import os
import numpy as np
import h5py
from pycqed.measurement import hdf5_data as h5d
from pycqed.analysis import analysis_toolbox as a_tools
import errno
import pycqed as pq
import sys
import glob
from os.path import dirname, exists
from os import makedirs
import logging
import subprocess
from functools import reduce  # forward compatibility for Python 3
import operator


def get_git_revision_hash():
    try:
        # Refers to the global qc_config
        PycQEDdir = pq.__path__[0]
        hash = subprocess.check_output(['git', 'rev-parse',
                                        '--short=10', 'HEAD'], cwd=PycQEDdir)
    except:
        logging.warning('Failed to get Git revision hash, using 00000 instead')
        hash = '00000'

    return hash


def str_to_bool(s):
    valid = {'true': True, 't': True, '1': True,
             'false': False, 'f': False, '0': False, }
    if s.lower() not in valid:
        raise KeyError('{} not a valid boolean string'.format(s))
    b = valid[s.lower()]
    return b


def bool_to_int_str(b):
    if b:
        return '1'
    else:
        return '0'


def int_to_bin(x, w, lsb_last=True):
    """
    Converts an integer to a binary string of a specified width
    x (int) : input integer to be converted
    w (int) : desired width
    lsb_last (bool): if False, reverts the string e.g., int(1) = 001 -> 100
    """
    bin_str = '{0:{fill}{width}b}'.format((int(x) + 2**w) % 2**w,
                                          fill='0', width=w)
    if lsb_last:
        return bin_str
    else:
        return bin_str[::-1]


def mopen(filename, mode='w'):
    if not exists(dirname(filename)):
        try:
            makedirs(dirname(filename))
        except OSError as exc:  # Guard against race condition
            if exc.errno != errno.EEXIST:
                raise
    file = open(filename, mode='w')
    return file


def dict_to_ordered_tuples(dic):
    '''Convert a dictionary to a list of tuples, sorted by key.'''
    if dic is None:
        return []
    keys = dic.keys()
    # keys.sort()
    ret = [(key, dic[key]) for key in keys]
    return ret


def to_hex_string(byteval):
    '''
    Returns a hex representation of bytes for printing purposes
    '''
    return "b'" + ''.join('\\x{:02x}'.format(x) for x in byteval) + "'"


def load_settings_onto_instrument(instrument, load_from_instr=None,
                                  folder=None, label=None,
                                  timestamp=None, **kw):
    '''
    Loads settings from an hdf5 file onto the instrument handed to the
    function.
    By default uses the last hdf5 file in the datadirectory.
    By giving a label or timestamp another file can be chosen as the
    settings file.
    '''

    older_than = None
    instrument_name = instrument.name
    success = False
    count = 0
    while success is False and count < 10:
        try:
            if folder is None:
                folder = a_tools.get_folder(timestamp=timestamp,
                                            older_than=older_than, **kw)
            else:
                folder = folder
            filepath = a_tools.measurement_filename(folder)
            f = h5py.File(filepath, 'r')
            sets_group = f['Instrument settings']
            if load_from_instr is None:
                ins_group = sets_group[instrument_name]
            else:
                ins_group = sets_group[load_from_instr]
            print('Loaded Settings Successfully')
            success = True
        except:
            older_than = os.path.split(folder)[0][-8:] \
                + '_' + os.path.split(folder)[1][:6]
            folder = None
            success = False
        count += 1

    if not success:
        print('Could not open settings for instrument "%s"' % (
            instrument_name))
        return False

    for parameter, value in ins_group.attrs.items():
        if value != 'None':  # None is saved as string in hdf5
            if type(value) == str:
                if value == 'False':
                    try:
                        instrument.set(parameter, False)
                    except:
                        print('Could not set parameter: "%s" to "%s" for instrument "%s"' % (
                            parameter, value, instrument_name))
                else:
                    try:
                        instrument.set(parameter, float(value))
                    except Exception:
                        try:
                            instrument.set(parameter, value)
                        except:
                            try:
                                instrument.set(parameter, int(value))
                            except:
                                print('Could not set parameter: "%s" to "%s" for instrument "%s"' % (
                                    parameter, value, instrument_name))
            else:
                instrument.set(parameter, value)
    f.close()
    return True


def load_settings_onto_instrument_v2(instrument, load_from_instr: str=None,
                                     label: str='', filepath: str=None,
                                     timestamp: str=None):
    '''
    Loads settings from an hdf5 file onto the instrument handed to the
    function. By default uses the last hdf5 file in the datadirectory.
    By giving a label or timestamp another file can be chosen as the
    settings file.

    Args:
        instrument (instrument) : instrument onto which settings should be
            loaded
        load_from_instr (str) : optional name of another instrument from
            which to load the settings.
        label (str)           : label used for finding the last datafile
        filepath (str)        : exact filepath of the hdf5 file to load.
            if filepath is specified, this takes precedence over the file
            locating options (label, timestamp etc.).
        timestamp (str)       : timestamp of file in the datadir


    '''

    older_than = None
    folder = None
    instrument_name = instrument.name
    success = False
    count = 0
    # Will try multiple times in case the last measurements failed and
    # created corrupt data files.
    while success is False and count < 10:
        try:
            if filepath is None:
                folder = a_tools.get_folder(timestamp=timestamp, label=label,
                                            older_than=older_than)
                filepath = a_tools.measurement_filename(folder)

            f = h5py.File(filepath, 'r')
            snapshot = {}
            h5d.read_dict_from_hdf5(snapshot, h5_group=f['Snapshot'])

            if load_from_instr is None:
                ins_group = snapshot['instruments'][instrument_name]
            else:
                ins_group = snapshot['instruments'][load_from_instr]
            success = True
        except Exception as e:
            logging.warning(e)
            older_than = os.path.split(folder)[0][-8:] \
                + '_' + os.path.split(folder)[1][:6]
            folder = None
            success = False
        count += 1

    if not success:
        logging.warning('Could not open settings for instrument "%s"' % (
            instrument_name))
        return False

    for parname, par in ins_group['parameters'].items():
        try:
            if instrument.parameters[parname].has_set:
                instrument.set(parname, par['value'])
        except Exception as e:
            print('Could not set parameter: "{}" to "{}" '
                  'for instrument "{}"'.format(parname, par['value'],
                                               instrument_name))
            logging.warning(e)
    f.close()
    return True



def send_email(subject='PycQED needs your attention!',
               body='', email=None):
    # Import smtplib for the actual sending function
    import smtplib
    # Here are the email package modules we'll need
    from email.mime.image import MIMEImage
    from email.mime.multipart import MIMEMultipart
    from email.mime.text import MIMEText

    if email is None:
        email = qt.config['e-mail']

    # Create the container (outer) email message.
    msg = MIMEMultipart()
    msg['Subject'] = subject
    family = 'serwan.asaad@gmail.com'
    msg['From'] = 'Lamaserati@tudelft.nl'
    msg['To'] = email
    msg.attach(MIMEText(body, 'plain'))

    # Send the email via our own SMTP server.
    s = smtplib.SMTP_SSL('smtp.gmail.com')
    s.login('DCLabemail@gmail.com', 'DiCarloLab')
    s.sendmail(email, family, msg.as_string())
    s.quit()


def list_available_serial_ports():
    '''
    Lists serial ports

    :raises EnvironmentError:
        On unsupported or unknown platforms
    :returns:
        A list of available serial ports

    Frunction from :
    http://stackoverflow.com/questions/12090503/
        listing-available-com-ports-with-python
    '''
    import serial
    if sys.platform.startswith('win'):
        ports = ['COM' + str(i + 1) for i in range(256)]

    elif sys.platform.startswith('linux') or sys.platform.startswith('cygwin'):
        # this is to exclude your current terminal "/dev/tty"
        ports = glob.glob('/dev/tty[A-Za-z]*')

    elif sys.platform.startswith('darwin'):
        ports = glob.glob('/dev/tty.*')

    else:
        raise EnvironmentError('Unsupported platform')

    result = []
    for port in ports:
        try:
            s = serial.Serial(port)
            s.close()
            result.append(port)
        except (OSError, serial.SerialException):
            pass
    return result


def add_suffix_to_dict_keys(inputDict, suffix):
    return {str(key)+suffix: (value) for key, value in inputDict.items()}


def execfile(path, global_vars=None, local_vars=None):
    """
    Args:
        path (str)  : filepath of the file to be executed
        global_vars : use globals() to use globals from namespace
        local_vars  : use locals() to use locals from namespace

    execfile function that existed in python 2 but does not exists in python3.
    """
    with open(path, 'r') as f:
        code = compile(f.read(), path, 'exec')
        exec(code, global_vars, local_vars)


def span_num(center: float, span: float, num: int, endpoint: bool=True):
    """
    Creates a linear span of points around center
    Args:
        center (float) : center of the array
        span   (float) : span the total range of values to span
        num      (int) : the number of points in the span
        endpoint (bool): whether to include the endpoint

    """
    return np.linspace(center-span/2, center+span/2, num, endpoint=endpoint)


def span_step(center: float, span: float, step: float, endpoint: bool=True):
    """
    Creates a range of points spanned around a center
    Args:
        center (float) : center of the array
        span   (float) : span the total range of values to span
        step   (float) : the stepsize between points in the array
        endpoint (bool): whether to include the endpoint in the span

    """
    # True*step/100 in the arange ensures the right boundary is included
    return np.arange(center-span/2, center+span/2+endpoint*step/100, step)


def gen_sweep_pts(start: float=None, stop: float=None,
                  center: float=0, span: float=None,
                  num: int=None, step: float=None, endpoint=True):
    """
    Generates an array of sweep points based on different types of input
    arguments.
    Boundaries of the array can be specified using either start/stop or
    using center/span. The points can be specified using either num or step.

    Args:
        start  (float) : start of the array
        stop   (float) : end of the array
        center (float) : center of the array
                         N.B. 0 is chosen as a sensible default for the span.
                         it is argued that no such sensible default exists
                         for the other types of input.
        span   (float) : span the total range of values to span

        num      (int) : number of points in the array
        step   (float) : the stepsize between points in the array
        endpoint (bool): whether to include the endpoint

    """
    if (start is not None) and (stop is not None):
        if num is not None:
            return np.linspace(start, stop, num, endpoint=endpoint)
        elif step is not None:
            # numpy arange does not natively support endpoint
            return np.arange(start, stop + endpoint*step/100, step)
        else:
            raise ValueError('Either "num" or "step" must be specified')
    elif (center is not None) and (span is not None):
        if num is not None:
            return span_num(center, span, num, endpoint=endpoint)
        elif step is not None:
            return span_step(center, span, step, endpoint=endpoint)
        else:
            raise ValueError('Either "num" or "step" must be specified')
    else:
        raise ValueError('Either ("start" and "stop") or '
                         '("center" and "span") must be specified')


def getFromDict(dataDict: dict, mapList: list):
    """
    get a value from a nested dictionary by specifying a list of keys

    Args:
        dataDict: nested dictionary to get the value from
        mapList : list of strings specifying the key of the item to get
    Returns:
        value from dictionary
<<<<<<< HEAD
=======

    example:
        example_dict = {'a': {'nest_a': 5, 'nest_b': 8}
                        'b': 4}
        getFromDict(example_dict, ['a', 'nest_a']) -> 5
>>>>>>> 3d95faa7
    """
    return reduce(operator.getitem, mapList, dataDict)


def setInDict(dataDict: dict, mapList: list, value):
    """
    set a value in a nested dictionary by specifying the location using a list
    of key.

    Args:
        dataDict: nested dictionary to set the value in
        mapList : list of strings specifying the key of the item to set
        value   : the value to set
<<<<<<< HEAD
=======

    example:
        example_dict = {'a': {'nest_a': 5, 'nest_b': 8}
                        'b': 4}
        example_dict_after = getFromDict(example_dict, ['a', 'nest_a'], 6)
        example_dict = {'a': {'nest_a': 6, 'nest_b': 8}
                        'b': 4}
>>>>>>> 3d95faa7
    """
    getFromDict(dataDict, mapList[:-1])[mapList[-1]] = value<|MERGE_RESOLUTION|>--- conflicted
+++ resolved
@@ -392,14 +392,11 @@
         mapList : list of strings specifying the key of the item to get
     Returns:
         value from dictionary
-<<<<<<< HEAD
-=======
 
     example:
         example_dict = {'a': {'nest_a': 5, 'nest_b': 8}
                         'b': 4}
         getFromDict(example_dict, ['a', 'nest_a']) -> 5
->>>>>>> 3d95faa7
     """
     return reduce(operator.getitem, mapList, dataDict)
 
@@ -413,8 +410,6 @@
         dataDict: nested dictionary to set the value in
         mapList : list of strings specifying the key of the item to set
         value   : the value to set
-<<<<<<< HEAD
-=======
 
     example:
         example_dict = {'a': {'nest_a': 5, 'nest_b': 8}
@@ -422,6 +417,5 @@
         example_dict_after = getFromDict(example_dict, ['a', 'nest_a'], 6)
         example_dict = {'a': {'nest_a': 6, 'nest_b': 8}
                         'b': 4}
->>>>>>> 3d95faa7
     """
     getFromDict(dataDict, mapList[:-1])[mapList[-1]] = value