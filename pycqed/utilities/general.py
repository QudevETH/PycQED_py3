--- conflicted
+++ resolved
@@ -181,11 +181,11 @@
         params_to_set (list)    : list of strings referring to the parameters
             that should be set for the instrument
     '''
-<<<<<<< HEAD
     def _load_settings(instrument, ins_group, params_to_set=None,
                        load_settings_submodules=True, update=True,
                        verbose=True):
         from numpy import array  # DO not remove. Used in eval(array(...))
+        from collections import OrderedDict  # DO NOT remove. Used in eval()
         if isinstance(instrument, str) and not update:
             instrument_name = instrument
         else:
@@ -268,10 +268,6 @@
                               f"submodule {submodule}"
                               f"of instrument {instrument_name}: {e}.")
 
-=======
-    from numpy import array  # DO not remove. Used in eval(array(...))
-    from collections import OrderedDict  # DO NOT remove. Used in eval()
->>>>>>> ca48a9ea
     if folder is None:
         folder_specified = False
     else:
