--- conflicted
+++ resolved
@@ -785,7 +785,6 @@
             AWG.set(f'awgs_{vawg}_dio_mask_value', 0b11 if for_ef else 1) #
             # assumes channel I and Q are consecutive on same AWG.
         UHF = qb.instr_uhf.get_instr()
-<<<<<<< HEAD
         UHF.dios_0_mode(2)
         if set_thresholds:
             if for_ef:
@@ -798,14 +797,6 @@
             if threshs is not None:
                 UHF.set(f'qas_0_thresholds_{acq_ch}_level', threshs[0])
 
-def get_channel_map(qbs, ge=True, ro=True, flux=True):
-    return {qb.name: ([qb.ge_I_channel(), qb.ge_Q_channel()] if ge else []) +
-=======
-        threshs = qb.acq_classifier_params()
-        if threshs is not None:
-            threshs = threshs.get('thresholds', None)
-        if threshs is not None:
-            UHF.set(f'qas_0_thresholds_{acq_ch}_level', threshs[0])
 
 def get_channel_map(qbs, drive=True, ro=True, flux=True):
     """
@@ -821,7 +812,6 @@
             names.
     """
     return {qb.name: ([qb.ge_I_channel(), qb.ge_Q_channel()] if drive else []) +
->>>>>>> e0521935
                      ([qb.ro_I_channel(), qb.ro_Q_channel()] if ro else []) +
                      ([qb.flux_pulse_channel()] if flux else [])
             for qb in qbs}
