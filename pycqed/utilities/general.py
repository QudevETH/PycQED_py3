import os
import sys
import ast
import numpy as np
import h5py
import json
import datetime
from contextlib import contextmanager
from pycqed.measurement import hdf5_data as h5d
from pycqed.analysis import analysis_toolbox as a_tools
import errno
import pycqed as pq
import glob
from os.path import dirname, exists
from os import makedirs
import logging
import subprocess
from functools import reduce  # forward compatibility for Python 3
import operator
import string
from collections import OrderedDict  # for eval in load_settings
import functools
log = logging.getLogger(__name__)
try:
    import msvcrt  # used on windows to catch keyboard input
except:
    pass

digs = string.digits + string.ascii_letters


def get_git_info():
    """
    Returns the SHA1 ID (hash) of the current git HEAD plus a diff against the HEAD
    The hash is shortened to the first 10 digits.

    :return: hash string, diff string
    """

    diff = "Could not extract diff"
    githash = '00000'
    try:
        # Refers to the global qc_config
        PycQEDdir = pq.__path__[0]
        githash = subprocess.check_output(['git', 'rev-parse',
                                           '--short=10', 'HEAD'], cwd=PycQEDdir)
        diff = subprocess.run(['git', '-C', PycQEDdir, "diff"],
                              stdout=subprocess.PIPE).stdout.decode('utf-8')
    except Exception:
        pass
    return githash, diff


def str_to_bool(s):
    valid = {'true': True, 't': True, '1': True,
             'false': False, 'f': False, '0': False, }
    if s.lower() not in valid:
        raise KeyError('{} not a valid boolean string'.format(s))
    b = valid[s.lower()]
    return b


def bool_to_int_str(b):
    if b:
        return '1'
    else:
        return '0'


def int_to_bin(x, w, lsb_last=True):
    """
    Converts an integer to a binary string of a specified width
    x (int) : input integer to be converted
    w (int) : desired width
    lsb_last (bool): if False, reverts the string e.g., int(1) = 001 -> 100
    """
    bin_str = '{0:{fill}{width}b}'.format((int(x) + 2**w) % 2**w,
                                          fill='0', width=w)
    if lsb_last:
        return bin_str
    else:
        return bin_str[::-1]


def int2base(x: int, base: int, fixed_length: int=None):
    """
    Convert an integer to string representation in a certain base.
    Useful for e.g., iterating over combinations of prepared states.

    Args:
        x    (int)          : the value to convert
        base (int)          : the base to covnert to
        fixed_length (int)  : if specified prepends zeros
    """
    if x < 0:
        sign = -1
    elif x == 0:
        string_repr = digs[0]
        if fixed_length is None:
            return string_repr
        else:
            return string_repr.zfill(fixed_length)

    else:
        sign = 1

    x *= sign
    digits = []

    while x:
        digits.append(digs[int(x % base)])
        x = int(x / base)

    if sign < 0:
        digits.append('-')

    digits.reverse()
    string_repr = ''.join(digits)
    if fixed_length is None:
        return string_repr
    else:
        return string_repr.zfill(fixed_length)


def mopen(filename, mode='w'):
    if not exists(dirname(filename)):
        try:
            makedirs(dirname(filename))
        except OSError as exc:  # Guard against race condition
            if exc.errno != errno.EEXIST:
                raise
    file = open(filename, mode='w')
    return file


def dict_to_ordered_tuples(dic):
    '''Convert a dictionary to a list of tuples, sorted by key.'''
    if dic is None:
        return []
    keys = dic.keys()
    # keys.sort()
    ret = [(key, dic[key]) for key in keys]
    return ret


def to_hex_string(byteval):
    '''
    Returns a hex representation of bytes for printing purposes
    '''
    return "b'" + ''.join('\\x{:02x}'.format(x) for x in byteval) + "'"


def load_settings(instrument,
                  label: str='', folder: str=None,
                  timestamp: str=None, update=True, **kw):
    '''
    Loads settings from an hdf5 file onto the instrument handed to the
    function. By default uses the last hdf5 file in the datadirectory.
    By giving a label or timestamp another file can be chosen as the
    settings file.

    Args:
        instrument (instrument) : instrument onto which settings
            should be loaded. Can be an instrument name (str) if update is
            set to False.
        label (str)           : label used for finding the last datafile
        folder (str)        : exact filepath of the hdf5 file to load.
            if filepath is specified, this takes precedence over the file
            locating options (label, timestamp etc.).
        timestamp (str)       : timestamp of file in the datadir
        update (bool, default True): if set to False, the loaded settings
            will be returned instead of updating them in the instrument.

    Kwargs:
        params_to_set (list)    : list of strings referring to the parameters
            that should be set for the instrument
    '''
    from numpy import array  # DO not remove. Used in eval(array(...))
    if folder is None:
        folder_specified = False
    else:
        folder_specified = True

    if isinstance(instrument, str) and not update:
        instrument_name = instrument
    else:
        instrument_name = instrument.name
    verbose = kw.pop('verbose', True)
    older_than = kw.pop('older_than', None)
    success = False
    count = 0
    # Will try multiple times in case the last measurements failed and
    # created corrupt data files.
    while success is False and count < 10:
        if folder is None:
            folder = a_tools.get_folder(timestamp=timestamp, label=label,
                                        older_than=older_than)
        if verbose:
            print('Folder used: {}'.format(folder))

        try:
            filepath = a_tools.measurement_filename(folder)
            f = h5py.File(filepath, 'r')
            sets_group = f['Instrument settings']
            ins_group = sets_group[instrument_name]

            if verbose:
                print('Loaded settings successfully from the HDF file.')

            params_to_set = kw.pop('params_to_set', None)
            if params_to_set is not None:
                if len(params_to_set) == 0:
                    log.warning('The list of parameters to update is empty.')
                if verbose and update:
                    print('Setting parameters {} for {}.'.format(
                        params_to_set, instrument_name))
                params_to_set = [(param, val) for (param, val) in
                                ins_group.attrs.items() if param in
                                 params_to_set]
            else:
                if verbose and update:
                    print('Setting parameters for {}.'.format(instrument_name))
                params_to_set = [
                    (param, val) for (param, val) in ins_group.attrs.items()
                    if param not in getattr(
                        instrument, '_params_to_not_load', {})]

            if not update:
                params_dict = {parameter : value for parameter, value in \
                        params_to_set}
                f.close()
                return params_dict

            for parameter, value in params_to_set:
                if parameter in instrument.parameters.keys() and \
                        hasattr(instrument.parameters[parameter], 'set'):
                    if value == 'None':  # None is saved as string in hdf5
                        try:
                            instrument.set(parameter, None)
                        except Exception:
                            print('Could not set parameter "%s" to "%s" for '
                                  'instrument "%s"' % (
                                      parameter, value, instrument_name))
                    elif value == 'False':
                        try:
                            instrument.set(parameter, False)
                        except Exception:
                            print('Could not set parameter "%s" to "%s" for '
                                  'instrument "%s"' % (
                                      parameter, value, instrument_name))
                    elif value == 'True':
                        try:
                            instrument.set(parameter, True)
                        except Exception:
                            print('Could not set parameter "%s" to "%s" for '
                                  'instrument "%s"' % (
                                      parameter, value, instrument_name))
                    else:
                        try:
                            instrument.set(parameter, int(value))
                        except Exception:
                            try:
                                instrument.set(parameter, float(value))
                            except Exception:
                                try:
                                    instrument.set(parameter, eval(value))
                                except Exception:
                                    try:
                                        instrument.set(parameter,
                                                       value)
                                    except Exception:
                                        log.error('Could not set parameter '
                                              '"%s" to "%s" '
                                              'for instrument "%s"' % (
                                                  parameter, value,
                                                  instrument_name))

            success = True
            f.close()
        except Exception as e:
            logging.warning(e)
            success = False
            try:
                f.close()
            except:
                pass
            if timestamp is None and not folder_specified:
                print('Trying next folder.')
                older_than = os.path.split(folder)[0][-8:] \
                             + '_' + os.path.split(folder)[1][:6]
                folder = None
            else:
                break
        count += 1

    if not success:
        log.error('Could not open settings for instrument {}.'.format(
            instrument_name))
    print()
    return


def load_settings_onto_instrument_v2(instrument, load_from_instr: str=None,
                                     label: str='', folder: str=None,
                                     timestamp: str=None):
    '''
    Loads settings from an hdf5 file onto the instrument handed to the
    function. By default uses the last hdf5 file in the datadirectory.
    By giving a label or timestamp another file can be chosen as the
    settings file.

    Args:
        instrument (instrument) : instrument onto which settings should be
            loaded
        load_from_instr (str) : optional name of another instrument from
            which to load the settings.
        label (str)           : label used for finding the last datafile
        folder (str)        : exact filepath of the hdf5 file to load.
            if filepath is specified, this takes precedence over the file
            locating options (label, timestamp etc.).
        timestamp (str)       : timestamp of file in the datadir


    '''

    older_than = None
    # folder = None
    instrument_name = instrument.name
    success = False
    count = 0
    # Will try multiple times in case the last measurements failed and
    # created corrupt data files.
    while success is False and count < 10:
        try:
            if folder is None:
                folder = a_tools.get_folder(timestamp=timestamp, label=label,
                                            older_than=older_than)
                filepath = a_tools.measurement_filename(folder)

            f = h5py.File(filepath, 'r')
            snapshot = {}
            h5d.read_dict_from_hdf5(snapshot, h5_group=f['Snapshot'])

            if load_from_instr is None:
                ins_group = snapshot['instruments'][instrument_name]
            else:
                ins_group = snapshot['instruments'][load_from_instr]
            success = True
        except Exception as e:
            logging.warning(e)
            older_than = os.path.split(folder)[0][-8:] \
                + '_' + os.path.split(folder)[1][:6]
            folder = None
            success = False
        count += 1

    if not success:
        logging.warning('Could not open settings for instrument "%s"' % (
            instrument_name))
        try:
            f.close()
        except:
            pass
        return False

    for parname, par in ins_group['parameters'].items():
        try:
            if hasattr(instrument.parameters[parname], 'set'):
                instrument.set(parname, par['value'])
        except Exception as e:
            print('Could not set parameter: "{}" to "{}" '
                  'for instrument "{}"'.format(parname, par['value'],
                                               instrument_name))
            logging.warning(e)
    f.close()
    return True



def send_email(subject='PycQED needs your attention!',
               body='', email=None):
    # Import smtplib for the actual sending function
    import smtplib
    # Here are the email package modules we'll need
    from email.mime.image import MIMEImage
    from email.mime.multipart import MIMEMultipart
    from email.mime.text import MIMEText

    if email is None:
        email = qt.config['e-mail']

    # Create the container (outer) email message.
    msg = MIMEMultipart()
    msg['Subject'] = subject
    family = 'serwan.asaad@gmail.com'
    msg['From'] = 'Lamaserati@tudelft.nl'
    msg['To'] = email
    msg.attach(MIMEText(body, 'plain'))

    # Send the email via our own SMTP server.
    s = smtplib.SMTP_SSL('smtp.gmail.com')
    s.login('DCLabemail@gmail.com', 'DiCarloLab')
    s.sendmail(email, family, msg.as_string())
    s.quit()


def list_available_serial_ports():
    '''
    Lists serial ports

    :raises EnvironmentError:
        On unsupported or unknown platforms
    :returns:
        A list of available serial ports

    Frunction from :
    http://stackoverflow.com/questions/12090503/
        listing-available-com-ports-with-python
    '''
    import serial
    if sys.platform.startswith('win'):
        ports = ['COM' + str(i + 1) for i in range(256)]

    elif sys.platform.startswith('linux') or sys.platform.startswith('cygwin'):
        # this is to exclude your current terminal "/dev/tty"
        ports = glob.glob('/dev/tty[A-Za-z]*')

    elif sys.platform.startswith('darwin'):
        ports = glob.glob('/dev/tty.*')

    else:
        raise EnvironmentError('Unsupported platform')

    result = []
    for port in ports:
        try:
            s = serial.Serial(port)
            s.close()
            result.append(port)
        except (OSError, serial.SerialException):
            pass
    return result


def add_suffix_to_dict_keys(inputDict, suffix):
    return {str(key)+suffix: (value) for key, value in inputDict.items()}


def execfile(path, global_vars=None, local_vars=None):
    """
    Args:
        path (str)  : filepath of the file to be executed
        global_vars : use globals() to use globals from namespace
        local_vars  : use locals() to use locals from namespace

    execfile function that existed in python 2 but does not exists in python3.
    """
    with open(path, 'r') as f:
        code = compile(f.read(), path, 'exec')
        exec(code, global_vars, local_vars)


def span_num(center: float, span: float, num: int, endpoint: bool=True):
    """
    Creates a linear span of points around center
    Args:
        center (float) : center of the array
        span   (float) : span the total range of values to span
        num      (int) : the number of points in the span
        endpoint (bool): whether to include the endpoint

    """
    return np.linspace(center-span/2, center+span/2, num, endpoint=endpoint)


def span_step(center: float, span: float, step: float, endpoint: bool=True):
    """
    Creates a range of points spanned around a center
    Args:
        center (float) : center of the array
        span   (float) : span the total range of values to span
        step   (float) : the stepsize between points in the array
        endpoint (bool): whether to include the endpoint in the span

    """
    # True*step/100 in the arange ensures the right boundary is included
    return np.arange(center-span/2, center+span/2+endpoint*step/100, step)


def gen_sweep_pts(start: float=None, stop: float=None,
                  center: float=0, span: float=None,
                  num: int=None, step: float=None, endpoint=True):
    """
    Generates an array of sweep points based on different types of input
    arguments.
    Boundaries of the array can be specified using either start/stop or
    using center/span. The points can be specified using either num or step.

    Args:
        start  (float) : start of the array
        stop   (float) : end of the array
        center (float) : center of the array
                         N.B. 0 is chosen as a sensible default for the span.
                         it is argued that no such sensible default exists
                         for the other types of input.
        span   (float) : span the total range of values to span

        num      (int) : number of points in the array
        step   (float) : the stepsize between points in the array
        endpoint (bool): whether to include the endpoint

    """
    if (start is not None) and (stop is not None):
        if num is not None:
            return np.linspace(start, stop, num, endpoint=endpoint)
        elif step is not None:
            # numpy arange does not natively support endpoint
            return np.arange(start, stop + endpoint*step/100, step)
        else:
            raise ValueError('Either "num" or "step" must be specified')
    elif (center is not None) and (span is not None):
        if num is not None:
            return span_num(center, span, num, endpoint=endpoint)
        elif step is not None:
            return span_step(center, span, step, endpoint=endpoint)
        else:
            raise ValueError('Either "num" or "step" must be specified')
    else:
        raise ValueError('Either ("start" and "stop") or '
                         '("center" and "span") must be specified')


def getFromDict(dataDict: dict, mapList: list):
    """
    get a value from a nested dictionary by specifying a list of keys

    Args:
        dataDict: nested dictionary to get the value from
        mapList : list of strings specifying the key of the item to get
    Returns:
        value from dictionary

    example:
        example_dict = {'a': {'nest_a': 5, 'nest_b': 8}
                        'b': 4}
        getFromDict(example_dict, ['a', 'nest_a']) -> 5
    """
    return reduce(operator.getitem, mapList, dataDict)


def setInDict(dataDict: dict, mapList: list, value):
    """
    set a value in a nested dictionary by specifying the location using a list
    of key.

    Args:
        dataDict: nested dictionary to set the value in
        mapList : list of strings specifying the key of the item to set
        value   : the value to set

    example:
        example_dict = {'a': {'nest_a': 5, 'nest_b': 8}
                        'b': 4}
        example_dict_after = getFromDict(example_dict, ['a', 'nest_a'], 6)
        example_dict = {'a': {'nest_a': 6, 'nest_b': 8}
                        'b': 4}
    """
    getFromDict(dataDict, mapList[:-1])[mapList[-1]] = value


def is_more_rencent(filename: str, comparison_filename: str):
    """
    Returns True if the contents of "filename" has changed more recently
    than the contents of "comparison_filename".
    """
    return os.path.getmtime(filename) > os.path.getmtime(comparison_filename)


def get_required_upload_information(pulses : list, station):
    """
    Returns a list of AWGs required for the list of input pulses
    """

    #Have to add all master AWG channels such that trigger channels are not empty
    master_AWG = station.pulsar.master_AWG()
    required_AWGs = []
    required_channels = []
    used_AWGs = station.pulsar.used_AWGs()


    for pulse in pulses:
        for key in pulse.keys():
            if not 'channel' in key:
                continue
            channel = pulse[key]
            if isinstance(channel, dict):
                # the the CZ pulse has aux_channels_dict parameter
                for ch in channel:
                    if not 'AWG' in ch:
                        continue
                    AWG = ch.split('_')[0]
                    if AWG == master_AWG:
                        for c in station.pulsar.channels:
                            if master_AWG in c and c not in required_channels:
                                required_channels.append(c)
                            if AWG in used_AWGs and AWG not in required_AWGs:
                                required_AWGs.append(AWG)
                            continue
                    if AWG in used_AWGs and AWG not in required_AWGs:
                        required_AWGs.append(AWG)
                    if not ch in required_channels:
                        required_channels.append(ch)
            else:
                if not 'AWG' in channel:
                    continue
                AWG = channel.split('_')[0]
                if AWG == master_AWG:
                    for c in station.pulsar.channels:
                        if master_AWG in c and c not in required_channels:
                            required_channels.append(c)
                        if AWG in used_AWGs and AWG not in required_AWGs:
                            required_AWGs.append(AWG)
                        continue
                if AWG in used_AWGs and AWG not in required_AWGs:
                    required_AWGs.append(AWG)
                if not channel in required_channels:
                    required_channels.append(channel)

    return required_channels, required_AWGs

def dictionify(obj, only=None, exclude=None):
    """
    Takes an arbitrary object and returns a dict with all variables/internal
    states of the object (i.e. not functions)
    Args:
        obj: object
        only (list): take only specific attributes
        exclude (list): exclude specific attributes

    Returns: dict form of the object

    """
    obj_dict = vars(obj)
    if only is not None:
        assert np.ndim(only) == 1, "'only' must be of type list or array " \
                                   "of attributes to include"
        for k in obj_dict:
            if k not in only:
                obj_dict.pop(k)
    if exclude is not None:
        assert np.ndim(exclude) == 1, "'exclude' must be a list or array of" \
                                      " attributes to exclude"
        for k in obj_dict:
            if k in exclude:
                obj_dict.pop(k)
    return obj_dict

class NumpyJsonEncoder(json.JSONEncoder):
    '''
    JSON encoder subclass that converts Numpy types to native python types
    for saving in JSON files.
    Also converts datetime objects to strings.
    '''
    def default(self, o):
        if isinstance(o, np.integer):
            return int(o)
        elif isinstance(o, np.floating):
            return float(o)
        elif isinstance(o, np.ndarray):
            return o.tolist()
        elif isinstance(o, datetime.datetime):
            return str(o)
        else:
            return super().default(o)


class KeyboardFinish(KeyboardInterrupt):
    """
    Indicates that the user safely aborts/finishes the experiment.
    Used to finish the experiment without raising an exception.
    """

    pass


def check_keyboard_interrupt():
    try:  # Try except statement is to make it work on non windows pc
        if msvcrt.kbhit():
            key = msvcrt.getch()
            if b"q" in key:
                # this causes a KeyBoardInterrupt
                raise KeyboardInterrupt('Human "q" terminated experiment.')
            elif b"f" in key:
                # this should not raise an exception
                raise KeyboardFinish('Human "f" terminated experiment safely.')
    except Exception:
        pass



def temporary_value(*param_value_pairs):
    """
    This context manager allows to change a given QCodes parameter
    to a new value, and the original value is reverted upon exit of the context
    manager.

    Args:
        *param_value_pairs: 2-tuples of qcodes parameters and their temporary 
                            values
    
    Example:
        # measure qubit spectroscopy at a different readout frequency without 
        # setting the parameter value
        with temporary_values((qb1.ro_freq, 6e9)):
            qb1.measure_spectroscopy(...)
    """

    class TemporaryValueContext:
        def __init__(self, *param_value_pairs):
            if len(param_value_pairs) > 0 and \
                    not isinstance(param_value_pairs[0], (tuple, list)):
                param_value_pairs = (param_value_pairs,)
            self.param_value_pairs = param_value_pairs
            self.old_value_pairs = []

        def __enter__(self):
            log.debug('Entered TemporaryValueContext')
            self.old_value_pairs = \
                [(param, param()) for param, value in self.param_value_pairs]
            for param, value in self.param_value_pairs:
                param(value)
    
        def __exit__(self, type, value, traceback):
            for param, value in self.old_value_pairs: 
                param(value)
            log.debug('Exited TemporaryValueContext')
    
    return TemporaryValueContext(*param_value_pairs)


def configure_qubit_mux_drive(qubits, lo_freqs_dict):
    """Configure qubits for multiplexed drive.

    This helper function configures the given qubits for multiplexed drive
    as follows:
    - set the readout IF of the qubits such that the LO frequency of qubits
      sharing an LO is compatible.

    By passing a list with only a single qubit, the function can also be
    used to ensure that a given LO frequency is used for a qubit, even in a
    non-multiplexed drive setting.

    Args:
        qubits (list of qubit objects): The qubits for which the drive
            should be configured.
        lo_freqs_dict (dict): A dict where each key identifies a drive LO
            in one of the formats as returned by qb.get_ge_lo_identifier,
            and the corresponding value determines the LO frequency that
            this LO should use.
    """
    for qb in qubits:
        qb_ge_mwg = qb.get_ge_lo_identifier()
        if qb_ge_mwg not in lo_freqs_dict:
            log.info(f'{qb.name}: {qb_ge_mwg} not'
                     f'found in lo_freqs_dict.')
            continue
<<<<<<< HEAD

=======
>>>>>>> d1865f31
        qb.ge_mod_freq(qb.ge_freq()-lo_freqs_dict[qb_ge_mwg])


def configure_qubit_mux_readout(qubits, lo_freqs_dict, set_mod_freq=True):
    """Configure qubits for multiplexed readout.

    This helper function configures the given qubits for multiplexed readout
    as follows:
    - set the readout IF of the qubits such that the LO frequency of qubits
      sharing an LO is compatible.
    - assign unique acquisition channels for qubits sharing an LO. This
      assumes that qubits sharing an LO also share an acquisition unit of an
      acquisition decvice.

    By passing a list with only a single qubit, the function can also be
    used to ensure that a given LO frequency is used for a qubit, even in a
    non-multiplexed readout setting. Note that the acquisition I/Q channel
    indices of the qubit are set to 0 and 1 in this case.

    Args:
        qubits (list of qubit objects): The qubits for which the readout
            should be configured.
        lo_freqs_dict (dict): A dict where each key identifies a drive LO
            in one of the formats as returned by qb.get_ro_lo_identifier,
            and the corresponding value determines the LO frequency that
            this LO should use.
<<<<<<< HEAD
        set_mod_freq (bool): Specifies whether the qubits modulation frequency
            is adjusted according to the Lo freq. in lo_freqs_dict or not.
            Defaults to True.
=======
>>>>>>> d1865f31
    """
    idx = {lo: 0 for lo in lo_freqs_dict}
    for qb in qubits:
        qb_ro_mwg = qb.get_ro_lo_identifier()
        if qb_ro_mwg not in lo_freqs_dict:
            log.info(f'{qb.name}: {qb_ro_mwg} not'
                     f'found in lo_freqs_dict.')
            continue
<<<<<<< HEAD

        if set_mod_freq:
            qb.ro_mod_freq(qb.ro_freq() - lo_freqs_dict[qb_ro_mwg])
=======
        qb.ro_mod_freq(qb.ro_freq() - lo_freqs_dict[qb_ro_mwg])
>>>>>>> d1865f31
        qb.acq_I_channel(2 * idx[qb_ro_mwg])
        qb.acq_Q_channel(2 * idx[qb_ro_mwg] + 1)
        idx[qb_ro_mwg] += 1


def configure_qubit_feedback_params(qubits, for_ef=False, set_thresholds=False):
    for qb in qubits:
        ge_ch = qb.ge_I_channel()
        acq_ch = qb.acq_I_channel()
        pulsar = qb.instr_pulsar.get_instr()
        AWG = qb.find_instrument(pulsar.get(f'{ge_ch}_awg'))
        if len(pulsar.get(f'{AWG.name}_trigger_channels')) > 0:
            AWG.dios_0_mode(2)
            vawg = (int(pulsar.get(f'{ge_ch}_id')[2:])-1)//2
            AWG.set(f'awgs_{vawg}_dio_mask_shift', 1+acq_ch)
            AWG.set(f'awgs_{vawg}_dio_mask_value', 0b11 if for_ef else 1) #
            # assumes channel I and Q are consecutive on same AWG.
        acq_dev = qb.instr_acq.get_instr()
        acq_dev.dios_0_mode(2)
        if set_thresholds:
            if for_ef:
                log.warning('This function sets only thresholds for ge. Please '
                            'call ActiveReset._set_thresholds for proper ge-ef '
                            'reset.')
            threshs = qb.acq_classifier_params()
            if threshs is not None:
                threshs = threshs.get('thresholds', None)
            if threshs is not None:
                acq_dev.set(f'qas_0_thresholds_{acq_ch}_level', threshs[0])


def find_symmetry_index(data):
    data = data.copy()
    data -= data.mean()
    corr = []
    for iflip in np.arange(0, len(data)-0.5, 0.5):
        span = min(iflip, len(data)-1-iflip)
        data_filtered = data[np.int(iflip-span):np.int(iflip+span+1)]
        corr.append((data_filtered*data_filtered[::-1]).sum())
    return np.argmax(corr), corr


def get_pycqed_appdata_dir():
    """
    Returns the path to the pycqed application data dir.
    """
    if os.name == 'nt':
        path = os.path.expandvars(r'%LOCALAPPDATA%\pycqed')
    else:
        path = os.path.expanduser('~/.pycqed')
    os.makedirs(path, exist_ok=True)
    return path


def default_awg_dir():
    """
    Returns the path of an awg subfolder in the pycqed application data dir.
    """
    path = os.path.join(get_pycqed_appdata_dir(), 'awg')
    os.makedirs(path, exist_ok=True)
    return path


def raise_warning_image(destination_path, warning_image_path=None):
    """
    Copy the image specified by warning_image_path to the folder specified by
    destination_path.
    :param destination_path: folder where the warning image is to be copied
    :param image_path: full path, including image name and extension, to
        the warning image to be copied. If None, assumes WARNING.png exists in
        the module folder.
    :return:
    """
    if 'WARNING.png' not in os.listdir(destination_path):
        import shutil
        if warning_image_path is None:
            warning_image_path = os.path.abspath(sys.modules[__name__].__file__)
            warning_image_path = os.path.split(warning_image_path)[0]
            warning_image_path = os.path.abspath(os.path.join(
                warning_image_path, 'WARNING.png'))

        destination = os.path.abspath(os.path.join(destination_path,
                                                   'WARNING.png'))
        shutil.copy2(warning_image_path, destination)


def write_warning_message_to_text_file(destination_path, message, filename=None):
    """
    Write a warning message to a text file.
    :param destination_path: folder to the text file. If file does not yet
        exist, it will be created.
    :param message: string with the message to be written into the text file.
    :param filename: string with name of the warning message file. If None,
        uses 'warning_message'. If text file does not exist, it will be created.
        If text file already exists, the message will be appended.
    :return:
    """
    if filename is None:
        filename = 'warning_message'

    # Add extension if not contained in filename.
    if not len(os.path.splitext(filename)[-1]):
        filename += '.txt'

    # Adding this will ensure that if a future message is appended to the file,
    # the new message will be separated by an empty line from the current
    # message.
    message += '\n\n'

    # Prepend timestamp to the message
    message = f'{datetime.datetime.now():%Y%m%d_%H%M%S}\n{message}'

    # Write message to file
    file = open(os.path.join(destination_path, filename), 'a+')
    file.writelines(message)
    file.close()

class TempLogLevel:
    """
    With Handler to temporarily change the log level of a logger
    """
    LOG_LEVELS = dict(debug=logging.DEBUG, info=logging.INFO,
                      warning=logging.WARNING, error=logging.ERROR,
                      critical=logging.CRITICAL, fatal=logging.FATAL)

    def __init__(self, logger, log_level="info"):
        """
        Instantiate a TemporaryLogLevel.
        Args:
            logger (logging.Logger): logger of which the level should
                be changed temporarily.
            log_level (str): Desired temporary log level: "debug", "info",
                "warning", "error", "critical", "fatal". Strings can also be
                all caps, e.g. "INFO". Defaults to "info".
        """
        self.logger = logger
        self.log_level = logger.level
        self.temp_log_level = self.LOG_LEVELS.get(log_level.lower(), log_level)

    def __enter__(self):
        self.logger.setLevel(self.temp_log_level)

    def __exit__(self, exc_type, exc_val, exc_tb):
        self.logger.setLevel(self.log_level)


def assert_not_none(*param_names):
    """
    Decorator that ensures that all (keyword) arguments of the decorated function
     `f` provided in param_names are not None.
    Args:
        *param_names (str): One or several strings indicating the name of the
            (keyword) arguments which should not have a value of None
    Returns:
         decorated function.
    Examples:
        >>>  class Test:
        >>>    @assert_not_none('arg2', 'kwarg1', "other_kwarg")
        >>>    def test(self, arg1, arg2, kwarg1=0, kwarg2=None, **kwargs):
        >>>        pass
        >>> t = Test()
        >>> t.test('a', "b") # does not raise an error
        >>> t.test('a', None) # raises error because arg2 is None
        >>> t.test('a', 'b', None,) # raises error because kwarg1 is passed
        >>>                         # as positional argument with a value of None
        >>> t.test('a', 'b', "c", something=None) # does not raise an error
        >>> t.test('a', 'b', "c", other_kwarg=None) # raises an error because
        >>>                                         # other_kwarg is None
    Raises:
        ValueError if a (keyword) argument mentioned in param_names is None.
    """
    import inspect

    def check(f):
        @functools.wraps(f)
        def wrapped_func(*args, **kwds):
            signature_args_and_kwargs = inspect.getfullargspec(f).args
            default_kwarg_values = inspect.getfullargspec(f).defaults
            error_msg = ' {name} is None, but {name} should not be None when ' \
                        'passed to ' + f.__qualname__

            # check if a positional argument is None or a signature keyword
            # argument is None:
            # take argument values and default values of keyword arguments
            # which are not passed as positional arguments (since keyword
            # arguments can also be provided as positional arguments)
            x = len(signature_args_and_kwargs) - len(
                args)  # index of first needed default keyword arg value
            for (name, value) in zip(signature_args_and_kwargs,
                                     args + default_kwarg_values[x:]):
                # print(name, value)
                if name in param_names and value is None:
                    raise ValueError(error_msg.format(f=f, name=name))

            # check if a passed keyword argument is None
            for (name, value) in kwds.items():
                if name in param_names and value is None:
                    raise ValueError(error_msg.format(f=f, name=name))

            return f(*args, **kwds)

        wrapped_func.__name__ = f.__name__
        return wrapped_func

    return check<|MERGE_RESOLUTION|>--- conflicted
+++ resolved
@@ -764,10 +764,6 @@
             log.info(f'{qb.name}: {qb_ge_mwg} not'
                      f'found in lo_freqs_dict.')
             continue
-<<<<<<< HEAD
-
-=======
->>>>>>> d1865f31
         qb.ge_mod_freq(qb.ge_freq()-lo_freqs_dict[qb_ge_mwg])
 
 
@@ -794,12 +790,9 @@
             in one of the formats as returned by qb.get_ro_lo_identifier,
             and the corresponding value determines the LO frequency that
             this LO should use.
-<<<<<<< HEAD
         set_mod_freq (bool): Specifies whether the qubits modulation frequency
             is adjusted according to the Lo freq. in lo_freqs_dict or not.
             Defaults to True.
-=======
->>>>>>> d1865f31
     """
     idx = {lo: 0 for lo in lo_freqs_dict}
     for qb in qubits:
@@ -808,13 +801,9 @@
             log.info(f'{qb.name}: {qb_ro_mwg} not'
                      f'found in lo_freqs_dict.')
             continue
-<<<<<<< HEAD
 
         if set_mod_freq:
             qb.ro_mod_freq(qb.ro_freq() - lo_freqs_dict[qb_ro_mwg])
-=======
-        qb.ro_mod_freq(qb.ro_freq() - lo_freqs_dict[qb_ro_mwg])
->>>>>>> d1865f31
         qb.acq_I_channel(2 * idx[qb_ro_mwg])
         qb.acq_Q_channel(2 * idx[qb_ro_mwg] + 1)
         idx[qb_ro_mwg] += 1
