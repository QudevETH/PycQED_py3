--- conflicted
+++ resolved
@@ -787,44 +787,24 @@
     Args:
         qubits (list of qubit objects): The qubits for which the readout
             should be configured.
-<<<<<<< HEAD
-        lo_freqs_dict (dict): A dict where each key identifies a readout LO
-            in one of the following formats, and the corresponding value
-            determines the LO frequency that this LO should use. Keys can be:
-            - str indicating the instrument name of an external LO
-            - tuple of acquisition device name (str) and acquisition
-              unit index (int), identifying the internal LO in an
-              acquisition unit of an acquisition device
-        set_mod_freq (bool): Specifies whether the qubits modulation frequency
-            is adjusted according to the Lo freq. in lo_freqs_dict or not.
-            Defaults to True.
-=======
         lo_freqs_dict (dict): A dict where each key identifies a drive LO
             in one of the formats as returned by qb.get_ro_lo_identifier,
             and the corresponding value determines the LO frequency that
             this LO should use.
->>>>>>> e3f59b4d
+        set_mod_freq (bool): Specifies whether the qubits modulation frequency
+            is adjusted according to the Lo freq. in lo_freqs_dict or not.
+            Defaults to True.
     """
     idx = {lo: 0 for lo in lo_freqs_dict}
     for qb in qubits:
         qb_ro_mwg = qb.get_ro_lo_identifier()
         if qb_ro_mwg not in lo_freqs_dict:
-<<<<<<< HEAD
-            # try whether the acquisition device & unit is in the lo_freqs_dict
-            qb_ro_mwg2 = (qb.instr_acq(), qb.acq_unit())
-            if qb_ro_mwg2 not in lo_freqs_dict:
-                raise ValueError(f'{qb.name}: Neither {qb_ro_mwg} nor '
-                                 f'{qb_ro_mwg2} found in lo_freqs_dict.')
-            qb_ro_mwg = qb_ro_mwg2
-        if set_mod_freq:
-            qb.ro_mod_freq(qb.ro_freq() - lo_freqs_dict[qb_ro_mwg])
-=======
             log.info(f'{qb.name}: {qb_ro_mwg} not'
                      f'found in lo_freqs_dict.')
             continue
 
-        qb.ro_mod_freq(qb.ro_freq() - lo_freqs_dict[qb_ro_mwg])
->>>>>>> e3f59b4d
+        if set_mod_freq:
+            qb.ro_mod_freq(qb.ro_freq() - lo_freqs_dict[qb_ro_mwg])
         qb.acq_I_channel(2 * idx[qb_ro_mwg])
         qb.acq_Q_channel(2 * idx[qb_ro_mwg] + 1)
         idx[qb_ro_mwg] += 1
