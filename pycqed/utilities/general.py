import os
import sys
import numpy as np
import h5py
import json
import time
import datetime
import pickle
from pycqed.utilities.io import hdf5 as h5d
from pycqed.analysis import analysis_toolbox as a_tools
import errno
import pycqed as pq
import glob
from os.path import dirname, exists
from os import makedirs
import logging
import subprocess
from functools import reduce  # forward compatibility for Python 3
import operator
import string
import functools
from zipfile import ZipFile


from copy import deepcopy
log = logging.getLogger(__name__)
try:
    import msvcrt  # used on windows to catch keyboard input
except:
    pass

digs = string.digits + string.ascii_letters


def get_git_info():
    """
    Returns the SHA1 ID (hash) of the current git HEAD plus a diff against the HEAD
    The hash is shortened to the first 10 digits.

    :return: hash string, diff string
    """

    diff = "Could not extract diff"
    githash = '00000'
    try:
        # Refers to the global qc_config
        PycQEDdir = pq.__path__[0]
        githash = subprocess.check_output(['git', 'rev-parse',
                                           '--short=10', 'HEAD'], cwd=PycQEDdir)
        diff = subprocess.run(['git', '-C', PycQEDdir, "diff"],
                              stdout=subprocess.PIPE).stdout.decode('utf-8')
    except Exception:
        pass
    return githash, diff


def str_to_bool(s):
    valid = {'true': True, 't': True, '1': True,
             'false': False, 'f': False, '0': False, }
    if s.lower() not in valid:
        raise KeyError('{} not a valid boolean string'.format(s))
    b = valid[s.lower()]
    return b


def bool_to_int_str(b):
    if b:
        return '1'
    else:
        return '0'


def int_to_bin(x, w, lsb_last=True):
    """
    Converts an integer to a binary string of a specified width
    x (int) : input integer to be converted
    w (int) : desired width
    lsb_last (bool): if False, reverts the string e.g., int(1) = 001 -> 100
    """
    bin_str = '{0:{fill}{width}b}'.format((int(x) + 2**w) % 2**w,
                                          fill='0', width=w)
    if lsb_last:
        return bin_str
    else:
        return bin_str[::-1]


def int2base(x: int, base: int, fixed_length: int=None):
    """
    Convert an integer to string representation in a certain base.
    Useful for e.g., iterating over combinations of prepared states.

    Args:
        x    (int)          : the value to convert
        base (int)          : the base to covnert to
        fixed_length (int)  : if specified prepends zeros
    """
    if x < 0:
        sign = -1
    elif x == 0:
        string_repr = digs[0]
        if fixed_length is None:
            return string_repr
        else:
            return string_repr.zfill(fixed_length)

    else:
        sign = 1

    x *= sign
    digits = []

    while x:
        digits.append(digs[int(x % base)])
        x = int(x / base)

    if sign < 0:
        digits.append('-')

    digits.reverse()
    string_repr = ''.join(digits)
    if fixed_length is None:
        return string_repr
    else:
        return string_repr.zfill(fixed_length)


def mopen(filename, mode='w'):
    if not exists(dirname(filename)):
        try:
            makedirs(dirname(filename))
        except OSError as exc:  # Guard against race condition
            if exc.errno != errno.EEXIST:
                raise
    file = open(filename, mode='w')
    return file


def dict_to_ordered_tuples(dic):
    '''Convert a dictionary to a list of tuples, sorted by key.'''
    if dic is None:
        return []
    keys = dic.keys()
    # keys.sort()
    ret = [(key, dic[key]) for key in keys]
    return ret


def to_hex_string(byteval):
    '''
    Returns a hex representation of bytes for printing purposes
    '''
    return "b'" + ''.join('\\x{:02x}'.format(x) for x in byteval) + "'"


def load_settings(instrument,
                  label: str='', folder: str=None,
                  timestamp: str=None, update=True, load_settings_submodules=True,
                  **kw):
    '''
    Loads settings from an hdf5 file onto the instrument handed to the
    function. By default uses the last hdf5 file in the datadirectory.
    By giving a label or timestamp another file can be chosen as the
    settings file.

    Args:
        instrument (instrument) : instrument onto which settings
            should be loaded. Can be an instrument name (str) if update is
            set to False.
        label (str)           : label used for finding the last datafile
        folder (str)        : exact filepath of the hdf5 file to load.
            if filepath is specified, this takes precedence over the file
            locating options (label, timestamp etc.).
        timestamp (str)       : timestamp of file in the datadir
        update (bool, default True): if set to False, the loaded settings
            will be returned instead of updating them in the instrument.
        load_settings_submodules (bool): whether or not the parameters of
            submodules of `instrument` (and their child submodules recursively)
            should be loaded. Defaults to True.
    Kwargs:
        params_to_set (list)    : list of strings referring to the parameters
            that should be set for the instrument
    '''
<<<<<<< HEAD
    def _load_settings(instrument, ins_group, params_to_set=None,
                       load_settings_submodules=True, update=True,
                       verbose=True):
        from numpy import array  # DO not remove. Used in eval(array(...))
        from collections import OrderedDict  # DO NOT remove. Used in eval()
        if isinstance(instrument, str) and not update:
            instrument_name = instrument
        else:
            instrument_name = instrument.name
        if params_to_set is not None:
            if len(params_to_set) == 0:
                log.warning('The list of parameters to update is empty.')
            if verbose and update:
                print('Setting parameters {} for {}.'.format(
                    params_to_set, instrument_name))
            params = [(param, val) for (param, val) in
                             ins_group.attrs.items() if param in
                             params_to_set]
        else:
            if verbose and update:
                print('Setting parameters for {}.'.format(instrument_name))
            params = [
                (param, val) for (param, val) in ins_group.attrs.items()
                if param not in getattr(
                    instrument, '_params_to_not_load', {})]

        if not update:
            params_dict = {parameter: value for parameter, value in \
                           params_to_set}

            return params_dict

        for parameter, value in params:
            if parameter in instrument.parameters.keys() and \
                    hasattr(instrument.parameters[parameter], 'set'):
                if value == 'None':  # None is saved as string in hdf5
                    try:
                        instrument.set(parameter, None)
                    except Exception:
                        print('Could not set parameter "%s" to "%s" for '
                              'instrument "%s"' % (
                                  parameter, value, instrument_name))
                elif value == 'False':
                    try:
                        instrument.set(parameter, False)
                    except Exception:
                        print('Could not set parameter "%s" to "%s" for '
                              'instrument "%s"' % (
                                  parameter, value, instrument_name))
                elif value == 'True':
                    try:
                        instrument.set(parameter, True)
                    except Exception:
                        print('Could not set parameter "%s" to "%s" for '
                              'instrument "%s"' % (
                                  parameter, value, instrument_name))
                else:
                    try:
                        instrument.set(parameter, int(value))
                    except Exception:
                        try:
                            instrument.set(parameter, float(value))
                        except Exception:
                            try:
                                instrument.set(parameter, eval(value))
                            except Exception:
                                try:
                                    instrument.set(parameter,
                                                   value)
                                except Exception:
                                    log.error('Could not set parameter '
                                              '"%s" to "%s" '
                                              'for instrument "%s"' % (
                                                  parameter, value,
                                                  instrument_name))
        if load_settings_submodules:
            for submodule in ins_group.keys():
                try:
                    _load_settings(
                        getattr(instrument, submodule), ins_group[submodule],
                        params_to_set=params_to_set,
                        load_settings_submodules=load_settings_submodules)
                except Exception as e:
                    log.error(f"Could not load settings onto "
                              f"submodule {submodule}"
                              f"of instrument {instrument_name}: {e}.")

=======
    from numpy import array  # DO not remove. Used in eval(array(...))
    from collections import OrderedDict  # DO NOT remove. Used in eval()
    from pycqed.utilities import settings_manager as setman
>>>>>>> 5c7c6021
    if folder is None:
        folder_specified = False
    else:
        folder_specified = True

    if isinstance(instrument, str) and not update:
        instrument_name = instrument
    else:
        instrument_name = instrument.name
    verbose = kw.pop('verbose', True)
    older_than = kw.pop('older_than', None)
    success = False
    count = 0
    # Will try multiple times in case the last measurements failed and
    # created corrupt data files.
    while success is False and count < 10:
        if folder is None:
            folder = a_tools.get_folder(timestamp=timestamp, label=label,
                                        older_than=older_than)
        if verbose:
            print('Folder used: {}'.format(folder))

        try:
            station = setman.get_station_from_file(folder=folder,
                                                   param_path=[instrument_name])
            ins_loaded = station.components[instrument_name]

            if verbose:
<<<<<<< HEAD
                print('Loaded settings successfully from the HDF file.')

            p = _load_settings(instrument, ins_group,
                           params_to_set=kw.get('params_to_set', None),
                               load_settings_submodules=True,
                               verbose=verbose, update=update)
            if p is not None:
                return p
=======
                print('Loaded settings successfully from the file.')
            params_to_set = kw.pop('params_to_set', None)
            if params_to_set is not None:
                if len(params_to_set) == 0:
                    log.warning('The list of parameters to update is empty.')
                if verbose and update:
                    print('Setting parameters {} for {}.'.format(
                        params_to_set, instrument_name))
                params_to_set = [(param, val()) for (param, val) in
                                 ins_loaded.parameters.items() if param in
                                 params_to_set]
            else:
                if verbose and update:
                    print('Setting parameters for {}.'.format(instrument_name))
                params_to_set = [
                    (param, val()) for (param, val) in ins_loaded.parameters.items()
                    if param not in getattr(
                        instrument, '_params_to_not_load', {})]

            if not update:
                params_dict = {parameter : value for parameter, value in \
                        params_to_set}
                return params_dict

            for parameter, value in params_to_set:
                if parameter in instrument.parameters.keys() and \
                        hasattr(instrument.parameters[parameter], 'set'):
                    try:
                        instrument.set(parameter, value)
                    except Exception:
                        log.error('Could not set parameter '
                                  '"%s" to "%s" '
                                  'for instrument "%s"' % (
                                      parameter, value,
                                      instrument_name))
>>>>>>> 5c7c6021
            success = True
        except Exception as e:
            logging.warning(e)
            success = False
            if timestamp is None and not folder_specified:
                print('Trying next folder.')
                older_than = os.path.split(folder)[0][-8:] \
                             + '_' + os.path.split(folder)[1][:6]
                folder = None
            else:
                break
        count += 1

    if not success:
        log.error('Could not open settings for instrument {}.'.format(
            instrument_name))
    print()
    return


def load_settings_onto_instrument_v2(instrument, load_from_instr: str=None,
                                     label: str='', folder: str=None,
                                     timestamp: str=None):
    '''
    Loads settings from an hdf5 file onto the instrument handed to the
    function. By default uses the last hdf5 file in the datadirectory.
    By giving a label or timestamp another file can be chosen as the
    settings file.

    Args:
        instrument (instrument) : instrument onto which settings should be
            loaded
        load_from_instr (str) : optional name of another instrument from
            which to load the settings.
        label (str)           : label used for finding the last datafile
        folder (str)        : exact filepath of the hdf5 file to load.
            if filepath is specified, this takes precedence over the file
            locating options (label, timestamp etc.).
        timestamp (str)       : timestamp of file in the datadir


    '''

    older_than = None
    # folder = None
    instrument_name = instrument.name
    success = False
    count = 0
    # Will try multiple times in case the last measurements failed and
    # created corrupt data files.
    while success is False and count < 10:
        try:
            if folder is None:
                folder = a_tools.get_folder(timestamp=timestamp, label=label,
                                            older_than=older_than)
                filepath = a_tools.measurement_filename(folder)

            f = h5py.File(filepath, 'r')
            snapshot = {}
            h5d.read_dict_from_hdf5(snapshot, h5_group=f['Snapshot'])

            if load_from_instr is None:
                ins_group = snapshot['instruments'][instrument_name]
            else:
                ins_group = snapshot['instruments'][load_from_instr]
            success = True
        except Exception as e:
            logging.warning(e)
            older_than = os.path.split(folder)[0][-8:] \
                + '_' + os.path.split(folder)[1][:6]
            folder = None
            success = False
        count += 1

    if not success:
        logging.warning('Could not open settings for instrument "%s"' % (
            instrument_name))
        try:
            f.close()
        except:
            pass
        return False

    for parname, par in ins_group['parameters'].items():
        try:
            if hasattr(instrument.parameters[parname], 'set'):
                instrument.set(parname, par['value'])
        except Exception as e:
            print('Could not set parameter: "{}" to "{}" '
                  'for instrument "{}"'.format(parname, par['value'],
                                               instrument_name))
            logging.warning(e)
    f.close()
    return True



def send_email(subject='PycQED needs your attention!',
               body='', email=None):
    # Import smtplib for the actual sending function
    import smtplib
    # Here are the email package modules we'll need
    from email.mime.image import MIMEImage
    from email.mime.multipart import MIMEMultipart
    from email.mime.text import MIMEText

    if email is None:
        email = qt.config['e-mail']

    # Create the container (outer) email message.
    msg = MIMEMultipart()
    msg['Subject'] = subject
    family = 'serwan.asaad@gmail.com'
    msg['From'] = 'Lamaserati@tudelft.nl'
    msg['To'] = email
    msg.attach(MIMEText(body, 'plain'))

    # Send the email via our own SMTP server.
    s = smtplib.SMTP_SSL('smtp.gmail.com')
    s.login('DCLabemail@gmail.com', 'DiCarloLab')
    s.sendmail(email, family, msg.as_string())
    s.quit()


def list_available_serial_ports():
    '''
    Lists serial ports

    :raises EnvironmentError:
        On unsupported or unknown platforms
    :returns:
        A list of available serial ports

    Frunction from :
    http://stackoverflow.com/questions/12090503/
        listing-available-com-ports-with-python
    '''
    import serial
    if sys.platform.startswith('win'):
        ports = ['COM' + str(i + 1) for i in range(256)]

    elif sys.platform.startswith('linux') or sys.platform.startswith('cygwin'):
        # this is to exclude your current terminal "/dev/tty"
        ports = glob.glob('/dev/tty[A-Za-z]*')

    elif sys.platform.startswith('darwin'):
        ports = glob.glob('/dev/tty.*')

    else:
        raise EnvironmentError('Unsupported platform')

    result = []
    for port in ports:
        try:
            s = serial.Serial(port)
            s.close()
            result.append(port)
        except (OSError, serial.SerialException):
            pass
    return result


def add_suffix_to_dict_keys(inputDict, suffix):
    return {str(key)+suffix: (value) for key, value in inputDict.items()}


def execfile(path, global_vars=None, local_vars=None):
    """
    Args:
        path (str)  : filepath of the file to be executed
        global_vars : use globals() to use globals from namespace
        local_vars  : use locals() to use locals from namespace

    execfile function that existed in python 2 but does not exists in python3.
    """
    with open(path, 'r') as f:
        code = compile(f.read(), path, 'exec')
        exec(code, global_vars, local_vars)


def span_num(center: float, span: float, num: int, endpoint: bool=True):
    """
    Creates a linear span of points around center
    Args:
        center (float) : center of the array
        span   (float) : span the total range of values to span
        num      (int) : the number of points in the span
        endpoint (bool): whether to include the endpoint

    """
    return np.linspace(center-span/2, center+span/2, num, endpoint=endpoint)


def span_step(center: float, span: float, step: float, endpoint: bool=True):
    """
    Creates a range of points spanned around a center
    Args:
        center (float) : center of the array
        span   (float) : span the total range of values to span
        step   (float) : the stepsize between points in the array
        endpoint (bool): whether to include the endpoint in the span

    """
    # True*step/100 in the arange ensures the right boundary is included
    return np.arange(center-span/2, center+span/2+endpoint*step/100, step)


def gen_sweep_pts(start: float=None, stop: float=None,
                  center: float=0, span: float=None,
                  num: int=None, step: float=None, endpoint=True):
    """
    Generates an array of sweep points based on different types of input
    arguments.
    Boundaries of the array can be specified using either start/stop or
    using center/span. The points can be specified using either num or step.

    Args:
        start  (float) : start of the array
        stop   (float) : end of the array
        center (float) : center of the array
                         N.B. 0 is chosen as a sensible default for the span.
                         it is argued that no such sensible default exists
                         for the other types of input.
        span   (float) : span the total range of values to span

        num      (int) : number of points in the array
        step   (float) : the stepsize between points in the array
        endpoint (bool): whether to include the endpoint

    """
    if (start is not None) and (stop is not None):
        if num is not None:
            return np.linspace(start, stop, num, endpoint=endpoint)
        elif step is not None:
            # numpy arange does not natively support endpoint
            return np.arange(start, stop + endpoint*step/100, step)
        else:
            raise ValueError('Either "num" or "step" must be specified')
    elif (center is not None) and (span is not None):
        if num is not None:
            return span_num(center, span, num, endpoint=endpoint)
        elif step is not None:
            return span_step(center, span, step, endpoint=endpoint)
        else:
            raise ValueError('Either "num" or "step" must be specified')
    else:
        raise ValueError('Either ("start" and "stop") or '
                         '("center" and "span") must be specified')


def getFromDict(dataDict: dict, mapList: list):
    """
    get a value from a nested dictionary by specifying a list of keys

    Args:
        dataDict: nested dictionary to get the value from
        mapList : list of strings specifying the key of the item to get
    Returns:
        value from dictionary

    example:
        example_dict = {'a': {'nest_a': 5, 'nest_b': 8}
                        'b': 4}
        getFromDict(example_dict, ['a', 'nest_a']) -> 5
    """
    return reduce(operator.getitem, mapList, dataDict)


def setInDict(dataDict: dict, mapList: list, value):
    """
    set a value in a nested dictionary by specifying the location using a list
    of key.

    Args:
        dataDict: nested dictionary to set the value in
        mapList : list of strings specifying the key of the item to set
        value   : the value to set

    example:
        example_dict = {'a': {'nest_a': 5, 'nest_b': 8}
                        'b': 4}
        example_dict_after = getFromDict(example_dict, ['a', 'nest_a'], 6)
        example_dict = {'a': {'nest_a': 6, 'nest_b': 8}
                        'b': 4}
    """
    getFromDict(dataDict, mapList[:-1])[mapList[-1]] = value


def is_more_rencent(filename: str, comparison_filename: str):
    """
    Returns True if the contents of "filename" has changed more recently
    than the contents of "comparison_filename".
    """
    return os.path.getmtime(filename) > os.path.getmtime(comparison_filename)


def get_required_upload_information(pulses : list, station):
    """
    Returns a list of AWGs required for the list of input pulses
    """

    #Have to add all master AWG channels such that trigger channels are not empty
    master_AWG = station.pulsar.master_AWG()
    required_AWGs = []
    required_channels = []
    used_AWGs = station.pulsar.used_AWGs()


    for pulse in pulses:
        for key in pulse.keys():
            if not 'channel' in key:
                continue
            channel = pulse[key]
            if isinstance(channel, dict):
                # the the CZ pulse has aux_channels_dict parameter
                for ch in channel:
                    if not 'AWG' in ch:
                        continue
                    AWG = ch.split('_')[0]
                    if AWG == master_AWG:
                        for c in station.pulsar.channels:
                            if master_AWG in c and c not in required_channels:
                                required_channels.append(c)
                            if AWG in used_AWGs and AWG not in required_AWGs:
                                required_AWGs.append(AWG)
                            continue
                    if AWG in used_AWGs and AWG not in required_AWGs:
                        required_AWGs.append(AWG)
                    if not ch in required_channels:
                        required_channels.append(ch)
            else:
                if not 'AWG' in channel:
                    continue
                AWG = channel.split('_')[0]
                if AWG == master_AWG:
                    for c in station.pulsar.channels:
                        if master_AWG in c and c not in required_channels:
                            required_channels.append(c)
                        if AWG in used_AWGs and AWG not in required_AWGs:
                            required_AWGs.append(AWG)
                        continue
                if AWG in used_AWGs and AWG not in required_AWGs:
                    required_AWGs.append(AWG)
                if not channel in required_channels:
                    required_channels.append(channel)

    return required_channels, required_AWGs

def dictionify(obj, only=None, exclude=None):
    """
    Takes an arbitrary object and returns a dict with all variables/internal
    states of the object (i.e. not functions)
    Args:
        obj: object
        only (list): take only specific attributes
        exclude (list): exclude specific attributes

    Returns: dict form of the object

    """
    obj_dict = vars(obj)
    if only is not None:
        assert np.ndim(only) == 1, "'only' must be of type list or array " \
                                   "of attributes to include"
        for k in obj_dict:
            if k not in only:
                obj_dict.pop(k)
    if exclude is not None:
        assert np.ndim(exclude) == 1, "'exclude' must be a list or array of" \
                                      " attributes to exclude"
        for k in obj_dict:
            if k in exclude:
                obj_dict.pop(k)
    return obj_dict

class NumpyJsonEncoder(json.JSONEncoder):
    '''
    JSON encoder subclass that converts Numpy types to native python types
    for saving in JSON files.
    Also converts datetime objects to strings.
    '''
    def default(self, o):
        if isinstance(o, np.integer):
            return int(o)
        elif isinstance(o, np.floating):
            return float(o)
        elif isinstance(o, np.ndarray):
            return o.tolist()
        elif isinstance(o, datetime.datetime):
            return str(o)
        else:
            return super().default(o)


class KeyboardFinish(KeyboardInterrupt):
    """
    Indicates that the user safely aborts/finishes the experiment.
    Used to finish the experiment without raising an exception.
    """

    pass


def check_keyboard_interrupt():
    try:  # Try except statement is to make it work on non windows pc
        if msvcrt.kbhit():
            key = msvcrt.getch()
            if b"q" in key:
                # this causes a KeyBoardInterrupt
                raise KeyboardInterrupt('Human "q" terminated experiment.')
            elif b"f" in key:
                # this should not raise an exception
                raise KeyboardFinish('Human "f" terminated experiment safely.')
    except Exception:
        pass


class TemporaryValue:
    """
    This context manager allows to change a given QCodes parameter
    to a new value, and the original value is reverted upon exit of the context
    manager.

    Args:
        *param_value_pairs: 2-tuples of qcodes parameters and their temporary
                            values

    Example:
        # measure qubit spectroscopy at a different readout frequency without
        # setting the parameter value
        with TemporaryValue((qb1.ro_freq, 6e9)):
            qb1.measure_spectroscopy(...)
    """

    def __init__(self, *param_value_pairs):
        if len(param_value_pairs) > 0 and \
                not isinstance(param_value_pairs[0], (tuple, list)):
            param_value_pairs = (param_value_pairs,)
        self.param_value_pairs = param_value_pairs
        self.old_value_pairs = []

    def __enter__(self):
        log.debug('Entered TemporaryValueContext')
        try:
            self.old_value_pairs = \
                [(param, param()) for param, value in self.param_value_pairs]
            for param, value in self.param_value_pairs:
                param(value)
        except Exception:
            self.__exit__(None, None, None)
            raise

    def __exit__(self, type, value, traceback):
        for param, value in self.old_value_pairs:
            param(value)
        log.debug('Exited TemporaryValueContext')


# Alias in order to have the class definition in camel case, but keep
# backwards compatibility
temporary_value = TemporaryValue


def configure_qubit_mux_drive(qubits, lo_freqs_dict):
    """Configure qubits for multiplexed drive.

    This helper function configures the given qubits for multiplexed drive
    as follows:
    - set the readout IF of the qubits such that the LO frequency of qubits
      sharing an LO is compatible.

    By passing a list with only a single qubit, the function can also be
    used to ensure that a given LO frequency is used for a qubit, even in a
    non-multiplexed drive setting.

    Args:
        qubits (list of qubit objects): The qubits for which the drive
            should be configured.
        lo_freqs_dict (dict): A dict where each key identifies a drive LO
            in one of the formats as returned by qb.get_ge_lo_identifier,
            and the corresponding value determines the LO frequency that
            this LO should use.
    """
    for qb in qubits:
        qb_ge_mwg = qb.get_ge_lo_identifier()
        if qb_ge_mwg not in lo_freqs_dict:
            log.info(f'{qb.name}: {qb_ge_mwg} not'
                     f'found in lo_freqs_dict.')
            continue
        qb.ge_mod_freq(qb.ge_freq()-lo_freqs_dict[qb_ge_mwg])


def configure_qubit_mux_readout(qubits, lo_freqs_dict, set_mod_freq=True):
    """Configure qubits for multiplexed readout.

    This helper function configures the given qubits for multiplexed readout
    as follows:
    - assign unique acquisition channels for qubits sharing an LO. This
      assumes that qubits sharing an LO also share an acquisition unit of an
      acquisition decvice.
    - set the readout IF of the qubits such that the LO frequency of qubits
      sharing an LO is compatible.

    By passing a list with only a single qubit, the function can also be
    used to ensure that a given LO frequency is used for a qubit, even in a
    non-multiplexed readout setting. Note that the acquisition I/Q channel
    indices of the qubit are set to 0 and 1 in this case.

    Args:
        qubits (list of qubit objects): The qubits for which the readout
            should be configured.
        lo_freqs_dict (dict): A dict where each key identifies a readout LO
            in one of the formats as returned by qb.get_ro_lo_identifier,
            and the corresponding value determines the LO frequency that
            this LO should use.
        set_mod_freq (bool): Specifies whether the qubits modulation frequency
            is adjusted according to the Lo freq. in lo_freqs_dict or not.
            Defaults to True.
    """
    idx = {}
    for qb in qubits:
        qb_ro_mwg = qb.get_ro_lo_identifier()
        idx[qb_ro_mwg] = idx.setdefault(qb_ro_mwg, -1) + 1
        qb.acq_I_channel(2 * idx[qb_ro_mwg])
        qb.acq_Q_channel(2 * idx[qb_ro_mwg] + 1)
        if qb_ro_mwg not in lo_freqs_dict:
            log.info(f'{qb.name}: {qb_ro_mwg} not found in lo_freqs_dict.')
            continue
        if set_mod_freq:
            qb.ro_mod_freq(qb.ro_freq() - lo_freqs_dict[qb_ro_mwg])


def configure_qubit_feedback_params(qubits, for_ef=None, set_thresholds=False):
    for qb in qubits:
        ge_ch = qb.ge_I_channel()
        acq_ch = qb.acq_I_channel()
        pulsar = qb.instr_pulsar.get_instr()
        AWG = qb.find_instrument(pulsar.get(f'{ge_ch}_awg'))
        if len(pulsar.get(f'{AWG.name}_trigger_channels')) > 0:
            AWG.dios_0_mode(2)
            vawg = (int(pulsar.get(f'{ge_ch}_id')[2:])-1)//2
            AWG.set(f'awgs_{vawg}_dio_mask_shift', 1+acq_ch)
            if (two_dio_bits := for_ef) is None:
                two_dio_bits = (len(qb.get_acq_int_channels()) == 2)
            # The case with two dio bits assumes channel I and Q are
            # consecutive both on the acquisition device and the AWG.
            AWG.set(f'awgs_{vawg}_dio_mask_value',
                    0b11 if two_dio_bits else 0b1)
        acq_dev = qb.instr_acq.get_instr()
        acq_dev.dios_0_mode(2)
        if set_thresholds:
            upload_classif_thresholds(qb)


def upload_classif_thresholds(qb, clf_params=None, add=None):
    """Sets classification thresholds for active reset

    Converts the thresholds from the classifier params of the qubit into
    actual thresholds as seen by the acquisition device (the former have the
    dimension of voltages, the latter integrated voltages over time),
    and uploads them to the acquisition device.

    Args:
        qb (QuDev_transmon): qubit object
        clf_params (dict): dictionary containing the thresholds that must
            be set on the corresponding UHF channel(s).
            If None, then defaults to qb.acq_classifier_params().
        add (dict): Optional offsets to add to the uploaded thresholds,
            in voltage units.

    Note: this could also be a qubit method.
    """
    if clf_params is None:
        clf_params = qb.acq_classifier_params()
    if add is None:
        add = {0: 0, 1: 0}
    instr = qb.instr_acq.get_instr()
    ths = {
        k: v + add[k]
        for k, v in clf_params['thresholds'].items()
    }
    # Rescale thresholds to match integrated values in the acq. intrument
    ths = {k: instr.acq_sampling_rate * qb.acq_length() * v
           for k, v in ths.items()}
    # Upload thresholds
    for key, th in ths.items():
        ch = {0: 'I', 1: 'Q'}[key]
        channel_id = qb.parameters[f'acq_{ch}_channel']()
        instr.parameters[f'qas_0_thresholds_{channel_id}_level'](ths[key])


def find_symmetry_index(data):
    data = data.copy()
    data -= data.mean()
    corr = []
    for iflip in np.arange(0, len(data)-0.5, 0.5):
        span = min(iflip, len(data)-1-iflip)
        data_filtered = data[int(iflip-span):int(iflip+span+1)]
        corr.append((data_filtered*data_filtered[::-1]).sum())
    return np.argmax(corr), corr


def get_pycqed_appdata_dir():
    """
    Returns the path to the pycqed application data dir.
    """
    if os.name == 'nt':
        path = os.path.expandvars(r'%LOCALAPPDATA%\pycqed')
    else:
        path = os.path.expanduser('~/.pycqed')
    os.makedirs(path, exist_ok=True)
    return path


def default_awg_dir():
    """
    Returns the path of an awg subfolder in the pycqed application data dir.
    """
    path = os.path.join(get_pycqed_appdata_dir(), 'awg')
    os.makedirs(path, exist_ok=True)
    return path


def raise_warning_image(destination_path, warning_image_path=None):
    """
    Copy the image specified by warning_image_path to the folder specified by
    destination_path.
    :param destination_path: folder where the warning image is to be copied
    :param image_path: full path, including image name and extension, to
        the warning image to be copied. If None, assumes WARNING.png exists in
        the module folder.
    :return:
    """
    if 'WARNING.png' not in os.listdir(destination_path):
        import shutil
        if warning_image_path is None:
            warning_image_path = os.path.abspath(sys.modules[__name__].__file__)
            warning_image_path = os.path.split(warning_image_path)[0]
            warning_image_path = os.path.abspath(os.path.join(
                warning_image_path, 'WARNING.png'))

        destination = os.path.abspath(os.path.join(destination_path,
                                                   'WARNING.png'))
        shutil.copy2(warning_image_path, destination)


def write_warning_message_to_text_file(destination_path, message, filename=None):
    """
    Write a warning message to a text file.
    :param destination_path: folder to the text file. If file does not yet
        exist, it will be created.
    :param message: string with the message to be written into the text file.
    :param filename: string with name of the warning message file. If None,
        uses 'warning_message'. If text file does not exist, it will be created.
        If text file already exists, the message will be appended.
    :return:
    """
    if filename is None:
        filename = 'warning_message'

    # Add extension if not contained in filename.
    if not len(os.path.splitext(filename)[-1]):
        filename += '.txt'

    # Adding this will ensure that if a future message is appended to the file,
    # the new message will be separated by an empty line from the current
    # message.
    message += '\n\n'

    # Prepend timestamp to the message
    message = f'{datetime.datetime.now():%Y%m%d_%H%M%S}\n{message}'

    # Write message to file
    file = open(os.path.join(destination_path, filename), 'a+')
    file.writelines(message)
    file.close()


def write_logfile(filename, content, directory):
    """

    Creates a file filename.log in directory.

    Args:
        filename (str): name of .log file
        content (str): content of the .log file
        directory (str): path where the .log file will be created

    Returns:
        full path to the .log file
    """
    logfile = os.path.join(directory, f"{filename}.log")
    f = open(logfile, 'a+')
    f.write(content)
    f.write("\n")
    f.close()
    return logfile


def zipfolder(zip_filename, folder, directory):
    """
    Creates a compressed file from folder.

    Args:
        zip_filename (str): name of the compressed file
        folder (str): path to folder that will be compressed
        directory (str): path where the compressed file will be created
    """
    with ZipFile(os.path.join(directory, f'{zip_filename}.zip'), 'w') as zipObj:
        for folderName, subfolders, filenames in os.walk(folder):
            for filename in filenames:
                filePath = os.path.join(folderName, filename)
                zipObj.write(filePath, os.path.relpath(filePath, folder))


def save_zibugreport(interactive=True, save_folder=None):
    """
    Saves a detailed bug report of ZI devices.

    For each ZI device in the running kernel, it saves the following:
        - firmware git revision
        - bitstream git revision
        - awg source string
        - compiler status string
        - errors on the device
        - device snapshot
    In addition, the following are saved:
        - current firmware and fpga versions running on each ZI device
        - current versions of installed zhinst modules. These are typically
            - zhinst-core
            - zhinst-deviceutils
            - zhinst-qcodes
            - zhinst-toolkit
            - zhinst-utils
        - last sequence in pulsar
        - csv files with the last programmed waves

    Args:
        interactive (bool): if True, opens a notepad file and prompts the user
            to paste the error message reported by pycqed.
        save_folder (str or None): location where the bug report will be saved.
            If None, the latest measurement timestamp is taken.

    Returns:
        exceptions (dict): exceptions raised while trying to dump the bug report
    """
    exceptions = {}

    # get the pulsar instance
    from pycqed.measurement.waveform_control import pulsar as ps
    pulsar = ps.Pulsar.get_instance()

    # create the save folder
    if save_folder is None:
        save_folder = a_tools.latest_data()
    brdir = os.path.join(
        save_folder,
        f"bugreport_{time.strftime('%Y%m%d_%H%M%S', time.localtime())}")
    os.mkdir(brdir)

    # save the waveform files
    try:
        zipfolder('waves', pulsar.awg_interfaces[
            list(pulsar.awg_interfaces)[0]]._zi_wave_dir(), brdir)
    except Exception as e:
        exceptions['waves'] = e

    # get all connected ZI instruments
    instruments = get_all_connected_zi_instruments()

    # save versions of zhinst modules
    versions_zhinst, exceps = get_zhinst_modules_versions()
    exceptions.update(exceps)
    write_logfile('versions_zhinst', repr(versions_zhinst), brdir)

    # save firmware and fpgs versions
    versions_devs, exceps = get_zhinst_firmware_versions(instruments)
    exceptions.update(exceps)
    write_logfile('versions', repr(versions_devs), brdir)

    # save the firmware git revision
    for dev in instruments:
        try:
            fw_git_revision_node = \
                f"/{dev.devname}/raw/system/revisions/firmware"
            fw_git_revision_string = \
                dev.daq.get(fw_git_revision_node, flat=True)[
                    fw_git_revision_node][0]['vector']
            fw_git_revision_dict = json.loads(fw_git_revision_string)
            write_logfile(os.path.join(
                brdir, f'{dev.name}_{dev.devname}_firmware_revision'),
                repr(fw_git_revision_dict), brdir)
        except Exception as e:
            exceptions[f'{dev.name}_{dev.devname}_firmware_revision'] = e

    # save the bitstream git revision
    for dev in instruments:
        try:
            bs_git_revision_node = \
                f"/{dev.devname}/raw/system/revisions/bitstream"
            bs_git_revision_string = \
                dev.daq.get(bs_git_revision_node, flat=True)[
                    bs_git_revision_node][0]['vector']
            bs_git_revision_dict = json.loads(bs_git_revision_string)
            write_logfile(os.path.join(
                brdir, f'{dev.name}_{dev.devname}_bitstream_revision'),
                repr(bs_git_revision_dict), brdir)
        except Exception as e:
            exceptions[f'{dev.name}_{dev.devname}_bitstream_revision'] = e

    # save awg_source_strings
    for dev in instruments:
        try:
            write_logfile(os.path.join(
                brdir, f'{dev.name}_{dev.devname}_awg_source_strings'),
                repr(getattr(dev, '_awg_source_strings', {})), brdir)
        except Exception as e:
            exceptions[f'{dev.name}_{dev.devname}_awg_source_strings'] = e

    # save compiler status strings
    for dev in instruments:
        try:
            write_logfile(os.path.join(
                brdir, f'{dev.name}_{dev.devname}_compiler_statusstring'),
                getattr(dev, 'compiler_statusstring', ''), brdir)
        except Exception as e:
            exceptions[f'{dev.name}_{dev.devname}_compiler_statusstring'] = e

    # save snapshots
    for dev in instruments:
        try:
            write_logfile(
                os.path.join(brdir, f'{dev.name}_{dev.devname}_snapshot'),
                repr(dev.snapshot()), brdir)
        except Exception as e:
            exceptions[f'{dev.name}_{dev.devname}_snapshot'] = e

    # save errors reported by the devices
    for dev in instruments:
        try:
            write_logfile(
                os.path.join(brdir, f'{dev.name}_{dev.devname}_errors'),
                repr(json.loads(dev.getv('raw/error/json/errors'))), brdir)
        except Exception as e:
            try:
                # for QCodes-based devices
                err_dict = dev.daq.get(f'{dev.devname}/raw/error/json/errors',
                                       settingsonly=False)
                err_str = err_dict[dev.devname][
                    'raw']['error']['json']['errors'][0]['vector']
                write_logfile(
                    os.path.join(brdir, f'{dev.name}_{dev.devname}_errors'),
                    repr(json.loads(err_str)), brdir)
            except Exception as e:
                exceptions[f'{dev.name}_{dev.devname}_errors'] = e

    # save last sequence from pulsar
    try:
        seq = deepcopy(pulsar.last_sequence)
        if seq is not None:
            seq.pulsar = None
            for seg in seq.segments.values():
                seg.pulsar = None
        with open(os.path.join(brdir, "last_sequence.p"), "wb") as pf:
            pickle.dump(seq, pf)
    except Exception as e:
        exceptions['last_sequence'] = e

    # prompt user to save std output into a textfile
    if interactive:
        try:
            f = write_logfile('stdout', 'COPY AND PASTE STDOUT HERE', brdir)
            print(
                'Please look for the open notepad window and paste the output '
                'of the last running cell.')
            os.system(f'notepad {f}')
        except Exception as e:
            exceptions['stdout'] = e

    # print in kernel
    print(f'Bug report files saved to {brdir}')
    from pprint import pprint
    pprint(versions_zhinst)
    pprint(versions_devs)

    if len(exceptions):
        print('\n' +
              f'Not all elements of the bugreport could be saved. '
              f'Exceptions occurred during: {list(exceptions.keys())}')
    return exceptions


def get_all_connected_zi_instruments():
    """
    Gets all the Zurich Instruments devices that have been instantiated in
    the running kernel.

    Returns:
        list with instances of ZI device drivers
    """
    from qcodes.station import Station
    if Station.default is not None:
        all_inst = Station.default.components
    else:
        from pycqed.instrument_drivers.instrument import Instrument
        all_inst = Instrument._all_instruments
    return [inst for inst in all_inst.values()
            if inst.get_idn().get('vendor', '') in
            ['ZurichInstruments', 'Zurich Instruments']]

def get_zhinst_modules_versions():
    """
    Gets the current versions of the installed zhinst packages.

    Returns:
        versions (dict): module names as keys, version numbers as values
        exceptions (dict): module names as keys, errors as values if an error
            has occurred when trying to get the version number of a module
    """
    versions, exceptions = {}, {}
    import zhinst
    submodules = [sm for sm in dir(zhinst) if not sm.startswith('__')]
    for sm in submodules:
        try:
            versions[f'zhinst-{sm}'] = zhinst.__dict__[sm].__version__
        except Exception as e:
            exceptions[sm] = e
    return versions, exceptions


def get_zhinst_firmware_versions(zi_instruments=None):
    """
    Gets the firmware and fpga versions of ZI instruments.

    Args:
        zi_instruments (list or None): instances of ZI instrument drivers

    Returns:
        versions (dict): ZI instrument drivers as keys, dict with
            version numbers as values
        exceptions (dict): ZI instrument drivers as keys, errors as values if
            an error has occurred when trying to get a version number for a
            ZI device
    """
    if zi_instruments is None:
        zi_instruments = get_all_connected_zi_instruments()

    versions, exceptions = {}, {}
    for node in ['system/fwrevision', 'system/fpgarevision']:
        versions[node] = {}
        for dev in zi_instruments:
            try:
                versions[node][f'{dev.name} - {dev.devname}'] = dev.geti(node)
            except Exception:
                try:
                    # for QCodes-based devices
                    versions[node][f'{dev.name} - {dev.devname}'] = \
                        dev.daq.getInt(f'{dev.devname}/system/fwrevision')
                except Exception as e:
                    exceptions[f'{node} for {dev.devname}'] = e
    return versions, exceptions


class TempLogLevel:
    """
    With Handler to temporarily change the log level of a logger
    """
    LOG_LEVELS = dict(debug=logging.DEBUG, info=logging.INFO,
                      warning=logging.WARNING, error=logging.ERROR,
                      critical=logging.CRITICAL, fatal=logging.FATAL)

    def __init__(self, logger, log_level="info"):
        """
        Instantiate a TemporaryLogLevel.
        Args:
            logger (logging.Logger): logger of which the level should
                be changed temporarily.
            log_level (str): Desired temporary log level: "debug", "info",
                "warning", "error", "critical", "fatal". Strings can also be
                all caps, e.g. "INFO". Defaults to "info".
        """
        self.logger = logger
        self.log_level = logger.level
        self.temp_log_level = self.LOG_LEVELS.get(log_level.lower(), log_level)

    def __enter__(self):
        self.logger.setLevel(self.temp_log_level)

    def __exit__(self, exc_type, exc_val, exc_tb):
        self.logger.setLevel(self.log_level)


def assert_not_none(*param_names):
    """
    Decorator that ensures that all (keyword) arguments of the decorated function
     `f` provided in param_names are not None.
    Args:
        *param_names (str): One or several strings indicating the name of the
            (keyword) arguments which should not have a value of None
    Returns:
         decorated function.
    Examples:
        >>>  class Test:
        >>>    @assert_not_none('arg2', 'kwarg1', "other_kwarg")
        >>>    def test(self, arg1, arg2, kwarg1=0, kwarg2=None, **kwargs):
        >>>        pass
        >>> t = Test()
        >>> t.test('a', "b") # does not raise an error
        >>> t.test('a', None) # raises error because arg2 is None
        >>> t.test('a', 'b', None,) # raises error because kwarg1 is passed
        >>>                         # as positional argument with a value of None
        >>> t.test('a', 'b', "c", something=None) # does not raise an error
        >>> t.test('a', 'b', "c", other_kwarg=None) # raises an error because
        >>>                                         # other_kwarg is None
    Raises:
        ValueError if a (keyword) argument mentioned in param_names is None.
    """
    import inspect

    def check(f):
        @functools.wraps(f)
        def wrapped_func(*args, **kwds):
            signature_args_and_kwargs = inspect.getfullargspec(f).args
            default_kwarg_values = inspect.getfullargspec(f).defaults
            error_msg = ' {name} is None, but {name} should not be None when ' \
                        'passed to ' + f.__qualname__

            # check if a positional argument is None or a signature keyword
            # argument is None:
            # take argument values and default values of keyword arguments
            # which are not passed as positional arguments (since keyword
            # arguments can also be provided as positional arguments)
            x = len(signature_args_and_kwargs) - len(
                args)  # index of first needed default keyword arg value
            for (name, value) in zip(signature_args_and_kwargs,
                                     args + default_kwarg_values[x:]):
                # print(name, value)
                if name in param_names and value is None:
                    raise ValueError(error_msg.format(f=f, name=name))

            # check if a passed keyword argument is None
            for (name, value) in kwds.items():
                if name in param_names and value is None:
                    raise ValueError(error_msg.format(f=f, name=name))

            return f(*args, **kwds)

        wrapped_func.__name__ = f.__name__
        return wrapped_func

    return check<|MERGE_RESOLUTION|>--- conflicted
+++ resolved
@@ -181,99 +181,9 @@
         params_to_set (list)    : list of strings referring to the parameters
             that should be set for the instrument
     '''
-<<<<<<< HEAD
-    def _load_settings(instrument, ins_group, params_to_set=None,
-                       load_settings_submodules=True, update=True,
-                       verbose=True):
-        from numpy import array  # DO not remove. Used in eval(array(...))
-        from collections import OrderedDict  # DO NOT remove. Used in eval()
-        if isinstance(instrument, str) and not update:
-            instrument_name = instrument
-        else:
-            instrument_name = instrument.name
-        if params_to_set is not None:
-            if len(params_to_set) == 0:
-                log.warning('The list of parameters to update is empty.')
-            if verbose and update:
-                print('Setting parameters {} for {}.'.format(
-                    params_to_set, instrument_name))
-            params = [(param, val) for (param, val) in
-                             ins_group.attrs.items() if param in
-                             params_to_set]
-        else:
-            if verbose and update:
-                print('Setting parameters for {}.'.format(instrument_name))
-            params = [
-                (param, val) for (param, val) in ins_group.attrs.items()
-                if param not in getattr(
-                    instrument, '_params_to_not_load', {})]
-
-        if not update:
-            params_dict = {parameter: value for parameter, value in \
-                           params_to_set}
-
-            return params_dict
-
-        for parameter, value in params:
-            if parameter in instrument.parameters.keys() and \
-                    hasattr(instrument.parameters[parameter], 'set'):
-                if value == 'None':  # None is saved as string in hdf5
-                    try:
-                        instrument.set(parameter, None)
-                    except Exception:
-                        print('Could not set parameter "%s" to "%s" for '
-                              'instrument "%s"' % (
-                                  parameter, value, instrument_name))
-                elif value == 'False':
-                    try:
-                        instrument.set(parameter, False)
-                    except Exception:
-                        print('Could not set parameter "%s" to "%s" for '
-                              'instrument "%s"' % (
-                                  parameter, value, instrument_name))
-                elif value == 'True':
-                    try:
-                        instrument.set(parameter, True)
-                    except Exception:
-                        print('Could not set parameter "%s" to "%s" for '
-                              'instrument "%s"' % (
-                                  parameter, value, instrument_name))
-                else:
-                    try:
-                        instrument.set(parameter, int(value))
-                    except Exception:
-                        try:
-                            instrument.set(parameter, float(value))
-                        except Exception:
-                            try:
-                                instrument.set(parameter, eval(value))
-                            except Exception:
-                                try:
-                                    instrument.set(parameter,
-                                                   value)
-                                except Exception:
-                                    log.error('Could not set parameter '
-                                              '"%s" to "%s" '
-                                              'for instrument "%s"' % (
-                                                  parameter, value,
-                                                  instrument_name))
-        if load_settings_submodules:
-            for submodule in ins_group.keys():
-                try:
-                    _load_settings(
-                        getattr(instrument, submodule), ins_group[submodule],
-                        params_to_set=params_to_set,
-                        load_settings_submodules=load_settings_submodules)
-                except Exception as e:
-                    log.error(f"Could not load settings onto "
-                              f"submodule {submodule}"
-                              f"of instrument {instrument_name}: {e}.")
-
-=======
     from numpy import array  # DO not remove. Used in eval(array(...))
     from collections import OrderedDict  # DO NOT remove. Used in eval()
     from pycqed.utilities import settings_manager as setman
->>>>>>> 5c7c6021
     if folder is None:
         folder_specified = False
     else:
@@ -302,16 +212,6 @@
             ins_loaded = station.components[instrument_name]
 
             if verbose:
-<<<<<<< HEAD
-                print('Loaded settings successfully from the HDF file.')
-
-            p = _load_settings(instrument, ins_group,
-                           params_to_set=kw.get('params_to_set', None),
-                               load_settings_submodules=True,
-                               verbose=verbose, update=update)
-            if p is not None:
-                return p
-=======
                 print('Loaded settings successfully from the file.')
             params_to_set = kw.pop('params_to_set', None)
             if params_to_set is not None:
@@ -347,7 +247,6 @@
                                   'for instrument "%s"' % (
                                       parameter, value,
                                       instrument_name))
->>>>>>> 5c7c6021
             success = True
         except Exception as e:
             logging.warning(e)
