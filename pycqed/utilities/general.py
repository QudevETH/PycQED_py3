import os
import sys
import numpy as np
import h5py
import json
import time
import datetime
import pickle
from pycqed.utilities.io import hdf5 as h5d
from pycqed.analysis import analysis_toolbox as a_tools
import errno
import pycqed as pq
import glob
from os.path import dirname, exists
from os import makedirs
import logging
import subprocess
from functools import reduce  # forward compatibility for Python 3
import operator
import string
import functools
from zipfile import ZipFile


from copy import deepcopy
log = logging.getLogger(__name__)
try:
    import msvcrt  # used on windows to catch keyboard input
except:
    pass

digs = string.digits + string.ascii_letters


def get_git_info():
    """
    Returns the SHA1 ID (hash) of the current git HEAD plus a diff against the HEAD
    The hash is shortened to the first 10 digits.

    :return: hash string, diff string
    """

    diff = "Could not extract diff"
    githash = '00000'
    try:
        # Refers to the global qc_config
        PycQEDdir = pq.__path__[0]
        githash = subprocess.check_output(['git', 'rev-parse',
                                           '--short=10', 'HEAD'], cwd=PycQEDdir)
        diff = subprocess.run(['git', '-C', PycQEDdir, "diff"],
                              stdout=subprocess.PIPE).stdout.decode('utf-8')
    except Exception:
        pass
    return githash, diff


def str_to_bool(s):
    valid = {'true': True, 't': True, '1': True,
             'false': False, 'f': False, '0': False, }
    if s.lower() not in valid:
        raise KeyError('{} not a valid boolean string'.format(s))
    b = valid[s.lower()]
    return b


def bool_to_int_str(b):
    if b:
        return '1'
    else:
        return '0'


def int_to_bin(x, w, lsb_last=True):
    """
    Converts an integer to a binary string of a specified width
    x (int) : input integer to be converted
    w (int) : desired width
    lsb_last (bool): if False, reverts the string e.g., int(1) = 001 -> 100
    """
    bin_str = '{0:{fill}{width}b}'.format((int(x) + 2**w) % 2**w,
                                          fill='0', width=w)
    if lsb_last:
        return bin_str
    else:
        return bin_str[::-1]


def int2base(x: int, base: int, fixed_length: int=None):
    """
    Convert an integer to string representation in a certain base.
    Useful for e.g., iterating over combinations of prepared states.

    Args:
        x    (int)          : the value to convert
        base (int)          : the base to covnert to
        fixed_length (int)  : if specified prepends zeros
    """
    if x < 0:
        sign = -1
    elif x == 0:
        string_repr = digs[0]
        if fixed_length is None:
            return string_repr
        else:
            return string_repr.zfill(fixed_length)

    else:
        sign = 1

    x *= sign
    digits = []

    while x:
        digits.append(digs[int(x % base)])
        x = int(x / base)

    if sign < 0:
        digits.append('-')

    digits.reverse()
    string_repr = ''.join(digits)
    if fixed_length is None:
        return string_repr
    else:
        return string_repr.zfill(fixed_length)


def mopen(filename, mode='w'):
    if not exists(dirname(filename)):
        try:
            makedirs(dirname(filename))
        except OSError as exc:  # Guard against race condition
            if exc.errno != errno.EEXIST:
                raise
    file = open(filename, mode='w')
    return file


def dict_to_ordered_tuples(dic):
    '''Convert a dictionary to a list of tuples, sorted by key.'''
    if dic is None:
        return []
    keys = dic.keys()
    # keys.sort()
    ret = [(key, dic[key]) for key in keys]
    return ret


def to_hex_string(byteval):
    '''
    Returns a hex representation of bytes for printing purposes
    '''
    return "b'" + ''.join('\\x{:02x}'.format(x) for x in byteval) + "'"


def load_settings(instrument,
                  label: str='', folder: str=None,
<<<<<<< HEAD
                  timestamp: str=None, update=True, load_settings_submodules=True,
                  **kw):
=======
                  timestamp: str=None, update=True,
                  load_settings_submodules=True, **kw):
>>>>>>> edde0e31
    '''
    Loads settings from an hdf5 file onto the instrument handed to the
    function. By default uses the last hdf5 file in the datadirectory.
    By giving a label or timestamp another file can be chosen as the
    settings file.

    Args:
        instrument (instrument) : instrument onto which settings
            should be loaded. Can be an instrument name (str) if update is
            set to False.
        label (str)           : label used for finding the last datafile
        folder (str)        : exact filepath of the hdf5 file to load.
            if filepath is specified, this takes precedence over the file
            locating options (label, timestamp etc.).
        timestamp (str)       : timestamp of file in the datadir
        update (bool, default True): if set to False, the loaded settings
            will be returned instead of updating them in the instrument.
        load_settings_submodules (bool): whether or not the parameters of
            submodules of `instrument` (and their child submodules recursively)
            should be loaded. Defaults to True.
<<<<<<< HEAD
=======

>>>>>>> edde0e31
    Kwargs:
        params_to_set (list)    : list of strings referring to the parameters
            that should be set for the instrument
    '''
    from pycqed.utilities import settings_manager as setman

    def _load_settings(instrument, ins_loaded, params_to_set=None,
                       load_settings_submodules=True, update=True,
                       verbose=True):
        if isinstance(instrument, str) and not update:
            instrument_name = instrument
        else:
            instrument_name = instrument.name

        if verbose:
            print('Loaded settings successfully from the file.')
        if params_to_set is not None:
            if len(params_to_set) == 0:
                log.warning('The list of parameters to update is empty.')
            if verbose and update:
                print('Setting parameters {} for {}.'.format(
                    params_to_set, instrument_name))
            params_to_set = [(param, val()) for (param, val) in
                             ins_loaded.parameters.items() if param in
                             params_to_set]
        else:
            if verbose and update:
                print('Setting parameters for {}.'.format(instrument_name))
            params_to_set = [
                (param, val()) for (param, val) in ins_loaded.parameters.items()
                if param not in getattr(
                    instrument, '_params_to_not_load', {})]

        if not update:
            params_dict = {parameter: value for parameter, value in \
                           params_to_set}
            return params_dict

        for parameter, value in params_to_set:
            if parameter in instrument.parameters.keys() and \
                    hasattr(instrument.parameters[parameter], 'set'):
                try:
                    instrument.set(parameter, value)
                except Exception:
                    log.error('Could not set parameter '
                              '"%s" to "%s" '
                              'for instrument "%s"' % (
                                  parameter, value,
                                  instrument_name))

        if load_settings_submodules:
            for submodule in ins_loaded.submodules.keys():
                try:
                    _load_settings(
                        getattr(instrument, submodule),
                        ins_loaded.submodules[submodule],
                        params_to_set=None,
                        load_settings_submodules=load_settings_submodules,
                        verbose=verbose,
                        update=update)
                except Exception as e:
                    log.error(f"Could not load settings onto "
                              f"submodule {submodule}"
                              f" of instrument {instrument_name}: {e}.")

    verbose = kw.pop('verbose', True)
    older_than = kw.pop('older_than', None)
    success = False
    count = 0
    folder_specified = False if folder is None else True

    if isinstance(instrument, str) and not update:
        instrument_name = instrument
    else:
        instrument_name = instrument.name
    # Will try multiple times in case the last measurements failed and
    # created corrupt data files.
    while success is False and count < 10:
        if folder is None:
            folder = a_tools.get_folder(timestamp=timestamp, label=label,
                                        older_than=older_than)
        if verbose:
            print('Folder used: {}'.format(folder))

        try:
            station = setman.get_station_from_file(folder=folder,
                                                   param_path=[instrument_name])
            ins_loaded = station.components[instrument_name]

            p = _load_settings(
                instrument, ins_loaded,
                params_to_set=kw.get('params_to_set', None),
                load_settings_submodules=load_settings_submodules,
                verbose=verbose, update=update)
            if p is not None:
                return p
            success = True
        except Exception as e:
            logging.warning(e)
            success = False
            if timestamp is None and not folder_specified:
                print('Trying next folder.')
                older_than = os.path.split(folder)[0][-8:] \
                             + '_' + os.path.split(folder)[1][:6]
                folder = None
            else:
                break
        count += 1

    if not success:
        log.error('Could not open settings for instrument {}.'.format(
            instrument_name))
    print()
    return


def load_settings_onto_instrument_v2(instrument, load_from_instr: str=None,
                                     label: str='', folder: str=None,
                                     timestamp: str=None):
    '''
    Loads settings from an hdf5 file onto the instrument handed to the
    function. By default uses the last hdf5 file in the datadirectory.
    By giving a label or timestamp another file can be chosen as the
    settings file.

    Args:
        instrument (instrument) : instrument onto which settings should be
            loaded
        load_from_instr (str) : optional name of another instrument from
            which to load the settings.
        label (str)           : label used for finding the last datafile
        folder (str)        : exact filepath of the hdf5 file to load.
            if filepath is specified, this takes precedence over the file
            locating options (label, timestamp etc.).
        timestamp (str)       : timestamp of file in the datadir


    '''

    older_than = None
    # folder = None
    instrument_name = instrument.name
    success = False
    count = 0
    # Will try multiple times in case the last measurements failed and
    # created corrupt data files.
    while success is False and count < 10:
        try:
            if folder is None:
                folder = a_tools.get_folder(timestamp=timestamp, label=label,
                                            older_than=older_than)
                filepath = a_tools.measurement_filename(folder)

            f = h5py.File(filepath, 'r')
            snapshot = {}
            h5d.read_dict_from_hdf5(snapshot, h5_group=f['Snapshot'])

            if load_from_instr is None:
                ins_group = snapshot['instruments'][instrument_name]
            else:
                ins_group = snapshot['instruments'][load_from_instr]
            success = True
        except Exception as e:
            logging.warning(e)
            older_than = os.path.split(folder)[0][-8:] \
                + '_' + os.path.split(folder)[1][:6]
            folder = None
            success = False
        count += 1

    if not success:
        logging.warning('Could not open settings for instrument "%s"' % (
            instrument_name))
        try:
            f.close()
        except:
            pass
        return False

    for parname, par in ins_group['parameters'].items():
        try:
            if hasattr(instrument.parameters[parname], 'set'):
                instrument.set(parname, par['value'])
        except Exception as e:
            print('Could not set parameter: "{}" to "{}" '
                  'for instrument "{}"'.format(parname, par['value'],
                                               instrument_name))
            logging.warning(e)
    f.close()
    return True



def send_email(subject='PycQED needs your attention!',
               body='', email=None):
    # Import smtplib for the actual sending function
    import smtplib
    # Here are the email package modules we'll need
    from email.mime.image import MIMEImage
    from email.mime.multipart import MIMEMultipart
    from email.mime.text import MIMEText

    if email is None:
        email = qt.config['e-mail']

    # Create the container (outer) email message.
    msg = MIMEMultipart()
    msg['Subject'] = subject
    family = 'serwan.asaad@gmail.com'
    msg['From'] = 'Lamaserati@tudelft.nl'
    msg['To'] = email
    msg.attach(MIMEText(body, 'plain'))

    # Send the email via our own SMTP server.
    s = smtplib.SMTP_SSL('smtp.gmail.com')
    s.login('DCLabemail@gmail.com', 'DiCarloLab')
    s.sendmail(email, family, msg.as_string())
    s.quit()


def list_available_serial_ports():
    '''
    Lists serial ports

    :raises EnvironmentError:
        On unsupported or unknown platforms
    :returns:
        A list of available serial ports

    Frunction from :
    http://stackoverflow.com/questions/12090503/
        listing-available-com-ports-with-python
    '''
    import serial
    if sys.platform.startswith('win'):
        ports = ['COM' + str(i + 1) for i in range(256)]

    elif sys.platform.startswith('linux') or sys.platform.startswith('cygwin'):
        # this is to exclude your current terminal "/dev/tty"
        ports = glob.glob('/dev/tty[A-Za-z]*')

    elif sys.platform.startswith('darwin'):
        ports = glob.glob('/dev/tty.*')

    else:
        raise EnvironmentError('Unsupported platform')

    result = []
    for port in ports:
        try:
            s = serial.Serial(port)
            s.close()
            result.append(port)
        except (OSError, serial.SerialException):
            pass
    return result


def add_suffix_to_dict_keys(inputDict, suffix):
    return {str(key)+suffix: (value) for key, value in inputDict.items()}


def execfile(path, global_vars=None, local_vars=None):
    """
    Args:
        path (str)  : filepath of the file to be executed
        global_vars : use globals() to use globals from namespace
        local_vars  : use locals() to use locals from namespace

    execfile function that existed in python 2 but does not exists in python3.
    """
    with open(path, 'r') as f:
        code = compile(f.read(), path, 'exec')
        exec(code, global_vars, local_vars)


def span_num(center: float, span: float, num: int, endpoint: bool=True):
    """
    Creates a linear span of points around center
    Args:
        center (float) : center of the array
        span   (float) : span the total range of values to span
        num      (int) : the number of points in the span
        endpoint (bool): whether to include the endpoint

    """
    return np.linspace(center-span/2, center+span/2, num, endpoint=endpoint)


def span_step(center: float, span: float, step: float, endpoint: bool=True):
    """
    Creates a range of points spanned around a center
    Args:
        center (float) : center of the array
        span   (float) : span the total range of values to span
        step   (float) : the stepsize between points in the array
        endpoint (bool): whether to include the endpoint in the span

    """
    # True*step/100 in the arange ensures the right boundary is included
    return np.arange(center-span/2, center+span/2+endpoint*step/100, step)


def gen_sweep_pts(start: float=None, stop: float=None,
                  center: float=0, span: float=None,
                  num: int=None, step: float=None, endpoint=True):
    """
    Generates an array of sweep points based on different types of input
    arguments.
    Boundaries of the array can be specified using either start/stop or
    using center/span. The points can be specified using either num or step.

    Args:
        start  (float) : start of the array
        stop   (float) : end of the array
        center (float) : center of the array
                         N.B. 0 is chosen as a sensible default for the span.
                         it is argued that no such sensible default exists
                         for the other types of input.
        span   (float) : span the total range of values to span

        num      (int) : number of points in the array
        step   (float) : the stepsize between points in the array
        endpoint (bool): whether to include the endpoint

    """
    if (start is not None) and (stop is not None):
        if num is not None:
            return np.linspace(start, stop, num, endpoint=endpoint)
        elif step is not None:
            # numpy arange does not natively support endpoint
            return np.arange(start, stop + endpoint*step/100, step)
        else:
            raise ValueError('Either "num" or "step" must be specified')
    elif (center is not None) and (span is not None):
        if num is not None:
            return span_num(center, span, num, endpoint=endpoint)
        elif step is not None:
            return span_step(center, span, step, endpoint=endpoint)
        else:
            raise ValueError('Either "num" or "step" must be specified')
    else:
        raise ValueError('Either ("start" and "stop") or '
                         '("center" and "span") must be specified')


def getFromDict(dataDict: dict, mapList: list):
    """
    get a value from a nested dictionary by specifying a list of keys

    Args:
        dataDict: nested dictionary to get the value from
        mapList : list of strings specifying the key of the item to get
    Returns:
        value from dictionary

    example:
        example_dict = {'a': {'nest_a': 5, 'nest_b': 8}
                        'b': 4}
        getFromDict(example_dict, ['a', 'nest_a']) -> 5
    """
    return reduce(operator.getitem, mapList, dataDict)


def setInDict(dataDict: dict, mapList: list, value):
    """
    set a value in a nested dictionary by specifying the location using a list
    of key.

    Args:
        dataDict: nested dictionary to set the value in
        mapList : list of strings specifying the key of the item to set
        value   : the value to set

    example:
        example_dict = {'a': {'nest_a': 5, 'nest_b': 8}
                        'b': 4}
        example_dict_after = getFromDict(example_dict, ['a', 'nest_a'], 6)
        example_dict = {'a': {'nest_a': 6, 'nest_b': 8}
                        'b': 4}
    """
    getFromDict(dataDict, mapList[:-1])[mapList[-1]] = value


def is_more_rencent(filename: str, comparison_filename: str):
    """
    Returns True if the contents of "filename" has changed more recently
    than the contents of "comparison_filename".
    """
    return os.path.getmtime(filename) > os.path.getmtime(comparison_filename)


def get_required_upload_information(pulses : list, station):
    """
    Returns a list of AWGs required for the list of input pulses
    """

    #Have to add all master AWG channels such that trigger channels are not empty
    master_AWG = station.pulsar.master_AWG()
    required_AWGs = []
    required_channels = []
    used_AWGs = station.pulsar.used_AWGs()


    for pulse in pulses:
        for key in pulse.keys():
            if not 'channel' in key:
                continue
            channel = pulse[key]
            if isinstance(channel, dict):
                # the the CZ pulse has aux_channels_dict parameter
                for ch in channel:
                    if not 'AWG' in ch:
                        continue
                    AWG = ch.split('_')[0]
                    if AWG == master_AWG:
                        for c in station.pulsar.channels:
                            if master_AWG in c and c not in required_channels:
                                required_channels.append(c)
                            if AWG in used_AWGs and AWG not in required_AWGs:
                                required_AWGs.append(AWG)
                            continue
                    if AWG in used_AWGs and AWG not in required_AWGs:
                        required_AWGs.append(AWG)
                    if not ch in required_channels:
                        required_channels.append(ch)
            else:
                if not 'AWG' in channel:
                    continue
                AWG = channel.split('_')[0]
                if AWG == master_AWG:
                    for c in station.pulsar.channels:
                        if master_AWG in c and c not in required_channels:
                            required_channels.append(c)
                        if AWG in used_AWGs and AWG not in required_AWGs:
                            required_AWGs.append(AWG)
                        continue
                if AWG in used_AWGs and AWG not in required_AWGs:
                    required_AWGs.append(AWG)
                if not channel in required_channels:
                    required_channels.append(channel)

    return required_channels, required_AWGs

def dictionify(obj, only=None, exclude=None):
    """
    Takes an arbitrary object and returns a dict with all variables/internal
    states of the object (i.e. not functions)
    Args:
        obj: object
        only (list): take only specific attributes
        exclude (list): exclude specific attributes

    Returns: dict form of the object

    """
    obj_dict = vars(obj)
    if only is not None:
        assert np.ndim(only) == 1, "'only' must be of type list or array " \
                                   "of attributes to include"
        for k in obj_dict:
            if k not in only:
                obj_dict.pop(k)
    if exclude is not None:
        assert np.ndim(exclude) == 1, "'exclude' must be a list or array of" \
                                      " attributes to exclude"
        for k in obj_dict:
            if k in exclude:
                obj_dict.pop(k)
    return obj_dict

class NumpyJsonEncoder(json.JSONEncoder):
    '''
    JSON encoder subclass that converts Numpy types to native python types
    for saving in JSON files.
    Also converts datetime objects to strings.
    '''
    def default(self, o):
        if isinstance(o, np.integer):
            return int(o)
        elif isinstance(o, np.floating):
            return float(o)
        elif isinstance(o, np.ndarray):
            return o.tolist()
        elif isinstance(o, datetime.datetime):
            return str(o)
        else:
            return super().default(o)


class KeyboardFinish(KeyboardInterrupt):
    """
    Indicates that the user safely aborts/finishes the experiment.
    Used to finish the experiment without raising an exception.
    """

    pass


def check_keyboard_interrupt():
    try:  # Try except statement is to make it work on non windows pc
        if msvcrt.kbhit():
            key = msvcrt.getch()
            if b"q" in key:
                # this causes a KeyBoardInterrupt
                raise KeyboardInterrupt('Human "q" terminated experiment.')
            elif b"f" in key:
                # this should not raise an exception
                raise KeyboardFinish('Human "f" terminated experiment safely.')
    except Exception:
        pass


class TemporaryValue:
    """
    This context manager allows to change a given QCodes parameter
    to a new value, and the original value is reverted upon exit of the context
    manager.

    Args:
        *param_value_pairs: 2-tuples of qcodes parameters and their temporary
                            values

    Example:
        # measure qubit spectroscopy at a different readout frequency without
        # setting the parameter value
        with TemporaryValue((qb1.ro_freq, 6e9)):
            qb1.measure_spectroscopy(...)
    """

    def __init__(self, *param_value_pairs):
        if len(param_value_pairs) > 0 and \
                not isinstance(param_value_pairs[0], (tuple, list)):
            param_value_pairs = (param_value_pairs,)
        self.param_value_pairs = param_value_pairs
        self.old_value_pairs = []

    def __enter__(self):
        log.debug('Entered TemporaryValueContext')
        try:
            self.old_value_pairs = \
                [(param, param()) for param, value in self.param_value_pairs]
            for param, value in self.param_value_pairs:
                param(value)
        except Exception:
            self.__exit__(None, None, None)
            raise

    def __exit__(self, type, value, traceback):
        for param, value in self.old_value_pairs:
            param(value)
        log.debug('Exited TemporaryValueContext')


# Alias in order to have the class definition in camel case, but keep
# backwards compatibility
temporary_value = TemporaryValue


def configure_qubit_mux_drive(qubits, lo_freqs_dict):
    """Configure qubits for multiplexed drive.

    This helper function configures the given qubits for multiplexed drive
    as follows:
    - set the readout IF of the qubits such that the LO frequency of qubits
      sharing an LO is compatible.

    By passing a list with only a single qubit, the function can also be
    used to ensure that a given LO frequency is used for a qubit, even in a
    non-multiplexed drive setting.

    Args:
        qubits (list of qubit objects): The qubits for which the drive
            should be configured.
        lo_freqs_dict (dict): A dict where each key identifies a drive LO
            in one of the formats as returned by qb.get_ge_lo_identifier,
            and the corresponding value determines the LO frequency that
            this LO should use.
    """
    for qb in qubits:
        qb_ge_mwg = qb.get_ge_lo_identifier()
        if qb_ge_mwg not in lo_freqs_dict:
            log.info(f'{qb.name}: {qb_ge_mwg} not'
                     f'found in lo_freqs_dict.')
            continue
        qb.ge_mod_freq(qb.ge_freq()-lo_freqs_dict[qb_ge_mwg])


def configure_qubit_mux_readout(qubits, lo_freqs_dict, set_mod_freq=True):
    """Configure qubits for multiplexed readout.

    This helper function configures the given qubits for multiplexed readout
    as follows:
    - assign unique acquisition channels for qubits sharing an LO. This
      assumes that qubits sharing an LO also share an acquisition unit of an
      acquisition decvice.
    - set the readout IF of the qubits such that the LO frequency of qubits
      sharing an LO is compatible.

    By passing a list with only a single qubit, the function can also be
    used to ensure that a given LO frequency is used for a qubit, even in a
    non-multiplexed readout setting. Note that the acquisition I/Q channel
    indices of the qubit are set to 0 and 1 in this case.

    Args:
        qubits (list of qubit objects): The qubits for which the readout
            should be configured.
        lo_freqs_dict (dict): A dict where each key identifies a readout LO
            in one of the formats as returned by qb.get_ro_lo_identifier,
            and the corresponding value determines the LO frequency that
            this LO should use.
        set_mod_freq (bool): Specifies whether the qubits modulation frequency
            is adjusted according to the Lo freq. in lo_freqs_dict or not.
            Defaults to True.
    """
    idx = {}
    for qb in qubits:
        qb_ro_mwg = qb.get_ro_lo_identifier()
        idx[qb_ro_mwg] = idx.setdefault(qb_ro_mwg, -1) + 1
        qb.acq_I_channel(2 * idx[qb_ro_mwg])
        qb.acq_Q_channel(2 * idx[qb_ro_mwg] + 1)
        if qb_ro_mwg not in lo_freqs_dict:
            log.info(f'{qb.name}: {qb_ro_mwg} not found in lo_freqs_dict.')
            continue
        if set_mod_freq:
            qb.ro_mod_freq(qb.ro_freq() - lo_freqs_dict[qb_ro_mwg])


def configure_qubit_feedback_params(qubits, for_ef=None, set_thresholds=False):
    for qb in qubits:
        ge_ch = qb.ge_I_channel()
        acq_ch = qb.acq_I_channel()
        pulsar = qb.instr_pulsar.get_instr()
        AWG = qb.find_instrument(pulsar.get(f'{ge_ch}_awg'))
        if len(pulsar.get(f'{AWG.name}_trigger_channels')) > 0:
            AWG.dios_0_mode(2)
            vawg = (int(pulsar.get(f'{ge_ch}_id')[2:])-1)//2
            AWG.set(f'awgs_{vawg}_dio_mask_shift', 1+acq_ch)
            if (two_dio_bits := for_ef) is None:
                two_dio_bits = (len(qb.get_acq_int_channels()) == 2)
            # The case with two dio bits assumes channel I and Q are
            # consecutive both on the acquisition device and the AWG.
            AWG.set(f'awgs_{vawg}_dio_mask_value',
                    0b11 if two_dio_bits else 0b1)
        acq_dev = qb.instr_acq.get_instr()
        acq_dev.dios_0_mode(2)
        if set_thresholds:
            upload_classif_thresholds(qb)


def upload_classif_thresholds(qb, clf_params=None, add=None):
    """Sets classification thresholds for active reset

    Converts the thresholds from the classifier params of the qubit into
    actual thresholds as seen by the acquisition device (the former have the
    dimension of voltages, the latter integrated voltages over time),
    and uploads them to the acquisition device.

    Args:
        qb (QuDev_transmon): qubit object
        clf_params (dict): dictionary containing the thresholds that must
            be set on the corresponding UHF channel(s).
            If None, then defaults to qb.acq_classifier_params().
        add (dict): Optional offsets to add to the uploaded thresholds,
            in voltage units.

    Note: this could also be a qubit method.
    """
    if clf_params is None:
        clf_params = qb.acq_classifier_params()
    if add is None:
        add = {0: 0, 1: 0}
    instr = qb.instr_acq.get_instr()
    ths = {
        k: v + add[k]
        for k, v in clf_params['thresholds'].items()
    }
    # Rescale thresholds to match integrated values in the acq. intrument
    ths = {k: instr.acq_sampling_rate * qb.acq_length() * v
           for k, v in ths.items()}
    # Upload thresholds
    for key, th in ths.items():
        ch = {0: 'I', 1: 'Q'}[key]
        channel_id = qb.parameters[f'acq_{ch}_channel']()
        instr.parameters[f'qas_0_thresholds_{channel_id}_level'](ths[key])


def find_symmetry_index(data):
    data = data.copy()
    data -= data.mean()
    corr = []
    for iflip in np.arange(0, len(data)-0.5, 0.5):
        span = min(iflip, len(data)-1-iflip)
        data_filtered = data[int(iflip-span):int(iflip+span+1)]
        corr.append((data_filtered*data_filtered[::-1]).sum())
    return np.argmax(corr), corr


def get_pycqed_appdata_dir():
    """
    Returns the path to the pycqed application data dir.
    """
    if os.name == 'nt':
        path = os.path.expandvars(r'%LOCALAPPDATA%\pycqed')
    else:
        path = os.path.expanduser('~/.pycqed')
    os.makedirs(path, exist_ok=True)
    return path


def default_awg_dir():
    """
    Returns the path of an awg subfolder in the pycqed application data dir.
    """
    path = os.path.join(get_pycqed_appdata_dir(), 'awg')
    os.makedirs(path, exist_ok=True)
    return path


def raise_warning_image(destination_path, warning_image_path=None):
    """
    Copy the image specified by warning_image_path to the folder specified by
    destination_path.
    :param destination_path: folder where the warning image is to be copied
    :param image_path: full path, including image name and extension, to
        the warning image to be copied. If None, assumes WARNING.png exists in
        the module folder.
    :return:
    """
    if 'WARNING.png' not in os.listdir(destination_path):
        import shutil
        if warning_image_path is None:
            warning_image_path = os.path.abspath(sys.modules[__name__].__file__)
            warning_image_path = os.path.split(warning_image_path)[0]
            warning_image_path = os.path.abspath(os.path.join(
                warning_image_path, 'WARNING.png'))

        destination = os.path.abspath(os.path.join(destination_path,
                                                   'WARNING.png'))
        shutil.copy2(warning_image_path, destination)


def write_warning_message_to_text_file(destination_path, message, filename=None):
    """
    Write a warning message to a text file.
    :param destination_path: folder to the text file. If file does not yet
        exist, it will be created.
    :param message: string with the message to be written into the text file.
    :param filename: string with name of the warning message file. If None,
        uses 'warning_message'. If text file does not exist, it will be created.
        If text file already exists, the message will be appended.
    :return:
    """
    if filename is None:
        filename = 'warning_message'

    # Add extension if not contained in filename.
    if not len(os.path.splitext(filename)[-1]):
        filename += '.txt'

    # Adding this will ensure that if a future message is appended to the file,
    # the new message will be separated by an empty line from the current
    # message.
    message += '\n\n'

    # Prepend timestamp to the message
    message = f'{datetime.datetime.now():%Y%m%d_%H%M%S}\n{message}'

    # Write message to file
    file = open(os.path.join(destination_path, filename), 'a+')
    file.writelines(message)
    file.close()


def write_logfile(filename, content, directory):
    """

    Creates a file filename.log in directory.

    Args:
        filename (str): name of .log file
        content (str): content of the .log file
        directory (str): path where the .log file will be created

    Returns:
        full path to the .log file
    """
    logfile = os.path.join(directory, f"{filename}.log")
    f = open(logfile, 'a+')
    f.write(content)
    f.write("\n")
    f.close()
    return logfile


def zipfolder(zip_filename, folder, directory):
    """
    Creates a compressed file from folder.

    Args:
        zip_filename (str): name of the compressed file
        folder (str): path to folder that will be compressed
        directory (str): path where the compressed file will be created
    """
    with ZipFile(os.path.join(directory, f'{zip_filename}.zip'), 'w') as zipObj:
        for folderName, subfolders, filenames in os.walk(folder):
            for filename in filenames:
                filePath = os.path.join(folderName, filename)
                zipObj.write(filePath, os.path.relpath(filePath, folder))


def save_zibugreport(interactive=True, save_folder=None):
    """
    Saves a detailed bug report of ZI devices.

    For each ZI device in the running kernel, it saves the following:
        - firmware git revision
        - bitstream git revision
        - awg source string
        - compiler status string
        - errors on the device
        - device snapshot
    In addition, the following are saved:
        - current firmware and fpga versions running on each ZI device
        - current versions of installed zhinst modules. These are typically
            - zhinst-core
            - zhinst-deviceutils
            - zhinst-qcodes
            - zhinst-toolkit
            - zhinst-utils
        - last sequence in pulsar
        - csv files with the last programmed waves

    Args:
        interactive (bool): if True, opens a notepad file and prompts the user
            to paste the error message reported by pycqed.
        save_folder (str or None): location where the bug report will be saved.
            If None, the latest measurement timestamp is taken.

    Returns:
        exceptions (dict): exceptions raised while trying to dump the bug report
    """
    exceptions = {}

    # get the pulsar instance
    from pycqed.measurement.waveform_control import pulsar as ps
    pulsar = ps.Pulsar.get_instance()

    # create the save folder
    if save_folder is None:
        save_folder = a_tools.latest_data()
    brdir = os.path.join(
        save_folder,
        f"bugreport_{time.strftime('%Y%m%d_%H%M%S', time.localtime())}")
    os.mkdir(brdir)

    # save the waveform files
    try:
        zipfolder('waves', pulsar.awg_interfaces[
            list(pulsar.awg_interfaces)[0]]._zi_wave_dir(), brdir)
    except Exception as e:
        exceptions['waves'] = e

    # get all connected ZI instruments
    instruments = get_all_connected_zi_instruments()

    # save versions of zhinst modules
    versions_zhinst, exceps = get_zhinst_modules_versions()
    exceptions.update(exceps)
    write_logfile('versions_zhinst', repr(versions_zhinst), brdir)

    # save firmware and fpgs versions
    versions_devs, exceps = get_zhinst_firmware_versions(instruments)
    exceptions.update(exceps)
    write_logfile('versions', repr(versions_devs), brdir)

    # save the firmware git revision
    for dev in instruments:
        try:
            fw_git_revision_node = \
                f"/{dev.devname}/raw/system/revisions/firmware"
            fw_git_revision_string = \
                dev.daq.get(fw_git_revision_node, flat=True)[
                    fw_git_revision_node][0]['vector']
            fw_git_revision_dict = json.loads(fw_git_revision_string)
            write_logfile(os.path.join(
                brdir, f'{dev.name}_{dev.devname}_firmware_revision'),
                repr(fw_git_revision_dict), brdir)
        except Exception as e:
            exceptions[f'{dev.name}_{dev.devname}_firmware_revision'] = e

    # save the bitstream git revision
    for dev in instruments:
        try:
            bs_git_revision_node = \
                f"/{dev.devname}/raw/system/revisions/bitstream"
            bs_git_revision_string = \
                dev.daq.get(bs_git_revision_node, flat=True)[
                    bs_git_revision_node][0]['vector']
            bs_git_revision_dict = json.loads(bs_git_revision_string)
            write_logfile(os.path.join(
                brdir, f'{dev.name}_{dev.devname}_bitstream_revision'),
                repr(bs_git_revision_dict), brdir)
        except Exception as e:
            exceptions[f'{dev.name}_{dev.devname}_bitstream_revision'] = e

    # save awg_source_strings
    for dev in instruments:
        try:
            write_logfile(os.path.join(
                brdir, f'{dev.name}_{dev.devname}_awg_source_strings'),
                repr(getattr(dev, '_awg_source_strings', {})), brdir)
        except Exception as e:
            exceptions[f'{dev.name}_{dev.devname}_awg_source_strings'] = e

    # save compiler status strings
    for dev in instruments:
        try:
            write_logfile(os.path.join(
                brdir, f'{dev.name}_{dev.devname}_compiler_statusstring'),
                getattr(dev, 'compiler_statusstring', ''), brdir)
        except Exception as e:
            exceptions[f'{dev.name}_{dev.devname}_compiler_statusstring'] = e

    # save snapshots
    for dev in instruments:
        try:
            write_logfile(
                os.path.join(brdir, f'{dev.name}_{dev.devname}_snapshot'),
                repr(dev.snapshot()), brdir)
        except Exception as e:
            exceptions[f'{dev.name}_{dev.devname}_snapshot'] = e

    # save errors reported by the devices
    for dev in instruments:
        try:
            write_logfile(
                os.path.join(brdir, f'{dev.name}_{dev.devname}_errors'),
                repr(json.loads(dev.getv('raw/error/json/errors'))), brdir)
        except Exception as e:
            try:
                # for QCodes-based devices
                err_dict = dev.daq.get(f'{dev.devname}/raw/error/json/errors',
                                       settingsonly=False)
                err_str = err_dict[dev.devname][
                    'raw']['error']['json']['errors'][0]['vector']
                write_logfile(
                    os.path.join(brdir, f'{dev.name}_{dev.devname}_errors'),
                    repr(json.loads(err_str)), brdir)
            except Exception as e:
                exceptions[f'{dev.name}_{dev.devname}_errors'] = e

    # save last sequence from pulsar
    try:
        seq = deepcopy(pulsar.last_sequence)
        if seq is not None:
            seq.pulsar = None
            for seg in seq.segments.values():
                seg.pulsar = None
        with open(os.path.join(brdir, "last_sequence.p"), "wb") as pf:
            pickle.dump(seq, pf)
    except Exception as e:
        exceptions['last_sequence'] = e

    # prompt user to save std output into a textfile
    if interactive:
        try:
            f = write_logfile('stdout', 'COPY AND PASTE STDOUT HERE', brdir)
            print(
                'Please look for the open notepad window and paste the output '
                'of the last running cell.')
            os.system(f'notepad {f}')
        except Exception as e:
            exceptions['stdout'] = e

    # print in kernel
    print(f'Bug report files saved to {brdir}')
    from pprint import pprint
    pprint(versions_zhinst)
    pprint(versions_devs)

    if len(exceptions):
        print('\n' +
              f'Not all elements of the bugreport could be saved. '
              f'Exceptions occurred during: {list(exceptions.keys())}')
    return exceptions


def get_all_connected_zi_instruments():
    """
    Gets all the Zurich Instruments devices that have been instantiated in
    the running kernel.

    Returns:
        list with instances of ZI device drivers
    """
    from qcodes.station import Station
    if Station.default is not None:
        all_inst = Station.default.components
    else:
        from pycqed.instrument_drivers.instrument import Instrument
        all_inst = Instrument._all_instruments
    return [inst for inst in all_inst.values()
            if inst.get_idn().get('vendor', '') in
            ['ZurichInstruments', 'Zurich Instruments']]

def get_zhinst_modules_versions():
    """
    Gets the current versions of the installed zhinst packages.

    Returns:
        versions (dict): module names as keys, version numbers as values
        exceptions (dict): module names as keys, errors as values if an error
            has occurred when trying to get the version number of a module
    """
    versions, exceptions = {}, {}
    import zhinst
    submodules = [sm for sm in dir(zhinst) if not sm.startswith('__')]
    for sm in submodules:
        try:
            versions[f'zhinst-{sm}'] = zhinst.__dict__[sm].__version__
        except Exception as e:
            exceptions[sm] = e
    return versions, exceptions


def get_zhinst_firmware_versions(zi_instruments=None):
    """
    Gets the firmware and fpga versions of ZI instruments.

    Args:
        zi_instruments (list or None): instances of ZI instrument drivers

    Returns:
        versions (dict): ZI instrument drivers as keys, dict with
            version numbers as values
        exceptions (dict): ZI instrument drivers as keys, errors as values if
            an error has occurred when trying to get a version number for a
            ZI device
    """
    if zi_instruments is None:
        zi_instruments = get_all_connected_zi_instruments()

    versions, exceptions = {}, {}
    for node in ['system/fwrevision', 'system/fpgarevision']:
        versions[node] = {}
        for dev in zi_instruments:
            try:
                versions[node][f'{dev.name} - {dev.devname}'] = dev.geti(node)
            except Exception:
                try:
                    # for QCodes-based devices
                    versions[node][f'{dev.name} - {dev.devname}'] = \
                        dev.daq.getInt(f'{dev.devname}/system/fwrevision')
                except Exception as e:
                    exceptions[f'{node} for {dev.devname}'] = e
    return versions, exceptions


class TempLogLevel:
    """
    With Handler to temporarily change the log level of a logger
    """
    LOG_LEVELS = dict(debug=logging.DEBUG, info=logging.INFO,
                      warning=logging.WARNING, error=logging.ERROR,
                      critical=logging.CRITICAL, fatal=logging.FATAL)

    def __init__(self, logger, log_level="info"):
        """
        Instantiate a TemporaryLogLevel.
        Args:
            logger (logging.Logger): logger of which the level should
                be changed temporarily.
            log_level (str): Desired temporary log level: "debug", "info",
                "warning", "error", "critical", "fatal". Strings can also be
                all caps, e.g. "INFO". Defaults to "info".
        """
        self.logger = logger
        self.log_level = logger.level
        self.temp_log_level = self.LOG_LEVELS.get(log_level.lower(), log_level)

    def __enter__(self):
        self.logger.setLevel(self.temp_log_level)

    def __exit__(self, exc_type, exc_val, exc_tb):
        self.logger.setLevel(self.log_level)


def assert_not_none(*param_names):
    """
    Decorator that ensures that all (keyword) arguments of the decorated function
     `f` provided in param_names are not None.
    Args:
        *param_names (str): One or several strings indicating the name of the
            (keyword) arguments which should not have a value of None
    Returns:
         decorated function.
    Examples:
        >>>  class Test:
        >>>    @assert_not_none('arg2', 'kwarg1', "other_kwarg")
        >>>    def test(self, arg1, arg2, kwarg1=0, kwarg2=None, **kwargs):
        >>>        pass
        >>> t = Test()
        >>> t.test('a', "b") # does not raise an error
        >>> t.test('a', None) # raises error because arg2 is None
        >>> t.test('a', 'b', None,) # raises error because kwarg1 is passed
        >>>                         # as positional argument with a value of None
        >>> t.test('a', 'b', "c", something=None) # does not raise an error
        >>> t.test('a', 'b', "c", other_kwarg=None) # raises an error because
        >>>                                         # other_kwarg is None
    Raises:
        ValueError if a (keyword) argument mentioned in param_names is None.
    """
    import inspect

    def check(f):
        @functools.wraps(f)
        def wrapped_func(*args, **kwds):
            signature_args_and_kwargs = inspect.getfullargspec(f).args
            default_kwarg_values = inspect.getfullargspec(f).defaults
            error_msg = ' {name} is None, but {name} should not be None when ' \
                        'passed to ' + f.__qualname__

            # check if a positional argument is None or a signature keyword
            # argument is None:
            # take argument values and default values of keyword arguments
            # which are not passed as positional arguments (since keyword
            # arguments can also be provided as positional arguments)
            x = len(signature_args_and_kwargs) - len(
                args)  # index of first needed default keyword arg value
            for (name, value) in zip(signature_args_and_kwargs,
                                     args + default_kwarg_values[x:]):
                # print(name, value)
                if name in param_names and value is None:
                    raise ValueError(error_msg.format(f=f, name=name))

            # check if a passed keyword argument is None
            for (name, value) in kwds.items():
                if name in param_names and value is None:
                    raise ValueError(error_msg.format(f=f, name=name))

            return f(*args, **kwds)

        wrapped_func.__name__ = f.__name__
        return wrapped_func

    return check<|MERGE_RESOLUTION|>--- conflicted
+++ resolved
@@ -155,13 +155,8 @@
 
 def load_settings(instrument,
                   label: str='', folder: str=None,
-<<<<<<< HEAD
-                  timestamp: str=None, update=True, load_settings_submodules=True,
-                  **kw):
-=======
                   timestamp: str=None, update=True,
                   load_settings_submodules=True, **kw):
->>>>>>> edde0e31
     '''
     Loads settings from an hdf5 file onto the instrument handed to the
     function. By default uses the last hdf5 file in the datadirectory.
@@ -182,10 +177,7 @@
         load_settings_submodules (bool): whether or not the parameters of
             submodules of `instrument` (and their child submodules recursively)
             should be loaded. Defaults to True.
-<<<<<<< HEAD
-=======
-
->>>>>>> edde0e31
+
     Kwargs:
         params_to_set (list)    : list of strings referring to the parameters
             that should be set for the instrument
