import os
import sys
import ast
import numpy as np
import h5py
import json
import datetime
from contextlib import contextmanager
from pycqed.measurement import hdf5_data as h5d
from pycqed.analysis import analysis_toolbox as a_tools
import errno
import pycqed as pq
import glob
from os.path import dirname, exists
from os import makedirs
import logging
import subprocess
from functools import reduce  # forward compatibility for Python 3
import operator
import string
log = logging.getLogger(__name__)

digs = string.digits + string.ascii_letters


def get_git_revision_hash():
    try:
        # Refers to the global qc_config
        PycQEDdir = pq.__path__[0]
        hash = subprocess.check_output(['git', 'rev-parse',
                                        '--short=10', 'HEAD'], cwd=PycQEDdir)
    except:
        logging.warning('Failed to get Git revision hash, using 00000 instead')
        hash = '00000'

    return hash


def str_to_bool(s):
    valid = {'true': True, 't': True, '1': True,
             'false': False, 'f': False, '0': False, }
    if s.lower() not in valid:
        raise KeyError('{} not a valid boolean string'.format(s))
    b = valid[s.lower()]
    return b


def bool_to_int_str(b):
    if b:
        return '1'
    else:
        return '0'


def int_to_bin(x, w, lsb_last=True):
    """
    Converts an integer to a binary string of a specified width
    x (int) : input integer to be converted
    w (int) : desired width
    lsb_last (bool): if False, reverts the string e.g., int(1) = 001 -> 100
    """
    bin_str = '{0:{fill}{width}b}'.format((int(x) + 2**w) % 2**w,
                                          fill='0', width=w)
    if lsb_last:
        return bin_str
    else:
        return bin_str[::-1]


def int2base(x: int, base: int, fixed_length: int=None):
    """
    Convert an integer to string representation in a certain base.
    Useful for e.g., iterating over combinations of prepared states.

    Args:
        x    (int)          : the value to convert
        base (int)          : the base to covnert to
        fixed_length (int)  : if specified prepends zeros
    """
    if x < 0:
        sign = -1
    elif x == 0:
        string_repr = digs[0]
        if fixed_length is None:
            return string_repr
        else:
            return string_repr.zfill(fixed_length)

    else:
        sign = 1

    x *= sign
    digits = []

    while x:
        digits.append(digs[int(x % base)])
        x = int(x / base)

    if sign < 0:
        digits.append('-')

    digits.reverse()
    string_repr = ''.join(digits)
    if fixed_length is None:
        return string_repr
    else:
        return string_repr.zfill(fixed_length)


def mopen(filename, mode='w'):
    if not exists(dirname(filename)):
        try:
            makedirs(dirname(filename))
        except OSError as exc:  # Guard against race condition
            if exc.errno != errno.EEXIST:
                raise
    file = open(filename, mode='w')
    return file


def dict_to_ordered_tuples(dic):
    '''Convert a dictionary to a list of tuples, sorted by key.'''
    if dic is None:
        return []
    keys = dic.keys()
    # keys.sort()
    ret = [(key, dic[key]) for key in keys]
    return ret


def to_hex_string(byteval):
    '''
    Returns a hex representation of bytes for printing purposes
    '''
    return "b'" + ''.join('\\x{:02x}'.format(x) for x in byteval) + "'"


def load_settings_onto_instrument(instrument, load_from_instr=None,
                                  folder=None, label=None,
                                  timestamp=None, **kw):
    '''
    Loads settings from an hdf5 file onto the instrument handed to the
    function.
    By default uses the last hdf5 file in the datadirectory.
    By giving a label or timestamp another file can be chosen as the
    settings file.
    '''

    older_than = None
    instrument_name = instrument.name
    success = False
    count = 0
    while success is False and count < 10:
        try:
            if folder is None:
                folder = a_tools.get_folder(timestamp=timestamp,
                                            older_than=older_than, **kw)
            else:
                folder = folder
            filepath = a_tools.measurement_filename(folder)
            f = h5py.File(filepath, 'r')
            sets_group = f['Instrument settings']
            if load_from_instr is None:
                ins_group = sets_group[instrument_name]
            else:
                ins_group = sets_group[load_from_instr]
            log.info('Loaded Settings Successfully')
            success = True
        except:
            older_than = os.path.split(folder)[0][-8:] \
                + '_' + os.path.split(folder)[1][:6]
            folder = None
            success = False
        count += 1

    if not success:
        log.warning('Could not open settings for instrument "%s"' % (
            instrument_name))
        return False

    for parameter, value in ins_group.attrs.items():
        if value != 'None':  # None is saved as string in hdf5
            if type(value) == str:
                if value == 'False':
                    try:
                        instrument.set(parameter, False)
                    except:
                        log.error('Could not set parameter: "%s" to "%s" for '
                              'instrument "%s"' % (
                            parameter, value, instrument_name))
                elif value == 'True':
                    try:
                        instrument.set(parameter, True)
                    except:
                        log.error('Could not set parameter: "%s" to "%s" for '
                              'instrument "%s"' % (
                            parameter, value, instrument_name))
                else:
                    try:
                        instrument.set(parameter, float(value))
                    except Exception:
                        try:
                            instrument.set(parameter, value)
                        except:
                            try:
                                instrument.set(parameter, int(value))
                            except:
                                log.error('Could not set parameter: "%s" to "%s" '
                                      'for instrument "%s"' % (
                                    parameter, value, instrument_name))
            else:
                instrument.set(parameter, value)
    f.close()
    return True

def load_settings(instrument,
                  label: str='', folder: str=None,
                  timestamp: str=None, **kw):
    '''
    Loads settings from an hdf5 file onto the instrument handed to the
    function. By default uses the last hdf5 file in the datadirectory.
    By giving a label or timestamp another file can be chosen as the
    settings file.

    Args:
        instrument (instrument) : instrument onto which settings
            should be loaded
        label (str)           : label used for finding the last datafile
        folder (str)        : exact filepath of the hdf5 file to load.
            if filepath is specified, this takes precedence over the file
            locating options (label, timestamp etc.).
        timestamp (str)       : timestamp of file in the datadir

    Kwargs:
        params_to_set (list)    : list of strings referring to the parameters
            that should be set for the instrument
    '''
    from numpy import array  # DO not remove. Used in eval(array(...))
    if folder is None:
        folder_specified = False
    else:
        folder_specified = True

    instrument_name = instrument.name
    verbose = kw.pop('verbose', True)
    older_than = kw.pop('older_than', None)
    success = False
    count = 0
    # Will try multiple times in case the last measurements failed and
    # created corrupt data files.
    while success is False and count < 10:
        if folder is None:
            folder = a_tools.get_folder(timestamp=timestamp, label=label,
                                        older_than=older_than)
        if verbose:
            print('Folder used: {}'.format(folder))

        try:
            filepath = a_tools.measurement_filename(folder)
            f = h5py.File(filepath, 'r')
            sets_group = f['Instrument settings']
            ins_group = sets_group[instrument_name]

            if verbose:
                print('Loaded settings successfully from the HDF file.')

            params_to_set = kw.pop('params_to_set', [])
            if len(params_to_set)>0:
                if verbose:
                    print('Setting parameters {} for {}.'.format(
                        params_to_set, instrument_name))
                params_to_set = [(param, val) for (param, val) in
                                ins_group.attrs.items() if param in
                                 params_to_set]
            else:
                if verbose:
                    print('Setting parameters for {}.'.format(instrument_name))
                params_to_set = ins_group.attrs.items()

            for parameter, value in params_to_set:
                if parameter in instrument.parameters.keys() and \
                        hasattr(instrument.parameters[parameter], 'set'):
                    if value == 'None':  # None is saved as string in hdf5
                        try:
                            instrument.set(parameter, None)
                        except Exception:
                            print('Could not set parameter "%s" to "%s" for '
                                  'instrument "%s"' % (
                                      parameter, value, instrument_name))
                    elif value == 'False':
                        try:
                            instrument.set(parameter, False)
                        except Exception:
                            print('Could not set parameter "%s" to "%s" for '
                                  'instrument "%s"' % (
                                      parameter, value, instrument_name))
                    elif value == 'True':
                        try:
                            instrument.set(parameter, True)
                        except Exception:
                            print('Could not set parameter "%s" to "%s" for '
                                  'instrument "%s"' % (
                                      parameter, value, instrument_name))
                    else:
                        try:
                            instrument.set(parameter, int(value))
                        except Exception:
                            try:
                                instrument.set(parameter, float(value))
                            except Exception:
                                try:
                                    instrument.set(parameter, eval(value))
                                except Exception:
                                    try:
                                        instrument.set(parameter,
                                                       value)
                                    except Exception:
                                        log.error('Could not set parameter '
                                              '"%s" to "%s" '
                                              'for instrument "%s"' % (
                                                  parameter, value,
                                                  instrument_name))

            success = True
            f.close()
        except Exception as e:
            logging.warning(e)
            success = False
            if timestamp is None and not folder_specified:
                print('Trying next folder.')
                older_than = os.path.split(folder)[0][-8:] \
                             + '_' + os.path.split(folder)[1][:6]
                folder = None
            else:
                break
        count += 1

    if not success:
        log.error('Could not open settings for instrument {}.'.format(
            instrument_name))
    print()
    return


def load_settings_onto_instrument_v2(instrument, load_from_instr: str=None,
                                     label: str='', folder: str=None,
                                     timestamp: str=None):
    '''
    Loads settings from an hdf5 file onto the instrument handed to the
    function. By default uses the last hdf5 file in the datadirectory.
    By giving a label or timestamp another file can be chosen as the
    settings file.

    Args:
        instrument (instrument) : instrument onto which settings should be
            loaded
        load_from_instr (str) : optional name of another instrument from
            which to load the settings.
        label (str)           : label used for finding the last datafile
        folder (str)        : exact filepath of the hdf5 file to load.
            if filepath is specified, this takes precedence over the file
            locating options (label, timestamp etc.).
        timestamp (str)       : timestamp of file in the datadir


    '''

    older_than = None
    # folder = None
    instrument_name = instrument.name
    success = False
    count = 0
    # Will try multiple times in case the last measurements failed and
    # created corrupt data files.
    while success is False and count < 10:
        try:
            if folder is None:
                folder = a_tools.get_folder(timestamp=timestamp, label=label,
                                            older_than=older_than)
                filepath = a_tools.measurement_filename(folder)

            f = h5py.File(filepath, 'r')
            snapshot = {}
            h5d.read_dict_from_hdf5(snapshot, h5_group=f['Snapshot'])

            if load_from_instr is None:
                ins_group = snapshot['instruments'][instrument_name]
            else:
                ins_group = snapshot['instruments'][load_from_instr]
            success = True
        except Exception as e:
            logging.warning(e)
            older_than = os.path.split(folder)[0][-8:] \
                + '_' + os.path.split(folder)[1][:6]
            folder = None
            success = False
        count += 1

    if not success:
        logging.warning('Could not open settings for instrument "%s"' % (
            instrument_name))
        return False

    for parname, par in ins_group['parameters'].items():
        try:
            if hasattr(instrument.parameters[parname], 'set'):
                instrument.set(parname, par['value'])
        except Exception as e:
            print('Could not set parameter: "{}" to "{}" '
                  'for instrument "{}"'.format(parname, par['value'],
                                               instrument_name))
            logging.warning(e)
    f.close()
    return True



def send_email(subject='PycQED needs your attention!',
               body='', email=None):
    # Import smtplib for the actual sending function
    import smtplib
    # Here are the email package modules we'll need
    from email.mime.image import MIMEImage
    from email.mime.multipart import MIMEMultipart
    from email.mime.text import MIMEText

    if email is None:
        email = qt.config['e-mail']

    # Create the container (outer) email message.
    msg = MIMEMultipart()
    msg['Subject'] = subject
    family = 'serwan.asaad@gmail.com'
    msg['From'] = 'Lamaserati@tudelft.nl'
    msg['To'] = email
    msg.attach(MIMEText(body, 'plain'))

    # Send the email via our own SMTP server.
    s = smtplib.SMTP_SSL('smtp.gmail.com')
    s.login('DCLabemail@gmail.com', 'DiCarloLab')
    s.sendmail(email, family, msg.as_string())
    s.quit()


def list_available_serial_ports():
    '''
    Lists serial ports

    :raises EnvironmentError:
        On unsupported or unknown platforms
    :returns:
        A list of available serial ports

    Frunction from :
    http://stackoverflow.com/questions/12090503/
        listing-available-com-ports-with-python
    '''
    import serial
    if sys.platform.startswith('win'):
        ports = ['COM' + str(i + 1) for i in range(256)]

    elif sys.platform.startswith('linux') or sys.platform.startswith('cygwin'):
        # this is to exclude your current terminal "/dev/tty"
        ports = glob.glob('/dev/tty[A-Za-z]*')

    elif sys.platform.startswith('darwin'):
        ports = glob.glob('/dev/tty.*')

    else:
        raise EnvironmentError('Unsupported platform')

    result = []
    for port in ports:
        try:
            s = serial.Serial(port)
            s.close()
            result.append(port)
        except (OSError, serial.SerialException):
            pass
    return result


def add_suffix_to_dict_keys(inputDict, suffix):
    return {str(key)+suffix: (value) for key, value in inputDict.items()}


def execfile(path, global_vars=None, local_vars=None):
    """
    Args:
        path (str)  : filepath of the file to be executed
        global_vars : use globals() to use globals from namespace
        local_vars  : use locals() to use locals from namespace

    execfile function that existed in python 2 but does not exists in python3.
    """
    with open(path, 'r') as f:
        code = compile(f.read(), path, 'exec')
        exec(code, global_vars, local_vars)


def span_num(center: float, span: float, num: int, endpoint: bool=True):
    """
    Creates a linear span of points around center
    Args:
        center (float) : center of the array
        span   (float) : span the total range of values to span
        num      (int) : the number of points in the span
        endpoint (bool): whether to include the endpoint

    """
    return np.linspace(center-span/2, center+span/2, num, endpoint=endpoint)


def span_step(center: float, span: float, step: float, endpoint: bool=True):
    """
    Creates a range of points spanned around a center
    Args:
        center (float) : center of the array
        span   (float) : span the total range of values to span
        step   (float) : the stepsize between points in the array
        endpoint (bool): whether to include the endpoint in the span

    """
    # True*step/100 in the arange ensures the right boundary is included
    return np.arange(center-span/2, center+span/2+endpoint*step/100, step)


def gen_sweep_pts(start: float=None, stop: float=None,
                  center: float=0, span: float=None,
                  num: int=None, step: float=None, endpoint=True):
    """
    Generates an array of sweep points based on different types of input
    arguments.
    Boundaries of the array can be specified using either start/stop or
    using center/span. The points can be specified using either num or step.

    Args:
        start  (float) : start of the array
        stop   (float) : end of the array
        center (float) : center of the array
                         N.B. 0 is chosen as a sensible default for the span.
                         it is argued that no such sensible default exists
                         for the other types of input.
        span   (float) : span the total range of values to span

        num      (int) : number of points in the array
        step   (float) : the stepsize between points in the array
        endpoint (bool): whether to include the endpoint

    """
    if (start is not None) and (stop is not None):
        if num is not None:
            return np.linspace(start, stop, num, endpoint=endpoint)
        elif step is not None:
            # numpy arange does not natively support endpoint
            return np.arange(start, stop + endpoint*step/100, step)
        else:
            raise ValueError('Either "num" or "step" must be specified')
    elif (center is not None) and (span is not None):
        if num is not None:
            return span_num(center, span, num, endpoint=endpoint)
        elif step is not None:
            return span_step(center, span, step, endpoint=endpoint)
        else:
            raise ValueError('Either "num" or "step" must be specified')
    else:
        raise ValueError('Either ("start" and "stop") or '
                         '("center" and "span") must be specified')


def getFromDict(dataDict: dict, mapList: list):
    """
    get a value from a nested dictionary by specifying a list of keys

    Args:
        dataDict: nested dictionary to get the value from
        mapList : list of strings specifying the key of the item to get
    Returns:
        value from dictionary

    example:
        example_dict = {'a': {'nest_a': 5, 'nest_b': 8}
                        'b': 4}
        getFromDict(example_dict, ['a', 'nest_a']) -> 5
    """
    return reduce(operator.getitem, mapList, dataDict)


def setInDict(dataDict: dict, mapList: list, value):
    """
    set a value in a nested dictionary by specifying the location using a list
    of key.

    Args:
        dataDict: nested dictionary to set the value in
        mapList : list of strings specifying the key of the item to set
        value   : the value to set

    example:
        example_dict = {'a': {'nest_a': 5, 'nest_b': 8}
                        'b': 4}
        example_dict_after = getFromDict(example_dict, ['a', 'nest_a'], 6)
        example_dict = {'a': {'nest_a': 6, 'nest_b': 8}
                        'b': 4}
    """
    getFromDict(dataDict, mapList[:-1])[mapList[-1]] = value


def is_more_rencent(filename: str, comparison_filename: str):
    """
    Returns True if the contents of "filename" has changed more recently
    than the contents of "comparison_filename".
    """
    return os.path.getmtime(filename) > os.path.getmtime(comparison_filename)


def get_required_upload_information(pulses : list, station):
    """
    Returns a list of AWGs required for the list of input pulses
    """

    #Have to add all master AWG channels such that trigger channels are not empty
    master_AWG = station.pulsar.master_AWG()
    required_AWGs = []
    required_channels = []
    used_AWGs = station.pulsar.used_AWGs()


    for pulse in pulses:
        for key in pulse.keys():
            if not 'channel' in key:
                continue
            channel = pulse[key]
            if isinstance(channel, dict):
                # the the CZ pulse has aux_channels_dict parameter
                for ch in channel:
                    if not 'AWG' in ch:
                        continue
                    AWG = ch.split('_')[0]
                    if AWG == master_AWG:
                        for c in station.pulsar.channels:
                            if master_AWG in c and c not in required_channels:
                                required_channels.append(c)
                            if AWG in used_AWGs and AWG not in required_AWGs:
                                required_AWGs.append(AWG)
                            continue
                    if AWG in used_AWGs and AWG not in required_AWGs:
                        required_AWGs.append(AWG)
                    if not ch in required_channels:
                        required_channels.append(ch)
            else:
                if not 'AWG' in channel:
                    continue
                AWG = channel.split('_')[0]
                if AWG == master_AWG:
                    for c in station.pulsar.channels:
                        if master_AWG in c and c not in required_channels:
                            required_channels.append(c)
                        if AWG in used_AWGs and AWG not in required_AWGs:
                            required_AWGs.append(AWG)
                        continue
                if AWG in used_AWGs and AWG not in required_AWGs:
                    required_AWGs.append(AWG)
                if not channel in required_channels:
                    required_channels.append(channel)

    return required_channels, required_AWGs

def dictionify(obj, only=None, exclude=None):
    """
    Takes an arbitrary object and returns a dict with all variables/internal
    states of the object (i.e. not functions)
    Args:
        obj: object
        only (list): take only specific attributes
        exclude (list): exclude specific attributes

    Returns: dict form of the object

    """
    obj_dict = vars(obj)
    if only is not None:
        assert np.ndim(only) == 1, "'only' must be of type list or array " \
                                   "of attributes to include"
        for k in obj_dict:
            if k not in only:
                obj_dict.pop(k)
    if exclude is not None:
        assert np.ndim(exclude) == 1, "'exclude' must be a list or array of" \
                                      " attributes to exclude"
        for k in obj_dict:
            if k in exclude:
                obj_dict.pop(k)
    return obj_dict

class NumpyJsonEncoder(json.JSONEncoder):
    '''
    JSON encoder subclass that converts Numpy types to native python types
    for saving in JSON files.
    Also converts datetime objects to strings.
    '''
    def default(self, o):
        if isinstance(o, np.integer):
            return int(o)
        elif isinstance(o, np.floating):
            return float(o)
        elif isinstance(o, np.ndarray):
            return o.tolist()
        elif isinstance(o, datetime.datetime):
            return str(o)
        else:
            return super().default(o)



def temporary_value(*param_value_pairs):
    """
    This context manager allows to change a given QCodes parameter
    to a new value, and the original value is reverted upon exit of the context
    manager.

    Args:
        *param_value_pairs: 2-tuples of qcodes parameters and their temporary 
                            values
    
    Example:
        # measure qubit spectroscopy at a different readout frequency without 
        # setting the parameter value
        with temporary_values((qb1.ro_freq, 6e9)):
            qb1.measure_spectroscopy(...)
    """
<<<<<<< HEAD
    if not isinstance(param_value_pairs[0], (tuple, list)):
        param_value_pairs = (param_value_pairs,)

    old_value_pairs = [(param, param()) for param, value in param_value_pairs]
    for param, value in param_value_pairs: 
        param(value)
    yield
    for param, value in old_value_pairs: 
        param(value)

class KeyboardFinish(KeyboardInterrupt):
    """
    Indicates that the user safely aborts/finishes the experiment.
    Used to finish the experiment without raising an exception.
    """
    pass


def check_keyboard_interrupt():
    try:  # Try except statement is to make it work on non windows pc
        if msvcrt.kbhit():
            key = msvcrt.getch()
            if b'q' in key:
                # this causes a KeyBoardInterrupt
                raise KeyboardInterrupt('Human "q" terminated experiment.')
            elif b'f' in key:
                # this should not raise an exception
                raise KeyboardFinish(
                    'Human "f" terminated experiment safely.')
    except Exception:
        pass
    
=======

    class TemporaryValueContext:
        def __init__(self, *param_value_pairs):
            if not isinstance(param_value_pairs[0], (tuple, list)):
                param_value_pairs = (param_value_pairs,)
            self.param_value_pairs = param_value_pairs
            self.old_value_pairs = []

        def __enter__(self):
            log.debug('Entered TemporaryValueContext')
            self.old_value_pairs = \
                [(param, param()) for param, value in self.param_value_pairs]
            for param, value in self.param_value_pairs:
                param(value)
    
        def __exit__(self, type, value, traceback):
            for param, value in self.old_value_pairs: 
                param(value)
            log.debug('Exited TemporaryValueContext')
    
    return TemporaryValueContext(*param_value_pairs)
>>>>>>> 36ffc931
<|MERGE_RESOLUTION|>--- conflicted
+++ resolved
@@ -729,40 +729,6 @@
         with temporary_values((qb1.ro_freq, 6e9)):
             qb1.measure_spectroscopy(...)
     """
-<<<<<<< HEAD
-    if not isinstance(param_value_pairs[0], (tuple, list)):
-        param_value_pairs = (param_value_pairs,)
-
-    old_value_pairs = [(param, param()) for param, value in param_value_pairs]
-    for param, value in param_value_pairs: 
-        param(value)
-    yield
-    for param, value in old_value_pairs: 
-        param(value)
-
-class KeyboardFinish(KeyboardInterrupt):
-    """
-    Indicates that the user safely aborts/finishes the experiment.
-    Used to finish the experiment without raising an exception.
-    """
-    pass
-
-
-def check_keyboard_interrupt():
-    try:  # Try except statement is to make it work on non windows pc
-        if msvcrt.kbhit():
-            key = msvcrt.getch()
-            if b'q' in key:
-                # this causes a KeyBoardInterrupt
-                raise KeyboardInterrupt('Human "q" terminated experiment.')
-            elif b'f' in key:
-                # this should not raise an exception
-                raise KeyboardFinish(
-                    'Human "f" terminated experiment safely.')
-    except Exception:
-        pass
-    
-=======
 
     class TemporaryValueContext:
         def __init__(self, *param_value_pairs):
@@ -783,5 +749,4 @@
                 param(value)
             log.debug('Exited TemporaryValueContext')
     
-    return TemporaryValueContext(*param_value_pairs)
->>>>>>> 36ffc931
+    return TemporaryValueContext(*param_value_pairs)