import os
import sys
import ast
import numpy as np
import h5py
import json
import datetime
from contextlib import contextmanager
from pycqed.measurement import hdf5_data as h5d
from pycqed.analysis import analysis_toolbox as a_tools
import errno
import pycqed as pq
import glob
from os.path import dirname, exists
from os import makedirs
import logging
import subprocess
from functools import reduce  # forward compatibility for Python 3
import operator
import string
from collections import OrderedDict  # for eval in load_settings
import functools
log = logging.getLogger(__name__)
try:
    import msvcrt  # used on windows to catch keyboard input
except:
    pass

digs = string.digits + string.ascii_letters


def get_git_info():
    """
    Returns the SHA1 ID (hash) of the current git HEAD plus a diff against the HEAD
    The hash is shortened to the first 10 digits.

    :return: hash string, diff string
    """

    diff = "Could not extract diff"
    githash = '00000'
    try:
        # Refers to the global qc_config
        PycQEDdir = pq.__path__[0]
        githash = subprocess.check_output(['git', 'rev-parse',
                                           '--short=10', 'HEAD'], cwd=PycQEDdir)
        diff = subprocess.run(['git', '-C', PycQEDdir, "diff"],
                              stdout=subprocess.PIPE).stdout.decode('utf-8')
    except Exception:
        pass
    return githash, diff


def str_to_bool(s):
    valid = {'true': True, 't': True, '1': True,
             'false': False, 'f': False, '0': False, }
    if s.lower() not in valid:
        raise KeyError('{} not a valid boolean string'.format(s))
    b = valid[s.lower()]
    return b


def bool_to_int_str(b):
    if b:
        return '1'
    else:
        return '0'


def int_to_bin(x, w, lsb_last=True):
    """
    Converts an integer to a binary string of a specified width
    x (int) : input integer to be converted
    w (int) : desired width
    lsb_last (bool): if False, reverts the string e.g., int(1) = 001 -> 100
    """
    bin_str = '{0:{fill}{width}b}'.format((int(x) + 2**w) % 2**w,
                                          fill='0', width=w)
    if lsb_last:
        return bin_str
    else:
        return bin_str[::-1]


def int2base(x: int, base: int, fixed_length: int=None):
    """
    Convert an integer to string representation in a certain base.
    Useful for e.g., iterating over combinations of prepared states.

    Args:
        x    (int)          : the value to convert
        base (int)          : the base to covnert to
        fixed_length (int)  : if specified prepends zeros
    """
    if x < 0:
        sign = -1
    elif x == 0:
        string_repr = digs[0]
        if fixed_length is None:
            return string_repr
        else:
            return string_repr.zfill(fixed_length)

    else:
        sign = 1

    x *= sign
    digits = []

    while x:
        digits.append(digs[int(x % base)])
        x = int(x / base)

    if sign < 0:
        digits.append('-')

    digits.reverse()
    string_repr = ''.join(digits)
    if fixed_length is None:
        return string_repr
    else:
        return string_repr.zfill(fixed_length)


def mopen(filename, mode='w'):
    if not exists(dirname(filename)):
        try:
            makedirs(dirname(filename))
        except OSError as exc:  # Guard against race condition
            if exc.errno != errno.EEXIST:
                raise
    file = open(filename, mode='w')
    return file


def dict_to_ordered_tuples(dic):
    '''Convert a dictionary to a list of tuples, sorted by key.'''
    if dic is None:
        return []
    keys = dic.keys()
    # keys.sort()
    ret = [(key, dic[key]) for key in keys]
    return ret


def to_hex_string(byteval):
    '''
    Returns a hex representation of bytes for printing purposes
    '''
    return "b'" + ''.join('\\x{:02x}'.format(x) for x in byteval) + "'"


def load_settings(instrument,
                  label: str='', folder: str=None,
                  timestamp: str=None, update=True, **kw):
    '''
    Loads settings from an hdf5 file onto the instrument handed to the
    function. By default uses the last hdf5 file in the datadirectory.
    By giving a label or timestamp another file can be chosen as the
    settings file.

    Args:
        instrument (instrument) : instrument onto which settings
            should be loaded. Can be an instrument name (str) if update is
            set to False.
        label (str)           : label used for finding the last datafile
        folder (str)        : exact filepath of the hdf5 file to load.
            if filepath is specified, this takes precedence over the file
            locating options (label, timestamp etc.).
        timestamp (str)       : timestamp of file in the datadir
        update (bool, default True): if set to False, the loaded settings
            will be returned instead of updating them in the instrument.

    Kwargs:
        params_to_set (list)    : list of strings referring to the parameters
            that should be set for the instrument
    '''
    from numpy import array  # DO not remove. Used in eval(array(...))
    if folder is None:
        folder_specified = False
    else:
        folder_specified = True

    if isinstance(instrument, str) and not update:
        instrument_name = instrument
    else:
        instrument_name = instrument.name
    verbose = kw.pop('verbose', True)
    older_than = kw.pop('older_than', None)
    success = False
    count = 0
    # Will try multiple times in case the last measurements failed and
    # created corrupt data files.
    while success is False and count < 10:
        if folder is None:
            folder = a_tools.get_folder(timestamp=timestamp, label=label,
                                        older_than=older_than)
        if verbose:
            print('Folder used: {}'.format(folder))

        try:
            filepath = a_tools.measurement_filename(folder)
            f = h5py.File(filepath, 'r')
            sets_group = f['Instrument settings']
            ins_group = sets_group[instrument_name]

            if verbose:
                print('Loaded settings successfully from the HDF file.')

            params_to_set = kw.pop('params_to_set', None)
            if params_to_set is not None:
                if len(params_to_set) == 0:
                    log.warning('The list of parameters to update is empty.')
                if verbose and update:
                    print('Setting parameters {} for {}.'.format(
                        params_to_set, instrument_name))
                params_to_set = [(param, val) for (param, val) in
                                ins_group.attrs.items() if param in
                                 params_to_set]
            else:
                if verbose and update:
                    print('Setting parameters for {}.'.format(instrument_name))
                params_to_set = [
                    (param, val) for (param, val) in ins_group.attrs.items()
                    if param not in getattr(
                        instrument, '_params_to_not_load', {})]

            if not update:
                params_dict = {parameter : value for parameter, value in \
                        params_to_set}
                f.close()
                return params_dict

            for parameter, value in params_to_set:
                if parameter in instrument.parameters.keys() and \
                        hasattr(instrument.parameters[parameter], 'set'):
                    if value == 'None':  # None is saved as string in hdf5
                        try:
                            instrument.set(parameter, None)
                        except Exception:
                            print('Could not set parameter "%s" to "%s" for '
                                  'instrument "%s"' % (
                                      parameter, value, instrument_name))
                    elif value == 'False':
                        try:
                            instrument.set(parameter, False)
                        except Exception:
                            print('Could not set parameter "%s" to "%s" for '
                                  'instrument "%s"' % (
                                      parameter, value, instrument_name))
                    elif value == 'True':
                        try:
                            instrument.set(parameter, True)
                        except Exception:
                            print('Could not set parameter "%s" to "%s" for '
                                  'instrument "%s"' % (
                                      parameter, value, instrument_name))
                    else:
                        try:
                            instrument.set(parameter, int(value))
                        except Exception:
                            try:
                                instrument.set(parameter, float(value))
                            except Exception:
                                try:
                                    instrument.set(parameter, eval(value))
                                except Exception:
                                    try:
                                        instrument.set(parameter,
                                                       value)
                                    except Exception:
                                        log.error('Could not set parameter '
                                              '"%s" to "%s" '
                                              'for instrument "%s"' % (
                                                  parameter, value,
                                                  instrument_name))

            success = True
            f.close()
        except Exception as e:
            logging.warning(e)
            success = False
            try:
                f.close()
            except:
                pass
            if timestamp is None and not folder_specified:
                print('Trying next folder.')
                older_than = os.path.split(folder)[0][-8:] \
                             + '_' + os.path.split(folder)[1][:6]
                folder = None
            else:
                break
        count += 1

    if not success:
        log.error('Could not open settings for instrument {}.'.format(
            instrument_name))
    print()
    return


def load_settings_onto_instrument_v2(instrument, load_from_instr: str=None,
                                     label: str='', folder: str=None,
                                     timestamp: str=None):
    '''
    Loads settings from an hdf5 file onto the instrument handed to the
    function. By default uses the last hdf5 file in the datadirectory.
    By giving a label or timestamp another file can be chosen as the
    settings file.

    Args:
        instrument (instrument) : instrument onto which settings should be
            loaded
        load_from_instr (str) : optional name of another instrument from
            which to load the settings.
        label (str)           : label used for finding the last datafile
        folder (str)        : exact filepath of the hdf5 file to load.
            if filepath is specified, this takes precedence over the file
            locating options (label, timestamp etc.).
        timestamp (str)       : timestamp of file in the datadir


    '''

    older_than = None
    # folder = None
    instrument_name = instrument.name
    success = False
    count = 0
    # Will try multiple times in case the last measurements failed and
    # created corrupt data files.
    while success is False and count < 10:
        try:
            if folder is None:
                folder = a_tools.get_folder(timestamp=timestamp, label=label,
                                            older_than=older_than)
                filepath = a_tools.measurement_filename(folder)

            f = h5py.File(filepath, 'r')
            snapshot = {}
            h5d.read_dict_from_hdf5(snapshot, h5_group=f['Snapshot'])

            if load_from_instr is None:
                ins_group = snapshot['instruments'][instrument_name]
            else:
                ins_group = snapshot['instruments'][load_from_instr]
            success = True
        except Exception as e:
            logging.warning(e)
            older_than = os.path.split(folder)[0][-8:] \
                + '_' + os.path.split(folder)[1][:6]
            folder = None
            success = False
        count += 1

    if not success:
        logging.warning('Could not open settings for instrument "%s"' % (
            instrument_name))
        try:
            f.close()
        except:
            pass
        return False

    for parname, par in ins_group['parameters'].items():
        try:
            if hasattr(instrument.parameters[parname], 'set'):
                instrument.set(parname, par['value'])
        except Exception as e:
            print('Could not set parameter: "{}" to "{}" '
                  'for instrument "{}"'.format(parname, par['value'],
                                               instrument_name))
            logging.warning(e)
    f.close()
    return True



def send_email(subject='PycQED needs your attention!',
               body='', email=None):
    # Import smtplib for the actual sending function
    import smtplib
    # Here are the email package modules we'll need
    from email.mime.image import MIMEImage
    from email.mime.multipart import MIMEMultipart
    from email.mime.text import MIMEText

    if email is None:
        email = qt.config['e-mail']

    # Create the container (outer) email message.
    msg = MIMEMultipart()
    msg['Subject'] = subject
    family = 'serwan.asaad@gmail.com'
    msg['From'] = 'Lamaserati@tudelft.nl'
    msg['To'] = email
    msg.attach(MIMEText(body, 'plain'))

    # Send the email via our own SMTP server.
    s = smtplib.SMTP_SSL('smtp.gmail.com')
    s.login('DCLabemail@gmail.com', 'DiCarloLab')
    s.sendmail(email, family, msg.as_string())
    s.quit()


def list_available_serial_ports():
    '''
    Lists serial ports

    :raises EnvironmentError:
        On unsupported or unknown platforms
    :returns:
        A list of available serial ports

    Frunction from :
    http://stackoverflow.com/questions/12090503/
        listing-available-com-ports-with-python
    '''
    import serial
    if sys.platform.startswith('win'):
        ports = ['COM' + str(i + 1) for i in range(256)]

    elif sys.platform.startswith('linux') or sys.platform.startswith('cygwin'):
        # this is to exclude your current terminal "/dev/tty"
        ports = glob.glob('/dev/tty[A-Za-z]*')

    elif sys.platform.startswith('darwin'):
        ports = glob.glob('/dev/tty.*')

    else:
        raise EnvironmentError('Unsupported platform')

    result = []
    for port in ports:
        try:
            s = serial.Serial(port)
            s.close()
            result.append(port)
        except (OSError, serial.SerialException):
            pass
    return result


def add_suffix_to_dict_keys(inputDict, suffix):
    return {str(key)+suffix: (value) for key, value in inputDict.items()}


def execfile(path, global_vars=None, local_vars=None):
    """
    Args:
        path (str)  : filepath of the file to be executed
        global_vars : use globals() to use globals from namespace
        local_vars  : use locals() to use locals from namespace

    execfile function that existed in python 2 but does not exists in python3.
    """
    with open(path, 'r') as f:
        code = compile(f.read(), path, 'exec')
        exec(code, global_vars, local_vars)


def span_num(center: float, span: float, num: int, endpoint: bool=True):
    """
    Creates a linear span of points around center
    Args:
        center (float) : center of the array
        span   (float) : span the total range of values to span
        num      (int) : the number of points in the span
        endpoint (bool): whether to include the endpoint

    """
    return np.linspace(center-span/2, center+span/2, num, endpoint=endpoint)


def span_step(center: float, span: float, step: float, endpoint: bool=True):
    """
    Creates a range of points spanned around a center
    Args:
        center (float) : center of the array
        span   (float) : span the total range of values to span
        step   (float) : the stepsize between points in the array
        endpoint (bool): whether to include the endpoint in the span

    """
    # True*step/100 in the arange ensures the right boundary is included
    return np.arange(center-span/2, center+span/2+endpoint*step/100, step)


def gen_sweep_pts(start: float=None, stop: float=None,
                  center: float=0, span: float=None,
                  num: int=None, step: float=None, endpoint=True):
    """
    Generates an array of sweep points based on different types of input
    arguments.
    Boundaries of the array can be specified using either start/stop or
    using center/span. The points can be specified using either num or step.

    Args:
        start  (float) : start of the array
        stop   (float) : end of the array
        center (float) : center of the array
                         N.B. 0 is chosen as a sensible default for the span.
                         it is argued that no such sensible default exists
                         for the other types of input.
        span   (float) : span the total range of values to span

        num      (int) : number of points in the array
        step   (float) : the stepsize between points in the array
        endpoint (bool): whether to include the endpoint

    """
    if (start is not None) and (stop is not None):
        if num is not None:
            return np.linspace(start, stop, num, endpoint=endpoint)
        elif step is not None:
            # numpy arange does not natively support endpoint
            return np.arange(start, stop + endpoint*step/100, step)
        else:
            raise ValueError('Either "num" or "step" must be specified')
    elif (center is not None) and (span is not None):
        if num is not None:
            return span_num(center, span, num, endpoint=endpoint)
        elif step is not None:
            return span_step(center, span, step, endpoint=endpoint)
        else:
            raise ValueError('Either "num" or "step" must be specified')
    else:
        raise ValueError('Either ("start" and "stop") or '
                         '("center" and "span") must be specified')


def getFromDict(dataDict: dict, mapList: list):
    """
    get a value from a nested dictionary by specifying a list of keys

    Args:
        dataDict: nested dictionary to get the value from
        mapList : list of strings specifying the key of the item to get
    Returns:
        value from dictionary

    example:
        example_dict = {'a': {'nest_a': 5, 'nest_b': 8}
                        'b': 4}
        getFromDict(example_dict, ['a', 'nest_a']) -> 5
    """
    return reduce(operator.getitem, mapList, dataDict)


def setInDict(dataDict: dict, mapList: list, value):
    """
    set a value in a nested dictionary by specifying the location using a list
    of key.

    Args:
        dataDict: nested dictionary to set the value in
        mapList : list of strings specifying the key of the item to set
        value   : the value to set

    example:
        example_dict = {'a': {'nest_a': 5, 'nest_b': 8}
                        'b': 4}
        example_dict_after = getFromDict(example_dict, ['a', 'nest_a'], 6)
        example_dict = {'a': {'nest_a': 6, 'nest_b': 8}
                        'b': 4}
    """
    getFromDict(dataDict, mapList[:-1])[mapList[-1]] = value


def is_more_rencent(filename: str, comparison_filename: str):
    """
    Returns True if the contents of "filename" has changed more recently
    than the contents of "comparison_filename".
    """
    return os.path.getmtime(filename) > os.path.getmtime(comparison_filename)


def get_required_upload_information(pulses : list, station):
    """
    Returns a list of AWGs required for the list of input pulses
    """

    #Have to add all master AWG channels such that trigger channels are not empty
    master_AWG = station.pulsar.master_AWG()
    required_AWGs = []
    required_channels = []
    used_AWGs = station.pulsar.used_AWGs()


    for pulse in pulses:
        for key in pulse.keys():
            if not 'channel' in key:
                continue
            channel = pulse[key]
            if isinstance(channel, dict):
                # the the CZ pulse has aux_channels_dict parameter
                for ch in channel:
                    if not 'AWG' in ch:
                        continue
                    AWG = ch.split('_')[0]
                    if AWG == master_AWG:
                        for c in station.pulsar.channels:
                            if master_AWG in c and c not in required_channels:
                                required_channels.append(c)
                            if AWG in used_AWGs and AWG not in required_AWGs:
                                required_AWGs.append(AWG)
                            continue
                    if AWG in used_AWGs and AWG not in required_AWGs:
                        required_AWGs.append(AWG)
                    if not ch in required_channels:
                        required_channels.append(ch)
            else:
                if not 'AWG' in channel:
                    continue
                AWG = channel.split('_')[0]
                if AWG == master_AWG:
                    for c in station.pulsar.channels:
                        if master_AWG in c and c not in required_channels:
                            required_channels.append(c)
                        if AWG in used_AWGs and AWG not in required_AWGs:
                            required_AWGs.append(AWG)
                        continue
                if AWG in used_AWGs and AWG not in required_AWGs:
                    required_AWGs.append(AWG)
                if not channel in required_channels:
                    required_channels.append(channel)

    return required_channels, required_AWGs

def dictionify(obj, only=None, exclude=None):
    """
    Takes an arbitrary object and returns a dict with all variables/internal
    states of the object (i.e. not functions)
    Args:
        obj: object
        only (list): take only specific attributes
        exclude (list): exclude specific attributes

    Returns: dict form of the object

    """
    obj_dict = vars(obj)
    if only is not None:
        assert np.ndim(only) == 1, "'only' must be of type list or array " \
                                   "of attributes to include"
        for k in obj_dict:
            if k not in only:
                obj_dict.pop(k)
    if exclude is not None:
        assert np.ndim(exclude) == 1, "'exclude' must be a list or array of" \
                                      " attributes to exclude"
        for k in obj_dict:
            if k in exclude:
                obj_dict.pop(k)
    return obj_dict

class NumpyJsonEncoder(json.JSONEncoder):
    '''
    JSON encoder subclass that converts Numpy types to native python types
    for saving in JSON files.
    Also converts datetime objects to strings.
    '''
    def default(self, o):
        if isinstance(o, np.integer):
            return int(o)
        elif isinstance(o, np.floating):
            return float(o)
        elif isinstance(o, np.ndarray):
            return o.tolist()
        elif isinstance(o, datetime.datetime):
            return str(o)
        else:
            return super().default(o)


class KeyboardFinish(KeyboardInterrupt):
    """
    Indicates that the user safely aborts/finishes the experiment.
    Used to finish the experiment without raising an exception.
    """

    pass


def check_keyboard_interrupt():
    try:  # Try except statement is to make it work on non windows pc
        if msvcrt.kbhit():
            key = msvcrt.getch()
            if b"q" in key:
                # this causes a KeyBoardInterrupt
                raise KeyboardInterrupt('Human "q" terminated experiment.')
            elif b"f" in key:
                # this should not raise an exception
                raise KeyboardFinish('Human "f" terminated experiment safely.')
    except Exception:
        pass



def temporary_value(*param_value_pairs):
    """
    This context manager allows to change a given QCodes parameter
    to a new value, and the original value is reverted upon exit of the context
    manager.

    Args:
        *param_value_pairs: 2-tuples of qcodes parameters and their temporary 
                            values
    
    Example:
        # measure qubit spectroscopy at a different readout frequency without 
        # setting the parameter value
        with temporary_values((qb1.ro_freq, 6e9)):
            qb1.measure_spectroscopy(...)
    """

    class TemporaryValueContext:
        def __init__(self, *param_value_pairs):
            if len(param_value_pairs) > 0 and \
                    not isinstance(param_value_pairs[0], (tuple, list)):
                param_value_pairs = (param_value_pairs,)
            self.param_value_pairs = param_value_pairs
            self.old_value_pairs = []

        def __enter__(self):
            log.debug('Entered TemporaryValueContext')
            self.old_value_pairs = \
                [(param, param()) for param, value in self.param_value_pairs]
            for param, value in self.param_value_pairs:
                param(value)
    
        def __exit__(self, type, value, traceback):
            for param, value in self.old_value_pairs: 
                param(value)
            log.debug('Exited TemporaryValueContext')
    
    return TemporaryValueContext(*param_value_pairs)


def configure_qubit_mux_drive(qubits, lo_freqs_dict):
    mwgs_set = set()
    for qb in qubits:
        qb_ge_mwg = qb.instr_ge_lo()
        if qb_ge_mwg not in lo_freqs_dict:
            raise ValueError(
                f'{qb_ge_mwg} for {qb.name} not found in lo_freqs_dict.')
        else:
            qb.ge_mod_freq(qb.ge_freq()-lo_freqs_dict[qb_ge_mwg])
            if qb_ge_mwg not in mwgs_set:
                qb.instr_ge_lo.get_instr().frequency(lo_freqs_dict[qb_ge_mwg])
                mwgs_set.add(qb_ge_mwg)


def configure_qubit_mux_readout(qubits, lo_freqs_dict):
    idx = {lo: 0 for lo in lo_freqs_dict}
    for qb in qubits:
        # try whether the external LO name is found in the lo_freqs_dict
        qb_ro_mwg = qb.instr_ro_lo()
        if qb_ro_mwg not in lo_freqs_dict:
            # try whether the acquisition device & unit is in the lo_freqs_dict
            qb_ro_mwg2 = (qb.instr_acq(), qb.acq_unit())
            if qb_ro_mwg2 not in lo_freqs_dict:
                raise ValueError(f'{qb.name}: Neither {qb_ro_mwg} nor '
                                 f'{qb_ro_mwg2} found in lo_freqs_dict.')
            qb_ro_mwg = qb_ro_mwg2
        qb.ro_mod_freq(qb.ro_freq() - lo_freqs_dict[qb_ro_mwg])
        qb.acq_I_channel(2 * idx[qb_ro_mwg])
        qb.acq_Q_channel(2 * idx[qb_ro_mwg] + 1)
        idx[qb_ro_mwg] += 1


def configure_qubit_feedback_params(qubits, for_ef=False, set_thresholds=False):
    for qb in qubits:
        ge_ch = qb.ge_I_channel()
        acq_ch = qb.acq_I_channel()
        pulsar = qb.instr_pulsar.get_instr()
        AWG = qb.find_instrument(pulsar.get(f'{ge_ch}_awg'))
<<<<<<< HEAD
        vawg = (int(pulsar.get(f'{ge_ch}_id')[2:])-1)//2
        acq_ch = qb.acq_I_channel()
        AWG.set(f'awgs_{vawg}_dio_mask_shift', 1+acq_ch)
        AWG.set(f'awgs_{vawg}_dio_mask_value', 1)
        acq_dev = qb.instr_acq.get_instr()
        threshs = qb.acq_classifier_params()
        if threshs is not None:
            threshs = threshs.get('thresholds', None)
        if threshs is not None:
            acq_dev.set(f'qas_0_thresholds_{acq_ch}_level', threshs[0])
=======
        if len(pulsar.get(f'{AWG.name}_trigger_channels')) > 0:
            AWG.dios_0_mode(2)
            vawg = (int(pulsar.get(f'{ge_ch}_id')[2:])-1)//2
            AWG.set(f'awgs_{vawg}_dio_mask_shift', 1+acq_ch)
            AWG.set(f'awgs_{vawg}_dio_mask_value', 0b11 if for_ef else 1) #
            # assumes channel I and Q are consecutive on same AWG.
        UHF = qb.instr_uhf.get_instr()
        UHF.dios_0_mode(2)
        if set_thresholds:
            if for_ef:
                log.warning('This function sets only thresholds for ge. Please '
                            'call ActiveReset._set_thresholds for proper ge-ef '
                            'reset.')
            threshs = qb.acq_classifier_params()
            if threshs is not None:
                threshs = threshs.get('thresholds', None)
            if threshs is not None:
                UHF.set(f'qas_0_thresholds_{acq_ch}_level', threshs[0])
>>>>>>> 971e0f46


def find_symmetry_index(data):
    data = data.copy()
    data -= data.mean()
    corr = []
    for iflip in np.arange(0, len(data)-0.5, 0.5):
        span = min(iflip, len(data)-1-iflip)
        data_filtered = data[np.int(iflip-span):np.int(iflip+span+1)]
        corr.append((data_filtered*data_filtered[::-1]).sum())
    return np.argmax(corr), corr


def get_pycqed_appdata_dir():
    """
    Returns the path to the pycqed application data dir.
    """
    if os.name == 'nt':
        path = os.path.expandvars(r'%LOCALAPPDATA%\pycqed')
    else:
        path = os.path.expanduser('~/.pycqed')
    os.makedirs(path, exist_ok=True)
    return path


def raise_warning_image(destination_path, warning_image_path=None):
    """
    Copy the image specified by warning_image_path to the folder specified by
    destination_path.
    :param destination_path: folder where the warning image is to be copied
    :param image_path: full path, including image name and extension, to
        the warning image to be copied. If None, assumes WARNING.png exists in
        the module folder.
    :return:
    """
    if 'WARNING.png' not in os.listdir(destination_path):
        import shutil
        if warning_image_path is None:
            warning_image_path = os.path.abspath(sys.modules[__name__].__file__)
            warning_image_path = os.path.split(warning_image_path)[0]
            warning_image_path = os.path.abspath(os.path.join(
                warning_image_path, 'WARNING.png'))

        destination = os.path.abspath(os.path.join(destination_path,
                                                   'WARNING.png'))
        shutil.copy2(warning_image_path, destination)


def write_warning_message_to_text_file(destination_path, message, filename=None):
    """
    Write a warning message to a text file.
    :param destination_path: folder to the text file. If file does not yet
        exist, it will be created.
    :param message: string with the message to be written into the text file.
    :param filename: string with name of the warning message file. If None,
        uses 'warning_message'. If text file does not exist, it will be created.
        If text file already exists, the message will be appended.
    :return:
    """
    if filename is None:
        filename = 'warning_message'

    # Add extension if not contained in filename.
    if not len(os.path.splitext(filename)[-1]):
        filename += '.txt'

    # Adding this will ensure that if a future message is appended to the file,
    # the new message will be separated by an empty line from the current
    # message.
    message += '\n\n'

    # Prepend timestamp to the message
    message = f'{datetime.datetime.now():%Y%m%d_%H%M%S}\n{message}'

    # Write message to file
    file = open(os.path.join(destination_path, filename), 'a+')
    file.writelines(message)
    file.close()

class TempLogLevel:
    """
    With Handler to temporarily change the log level of a logger
    """
    LOG_LEVELS = dict(debug=logging.DEBUG, info=logging.INFO,
                      warning=logging.WARNING, error=logging.ERROR,
                      critical=logging.CRITICAL, fatal=logging.FATAL)

    def __init__(self, logger, log_level="info"):
        """
        Instantiate a TemporaryLogLevel.
        Args:
            logger (logging.Logger): logger of which the level should
                be changed temporarily.
            log_level (str): Desired temporary log level: "debug", "info",
                "warning", "error", "critical", "fatal". Strings can also be
                all caps, e.g. "INFO". Defaults to "info".
        """
        self.logger = logger
        self.log_level = logger.level
        self.temp_log_level = self.LOG_LEVELS.get(log_level.lower(), log_level)

    def __enter__(self):
        self.logger.setLevel(self.temp_log_level)

    def __exit__(self, exc_type, exc_val, exc_tb):
        self.logger.setLevel(self.log_level)


def assert_not_none(*param_names):
    """
    Decorator that ensures that all (keyword) arguments of the decorated function
     `f` provided in param_names are not None.
    Args:
        *param_names (str): One or several strings indicating the name of the
            (keyword) arguments which should not have a value of None
    Returns:
         decorated function.
    Examples:
        >>>  class Test:
        >>>    @assert_not_none('arg2', 'kwarg1', "other_kwarg")
        >>>    def test(self, arg1, arg2, kwarg1=0, kwarg2=None, **kwargs):
        >>>        pass
        >>> t = Test()
        >>> t.test('a', "b") # does not raise an error
        >>> t.test('a', None) # raises error because arg2 is None
        >>> t.test('a', 'b', None,) # raises error because kwarg1 is passed
        >>>                         # as positional argument with a value of None
        >>> t.test('a', 'b', "c", something=None) # does not raise an error
        >>> t.test('a', 'b', "c", other_kwarg=None) # raises an error because
        >>>                                         # other_kwarg is None
    Raises:
        ValueError if a (keyword) argument mentioned in param_names is None.
    """
    import inspect

    def check(f):
        @functools.wraps(f)
        def wrapped_func(*args, **kwds):
            signature_args_and_kwargs = inspect.getfullargspec(f).args
            default_kwarg_values = inspect.getfullargspec(f).defaults
            error_msg = ' {name} is None, but {name} should not be None when ' \
                        'passed to ' + f.__qualname__

            # check if a positional argument is None or a signature keyword
            # argument is None:
            # take argument values and default values of keyword arguments
            # which are not passed as positional arguments (since keyword
            # arguments can also be provided as positional arguments)
            x = len(signature_args_and_kwargs) - len(
                args)  # index of first needed default keyword arg value
            for (name, value) in zip(signature_args_and_kwargs,
                                     args + default_kwarg_values[x:]):
                # print(name, value)
                if name in param_names and value is None:
                    raise ValueError(error_msg.format(f=f, name=name))

            # check if a passed keyword argument is None
            for (name, value) in kwds.items():
                if name in param_names and value is None:
                    raise ValueError(error_msg.format(f=f, name=name))

            return f(*args, **kwds)

        wrapped_func.__name__ = f.__name__
        return wrapped_func

    return check<|MERGE_RESOLUTION|>--- conflicted
+++ resolved
@@ -776,26 +776,14 @@
         acq_ch = qb.acq_I_channel()
         pulsar = qb.instr_pulsar.get_instr()
         AWG = qb.find_instrument(pulsar.get(f'{ge_ch}_awg'))
-<<<<<<< HEAD
-        vawg = (int(pulsar.get(f'{ge_ch}_id')[2:])-1)//2
-        acq_ch = qb.acq_I_channel()
-        AWG.set(f'awgs_{vawg}_dio_mask_shift', 1+acq_ch)
-        AWG.set(f'awgs_{vawg}_dio_mask_value', 1)
-        acq_dev = qb.instr_acq.get_instr()
-        threshs = qb.acq_classifier_params()
-        if threshs is not None:
-            threshs = threshs.get('thresholds', None)
-        if threshs is not None:
-            acq_dev.set(f'qas_0_thresholds_{acq_ch}_level', threshs[0])
-=======
         if len(pulsar.get(f'{AWG.name}_trigger_channels')) > 0:
             AWG.dios_0_mode(2)
             vawg = (int(pulsar.get(f'{ge_ch}_id')[2:])-1)//2
             AWG.set(f'awgs_{vawg}_dio_mask_shift', 1+acq_ch)
             AWG.set(f'awgs_{vawg}_dio_mask_value', 0b11 if for_ef else 1) #
             # assumes channel I and Q are consecutive on same AWG.
-        UHF = qb.instr_uhf.get_instr()
-        UHF.dios_0_mode(2)
+        acq_dev = qb.instr_acq.get_instr()
+        acq_dev.dios_0_mode(2)
         if set_thresholds:
             if for_ef:
                 log.warning('This function sets only thresholds for ge. Please '
@@ -805,8 +793,7 @@
             if threshs is not None:
                 threshs = threshs.get('thresholds', None)
             if threshs is not None:
-                UHF.set(f'qas_0_thresholds_{acq_ch}_level', threshs[0])
->>>>>>> 971e0f46
+                acq_dev.set(f'qas_0_thresholds_{acq_ch}_level', threshs[0])
 
 
 def find_symmetry_index(data):
