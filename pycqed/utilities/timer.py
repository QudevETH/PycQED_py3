import numpy as np
import datetime as dt
import logging
import time
from collections import OrderedDict
from matplotlib.transforms import blended_transform_factory
from pycqed.measurement.hdf5_data import write_dict_to_hdf5
import matplotlib.pyplot as plt
import matplotlib.dates as mdates
import functools


log = logging.getLogger(__name__)


class Timer(OrderedDict):
    HDF_GRP_NAME = "Timers"
    NAME_CKPT_START = "start"
    NAME_CKPT_END = "end"

    def __init__(self, name="timer", fmt="%Y-%m-%d %H:%M:%S.%f", name_separator=".",
                 verbose=False, auto_start=True, **kwargs):
        self.fmt = fmt
        self.name = name
        self.name_separator = name_separator
        self.verbose = verbose
        # timer should not start logging when initializing with previous values
        if len(kwargs):
            auto_start = False

        # initialize previous checkpoints
        for ckpt_name, values in kwargs.items():
            if isinstance(values, str):
                values = eval(values)
            try:
                self.checkpoint(ckpt_name, values=values, log_init=False)
            except Exception as e:
                log.warning(f'Could not initialize checkpoint {ckpt_name}. Skipping.')
        if auto_start:
            self.checkpoint(self.NAME_CKPT_START)

    @staticmethod
    def from_dict(timer_dict, **kwargs):
        kwargs.update(dict(auto_start=False))
        tm = Timer(**kwargs)
        for ckpt_name, values in timer_dict.items():
            tm.checkpoint(ckpt_name, values=values, log_init=False)
        return tm

    def __call__(self, func):

        @functools.wraps(func)
        def wrapper(*args, **kwargs):
            # print(args)
            if hasattr(args[0], "timer"):
                args[0].timer.checkpoint(func.__qualname__ + self.name_separator + self.NAME_CKPT_START)
            else:
                log.warning(f'Using @Timer decorator on {args[0]} but {args[0]} has no .timer attribute.'
                            'Time will not be logged.')
            output = func(*args, **kwargs)
            if hasattr(args[0], "timer"):
                args[0].timer.checkpoint(func.__qualname__ + self.name_separator + self.NAME_CKPT_END)
            return output

        return wrapper

    def __enter__(self):
        if self.get(self.NAME_CKPT_START, None) is None:
            # overwrite auto_start because when used in "with" statement, start must happen at beginning
            self.checkpoint(self.NAME_CKPT_START)
        if self.verbose:
            lvl = log.level
            log.setLevel(logging.INFO)
            log.info(f'Start of {self.name}: {self[self.NAME_CKPT_START].get_start()}')
            log.setLevel(lvl)
        return self

    def __exit__(self, exc_type, exc_val, exc_tb):
        self.checkpoint(self.NAME_CKPT_END)

        if self.verbose:
            lvl = log.level
            log.setLevel(logging.INFO)
            log.info(f'End of {self.name}: {self[self.NAME_CKPT_END].get_end()}. Duration: {self.duration(return_type="str")}')
            log.setLevel(lvl)

    def checkpoint(self, name, values=(), log_every_x=1, log_init=True):
        if name not in self:
            self[name] = Checkpoint(name, values=values, fmt=self.fmt, log_every_x=log_every_x, log_init=log_init)
        elif len(values) != 0:
            self[name].extend(values)
        else:
            self[name].log_time()

    def duration(self, keys=None, return_type="seconds"):
        if keys is None:
            keys = (self.find_earliest()[0], self.find_latest()[0])
        try:
            duration = self[keys[1]].get("latest")[1] - self[keys[0]].get("earliest")[1]
            if return_type == "seconds":
                return duration.total_seconds()
            elif return_type == "time_delta":
                return duration
            elif return_type == "str":
                return str(duration)
            else:
                raise ValueError(f'return_type={return_type} not understood.')
        except KeyError as ke:
            log.error(f"Could not find key in timer: {ke}. Available keys: {self.keys()}")

    def find_keys(self, query="", mode='endswith'):
        """
        Finds keys of checkpoints based on query. Defaults to returning all keys.
        Args:
            query (str): string to search
            mode (str): 'exact', 'contains', 'startswith', 'endswith'.
                Decides which string matching function to use.

        Returns:
            matching_keys (list)
        """
        assert mode in ('exact', 'contains', 'startswith', 'endswith'), \
            f"Unknown mode: {mode}"
        matches = []
        for s in self:
            match_func = dict(exact=s.__eq__, contains=s.__contains__,
                              startswith=s.startswith, endswith=s.endswith)
            if match_func[mode](query):
                matches.append(s)
        return matches

    def find_earliest(self, after=None, checkpoints="all"):
        if checkpoints == "all":
            checkpoints = list(self)
        if after is None:
            after = dt.datetime(1900, 1, 1)
        earliest_val = ()
        for i, ckpt_name in enumerate(checkpoints):
            earliest_val_ckpt = self[ckpt_name].get("earliest")
            if len(earliest_val_ckpt):
                if after < earliest_val_ckpt[1] and len(earliest_val) == 0:
                    #initialize earliest value with encountered first value after "after"
                    earliest_val = (ckpt_name,) + earliest_val_ckpt
                if after < earliest_val_ckpt[1] < earliest_val[2]:
                    earliest_val = (ckpt_name,) + earliest_val_ckpt
        return earliest_val

    def find_latest(self, before=None):
        if before is None:
            before = dt.datetime(9999, 1, 1) # in case our code is still used in the year 9998.
        latest_val = ()
        for i, ckpt_name in enumerate(self):
            latest_val_ckpt = self[ckpt_name].get("latest") # (index in ckpt, value)
            if len(latest_val_ckpt):
                if before > latest_val_ckpt[1] and len(latest_val) == 0:
                    #initialize earliest value with encountered first value after "after"
                    latest_val = (ckpt_name,) + latest_val_ckpt
                if before > latest_val_ckpt[1] > latest_val[2]:
                    latest_val = (ckpt_name,) + latest_val_ckpt
        return latest_val

    def save(self, data_object, group_name=None):
        '''
        Saves metadata on the MC (such as timings)
        '''
        if group_name is None:
            group_name = self.name
        set_grp = data_object.create_group(group_name)
        d = {k: repr(v) for k, v in self.items()}
        write_dict_to_hdf5(d, entry_point=set_grp,
                               overwrite=False)

    def sort(self, sortby="earliest", reverse=False, checkpoints="all"):
        """
        Returns a sorted list of checkpoint names.
        Args:
            sortby (str): which element to retrieve from each checkpoint,
                passed to "which" in Checkpoint.get().
            reverse (bool): If False, sorts list in by increasing start time if True,
                sorts checkpoint list by decreasing start time end time.
        Returns:

        """
        times = {}
        if checkpoints == "all":
            checkpoints = list(self)
        else:
            for ckpt in checkpoints:
                assert ckpt in self, f"Checkpoint: {ckpt} not found in {self}"
        for ckpt in checkpoints:
            times[ckpt] = self[ckpt].get(sortby)[1]
        arg_sorted = sorted(range(len(list(times.values()))),
                            key=list(times.values()).__getitem__)
        return np.array(list(times))[arg_sorted[::-1] if reverse else arg_sorted]

    def find_start_end(self, ckpt_name, start_suffix=None,
                       end_suffix=None, assert_single_match=True):
        if start_suffix is None:
            start_suffix = self.name_separator + self.NAME_CKPT_START
        if end_suffix is None:
            end_suffix = self.name_separator + self.NAME_CKPT_END
        start = self.find_keys(ckpt_name + start_suffix, mode="exact")
        end = self.find_keys(ckpt_name + end_suffix, mode="exact")
        if assert_single_match:
            assert len(start) == 1, \
                f"Could not find unique start checkpoint name for " \
                f"{ckpt_name + self.name_separator + self.NAME_CKPT_START}: {start}"
            assert len(end) == 1, \
                f"Could not find unique end checkpoint name for " \
                f"{ckpt_name + self.name_separator + self.NAME_CKPT_END}: {end}"
            return (start[0], end[0])

        return (start, end)

    def get_ckpt_fragments(self, checkpoints="all"):
        """
        Combines checkpoints to extract fragments of timers and returns
        a dict of starting checkpoints and their duration. It tries to pair
        up checkpoints with same name but ending in ".start" and ".end".
        If it does find a pair, then the key in the return dict is the name
        of the start checkpoint without ".start", and the value is a list
        of tuples of the form (start_date0, duration0).
        If a checkpoint has an arbitrary name, then it is paired with itself
        and therefore the durations for each fragment will always be 0, but
        the starting time is still usefull to know when the checkpoint was
        triggered (possibly several times).
        Examples:
            >>> tm = Timer("mytimer", auto_start=False)
            >>> for _ in range(2):
            >>>     tm.checkpoint('mytimer.sleep.start')
            >>>     time.sleep(1)
            >>>     tm.checkpoint('mytimer.sleep.end')
            >>>     # unpaired checkpoint example:
            >>>     tm.checkpoint('mytimer.end_of_loop')
            >>> tm.get_ckpt_fragments()
            >>> {'mytimer.end_of_loop': [
            >>>     (dt.datetime(2021, 2, 2, 10, 1, 16, 178730), dt.timedelta(0)),
            >>>     (dt.datetime(2021, 2, 2, 10, 1, 17, 186281), dt.timedelta(0))],
            >>>  'mytimer.sleep': [
            >>>    (dt.datetime(2021, 2, 2, 10, 1, 15, 173375),
            >>>         dt.timedelta(0, 1, 5355)),
            >>>    (dt.datetime(2021, 2, 2, 10, 1, 16, 178730),
            >>>         dt.timedelta(0, 1, 7551))]}

        Args:
            checkpoints:

        Returns:

        """
        if checkpoints == "all":
            end_ckpts = self.find_keys(self.name_separator +
                                       self.NAME_CKPT_END,
                                         mode="endswith")
            ckpts = [ckpt for ckpt in self if ckpt not in end_ckpts]
            ckpts = self.sort(checkpoints=ckpts)
        elif np.ndim(checkpoints):
            ckpts = []
            for ckpt in checkpoints:
                ckpt_start = self.find_keys(ckpt + self.name_separator +
                                            self.NAME_CKPT_START,
                               mode="contains")
                ckpts.extend(ckpt_start)
        else:
            raise NotImplementedError(f"checkpoint mode : {checkpoints} not "
                                 f"implemented")
        ckpt_pairs = []
        for ckpt in ckpts:
            if ckpt.endswith(self.name_separator + self.NAME_CKPT_START):
                ckpt = ckpt[:-len(
                self.name_separator + self.NAME_CKPT_START)]
                ckpt_pairs.append(self.find_start_end(ckpt))
            elif ckpt.endswith(self.name_separator + self.NAME_CKPT_END):
                ckpt = ckpt[:-len(
                    self.name_separator + self.NAME_CKPT_END)]
                ckpt_pairs.append(self.find_start_end(ckpt))
            else:
                # checkpoint not part of "start" or "end" binome,
                # will return twice same checkpoint in pair
                ckpt_pairs.append(self.find_start_end(ckpt,
                                                      start_suffix="",
                                                      end_suffix=""))

        all_start_and_durations = {}
        for i, (s, e) in enumerate(ckpt_pairs):
            start_and_durations = []
            for s_value, e_value in zip(self[s], self[e]):
                if e_value < s_value:
                    log.warning(
                        f'Checkpoint {s}: End time: {e_value} occurs before start'
                        f' time: {s_value}. Skipping.')
                    continue
                start_and_durations.append((s_value, e_value - s_value))
            if s.endswith(self.name_separator + self.NAME_CKPT_START):
                s = s[:-len(self.name_separator + self.NAME_CKPT_START)]
            all_start_and_durations[s] = start_and_durations

        return all_start_and_durations

    def plot(self, checkpoints="all", type="bar", fig=None, ax=None, bar_width=0.45,
             xunit='min', xlim=None, date_format=None, annotate=True, title=None,
             time_axis=False, alpha=None, show_sum="absolute", ax_kwargs=None,
             tight_layout=True, milliseconds=False):
        """
        Plots a timer as a timeline or broken horizontal bar chart.
        Args:
            checkpoints:
            type (str): "bar" or "timeline". "bar" produces a broken horizontal
                bar plot where each checkpoint is on a separate row. "timeline"
                produces a single line timeline where checkpoints are of
                different colors.
            fig (Figure):
            ax (Axis):
            bar_width (float):
            xunit (string): unit for x axis; ['us', 'ms', 's', 'min', 'h',
                'day', 'week']
            xlim (tuple): convenience argument for the x axis, in unit of xunit
            date_format:
            annotate (bool):
            title (str):
            time_axis (bool): whether or not to include an additional x axis to
                display the dates.
            alpha:
            show_sum (str): "absolute", "relative" or None. If "absolute",
                shows the cumulative time for each checkpoint in absolute time,
                "relative" shows it in relative time of the first and last
                checkpoint in the timer.
            ax_kwargs (dict): additional kwargs for the axes properties (
                overwrite labels, scales, etc.).
            tight_layout (bool):
            milliseconds (bool): whether or not to include milliseconds in
                displayed total durations.

        Returns:

        """
        from pycqed.analysis_v3 import plotting as plot_mod
        unit_to_t_factor = dict(us=1e-6, ms=1e-3, s=1, min=60, h=3600,
                                day=3600 * 24, week=3600 * 24 * 7)
        all_start_and_durations = self.get_ckpt_fragments(checkpoints)
        total_durations = {ckpt_name: np.sum([t[1] for t in times])
                           for ckpt_name, times in all_start_and_durations.items()}

        total_durations_rel = {n: v.total_seconds() / self.duration() if
                               self.duration() != 0 else 1 for n, v in
                               total_durations.items() }

        # plotting
        if ax_kwargs is None:
            ax_kwargs = dict()
        if ax is None and fig is None:
            fig, ax = plt.subplots(figsize=(plot_mod.FIGURE_WIDTH_2COL, 2.104))
        if fig is None:
            fig = ax.get_figure()
        y_ticklabels = []
        ref_time = self.find_earliest()[-1]
        t_factor = unit_to_t_factor.get(xunit, xunit)
        for i, (label, values) in enumerate(all_start_and_durations.items()):
            i = -i  # such that the labels appear in the order specified by
                    # all_start_and_duration from top to bottom, which is the most i
                    # intuitive ordering if a specific order is provided.
            values = [((v[0] - ref_time).total_seconds() / t_factor,
                       v[1].total_seconds() / t_factor) for v in values]

            if type == "bar":
                ax.broken_barh(values, ((i - bar_width), bar_width * 2), color="C2",
                               label=label, alpha=alpha, edgecolor="C2",
                               linewidth=0.1)
                tform = blended_transform_factory(ax.transAxes, ax.transData)
                if show_sum == "relative":
                    ax.annotate(f"{total_durations_rel[label] * 100:05.2f} %",
                                (1.01, i), xycoords=tform)
                if show_sum == "absolute":
                    ax.annotate(
                        self._human_delta(total_durations[label],
                                          milliseconds=milliseconds) + " ",
                        (1.01, i), xycoords=tform)
                y_ticklabels.append(label)

            elif type == "timeline":
                if alpha is None:
                    alpha = 0.1
                l = " " + label.split(self.name_separator)[-1]
                [ax.plot([v[0], v[0]], [0, 1], label=l if v == values[0] else None,
                         color=f"C{np.abs(i)}") for v in values]

                [ax.fill_betweenx([0,1], v[0], v[0] + v[1], alpha=0.1,
                                  edgecolor=None,
                                  color=f"C{np.abs(i)}") for v in values]
                [ax.plot([v[0] + v[1]]*2, [0, 1], color=f"C{np.abs(i)}") for v in values]

        if time_axis:
            xmin, xmax = ax.get_xlim() if xlim is None else xlim
            ax_time = ax.twiny()
            ax_time.set_xlim(ref_time + dt.timedelta(seconds=xmin * t_factor),
                             ref_time + dt.timedelta(seconds=xmax * t_factor), )
            ax_time.set_xlabel("Time, $t$")
            if date_format is not None:
                ax_time.set_major_formatter(mdates.DateFormatter(date_format))
            fig.autofmt_xdate(ha="left")

        if annotate:
            if type == "bar":
                ax.set_yticks(-np.arange(len(all_start_and_durations)))
                ax.set_yticklabels(y_ticklabels)
            else:
                ax.legend(frameon=False, fontsize="x-small")
        if title is None:
            title = self.name
        ax.set_title(title)
        ax.set_xlabel(f"Duration, $d$ ({xunit})")

        if xlim is not None:
            ax_kwargs.update(dict(xlim=xlim))
        ax.set(**ax_kwargs)

        if tight_layout:
            fig.tight_layout()
        return fig

    def table(self, checkpoints="all"):
        """
        Table representation of the duration stored in a timer.
        Args:
            checkpoints:

        Returns:

        """
        import pandas as pd
        all_start_and_durations = self.get_ckpt_fragments(checkpoints)

        total_durations = {ckpt_name: np.sum([t[1] for t in times]) for ckpt_name, times
                           in
                           all_start_and_durations.items()}
        total_durations_rel = {n: v.total_seconds() / self.duration() for n, v in
                               total_durations.items()}
        df = pd.DataFrame([total_durations, total_durations_rel])
        df = df.T
        df.columns = ['Absolute cumulated time', "Relative time"]
        return df

    @staticmethod
    def _human_delta(tdelta, milliseconds=False):
        """
        Takes a timedelta object and formats it for humans.
        Usage:
            # 149 day(s) 8 hr(s) 36 min 19 sec
            print human_delta(datetime(2014, 3, 30) - datetime.now())
        Example Results:
            23 sec
            12 min 45 sec
            1 hr(s) 11 min 2 sec
            3 day(s) 13 hr(s) 56 min 34 sec
        :param tdelta: The timedelta object.
        :return: The human formatted timedelta
        """
        d = dict(days=tdelta.days)
        d['hrs'], rem = divmod(tdelta.seconds, 3600)
        d['min'], d['sec'] = divmod(rem, 60)
        if milliseconds:
            d['msecs'] = int(np.round(tdelta.microseconds * 1e-3))
        else:
            d['sec'] += int(np.round(tdelta.microseconds * 1e-6))

        if d['days'] != 0:
            fmt = '{days} day(s) {hrs:02}:{min:02}:{sec:02}'
        else:
            fmt = '{hrs:02}:{min:02}:{sec:02}'
        if milliseconds:
            fmt += '.{msecs:03}'
        return fmt.format(**d)


def multi_plot(timers, **plot_kwargs):
    """
    Plots several timers in a single plot. Combines the checkpoints of different
    timers into a single timer
    Args:
        timers (list):
        **plot_kwargs:

    Returns:

    """
    # create dummy timer that contains checkpoints of other timers
    # note: this won't work if several timers have the same checkpoint names
    tm = Timer(auto_start=False)
    [tm.update(t) for t in timers]
    return tm.plot(**plot_kwargs)


class Checkpoint(list):
    def __init__(self, name, values=(), log_every_x=1, fmt="%Y-%m-%d %H:%M:%S.%f",
                 min_timedelta=0, verbose=False, log_init=True):
        super().__init__()
        self.name = name
        self.fmt = fmt
        self.log_every_x = log_every_x
        self.counter = 0
        self.min_timedelta = min_timedelta
        self.verbose = verbose

        for v in values:
            if isinstance(v, str):
                v = dt.datetime.strptime(v, self.fmt)
            self.append(v)
        if log_init:
            self.log_time()

    def get_start(self):
        return self[0]

    def get_end(self):
        return self[-1]

    def get(self, which="latest"):
        """
        Convenience function to get lastest, earliest of nth checkpoint value (and index).
        Returns empty tuple if self is empty.
        Args:
            which (str or int): "earliest" returns value with earliest datetime,
                "latest" with the latest datetime, and integer n returns the nth datetime value
                 (starting from earliest)

        Returns:
            (index, datetime_value)

        """
        if which == "latest":
            which_ind = -1
        elif which == "earliest":
            which_ind = 0
        elif isinstance(which, int):
            which_ind = which
        else:
            raise ValueError(f'which not in ("latest", "earliest", integer): {which}')
        argsorted = np.argsort(self)[::-1] # from recent to latest
        if len(argsorted):
            return argsorted[which_ind], self[which_ind]
        else:
            return ()

    def active(self):
        if len(self) > 0 and \
                (dt.datetime.now() - self[-1]).total_seconds() < self.min_timedelta:
            #             (dt.datetime.now() - dt.datetime.strptime(self[-1], self.fmt)).total_seconds() < self.min_timedelta:

            return False
        else:
            return True

    def log_time(self, value=None):
        if self.active():
            if self.counter % self.log_every_x == 0:
                if value is None:
                    value = dt.datetime.now()  # .strftime(self.fmt)
                self.counter += 1
                self.append(value)

    def duration(self, ref=None, return_type="seconds"):
        if ref is None:
            ref = self[0]
        duration = self[-1] - ref
        if return_type == "seconds":
            return duration.total_seconds()
        elif return_type == "time_delta":
            return duration
        elif return_type == "str":
            return str(duration)
        else:
            raise ValueError(f'return_type={return_type} not understood.')

    #     def __enter__(self):
    #         if self.verbose:
    #             lvl = log.level
    #             log.setLevel(logging.INFO)
    #             log.info(f'Start of checkpoint {self.name}: {self[0]}.')
    #             log.setLevel(lvl)
    # #         self.log_time()
    #         return self

    #     def __exit__(self, exc_type, exc_val, exc_tb):
    #         self.log_time()

    #         if self.verbose:
    #             lvl = log.level
    #             log.setLevel(logging.INFO)
    #             log.info(f'End of checkpoint {self.name}: {self[-1]}. Duration: {self.duration(return_type="str")}')
    #             log.setLevel(lvl)

    def __str__(self):
        return "['" + "', '".join(dt.datetime.strftime(pt, self.fmt) for pt in self) + "']"

    def __repr__(self):
        return self.__str__()


<<<<<<< HEAD
class TimedMetaClass(type):
    """
    A helper metaclass that automatically times each method whose name is
    specified in the TIMED_METHODS attribute of the class.

    TIMED_METHODS (list of strings) should be an attribute of the class to be
    created or of its parent class(es). Note that TimedMetaClass overrides
    the TIMED_METHODS attribute of the class to add those of the parents,
    in order to pass them through inheritance.

    """
    def __new__(mcs, name, bases, attrs):
        """
        If the class has methods whose names are in `TIMED_METHODS`, they are
        timed.
        """

        # If TIMED_METHODS is defined in the new class, it will be accessible
        # in attrs
        timed_methods = attrs.get("TIMED_METHODS", [])
        # In addition, loop over parent classes to find TIMED_METHODS
        for base_class in bases:
            timed_methods += getattr(base_class, "TIMED_METHODS", [])
        # Set the TIMED_METHODS of the new class to be the union of the
        # TIMED_METHODS of its parents
        attrs["TIMED_METHODS"] = list(set(timed_methods))

        # Decorate each timed method with a Timer
        for method_name in attrs["TIMED_METHODS"]:
            if method_name in attrs:
                attrs[method_name] = Timer()(attrs[method_name])
        return super(TimedMetaClass, mcs).__new__(mcs, name, bases, attrs)
=======
class WatchdogException(Exception):
    """Exception raised by :class:`WatchdogTimer` when its timer expires."""
    pass


class WatchdogTimer:
    """Watchdog timer that can be used to make sure operation are not too long.

    Attributes:
        timeout: Timeout in seconds before the watchdog timer expires.
        mode: Watchdog mode: ``"raise"`` or ``"check"``. In raise mode, calling
            :meth:`check` will raise a :class:`WatchdogException`, while in
            check mode the function merely returns a boolean.
        error_msg: Optional error message of the raised exception.

    Example:

        import time
        from pycqed.utilities.timer import WatchdogTimer, WatchdogException

        try:
            with WatchdogTimer(2) as timer:
                for i in range(10):
                    print(i)
                    if i <= 2:
                        timer.reset()
                    time.sleep(0.5)
                    timer.check()
        except WatchdogException:
            print("WatchdogException was raised.")
    """

    ALLOWED_MODES = ["raise", "check"]
    DEFAULT_ERROR = "Watchdog timer has expired."

    def __init__(self, timeout:float, mode:str="raise", error_msg:str=None):

        if error_msg is None:
            error_msg = self.DEFAULT_ERROR
        self.timeout = timeout
        self.mode = mode
        self.start = 0
        self.error_msg = error_msg

    def __enter__(self):
        self.reset()
        return self

    def __exit__(self, exc_type, exc_val, exc_tb):
        pass

    def reset(self):
        self.start = time.time()

    def check(self) -> bool:
        """Check if the timer has expired."""
        expired = time.time() - self.start > self.timeout
        if expired:
            if self.mode == "raise":
                raise WatchdogException(self.error_msg)
            else:
                return True
        else:
            return False
>>>>>>> 4236c81d
<|MERGE_RESOLUTION|>--- conflicted
+++ resolved
@@ -596,7 +596,6 @@
         return self.__str__()
 
 
-<<<<<<< HEAD
 class TimedMetaClass(type):
     """
     A helper metaclass that automatically times each method whose name is
@@ -629,7 +628,8 @@
             if method_name in attrs:
                 attrs[method_name] = Timer()(attrs[method_name])
         return super(TimedMetaClass, mcs).__new__(mcs, name, bases, attrs)
-=======
+
+
 class WatchdogException(Exception):
     """Exception raised by :class:`WatchdogTimer` when its timer expires."""
     pass
@@ -694,4 +694,3 @@
                 return True
         else:
             return False
->>>>>>> 4236c81d
