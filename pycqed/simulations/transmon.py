"""
This module contains different functions to calculate properties of transmon
qubits and resonators coupled to them. In particular it includes

i) functions that calculate the energy levels for the full transmon model,
including a coupled resonator according to Koch et al., Phys. Rev. A, 76,
042319 (2007) eqs. (2.1) and (3.1), and  the inverse functions, calculating
the Hamiltonian parameters from experimental quantities,

ii) function to calculate, by finding the eigenvalues of pseudo-Hamiltonians,
the effective linewidth of a Purcell-protected readout resonator and the
Purcell-limited lifetime of a qubit coupled to one or two series resonators

iii) functions to calculate the dispersive shifts of energy levels and
transitions of two coupled anharmonic oscillators, as calculated from second
order perturbation theory, and

iv) functions to calculate the process and average fidelities of CZ gates in the
presence of phase and swap errors, decomposed as a Fourier sum.
"""

import numpy as np
import scipy as sp
import scipy.optimize
from typing import Optional, List, Tuple
from pycqed.utilities.math import kron
import logging
log = logging.getLogger(__name__)


def transmon_charge(ng: float = 0., dim_charge: int = 31):
    """Calculate the transmon charge operator.

    Args:
        ng: Charge offset of the Hamiltonian.
        dim_charge: Number of charge states to use in calculations.

    Returns:
        A (dim_charge x dim_charge) numpy matrix, representing the charge
        operator.
    """
    return np.diag(np.arange(dim_charge) - np.floor(dim_charge / 2) + ng)


def transmon_hamiltonian(ec: float, ej: float, ng: float = 0.,
                         dim_charge: int = 31):
    """Calculate the transmon Hamiltonian.

    Args:
        ec: Charging energy of the Hamiltonian.
        ej: Josephson energy of the Hamiltonian.
        ng: Charge offset of the Hamiltonian.
        dim_charge: Number of charge states to use in calculations.

    Returns:
        A (dim_charge x dim_charge) numpy matrix, representing the Hamiltonian.
    """
    ham = 4 * ec * transmon_charge(ng, dim_charge)**2
    ham -= 0.5 * ej * (np.diag(np.ones(dim_charge - 1), 1) +
                       np.diag(np.ones(dim_charge - 1), -1))
    return ham


def transmon_levels(ec: float, ej: float, ng: float = 0., dim_charge: int = 31):
    """Calculate the eigenfrequencies of the transmon Hamiltonian.

    Args:
        ec: Charging energy of the Hamiltonian.
        ej: Josephson energy of the Hamiltonian.
        ng: Charge offset of the Hamiltonian.
        dim_charge: Number of charge states to use in calculations.

    Returns:
        A list of eigenvalues of the transmon Hamiltonian with the ground-state
        energy subtracted and removed.
    """
    ham = transmon_hamiltonian(ec, ej, ng, dim_charge)
    evals = np.sort(np.linalg.eigvalsh(ham))
    return evals[1:] - evals[0]


def transmon_ec_ej(fge: float, anh: float, ng: float = 0.,
                   dim_charge: int = 31):
    """Calculate the Hamiltonian parameters of a transmon.

    Inverts the function `transmon_levels`.

    Args:
        fge: The first transition frequency of the transmon.
        anh: Anharmonicity of the transmon.
        ng: Charge offset of the Hamiltonian.
        dim_charge: Number of charge states to use in calculations.

    Returns:
        The charging energy and the Josephson energy of the transmon.
    """

    def func(ec_ej_, fge_anh_, ng_, dim_charge_):
        fs = transmon_levels(*ec_ej_, ng_, dim_charge_)
        return - fge_anh_ + [fs[0], fs[1] - 2 * fs[0]]

    ec0 = -anh
    ej0 = -(fge - anh)**2 / 8 / anh
    ec_ej = sp.optimize.fsolve(func, np.array([ec0, ej0]),
                               args=(np.array([fge, anh]), ng, dim_charge))
    return ec_ej[0], ec_ej[1]


def transmon_ej_anh(fge: float, ec: float, ng: float = 0.,
                    dim_charge: int = 31):
    """Calculate the Josephson energy and the anharmonicity of a transmon.

    Inverts the function `transmon_levels`. Useful for finding the Josephson
    energy at a new flux bias point.

    Args:
        fge: The first transition frequency of the transmon.
        ec: Charging energy of the Hamiltonian.
        ng: Charge offset of the Hamiltonian.
        dim_charge: Number of charge states to use in calculations.

    Returns:
        The Josephson energy and the anharmonicity of the transmon.
    """

    def func(ej_anh_, fge_ec, ng_, dim_charge_):
        fs = transmon_levels(fge_ec[1], ej_anh_[0], ng_, dim_charge_)
        return [fs[0] - fge_ec[0], fs[1] - 2 * fs[0] - ej_anh_[1]]

    ej0 = (fge + ec)**2 / 8 / ec
    anh0 = -ec
    ej_anh = sp.optimize.fsolve(func, np.array([ej0, anh0]),
                                args=([fge, ec], ng, dim_charge))
    return ej_anh[0], ej_anh[1]


def transmon_ej_fge(fef: float, ec: float, ng: float = 0.,
                    dim_charge: int = 31):
    """Calculate the Josephson energy and the excitation frequency of a transmon

    Inverts the function `transmon_levels`. Useful for finding the Josephson
    energy at a new flux bias point.

    Args:
        fef: The second transition frequency of the transmon.
        ec: Charging energy of the Hamiltonian.
        ng: Charge offset of the Hamiltonian.
        dim_charge: Number of charge states to use in calculations.

    Returns:
        The Josephson energy and the anharmonicity of the transmon.
    """

    def func(ej_fge_, fef_ec, ng_, dim_charge_):
        fs = transmon_levels(fef_ec[1], ej_fge_[0], ng_, dim_charge_)
        return [fs[0] - ej_fge_[1], fs[1] - fs[0] - fef_ec[0]]

    ej0 = (fef + 2 * ec)**2 / 8 / ec
    fge0 = fef + ec
    ej_fge = sp.optimize.fsolve(func, np.array([ej0, fge0]),
                                args=([fef, ec], ng, dim_charge))
    return ej_fge[0], ej_fge[1]


def charge_dispersion_ge_ef(fge: Optional[float] = None,
                            anh: Optional[float] = None,
                            ej: Optional[float] = None,
                            ec: Optional[float] = None,
                            ng: float = 0., dim_charge: int = 31):
    """Calculate charge dispersion for first two transitions of the transmon.

    From the set of parameters fge, anh, ej and ec, one of the following pairs
    should be passed in: (fge, anh), (fge, ec) or (ej, ec).

    Args:
        fge: The first transition frequency of the transmon.
        anh: Anharmonicity of the transmon.
        ej: Josephson energy of the Hamiltonian.
        ec: Charging energy of the Hamiltonian.
        ng: Charge offset of the Hamiltonian.
        dim_charge: Number of charge states to use in calculations.

    Returns:
        Charge dispersion of the first and second transition of the transmon.
    """
    if fge is not None and ec is not None:
        if ej is not None and anh is not None:
            raise ValueError('Too many parameters passed to '
                             '`charge_dispersion_ge_ef`')
        ej, anh = transmon_ej_anh(fge, ec, ng, dim_charge)
    elif fge is not None and anh is not None:
        if ec is not None and ej is not None:
            raise ValueError('Too many parameters passed to '
                             '`charge_dispersion_ge_ef`')
        ec, ej = transmon_ec_ej(fge, anh, ng, dim_charge)

    if ec is None or ej is None:
        raise ValueError('Too few parameters passed to '
                         '`charge_dispersion_ge_ef`')

    dfreqs = transmon_levels(ec, ej, ng, dim_charge)
    dfreqs -= transmon_levels(ec, ej, ng + 0.5, dim_charge)
    return dfreqs[0], dfreqs[0] - dfreqs[1]

def transmon_resonator_gqr(ec: float, ej: float, gb: float, i0: int = 0,
                           i1: int = 1, ng: float = 0., dim_charge: int = 31):
    """Calculate the general Jaynes-Cummings Hamiltonian coupling rate.

    Args:
        ec: Charging energy of the Hamiltonian.
        ej: Josephson energy of the Hamiltonian.
        gb: Bare transmon-resonator coupling strength.
        i0, i1: Transmon levels coupled by the returned rate.
        ng: Charge offset of the Hamiltonian.
        dim_charge: Number of charge states to use in calculations.

    Returns:
        Jaynes-Cummings transmon-resonator coupling rate g_{i0,i1} according
        to Eq. (3.3) in Koch2007.
    """
    ham = transmon_hamiltonian(ec, ej, ng, dim_charge)
    v, w = np.linalg.eigh(ham)
    w = w.T[np.argsort(v)]
    return np.abs(gb * (w[i0] @ transmon_charge(ng, dim_charge) @ w[i1]))

def resonator_destroy(dim_resonator: int = 10):
    return np.diag(np.sqrt(np.arange(1, dim_resonator)), 1)


def resonator_hamiltonian(frb: float, dim_resonator: int = 10):
    """Calculate the resonator Hamiltonian.

    Args:
        frb: Bare resonator frequency.
        dim_resonator: Number of photon number states to use in calculations.

    Returns:
        A (dim_resonator x dim_resonator) numpy matrix, representing the
        Hamiltonian.
    """
    return frb * np.diag(np.arange(dim_resonator))


def transmon_resonator_levels(ec: float, ej: float, frb: float, gb: float,
                              ng: float = 0., dim_charge: int = 21,
                              dim_resonator: int = 3,
                              states: List[Tuple[int, int]] =
                              ((1, 0), (2, 0), (0, 1), (1, 1))):
    """Calculate eigenfrequencies of the coupled transmon-resonator Hamiltonian.

    Args:
        ec: Charging energy of the Hamiltonian.
        ej: Josephson energy of the Hamiltonian.
        frb: Bare resonator frequency.
        gb: Bare transmon-resonator coupling strength.
        ng: Charge offset of the Hamiltonian.
        dim_charge: Number of charge states to use in calculations.
        dim_resonator: Number of photon number states to use in calculations.
        states: A list of tuples, corresponding to the transmon and resonator
                level indices for which to calculate the energy levels.

    Returns:
        A list of eigenvalues of the coupled transmon-resonator Hamiltonian
        for the specified states with the ground-state energy subtracted.
    """
    id_mon = np.diag(np.ones(dim_charge))
    id_res = np.diag(np.ones(dim_resonator))
    ham_mon = transmon_hamiltonian(ec, ej, ng, dim_charge)
    ham_res = resonator_hamiltonian(frb, dim_resonator)
    n_mon = transmon_charge(ng, dim_charge)
    a_res = resonator_destroy(dim_resonator)
    ham_int = gb * np.kron(n_mon, a_res + a_res.T)
    ham = np.kron(ham_mon, id_res) + np.kron(id_mon, ham_res) + ham_int

    try:
        levels_full, states_full = np.linalg.eigh(ham)
        levels_transmon, states_transmon = np.linalg.eigh(ham_mon)
        if any(np.isnan(levels_full)) or any(np.isnan(levels_transmon)):
            raise np.linalg.LinAlgError('Some eigenvalues are nan.')
    except np.linalg.LinAlgError as e:
        log.warning(f'Eigenvalue calculation in transmon_resonator_levels '
                    f'failed in first attempt: {e} Trying again.')
        levels_full, states_full = np.linalg.eigh(ham)
        levels_transmon, states_transmon = np.linalg.eigh(ham_mon)
        if any(np.isnan(levels_full)) or any(np.isnan(levels_transmon)):
            raise np.linalg.LinAlgError('Some eigenvalues are nan.')
        log.warning('Second attempt successful.')
    states_transmon = states_transmon[:, np.argsort(levels_transmon)]

    return_idxs = []
    for kt, kr in states:
        bare_state = np.kron(states_transmon[:, kt],
                             np.arange(dim_resonator) == kr)
        return_idxs.append(np.argmax(np.abs(states_full.T @ bare_state)))

    bare_state = np.kron(states_transmon[:, 0],
                         np.arange(dim_resonator) == 0)
    gs_id = np.argmax(np.abs(states_full.T @ bare_state))

    es = levels_full[return_idxs] - levels_full[gs_id]

    return es


def transmon_resonator_purcell_levels(ec: float, ej: float,
                                      frb: float, fpb: float,
                                      gb: float, j: float, kp: float = None,
                                      ng: float = 0., dim_charge: int = 21,
                                      dim_resonator: int = 3,
                                      dim_purcell: int = 3,
                                      states: List[Tuple[int, int]] =
                                      ((1, 0, 0), (2, 0, 0), (0, 1, 0), (1, 1, 0),
                                       (0, 0, 1))):
    """Calculate eigenfrequencies of the coupled transmon-resonator-Purcell
     filter Hamiltonian, i.e.:

    $\hat{H} =4 E_C \hat{n}_t^2-E_J \cos \hat{\varphi}_t+
     i g\left(\hat{a}-\hat{a}^{\dagger}\right) \hat{n}_t
        +\omega_r \hat{a}^{\dagger} \hat{a}
        + \omega_f \hat{f}^{\dagger} \hat{f}
        - J\left(\hat{a}-\hat{a}^{\dagger}\right)\left(\hat{f}-\hat{f}^{\dagger}\right)$
    with the following mapping:
    g --> gb
    f --> b_pur
    a --> a_res
    omega_f --> fpb
    omega_r --> frb
    n --> n_mon
    Args:
        ec: Charging energy of the Hamiltonian.
        ej: Josephson energy of the Hamiltonian.
        frb: Bare resonator frequency.
        fpb: Bare purcell frequency
        gb: Bare transmon-resonator coupling strength.
        ng: Charge offset of the Hamiltonian.
        j: coupling between the readout resonator and purcell filter
        kp: purcell filter linewidth.
        dim_charge: Number of charge states to use in calculations.
        dim_resonator: Number of photon number states to use in calculations
            for the readout resonator.
        dim_purcell: Number of photon number states for the purcell filter.

        states: A list of tuples, corresponding to the (transmon, resonator,
            purcell filter)
                level indices for which to calculate the energy levels.

    Returns:
        A list of eigenvalues of the coupled transmon-resonator Hamiltonian
        for the specified states with the ground-state energy subtracted.
    """

    id_mon = np.diag(np.ones(dim_charge))
    id_res = np.diag(np.ones(dim_resonator))
    id_pur = np.diag(np.ones(dim_resonator))
    ham_mon = transmon_hamiltonian(ec, ej, ng, dim_charge)
    ham_res = resonator_hamiltonian(frb, dim_resonator)
    # add loss as imaginary frequency of purcell filter
    if kp is not None:
        fpb = fpb + 1j * kp / 2
    ham_pur = resonator_hamiltonian(fpb, dim_purcell)
    n_mon = transmon_charge(ng, dim_charge)
    a_res = resonator_destroy(dim_resonator)
    b_pur = resonator_destroy(dim_purcell)
    ham_qb_res_int = 1j * gb * kron(n_mon, a_res - a_res.T)
    ham_res_pur_int = - j * kron(a_res - a_res.T, b_pur - b_pur.T)
    ham = kron(ham_mon, id_res, id_pur) + kron(id_mon, ham_res, id_pur) + \
          kron(id_mon, id_res, ham_pur) + kron(ham_qb_res_int, id_pur) + \
          kron(id_mon, ham_res_pur_int)

    # diagonalize hamiltonian
    try:
        levels_full, states_full = np.linalg.eig(ham)
        levels_transmon, states_transmon = np.linalg.eigh(ham_mon)
        if any(np.isnan(levels_full)) or any(np.isnan(levels_transmon)):
            raise np.linalg.LinAlgError('Some eigenvalues are nan.')
    except np.linalg.LinAlgError as e:
        log.warning(f'Eigenvalue calculation in transmon_resonator_levels '
                    f'failed in first attempt: {e} Trying again.')
        levels_full, states_full = np.linalg.eig(ham)
        levels_transmon, states_transmon = np.linalg.eigh(ham_mon)
        if any(np.isnan(levels_full)) or any(np.isnan(levels_transmon)):
            raise np.linalg.LinAlgError('Some eigenvalues are nan.')
        log.warning('Second attempt successful.')

    states_transmon = states_transmon[:, np.argsort(levels_transmon)]

    return_idxs = []
    for kt, kr, kp in states:
        # bare state
        bare_state = kron(states_transmon[:, kt],
                               np.arange(dim_resonator) == kr,
                               np.arange(dim_purcell) == kp)
        # find dressed state with most overlap to bare state
        return_idxs.append(np.argmax(np.abs(states_full.T @ bare_state)))
    # ground state
    bare_state = kron(states_transmon[:, 0],
                           np.arange(dim_resonator) == 0,
                           np.arange(dim_purcell) == 0)
    gs_id = np.argmax(np.abs(states_full.T @ bare_state))

    es = levels_full[return_idxs] - levels_full[gs_id]

    return es

def transmon_resonator_fge_anh_frg_chi(ec: float, ej: float, frb: float,
                                       gb: float, ng: float = 0.,
                                       dim_charge: int = 31,
                                       dim_resonator: int = 10):
    return transmon_resonator_ftr_anh_frg_chi(ec, ej, frb, gb, ng,
                                              dim_charge, dim_resonator)

def transmon_resonator_ftr_anh_frg_chi(ec: float, ej: float, frb: float,
                                       gb: float, ng: float = 0.,
                                       dim_charge: int = 31,
                                       dim_resonator: int = 10,
                                       transition: str = 'ge'):
    """Calculate observable frequencies of a coupled transmon-resonator system.

    Calculates the transition frequency and anharmonicity of the
    transmon with the resonator in the ground state, the resonator frequency
    for the qubit in the ground state and the dispersive shift of the resonator.

    Args:
        ec: Charging energy of the Hamiltonian.
        ej: Josephson energy of the Hamiltonian.
        frb: Bare resonator frequency.
        gb: Bare transmon-resonator coupling strength.
        ng: Charge offset of the Hamiltonian.
        dim_charge: Number of charge states to use in calculations.
        dim_resonator: Number of photon number states to use in calculations.
        transition: Transition for which the transition frequency is calculated.
            Valid values are 'ge', 'ef', 'gf'. Defaults to 'ge'.

    Returns:
        A tuple of 1) qubit transition frequency, 2) qubit anharmonicity,
        3) the resonator frequency for transmon ground state, and 4) the
        dispersive shift, which is HALF the frequency difference.
    """
    f10, f20, f01, f11 = transmon_resonator_levels(ec, ej, frb, gb, ng,
                                                   dim_charge,
                                                   dim_resonator)
    if transition == 'ge':
        f_tr = f10
    elif transition == 'ef':
        f_tr = f20 - f10
    elif transition == 'gf':
        f_tr = f20
    return f_tr, f20 - 2 * f10, f01, (f11 - f10 - f01) / 2


def transmon_resonator_ec_ej_frb_gb(fge: float, anh: float, frg: float,
                                    chi: float, ng: float = 0.,
                                    dim_charge: int = 31,
                                    dim_resonator: int = 10):
    """Calculate Hamiltonian parameters of a coupled transmon-resonator system.

    Inverts the function `transmon_resonator_fge_anh_frg_chi`.

    Args:
        fge: The first transition frequency of the transmon.
        anh: Anharmonicity of the transmon.
        frg: Dressed resonator frequency for transmon ground state.
        chi: Dispersive shift of the coupled system.
        ng: Charge offset of the Hamiltonian.
        dim_charge: Number of charge states to use in calculations.
        dim_resonator: Number of photon number states to use in calculations.

    Returns:
        A tuple of 1) the charging energy and 2) Josephson energy of the
        transmon, 3) the bare resonator frequency, and 4) the bare coupling
        strength.
    """

    def func(ec_ej_frb_gb_, fge_anh_frg_chi, ng_, dim_charge_, dim_resonator_):
        return -fge_anh_frg_chi + transmon_resonator_fge_anh_frg_chi(
            *ec_ej_frb_gb_, ng_, dim_charge_, dim_resonator_)

    ec0 = -anh
    ej0 = -(fge - anh)**2 / 8 / anh
    frb0 = frg
    gb0 = np.sqrt(np.abs((fge + anh - frg) * (fge - frg) * chi / anh))
    ec_ej_frb_gb = sp.optimize.fsolve(func, np.array([ec0, ej0, frb0, gb0]),
                                      args=(np.array([fge, anh, frg, chi]),
                                            ng, dim_charge, dim_resonator))
    return tuple(ec_ej_frb_gb)


def transmon_resonator_ej_anh_frg_chi(f_tr: float, ec: float, frb: float,
                                      gb: float, ng: float = 0.,
                                      dim_charge: int = 31,
                                      dim_resonator: int = 10,
                                      transition: str = 'ge'):
    """Calculate Josephson energy and observable frequencies of a coupled
    transmon-resonator system from the qubit transition frequency and
    Hamiltonian parameters

    Calculates the Josephson energy, the transmon anharmonicity with the
    resonator in the ground state, the resonator frequency for the qubit in
    the ground state and the dispersive shift of the resonator.

    Args:
        ec: Charging energy of the Hamiltonian.
        f_tr: The transition frequency of the transmon.
        frb: Bare resonator frequency.
        gb: Bare transmon-resonator coupling strength.
        ng: Charge offset of the Hamiltonian.
        dim_charge: Number of charge states to use in calculations.
        dim_resonator: Number of photon number states to use in calculations.
        transition: Transition corresponding to f_tr. Valid values are "ge",
            "ef", "gf". Defaults to "ge".

    Returns:
        A tuple of 1) transmon Josephson energy, 2) qubit anharmonicity,
        3) the resonator frequency for transmon ground state, and 4) the
        dispersive shift.
    """

<<<<<<< HEAD
    def func(ej_anh_frg_chi_, ftr_ec_frb_gb, ng_, dim_charge_, dim_resonator_):
        ftr_, ec_, frb_, gb_ = ftr_ec_frb_gb
        ej, anh, frg, chi = ej_anh_frg_chi_
        calc_ftr_anh_frg_chi = transmon_resonator_ftr_anh_frg_chi(
            ec_, ej, frb_, gb_, ng_, dim_charge_, dim_resonator_, transition=transition)
=======
    def func(ej_anh_frg_chi_, ftr_ec_frb_gb, ng_, dim_charge_, dim_resonator_,
             transition_):
        ftr_, ec_, frb_, gb_ = ftr_ec_frb_gb
        ej, anh, frg, chi = ej_anh_frg_chi_
        calc_ftr_anh_frg_chi = transmon_resonator_ftr_anh_frg_chi(
            ec_, ej, frb_, gb_, ng_, dim_charge_, dim_resonator_, transition=transition_)
>>>>>>> b944c0f8
        return calc_ftr_anh_frg_chi - np.array([ftr_, anh, frg, chi])

    if transition == 'ge':
        fge = f_tr
    if transition == 'ef':
        fge = f_tr + ec
    if transition == 'gf':
<<<<<<< HEAD
        fge = (f_tr - ec)/2
=======
        fge = (f_tr + ec)/2
>>>>>>> b944c0f8
    anh0 = -ec
    ej0 = (fge + ec)**2 / 8 / ec
    frg0 = frb
    chi0 = -gb**2 * (fge + ec) / (fge - frb) / (fge - frb - ec) / 16
    ej_anh_frg_chi = sp.optimize.fsolve(func, np.array([ej0, anh0, frg0, chi0]),
                                        args=(np.array([f_tr, ec, frb, gb]),
<<<<<<< HEAD
                                              ng, dim_charge, dim_resonator))
=======
                                              ng, dim_charge, dim_resonator,
                                              transition))
>>>>>>> b944c0f8
    return tuple(ej_anh_frg_chi)


def transmon_resonator_ej_anh_frb_chi(fge: float, ec: float, frg: float,
                                      gb: float, ng: float = 0.,
                                      dim_charge: int = 31,
                                      dim_resonator: int = 10,
                                      frmean: bool = False):
    """Calculate Josephson energy, resonator bare frequency and observable
    frequencies of a coupled transmon-resonator system from the qubit transition
    frequency, coupled resonator frequency and Hamiltonian parameters.

    Calculates the Josephson energy, the transmon anharmonicity with the
    resonator in the ground state, the bare resonator frequency and the
    dispersive shift of the resonator.

    Args:
        ec: Charging energy of the Hamiltonian.
        fge: The first transition frequency of the transmon.
        frg: Resonator frequency for transmon ground state
        gb: Bare transmon-resonator coupling strength.
        ng: Charge offset of the Hamiltonian.
        dim_charge: Number of charge states to use in calculations.
        dim_resonator: Number of photon number states to use in calculations.
        frmean: Passed frg is the mean of fr(g) and fr(e) instead of fr(g).
    Returns:
        A tuple of 1) transmon Josephson energy, 2) qubit anharmonicity,
        3) bare resonator frequency, and 4) the dispersive shift.
    """

    def func(ej_anh_frb_chi_, fge_ec_frg_gb, ng_, dim_charge_, dim_resonator_):
        fge_, ec_, frg_, gb_ = fge_ec_frg_gb
        ej, anh, frb, chi = ej_anh_frb_chi_
        if frmean:
            frg_ -= chi
        calc_fge_anh_frg_chi = transmon_resonator_fge_anh_frg_chi(
            ec_, ej, frb, gb_, ng_, dim_charge_, dim_resonator_)
        return calc_fge_anh_frg_chi - np.array([fge_, anh, frg_, chi])

    anh0 = -ec
    ej0 = (fge + ec)**2 / 8 / ec
    frb0 = frg
    chi0 = -gb**2 * (fge + ec) / (fge - frg) / (fge - frg - ec) / 16
    ej_anh_frb_chi = sp.optimize.fsolve(func, np.array([ej0, anh0, frb0, chi0]),
                                        args=(np.array([fge, ec, frg, gb]),
                                              ng, dim_charge, dim_resonator))
    return tuple(ej_anh_frb_chi)


@np.vectorize
def qubit_resonator_t1_limit(fq, jqr, fr, kr, angular_units: bool = False):
    """Calculate qubit T1 limit due to decay through resonator

    Args:
        fq: Qubit frequency
        jqr: Qubit-resonator coupling rate
        fr: Resonator frequency
        kr: Resonator linewidth
        angular_units: True if the inputs are specified in angular frequency,
            False for regular frequency (default False).

    Returns:
        The qubit T1 limit
    """
    m = np.array([[kr + 2j * fr, 2j * jqr],
                  [2j * jqr, 2j * fq]])
    if not angular_units:
        m *= 2 * np.pi
    return 1 / np.linalg.eigvals(m).real.min()


@np.vectorize
def qubit_resonator_purcell_t1_limit(fq, jqr, fr, jrp, fp, kp,
                                     angular_units=False):
    """Calculate qubit T1 limit due to decay through Purcell-filtered resonator

    Args:
        fq: Qubit frequency
        jqr: Qubit-resonator coupling rate
        fr: Resonator frequency
        jrp: Resonator-Purcell-filter coupling rate
        fp: Purcell filter frequency
        kp: Purcell filter linewidth
        angular_units: True if the inputs are specified in angular frequency,
            False for regular frequency (default False).

    Returns:
        The qubit T1 limit
    """
    m = np.array([[kp + 2j * fp, 2j * jrp, 0],
                  [2j * jrp, 2j * fr, 2j * jqr],
                  [0, 2j * jqr, 2j * fq]])
    if not angular_units:
        m *= 2 * np.pi
    return 1 / np.linalg.eigvals(m).real.min()


@np.vectorize
def resonator_purcell_effective_linewidth(fr, jrp, fp, kp):
    """Calculate effective linewidth of Purcell-filtered resonator

    Args:
        fr: Resonator frequency
        jrp: Resonator-Purcell-filter coupling rate
        fp: Purcell filter frequency
        kp: Purcell filter linewidth

    Returns:
        The resonator effective linewidth
    """
    m = np.array([[kp + 2j * fp, 2j * jrp],
                  [2j * jrp, 2j * fr]])
    return np.linalg.eigvals(m).min().real


def energy_level_dispersive_shift(n1, n2, f1, ah1, f2, ah2, j=1):
    """Analytical model for energy level shift of coupled anharmonic oscillators

    Args:
        n1: Excitation number of the first oscillator
        n2: Excitation number of the second oscillator
        f1: Frequency of the first oscillator
        ah1: Anharmonicity of the first oscillator
        f2: Frequency of the second oscillator
        ah2: Anharmonicity of the second oscillator
        j: j-coupling between the oscillator

    Returns:
        The frequency shift of the state |n1, n2> as calulated according to
        second order perturbation theory
    """
    return j * j * (n1 * (n2 + 1) / (f1 + (n1 - 1) * ah1 - f2 - n2 * ah2) -
                    (n1 + 1) * n2 / (f1 + n1 * ah1 - f2 - (n2 - 1) * ah2))


def transition_dispersive_shift(n_transition, fqb, anh, fqb_spec, anh_spec, j=1,
                                state_spec=1):
    """Analytical model for trans. freq. shift of coupled anharmonic oscillators

    Args:
        n_transition: Index of the transition under consideration
        fqb: Frequency of the oscillator
        anh: Anharmonicity of the oscillator
        fqb_spec: Frequency of the neighboring oscillator
        anh_spec: Anharmonicity of the neighboring oscillator
        j: j-coupling between the oscillators
        state_spec: Excitation number of the neighboring resonator

    Returns:
        The frequency shift of the state n_transition-th transition, calculated
        as the difference of the corresponding energy levels from second order
        perturbation theory

    Examples:
        Calulating the standard residual zz coupling between the first
        transitions of two coupled qubits, detuned by 1000 MHz, with
        anharmonicity of -200 MHz, to find it equal to 83 kHz

        >>> transition_dispersive_shift(1, 5000, -200, 4000, -200, 10)
        -0.08333333333333333

        Calulating the shift of the qubit frequency due to a neighboring qubit
        being in the f-level

        >>> transition_dispersive_shift(1, 5000, -200, 4000, -200, 10, 2)
        -0.11904761904761904

        Calculating the shift of the second transition frequency when a neighbor
        is in the excited state

        >>> transition_dispersive_shift(2, 5000, -200, 4000, -200, 10)
        -0.16666666666666666
    """
    fs = [energy_level_dispersive_shift(n1, n2, fqb, anh, fqb_spec, anh_spec, j)
          for n1, n2 in [(n_transition, state_spec),
                         (n_transition - 1, state_spec),
                         (n_transition, 0),
                         (n_transition - 1, 0)]]
    return (fs[0] - fs[1]) - (fs[2] - fs[3])


def cz_process_fidelity(z1=0, z2=0, zc=0, s=0):
    r"""Analytical formula for two-qubit CZ gate process fidelity

    Calculates the process fidelity of the following unitary to the ideal
    CZ unitary

    .. math:: U = \begin{pmatrix}
        1 & 0                 & 0                 &  0                        \\
        0 & e^{-i z_1} \cos s & \sin s            &  0                        \\
        0 & \sin s            & e^{-i z_2} \cos s &  0                        \\
        0 & 0                 & 0                 & -e^{-i (z_1 + z_2 + z_c)} \\
    \end{pmatrix}.

    The validity of the Fourier-decomposition of the function was verified by
    comparing to outcomes of random inputs to the qutip direct implementation

    Args:
        z1: First qubit Z rotation error in radians
        z2: Second qubit Z rotation error in radians
        zc: Conditional Z rotation error in radians
        s: Swap rotation angle

    Returns:
        The process fidelity, defined as the trace of the product of the
        chi-matrices corresponding to the ideal and actual unitary.

    Examples:
        Calculate the two-qubit gate fidelity in the presence of frequency
        detunings of the first and second transitions of the two qubits.

        >>> j = 7  # MHz
        >>> t_gate = 1/(np.sqrt(8)*j)  # us
        >>> zeta1_ge = -0.10  # MHz
        >>> zeta2_ge = -0.07  # MHz
        >>> zeta2_ef = -0.15  # MHz
        >>> z1 = 2*np.pi*zeta1_ge*t_gate  # rad
        >>> z2 = 2*np.pi*zeta2_ge*t_gate  # rad
        >>> zc = np.pi*(zeta2_ef - zeta1_ge)*t_gate  # rad
        >>> cz_process_fidelity(z1, z2, zc)
        0.9995061478640974

        Calculate the swap error due to finite detuning of the ge<->eg
        transition during the CZ gate, involving the ee<->gf transition.
        >>> j = 7  # MHz
        >>> anh = -200  # MHz
        >>> s = np.arctan(2*j/anh)  # rad
        >>> cz_process_fidelity(s=s)
        0.9975604568019807

    """
    return (+ 6
            + 1 * np.cos(1 * z1 - 1 * z2 + 0 * zc - 2 * s)
            + 2 * np.cos(1 * z1 - 1 * z2 + 0 * zc + 0 * s)
            + 1 * np.cos(1 * z1 - 1 * z2 + 0 * zc + 2 * s)
            + 2 * np.cos(0 * z1 + 0 * z2 + 0 * zc + 2 * s)
            + 2 * np.cos(1 * z1 + 0 * z2 + 0 * zc - 1 * s)
            + 2 * np.cos(1 * z1 + 0 * z2 + 0 * zc + 1 * s)
            + 2 * np.cos(1 * z1 + 0 * z2 + 1 * zc - 1 * s)
            + 2 * np.cos(1 * z1 + 0 * z2 + 1 * zc + 1 * s)
            + 2 * np.cos(0 * z1 + 1 * z2 + 0 * zc - 1 * s)
            + 2 * np.cos(0 * z1 + 1 * z2 + 0 * zc + 1 * s)
            + 2 * np.cos(0 * z1 + 1 * z2 + 1 * zc - 1 * s)
            + 2 * np.cos(0 * z1 + 1 * z2 + 1 * zc + 1 * s)
            + 4 * np.cos(1 * z1 + 1 * z2 + 1 * zc + 0 * s)) / 32


def cz_average_fidelity(z1=0, z2=0, zc=0, s=0):
    r"""Analytical formula for two-qubit CZ gate average fidelity

    State fidelity of the output of the following unitary to the one from  the
    ideal CZ unitary, averaged over all possible input states.

    .. math:: U = \begin{pmatrix}
        1 & 0                 & 0                 &  0                        \\
        0 & e^{-i z_1} \cos s & \sin s            &  0                        \\
        0 & \sin s            & e^{-i z_2} \cos s &  0                        \\
        0 & 0                 & 0                 & -e^{-i (z_1 + z_2 + z_c)} \\
    \end{pmatrix}.

    For unitary operations :math:`F_{a} = (F_{p}*d + 1)/(d + 1)`,
    where :math:`d` is the dimension of the Hilbert space. In our case
    :math:`d=4` and :math:`F_{a} = 0.8*F_{p} + 0.2`.

    Args:
        z1: First qubit Z rotation error in radians
        z2: Second qubit Z rotation error in radians
        zc: Conditional Z rotation error in radians
        s: Swap rotation angle

    Returns:
        The average gate fidelity.
    """
    return 0.8 * cz_process_fidelity(z1, z2, zc, s) + 0.2<|MERGE_RESOLUTION|>--- conflicted
+++ resolved
@@ -515,20 +515,12 @@
         dispersive shift.
     """
 
-<<<<<<< HEAD
-    def func(ej_anh_frg_chi_, ftr_ec_frb_gb, ng_, dim_charge_, dim_resonator_):
-        ftr_, ec_, frb_, gb_ = ftr_ec_frb_gb
-        ej, anh, frg, chi = ej_anh_frg_chi_
-        calc_ftr_anh_frg_chi = transmon_resonator_ftr_anh_frg_chi(
-            ec_, ej, frb_, gb_, ng_, dim_charge_, dim_resonator_, transition=transition)
-=======
     def func(ej_anh_frg_chi_, ftr_ec_frb_gb, ng_, dim_charge_, dim_resonator_,
              transition_):
         ftr_, ec_, frb_, gb_ = ftr_ec_frb_gb
         ej, anh, frg, chi = ej_anh_frg_chi_
         calc_ftr_anh_frg_chi = transmon_resonator_ftr_anh_frg_chi(
             ec_, ej, frb_, gb_, ng_, dim_charge_, dim_resonator_, transition=transition_)
->>>>>>> b944c0f8
         return calc_ftr_anh_frg_chi - np.array([ftr_, anh, frg, chi])
 
     if transition == 'ge':
@@ -536,23 +528,15 @@
     if transition == 'ef':
         fge = f_tr + ec
     if transition == 'gf':
-<<<<<<< HEAD
-        fge = (f_tr - ec)/2
-=======
         fge = (f_tr + ec)/2
->>>>>>> b944c0f8
     anh0 = -ec
     ej0 = (fge + ec)**2 / 8 / ec
     frg0 = frb
     chi0 = -gb**2 * (fge + ec) / (fge - frb) / (fge - frb - ec) / 16
     ej_anh_frg_chi = sp.optimize.fsolve(func, np.array([ej0, anh0, frg0, chi0]),
                                         args=(np.array([f_tr, ec, frb, gb]),
-<<<<<<< HEAD
-                                              ng, dim_charge, dim_resonator))
-=======
                                               ng, dim_charge, dim_resonator,
                                               transition))
->>>>>>> b944c0f8
     return tuple(ej_anh_frg_chi)
 
 
