--- conflicted
+++ resolved
@@ -98,13 +98,8 @@
             self.qas_0_monitor_averages(averages)
             ro_mode = 1
 
-<<<<<<< HEAD
-        self.set('awgs_0_userregs_{}'.format(self.USER_REG_LOOP_CNT), loop_cnt)
-        self.set('awgs_0_userregs_{}'.format(self.USER_REG_RO_MODE), ro_mode)
-=======
         self.set(f'awgs_0_userregs_{self.USER_REG_LOOP_CNT}', loop_cnt)
         self.set(f'awgs_0_userregs_{self.USER_REG_RO_MODE}', ro_mode)
->>>>>>> 0ff2e985
 
     def poll(self, poll_time=0.1):
         # The timeout of 1ms (second argument) is smaller than in
