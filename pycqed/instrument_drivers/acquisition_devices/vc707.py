--- conflicted
+++ resolved
@@ -265,12 +265,4 @@
             properties['value_unit'] = 'Vpeak'
             properties['scaling_factor'] = 1 / (self.acq_sampling_rate
                                                 * acquisition_length)
-<<<<<<< HEAD
-            # FIXME: do a test measurement with e.g. a sine with 1V peak
-            #  amplitude and see what pycqed measures in an integrated
-            #  measurement with varying acq_length (resulting amplitude in
-            #  Vpeak should not depend on the acq_length)
         return properties
-=======
-        return properties
->>>>>>> e8fca3e9
