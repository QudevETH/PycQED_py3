--- conflicted
+++ resolved
@@ -8,18 +8,14 @@
     AcquisitionDevice
 from vc707_python_interface.qcodes.instrument_drivers import VC707 as \
     VC707_core
-<<<<<<< HEAD
 from vc707_python_interface.modules.base_module import BaseModule
 from vc707_python_interface.settings.state_discriminator_settings \
     import DiscriminationUnit
-
-
-=======
 from qcodes.utils import validators as vals
 from qcodes.instrument.parameter import ManualParameter
 import time
-import logging
->>>>>>> 52bf6094
+
+
 log = logging.getLogger(__name__)
 
 
@@ -33,18 +29,11 @@
     settings is changed for one of the channels, all settings are reuploaded.
     """
     n_acq_units = 2
-<<<<<<< HEAD
-    n_acq_channels = 2  # TODO
-    # TODO: Will change with decimation!
-    acq_sampling_rate = 1.0e9
-=======
     n_acq_int_channels = 2  # TODO
->>>>>>> 52bf6094
     # TODO: max length seems to be 2**16, but we probably do not want pycqed
     # to record so long traces by default.
     # TODO: In state discrimination mode this is actually 256.
-<<<<<<< HEAD
-    acq_max_trace_samples = 4096
+    acq_weights_n_samples = 4096
     allowed_modes = {
         "avg": [], # averaged raw input (time trace) in V
         "int_avg": [
@@ -57,7 +46,8 @@
                            #"digitized": 3,  # thresholded results (0 or 1)
                            }
 
-    def __init__(self, *args, devidx:int, clockmode:int, **kwargs):
+    def __init__(self, *args, devidx:int, clockmode:int, verbose=False,
+                 **kwargs):
         """
         Arguments:
             devidx, clockmode: see :class:`vc707_python_interface.fpga_interface.vc707_interface.VC707InitSettings`.
@@ -69,39 +59,12 @@
         # Init settings must be set before initialize() is called
         self.init_devidx(devidx)
         self.init_clockmode(clockmode)
-        self.initialize()
-
-=======
-    acq_weights_n_samples = 4096
-    allowed_modes = {'avg': [],  # averaged raw input (time trace) in V
-                     'int_avg': ['raw',
-                                 # 'digitized'
-                                 ],
-                     # 'scope': [],
-                     }
-
-    def __init__(self, *args, verbose=False, **kwargs):
-        super().__init__(*args, **kwargs)
-        AcquisitionDevice.__init__(self, *args, **kwargs)
         self.initialize(verbose=True if verbose else False)
->>>>>>> 52bf6094
         self._acq_integration_weights = {}
         self._last_traces = []
         self.add_parameter('acq_start_after_awgs', initial_value=False,
                            vals=vals.Bool(), parameter_class=ManualParameter)
 
-<<<<<<< HEAD
-    def prepare_poll(self):
-        super().prepare_poll()
-
-        if self._get_current_fpga_module_name() == "averager":
-            self.averager.configure()
-            self.averager.run()
-        elif self._get_current_fpga_module_name() == "state_discriminator":
-            self.state_discriminator.configure()
-            self.state_discriminator.upload_weights()
-            self.state_discriminator.run()
-=======
     @property
     def acq_sampling_rate(self):
         return 1.0e9 / self.preprocessing_decimation()
@@ -109,7 +72,7 @@
     def prepare_poll_before_AWG_start(self):
         super().prepare_poll_before_AWG_start()
         if not self.acq_start_after_awgs():
-            self.averager.run()
+            self._prepare_poll()
 
     def prepare_poll_after_AWG_start(self):
         super().prepare_poll_after_AWG_start()
@@ -118,8 +81,16 @@
             # that is potentially caused by an unstable main trigger signal
             # right after starting the main trigger.
             time.sleep(0.1)
+            self._prepare_poll()
+
+    def _prepare_poll(self):
+        if self._get_current_fpga_module_name() == "averager":
+            self.averager.configure()
             self.averager.run()
->>>>>>> 52bf6094
+        elif self._get_current_fpga_module_name() == "state_discriminator":
+            self.state_discriminator.configure()
+            self.state_discriminator.upload_weights()
+            self.state_discriminator.run()
 
     def acquisition_initialize(self, channels, n_results, averages, loop_cnt,
                                mode, acquisition_length, data_type=None,
@@ -261,7 +232,6 @@
 #            "the VC707 in integration mode.")
 
     def _acquisition_set_weight(self, channel, weight):
-<<<<<<< HEAD
         super()._acquisition_set_weight()
 
         # Store a copy for software-emulated integration
@@ -292,8 +262,6 @@
             return self.averager
         elif self._get_current_fpga_module_name() == "state_discriminator":
             return self.state_discriminator
-=======
-        self._acq_integration_weights[channel] = weight
 
     def get_value_properties(self, data_type='raw', acquisition_length=None):
         properties = super().get_value_properties(
@@ -312,4 +280,3 @@
             #  measurement with varying acq_length (resulting amplitude in
             #  Vpeak should not depend on the acq_length)
         return properties
->>>>>>> 52bf6094
