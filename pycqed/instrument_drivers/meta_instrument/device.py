"""
The Device class is intended to be used for:
    * store general information about the device (including connectivity graph)
      and references to qubit objects
    * store two-qubit gate parameters

The structure is chosen to resemble the one of the QuDev_transmon class. As such, the two-qubit gate parameters
are stored as instrument parameters of the device, as is the case for single-qubit gates for the QuDev_transmon
class.

* add_2qb_gate *
New two-qubit gates can be added using the add_2qb_gate(gate_name, pulse_type) method. It takes the gate name and the
pulse type intended to be used for the gate as input. It scans the pulse_library.py file for the provided pulse type.
Using the new pulse_params() method of the pulse, the relevant two qubit gate parameters can be added for each connected
qubit.

* get_operation_dict *
As for the QuDev_transmon class the Device class has the ability to return a dictionary of all device operations
(single- and two-qubit) in the form of a dictionary, using the get_operation_dict method.
"""

# General imports
import logging
from copy import copy, deepcopy
import numpy as np
import functools
import matplotlib as mpl
import matplotlib.pyplot as plt

import pycqed.instrument_drivers.meta_instrument.qubit_objects.QuDev_transmon as qdt
import pycqed.measurement.waveform_control.pulse as bpl
from qcodes.instrument.base import Instrument
from qcodes.instrument.parameter import (ManualParameter, InstrumentRefParameter)
from qcodes.utils import validators as vals
from pycqed.analysis_v2 import timedomain_analysis as tda
from pycqed.analysis_v3 import helper_functions as hlp_mod
from pycqed.analysis_v3 import plotting as plot_mod

log = logging.getLogger(__name__)

class Device(Instrument):
    # params that should not be loaded by pycqed.utilities.general.load_settings
    _params_to_not_load = {'qubits'}


    def __init__(self, name, qubits, connectivity_graph, **kw):
        """
        Instantiates device instrument and adds its parameters.

        Args:
            name (str): name of the device
            qubits (list of QudevTransmon or names of QudevTransmon objects): qubits of the device
            connectivity_graph: list of elements of the form [qb1, qb2] with qb1 and qb2 QudevTransmon objects or names
                         thereof. qb1 and qb2 should be physically connected on the device.
        """
        super().__init__(name, **kw)

        qb_names = [qb if isinstance(qb, str) else qb.name for qb in qubits]
        qubits = [qb if not isinstance(qb, str) else self.find_instrument(qb) for qb in qubits]
        connectivity_graph = [[qb1 if isinstance(qb1, str) else qb1.name,
                               qb2 if isinstance(qb2, str) else qb2.name] for [qb1, qb2] in connectivity_graph]

        for qb in qubits:
            setattr(self, qb.name, qb)

        self.add_parameter('qubits',
                           vals=vals.Lists(),
                           initial_value=qubits,
                           parameter_class=ManualParameter)
        self.add_parameter('qb_names',
                           vals=vals.Lists(),
                           initial_value=qb_names,
                           parameter_class=ManualParameter)

        self._operations = {}  # dictionary containing dictionaries of operations with parameters

        # Instrument reference parameters
        self.add_parameter('instr_mc',
                           parameter_class=InstrumentRefParameter)
        self.add_parameter('instr_pulsar',
                           parameter_class=InstrumentRefParameter)
        self.add_parameter('instr_dc_source',
                           parameter_class=InstrumentRefParameter)
        self.add_parameter('instr_trigger',
                           parameter_class=InstrumentRefParameter)

        self.add_parameter('connectivity_graph',
                           vals=vals.Lists(),
                           label="Qubit Connectivity Graph",
                           docstring="Stores the connections between the qubits "
                                     "in form of a list of lists [qbi_name, qbj_name]",
                           parameter_class=ManualParameter,
                           initial_value=connectivity_graph
                           )
        self.add_parameter('last_calib',
                           vals=vals.Strings(),
                           initial_value='',
                           docstring='stores timestamp of last calibration',
                           parameter_class=ManualParameter)

        self.add_parameter('operations',
                           docstring='a list of operations on the device, without single QB operations.',
                           get_cmd=self._get_operations)
        self.add_parameter('two_qb_gates',
                           vals=vals.Lists(),
                           initial_value=[],
                           docstring='stores all two qubit gate names',
                           parameter_class=ManualParameter)

        self.add_parameter('relative_delay_graph',
                           label='Relative Delay Graph',
                           docstring='Stores the relative delays between '
                                     'drive and flux channels of the device.',
                           initial_value=RelativeDelayGraph(),
                           parameter_class=ManualParameter,
                           set_parser=RelativeDelayGraph)

        self.add_parameter('flux_crosstalk_calibs',
                           parameter_class=ManualParameter,
                           )

        # Pulse preparation parameters
        default_prep_params = dict(preparation_type='wait',
                                   post_ro_wait=1e-6, reset_reps=1)

        self.add_parameter('preparation_params', parameter_class=ManualParameter,
                           initial_value=default_prep_params, vals=vals.Dict())

    # General Class Methods

    def add_operation(self, operation_name):
        """
        Adds the name of an operation to the operations dictionary.

        Args:
            operation_name (str): name of the operation
        """

        self._operations[operation_name] = {}

    def add_pulse_parameter(self, operation_name, parameter_name, argument_name,
                            initial_value=None, **kw):
        """
        Adds a pulse parameter to an operation. Makes sure that parameters are not duplicated.
        Adds the pulse parameter to the device instrument.

        Args:
            operation_name (tuple): name of operation in format (gate_name, qb1, qb2)
            parameter_name (str): name of parameter
            argument_name (str): name of the argument that is added to the operations dict
            initial_value: initial value of parameter
        """
        if parameter_name in self.parameters:
            raise KeyError(
                'Duplicate parameter name {}'.format(parameter_name))

        if operation_name in self.operations().keys():
            self._operations[operation_name][argument_name] = parameter_name
        else:
            raise KeyError('Unknown operation {}, add '.format(operation_name) +
                           'first using add operation')

        self.add_parameter(parameter_name,
                           initial_value=initial_value,
                           parameter_class=ManualParameter, **kw)

    def _get_operations(self):
        """
        Private method that is used as getter function for operations parameter
        """
        return self._operations

    def get_operation_dict(self, operation_dict=None, qubits="all"):
        """
        Returns the operations dictionary of the device and qubits, combined with the input
        operation_dict.

        Args:
            operation_dict (dict): input dictionary the operations should be added to
            qubits (list, str): set of qubits to which the operation dictionary should be
                restricted to.

        Returns:
            operation_dict (dict): dictionary containing both qubit and device operations

        """
        qubits = self.get_qubits(qubits, "str")

        if operation_dict is None:
            operation_dict = dict()

        # add 2qb operations
        two_qb_operation_dict = {}
        for op_tag, op in self.operations().items():
            # op_tag is the tuple (gate_name, qb1, qb2) and op the dictionary of the
            # operation
            if op_tag[1] not in qubits or op_tag[2] not in qubits:
                continue
            # Add both qubit combinations to operations dict
            # Still return a string instead of tuple as keys to be consistent
            # with QudevTransmon class
            this_operation = {}
            for argument_name, parameter_name in op.items():
                this_operation[argument_name] = self.get(parameter_name)
            this_operation['op_code'] = op_tag[0] + ' ' + op_tag[1] + ' ' \
                                        + op_tag[2]
            for op_name in [op_tag[0] + ' ' + op_tag[1] + ' ' + op_tag[2],
                            op_tag[0] + ' ' + op_tag[2] + ' ' + op_tag[1]]:
                two_qb_operation_dict[op_name] = this_operation

        operation_dict.update(two_qb_operation_dict)

        # add sqb operations
        for qb in self.get_qubits(qubits):
            operation_dict.update(qb.get_operation_dict())

        return operation_dict

    def get_qb(self, qb_name):
        """
        Wrapper: Returns the qubit instance with name qb_name

        Args:
            qb_name (str): name of the qubit
        Returns:
            qubit instrument with name qubit_name

        """
        return self.find_instrument(qb_name)

    def get_qubits(self, qubits='all', return_type="obj"):
        """
        Wrapper to get qubits as object or str (names), from different
        specification methods. Checks whether qubits are on device.

        or list of qubits objects, checking they are in self.qubits
        :param qubits (str, list): Accepts the following formats:
            - "all" returns all qubits on device, default behavior
            - single qubit string, e.g. "qb1",
            - list of qubit strings, e.g. ['qb1', 'qb2']
            - list of qubit objects, e.g. [qb1, qb2]
            - list of integers specifying the index, e.g. [0, 1] for qb1, qb2
        :param return_type (str): "obj" --> qubit objects are returned.
            "str": --> qubit names are returned.
            "ind": --> returns indices to find the qubits in self.qubits()
        :return: list of qb_names or qb objects. Note that a list is
            returned in all cases
        """
        if return_type not in ['obj', 'str', 'ind']:
            raise ValueError(f'Return type: {return_type} not understood')

        qb_names = [qb.name for qb in self.qubits()]
        if qubits == 'all':
            if return_type == "obj":
                return self.qubits()
            elif return_type == "str":
                return qb_names
            else:
                return list(range(len(qb_names)))
        elif not isinstance(qubits, (list, tuple)):
            qubits = [qubits]

        # test if qubit indices were provided instead of names
        try:
            ind = [int(i) for i in qubits]
            qubits = [qb_names[i] for i in ind]
        except (ValueError, TypeError):
            pass

        # check whether qubit is on device
        for qb in qubits:
            if not isinstance(qb, (str)): # then should be a qubit object
                qb = qb.name
            assert qb in qb_names, \
                f"{qb} not found on device with qubits: {qb_names}"

        # return subset of qubits
        qubits_to_return = []
        for qb in qubits:
            if not isinstance(qb, str):  # then should be a qubit object
                qb = qb.name
            qubits_to_return.append(qb)

        if return_type == "str":
            return qubits_to_return
        elif return_type == "obj":
            return [self.qubits()[qb_names.index(qbn)]
                    for qbn in qubits_to_return]
        else:
            return [qb_names.index(qb) for qb in qubits_to_return]

    def get_pulse_par(self, gate_name, qb1, qb2, param):
        """
        Returns the object of a two qubit gate parameter.

        Args:
            gate_name (str): Name of the gate
            qb1 (str, QudevTransmon): Name of one qubit
            qb2 (str, QudevTransmon): Name of other qubit
            param (str): name of parameter
        Returns:
            Parameter object
        """

        if isinstance(qb1, qdt.QuDev_transmon):
            qb1_name = qb1.name
        else:
            qb1_name = qb1

        if isinstance(qb2, qdt.QuDev_transmon):
            qb2_name = qb2.name
        else:
            qb2_name = qb2

        try:
            return getattr(self, f'{gate_name}_{qb1_name}_{qb2_name}_{param}')
        except AttributeError:
            try:
                return getattr(self, f'{gate_name}_{qb2_name}_{qb1_name}_{param}')
            except AttributeError:
                raise ValueError(f'Parameter {param} for the gate '
                                 f'{gate_name} {qb1_name} {qb2_name} '
                                 f'does not exist!')

    def get_prep_params(self, qb_list):
        """
        Returns the preparation paramters for all qubits in qb_list.

        Args:
            qb_list (list): list of qubit names or objects

        Returns:
            dictionary of preparation parameters
        """

        qb_list = self.get_qubits(qb_list)

        # threshold_map has to be updated for all qubits
        thresh_map = {}
        for prep_params in [qb.preparation_params() for qb in qb_list]:
            if 'threshold_mapping' in prep_params:
                thresh_map.update(prep_params['threshold_mapping'])

        prep_params = deepcopy(self.preparation_params())
        prep_params['threshold_mapping'] = thresh_map

        return prep_params

    def get_meas_obj_value_names_map(self, qubits, multi_uhf_det_func):
        # we cannot just use the value_names from the qubit detector functions
        # because the UHF_multi_detector function adds suffixes

        qubits = self.get_qubits(qubits)
        if multi_uhf_det_func.detectors[0].name == 'raw_UHFQC_classifier_det':
            meas_obj_value_names_map = {
                qb.name: hlp_mod.get_sublst_with_all_strings_of_list(
                    multi_uhf_det_func.value_names,
                    qb.int_avg_classif_det.value_names)
                for qb in qubits}
        elif multi_uhf_det_func.detectors[0].name == \
                'UHFQC_input_average_detector':
            meas_obj_value_names_map = {
                qb.name: hlp_mod.get_sublst_with_all_strings_of_list(
                    multi_uhf_det_func.value_names, qb.inp_avg_det.value_names)
                for qb in qubits}
        else:
            meas_obj_value_names_map = {
                qb.name: hlp_mod.get_sublst_with_all_strings_of_list(
                    multi_uhf_det_func.value_names, qb.int_avg_det.value_names)
                for qb in qubits}

        meas_obj_value_names_map.update({
            name + '_object': [name] for name in
            [vn for vn in multi_uhf_det_func.value_names if vn not in
             hlp_mod.flatten_list(list(meas_obj_value_names_map.values()))]})

        return meas_obj_value_names_map

    def get_msmt_suffix(self, qubits='all'):
        """
        Function to get measurement label suffix from the measured qubit names.
        :param qubits: list of QuDev_transmon instances.
        :return: string with the measurement label suffix
        """
        qubits = self.get_qubits(qubits)
        qubit_names = self.get_qubits(qubits, "str")
        if len(qubit_names) == 1:
            msmt_suffix = qubits[0].msmt_suffix
        elif len(qubit_names) > 5:
            msmt_suffix = '_{}qubits'.format(len(qubit_names))
        else:
            msmt_suffix = '_{}'.format(''.join([qbn for qbn in qubit_names]))

        return msmt_suffix

    def set_pulse_par(self, gate_name, qb1, qb2, param, value):
        """
        Sets a value to a two qubit gate parameter.

        Args:
            gate_name (str): Name of the gate
            qb1 (str, QudevTransmon): Name of one qubit
            qb2 (str, QudevTransmon): Name of other qubit
            param (str): name of parameter
            value: value of parameter
        """

        if isinstance(qb1, qdt.QuDev_transmon):
            qb1_name = qb1.name
        else:
            qb1_name = qb1

        if isinstance(qb2, qdt.QuDev_transmon):
            qb2_name = qb2.name
        else:
            qb2_name = qb2

        try:
            self.set(f'{gate_name}_{qb1_name}_{qb2_name}_{param}', value)
        except KeyError:
            try:
                self.set(f'{gate_name}_{qb2_name}_{qb1_name}_{param}', value)
            except KeyError:
                raise ValueError(f'Parameter {param} for the gate '
                                 f'{gate_name} {qb1_name} {qb2_name} '
                                 f'does not exist!')

    def check_connection(self, qubit_a, qubit_b, connectivity_graph=None, raise_exception=True):
        """
        Checks whether two qubits are connected.

        Args:
            qubit_a (str, QudevTransmon): Name of one qubit
            qubit_b (str, QudevTransmon): Name of other qubit
            connectivity_graph: custom connectivity graph. If None device graph will be used.
            raise_exception (Bool): flag whether an error should be raised if qubits are not connected.
        """

        if connectivity_graph is None:
            connectivity_graph = self.connectivity_graph()
        # convert qubit object to name if necessary
        if not isinstance(qubit_a, str):
            qubit_a = qubit_a.name
        if not isinstance(qubit_b, str):
            qubit_b = qubit_b.name
        if [qubit_a, qubit_b] not in connectivity_graph and [qubit_b, qubit_a] not in connectivity_graph:
            if raise_exception:
                raise ValueError(f'Qubits {[qubit_a, qubit_b]}  are not connected!')
            else:
                log.warning('Qubits are not connected!')
                # TODO: implement what we want in case of swap (e.g. determine shortest path of swaps)

    def add_2qb_gate(self, gate_name, pulse_type='BufferedNZFLIPPulse'):
        """
        Method to add a two qubit gate with name gate_name with parameters for
        all connected qubits. The parameters including their default values are taken
        for the Class pulse_type in pulse_library.py.

        Args:
            gate_name (str): Name of gate
            pulse_type (str): Two qubit gate class from pulse_library.py
        """

        # add gate to list of two qubit gates
        self.set('two_qb_gates', self.get('two_qb_gates') + [gate_name])

        # find pulse module
        pulse_func = bpl.get_pulse_class(pulse_type)

        # for all connected qubits add the operation with name gate_name
        for [qb1, qb2] in self.connectivity_graph():
            op_name = (gate_name, qb1, qb2)
            par_name = f'{gate_name}_{qb1}_{qb2}'
            self.add_operation(op_name)

            # get default pulse params for the pulse type
            params = pulse_func.pulse_params()

            for param, init_val in params.items():
                self.add_pulse_parameter(op_name, par_name + '_' + param, param,
                                         initial_value=init_val)

            # needed for unresolved pulses but not attribute of pulse object
            if 'basis_rotation' not in params.keys():
                self.add_pulse_parameter(op_name, par_name + '_basis_rotation', 'basis_rotation', initial_value={})

            # Update flux pulse channels
            for qb, c in zip([qb1, qb2], ['channel', 'channel2']):
                if c in params:
                    channel = self.get_qb(qb).flux_pulse_channel()
                    if channel == '':
                        raise ValueError(f'No flux pulse channel defined for {qb}!')
                    else:
<<<<<<< HEAD
                        self.set_pulse_par(gate_name, qb1, qb2, c, channel)
=======
                        self.set_pulse_par(gate_name, qb1, qb2, c, channel)

    def get_channel_delays(self):
        """
        Get AWG channel delays

        Returns:
            Dictionary of delay values for the AWG channels of the system to
            correct for relative delays of the channels according to
            `self.relative_delay_graph()`.
        """
        object_delays = self.relative_delay_graph().get_absolute_delays()
        channel_delays = {}
        for (qbn, obj_type), v in object_delays.items():
            qb = self.get_qb(qbn)
            if obj_type == 'drive':
                channel_delays[qb.ge_I_channel()] = v
                channel_delays[qb.ge_Q_channel()] = v
            elif obj_type == 'flux':
                channel_delays[qb.flux_pulse_channel()] = v
        return channel_delays

    def configure_pulsar(self):
        """
        Configure pulse generation instrument settings.

        For now, only sets AWG channel delays.
        """

        pulsar = self.instr_pulsar.get_instr()

        # configure channel delays
        channel_delays = self.get_channel_delays()
        for ch, v in channel_delays.items():
            awg = pulsar.AWG_obj(channel=ch)
            chid = int(pulsar.get(f'{ch}_id')[2:]) - 1
            awg.set(f'sigouts_{chid}_delay', v)

    def configure_flux_crosstalk_cancellation(self, qubits='auto', rounds=-1):
        """
        Configure flux crosstalk cancellation in pulsar based on the
        calibrations stored in the qcodes parameter flux_crosstalk_calibs.
        For each stored calibration, a crosstalk cancellation matrix is
        generated and stored to pulsar's flux_crosstalk_cancellation_mtx dict.

        Note: if a single unnamed calibration is stored in the qcodes
        parameter flux_crosstalk_calibs (old format), the qcodes parameter
        is updated to the new format by storing the single calibration as
        the 'default' calibration.

        :param qubits: (str, list) the qubits for which the cancellation
            should be configure, see get_qubits for possible input formats.
            In addition, the option 'auto' is understood, in which case the
            function detects which qubits have been included in the
            characterization measurements (by checking which diagonal
            entries of the crosstalk matrix are not exactly equal to 1).
            Default: 'auto'
        :param rounds: (int, dict[str, int])
            the number of calibration rounds to be used as a basis for
            calculating the cancellation matrix, or -1 if all
            available round should be used. If the number of rounds should
            be different for the different calibration sets, a dictionary of
            values can be passed, where the keys are calibration keys.
            Default: -1
        """
        # convert values from old format
        if self.flux_crosstalk_calibs() is not None and \
                not isinstance(self.flux_crosstalk_calibs(), dict):
            self.flux_crosstalk_calibs(
                {'default': self.flux_crosstalk_calibs()}
            )
        if self.flux_crosstalk_calibs() is not None and \
                not isinstance(rounds, dict):
            rounds = {k: rounds for k in self.flux_crosstalk_calibs()}

        pulsar = self.instr_pulsar.get_instr()
        calibs = self.flux_crosstalk_calibs()
        if calibs is None:
            calibs = {}
            rounds = {}

        flux_channels = {}
        flux_crosstalk_cancellation_mtx = {}
        for calibration_key, calib in calibs.items():
            calib = deepcopy(calib)
            if calib is None:
                calib = [np.identity(len(self.get_qubits()))]
            rounds_calib = rounds[calibration_key]
            if rounds_calib == -1:
                rounds_calib = len(calib)
            xtalk_qbs = self.get_qubits('all' if qubits == 'auto' else qubits)
            if qubits == 'auto':
                mask = [True] * len(xtalk_qbs)
                for mtx in calib[:rounds_calib]:
                    mask = np.logical_and(mask, np.diag(mtx) != 1)
                xtalk_qbs = [qb for i, qb in enumerate(xtalk_qbs) if mask[i]]
            if len(xtalk_qbs) == 0:
                continue
                # pulsar.flux_crosstalk_cancellation(False)
                # return

            for i in range(rounds_calib):
                calib[i] = np.diag(1 / np.diag(calib[i])) @ calib[i]
            mtx_all = functools.reduce(np.dot, calib[:rounds_calib])
            qb_inds = {qb: ind for qb, ind in
                       zip(xtalk_qbs, self.get_qubits(xtalk_qbs, 'ind'))}
            mtx = np.zeros([len(xtalk_qbs)] * 2)
            for i, qbA in enumerate(xtalk_qbs):
                for j, qbB in enumerate(xtalk_qbs):
                    mtx[i, j] = mtx_all[qb_inds[qbA], qb_inds[qbB]]

            flux_channels[calibration_key] = \
                [qb.flux_pulse_channel() for qb in xtalk_qbs]
            flux_crosstalk_cancellation_mtx[calibration_key] = \
                np.linalg.inv(mtx)

        pulsar.flux_channels(flux_channels)
        pulsar.flux_crosstalk_cancellation_mtx(flux_crosstalk_cancellation_mtx)

    def load_crosstalk_measurements(self, timestamps, round_ind=0,
                                    extract_only=True, options_dict=None,
                                    calibration_key='default'):
        """
        Load results of flux crosstalk calibration measurements and store
        them in the qcodes parameter flux_crosstalk_calibs.

        :param timestamps: (list of str) timestamps of the measurements to
            be loaded.
        :param round_ind: (int) the index of the calibration round to which
            the measurement belong. Default: 0
        :param extract_only: (bool) do not create figures while analyzing the
            the given timestamps (to reduce processing time, useful if
            figures have already been created before). Default: True
        :param options_dict: (dict or None) options_dict to be passed to
            FluxlineCrosstalkAnalysis. Default: None
        :param calibration_key: (str) a name to identify the loaded
            calibration. Default: 'default'
        """
        if options_dict is None:
            options_dict = {}
        if 'TwoD' not in options_dict:
            options_dict['TwoD'] = True
        all_qubits = self.get_qubits()
        calibs = self.flux_crosstalk_calibs()
        if calibs is None:
            self.flux_crosstalk_calibs({})
            calibs = self.flux_crosstalk_calibs()
        calib = calibs.get(calibration_key, None)
        if calib is None:
            calibs[calibration_key] = []
            calib = calibs[calibration_key]
        while len(calib) <= round_ind:
            calib.append(np.identity(len(all_qubits)))

        for ts in timestamps:
            target_qubit_name, crosstalk_qubit_names = tda.a_tools.get_folder(
                ts).split('_')[-2:]
            crosstalk_qubit_names = ['qb' + i for i in
                                     crosstalk_qubit_names.split('qb')[1:]]
            MA = tda.FluxlineCrosstalkAnalysis(t_start=ts,
                                               qb_names=crosstalk_qubit_names,
                                               extract_only=extract_only,
                                               options_dict=options_dict)
            for qbn in crosstalk_qubit_names:
                i = self.get_qubits(qbn, 'ind')[0]
                j = self.get_qubits(target_qubit_name, 'ind')[0]
                dphi_dV = MA.fit_res[f'flux_fit_{qbn}'].best_values['a']
                calib[round_ind][i][j] = dphi_dV
                print(i, j, dphi_dV)

    def plot_flux_crosstalk_matrix(self, qubits='all', round_ind=0, unit='m',
                                   vmax=None, show_and_close=False,
                                   calibration_key='default'):
        """
        Visualize stored flux crosstalk calibration measurements as a matrix.

        :param qubits: (str, list) the qubits to be included, see get_qubits
            for possible input formats. Default: 'all'
        :param round_ind: (int) the index of the calibration round to be
            shown. Default: 0
        :param unit: (str) unit of the flux coupling, where  allowed values
            are '' (Phi_0/V), 'c' (centi Phi_0/V), 'm' (milli Phi_0/V),
            'u' (micro Phi_0/V). Default: 'm'
        :param vmax: (float) maximal value of the colormap of the flux
            coupling. Default: 1 if unit is '', 4 if unit is 'c' or 'm',
            100 if unit is 'u'.
        :param show_and_close: (bool) whether the figure should be shown and
            closed (True) or whether the figure handle should be returned
            (False). Default: False
        :param calibration_key: (str) an identifier of the stored
            calibration that should be plotted. Default: 'default'
        """
        qubits = self.get_qubits(qubits)
        qb_inds = self.get_qubits(qubits, return_type='ind')
        if unit not in ['', 'c', 'm', 'u', None]:
            log.warning(f'unit prefix "{unit}" not understood. Using "m".')
        if unit == 'u':
            phi_factor, phi_unit, diag_prefix = 1e-6, '\\mu\\Phi_0', 'M'
            def_vmax = 100
        elif unit == 'm':
            phi_factor, phi_unit, diag_prefix = 1e-3, 'm\\Phi_0', 'k'
            def_vmax = 4
        elif unit == 'c':
            phi_factor, phi_unit, diag_prefix = 1e-2, 'c\\Phi_0', 'h'
            def_vmax = 4
        else:
            phi_factor, phi_unit, diag_prefix = 1, '\\Phi_0', ''
            def_vmax =  1
        vmax = vmax / phi_factor if vmax is not None else def_vmax

        calibs = self.flux_crosstalk_calibs()
        if not isinstance(calibs, dict):
            calibs = {'default': calibs}
        data_array = calibs[calibration_key][round_ind][
                     qb_inds, :][:, qb_inds]
        for i in range(len(qubits)):
            data_array[i, :] *= np.sign(data_array[i, i])

        fig, ax = plt.subplots()
        fig.set_size_inches(
            2 + (plot_mod.FIGURE_WIDTH_2COL - 2) / 17 * len(qubits),
            1 + 6 / 17 * len(qubits))

        cmap = copy(mpl.cm.RdBu)
        cmap.set_over('k')
        i = ax.imshow(data_array / phi_factor, vmax=vmax, vmin=-vmax,
                      cmap=cmap)
        cbar = fig.colorbar(i)

        ax.set_xticks(np.arange(len(qubits)))
        ax.set_yticks(np.arange(len(qubits)))
        ax.set_xticklabels(['FL' + qb.name[2:] for qb in qubits])
        ax.set_yticklabels(['Q' + qb.name[2:] for qb in qubits])
        ax.set_xlabel('Fluxline')
        ax.set_ylabel('Coupled qubit')
        ax.tick_params(direction='out')
        cbar.set_label(
            f'Flux coupling, $\\mathrm{{d}}\Phi/\\mathrm{{d}}V$ '
            f'($\\mathrm{{{phi_unit}}}$/V)')

        for i in range(len(qubits)):
            for j in range(len(qubits)):
                if i != j:
                    ax.text(i, j, f'{data_array[j, i] / phi_factor:.2f}',
                            color='k', fontsize='small', ha='center',
                            va='center')
                else:
                    ax.text(i, j,
                            f'{data_array[j, i]:.2f}{diag_prefix}',
                            color='w', fontsize='small', ha='center',
                            va='center')

        fig.subplots_adjust(left=0.04, right=1.04)
        if show_and_close:
            plt.show()
            plt.close(fig)
            return
        else:
            return fig

    # Wrapper functions for Device algorithms #

    def measure_J_coupling(self, qbm, qbs, freqs, cz_pulse_name, **kwargs):

        """
        Wrapper function for the multi_qubit_module method measure_J_coupling.
        """

        mqm.measure_J_coupling(qbm, qbs, freqs, cz_pulse_name, **kwargs)

    def measure_tomography(self, qubits, prep_sequence, state_name, **kwargs):
        """
        Wrapper function for the multi_qubit_module method measure_two_qubit_randomized_benchmarking.
        """

        mqm.measure_tomography(self, qubits, prep_sequence, state_name, **kwargs)

    def measure_two_qubit_randomized_benchmarking(self, qb1, qb2, cliffords, nr_seeds, cz_pulse_name, **kwargs):
        """
        Wrapper function for the multi_qubit_module method measure_two_qubit_randomized_benchmarking.
        """

        mqm.measure_two_qubit_randomized_benchmarking(self, qb1, qb2, cliffords, nr_seeds, cz_pulse_name, **kwargs)

    def measure_chevron(self, qbc, qbt, hard_sweep_params, soft_sweep_params, cz_pulse_name, **kwargs):
        '''
        Wrapper function for the multi_qubit_module method measure_chevron.
        '''

        mqm.measure_chevron(self, qbc, qbt, hard_sweep_params, soft_sweep_params, cz_pulse_name, **kwargs)

    def measure_cphase(self, qbc, qbt, soft_sweep_params, cz_pulse_name, **kwargs):
        '''
        Wrapper function for the multi_qubit_module method measure_cphase.
        '''

        return mqm.measure_cphase(self, qbc, qbt, soft_sweep_params,
                                  cz_pulse_name, **kwargs)

    def measure_dynamic_phases(self, qbc, qbt, cz_pulse_name, **kwargs):
        """
        Wrapper function for the multi_qubit_module method measure_dynamic_phase.
        """

        mqm.measure_dynamic_phases(self, qbc, qbt, cz_pulse_name, **kwargs)


class RelativeDelayGraph:
    """
    Contains the information about relative delays of channels of the device.

    The relative delays are represented by a graph, where each channel is a
    node, and edges represent the relative delays that we can measure.

    Internally this is stored in a dictionary of the form:
        _d = {
            obj1: {
                obj2: delay_obj1_obj2,
                obj3: delay_obj1_obj3,
            }
        }

    The relative delay is defined as the delay of the parent channel minus
    delay of child channel.

    Args:
        reld: dict or RelativeDelayGraph, optional
            Initial value for the delay graph either in the internal
            representation or as another RelativeDelayGraph.
    """

    def __init__(self, reld=None):
        if isinstance(reld, RelativeDelayGraph):
            self._reld = deepcopy(reld._reld)
        else:
            if reld is None:
                self._reld = {}
            else:
                self._reld = deepcopy(reld)

    def increment_relative_delay(self, parent, child, delta_delay):
        """Increment a relative delay between two nodes.

        Use this to update delays based on measurement results with previously
        set delay values.

        Args:
            parent, child:
                node names
            delta_delay: float
                Measured delay difference between the parent and the
                child node that will be added to the graph.
        """
        if child in self._reld[parent]:
            self._reld[parent][child] += delta_delay
        elif parent in self._reld[child]:
            self._reld[child][parent] -= delta_delay
        else:
            raise KeyError(f'No direct connection between {parent} and {child}'
                           ' in relative delay graph')

    def get_relative_delay(self, parent, child):
        """Get the raw relative delay between two directly connected nodes.

        Args:
            parent, child:
                Node names
        Returns:
            relative delay between parent and child
        """
        if child in self._reld[parent]:
            return self._reld[parent][child]
        elif parent in self._reld[child]:
            return -self._reld[child][parent]
        else:
            raise KeyError(f'No direct connection between {parent} and {child}'
                           f' in relative delay graph')

    def set_relative_delay(self, parent, child, delay):
        """Set the raw value of the relative channel delay.

        Use with care, since it resets the previously configured delay between
        the nodes.

        Args:
            parent, child:
                Node names
            delay: float
                Raw delay delay difference between parent and child node.
        """
        if child in self._reld[parent]:
            self._reld[parent][child] = delay
        elif parent in self._reld[child]:
            self._reld[child][parent] = -delay
        else:
            raise KeyError(f'No connection between {parent} and {child} in '
                            'relative delay graph')

    def get_absolute_delays(self):
        """
        Get an abs. delay for each node satisfying configured relative delays.

        Returns: dict
            Keys are node names, values are nonnegative delays for each node
            such that the relative delays are satisfied.
        """
        # determine root of the tree
        abs_delays = {}
        min_delay = np.inf
        refs = set()
        children = set()
        for ref in self._reld:
            refs.add(ref)
            for child in self._reld[ref]:
                refs.add(child)
                children.add(child)
        roots = refs - children
        for ref in roots:
            abs_delays[ref] = 0

        while len(roots) > 0:
            ref = list(roots)[0]
            for child in self._reld.get(ref, []):
                abs_delays[child] = abs_delays[ref] - self._reld[ref][child]
                min_delay = min(min_delay, abs_delays[child])
                roots.add(child)
            roots.remove(ref)

        for ref in abs_delays:
            abs_delays[ref] -= min_delay

        return abs_delays

    def __repr__(self):
        return self._reld.__repr__()
>>>>>>> f679c84e
<|MERGE_RESOLUTION|>--- conflicted
+++ resolved
@@ -491,9 +491,6 @@
                     if channel == '':
                         raise ValueError(f'No flux pulse channel defined for {qb}!')
                     else:
-<<<<<<< HEAD
-                        self.set_pulse_par(gate_name, qb1, qb2, c, channel)
-=======
                         self.set_pulse_par(gate_name, qb1, qb2, c, channel)
 
     def get_channel_delays(self):
@@ -754,52 +751,6 @@
         else:
             return fig
 
-    # Wrapper functions for Device algorithms #
-
-    def measure_J_coupling(self, qbm, qbs, freqs, cz_pulse_name, **kwargs):
-
-        """
-        Wrapper function for the multi_qubit_module method measure_J_coupling.
-        """
-
-        mqm.measure_J_coupling(qbm, qbs, freqs, cz_pulse_name, **kwargs)
-
-    def measure_tomography(self, qubits, prep_sequence, state_name, **kwargs):
-        """
-        Wrapper function for the multi_qubit_module method measure_two_qubit_randomized_benchmarking.
-        """
-
-        mqm.measure_tomography(self, qubits, prep_sequence, state_name, **kwargs)
-
-    def measure_two_qubit_randomized_benchmarking(self, qb1, qb2, cliffords, nr_seeds, cz_pulse_name, **kwargs):
-        """
-        Wrapper function for the multi_qubit_module method measure_two_qubit_randomized_benchmarking.
-        """
-
-        mqm.measure_two_qubit_randomized_benchmarking(self, qb1, qb2, cliffords, nr_seeds, cz_pulse_name, **kwargs)
-
-    def measure_chevron(self, qbc, qbt, hard_sweep_params, soft_sweep_params, cz_pulse_name, **kwargs):
-        '''
-        Wrapper function for the multi_qubit_module method measure_chevron.
-        '''
-
-        mqm.measure_chevron(self, qbc, qbt, hard_sweep_params, soft_sweep_params, cz_pulse_name, **kwargs)
-
-    def measure_cphase(self, qbc, qbt, soft_sweep_params, cz_pulse_name, **kwargs):
-        '''
-        Wrapper function for the multi_qubit_module method measure_cphase.
-        '''
-
-        return mqm.measure_cphase(self, qbc, qbt, soft_sweep_params,
-                                  cz_pulse_name, **kwargs)
-
-    def measure_dynamic_phases(self, qbc, qbt, cz_pulse_name, **kwargs):
-        """
-        Wrapper function for the multi_qubit_module method measure_dynamic_phase.
-        """
-
-        mqm.measure_dynamic_phases(self, qbc, qbt, cz_pulse_name, **kwargs)
-
 
 class RelativeDelayGraph:
     """
@@ -928,5 +879,4 @@
         return abs_delays
 
     def __repr__(self):
-        return self._reld.__repr__()
->>>>>>> f679c84e
+        return self._reld.__repr__()