import logging
log = logging.getLogger(__name__)
import numpy as np
import scipy as sp
import matplotlib.pyplot as plt
from copy import deepcopy
from collections import OrderedDict

from qcodes.instrument.parameter import (
    ManualParameter, InstrumentRefParameter)
from qcodes.utils import validators as vals

from pycqed.analysis_v2.readout_analysis import Singleshot_Readout_Analysis_Qutrit
from pycqed.measurement import detector_functions as det
from pycqed.measurement import awg_sweep_functions as awg_swf
from pycqed.measurement import awg_sweep_functions_multi_qubit as awg_swf2
from pycqed.measurement import sweep_functions as swf
from pycqed.measurement.sweep_points import SweepPoints
from pycqed.measurement.calibration.calibration_points import CalibrationPoints
from pycqed.analysis_v3.processing_pipeline import ProcessingPipeline
from pycqed.measurement.pulse_sequences import single_qubit_tek_seq_elts as sq
from pycqed.measurement.pulse_sequences import fluxing_sequences as fsqs
from pycqed.analysis_v3 import pipeline_analysis as pla
from pycqed.analysis import measurement_analysis as ma
from pycqed.analysis_v2 import timedomain_analysis as tda
from pycqed.utilities.general import add_suffix_to_dict_keys
from pycqed.utilities.general import temporary_value
from pycqed.utilities.math import vp_to_dbm, dbm_to_vp
from pycqed.measurement import optimization as opti
from pycqed.measurement import mc_parameter_wrapper
import pycqed.analysis_v2.spectroscopy_analysis as sa
from pycqed.utilities import math
import pycqed.analysis.fitting_models as fit_mods
import os
import \
    pycqed.measurement.waveform_control.fluxpulse_predistortion as fl_predist
from pycqed.instrument_drivers.meta_instrument.MeasurementObject import \
    MeasurementObject

try:
    import pycqed.simulations.readout_mode_simulations_for_CLEAR_pulse \
        as sim_CLEAR
except ModuleNotFoundError:
    log.warning('"readout_mode_simulations_for_CLEAR_pulse" not imported.')


class QuDev_transmon(MeasurementObject):
    DEFAULT_FLUX_DISTORTION = dict(
        IIR_filter_list=[],
        FIR_filter_list=[],
        scale_IIR=1,
        distortion='off',
        charge_buildup_compensation=True,
        compensation_pulse_delay=100e-9,
        compensation_pulse_gaussian_filter_sigma=0,
    )
    _acq_weights_type_aliases = {
        'optimal': 'custom', 'optimal_qutrit': 'custom_2D',
    }
    _ro_pulse_type_vals = ['GaussFilteredCosIQPulse',
                           'GaussFilteredCosIQPulseMultiChromatic',
                           'GaussFilteredCosIQPulseWithFlux']

    def __init__(self, name, transition_names=('ge', 'ef'), **kw):
        super().__init__(name, **kw)

        self.transition_names = transition_names

        self.add_parameter('instr_ge_lo',
            parameter_class=InstrumentRefParameter,
            vals=vals.MultiType(vals.Enum(None), vals.Strings()))

        # device parameters for user only
        # could be cleaned up
        self.add_parameter('f_RO_resonator', label='RO resonator frequency',
                           unit='Hz', initial_value=0,
                           parameter_class=ManualParameter)
        self.add_parameter('f_RO_purcell', label='RO purcell filter frequency',
                           unit='Hz', initial_value=0,
                           parameter_class=ManualParameter)
        self.add_parameter('RO_purcell_kappa', label='Purcell filter kappa',
                           unit='Hz', initial_value=0,
                           parameter_class=ManualParameter)
        self.add_parameter('RO_J_coupling', label='J coupling of RO resonator'
                                                  'and purcell filter',
                           unit='Hz', initial_value=0,
                           parameter_class=ManualParameter)
        self.add_parameter('Q_RO_resonator', label='RO resonator Q factor',
                           initial_value=0, parameter_class=ManualParameter)
        self.add_parameter('ssro_contrast', unit='arb.', initial_value=0,
                           label='integrated g-e trace contrast',
                           parameter_class=ManualParameter)
        self.add_parameter('optimal_acquisition_delay', label='Optimal '
                           'acquisition delay', unit='s', initial_value=0,
                           parameter_class=ManualParameter)
        self.add_parameter('anharmonicity', label='Qubit anharmonicity',
                           unit='Hz', initial_value=0,
                           parameter_class=ManualParameter)
        self.add_parameter('dynamic_phase', label='CZ dynamic phase',
                           unit='deg', initial_value=0,
                           parameter_class=ManualParameter)
        self.add_parameter('EC_qubit', label='Qubit EC', unit='Hz',
                           initial_value=0, parameter_class=ManualParameter)
        self.add_parameter('EJ_qubit', label='Qubit EJ', unit='Hz',
                           initial_value=0, parameter_class=ManualParameter)
        self.add_parameter('chi', unit='Hz', parameter_class=ManualParameter,
                           label='Chi')

        self.add_pulse_parameter('RO', 'ro_flux_channel', 'flux_channel',
                                 initial_value=None, vals=vals.MultiType(
                                     vals.Enum(None), vals.Strings()))
        self.add_pulse_parameter('RO',
                                 'ro_flux_crosstalk_cancellation_key',
                                 'crosstalk_cancellation_key',
                                 vals=vals.Anything(),
                                 initial_value=False)
        self.add_pulse_parameter('RO', 'ro_basis_rotation',
                                 'basis_rotation', initial_value={},
                                 docstring='Dynamic phase acquired by other '
                                           'qubits due to a measurement tone on'
                                           ' this qubit.',
                                 label='RO pulse basis rotation dictionary',
                                 vals=vals.Dict())
        self.add_pulse_parameter(
            'RO', 'ro_disable_repeat_pattern', 'disable_repeat_pattern',
            initial_value=False, vals=vals.Bool(),
            docstring='True means that repeat patterns are not used for '
                      'readout pulses of this qubit even if higher layers '
                      '(like CircuitBuilder) configure a repeat pattern.')
        self.add_pulse_parameter('RO', 'ro_flux_amplitude', 'flux_amplitude',
                                 initial_value=0, vals=vals.Numbers())
        self.add_pulse_parameter('RO', 'ro_flux_extend_start', 'flux_extend_start',
                                 initial_value=20e-9, vals=vals.Numbers())
        self.add_pulse_parameter('RO', 'ro_flux_extend_end', 'flux_extend_end',
                                 initial_value=150e-9, vals=vals.Numbers())
        self.add_pulse_parameter('RO', 'ro_flux_gaussian_filter_sigma', 'flux_gaussian_filter_sigma',
                                 initial_value=0.5e-9, vals=vals.Numbers())
        self.add_pulse_parameter('RO', 'ro_flux_mirror_pattern',
                                 'mirror_pattern',
                                 initial_value=None, vals=vals.Enum(None,
                                                                    "none",
                                                                    "all",
                                                                    "odd", "even"))

        self.add_parameter('acq_weights_basis', vals=vals.Lists(),
                           label="weight basis used",
                           docstring=("Used to log the weights basis for "
                                      "integration during qutrit readout. E.g."
                                      " ['ge', 'gf'] or ['ge', 'ortho']."),
                           parameter_class=ManualParameter)
        self.add_parameter('acq_classifier_params', vals=vals.Dict(),
                           initial_value={},
                           label='Parameters for the qutrit classifier.',
                           docstring=("Used in the int_avg_classif_det to "
                                      "classify single shots into g, e, f."),
                           parameter_class=ManualParameter)
        self.add_parameter('acq_state_prob_mtx', vals=vals.Arrays(),
                           label='SSRO correction matrix.',
                           docstring=("Matrix of measured vs prepared qubit "
                                      "states."),
                           parameter_class=ManualParameter)

        # qubit drive pulse parameters
        self.add_parameter('ge_lo_power', unit='dBm',
                           parameter_class=ManualParameter,
                           label='Qubit drive pulse mixer LO power')
        self.add_parameter('ge_I_offset', unit='V', initial_value=0,
                           parameter_class=ManualParameter,
                           label='DC offset for the drive line I channel')
        self.add_parameter('ge_Q_offset', unit='V', initial_value=0,
                           parameter_class=ManualParameter,
                           label='DC offset for the drive line Q channel')
        # qubit ge frequency fit parameters
        self.add_parameter('fit_ge_freq_from_flux_pulse_amp',
                           label='Parameters for frequency vs flux pulse '
                                 'amplitude fit',
                           initial_value={}, parameter_class=ManualParameter)
        self.add_parameter('fit_ge_freq_from_dc_offset',
                           label='Parameters for frequency vs flux dc '
                                 'offset fit',
                           initial_value={}, parameter_class=ManualParameter)
        self.add_parameter(
            'fit_ge_amp180_over_ge_freq',
            docstring='String representation of a function to calculate a pi '
                      'pulse amplitude for a given ge transition frequency. '
                      'Alternatively, a list of two arrays to perform an '
                      'interpolation, where the first array contains ge '
                      'frequencies and the second one contains the '
                      'corresponding pi pulse amplitude.',
            initial_value=None, parameter_class=ManualParameter)
        self.add_parameter('fit_ro_freq_over_ge_freq',
                           label='String representation of function to '
                                 'calculate a RO frequency for a given '
                                 'ge transition frequency.',
                           initial_value=None, parameter_class=ManualParameter)
        self.add_parameter('flux_amplitude_bias_ratio',
                           label='Ratio between a flux pulse amplitude '
                                 'and a DC offset change that lead to '
                                 'the same change in flux.',
                           initial_value=None, vals=vals.Numbers(),
                           parameter_class=ManualParameter)
        self.add_parameter('amp_scaling_correction_coeffs',
                           initial_value=[0, 0],
                           parameter_class=ManualParameter,
                           docstring='List/array of two floats representing '
                                     'the coefficients a, b of the 5th order '
                                     'polynomial used to correct for drive '
                                     'electronics nonlinearity when scaling '
                                     'the drive pulse amplitude with respect '
                                     'to the pi-pulse amplitude. Used in '
                                     'calculate_nonlinearity_correction.',
                           vals=vals.MultiType(vals.Lists(), vals.Arrays()))

        # add drive pulse parameters
        for tr_name in self.transition_names:
            if tr_name == 'ge':
                self.add_parameter(
                    f'{tr_name}_fixed_lo_freq', unit='Hz',
                    set_cmd=lambda f, s=self, t=tr_name: s.configure_mod_freqs(
                        t, **{f'{t}_fixed_lo_freq': f}),
                    docstring=f'Fix the {tr_name} LO to a single frequency or '
                              f'to a set of allowed frequencies. For allowed '
                              f'options, see the argument fixed_lo in the '
                              f'docstring of get_closest_lo_freq.')
                freq_kw = dict(set_cmd=lambda f, s=self, t=tr_name:
                               s.configure_mod_freqs(t, **{f'{t}_freq': f}))
            else:
                freq_kw = dict(parameter_class=ManualParameter)
            self.add_parameter(f'{tr_name}_freq',
                               label=f'Qubit {tr_name} drive frequency',
                               unit='Hz', initial_value=0,
                               **freq_kw)
            tn = '' if tr_name == 'ge' else f'_{tr_name}'
            self.add_operation(f'X180{tn}')
            self.add_pulse_parameter(f'X180{tn}', f'{tr_name}_pulse_type',
                                     'pulse_type',
                                     initial_value='SSB_DRAG_pulse',
                                     vals=vals.Enum(
                                         'SSB_DRAG_pulse',
                                         'SSB_DRAG_pulse_with_cancellation'
                                     ))
            self.add_pulse_parameter(f'X180{tn}', f'{tr_name}_amp180',
                                     'amplitude',
                                     initial_value=0.001, vals=vals.Numbers())
            self.add_pulse_parameter(f'X180{tn}', f'{tr_name}_amp90_scale',
                                     'amp90_scale',
                                     initial_value=0.5, vals=vals.Numbers(0, 1))
            self.add_pulse_parameter(f'X180{tn}', f'{tr_name}_delay',
                                     'pulse_delay',
                                     initial_value=0, vals=vals.Numbers())
            self.add_pulse_parameter(f'X180{tn}', f'{tr_name}_sigma',
                                     'sigma',
                                     initial_value=10e-9, vals=vals.Numbers())
            self.add_pulse_parameter(f'X180{tn}', f'{tr_name}_nr_sigma',
                                     'nr_sigma',
                                     initial_value=5, vals=vals.Numbers())
            self.add_pulse_parameter(f'X180{tn}', f'{tr_name}_motzoi',
                                     'motzoi',
                                     initial_value=0, vals=vals.Numbers())
            self.add_pulse_parameter(f'X180{tn}', f'{tr_name}_X_phase',
                                     'phase',
                                     initial_value=0, vals=vals.Numbers())
            self.add_pulse_parameter(f'X180{tn}',
                                     f'{tr_name}_cancellation_params',
                                     'cancellation_params', initial_value={},
                                     vals=vals.Dict())
            if tr_name == 'ge':
                # The parameters below will be the same for all transitions
                self.add_pulse_parameter(f'X180{tn}', f'{tr_name}_I_channel',
                                         'I_channel',
                                         initial_value=None,
                                         vals=vals.Strings())
                self.add_pulse_parameter(f'X180{tn}', f'{tr_name}_Q_channel',
                                         'Q_channel',
                                         initial_value=None,
                                         vals=vals.MultiType(
                                             vals.Enum(None), vals.Strings()))
                self.add_pulse_parameter(
                    f'X180{tn}', f'{tr_name}_mod_freq',
                    'mod_frequency', initial_value=-100e6,
                    set_parser=lambda f, s=self, t=tr_name:
                               s.configure_mod_freqs(t, **{f'{t}_mod_freq': f}),
                    vals=vals.Numbers())
                self.add_pulse_parameter(f'X180{tn}', f'{tr_name}_phi_skew',
                                         'phi_skew',
                                         initial_value=0,
                                         vals=vals.Numbers())
                self.add_pulse_parameter(f'X180{tn}', f'{tr_name}_alpha',
                                         'alpha',
                                         initial_value=1,
                                         vals=vals.Numbers())
            # coherence times
            self.add_parameter(f'T1{tn}', label=f'{tr_name} relaxation',
                               unit='s', initial_value=0,
                               parameter_class=ManualParameter)
            self.add_parameter(f'T2{tn}', label=f'{tr_name} dephasing Echo',
                               unit='s', initial_value=0,
                               parameter_class=ManualParameter)
            self.add_parameter(f'T2_star{tn}', label=f'{tr_name} dephasing',
                               unit='s', initial_value=0,
                               parameter_class=ManualParameter)


        # add qubit spectroscopy parameters
        self.add_parameter('spec_power', unit='dBm', initial_value=-20,
                           parameter_class=ManualParameter,
                           label='Qubit spectroscopy power')
        self.add_parameter('spec_mod_amp', unit='V', initial_value=0.1,
                           parameter_class=ManualParameter,
                           label='IF amplitude in qb spec',
                           docstring='This configures the amplitude of the IF '
                            'tone when doing a modulated qb spectroscopy (not '
                            'bypassing the mixer, used for multi qb spec).')
        self.add_operation('Spec')
        self.add_pulse_parameter('Spec', 'spec_pulse_type', 'pulse_type',
                                 initial_value='SquarePulse',
                                 vals=vals.Enum('SquarePulse'))
        self.add_pulse_parameter('Spec', 'spec_marker_channel', 'channel',
                                 initial_value=None, vals=vals.Strings())
        self.add_pulse_parameter('Spec', 'spec_marker_amp', 'amplitude',
                                 vals=vals.Numbers(), initial_value=1)
        self.add_pulse_parameter('Spec', 'spec_marker_length', 'length',
                                 initial_value=5e-6, vals=vals.Numbers())
        self.add_pulse_parameter('Spec', 'spec_marker_delay', 'pulse_delay',
                                 vals=vals.Numbers(), initial_value=0)

        # Flux pulse parameters
        ps_name = 'flux_pulse'
        op_name = 'FP'
        self.add_operation(op_name)
        self.add_pulse_parameter(op_name, 'flux_pulse_type', 'pulse_type',
                                 initial_value='BufferedCZPulse',
                                 vals=vals.Enum('BufferedSquarePulse',
                                                'BufferedCZPulse',
                                                'NZBufferedCZPulse',
                                                'NZTransitionControlledPulse'))
        self.add_pulse_parameter(op_name, ps_name + '_channel', 'channel',
                                 initial_value='', vals=vals.Strings())
        self.add_pulse_parameter(op_name, ps_name + '_aux_channels_dict',
                                 'aux_channels_dict',
                                 initial_value={}, vals=vals.Dict())
        self.add_pulse_parameter(op_name, ps_name + '_amplitude', 'amplitude',
                                 initial_value=0.5, vals=vals.Numbers())
        self.add_pulse_parameter(op_name, ps_name + '_frequency', 'frequency',
                                 initial_value=0, vals=vals.Numbers())
        self.add_pulse_parameter(op_name, ps_name + '_phase', 'phase',
                                 initial_value=0, vals=vals.Numbers())
        self.add_pulse_parameter(op_name, ps_name + '_pulse_length',
                                 'pulse_length',
                                 initial_value=100e-9, vals=vals.Numbers(0))
        self.add_pulse_parameter(op_name, ps_name + '_truncation_length',
                                 'truncation_length',
                                 initial_value=None)
        self.add_pulse_parameter(op_name, ps_name + '_buffer_length_start',
                                 'buffer_length_start', initial_value=20e-9,
                                 vals=vals.Numbers(0))
        self.add_pulse_parameter(op_name, ps_name + '_buffer_length_end',
                                 'buffer_length_end', initial_value=20e-9,
                                 vals=vals.Numbers(0))
        self.add_pulse_parameter(op_name, ps_name + '_extra_buffer_aux_pulse',
                                 'extra_buffer_aux_pulse', initial_value=5e-9,
                                 vals=vals.Numbers(0))
        self.add_pulse_parameter(op_name, ps_name + '_pulse_delay',
                                 'pulse_delay',
                                 initial_value=0, vals=vals.Numbers())
        self.add_pulse_parameter(op_name, ps_name + '_basis_rotation',
                                 'basis_rotation', initial_value={},
                                 vals=vals.Dict())
        self.add_pulse_parameter(op_name, ps_name + '_gaussian_filter_sigma',
                                 'gaussian_filter_sigma', initial_value=2e-9,
                                 vals=vals.Numbers(0))
        self.add_pulse_parameter(op_name, ps_name + '_trans_amplitude',
                                 '_trans_amplitude', initial_value=0,
                                 vals=vals.Numbers(),
                                 docstring="Used for NZTransitionControlledPulse")
        self.add_pulse_parameter(op_name, ps_name + '_trans_amplitude2',
                                 '_trans_amplitude2', initial_value=0,
                                 vals=vals.Numbers(),
                                 docstring="Used for NZTransitionControlledPulse")
        self.add_pulse_parameter(op_name, ps_name + '_trans_length',
                                 '_trans_length', initial_value=0,
                                 vals=vals.Numbers(0),
                                 docstring="Used for NZTransitionControlledPulse")

        # dc flux parameters
        self.add_parameter('dc_flux_parameter', initial_value=None,
                           label='QCoDeS parameter to sweep the dc flux',
                           parameter_class=ManualParameter)
        self.add_parameter('flux_parking', initial_value=0,
                           label='Flux (in units of phi0) at the parking '
                                 'position.',
                           vals=vals.Numbers(),
                           parameter_class=ManualParameter)

        # ac flux parameters
        self.add_parameter('flux_distortion', parameter_class=ManualParameter,
                           initial_value=deepcopy(
                               self.DEFAULT_FLUX_DISTORTION),
                           vals=vals.Dict())


        # Pulse preparation parameters
        DEFAULT_PREP_PARAMS = dict(preparation_type='wait',
                                   post_ro_wait=1e-6, reset_reps=1,
                                   final_reset_pulse=True,
                                   threshold_mapping={
                                       self.name: {0: 'g', 1: 'e'}})

        self.add_parameter('preparation_params', parameter_class=ManualParameter,
                            initial_value=DEFAULT_PREP_PARAMS, vals=vals.Dict())

        DEFAULT_GE_LO_CALIBRATION_PARAMS = dict(
            mode='fixed', # or 'freq_dependent'
            freqs=[],
            I_offsets=[],
            Q_offsets=[],
        )
        self.add_parameter('ge_lo_leakage_cal',
                           parameter_class=ManualParameter,
                           initial_value=DEFAULT_GE_LO_CALIBRATION_PARAMS,
                           vals=vals.Dict())

        # switch parameters
        DEFAULT_SWITCH_MODES = OrderedDict({'modulated': {}, 'spec': {},
                                            'calib': {}})
        self.switch_modes.initial_value=DEFAULT_SWITCH_MODES
        self.switch_modes.docstring=(
            "A dictionary whose keys are identifiers of switch modes and "
            "whose values are dicts understood by the set_switch method of "
            "the SwitchControls instrument specified in the parameter "
            "instr_switch. The keys must include 'modulated' (for routing "
            "the upconverted IF signal to the experiment output of the "
            "upconversion board, used for all experiments that do not "
            "specify a different mode), 'spec' (for routing the LO input to "
            "the experiment output of the upconversion board, used for "
            "qubit spectroscopy), and 'calib' (for routing the upconverted "
            "IF signal to the calibration output of upconversion board, "
            "used for mixer calibration). The keys can include 'no_drive' "
            "(to replace the 'modulated' setting in case of measurements "
            "without drive signal, i.e., when calling qb.prepare with "
            "drive=None) as well as additional custom modes (to be used in "
            "manual calls to set_switch).")

        # mixer calibration parameters
        self.add_parameter(
            'drive_mixer_calib_settings', parameter_class=ManualParameter,
            initial_value=dict(), vals=vals.Dict(),
            docstring='A dict whose keys are names of qcodes parameters of '
                      'the qubit object. For mixer calibration, these '
                      'parameters will be temporarily set to the respective '
                      'values provided in the dict.'
        )

    def get_idn(self):
        return {'driver': str(self.__class__), 'name': self.name}

    def _drive_mixer_calibration_tmp_vals(self):
        """Convert drive_mixer_calib_settings to temporary values format.

        Returns:
            A list of tuples to be passed to temporary_value (using *).
        """
        return [(self.parameters[k], v)
                for k, v in self.drive_mixer_calib_settings().items()]

    def get_ge_amp180_from_ge_freq(self, ge_freq):
        """
        Calculates the pi pulse amplitude required for a given ge transition
        frequency using the function stored in the parameter
        fit_ge_amp180_over_ge_freq or by performing an interpolation if a data
        array is stored in the parameter. If the parameter is None, the method
        returns None.

        :param ge_freq: ge transition frequency or an array of frequencies
        :return: pi pulse amplitude or an array of amplitudes (or None)
        """
        amp_func = self.fit_ge_amp180_over_ge_freq()
        if amp_func is None:
            log.warning(f'Cannot calculate drive amp for {self.name} since '
                        f'fit_ge_amp180_over_ge_freq is None.')
            return None
        elif isinstance(amp_func, str):
            return eval(amp_func)(ge_freq)
        else:
            i_min, i_max = np.argmin(amp_func[0]), np.argmax(amp_func[0])
            return sp.interpolate.interp1d(
                amp_func[0], amp_func[1], kind='linear',
                fill_value=(amp_func[1][i_min], amp_func[1][i_max]),
                bounds_error=False)(ge_freq)

    def get_ro_freq_from_ge_freq(self, ge_freq):
        """
        Calculates the RO frequency required for a given ge transition
        frequency using the function stored in the parameter
        fit_ro_freq_over_ge_freq. If this parameter is None, the method
        returns None.

        :param ge_freq: ge transition frequency or an array of frequencies
        :return: RO frequency or an array of frequencies (or None)
        """
        freq_func = self.fit_ro_freq_over_ge_freq()
        if freq_func is None:
            log.warning(f'Cannot calculate RO freq for {self.name} since '
                        f'fit_ro_freq_over_ge_freq is None.')
            return None
        return eval(freq_func)(ge_freq)

    def calculate_nonlinearity_correction(self, x):
        """
        Calculates the correction to a linear scaling of the pulse amplitude
        with respect to the pi-pulse amplitude using a 5th order odd polynomial
        and the coefficients from self.amp_scaling_correction_coeffs()

        Args:
             x: drive amplitude scaling factor with respect to the amplitude of
                the pi-pulse (amp180)
        """
        a, b = self.amp_scaling_correction_coeffs()
        return x * (a * (x ** 4 - 1) + b * (x ** 2 - 1) + 1)

    def calculate_frequency(self, bias=None, amplitude=0, transition='ge',
                            model='transmon_res', flux=None, update=False):
        """
        Calculates the transition frequency for a given DC bias and flux
        pulse amplitude using fit parameters stored in the qubit object.
        Note that the qubit parameter flux_amplitude_bias_ratio is used for
        conversion between bias values and amplitudes.

        :param bias: (float) DC bias. If model='approx' is used, the bias is
            optional, and is understood relative to the parking position at
            which the  model was measured. Otherwise, it mandatory and is
            interpreted as voltage of the DC source.
        :param amplitude: (float, default: 0) flux pulse amplitude
        :param transition: (str, default: 'ge') the transition whose
            frequency should be calculated. Currently, only 'ge' is
            implemented.
        :param model: (str, default: 'transmon_res') the model to use.
            'approx': Qubit_dac_to_freq with parameters from
                the qubit parameter fit_ge_freq_from_flux_pulse_amp.
                bias is understood as relative to the parking position.
            'transmon': Qubit_dac_to_freq_precise with parameters from
                the qubit parameter fit_ge_freq_from_dc_offset.
                bias is understood as the voltage of the DC source.
            'transmon_res': Qubit_dac_to_freq_res with parameters from
                the qubit parameter fit_ge_freq_from_dc_offset.
                bias is understood as the voltage of the DC source.
        :param flux: (float, default None) if this is not None, the frequency
            is calculated for the given flux (in units of phi_0) instead of
            for the given bias (for models 'transmon' and 'transmon_res') or
            instead of the given amplitude (for model 'approx'). If both bias
            and flux are None and the model is 'transmon' or 'transmon_res',
            the flux value from self.flux_parking() is used.
        :param update: (bool, default False) whether the result should be
            stored as {transition}_freq parameter of the qubit object.
        :return: calculated ge transition frequency
        """

        if transition not in ['ge', 'ef'] or (transition == 'ef' and
                                              model not in ['transmon_res']):
            raise NotImplementedError(
                f'calculate_frequency: Currently, transition {transition} is '
                f'not implemented for model {model}.')
        flux_amplitude_bias_ratio = self.flux_amplitude_bias_ratio()
        if flux_amplitude_bias_ratio is None:
            if ((model in ['transmon', 'transmon_res'] and amplitude != 0) or
                    (model == ['approx'] and bias is not None and bias != 0)):
                raise ValueError('flux_amplitude_bias_ratio is None, but is '
                                 'required for this calculation.')

        if model in ['transmon', 'transmon_res']:
            vfc = self.fit_ge_freq_from_dc_offset()
            if bias is None and flux is None:
                flux = self.flux_parking()
            if flux is not None:
                bias = self.calculate_voltage_from_flux(flux, model)
        else:
            vfc = self.fit_ge_freq_from_flux_pulse_amp()
            if flux is not None:
                amplitude = self.calculate_voltage_from_flux(flux, model)

        if model == 'approx':
            freq = fit_mods.Qubit_dac_to_freq(
                amplitude + (0 if bias is None or np.all(bias == 0) else
                             bias * flux_amplitude_bias_ratio), **vfc)
        elif model == 'transmon':
            kw = deepcopy(vfc)
            kw.pop('coupling', None)
            # FIXME: 'fr' refers to the bare readout-resonator frequency,
            #  this is not a very descriptive name. Should it be changed to
            #  'bare_ro_res_freq'? This is relevant to the device database.
            kw.pop('fr', None)
            freq = fit_mods.Qubit_dac_to_freq_precise(bias + (
                0 if np.all(amplitude == 0)
                else amplitude / flux_amplitude_bias_ratio), **kw)
        elif model == 'transmon_res':
            freq = fit_mods.Qubit_dac_to_freq_res(
                bias + (0 if np.all(amplitude == 0)
                        else amplitude / flux_amplitude_bias_ratio),
                return_ef=True, **vfc)[0 if transition == 'ge' else 1]
        else:
            raise NotImplementedError(
                "Currently, only the models 'approx', 'transmon', and"
                "'transmon_res' are implemented.")
        if update:
            self.parameters[f'{transition}_freq'](freq)
        return freq

    def calculate_flux_voltage(self, frequency=None, bias=None,
                               amplitude=None, transition='ge',
                               model='transmon_res', flux=None,
                               branch=None):
        """
        Calculates the flux pulse amplitude or DC bias required to reach a
        transition frequency using fit parameters stored in the qubit
        object. Note that the qubit parameter flux_amplitude_bias_ratio is
        used for conversion between bias values and amplitudes.
        :param frequency: (float, default: None = use self.ge_freq())
            transition frequency
        :param bias: (float, default; None) DC bias. If None, the function
            calculates the required DC bias to reach the target frequency
            (potentially taking into account the given flux pulse amplitude).
            Otherwise, it fixes the DC bias and calculates the required pulse
            amplitude. See note below.
        :param amplitude: (float, default: None) flux pulse amplitude. If None,
            the function calculates the required pulse amplitude to reach
            the target frequency (taking into account the given bias).
            Otherwise, it fixes the pulse amplitude and calculates the
            required bias. See note below.
        :param transition: (str, default: 'ge') the transition whose
            frequency should be calculated. Currently, only 'ge' is
            implemented.
        :param model: (str, default: 'transmon_res') the model to use.
            Currently 'transmon_res' and 'approx' are supported. See
            docstring of self.calculate_frequency
        :param flux: (float, default None) if this is not None, the bias
            parameter is overwritten with the bias corresponding to the given
            flux (in units of phi_0) for models 'transmon' and 'transmon_res'.
            This parameter is ignored if the model is 'approx'.
        :param branch: which branch of the flux-to-frequency curve should be
            used. See the meaning of this parameter in Qubit_freq_to_dac
            and Qubit_freq_to_dac_res. If None, this is set to the bias (if
            not None)
        :return: calculated bias or amplitude, depending on which parameters
            are passed in (see above and notes below).

        Notes:
        If model='approx' is used, the bias (parameter or return
            value) is understood relative to the parking position at
            which the model was measured. Otherwise, it is interpreted as
            voltage of the DC source.
        If both bias and amplitude are None, an amplitude is returned if the
            model is 'approx'. For the other models, a bias is returned in
            this case.
        """

        if frequency is None:
            frequency = self.ge_freq()
        if transition not in ['ge']:
            raise NotImplementedError(
                'Currently, only ge transition is implemented.')
        flux_amplitude_bias_ratio = self.flux_amplitude_bias_ratio()

        if model in ['transmon', 'transmon_res']:
            vfc = self.fit_ge_freq_from_dc_offset()
            if flux is not None:
                bias = self.calculate_voltage_from_flux(flux, model)
        else:
            vfc = self.fit_ge_freq_from_flux_pulse_amp()

        if flux_amplitude_bias_ratio is None:
            if bias is not None and amplitude is not None:
                raise ValueError(
                    'flux_amplitude_bias_ratio is None, but is '
                    'required for this calculation.')

        if branch is None:
            if bias is None and flux is None:
                branch = 'negative'
            else:
                # select well-defined branch close to requested flux
                if flux is None:
                    flux = (bias - vfc['dac_sweet_spot']) / vfc['V_per_phi0']
                if flux % 0.5:
                    pass  # do not shift (well-defined branch)
                elif flux != self.flux_parking():
                    # shift slightly in the direction of flux parking
                    flux += np.sign(self.flux_parking()-flux) * 0.25
                elif flux != 0:
                    # shift slightly in the direction of 0
                    flux += -np.sign(flux) * 0.25
                else:
                    # shift slightly to the left to use rising branch as default
                    flux = -0.25
                branch = flux * vfc['V_per_phi0'] + vfc['dac_sweet_spot']

        if model == 'approx':
            val = fit_mods.Qubit_freq_to_dac(frequency, **vfc, branch=branch)
        elif model == 'transmon_res':
            val = fit_mods.Qubit_freq_to_dac_res(
                frequency, **vfc, branch=branch, single_branch=True)
        else:
            raise NotImplementedError(
                "Currently, only the models 'approx' and"
                "'transmon_res' are implemented.")

        if model in ['transmon', 'transmon_res'] and bias is not None:
            # return amplitude
            val = (val - bias) * flux_amplitude_bias_ratio
        elif model in ['approx'] and bias is not None:
            # return amplitude
            val = val - bias * flux_amplitude_bias_ratio
        elif model in ['transmon', 'transmon_res'] and amplitude is not None:
            # return bias, corrected for amplitude
            val = val - amplitude / flux_amplitude_bias_ratio
        elif model in ['approx'] and amplitude is not None:
            # return bias
            val = (val - amplitude) / flux_amplitude_bias_ratio
        # If both bias and amplitude are None, the bare result is returned,
        # see note in the doctring.
        return val

    def calculate_voltage_from_flux(self, flux, model='transmon_res'):
        """
        Calculates the DC bias for a given target flux.

        :param flux: (float) flux in units of phi_0
        :param model: (str, default: 'transmon_res') the model to use,
            see calculate_frequency.
        :return: calculated DC bias if model is transmon or transmon_res,
            calculated flux pulse amplitude otherwise
        """
        if model in ['transmon', 'transmon_res']:
            vfc = self.fit_ge_freq_from_dc_offset()
        else:
            vfc = self.fit_ge_freq_from_flux_pulse_amp()
        return vfc['dac_sweet_spot'] + vfc['V_per_phi0'] * flux

    def calc_flux_amplitude_bias_ratio(self, amplitude, ge_freq, bias=None,
                                       flux=None, update=False):
        """
        Calculates the conversion factor between flux pulse amplitudes and bias
        voltage changes that lead to the same qubit detuning. The calculation is
        done based on the model Qubit_freq_to_dac_res and the parameters stored
        in the qubit parameter fit_ge_freq_from_dc_offset.

        :param amplitude: (float) flux pulse amplitude
        :param ge_freq: (float) measured ge transition frequency
        :param bias: (float) DC bias, i.e., voltage of the DC source.
        :param flux: (float) if this is not None, the value of the bias
            is overwritten with the voltage corresponding to the given flux
            (in units of phi_0). If both bias and flux are None, the flux
            value from self.flux_parking() is used.
        :param update: (bool, default False) whether the result should be
            stored as flux_amplitude_bias_ratio parameter of the qubit object.
        :return: calculated conversion factor
        """
        if bias is None and flux is None:
            flux = self.flux_parking()
        if flux is not None:
            bias = self.calculate_voltage_from_flux(flux)
        v = fit_mods.Qubit_freq_to_dac_res(
            ge_freq, **self.fit_ge_freq_from_dc_offset(), branch=bias)
        flux_amplitude_bias_ratio = amplitude / (v - bias)
        if flux_amplitude_bias_ratio < 0:
            log.warning('The extracted flux_amplitude_bias_ratio is negative, '
                        'please check your input values.')
        if update:
            self.flux_amplitude_bias_ratio(flux_amplitude_bias_ratio)
        return flux_amplitude_bias_ratio

    def generate_scaled_volt_freq_conv(self, scaling=None, flux=None,
                                       bias=None):
        """
        Generates a scaled and shifted version of the voltage frequency
        conversion dictionary (self.fit_ge_freq_from_dc_offset). This can,
        e.g., be used to calculate flux pulse amplitude to ge frequency
        conversion using fit_mods.Qubit_dac_to_freq_res. This shift is done
        relative to obtain a model that is relative to a flux offset (
        parking position) indicated by either flux or bias.
        :param scaling: the scaling factor. Default: use
            self.flux_amplitude_bias_ratio()
        :param flux: parking position in unit of Phi_0. If both bias and flux
            are None, the flux value from self.flux_parking() is used.
        :param bias: If not None, overwrite flux with the flux resulting from
            the given DC voltage.
        :return: the scaled and shifed voltage frequency conversion dictionary
        """
        vfc = deepcopy(self.fit_ge_freq_from_dc_offset())
        if scaling is None:
            scaling = self.flux_amplitude_bias_ratio()
        if bias is not None:
            flux = (bias - vfc['dac_sweet_spot']) / vfc['V_per_phi0']
        elif flux is None:
            flux = self.flux_parking()
        vfc['V_per_phi0'] *= scaling
        vfc['dac_sweet_spot'] = -flux * vfc['V_per_phi0']
        return vfc

    def update_detector_functions(self):
        """
        Instantiates common detector classes and assigns them as attributes.
        See detector_functions.py for all available detector classes and the
        docstrings of the individual detector classes for more details.

        Creates the following attributes:
            - self.int_log_det: IntegratingSingleShotPollDetector with
                data_type='raw'
                Used for single shot acquisition
            - self.dig_log_det: IntegratingSingleShotPollDetector with
                data_type='digitized'
                Used for thresholded single shot acquisition
            - self.int_avg_classif_det: ClassifyingPollDetector
                Used for classified acquisition.
            - self.int_avg_det: IntegratingAveragingPollDetector with
                data_type='raw'
                Used for integrated averaged acquisition
            - self.dig_avg_det: IntegratingAveragingPollDetector with
                data_type='digitized'
                Used for thresholded integrated averaged acquisition
            - int_avg_det_spec: IntegratingAveragingPollDetector with
                single_int_avg=True (soft detector)
                Used for spectroscopy measurements
            - self.inp_avg_det: AveragingPollDetector
                Used for recording timetraces
            - self.scope_fft_det: UHFQC_scope_detector
                Used for acquisition with the scope module of the UHF.
        """
        int_channels = self.get_acq_int_channels()

        self.int_log_det = det.IntegratingSingleShotPollDetector(
            acq_dev=self.instr_acq.get_instr(),
            AWG=self.instr_pulsar.get_instr(),
            channels=int_channels, nr_shots=self.acq_shots(),
            integration_length=self.acq_length(),
            data_type='raw')

        self.int_avg_classif_det = det.ClassifyingPollDetector(
            acq_dev=self.instr_acq.get_instr(),
            AWG=self.instr_pulsar.get_instr(),
            channels=int_channels, nr_shots=self.acq_averages(),
            integration_length=self.acq_length(),
            get_values_function_kwargs={
                'classifier_params': [self.acq_classifier_params()],
                'state_prob_mtx': [self.acq_state_prob_mtx()]
            })

        self.int_avg_det = det.IntegratingAveragingPollDetector(
            acq_dev=self.instr_acq.get_instr(),
            AWG=self.instr_pulsar.get_instr(),
            channels=int_channels, nr_averages=self.acq_averages(),
            integration_length=self.acq_length(),
            data_type='raw')

        self.dig_avg_det = det.IntegratingAveragingPollDetector(
            acq_dev=self.instr_acq.get_instr(),
            AWG=self.instr_pulsar.get_instr(),
            channels=int_channels, nr_averages=self.acq_averages(),
            integration_length=self.acq_length(),
            data_type='digitized')

        self.inp_avg_det = det.AveragingPollDetector(
            acq_dev=self.instr_acq.get_instr(),
            AWG=self.instr_pulsar.get_instr(),
            channels=self.get_acq_inp_channels(),
            nr_averages=self.acq_averages(),
            acquisition_length=self.acq_length())

        self.dig_log_det = det.IntegratingSingleShotPollDetector(
            acq_dev=self.instr_acq.get_instr(),
            AWG=self.instr_pulsar.get_instr(),
            channels=int_channels, nr_shots=self.acq_shots(),
            integration_length=self.acq_length(),
            data_type='digitized')

        awg_ctrl = self.instr_acq.get_instr().get_awg_control_object()[0]
        self.int_avg_det_spec = det.IntegratingAveragingPollDetector(
            acq_dev=self.instr_acq.get_instr(),
            AWG=awg_ctrl,
            channels=self.get_acq_int_channels(n_channels=2),
            nr_averages=self.acq_averages(),
            integration_length=self.acq_length(),
            data_type='raw', polar=True, single_int_avg=True)

        if 'UHF' in self.instr_acq.get_instr().__class__.__name__ and hasattr(
                self.instr_acq.get_instr().daq, 'scopeModule'):
            self.scope_fft_det = det.UHFQC_scope_detector(
                UHFQC=self.instr_acq.get_instr(),
                AWG=self.instr_pulsar.get_instr(),
                fft_mode='fft_power',
                nr_averages=self.acq_averages(),
                acquisition_length=self.acq_length()
            )
        else:
            self.scope_fft_det = det.ScopePollDetector(
                acq_dev=self.instr_acq.get_instr(),
                AWG=awg_ctrl,
                channels=self.get_acq_inp_channels(),
                data_type='fft_power',
                nr_averages=self.acq_averages(),
                nr_shots=1,
                acquisition_length=self.acq_length()
            )

    def prepare(self, drive='timedomain', switch='default'):
        """Prepare instruments for a measurement involving this qubit.

        The preparation includes:
        - call configure_offsets
        - configure qubit drive local oscillator
        - call update_detector_functions
        - set switches to the mode required for the measurement
        - further preparation, see super().prepare

        Args:
            drive (str, None): the kind of drive to be applied, which can be
                None (no drive), 'continuous_spec' (continuous spectroscopy),
                'continuous_spec_modulated' (continuous spectroscopy using
                the modulated configuation of the switch),
                'pulsed_spec' (pulsed spectroscopy), or the default
                'timedomain' (AWG-generated signal upconverted by the mixer)
            switch (str): the required switch mode. Can be a switch mode
                understood by set_switch or the default value 'default', in
                which case the switch mode is determined based on the kind
                of drive ('spec' for continuous/pulsed spectroscopy w/o modulated;
                'no_drive' if drive is None and a switch mode 'no_drive' is
                configured for this qubit; 'modulated' in all other cases).
        """

        if switch == 'default':
            if drive is None and 'no_drive' in self.switch_modes():
                # use special mode for measurements without drive if that
                # mode is defined
                switch = 'no_drive'
            else:
                # use 'spec' for qubit spectroscopy measurements
                # (continuous_spec and pulsed_spec) and 'modulated' otherwise
                switch = 'spec' if drive is not None and drive.endswith(
                    '_spec') else 'modulated'
        else:
            # switch mode was explicitly provided by the caller (e.g.,
            # for mixer calib)
            pass
        super().prepare(switch=switch)
        ge_lo = self.instr_ge_lo

        self.configure_offsets(set_ge_offsets=(drive == 'timedomain'))

        # configure qubit drive local oscillator
        if ge_lo() is not None:
            if drive is None:
                ge_lo.get_instr().off()
            elif 'continuous_spec' in drive :
                ge_lo.get_instr().pulsemod_state('Off')
                ge_lo.get_instr().power(self.spec_power())
                ge_lo.get_instr().frequency(self.ge_freq())
                ge_lo.get_instr().on()
            elif drive == 'pulsed_spec':
                ge_lo.get_instr().pulsemod_state('On')
                if 'pulsemod_source' in ge_lo.get_instr().parameters:
                    ge_lo.get_instr().pulsemod_source('EXT')
                ge_lo.get_instr().power(self.spec_power())
                ge_lo.get_instr().frequency(self.ge_freq())
                ge_lo.get_instr().on()
            elif drive == 'timedomain':
                ge_lo.get_instr().pulsemod_state('Off')
                ge_lo.get_instr().power(self.ge_lo_power())
                ge_lo.get_instr().frequency(self.get_ge_lo_freq())
                ge_lo.get_instr().on()
            else:
                raise ValueError("Invalid drive parameter '{}'".format(drive)
                                 + ". Valid options are None, 'continuous_spec"
                                 + "', 'pulsed_spec', "
                                 + "'continuous_spec_modulated' and "
                                 + "'timedomain'.")

        param = f'{self.ge_I_channel()}_centerfreq'
        if param in self.instr_pulsar.get_instr().parameters:
            self.instr_pulsar.get_instr().set(param, self.get_ge_lo_freq())

        # other preparations
        self.update_detector_functions()
<<<<<<< HEAD
        self.set_readout_weights()
        # provide classifier params to acqusition device
        self.instr_acq.get_instr().set_classifier_params(
            self.get_acq_int_channels(), self.acq_classifier_params())
        # set switches to the mode required for the measurement
        # See the docstring of switch_modes for an explanation of the
        # following modes.
        if switch == 'default':
            if drive is None and 'no_drive' in self.switch_modes():
                # use special mode for measurements without drive if that
                # mode is defined
                self.set_switch('no_drive')
            else:
                # use 'spec' for qubit spectroscopy measurements
                # (continuous_spec and pulsed_spec) and 'modulated' otherwise
                self.set_switch(
                    'spec' if drive is not None and drive.endswith('_spec')
                    else 'modulated')
        else:
            # switch mode was explicitly provided by the caller (e.g.,
            # for mixer calib)
            self.set_switch(switch)
=======
>>>>>>> fcab522a

    def get_ge_lo_freq(self):
        """Returns the required local oscillator frequency for drive pulses

        The drive LO freq is calculated from the ge_mod_freq (intermediate
        frequency) and the ge_freq stored in the qubit object.
        """
        return self.ge_freq() - self.ge_mod_freq()

    def get_ge_lo_identifier(self):
        """Returns the ge LO identifier in one of the formats specified below.

        Returns:
            str indicating the instrument name of an external LO
            tuple of drive pulse generating device name (str) and
              synthesizer unit index (int), identifying the internal
              LO in an signal generation unit of an drive pulse
              generating device
          """

        if self.instr_ge_lo() is None:
            pulsar = self.instr_pulsar.get_instr()
            awg = pulsar.get_channel_awg(self.ge_I_channel())
            gen = pulsar.get_centerfreq_generator(self.ge_I_channel())
            return (awg.name, gen)
        else:
            return self.instr_ge_lo()

    def get_ro_lo_identifier(self):
        """Returns the ro LO identifier in one of the formats specified below.

        Returns:
            str indicating the instrument name of an external LO
            tuple of acquisition device name (str) and acquisition
              unit index (int), identifying the internal LO in an
              acquisition unit of an acquisition device
        """

        if self.instr_ro_lo() is None:
            return (self.instr_acq(), self.acq_unit())
        else:
            return self.instr_ro_lo()

    def get_spec_pars(self):
        return self.get_operation_dict()['Spec ' + self.name]

    def get_ro_pars(self):
        return self.get_operation_dict()['RO ' + self.name]

    def get_acq_pars(self):
        return self.get_operation_dict()['Acq ' + self.name]

    def get_ge_pars(self):
        return self.get_drive_pars('ge')

    def get_ef_pars(self):
        return self.get_drive_pars('ef')

    def get_drive_pars(self, transition_name):
        tn = '' if transition_name == 'ge' else f'_{transition_name}'
        return self.get_operation_dict()[f'X180{tn} ' + self.name]

    def get_operation_dict(self, operation_dict=None):
        operation_dict = super().get_operation_dict(operation_dict)
        operation_dict['Spec ' + self.name]['operation_type'] = 'Other'
        operation_dict['Acq ' + self.name]['flux_amplitude'] = 0

        for tr_name in self.transition_names:
            tn = '' if tr_name == 'ge' else f'_{tr_name}'
            operation_dict[f'X180{tn} ' + self.name]['basis'] = self.name + tn
            operation_dict[f'X180{tn} ' + self.name]['operation_type'] = 'MW'
            if tr_name != 'ge':
                operation_dict[f'X180{tn} ' + self.name]['I_channel'] = \
                    operation_dict['X180 ' + self.name]['I_channel']
                operation_dict[f'X180{tn} ' + self.name]['Q_channel'] = \
                    operation_dict['X180 ' + self.name]['Q_channel']
                operation_dict[f'X180{tn} ' + self.name]['phi_skew'] = \
                    operation_dict['X180 ' + self.name]['phi_skew']
                operation_dict[f'X180{tn} ' + self.name]['alpha'] = \
                    operation_dict['X180 ' + self.name]['alpha']
                if self.get(f'{tr_name}_freq') == 0:
                    operation_dict[f'X180{tn} ' + self.name][
                        'mod_frequency'] = None
                else:
                    operation_dict['X180_ef ' + self.name][
                        'mod_frequency'] = self.get(f'{tr_name}_freq') - \
                                           self.ge_freq() + self.ge_mod_freq()
            operation_dict.update(add_suffix_to_dict_keys(
                sq.get_pulse_dict_from_pars(
                    operation_dict[f'X180{tn} ' + self.name]),
                f'{tn} ' + self.name))

        for code, op in operation_dict.items():
            op['op_code'] = code
        return operation_dict

    def swf_drive_lo_freq(self, allow_IF_sweep=True):
        """Create a sweep function for sweeping the drive frequency.

        The sweep is implemented as an LO sweep in case of drive pulse
        generation with an external LO. The implementation depends on the
        get_frequency_sweep_function method of the acquisition device in case
        of an internal LO.

        Args:
            allow_IF_sweep (bool): specifies whether an IF sweep (or a combined
                LO and IF sweep) may be used (default: True). Note that
                setting this to False might lead to a sweep function that is
                only allowed to take specific values supported by the
                internal LO.

        Returns: the Sweep_function object
        """
        if self.instr_ge_lo() is not None:  # external LO
            return mc_parameter_wrapper.wrap_par_to_swf(
                self.instr_ge_lo.get_instr().frequency)
        else:  # no external LO
            pulsar = self.instr_pulsar.get_instr()
            return pulsar.get_frequency_sweep_function(
                self.ge_I_channel(), allow_IF_sweep=allow_IF_sweep)

    def measure_resonator_spectroscopy(self, freqs, sweep_points_2D=None,
                                       sweep_function_2D=None,
                                       trigger_separation=3e-6,
                                       upload=True, analyze=True,
                                       close_fig=True, label=None):
        """ Varies the frequency of the microwave source to the resonator and
        measures the transmittance """
        if np.any(freqs < 500e6):
            log.warning(('Some of the values in the freqs array might be '
                             'too small. The units should be Hz.'))

        if label is None:
            if sweep_function_2D is not None:
                label = 'resonator_scan_2d' + self.msmt_suffix
            else:
                label = 'resonator_scan' + self.msmt_suffix
        self.prepare(drive=None)
        sweep_function = self.swf_ro_freq_lo()
        if upload:
            ro_pars = self.get_ro_pars()
            if getattr(sweep_function, 'includes_IF_sweep', False):
                ro_pars['mod_frequency'] = 0
            seq = sq.pulse_list_list_seq([[ro_pars]], upload=False)

            for seg in seq.segments.values():
                if hasattr(self.instr_acq.get_instr(),
                           'use_hardware_sweeper') and \
                        self.instr_acq.get_instr().use_hardware_sweeper():
                    self.int_avg_det_spec.AWG = self.instr_pulsar.get_instr()
                    lo_freq, delta_f, _ = self.instr_acq.get_instr()\
                        .get_params_for_spectrum(
                            freqs, get_closest_lo_freq=(
                                lambda f, s=self: s.get_closest_lo_freq(
                                    f, operation='ro')))
                    self.instr_acq.get_instr().set_lo_freq(self.acq_unit(),
                                                           lo_freq)
                    seg.acquisition_mode = dict(
                        sweeper='hardware',
                        f_start=freqs[0] - lo_freq,
                        f_step=delta_f,
                        n_step=len(freqs),
                    )
                else:
                    seg.acquisition_mode = dict(
                        sweeper='software'
                    )
            self.instr_pulsar.get_instr().program_awgs(seq)

        MC = self.instr_mc.get_instr()
        MC.set_sweep_function(sweep_function)
        if sweep_function_2D is not None:
            MC.set_sweep_function_2D(sweep_function_2D)
            mode = '2D'
        else:
            mode = '1D'
        MC.set_sweep_points(freqs)
        if sweep_points_2D is not None:
            MC.set_sweep_points_2D(sweep_points_2D)
        if MC.sweep_functions[0].sweep_control == 'soft':
            MC.set_detector_function(self.int_avg_det_spec)
        else:
            # The following ensures that we use a hard detector if the acq
            # dev provided a sweep function for a hardware IF sweep.
            self.int_avg_det.set_polar(True)
            self.int_avg_det.AWG = self.int_avg_det_spec.AWG
            MC.set_detector_function(self.int_avg_det)

        with temporary_value(self.instr_trigger.get_instr().pulse_period,
                             trigger_separation):
            if self.int_avg_det_spec.AWG != self.instr_pulsar.get_instr():
                awg_name = self.instr_acq.get_instr().get_awg_control_object()[1]
                self.instr_pulsar.get_instr().start(exclude=[awg_name])
            MC.run(name=label, mode=mode)
            if self.int_avg_det_spec.AWG != self.instr_pulsar.get_instr():
                self.instr_pulsar.get_instr().stop()

        if analyze:
            ma.MeasurementAnalysis(close_fig=close_fig, qb_name=self.name,
                                   TwoD=(mode == '2D'))

    def measure_qubit_spectroscopy(self, freqs, sweep_points_2D=None,
            sweep_function_2D=None, pulsed=True, trigger_separation=13e-6,
            upload=True, analyze=True, close_fig=True, label=None):
        """ Varies qubit drive frequency and measures the resonator
        transmittance """
        if np.any(freqs < 500e6):
            log.warning(('Some of the values in the freqs array might be '
                             'too small. The units should be Hz.'))
        temp_vals = list()
        pulsar = self.instr_pulsar.get_instr()
        awg_name = pulsar.get(f'{self.ge_I_channel()}_awg')
        hard_sweep = f'{awg_name}_use_hardware_sweeper' in pulsar.parameters and \
                     pulsar.get(f"{awg_name}_use_hardware_sweeper")

        # For pulsed and hard_sweep spectroscopies we add an empty spec pulse to
        # trigger the the drive/marker AWG and afterwards add the actual spec
        # pulse (either empty for a continuous hard sweep or the pulse for the
        # pulsed spectroscopy). This way we are able to implement a delay
        # between the trigger and the spec pulse that is needed in hard_sweeps
        # to set the osc. frequency.
        # FIXME: think about cleaner solution
        empty_trigger = self.get_spec_pars()
        empty_trigger['length'] = 0
        empty_trigger['pulse_delay'] = 0
        if pulsed:
            if label is None:
                if sweep_function_2D is not None:
                    label = 'pulsed_spec_2d' + self.msmt_suffix
                else:
                    label = 'pulsed_spec' + self.msmt_suffix
            self.prepare(drive='pulsed_spec')
            if upload:
                spec_pulse = self.get_spec_pars()
                if hard_sweep or self.instr_ge_lo() is None:
                    # No external LO, use pulse to set the spec power
                    # The factor of 2 is needed here because the spec pulse is
                    # applied only to the I channel. This means that we get
                    # half the amplitude after upconversion when the
                    # outputamplitude node is set to 0.5, which is the reasonable
                    # setting to use for digital IQ modulation in time-domain
                    # experiments (output pulse has the programmed pulse
                    # amplitude).
                    spec_pulse["amplitude"] = 2 * dbm_to_vp(self.spec_power())
                seq = sq.pulse_list_list_seq([[empty_trigger,
                                               spec_pulse,
                                               self.get_ro_pars()]],
                                             upload=False)
        else:
            if label is None:
                if sweep_function_2D is not None:
                    label = 'continuous_spec_2d' + self.msmt_suffix
                else:
                    label = 'continuous_spec' + self.msmt_suffix
            self.prepare(drive='continuous_spec')
            if upload:
                if self.instr_ge_lo() is None and not hard_sweep:
                    amp_range = pulsar.get(f'{self.ge_I_channel()}_amp')
                    amp = dbm_to_vp(self.spec_power())
                    gain = amp / amp_range
                    temp_vals += [(pulsar.parameters[
                                       f"{self.ge_I_channel()}_direct_mod_freq"],
                                   self.ge_mod_freq())]
                    temp_vals += [(pulsar.parameters[
                                       f"{self.ge_I_channel()}_direct_output_amp"],
                                   gain)]
                if hard_sweep:
                    # we use the empty pulse to tell pulsar how to configure the
                    # osc sweep and sine output. The empty pulse is also used
                    # to trigger the SeqC code to set the next osc. frequency.
                    # This needs to be done after the RO.
                    seq = sq.pulse_list_list_seq([[self.get_ro_pars(),
                                                   empty_trigger]],
                                                 upload=False)
                else:
                    seq = sq.pulse_list_list_seq([[self.get_ro_pars()]],
                                                 upload=False)
        if upload:
            for seg in seq.segments.values():
                ch = self.ge_I_channel()
                seg.mod_config[ch] = \
                    dict(internal_mod=pulsed)
                if hard_sweep:
                    amp_range = pulsar.get(f'{ch}_amp')
                    amp = dbm_to_vp(self.spec_power())
                    gain = amp / amp_range
                    center_freq, mod_freqs = \
                        pulsar.get_params_for_spectrum(ch, freqs)
                    pulsar.set(f'{ch}_centerfreq', center_freq)
                    seg.sine_config[ch] = dict(continuous=not pulsed,
                                               ignore_waveforms=not pulsed,
                                               gains=tuple(gain * x for x in (
                                               0.0, 1.0, 1.0, 0.0)))
                    seg.sweep_params[f'{ch}_osc_sweep'] = mod_freqs
            pulsar.program_awgs(seq)

        MC = self.instr_mc.get_instr()
        MC.set_sweep_function(self.swf_drive_lo_freq())
        if sweep_function_2D is not None:
            MC.set_sweep_function_2D(sweep_function_2D)
            mode = '2D'
        else:
            mode = '1D'
        MC.set_sweep_points(freqs)
        if sweep_points_2D is not None:
            MC.set_sweep_points_2D(sweep_points_2D)
        if MC.sweep_functions[0].sweep_control == 'soft':
            MC.set_detector_function(self.int_avg_det_spec)
        else:
            # The following ensures that we use a hard detector if the swf
            # provided by swf_drive_lo_freq uses a hardware IF sweep.
            self.int_avg_det.set_polar(True)
            MC.set_detector_function(self.int_avg_det)
        temp_vals += [(self.instr_trigger.get_instr().pulse_period,
                       trigger_separation)]
        with temporary_value(*temp_vals):
            awg_name = self.instr_acq.get_instr().get_awg_control_object()[1]
            pulsar.start(exclude=[awg_name])
            MC.run(name=label, mode=mode)
            pulsar.stop()

        if analyze:
            ma.MeasurementAnalysis(close_fig=close_fig, qb_name=self.name,
                                   TwoD=(mode == '2D'))

    def measure_transients(self, states=('g', 'e'), upload=True,
                           analyze=True, acq_length=4096/1.8e9,
                           prep_params=None, exp_metadata=None, **kw):
        """
        If the resulting transients will be used to caclulate the optimal
        weight functions, then it is important that the UHFQC iavg_delay and
        wint_delay are calibrated such that the weights and traces are
        aligned: iavg_delay = 2*wint_delay.

        """
        MC = self.instr_mc.get_instr()
        name_extra = kw.get('name_extra', None)

        if prep_params is None:
            prep_params = self.preparation_params()
        if exp_metadata is None:
            exp_metadata = dict()
        exp_metadata.update(
            {'sweep_name': 'time',
             'sweep_unit': ['s']})

        with temporary_value(self.acq_length, acq_length):
            self.prepare(drive='timedomain')
            swpts = self.instr_acq.get_instr().get_sweep_points_time_trace(
                acq_length)
            for state in states:
                if state not in ['g', 'e', 'f']:
                    raise ValueError("Unrecognized state: {}. Must be 'g', 'e' "
                                     "or 'f'.".format(state))
                base_name = 'timetrace_{}'.format(state)
                name = base_name + "_" + name_extra if name_extra is not None \
                    else base_name
                seq, _ = sq.single_state_active_reset(
                    operation_dict=self.get_operation_dict(),
                    qb_name=self.name, state=state, prep_params=prep_params,
                    upload=False)
                # set sweep function and run measurement
                MC.set_sweep_function(awg_swf.SegmentHardSweep(sequence=seq,
                                                               upload=upload))
                MC.set_sweep_points(swpts)
                MC.set_detector_function(self.inp_avg_det)
                exp_metadata.update(dict(sweep_points_dict=swpts))
                MC.run(name=name + self.msmt_suffix, exp_metadata=exp_metadata)

    def measure_readout_pulse_scope(self, delays, freqs, RO_separation=None,
                                    prep_pulses=None, comm_freq=225e6,
                                    analyze=True, label=None,
                                    close_fig=True, upload=True, verbose=False,
                                    cal_points=((-4, -3), (-2, -1)), MC=None):
        """
        From the documentation of the used sequence function:

        Prepares the AWGs for a readout pulse shape and timing measurement.

        The sequence consists of two readout pulses where the drive pulse start
        time is swept through the first readout pulse. Because the photons in
        the readout resonator induce an ac-Stark shift of the qubit frequency,
        we can determine the readout pulse shape by sweeping the drive frequency
        in an outer loop to determine the qubit frequency.

        Important: This sequence includes two readouts per segment. For this
        reason the calibration points are also duplicated.

        Args:
            delays: A list of delays between the start of the first readout pulse
                    and the center of the drive pulse.
            RO_separation: Separation between the starts of the two readout pulses.
                           If the comm_freq parameter is not None, the used value
                           is increased to satisfy the commensurability constraint.
            cal_points: True for default calibration points, False for no
                        calibration points or a list of two lists, containing
                        the indices of the calibration segments for the ground
                        and excited state.
            comm_freq: The readout pulse separation will be a multiple of
                       1/comm_freq
        """
        if self.instr_ge_lo() is None:
            raise NotImplementedError("qb.measure_readout_pulse_scope is not "
                                      "implemented for setups without ge LO. "
                                      "Use quantum experiment "
                                      "ReadoutPulseScope instead.")

        if delays is None:
            raise ValueError("Unspecified delays for "
                             "measure_readout_pulse_scope")
        if label is None:
            label = 'Readout_pulse_scope' + self.msmt_suffix
        if MC is None:
            MC = self.instr_mc.get_instr()
        if freqs is None:
            freqs = self.f_qubit() + np.linspace(-50e6, 50e6, 201)
        if RO_separation is None:
            RO_separation = 2 * self.ro_length()
            RO_separation += np.max(delays)
            RO_separation += 200e-9  # for slack

        self.prepare(drive='timedomain')
        MC.set_sweep_function(awg_swf.Readout_pulse_scope_swf(
            delays=delays,
            pulse_pars=self.get_ge_pars(),
            RO_pars=self.get_ro_pars(),
            RO_separation=RO_separation,
            cal_points=cal_points,
            prep_pulses=prep_pulses,
            comm_freq=comm_freq,
            verbose=verbose,
            upload=upload))
        MC.set_sweep_points(delays)
        MC.set_sweep_function_2D(swf.Offset_Sweep(
            mc_parameter_wrapper.wrap_par_to_swf(
                self.instr_ge_lo.get_instr().frequency),
            -self.ge_mod_freq(),
            parameter_name=self.name + ' drive frequency'))
        MC.set_sweep_points_2D(freqs)

        d = det.IntegratingAveragingPollDetector(
            acq_dev=self.instr_acq.get_instr(),
            AWG=self.instr_pulsar.get_instr(),
            channels=self.int_avg_det.channels,
            nr_averages=self.acq_averages(),
            integration_length=self.acq_length(),
            data_type='raw',
            values_per_point=2,
            values_per_point_suffix=['_probe', '_measure'])
        MC.set_detector_function(d)
        MC.run_2D(label)

        # Create a MeasurementAnalysis object for this measurement
        if analyze:
            ma.MeasurementAnalysis(TwoD=True, auto=True, close_fig=close_fig,
                                   qb_name=self.name)

    def measure_drive_mixer_spectrum(self, if_freqs, amplitude=0.5,
                                     trigger_sep=5e-6, align_frequencies=True):
        MC = self.instr_mc.get_instr()
        if align_frequencies:
            if_freqs = (if_freqs*trigger_sep).astype(np.int)/trigger_sep
        s = swf.Offset_Sweep(
            self.instr_ro_lo.get_instr().frequency,
            self.ge_freq() - self.ro_mod_freq() - self.ge_mod_freq(),
            name='Drive intermediate frequency',
            parameter_name='Drive intermediate frequency')
        MC.set_sweep_function(s)
        MC.set_sweep_points(if_freqs)
        MC.set_detector_function(self.int_avg_det_spec)
        with temporary_value(
            (self.acq_weights_type, 'SSB'),
            (self.instr_trigger.get_instr().pulse_period, trigger_sep),
            *self._drive_mixer_calibration_tmp_vals()
        ):
            drive_pulse = dict(
                    pulse_type='GaussFilteredCosIQPulse',
                    pulse_length=self.acq_length(),
                    ref_point='start',
                    amplitude=amplitude,
                    I_channel=self.ge_I_channel(),
                    Q_channel=self.ge_Q_channel(),
                    mod_frequency=self.ge_mod_freq(),
                    phase_lock=False,
                )
            sq.pulse_list_list_seq([[self.get_acq_pars(), drive_pulse]])

            self.prepare(drive='timedomain', switch='calib')
            self.instr_pulsar.get_instr().start()
            MC.run('ge_uc_spectrum' + self.msmt_suffix)

        a = ma.MeasurementAnalysis(plot_args=dict(log=True, marker=''))
        return a

    def measure_drive_mixer_spectrum_fft(self, ro_lo_freq, amplitude=0.5,
                                         trigger_sep=5e-6):
        MC = self.instr_mc.get_instr()
        s = swf.None_Sweep(
            name='UHF intermediate frequency',
            parameter_name='UHF intermediate frequency',
            unit='Hz')
        with temporary_value(
                (self.ro_freq, ro_lo_freq + self.ro_mod_freq()),
                (self.instr_trigger.get_instr().pulse_period, trigger_sep),
                *self._drive_mixer_calibration_tmp_vals()
        ):
            drive_pulse = dict(
                pulse_type='GaussFilteredCosIQPulse',
                pulse_length=self.acq_length(),
                ref_point='start',
                amplitude=amplitude,
                I_channel=self.ge_I_channel(),
                Q_channel=self.ge_Q_channel(),
                mod_frequency=self.ge_mod_freq(),
                phase_lock=False,
            )
            sq.pulse_list_list_seq([[self.get_acq_pars(), drive_pulse]])

            self.prepare(drive='timedomain', switch='calib')
            MC.set_sweep_function(s)
            MC.set_sweep_points(self.scope_fft_det.get_sweep_vals())
            MC.set_detector_function(self.scope_fft_det)
            self.instr_pulsar.get_instr().start()
            MC.run('ge_uc_spectrum' + self.msmt_suffix)

        a = ma.MeasurementAnalysis(plot_args=dict(log=True, marker=''))
        return a

    def _calibrate_drive_mixer_carrier_common(
            self, detector_generator, update=True, x0=(0., 0.),
            initial_stepsize=0.01, trigger_sep=5e-6, no_improv_break=50,
            upload=True, plot=True):

        MC = self.instr_mc.get_instr()
        ad_func_pars = {'adaptive_function': opti.nelder_mead,
                        'x0': x0,
                        'initial_step': [initial_stepsize, initial_stepsize],
                        'no_improv_break': no_improv_break,
                        'minimize': True,
                        'maxiter': 500}
        chI_par = self.instr_pulsar.get_instr().parameters['{}_offset'.format(
            self.ge_I_channel())]
        chQ_par = self.instr_pulsar.get_instr().parameters['{}_offset'.format(
            self.ge_Q_channel())]
        MC.set_sweep_functions([chI_par, chQ_par])
        MC.set_adaptive_function_parameters(ad_func_pars)
        with temporary_value(
                (self.ro_freq, self.ge_freq() - self.ge_mod_freq()),
                (self.instr_trigger.get_instr().pulse_period, trigger_sep),
                *self._drive_mixer_calibration_tmp_vals()
        ):
            if upload:
                sq.pulse_list_list_seq([[self.get_acq_pars(), dict(
                                    pulse_type='GaussFilteredCosIQPulse',
                                    pulse_length=self.acq_length(),
                                    ref_point='start',
                                    amplitude=0,
                                    I_channel=self.ge_I_channel(),
                                    Q_channel=self.ge_Q_channel(),
                                )]])

            self.prepare(drive='timedomain', switch='calib')
            MC.set_detector_function(detector_generator())
            awg_name = self.instr_acq.get_instr().get_awg_control_object()[1]
            self.instr_pulsar.get_instr().start(exclude=[awg_name])
            MC.run(name='drive_carrier_calibration' + self.msmt_suffix,
                   mode='adaptive')

        a = ma.OptimizationAnalysis(label='drive_carrier_calibration')
        if plot:
            # v2 creates a pretty picture of the optimizations
            ma.OptimizationAnalysis_v2(label='drive_carrier_calibration')

        ch_1_min = a.optimization_result[0][0]
        ch_2_min = a.optimization_result[0][1]
        if update:
            self.ge_I_offset(ch_1_min)
            self.ge_Q_offset(ch_2_min)
        return ch_1_min, ch_2_min

    def calibrate_drive_mixer_carrier_fft(
            self, update=True, x0=(0., 0.), initial_stepsize=0.01,
            trigger_sep=5e-6, no_improv_break=50, upload=True, plot=True):

        def detector_generator(s=self):
            d = s.scope_fft_det
            d.AWG = None
            idx = np.argmin(np.abs(d.get_sweep_vals() -
                                   np.abs(s.ro_mod_freq())))
            return det.IndexDetector(det.SumDetector(d), (0, idx))

        return self._calibrate_drive_mixer_carrier_common(
            detector_generator, update=update, x0=x0,
            initial_stepsize=initial_stepsize, trigger_sep=trigger_sep,
            no_improv_break=no_improv_break, upload=upload, plot=plot)

    def calibrate_drive_mixer_carrier(self, update=True, x0=(0., 0.),
                                      initial_stepsize=0.01, trigger_sep=5e-6,
                                      no_improv_break=50, upload=True,
                                      plot=True):
        def detector_generator(s=self):
            return det.IndexDetector(s.int_avg_det_spec, 0)

        return self._calibrate_drive_mixer_carrier_common(
            detector_generator, update=update, x0=x0,
            initial_stepsize=initial_stepsize, trigger_sep=trigger_sep,
            no_improv_break=no_improv_break, upload=upload, plot=plot)

    def calibrate_readout_mixer_carrier(self, other_qb, update=True,
                                        x0=(0., 0.),
                                        initial_stepsize=0.01, trigger_sep=5e-6,
                                        no_improv_break=50, upload=True,
                                        plot=True):
        """
        Calibrate readout upconversion mixer local oscillator leakage

        Args:
            other_qb:
                a qubit on another acquisition device that is configured to
                see the LO leakage output of the readout UC of self
            other arguments as in calibrate_drive_mixer_carrier

        Example:
            >>> # configure switches to readout mixer calib configuration
            >>> # ...
            >>>
            >>> with temporary_value((qb_other.ro_mod_freq, 100e6),
            >>>                      (qb_other.acq_length, 1e-6)):
            >>>     qb.calibrate_readout_mixer_carrier(
            >>>         qb_other, trigger_sep=40e-6, no_improv_break=20)
            >>>
            >>> # configure switches to nominal configuration
            >>> # ...
            >>>
            >>> for qb_on_feedline in qubits_feedline:
            >>>     qb_on_feedline.ro_I_offset(qb.ro_I_offset())
            >>>     qb_on_feedline.ro_Q_offset(qb.ro_Q_offset())
        """

        MC = self.instr_mc.get_instr()
        ad_func_pars = {'adaptive_function': opti.nelder_mead,
                        'x0': x0,
                        'initial_step': [initial_stepsize, initial_stepsize],
                        'no_improv_break': no_improv_break,
                        'minimize': True,
                        'maxiter': 500}
        chI_par = self.instr_pulsar.get_instr().parameters['{}_offset'.format(
            self.ro_I_channel())]
        chQ_par = self.instr_pulsar.get_instr().parameters['{}_offset'.format(
            self.ro_Q_channel())]
        MC.set_sweep_functions([chI_par, chQ_par])
        MC.set_adaptive_function_parameters(ad_func_pars)
        if upload:
            sq.pulse_list_list_seq([[other_qb.get_acq_pars(), dict(
                pulse_type='GaussFilteredCosIQPulse',
                pulse_length=self.acq_length(),
                ref_point='start',
                amplitude=0,
                I_channel=self.ro_I_channel(),
                Q_channel=self.ro_Q_channel(),
            )]])

        with temporary_value(
                (other_qb.ro_freq, self.ro_freq() - self.ro_mod_freq()),
                (other_qb.acq_weights_type, 'SSB'),
                (other_qb.acq_length, self.acq_length()),
                (other_qb.instr_trigger.get_instr().pulse_period, trigger_sep),
        ):
            self.prepare(drive=None)
            other_qb.prepare(drive=None)
            MC.set_detector_function(det.IndexDetector(
                other_qb.int_avg_det_spec, 0))
            awg_n = other_qb.instr_acq().get_instr().get_awg_control_object()[1]
            other_qb.instr_pulsar.get_instr().start(exclude=[awg_n])
            MC.run(name='readout_carrier_calibration' + self.msmt_suffix,
                   mode='adaptive')

        a = ma.OptimizationAnalysis(label='readout_carrier_calibration')
        if plot:
            # v2 creates a pretty picture of the optimizations
            ma.OptimizationAnalysis_v2(label='readout_carrier_calibration')

        ch_1_min = a.optimization_result[0][0]
        ch_2_min = a.optimization_result[0][1]
        if update:
            self.ro_I_offset(ch_1_min)
            self.ro_Q_offset(ch_2_min)
        return ch_1_min, ch_2_min

    def calibrate_drive_mixer_carrier_model(self, update=True, trigger_sep=5e-6,
                                            limits=(-0.1, 0.1, -0.1, 0.1),
                                            n_meas=(10, 10), meas_grid=None,
                                            upload=True):
        """Method for calibrating the lo leakage of the drive IQ Mixer

        By applying DC biases on the I and Q inputs of an IQ mixer one can 
        change the bias conditions of the diodes inside the mixer. This can be 
        used to reduce LO leakage. This method measures the LO leakage for 
        different values of DC biases. The subsequent analysis fits an 
        analytical model to the measured data and extracts the settings 
        minimizing the LO leakage.

        Args:
            update (bool, optional): Determines whether the DC biases found from 
                the measurements that minimize the LO leakage 
                are written into the qubit parameters or not. 
                Defaults to True.
            meas_grid (:py:class:'np.array', optional): Grid of points to be 
                measured in form of a Numpy array of shape (2, number of points). 
                The first dimension holding 
                the values for I channel DC biases and the second dimension 
                holding the Q channel DC biases. Both in volts. If no meas_grid 
                is provided a uniform grid is generated using n_meas and limits. 
                Defaults to None.
            n_meas (int or tuple, optional): Tuple, list or 1D array of 
                length 2 that determines the number of measurement points in 
                case meas_grid is not provided. If an integer is provided the 
                input will be transformed to a list n_meas = (n_meas, n_meas).
                n_meas[0] = points in V_I.
                n_meas[1] = points in V_Q.
                Defaults to (10, 10).
            trigger_sep (float, optional): Seperation time in s between trigger
                signals. Defaults to 5e-6 s.
            limits (tuple, optional): Tuple, list or 1D array of length 4 
                holding the limits of the measurement grid in case 
                meas_grid is not provided. Ordered as follows
                (min bias I, max bias I, min bias Q, max bias Q)
                Units: Volts
                Defaults to (-0.1, 0.1, -0.1, 0.1).

        Returns:
            V_I (float): DC bias on I channel that minimizes LO leakage.
            V_Q (float): DC bias on Q channel that minimizes LO leakage.
            ma (:py:class:~'pycqed.timedomain_analysis.MixerCarrierAnalysis'): 
                The MixerCarrierAnalysis object.
        """
        MC = self.instr_mc.get_instr()
        if meas_grid is None:
            if not len(limits) == 4:
                log.error('Input variable `limits` in function call '
                          '`calibrate_drive_mixer_carrier_model` needs to be a list '
                          'or 1D array of length 4.\nFound length '
                          '{} object instead!'.format(len(limits)))
            if isinstance(n_meas, int):
                n_meas = (n_meas, n_meas)
            elif not len(n_meas) == 2:
                log.error('Input variable `n_meas` in function call '
                          '`calibrate_drive_mixer_carrier_model` needs to be a list, '
                          'tuple or 1D array of length 2.\nFound length '
                          '{} object instead!'.format(len(n_meas)))
            meas_grid = np.meshgrid(np.linspace(limits[0], limits[1], n_meas[0]), 
                                    np.linspace(limits[2], limits[3], n_meas[1]))
            meas_grid = np.array([meas_grid[0].flatten(), meas_grid[1].flatten()])    
        else:
            limits = []
            limits.append(np.min(meas_grid[0, :]))
            limits.append(np.max(meas_grid[0, :]))
            limits.append(np.min(meas_grid[1, :]))
            limits.append(np.max(meas_grid[1, :]))
        
        # Check that bounds of measurement grid are reasonable and do not exceed
        # 1 V as this might damage the diodes inside the mixers.
        if np.max(np.abs(meas_grid)) > 1.0:
            log.error('Measurement grid contains DC amplitudes above 1 V. '
                      'Too high DC biases can potentially damage the diodes'
                      'inside the mixer. \n'
                      'Maximum amplitude is {:.2f} mV!'.format(1e3*np.max(meas_grid)))

        chI_par = self.instr_pulsar.get_instr().parameters['{}_offset'.format(
            self.ge_I_channel())]
        chQ_par = self.instr_pulsar.get_instr().parameters['{}_offset'.format(
            self.ge_Q_channel())]
        MC.set_sweep_functions([chI_par, chQ_par])
        MC.set_sweep_points(meas_grid.T)

        exp_metadata = {'qb_names': [self.name], 'rotate': False, 
                        'cal_points': f"CalibrationPoints(['{self.name}'], [])"}
        with temporary_value(
                (self.ro_freq, self.ge_freq() - self.ge_mod_freq()),
                (self.acq_weights_type, 'SSB'),
                (self.instr_trigger.get_instr().pulse_period, trigger_sep),
                (chI_par, chI_par()),  # for automatic reset after the sweep
                (chQ_par, chQ_par()),  # for automatic reset after the sweep
                *self._drive_mixer_calibration_tmp_vals()
        ):
            if upload:
                sq.pulse_list_list_seq([[self.get_acq_pars(), dict(
                    pulse_type='GaussFilteredCosIQPulse',
                    pulse_length=self.acq_length(),
                    ref_point='start',
                    amplitude=0,
                    I_channel=self.ge_I_channel(),
                    Q_channel=self.ge_Q_channel(),
                )]])

            self.prepare(drive='timedomain', switch='calib')
            MC.set_detector_function(self.int_avg_det_spec)
            awg_name = self.instr_acq.get_instr().get_awg_control_object()[1]
            self.instr_pulsar.get_instr().start(exclude=[awg_name])
            MC.run(name='drive_carrier_calibration' + self.msmt_suffix,
                   exp_metadata=exp_metadata)

        a = tda.MixerCarrierAnalysis()
        analysis_params_dict = a.proc_data_dict['analysis_params_dict']

        ch_I_min = analysis_params_dict['V_I']
        ch_Q_min = analysis_params_dict['V_Q']

        if(ch_I_min < limits[0] or ch_I_min > limits[1]):
            log.warning('Optimum for DC bias voltage I channel is outside '
                        'the measured range and no settings will be updated. '
                        'Best V_I according to fitting: {:.2f} mV'.format(ch_I_min*1e3))
            update = False
        if(ch_Q_min < limits[2] or ch_Q_min > limits[3]):
            log.warning('Optimum for DC bias voltage Q channel is outside '
                        'the measured range and no settings will be updated. '
                        'Best V_Q according to fitting: {:.2f} mV'.format(ch_Q_min*1e3))
            update = False

        if update:
            self.ge_I_offset(ch_I_min)
            self.ge_Q_offset(ch_Q_min)
            chI_par(ch_I_min)
            chQ_par(ch_Q_min)

        return ch_I_min, ch_Q_min, a

    def calibrate_drive_mixer_skewness(self, update=True, amplitude=0.5,
                                       trigger_sep=5e-6, no_improv_break=50,
                                       initial_stepsize=(0.15, 10)):
        MC = self.instr_mc.get_instr()
        ad_func_pars = {'adaptive_function': opti.nelder_mead,
                        'x0': [self.ge_alpha(), self.ge_phi_skew()],
                        'initial_step': initial_stepsize,
                        'no_improv_break': no_improv_break,
                        'minimize': True,
                        'maxiter': 500}
        MC.set_sweep_functions([self.ge_alpha, self.ge_phi_skew])
        MC.set_adaptive_function_parameters(ad_func_pars)

        with temporary_value(
            (self.ge_alpha, self.ge_alpha()),
            (self.ge_phi_skew, self.ge_phi_skew()),
            (self.ro_freq, self.ge_freq() - 2*self.ge_mod_freq()),
            (self.acq_weights_type, 'SSB'),
            (self.instr_trigger.get_instr().pulse_period, trigger_sep),
            *self._drive_mixer_calibration_tmp_vals()
        ):
            self.prepare(drive='timedomain', switch='calib')
            detector = self.int_avg_det_spec
            detector.always_prepare = True
            detector.AWG = self.instr_pulsar.get_instr()
            detector.prepare_function = lambda \
                alphaparam=self.ge_alpha, skewparam=self.ge_phi_skew: \
                    sq.pulse_list_list_seq([[self.get_acq_pars(), dict(
                            pulse_type='GaussFilteredCosIQPulse',
                            pulse_length=self.acq_length(),
                            ref_point='start',
                            amplitude=amplitude,
                            I_channel=self.ge_I_channel(),
                            Q_channel=self.ge_Q_channel(),
                            mod_frequency=self.ge_mod_freq(),
                            phase_lock=False,
                            alpha=alphaparam(),
                            phi_skew=skewparam(),
                        )]])
            MC.set_detector_function(det.IndexDetector(detector, 0))
            MC.run(name='drive_skewness_calibration' + self.msmt_suffix,
                   mode='adaptive')

        a = ma.OptimizationAnalysis(label='drive_skewness_calibration')
        # v2 creates a pretty picture of the optimizations
        ma.OptimizationAnalysis_v2(label='drive_skewness_calibration')

        # phi and alpha are the coefficients that go in the predistortion matrix
        alpha = a.optimization_result[0][0]
        phi = a.optimization_result[0][1]
        if update:
            self.ge_alpha(alpha)
            self.ge_phi_skew(phi)
        return alpha, phi

    def calibrate_drive_mixer_skewness_model(
            self, update=True, meas_grid=None, n_meas=(10, 10),
            amplitude=0.1, trigger_sep=5e-6, limits=(0.9, 1.1, -20, 20),
            force_ro_mod_freq=False, **kwargs):
        """Method for calibrating the sideband suppression of the drive IQ Mixer

        The two settings that are used to calibrate the suppression of the 
        unwanted sideband are the amplitude ratio and phase between I and Q. 
        This method measures the sideband suppression for different values of 
        these two settings that are either handed over as meas_grid or generated 
        automatically. The subsequent analysis fits an analytical model to the 
        measured data and extracts the settings minimizing the amplitude of the 
        sideband.

        Args:
            update (bool, optional): Determines whether the setting found from 
                the measurements that are supposed to minimize the sideband 
                suppression are written into the qubit parameters or not. 
                Defaults to True.
            meas_grid (:py:class:'np.array', optional): Grid of points to be 
                measured in form
                of a np.array of shape (2, #points). The first dimension holding 
                the values for the amplitude ratio and the second dimension 
                holding the phi_skew values in degrees. If no meas_grid is 
                provided a uniform grid is generated using n_meas and limits. 
                Defaults to None.
            n_meas (tuple, optional): Tuple, list or 1D array of length 2 that
                determines the number of measurement points in case meas_grid is
                not provided. 
                n_meas[0] = points in amplitude ratio.
                n_meas[1] = points in phi_skew.
                Defaults to (10, 10).
            amplitude (float, optional): Amplitude of the IF signal in V applied
                to the mixer during the measurement. Defaults to 0.1 V.
            trigger_sep (float, optional): Seperation time in s between trigger
                signals. Defaults to 5e-6 s.
            limits (tuple, optional): Tuple, list or 1D array of length 4 
                holding the limits of the measurement grid in case 
                meas_grid is not provided. Ordered as follows
                (min ampl. ratio, max ampl. ratio, min phi_skew, max phi_skew)
                Units: (None, None, deg, deg)
                Defaults to (0.9, 1.1, -20, 20).
            force_ro_mod_freq (bool, optional): Whether to force the current
                ro_mod_freq setting even though it results in non
                commensurable LO frequencies for the specified trigger_sep.
                Defaults to false.

        Returns:
            alpha (float): The amplitude ratio that maximizes the suppression of 
                the unwanted sideband.
            phi_skew (float): The phi_skew that maximizes the suppression of 
                the unwanted sideband.
            ma (:py:class:~'pycqed.timedomain_analysis.MixerSkewnessAnalysis'): 
                The MixerSkewnessAnalysis object.
        """
        if meas_grid is None:
            if not len(limits) == 4:
                log.error('Input variable `limits` in function call '
                          '`calibrate_drive_mixer_skewness_model` needs to be a list '
                          'or 1D array of length 4.\nFound length '
                          '{} object instead!'.format(len(limits)))
            if isinstance(n_meas, int):
                n_meas = [n_meas, n_meas]
            elif not len(n_meas) == 2:
                log.error('Input variable `n_meas` in function call '
                          '`calibrate_drive_mixer_skewness_model` needs to be a list, '
                          'tuple or 1D array of length 2.\nFound length '
                          '{} object instead!'.format(len(n_meas)))
            meas_grid = np.meshgrid(np.linspace(limits[0], limits[1], n_meas[0]), 
                                    np.linspace(limits[2], limits[3], n_meas[1]))
            meas_grid = np.array([meas_grid[0].flatten(), meas_grid[1].flatten()])    
        else:
            limits = []
            limits.append(np.min(meas_grid[0, :]))
            limits.append(np.max(meas_grid[0, :]))
            limits.append(np.min(meas_grid[1, :]))
            limits.append(np.max(meas_grid[1, :]))

        MC = self.instr_mc.get_instr()

        exp_metadata = {'qb_names': [self.name], 'rotate': False,
                        'cal_points': f"CalibrationPoints(['{self.name}'], [])"}

        with temporary_value(
            (self.ro_freq, self.ge_freq() - 2*self.ge_mod_freq()),
            (self.ro_mod_freq, self.ro_mod_freq()), # for automatic reset
            (self.acq_weights_type, 'SSB'),
            (self.instr_trigger.get_instr().pulse_period, trigger_sep),
            *self._drive_mixer_calibration_tmp_vals()
        ):
            pulse_list_list = []
            acq_pars = self.get_acq_pars()
            for alpha, phi_skew in meas_grid.T:
                pulse_list_list.append([deepcopy(acq_pars), dict(
                            pulse_type='GaussFilteredCosIQPulse',
                            pulse_length=self.acq_length(),
                            ref_point='start',
                            amplitude=amplitude,
                            I_channel=self.ge_I_channel(),
                            Q_channel=self.ge_Q_channel(),
                            mod_frequency=self.ge_mod_freq(),
                            phase_lock=False,
                            alpha=alpha,
                            phi_skew=phi_skew,
                        )])
            seq = sq.pulse_list_list_seq(pulse_list_list)

            self.prepare(drive='timedomain', switch='calib')

            # Check commensurability of LO frequencies with trigger sep.
            ro_lo_freq = self.get_ro_lo_freq()
            dr_lo_freq = self.ge_freq() - self.ge_mod_freq()
            # Frequency of the LO phases is given by the LOs beat frequency.
            beat_freq = 0.5*(dr_lo_freq - ro_lo_freq)
            #         = 0.5*(ge_mod_freq + ro_mod_freq) in our case
            beats_per_trigger = np.round(beat_freq * trigger_sep,
                                         int(np.floor(np.log10(1/trigger_sep)))+2)
            if not beats_per_trigger.is_integer():
                log.warning('Difference of RO LO and drive LO frequency '
                            'resulting from the chosen modulation frequencies '
                            'is not an integer multiple of the trigger '
                            'seperation.')
                if not force_ro_mod_freq:
                    if self.ro_fixed_lo_freq() is not None:
                        log.warning(
                            'Automatic adjustment of the RO IF might lead to '
                            'wrong results since ro_fixed_lo_freq is set.')
                    beats_per_trigger = int(beats_per_trigger + 0.5)
                    # FIXME: changing the IF here is probably the wrong moment
                    #  because the pulse seq has already been created above.
                    self.ro_mod_freq(2 * beats_per_trigger/trigger_sep \
                                     - self.ge_mod_freq())
                    log.warning('To ensure commensurability the RO ' 
                                'modulation frequency will temporarily be set '
                                'to {} Hz.'.format(self.ro_mod_freq()))
                    self.prepare(drive='timedomain', switch='calib')

            s1 = awg_swf.SegmentHardSweep(sequence=seq,
                                          parameter_name=r'Amplitude ratio, $\alpha$',
                                          unit='')
            s1.name = 'Amplitude ratio hardware sweep'
            s2 = awg_swf.SegmentHardSweep(sequence=seq,
                                          parameter_name=r'Phase skew, $\phi$',
                                          unit='deg')
            s2.name = 'Phase skew hardware sweep'
            MC.set_sweep_functions([s1, s2])
            MC.set_sweep_points(meas_grid.T)
            MC.set_detector_function(self.int_avg_det)
            MC.run(name='drive_skewness_calibration' + self.msmt_suffix,
                   exp_metadata=exp_metadata)

        a = tda.MixerSkewnessAnalysis()
        analysis_params_dict = a.proc_data_dict['analysis_params_dict']

        _alpha = analysis_params_dict['alpha']
        _phi = analysis_params_dict['phase']

        if(_alpha < limits[0] or _alpha > limits[1]):
            log.warning('Optimum for amplitude ratio is outside '
                        'the measured range and no settings will be updated. '
                        'Best alpha according to fitting: {:.2f}'.format(_alpha))
            update = False
        if(_phi < limits[2] or _phi > limits[3]):
            log.warning('Optimum for phase correction is outside '
                        'the measured range and no settings will be updated. '
                        'Best phi according to fitting: {:.2f} deg'.format(_phi))
            update = False

        if update:
            self.ge_alpha(_alpha)
            self.ge_phi_skew(_phi)

        return _alpha, _phi, a

    def find_qubit_frequency(self, freqs, method='cw_spectroscopy',
                             update=False, trigger_separation=3e-6,
                             close_fig=True, analyze_ef=False, analyze=True,
                             upload=True, label=None, **kw):
        """
        WARNING: Does not automatically update the qubit frequency parameter.
        Set update=True if you want this!

        Args:
            method:                   the spectroscopy type; options: 'pulsed',
                                      'spectrsocopy'
            update:                   whether to update the relevant qubit
                                      parameters with the found frequency(ies)
            MC:                       the measurement control object
            close_fig:                whether or not to close the figure
            analyze_ef:               whether or not to also look for the gf/2

        Keyword Args:
            interactive_plot:        (default=False)
                whether to plot with plotly or not
            analyze_ef:              (default=False)
                whether to look for another f_ge/2 peak/dip
            percentile:              (default=20)
                percentile of the data that is considered background noise
            num_sigma_threshold:     (default=5)
                used to define the threshold above(below) which to look for
                peaks(dips); threshold = background_mean +
                num_sigma_threshold * background_std
            window_len              (default=3)
                filtering window length; uses a_tools.smooth
            analysis_window         (default=10)
                how many data points (calibration points) to remove before
                sending data to peak_finder; uses a_tools.cut_edges,
                data = data[(analysis_window//2):-(analysis_window//2)]
            amp_only                (default=False)
                whether only I data exists
            save_name               (default='Source Frequency')
                figure name with which it will be saved
            auto                    (default=True)
                automatically perform the entire analysis upon call
            label                   (default=none?)
                label of the analysis routine
            folder                  (default=working folder)
                working folder
            NoCalPoints             (default=4)
                number of calibration points
            print_fit_results       (default=True)
                print the fit report
            print_frequency         (default=False)
                whether to print the f_ge and f_gf/2
            make_fig          {default=True)
                    whether or not to make a figure
            show                    (default=True)
                show the plots
            show_guess              (default=False)
                plot with initial guess values
            close_file              (default=True)
                close the hdf5 file

        Returns:
            the peak frequency(ies).
        """
        if not update:
            log.warning("Does not automatically update the qubit "
                            "frequency parameter. "
                            "Set update=True if you want this!")
        if np.any(freqs<500e6):
            log.warning(('Some of the values in the freqs array might be '
                             'too small. The units should be Hz.'))

        if freqs is None:
            f_span = kw.get('f_span', 100e6)
            f_mean = kw.get('f_mean', self.f_qubit())
            nr_points = kw.get('nr_points', 100)
            if f_mean == 0:
                log.warning("find_frequency does not know where to "
                                "look for the qubit. Please specify the "
                                "f_mean or the freqs function parameter.")
                return 0
            else:
                freqs = np.linspace(f_mean - f_span/2, f_mean + f_span/2,
                                    nr_points)

        if 'pulse' not in method.lower():
            if label is None:
                label = 'spectroscopy' + self.msmt_suffix
            if analyze_ef:
                label = 'high_power_' + label

            self.measure_qubit_spectroscopy(freqs, pulsed=False,
                                      trigger_separation=trigger_separation,
                                      label=label, close_fig=close_fig)
        else:
            if label is None:
                label = 'pulsed_spec' + self.msmt_suffix
            if analyze_ef:
                label = 'high_power_' + label

            self.measure_qubit_spectroscopy(freqs, pulsed=True, label=label,
                                      close_fig=close_fig, upload=upload)


        if analyze:
            SpecA = ma.Qubit_Spectroscopy_Analysis(
                qb_name=self.name,
                analyze_ef=analyze_ef,
                label=label,
                close_fig=close_fig, **kw)

            f0 = SpecA.fitted_freq
            if update:
                if not analyze_ef:
                    self.ge_freq(f0)
                else:
                    f0_ef = 2*SpecA.fitted_freq_gf_over_2 - f0
                    self.ef_freq(f0_ef)
            if analyze_ef:
                return f0, f0_ef
            else:
                return f0
        else:
            return

    def find_readout_frequency(self, freqs=None, update=False, MC=None,
                               qutrit=False, **kw):
        """
        Find readout frequency at which contrast between the states of the
        qubit is the highest.
        You need a working pi-pulse for this to work, as well as a pi_ef
        pulse if you intend to use `for_3_level_ro`. Also, if your
        readout pulse length is much longer than the T1, the results will not
        be nice as the excited state spectrum will be mixed with the ground
        state spectrum.

        Args:
            freqs: frequencies to sweep
            qutrit (bool): find optimal frequency for 3-level readout.
                                    Default is False.
            **kw:

        Returns:

        """
        # FIXME: Make proper analysis class for this (Ants, 04.12.2017)
        if not update:
            log.info("Does not automatically update the RO resonator "
                         "parameters. Set update=True if you want this!")
        if freqs is None:
            if self.f_RO() is not None:
                f_span = kw.pop('f_span', 20e6)
                fmin = self.f_RO() - f_span
                fmax = self.f_RO() + f_span
                n_freq = kw.pop('n_freq', 401)
                freqs = np.linspace(fmin, fmax, n_freq)
            else:
                raise ValueError("Unspecified frequencies for find_resonator_"
                                 "frequency and no previous value exists")
        if np.any(freqs < 500e6):
            log.warning('Some of the values in the freqs array might be '
                            'too small. The units should be Hz.')
        if MC is None:
            MC = self.instr_mc.get_instr()

        levels = ('g', 'e', 'f') if qutrit else ('g', 'e')

        self.measure_dispersive_shift(freqs, states=levels, analyze=False)
        labels = {l: '{}-spec'.format(l) + self.msmt_suffix for l in levels}
        m_a = {l: ma.MeasurementAnalysis(label=labels[l]) for l in levels}
        trace = {l: m_a[l].measured_values[0] *
                    np.exp(1j * np.pi * m_a[l].measured_values[1] / 180.)
                 for l in levels}
        # FIXME: make something that doesn't require a conditional branching
        if qutrit:
            total_dist = np.abs(trace['e'] - trace['g']) + \
                         np.abs(trace['f'] - trace['g']) + \
                         np.abs(trace['f'] - trace['e'])
        else:
            total_dist = np.abs(trace['e'] - trace['g'])
        fmax = freqs[np.argmax(total_dist)]
        # Plotting which works for qubit or qutrit
        fig, ax = plt.subplots(2)
        ax[0].plot(freqs, np.abs(trace['g']), label='g')
        ax[0].plot(freqs, np.abs(trace['e']), label='e')
        if qutrit:
            ax[0].plot(freqs, np.abs(trace['f']), label='f')
        ax[0].set_ylabel('Amplitude')
        ax[0].legend()
        ax[1].plot(freqs, np.abs(trace['e'] - trace['g']), label='eg')
        if qutrit:
            ax[1].plot(freqs, np.abs(trace['f'] - trace['g']), label='fg')
            ax[1].plot(freqs, np.abs(trace['e'] - trace['f']), label='ef')
        ax[1].plot(freqs, total_dist, label='total distance')
        ax[1].set_xlabel("Freq. [Hz]")
        ax[1].set_ylabel('Distance in IQ plane')
        ax[0].set_title(f"Current RO_freq: {self.ro_freq()} Hz" + "\n"
                        + f"Optimal Freq: {fmax} Hz")
        plt.legend()
        # Save figure into 'g' measurement folder
        m_a['g'].save_fig(fig, 'IQplane_distance')

        if kw.get('analyze', True):
            sa.ResonatorSpectroscopy_v2(labels=[l for l in labels.values()])
        else:
            fmax = freqs[np.argmax(np.abs(trace['e'] - trace['g']))]

        log.info("Optimal RO frequency to distinguish states {}: {} Hz"
                     .format(levels, fmax))

        if kw.get('analyze', True):
            SA = sa.ResonatorSpectroscopy(t_start=[m_a['g'].timestamp_string,
                                                   m_a['e'].timestamp_string],
                                          options_dict=dict(simultan=True,
                                                            fit_options=dict(
                                                            model='hanger_with_pf'),
                                                            scan_label=''),
                                          do_fitting=True)
            # FIXME Nathan: remove 3 level dependency; fix this analysis:
            # if qutrit:
            #     SA2 = sa.ResonatorSpectroscopy(t_start=m_a['f'].timestamp_string,
            #                               options_dict=dict(simultan=False,
            #                                                 fit_options = dict(
            #                                                 model='hanger_with_pf'),
            #                                                 scan_label=''),
            #                               do_fitting=True)

            if update:
                # FIXME Nathan: update parameters accordingly
                self.ro_freq(SA.f_RO if not qutrit else fmax)
                self.chi(SA.chi)
                self.f_RO_resonator(SA.f_RO_res)
                self.f_RO_purcell(SA.f_PF)
                self.RO_purcell_kappa(SA.kappa)
                self.RO_J_coupling(SA.J_)
                if kw.pop('get_CLEAR_params', False):
                    if self.ro_CLEAR_segment_length is None:
                        self.ro_CLEAR_segment_length = self.ro_length/10
                    if kw.get('max_amp_difference', False) :
                        '''this gives the ratio of the maximal hight for'''
                        '''the segments to the base amplitude'''
                        max_diff = kw.pop('max_amp_difference')
                    else:
                        max_diff = 3
                    self.ro_CLEAR_delta_amp_segment = \
                        sim_CLEAR.get_CLEAR_amplitudes(
                            self.f_RO_purcell, self.f_RO_resonator,
                            self.ro_freq, self.RO_purcell_kappa,
                            self.RO_J_coupling, self.chi, 1, self.ro_length,
                            length_segments=self.ro_CLEAR_segment_length,
                            sigma=self.ro_sigma,
                            max_amp_diff=max_diff) * self.ro_amp


    def measure_dispersive_shift(self, freqs, analyze=True, close_fig=True,
                                 upload=True, states=('g','e'), prep_params=None):
        """ Varies the frequency of the microwave source to the resonator and
        measures the transmittance """

        if freqs is None:
            raise ValueError("Unspecified frequencies for "
                             "measure_resonator_spectroscopy")
        if np.any(freqs < 500e6):
            log.warning(('Some of the values in the freqs array '
                         'might be too small. The units should be Hz.'))
        if prep_params is None:
            prep_params = self.preparation_params()

        assert isinstance(states, tuple), \
            "states should be a tuple, not {}".format(type(states))

        self.prepare(drive='timedomain')
        MC = self.instr_mc.get_instr()

        for state in states:
            sq.single_state_active_reset(
                    operation_dict=self.get_operation_dict(),
                    qb_name=self.name,
                    state=state, prep_params=prep_params, upload=upload)

            MC.set_sweep_function(self.swf_ro_freq_lo())
            MC.set_sweep_points(freqs)
            MC.set_detector_function(self.int_avg_det_spec)

            awg_name = self.instr_acq.get_instr().get_awg_control_object()[1]
            self.instr_pulsar.get_instr().start(exclude=[awg_name])
            MC.run(name=f"{state}-spec" + self.msmt_suffix)
            self.instr_pulsar.get_instr().stop()

            if analyze:
                ma.MeasurementAnalysis(auto=True, close_fig=close_fig,
                                    qb_name=self.name)

    def measure_flux_pulse_timing(self, delays, analyze, label=None, **kw):
        if self.instr_ge_lo() is None:
            raise NotImplementedError("qb.measure_flux_pulse_timing is not "
                                      "implemented for setups without ge LO. "
                                      "Use quantum experiment FluxPulseTiming "
                                      "instead.")
        if label is None:
            label = 'Flux_pulse_timing_{}'.format(self.name)
        self.measure_flux_pulse_scope([self.ge_freq()], delays,
                                      label=label, analyze=False, **kw)
        if analyze:
            tda.FluxPulseTimingAnalysis(qb_names=[self.name])

    def measure_flux_pulse_scope(self, freqs, delays, cz_pulse_name=None,
                                 analyze=True, cal_points=True,
                                 upload=True, label=None,
                                 n_cal_points_per_state=2, cal_states='auto',
                                 prep_params=None, exp_metadata=None, **kw):
        '''
        flux pulse scope measurement used to determine the shape of flux pulses
        set up as a 2D measurement (delay and drive pulse frequecy are
        being swept)
        pulse sequence:
                      <- delay ->
           |    -------------    |X180|  ---------------------  |RO|
           |    ---   | ---- fluxpulse ----- |


        Args:
            freqs (numpy array): array of drive frequencies
            delays (numpy array): array of delays of the drive pulse w.r.t
                the flux pulse
            pulse_length (float): flux pulse length (if not specified, the
                                    self.flux_pulse_length() is taken)
            pulse_amp (float): flux pulse amplitude  (if not specified, the
                                    self.flux_pulse_amp() is taken)
            pulse_delay (float): flux pulse delay
            MC (MeasurementControl): if None, then the self.MC is taken

        Returns: None

        '''
        if self.instr_ge_lo() is None:
            raise NotImplementedError('qb.measure_flux_pulse_scope is '
                                      'not implemented for setups '
                                      'without external drive LO. Use '
                                      'FluxPulseScope class instead!')

        if label is None:
            label = 'Flux_scope_{}'.format(self.name)
        MC = self.instr_mc.get_instr()
        self.prepare(drive='timedomain')

        if cz_pulse_name is None:
            cz_pulse_name = 'FP ' + self.name

        if cal_points:
            cal_states = CalibrationPoints.guess_cal_states(cal_states)
            cp = CalibrationPoints.single_qubit(
                self.name, cal_states, n_per_state=n_cal_points_per_state)
        else:
            cp = None
        if prep_params is None:
            prep_params = self.preparation_params()

        op_dict = kw.pop('operation_dict', self.get_operation_dict())

        seq, sweep_points, sweep_points_2D = \
            fsqs.fluxpulse_scope_sequence(
                delays=delays, freqs=freqs, qb_name=self.name,
                operation_dict=op_dict,
                cz_pulse_name=cz_pulse_name, cal_points=cp,
                prep_params=prep_params, upload=False, **kw)
        MC.set_sweep_function(awg_swf.SegmentHardSweep(
            sequence=seq, upload=upload, parameter_name='Delay', unit='s'))
        MC.set_sweep_points(sweep_points)
        MC.set_sweep_function_2D(swf.Offset_Sweep(
            self.instr_ge_lo.get_instr().frequency,
            -self.ge_mod_freq(),
            name='Drive frequency',
            parameter_name='Drive frequency', unit='Hz'))
        MC.set_sweep_points_2D(sweep_points_2D)
        det_func = self.int_avg_det
        MC.set_detector_function(det_func)
        sweep_points = SweepPoints('delay', delays, unit='s',
                                   label=r'delay, $\tau$', dimension=0)
        sweep_points.add_sweep_parameter('freq', freqs, unit='Hz',
                                         label=r'drive frequency, $f_d$',
                                         dimension=1)
        mospm = {self.name: ['delay', 'freq']}
        if exp_metadata is None:
            exp_metadata = {}
        exp_metadata.update({'sweep_points_dict': {self.name: delays},
                             'sweep_points_dict_2D': {self.name: freqs},
                             'sweep_points': sweep_points,
                             'meas_obj_sweep_points_map': mospm,
                             'meas_obj_value_names_map':
                                 {self.name: det_func.value_names},
                             'use_cal_points': cal_points,
                             'preparation_params': prep_params,
                             'cal_points': repr(cp),
                             'rotate': cal_points,
                             'data_to_fit': {self.name: 'pe'},
                             "sweep_name": "Delay",
                             "sweep_unit": "s"})
        MC.run_2D(label, exp_metadata=exp_metadata)

        if analyze:
            try:
                tda.FluxPulseScopeAnalysis(
                    qb_names=[self.name],
                    options_dict=dict(TwoD=True, rotation_type='global_PCA'))
            except Exception:
                ma.MeasurementAnalysis(TwoD=True)

    def measure_T2_freq_sweep(self, flux_lengths=None, n_pulses=None,
                              cz_pulse_name=None,
                              freqs=None, amplitudes=None, phases=[0,120,240],
                              analyze=True, cal_states='auto', cal_points=False,
                              upload=True, label=None, n_cal_points_per_state=2,
                              exp_metadata=None):
        """
        Flux pulse amplitude measurement used to determine the qubits energy in
        dependence of flux pulse amplitude.

        2 sorts of sequences can be generated based on the combination of
        (flux_lengths, n_pulses):
        1. (None, array):
         The ith created pulse sequence is:
        |          ---|X90|  ---------------------------------|X90||RO|
        |          --------(| - fp -| ) x n_pulses[i] ---------
       Each flux pulse has a duration equal to the stored value in the
       operations dict. Note that in this case, the flux_lengths stored in
       the metadata (and hence used by the default analysis) is
       fpl * n_pulses, where fpl is the flux pulse length stored in the
       cz_pulse_name operation, i.e. the total time spent away from sweetspot
       (but it does not account for buffer times before and after each pulse,
       which will however be in the sequence).
        2. (array, None):
        The ith created pulse sequence is:
        |          ---|X90|  ---------------------------------|X90||RO|
       |          --------| -- fp --length=flux_lengths[i]----|
       and the duration of the single flux pulse is adapted according to
       the values specified in flux_lengths

        Args:
            flux_lengths (array):  array containing the flux pulse durations.
                Used if n_pulses is None.
            n_pulses (array): array containing the number of flux pulses. Used
                if flux_lengths is None.
            cz_pulse_name: name of the flux pulse
            freqs: array of drive frequencies (from which the flux pulse
            amplitudes are inferred)
            amplitudes: array of amplitudes of the flux pulse
            phases (array, list): array of phases for the second pi-half pulse
                for the Ramsey experiment
            analyze:
            cal_states:
            cal_points:
            upload:
            label:
            n_cal_points_per_state:
            exp_metadata:

        Returns:

        """
        fit_paras = deepcopy(self.fit_ge_freq_from_flux_pulse_amp())
        if freqs is not None:
            amplitudes = fit_mods.Qubit_freq_to_dac(freqs, **fit_paras)

        amplitudes = np.array(amplitudes)

        if cz_pulse_name is None:
            cz_pulse_name = 'FP ' + self.name

        if np.any((amplitudes > abs(fit_paras['dac_sweet_spot']))):
            amplitudes -= fit_paras['V_per_phi0']
        elif np.any((amplitudes < -abs(fit_paras['dac_sweet_spot']))):
            amplitudes += fit_paras['V_per_phi0']

        if np.any((amplitudes > abs(fit_paras['V_per_phi0']) / 2)):
            amplitudes -= fit_paras['V_per_phi0']
        elif np.any((amplitudes < -abs(fit_paras['V_per_phi0']) / 2)):
            amplitudes += fit_paras['V_per_phi0']

        if np.any(np.isnan(amplitudes)):
            raise ValueError('Specified frequencies resulted in nan amplitude. '
                             'Check frequency range!')

        if amplitudes is None:
            raise ValueError('Either freqs or amplitudes need to be specified')

        if label is None:
            label = 'T2_Frequency_Sweep_{}'.format(self.name)
        MC = self.instr_mc.get_instr()
        self.prepare(drive='timedomain')

        amplitudes = np.array(amplitudes)
        if flux_lengths is not None:
            flux_lengths = np.array(flux_lengths)
        phases = np.array(phases)


        if cal_points:
            cal_states = CalibrationPoints.guess_cal_states(cal_states)
            cp = CalibrationPoints.single_qubit(
                self.name, cal_states, n_per_state=n_cal_points_per_state)
        else:
            cp = None

        seq, sweep_points = \
            fsqs.T2_freq_sweep_seq(
                amplitudes=amplitudes, qb_name=self.name,
                n_pulses=n_pulses,
                operation_dict=self.get_operation_dict(),
                flux_lengths=flux_lengths, phases = phases,
                cz_pulse_name=cz_pulse_name, upload=False, cal_points=cp)
        MC.set_sweep_function(awg_swf.SegmentHardSweep(
            sequence=seq, upload=upload, parameter_name='Amplitude', unit='V'))
        MC.set_sweep_points(sweep_points)
        MC.set_detector_function(self.int_avg_det)
        if exp_metadata is None:
            exp_metadata = {}
        # for legacy reason, store flux lengths in metadata even if n_pulses
        # were used to determine the flux lengths, such that the analysis can
        # easily access them
        if flux_lengths is None and n_pulses is not None:
            flux_lengths = np.array(n_pulses) * \
                           self.get_operation_dict()[cz_pulse_name]['pulse_length']
        exp_metadata.update({'amplitudes': amplitudes,
                             'frequencies': freqs,
                             'phases': phases,
                             'flux_lengths': flux_lengths,
                             'n_pulses': n_pulses,
                             'use_cal_points': cal_points,
                             'cal_points': repr(cp),
                             'rotate': cal_points,
                             'data_to_fit': {self.name: 'pe'},
                             "rotation_type": 'global_PCA' if not cal_points \
                                 else 'cal_states'})
        MC.run(label, exp_metadata=exp_metadata)

        if analyze:
            try:
                tda.T2FrequencySweepAnalysis(qb_names=[self.name],
                                             options_dict=dict(TwoD=False))
            except Exception:
                ma.MeasurementAnalysis(TwoD=False)

    def configure_pulsar(self):
        """
        In addition to the super call:
        - Reset modulation frequency and amplitude scaling
        - Set flux distortion, see set_distortion_in_pulsar
        """
        super().configure_pulsar()
        pulsar = self.instr_pulsar.get_instr()
        # make sure that some settings are reset to their default values
        for quad in ['I', 'Q']:
            ch = self.get(f'ge_{quad}_channel')
            if f'{ch}_mod_freq' in pulsar.parameters:
                pulsar.parameters[f'{ch}_mod_freq'](None)
            if f'{ch}_amplitude_scaling' in pulsar.parameters:
                pulsar.parameters[f'{ch}_amplitude_scaling'](1)
        # set flux distortion
        self.set_distortion_in_pulsar()

    def configure_offsets(self, set_ro_offsets=True, set_ge_offsets=True,
                          offset_list=None):
        """
        Set AWG channel DC offsets and switch sigouts on.

        :param set_ro_offsets: whether to set offsets for RO channels
        :param set_ge_offsets: whether to set offsets for drive channels
        :param offset_list: additional offsets to set
        """
        pulsar = self.instr_pulsar.get_instr()
        if offset_list is None:
            offset_list = []

        if set_ge_offsets:
            ge_lo = self.instr_ge_lo
            if self.ge_lo_leakage_cal()['mode'] == 'fixed':
                offset_list += [('ge_I_channel', 'ge_I_offset'),
                                ('ge_Q_channel', 'ge_Q_offset')]
                if ge_lo() is not None and 'lo_cal_data' in ge_lo.get_instr().parameters:
                    ge_lo.get_instr().lo_cal_data().pop(self.name + '_I', None)
                    ge_lo.get_instr().lo_cal_data().pop(self.name + '_Q', None)
            elif ge_lo() is not None:
                # FIXME: configure lo.lo_cal_interp_kind based on a new setting in
                #  the qubit, e.g. self.ge_lo_leakage_cal()['interp_kind']
                lo_cal = ge_lo.get_instr().lo_cal_data()
                qb_lo_cal = self.ge_lo_leakage_cal()
                i_par = pulsar.parameters[self.get('ge_I_channel') + '_offset']
                q_par = pulsar.parameters[self.get('ge_Q_channel') + '_offset']
                lo_cal[self.name + '_I'] = (i_par, qb_lo_cal['freqs'],
                                            qb_lo_cal['I_offsets'])
                lo_cal[self.name + '_Q'] = (q_par, qb_lo_cal['freqs'],
                                            qb_lo_cal['Q_offsets'])

        super().configure_offsets(set_ro_offsets=set_ro_offsets,
                                  offset_list=offset_list)

    def set_distortion_in_pulsar(self, datadir=None):
        """
        Configures the fluxline distortion in a pulsar object according to the
        settings in the parameter flux_distortion of the qubit object.

        :param pulsar: the pulsar object. If None, self.find_instrument is
            used to find an obejct called 'Pulsar'.
        :param datadir: path to the pydata directory. If None,
            self.find_instrument is used to find an object called 'MC' and
            the datadir of MC is used.
        """
        if not self.flux_pulse_channel():
            return
        pulsar = self.instr_pulsar.get_instr()
        if datadir is None:
            datadir = self.find_instrument('MC').datadir()
        flux_distortion = deepcopy(self.DEFAULT_FLUX_DISTORTION)
        flux_distortion.update(self.flux_distortion())

        filterCoeffs = fl_predist.process_filter_coeffs_dict(
            flux_distortion, datadir=datadir,
            default_dt=1 / pulsar.clock(channel=self.flux_pulse_channel()))

        pulsar.set(f'{self.flux_pulse_channel()}_distortion_dict',
                   filterCoeffs)
        for param in ['distortion', 'charge_buildup_compensation',
                      'compensation_pulse_delay',
                      'compensation_pulse_gaussian_filter_sigma']:
            pulsar.set(f'{self.flux_pulse_channel()}_{param}',
                       flux_distortion[param])

    def get_channels(self, drive=True, ro=True, flux=True):
        """
        Returns (a subset of) channels.
        Args:
            drive (bool): whether or not to include drive channels
            ro (bool): whether or not to include readout channels
            flux (bool): whether or not to include flux channel

        Returns:
            channels (list)
        """
        d = [self.ge_I_channel(), self.ge_Q_channel()] if drive else []
        r = [self.ro_I_channel(), self.ro_Q_channel()] if ro else []
        f = [self.flux_pulse_channel()] if flux else []
        return d + r + f

    def get_channel_map(self, drive=True, ro=True, flux=True):
        """
        Returns a channel map.
        Args:
            drive (bool): whether or not to include drive channels
            ro (bool): whether or not to include readout channels
            flux (bool): whether or not to include flux channel

        Returns:
            channels (dict): key is the qubit name and value is a
            list of channels
        """
        return {self.name: self.get_channels(drive=drive, ro=ro, flux=flux)}<|MERGE_RESOLUTION|>--- conflicted
+++ resolved
@@ -979,31 +979,9 @@
 
         # other preparations
         self.update_detector_functions()
-<<<<<<< HEAD
-        self.set_readout_weights()
         # provide classifier params to acqusition device
         self.instr_acq.get_instr().set_classifier_params(
             self.get_acq_int_channels(), self.acq_classifier_params())
-        # set switches to the mode required for the measurement
-        # See the docstring of switch_modes for an explanation of the
-        # following modes.
-        if switch == 'default':
-            if drive is None and 'no_drive' in self.switch_modes():
-                # use special mode for measurements without drive if that
-                # mode is defined
-                self.set_switch('no_drive')
-            else:
-                # use 'spec' for qubit spectroscopy measurements
-                # (continuous_spec and pulsed_spec) and 'modulated' otherwise
-                self.set_switch(
-                    'spec' if drive is not None and drive.endswith('_spec')
-                    else 'modulated')
-        else:
-            # switch mode was explicitly provided by the caller (e.g.,
-            # for mixer calib)
-            self.set_switch(switch)
-=======
->>>>>>> fcab522a
 
     def get_ge_lo_freq(self):
         """Returns the required local oscillator frequency for drive pulses
