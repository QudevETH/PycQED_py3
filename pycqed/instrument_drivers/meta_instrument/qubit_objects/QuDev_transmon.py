import logging
import numpy as np

from qcodes.instrument.parameter import ManualParameter
from qcodes.utils import validators as vals

from pycqed.measurement import detector_functions as det
from pycqed.measurement import composite_detector_functions as cdet
from pycqed.measurement import mc_parameter_wrapper as pw
from pycqed.measurement import awg_sweep_functions as awg_swf
from pycqed.measurement.pulse_sequences import single_qubit_tek_seq_elts as sq
from pycqed.measurement.pulse_sequences import fluxing_sequences as fsqs
from pycqed.analysis import measurement_analysis as ma
from pycqed.analysis import analysis_toolbox as a_tools
from pycqed.utilities.general import add_suffix_to_dict_keys
from pycqed.instrument_drivers.meta_instrument.qubit_objects.qubit_object \
    import Qubit

class QuDev_transmon(Qubit):
    def __init__(self, name, MC,
                 heterodyne = None, # metainstrument for cw spectroscopy
                 cw_source = None, # MWG for driving the qubit continuously
                 readout_DC_LO = None, # MWG for downconverting RO signal
                 readout_UC_LO = None, # MWG for upconverting RO signal
                 readout_RF = None, # MWG for driving the readout resonator
                 drive_LO = None,
                 AWG = None,  # for generating IQ modulated drive pulses and
                              # triggering instruments
                 UHFQC = None, # For readout
                 **kw):
        super().__init__(name, **kw)

        self.MC = MC
        self.heterodyne = heterodyne
        self.cw_source = cw_source
        self.AWG = AWG
        self.UHFQC = UHFQC
        self.readout_DC_LO = readout_DC_LO
        self.readout_UC_LO = readout_UC_LO
        self.readout_RF = readout_RF
        self.drive_LO = drive_LO

        self.add_parameter('f_RO_resonator', label='RO resonator frequency',
                           unit='Hz', initial_value=0,
                           parameter_class=ManualParameter)
        self.add_parameter('Q_RO_resonator', label='RO resonator Q factor',
                           initial_value=0, parameter_class=ManualParameter)
        self.add_parameter('optimal_acquisition_delay', label='Optimal '
                           'acquisition delay', unit='s', initial_value=0,
                           parameter_class=ManualParameter)
        self.add_parameter('f_qubit', label='Qubit frequency', unit='Hz',
                           initial_value=0, parameter_class=ManualParameter)
        self.add_parameter('f_ef_qubit', label='Qubit ef frequency', unit='Hz',
                           initial_value=0, parameter_class=ManualParameter)
        self.add_parameter('T1', label='Qubit relaxation', unit='s',
                           initial_value=0, parameter_class=ManualParameter)
        self.add_parameter('T1_ef', label='Qubit relaxation', unit='s',
                           initial_value=0, parameter_class=ManualParameter)
        self.add_parameter('T2_star', label='Qubit dephasing', unit='s',
                           initial_value=0, parameter_class=ManualParameter)
        self.add_parameter('T2_star_ef', label='Qubit dephasing', unit='s',
                           initial_value=0, parameter_class=ManualParameter)
        # self.add_parameter('amp180', label='Qubit pi pulse amp', unit='V',
        #                    initial_value=0, parameter_class=ManualParameter)
        # self.add_parameter('amp90', label='Qubit pi/2 pulse amp', unit='V',
        #                    initial_value=0, parameter_class=ManualParameter)
        self.add_parameter('anharmonicity', label='Qubit anharmonicity',
                           unit='Hz', initial_value=0,
                           parameter_class=ManualParameter)
        self.add_parameter('EC_qubit', label='Qubit EC', unit='Hz',
                           initial_value=0, parameter_class=ManualParameter)
        self.add_parameter('EJ_qubit', label='Qubit EJ', unit='Hz',
                           initial_value=0, parameter_class=ManualParameter)
        self.add_parameter('spec_pow', unit='dBm', initial_value=-20,
                           parameter_class=ManualParameter,
                           label='Qubit spectroscopy power')
        self.add_parameter('f_RO', unit='Hz', parameter_class=ManualParameter,
                           label='Readout frequency')
        self.add_parameter('drive_LO_pow', unit='dBm',
                           parameter_class=ManualParameter,
                           label='Qubit drive pulse mixer LO power')
        self.add_parameter('pulse_I_offset', unit='V', initial_value=0,
                           parameter_class=ManualParameter,
                           label='DC offset for the drive line I channel')
        self.add_parameter('pulse_Q_offset', unit='V', initial_value=0,
                           parameter_class=ManualParameter,
                           label='DC offset for the drive line Q channel')
        self.add_parameter('RO_pulse_power', unit='dBm',
                           parameter_class=ManualParameter,
                           label='Readout signal power')
        self.add_parameter('RO_I_offset', unit='V', initial_value=0,
                           parameter_class=ManualParameter,
                           label='DC offset for the readout I channel')
        self.add_parameter('RO_Q_offset', unit='V', initial_value=0,
                           parameter_class=ManualParameter,
                           label='DC offset for the readout Q channel')
        self.add_parameter('RO_acq_averages', initial_value=1024,
                           vals=vals.Ints(0, 1000000),
                           parameter_class=ManualParameter)
        self.add_parameter('RO_acq_integration_length', initial_value=2.2e-6,
                           vals=vals.Numbers(min_value=10e-9, max_value=2.2e-6),
                           parameter_class=ManualParameter)
        self.add_parameter('RO_acq_weight_function_I', initial_value=0,
                           vals=vals.Enum(0, 1, 2, 3, 4, 5),
                           parameter_class=ManualParameter)
        self.add_parameter('RO_acq_weight_function_Q', initial_value=1,
                           vals=vals.Enum(None, 0, 1, 2, 3, 4, 5),
                           parameter_class=ManualParameter)
        self.add_parameter('RO_acq_shots', initial_value=4094,
                           docstring='Number of single shot measurements to do'
                                     'in single shot experiments.',
                           vals=vals.Ints(0, 4095),
                           parameter_class=ManualParameter)

        # add pulsed spectroscopy pulse parameters
        self.add_operation('Spec')
        self.add_pulse_parameter('Spec', 'spec_pulse_type', 'pulse_type',
                                 vals=vals.Strings(),
                                 initial_value='SquarePulse')
        self.add_pulse_parameter('Spec', 'spec_pulse_marker_channel', 'channel',
                                 initial_value=None, vals=vals.Strings())
        self.add_pulse_parameter('Spec', 'spec_pulse_amp', 'amplitude',
                                 vals=vals.Numbers(), initial_value=1)
        self.add_pulse_parameter('Spec', 'spec_pulse_length', 'length',
                                 initial_value=None, vals=vals.Numbers())
        self.add_pulse_parameter('Spec', 'spec_pulse_depletion_time',
                                 'pulse_delay', vals=vals.Numbers(),
                                 initial_value=None)

        # add readout pulse parameters
        self.add_operation('RO')
        self.add_pulse_parameter('RO', 'RO_pulse_type', 'pulse_type',
                                 vals=vals.Strings(),
                                 initial_value='MW_IQmod_pulse_UHFQC')
        self.add_pulse_parameter('RO', 'RO_I_channel', 'I_channel',
                                 initial_value=None, vals=vals.Strings())
        self.add_pulse_parameter('RO', 'RO_Q_channel', 'Q_channel',
                                 initial_value=None, vals=vals.Strings())
        self.add_pulse_parameter('RO', 'RO_pulse_marker_channel',
                                 'RO_pulse_marker_channel',
                                 initial_value=None, vals=vals.Strings())
        self.add_pulse_parameter('RO', 'RO_amp', 'amplitude',
                                 initial_value=None, vals=vals.Numbers())
        self.add_pulse_parameter('RO', 'RO_pulse_length', 'length',
                                 initial_value=None, vals=vals.Numbers())
        self.add_pulse_parameter('RO', 'RO_pulse_delay', 'pulse_delay',
                                 initial_value=None, vals=vals.Numbers())
        self.add_pulse_parameter('RO', 'f_RO_mod', 'mod_frequency',
                                 initial_value=None, vals=vals.Numbers())
        self.add_pulse_parameter('RO', 'RO_acq_marker_delay',
                                 'acq_marker_delay',
                                 initial_value=None, vals=vals.Numbers())
        self.add_pulse_parameter('RO', 'RO_acq_marker_channel',
                                 'acq_marker_channel',
                                 initial_value=None, vals=vals.Strings())
        self.add_pulse_parameter('RO', 'RO_pulse_phase', 'phase',
                                 initial_value=None, vals=vals.Numbers())

        # add drive pulse parameters
        self.add_operation('X180')
        self.add_pulse_parameter('X180', 'pulse_type', 'pulse_type',
                                 initial_value=None, vals=vals.Strings())
        self.add_pulse_parameter('X180', 'pulse_I_channel', 'I_channel',
                                 initial_value=None, vals=vals.Strings())
        self.add_pulse_parameter('X180', 'pulse_Q_channel', 'Q_channel',
                                 initial_value=None, vals=vals.Strings())
        self.add_pulse_parameter('X180', 'amp180', 'amplitude',
                                 initial_value=1, vals=vals.Numbers())
        self.add_pulse_parameter('X180', 'amp90', 'amplitude',
                                 initial_value=0.5, vals=vals.Numbers())
        self.add_pulse_parameter('X180', 'amp90_scale', 'amp90_scale',
                                 initial_value=0.5, vals=vals.Numbers(0, 1))
        self.add_pulse_parameter('X180', 'pulse_delay', 'pulse_delay',
                                 initial_value=None, vals=vals.Numbers())
        self.add_pulse_parameter('X180', 'gauss_sigma', 'sigma',
                                 initial_value=None, vals=vals.Numbers())
        self.add_pulse_parameter('X180', 'nr_sigma', 'nr_sigma',
                                 initial_value=None, vals=vals.Numbers())
        self.add_pulse_parameter('X180', 'motzoi', 'motzoi',
                                 initial_value=None, vals=vals.Numbers())
        self.add_pulse_parameter('X180', 'f_pulse_mod', 'mod_frequency',
                                 initial_value=None, vals=vals.Numbers())
        self.add_pulse_parameter('X180', 'phi_skew', 'phi_skew',
                                 initial_value=None, vals=vals.Numbers())
        self.add_pulse_parameter('X180', 'alpha', 'alpha',
                                 initial_value=None, vals=vals.Numbers())
        self.add_pulse_parameter('X180', 'X_pulse_phase', 'phase',
                                 initial_value=None, vals=vals.Numbers())

        # add drive pulse parameters for ef transition
        self.add_operation('X180_ef')
        self.add_pulse_parameter('X180_ef', 'pulse_type_ef', 'pulse_type',
                                 initial_value=None, vals=vals.Strings())
        self.add_pulse_parameter('X180_ef', 'amp180_ef', 'amplitude',
                                 initial_value=1, vals=vals.Numbers())
<<<<<<< HEAD
        self.add_pulse_parameter('X180_ef', 'amp90_ef', 'amplitude_ef',
                                 initial_value=0.5, vals=vals.Numbers())
        self.add_pulse_parameter('X180_ef', 'amp90_scale_ef', 'amp90_scale_ef',
=======
        self.add_pulse_parameter('X180_ef', 'amp90_scale_ef', 'amp90_scale',
>>>>>>> 0e64a0c4
                                 initial_value=0.5, vals=vals.Numbers(0, 1))
        self.add_pulse_parameter('X180_ef', 'pulse_delay_ef', 'pulse_delay',
                                 initial_value=None, vals=vals.Numbers())
        self.add_pulse_parameter('X180_ef', 'gauss_sigma_ef', 'sigma',
                                 initial_value=None, vals=vals.Numbers())
        self.add_pulse_parameter('X180_ef', 'nr_sigma_ef', 'nr_sigma',
                                 initial_value=None, vals=vals.Numbers())
        self.add_pulse_parameter('X180_ef', 'motzoi_ef', 'motzoi',
                                 initial_value=None, vals=vals.Numbers())
        self.add_pulse_parameter('X180_ef', 'X_pulse_phase_ef', 'phase',
                                 initial_value=None, vals=vals.Numbers())

        # add flux pulse parameters
        self.add_operation('flux')
        self.add_pulse_parameter('flux', 'flux_pulse_type', 'flux_pulse_type',
                                 initial_value=None, vals=vals.Strings())
        self.add_pulse_parameter('flux', 'flux_pulse_I_channel', 'flux_I_channel',
                                 initial_value=None, vals=vals.Strings())
        self.add_pulse_parameter('flux', 'flux_pulse_Q_channel', 'flux_Q_channel',
                                 initial_value=None, vals=vals.Strings())
        self.add_pulse_parameter('flux', 'flux_pulse_amp', 'flux_amplitude',
                                 initial_value=1, vals=vals.Numbers())
        self.add_pulse_parameter('flux', 'flux_pulse_length', 'flux_length',
                                 initial_value=None, vals=vals.Numbers())
        self.add_pulse_parameter('flux', 'flux_pulse_delay', 'flux_pulse_delay',
                                 initial_value=None, vals=vals.Numbers())
        self.add_pulse_parameter('flux', 'flux_f_pulse_mod', 'flux_mod_frequency',
                                 initial_value=None, vals=vals.Numbers())

        self.update_detector_functions()

    def update_detector_functions(self):
        self.int_log_det = det.UHFQC_integration_logging_det(
            UHFQC=self.UHFQC, AWG=self.AWG, channels=[
                self.RO_acq_weight_function_I(),
                self.RO_acq_weight_function_Q()],
            integration_length=self.RO_acq_integration_length(),
            nr_shots=self.RO_acq_shots())

        self.int_avg_det = det.UHFQC_integrated_average_detector(
            self.UHFQC, self.AWG, nr_averages=self.RO_acq_averages(),
            channels=[self.RO_acq_weight_function_I(),
                      self.RO_acq_weight_function_Q()],
            integration_length=self.RO_acq_integration_length())

        self.inp_avg_det = det.UHFQC_input_average_detector(
            UHFQC=self.UHFQC, AWG=self.AWG, nr_averages=self.RO_acq_averages(),
            nr_samples=4096)

    def prepare_for_continuous_wave(self):
        self.heterodyne.auto_seq_loading(True)
        if self.cw_source is not None:
            self.cw_source.off()
            self.cw_source.pulsemod_state('Off')
            self.cw_source.power.set(self.spec_pow())
        if self.readout_RF is not None:
            self.readout_RF.pulsemod_state('Off')
        if self.readout_DC_LO is not None:
            self.readout_DC_LO.pulsemod_state('Off')
        if self.readout_UC_LO is not None:
            self.readout_UC_LO.pulsemod_state('Off')

    def prepare_for_pulsed_spec(self):
        # Not working
        self.heterodyne.auto_seq_loading(False)
        if self.cw_source is not None:
            self.cw_source.pulsemod_state('On')
            self.cw_source.on()
            self.cw_source.power.set(self.spec_pow())

        if self.f_RO() is None:
            f_RO = self.f_RO_resonator()
        else:
            f_RO = self.f_RO()
        if self.RO_pulse_type() == 'Gated_MW_RO_pulse':
            self.readout_RF.frequency(f_RO)
            self.readout_RF.power(self.RO_pulse_power())
            self.readout_RF.on()
            self.UHFQC.awg_sequence_acquisition(acquisition_delay=0)
        elif self.RO_pulse_type() == 'MW_IQmod_pulse_UHFQC':
            eval('self.UHFQC.sigouts_{}_offset({})'.format(
                self.RO_I_channel(), self.RO_I_offset()))
            eval('self.UHFQC.sigouts_{}_offset({})'.format(
                self.RO_Q_channel(), self.RO_Q_offset()))
            self.UHFQC.awg_sequence_acquisition_and_pulse_SSB(
                f_RO_mod=self.f_RO_mod(), RO_amp=self.RO_amp(),
                RO_pulse_length=self.RO_pulse_length(),
                acquisition_delay=0)
            self.readout_UC_LO.pulsemod_state('Off')
            self.readout_UC_LO.frequency(f_RO - self.f_RO_mod())
            self.readout_UC_LO.on()
        elif self.RO_pulse_type() is 'Multiplexed_UHFQC_pulse':
            # setting up the UHFQC awg sequence must be done externally by a
            # readout manager
            self.readout_UC_LO.pulsemod_state('Off')
            self.readout_UC_LO.frequency(f_RO - self.f_RO_mod())
            self.readout_UC_LO.on()



    def prepare_for_timedomain(self):
        # cw source
        if self.cw_source is not None:
            self.cw_source.off()

        self.update_detector_functions()

        # drive LO
        self.drive_LO.pulsemod_state('Off')
        self.drive_LO.frequency(self.f_qubit() - self.f_pulse_mod())
        self.drive_LO.power(self.drive_LO_pow())
        self.drive_LO.on()

        # drive modulation
        #self.AWG.set(self.pulse_I_channel() + '_offset',
        #             self.pulse_I_offset())
        #self.AWG.set(self.pulse_Q_channel() + '_offset',
        #             self.pulse_Q_offset())

        # readout LO
        if self.f_RO() is None:
            f_RO = self.f_RO_resonator()
        else:
            f_RO = self.f_RO()
        self.readout_DC_LO.pulsemod_state('Off')
        self.readout_DC_LO.frequency(f_RO - self.f_RO_mod())
        self.readout_DC_LO.on()

        # readout pulse
        if self.RO_pulse_type() is 'MW_IQmod_pulse_UHFQC':
            eval('self.UHFQC.sigouts_{}_offset({})'.format(
                self.RO_I_channel(), self.RO_I_offset()))
            eval('self.UHFQC.sigouts_{}_offset({})'.format(
                self.RO_Q_channel(), self.RO_Q_offset()))
            self.UHFQC.awg_sequence_acquisition_and_pulse_SSB(
                f_RO_mod=self.f_RO_mod(), RO_amp=self.RO_amp(),
                RO_pulse_length=self.RO_pulse_length(),
                acquisition_delay=0)
            self.readout_UC_LO.pulsemod_state('Off')
            self.readout_UC_LO.frequency(f_RO - self.f_RO_mod())
            self.readout_UC_LO.on()
        elif self.RO_pulse_type() is 'Gated_MW_RO_pulse':
            self.readout_RF.pulsemod_state('On')
            self.readout_RF.frequency(f_RO)
            self.readout_RF.power(self.RO_pulse_power())
            self.readout_RF.on()
            self.UHFQC.awg_sequence_acquisition(acquisition_delay=0)
        elif self.RO_pulse_type() is 'Multiplexed_UHFQC_pulse':
            # setting up the UHFQC awg sequence must be done externally by a
            # readout manager
            self.readout_UC_LO.pulsemod_state('Off')
            self.readout_UC_LO.frequency(f_RO - self.f_RO_mod())
            self.readout_UC_LO.on()

    def measure_heterodyne_spectroscopy(self, freqs=None, MC=None,
                                        analyze=True, close_fig=True):
        """ Varies the frequency of the microwave source to the resonator and
        measures the transmittance """
        if freqs is None:
            raise ValueError("Unspecified frequencies for measure_heterodyne_"
                             "spectroscopy")

        if MC is None:
            MC = self.MC

        previous_freq = self.heterodyne.frequency()

        self.prepare_for_continuous_wave()
        MC.set_sweep_function(pw.wrap_par_to_swf(
            self.heterodyne.frequency))
        MC.set_sweep_points(freqs)
        demod_mode = 'single' if self.heterodyne.single_sideband_demod() \
            else 'double'
        MC.set_detector_function(det.Heterodyne_probe(
            self.heterodyne,
            trigger_separation=self.heterodyne.trigger_separation(),
            demod_mode=demod_mode))
        MC.run(name='resonator_scan'+self.msmt_suffix)

        self.heterodyne.frequency(previous_freq)

        if analyze:
            ma.MeasurementAnalysis(auto=True, close_fig=close_fig)

    def measure_homodyne_acqusition_delay(self, delays=None, MC=None,
                                          analyze=True, close_fig=True):
        """
        Varies the delay between the homodyne modulation signal and
        acquisition. Measures the transmittance.
        """
        if delays is None:
            raise ValueError("Unspecified delays for measure_homodyne_"
                             "acquisition_delay")

        if MC is None:
            MC = self.MC

        # set number of averages to 1 due to a readout bug
        previous_nr_averages = self.heterodyne.nr_averages()
        self.heterodyne.nr_averages(1)
        previous_delay = self.heterodyne.acquisition_delay()

        self.prepare_for_continuous_wave()
        MC.set_sweep_function(pw.wrap_par_to_swf(
            self.heterodyne.acquisition_delay))
        MC.set_sweep_points(delays)
        demod_mode = 'single' if self.heterodyne.single_sideband_demod() \
            else 'double'
        MC.set_detector_function(det.Heterodyne_probe(
            self.heterodyne,
            trigger_separation=self.heterodyne.trigger_separation(),
            demod_mode=demod_mode))
        MC.run(name='acquisition_delay_scan'+self.msmt_suffix)

        self.heterodyne.acquisition_delay(previous_delay)
        self.heterodyne.nr_averages(previous_nr_averages)

        if analyze:
            ma.MeasurementAnalysis(auto=True, close_fig=close_fig)

    def measure_spectroscopy(self, freqs=None, pulsed=False, MC=None,
                             analyze=True, close_fig=True):
        """ Varies qubit drive frequency and measures the resonator
        transmittance """
        if freqs is None:
            raise ValueError("Unspecified frequencies for measure_spectroscopy")

        if MC is None:
            MC = self.MC

        if not pulsed:

            self.heterodyne.frequency(self.f_RO())
            self.prepare_for_continuous_wave()
            self.cw_source.on()

            MC.set_sweep_function(pw.wrap_par_to_swf(self.cw_source.frequency))
            MC.set_sweep_points(freqs)
            demod_mode = 'single' if self.heterodyne.single_sideband_demod() \
                else 'double'
            MC.set_detector_function(det.Heterodyne_probe(
                self.heterodyne,
                trigger_separation=self.heterodyne.trigger_separation(),
                demod_mode=demod_mode))
            MC.run(name='spectroscopy'+self.msmt_suffix)

            self.cw_source.off()

        else:
            self.prepare_for_pulsed_spec()

            spec_pars = self.get_spec_pars()
            RO_pars = self.get_RO_pars()

            self.cw_source.on()

            sq.Pulsed_spec_seq(spec_pars, RO_pars)

            self.AWG.start()

            MC.set_sweep_function(self.cw_source.frequency)
            MC.set_sweep_points(freqs)
            demod_mode = 'single' if self.heterodyne.single_sideband_demod() \
                else 'double'
            MC.set_detector_function(det.Heterodyne_probe(
                self.heterodyne,
                trigger_separation=self.heterodyne.trigger_separation(),
                demod_mode=demod_mode))
            MC.run(name='pulsed-spec' + self.msmt_suffix)

            self.cw_source.off()


        if analyze:
            ma.MeasurementAnalysis(auto=True, close_fig=close_fig)

    def measure_rabi(self, amps=None, n=1, MC=None, analyze=True,
                     close_fig=True, cal_points=True, no_cal_points=2,
<<<<<<< HEAD
                     upload=True):
=======
                     upload=True, label=None):
>>>>>>> 0e64a0c4

        if amps is None:
            raise ValueError("Unspecified amplitudes for measure_rabi")

        self.prepare_for_timedomain()

        if MC is None:
            MC = self.MC

        MC.set_sweep_function(awg_swf.Rabi(
            pulse_pars=self.get_drive_pars(), RO_pars=self.get_RO_pars(), n=n,
            cal_points=cal_points, no_cal_points=no_cal_points, upload=upload))
        MC.set_sweep_points(amps)
        MC.set_detector_function(self.int_avg_det)
        if label is None:
            label = 'Rabi-n{}'.format(n) + self.msmt_suffix
        MC.run(label)

        if analyze:
            ma.MeasurementAnalysis(auto=True, close_fig=close_fig)

    def measure_rabi_2nd_exc(self, amps=None, n=1, MC=None, analyze=True,
<<<<<<< HEAD
                     close_fig=True, cal_points=True, no_cal_points=4,
=======
                             label=None, last_ge_pulse=True,
                             close_fig=True, cal_points=True, no_cal_points=4,
>>>>>>> 0e64a0c4
                             upload=True):

        if amps is None:
            raise ValueError("Unspecified amplitudes for measure_rabi")

        if label is None:
            label = 'Rabi_2nd_exc-n{}'.format(n) + self.msmt_suffix

        self.prepare_for_timedomain()

        if MC is None:
            MC = self.MC

        MC.set_sweep_function(awg_swf.Rabi_2nd_exc(
                        pulse_pars=self.get_drive_pars(),
                        pulse_pars_2nd=self.get_ef_drive_pars(),
                        RO_pars=self.get_RO_pars(),
<<<<<<< HEAD
                        n=n, upload=upload,
=======
                        last_ge_pulse=last_ge_pulse,
                        amps=amps, n=n, upload=upload,
>>>>>>> 0e64a0c4
                        cal_points=cal_points, no_cal_points=no_cal_points))
        MC.set_sweep_points(amps)
        MC.set_detector_function(self.int_avg_det)
        MC.run(label)

        if analyze:
            ma.MeasurementAnalysis(auto=True, close_fig=close_fig)

    def measure_rabi_amp90(self, scales=np.linspace(0.3, 0.7, 31), n=1,
                           MC=None, analyze=True, close_fig=True, upload=True):

        self.prepare_for_timedomain()

        if MC is None:
            MC = self.MC

        MC.set_sweep_function(awg_swf.Rabi_amp90(
            pulse_pars=self.get_drive_pars(), RO_pars=self.get_RO_pars(), n=n,
            upload=upload))
        MC.set_sweep_points(scales)
        MC.set_detector_function(self.int_avg_det)
        MC.run('Rabi_amp90_scales_n{}'.format(n)+self.msmt_suffix)


    def measure_T1(self, times=None, MC=None, analyze=True, upload=True,
                       close_fig=True, cal_points=True):

        if times is None:
            raise ValueError("Unspecified times for measure_T1")

        self.prepare_for_timedomain()

        if MC is None:
            MC = self.MC

        MC.set_sweep_function(awg_swf.T1(
            pulse_pars=self.get_drive_pars(), RO_pars=self.get_RO_pars(),
            upload=upload, cal_points=cal_points))
        MC.set_sweep_points(times)
        MC.set_detector_function(self.int_avg_det)
        MC.run('T1'+self.msmt_suffix)

        if analyze:
            ma.MeasurementAnalysis(auto=True, close_fig=close_fig)

    def measure_T1_2nd_exc(self, times=None, MC=None, analyze=True, upload=True,
                           close_fig=True, cal_points=True, label=None):

        if times is None:
            raise ValueError("Unspecified times for measure_T1_2nd_exc")

        self.prepare_for_timedomain()

        if label is None:
            label = 'T1_2nd'+self.msmt_suffix

        if MC is None:
            MC = self.MC

        MC.set_sweep_function(awg_swf.T1_2nd_exc(
<<<<<<< HEAD
                        pulse_pars=self.get_drive_pars(),
                        pulse_pars_2nd=self.get_drive_pars(ef_transition=True),
                        RO_pars=self.get_RO_pars(),
                        upload=upload,
                        cal_points=cal_points))
=======
                                times=times,
                                pulse_pars=self.get_drive_pars(),
                                pulse_pars_2nd=self.get_ef_drive_pars(),
                                RO_pars=self.get_RO_pars(),
                                upload=upload,
                                cal_points=cal_points))
>>>>>>> 0e64a0c4
        MC.set_sweep_points(times)
        MC.set_detector_function(self.int_avg_det)
        MC.run(label)

        if analyze:
            ma.MeasurementAnalysis(auto=True, close_fig=close_fig)


    def measure_qscale(self, qscales=None, MC=None, analyze=True, upload=True,
                       close_fig=True, label=None):

        if qscales is None:
            raise ValueError("Unspecified qscale values for measure_qscale")

        self.prepare_for_timedomain()

        if MC is None:
            MC = self.MC

        if label is None:
            label = 'QScale'+self.msmt_suffix

        MC.set_sweep_function(awg_swf.QScale(
                pulse_pars=self.get_drive_pars(), RO_pars=self.get_RO_pars(),
                upload=upload))
        MC.set_sweep_points(qscales)
        MC.set_detector_function(self.int_avg_det)
        MC.run(label)

        if analyze:
            ma.MeasurementAnalysis(auto=True, close_fig=close_fig)

    def measure_ramsey(self, times=None, artificial_detuning=0, label='',
                       MC=None, analyze=True, close_fig=True, cal_points=True,
                       upload=True):

        if times is None:
            raise ValueError("Unspecified times for measure_ramsey")

        self.prepare_for_timedomain()
        if MC is None:
            MC = self.MC

        Rams_swf = awg_swf.Ramsey(
            pulse_pars=self.get_drive_pars(), RO_pars=self.get_RO_pars(),
            artificial_detuning=artificial_detuning, cal_points=cal_points,
            upload=upload)
        MC.set_sweep_function(Rams_swf)
        MC.set_sweep_points(times)
        MC.set_detector_function(self.int_avg_det)
        MC.run('Ramsey'+label+self.msmt_suffix)

        if analyze:
            ma.MeasurementAnalysis(auto=True, close_fig=close_fig)

<<<<<<< HEAD
    def measure_ramsey_2nd_exc(self, times=None, artificial_detuning=0,
                               label='', MC=None, analyze=True, close_fig=True,
                               cal_points=True, n=None, upload=True):
=======
    def measure_ramsey_2nd_exc(self, times=None, artificial_detuning=0, label=None,
                       MC=None, analyze=True, close_fig=True, cal_points=True,
                       n=1, upload=True):
>>>>>>> 0e64a0c4

        if times is None:
            raise ValueError("Unspecified times for measure_ramsey")
        if artificial_detuning is None:
            logging.warning('Artificial detuning is 0.')

        if label is None:
            label = 'Ramsey_2nd_exc'+self.msmt_suffix

        self.prepare_for_timedomain()
        if MC is None:
            MC = self.MC

        Rams_2nd_swf = awg_swf.Ramsey_2nd_exc(
            pulse_pars=self.get_drive_pars(),
<<<<<<< HEAD
            pulse_pars_2nd=self.get_drive_pars(ef_transition=True),
            RO_pars=self.get_RO_pars(),
=======
            pulse_pars_2nd=self.get_ef_drive_pars(),
            RO_pars=self.get_RO_pars(), times=times,
>>>>>>> 0e64a0c4
            artificial_detuning=artificial_detuning, cal_points=cal_points,
            n=n, upload=upload)
        MC.set_sweep_function(Rams_2nd_swf)
        MC.set_sweep_points(times)
        MC.set_detector_function(self.int_avg_det)
        MC.run(label)

        if analyze:
            ma.MeasurementAnalysis(auto=True, close_fig=close_fig)

    def measure_echo(self, times=None, MC=None, artificial_detuning=None,
                     upload=True, analyze=True, close_fig=True):

        if times is None:
            raise ValueError("Unspecified times for measure_echo")

        self.prepare_for_timedomain()
        if MC is None:
            MC = self.MC

        Echo_swf = awg_swf.Echo(
            pulse_pars=self.get_drive_pars(), RO_pars=self.get_RO_pars(),
            artificial_detuning=artificial_detuning, upload=upload)
        MC.set_sweep_function(Echo_swf)
        MC.set_sweep_points(times)
        MC.set_detector_function(self.int_avg_det)
        MC.run('Echo'+self.msmt_suffix)

        if analyze:
            ma.MeasurementAnalysis(auto=True, close_fig=close_fig)

    def measure_allxy(self, double_points=True, MC=None, upload=True,
                      analyze=True, close_fig=True):
        self.prepare_for_timedomain()
        if MC is None:
            MC = self.MC

        MC.set_sweep_function(awg_swf.AllXY(
            pulse_pars=self.get_drive_pars(), RO_pars=self.get_RO_pars(),
            double_points=double_points, upload=upload))
        MC.set_detector_function(self.int_avg_det)
        MC.run('AllXY'+self.msmt_suffix)

        if analyze:
            ma.MeasurementAnalysis(auto=True, close_fig=close_fig)

    def measure_randomized_benchmarking(self, nr_cliffords=None, nr_seeds=50,
                                        T1=None, MC=None, close_fig=True,
                                        upload=True, analyze=True):
        '''
        Performs a randomized benchmarking fidelity.
        Optionally specifying T1 also shows the T1 limited fidelity.
        '''

        if nr_cliffords is None:
            raise ValueError("Unspecified nr_cliffords for measure_echo")
        self.prepare_for_timedomain()
        if MC is None:
            MC = self.MC

        MC.set_sweep_function(awg_swf.Randomized_Benchmarking(
            pulse_pars=self.get_drive_pars(), RO_pars=self.get_RO_pars(),
            double_curves=True,
            nr_cliffords=nr_cliffords, nr_seeds=nr_seeds, upload=upload))
        MC.set_detector_function(self.int_avg_det)
        MC.run('RB_{}seeds'.format(nr_seeds)+self.msmt_suffix)

        if analyze:
            ma.MeasurementAnalysis(auto=True, close_fig=close_fig)

    def set_default_readout_weights(self, channels = (0, 1)):
        """
        Sets the integration weights of the channels `RO_acq_weight_I` and
        `RO_acq_weight_Q` to the default sinusoidal values. The integration
        result of I channel is the integral of
        `cos(w*t)*ch0(t) + sin(w*t)*ch1(t)` and of Q channel is the integral of
        `cos(w*t)*ch0(t) - sin(w*t)*ch1(t)`.

        Args:
            channels: An iterable of UHFLI ports that are used for the input
                      signal. E.g. for using just the first input port one
                      would use `(0,)`, if using both input ports, one would use
                      the default value `(0, 1)`.
        """

        trace_length = 4096
        tbase = np.arange(0, trace_length / 1.8e9, 1 / 1.8e9)
        cosI = np.array(np.cos(2 * np.pi * self.f_RO_mod() * tbase))
        sinI = np.array(np.sin(2 * np.pi * self.f_RO_mod() * tbase))

        c1 = self.RO_acq_weight_function_I()
        c2 = self.RO_acq_weight_function_Q()

        if 0 in channels:
            self.UHFQC.set('quex_wint_weights_{}_real'.format(c1), cosI)
            self.UHFQC.set('quex_rot_{}_real'.format(c1), 1)
            if c2 is not None:
                self.UHFQC.set('quex_wint_weights_{}_real'.format(c2), cosI)
                self.UHFQC.set('quex_rot_{}_real'.format(c2), 1)
        else:
            self.UHFQC.set('quex_rot_{}_real'.format(c1), 0)
            if c2 is not None:
                self.UHFQC.set('quex_rot_{}_real'.format(c2), 0)
        if 1 in channels:
            self.UHFQC.set('quex_wint_weights_{}_imag'.format(c1), sinI)
            self.UHFQC.set('quex_rot_{}_imag'.format(c1), 1)
            if c2 is not None:
                self.UHFQC.set('quex_wint_weights_{}_imag'.format(c2), sinI)
                self.UHFQC.set('quex_rot_{}_imag'.format(c2), -1)
        else:
            self.UHFQC.set('quex_rot_{}_imag'.format(c1), 0)
            if c2 is not None:
                self.UHFQC.set('quex_rot_{}_imag'.format(c2), 0)


    def calibrate_readout_weights(self, MC=None, update=True, channels=(0, 1),
                                  analyze=True, close_fig=True):
        """
        Sets the weight function of the UHFLI channel
        `self.RO_acq_weight_function_I` to the difference of the traces of the
        qubit prepared in the |0> and |1> state, which is optimal assuming that
        the standard deviation (over different measurements of both traces is
        a constant. Sets `self.RO_acq_weight_function_Q` to `None`.

        Args:
            MC: MeasurementControl object to use for the measurement. Defaults
                to `self.MC`.
            update: Boolean flag, whether to update the UHFQC integration
                    weight. Default `True`.
            channels: An iterable of UHFLI ports that are used for the input
                      signal. E.g. for using just the first input port one
                      would use `(0,)`, if using both input ports, one would use
                      the default value `(0, 1)`.
            analyze: Boolean flag to run default default analysis generating
                     plots of the traces.
            close_fig: Boolean flag to close the matplotlib's figure. If
                       `False`, then the plots can be viewed with `plt.show()`
                       Default `True`.

        Returns:
            Optimal weight(s) for state discrimination.
        """

        self.prepare_for_timedomain()
        if MC is None:
            MC = self.MC

        MC.set_sweep_function(awg_swf.OffOn(
            pulse_pars=self.get_drive_pars(),
            RO_pars=self.get_RO_pars(),
            pulse_comb='OffOff'))
        MC.set_sweep_points(np.arange(2))
        MC.set_detector_function(self.inp_avg_det)
        data0 = MC.run(name='Weight_calib_0'+self.msmt_suffix)

        if analyze:
            ma.MeasurementAnalysis(auto=True, close_fig=close_fig)

        MC.set_sweep_function(awg_swf.OffOn(
            pulse_pars=self.get_drive_pars(),
            RO_pars=self.get_RO_pars(),
            pulse_comb='OnOn'))
        MC.set_sweep_points(np.arange(2))
        MC.set_detector_function(self.inp_avg_det)
        data1 = MC.run(name='Weight_calib_1' + self.msmt_suffix)

        weights_I = data1[0] - data0[0]
        weights_I -= np.mean(weights_I)
        weights_I /= np.max(np.abs(weights_I))

        weights_Q = data1[1] - data0[1]
        weights_Q -= np.mean(weights_Q)
        weights_Q /= np.max(np.abs(weights_Q))

        if update:
            c = self.RO_acq_weight_function_I()
            self.RO_acq_weight_function_Q(None)
            if 0 in channels:
                self.UHFQC.set('quex_wint_weights_{}_real'.format(c),
                               np.array(weights_I))
                self.UHFQC.set('quex_rot_{}_real'.format(c), 1)
            else:
                self.UHFQC.set('quex_rot_{}_real'.format(c), 0)
            if 1 in channels:
                self.UHFQC.set('quex_wint_weights_{}_imag'.format(c),
                               np.array(weights_Q))
                self.UHFQC.set('quex_rot_{}_imag'.format(c), 1)
            else:
                self.UHFQC.set('quex_rot_{}_imag'.format(c), 0)

        # format the return value to the same shape as channels.
        ret = []
        for chan in channels:
            if chan == 0:
                ret.append(weights_I)
            if chan == 1:
                ret.append(weights_Q)
        return tuple(ret)

    def find_ssro_fidelity(self, MC=None, analyze=True, close_fig=True,
                           no_fits=False):
        """
        Conduct an off-on measurement on the qubit recording single-shot
        results and determine the single shot readout fidelity.

        Calculates the assignment fidelity `F_a` which is the average
        probability of correctly guessing the state that was prepared. If
        `no_fits` is `False` also finds the discrimination fidelity F_d, that
        takes into account the probability of an bit flip after state
        preparation, by fitting double gaussians to both |0> prepared and |1>
        prepared datasets.

        Args:
            MC: MeasurementControl object to use for the measurement. Defaults
                to `self.MC`.
            analyze: Boolean flag, whether to analyse the measurement results.
                     Default `True`.
            close_fig: Boolean flag to close the matplotlib's figure. If
                       `False`, then the plots can be viewed with `plt.show()`
                       Default `True`.
            no_fits: Boolean flag to disable finding the discrimination
                     fidelity. Default `False`.
        Returns:
            If `no_fits` is `False` returns assigment fidelity, discrimination
            fidelity and SNR = 2 |mu00 - mu11| / (sigma00 + sigma11). Else
            returns just assignment fidelity.
        """

        self.prepare_for_timedomain()
        if MC is None:
            MC = self.MC

        MC.set_sweep_function(awg_swf.OffOn(
            pulse_pars=self.get_drive_pars(),
            RO_pars=self.get_RO_pars()))
        MC.set_sweep_points(np.arange(self.RO_acq_shots()))
        MC.set_detector_function(self.int_log_det)

        MC.run(name='SSRO_fidelity'+self.msmt_suffix)

        if analyze:
            rotate = self.RO_acq_weight_function_Q() is not None
            ana = ma.SSRO_Analysis(auto=True, close_fig=close_fig,
                                   rotate=rotate, no_fits=no_fits)
            if not no_fits:
                return ana.F_a, ana.F_d, ana.SNR
            else:
                return ana.F_a

    def measure_flux_detuning(self, flux_params=None, n=1, ramsey_times=None,
                              artificial_detuning=0, MC=None,
                              analyze=True, close_fig=True, upload=True,
                              fluxing_channels=[]):
        """
        Sweep over flux pulse amplitudes; for each, perform a Ramsey to get the
        detuning from qubit parking position.

        :param flux_amps: flux pulse amplitudes (V)
        :param n: #ofPulses
        :param MC: Measurement Control object
        :param analyze: do you want to analyze your data?
        :param close_fig: Close figure?
        :param upload: Don't know
        :return: Detuning of qubit freq from parking position with the applied
        flux pulse amplitude.
        """
        if flux_params is None:
            raise ValueError("Unspecified flux amplitudes "
                             "for measure_flux_detuning")
        if ramsey_times is None:
            raise ValueError("Unspecified Ramsey times "
                             "for measure_flux_detuning")

        if MC is None:
            MC = self.MC

        self.prepare_for_timedomain()

        flux_det_sweep = awg_swf.awg_seq_swf(fsqs.Ram_Z_seq,
              awg_seq_func_kwargs={'operation_dict': self.get_operation_dict(),
                                   'q0': self,
                                   'operation_name': 'flux_detuning',
                                   'times': ramsey_times,
                                   'artificial_detuning': artificial_detuning,
                                   'distortion_dict': self.dist_dict()},
              fluxing_channels=fluxing_channels,
              parameter_name='times')


        MC.set_sweep_function(ram_Z_sweep)
        MC.set_detector_function(self.int_avg_det)
        MC.run('Flux_Detuning'+label+self.msmt_suffix)

        if analyze:
            ma.MeasurementAnalysis(auto=True, close_fig=close_fig)

        """------------------
        #Soft sweep over flux amplitudes using
        awg_swf.awg_seq_swf(fsqs.single_pulse_seq)
        pulse_pars = {'pulse_type': 'SquarePulse',
                      'pulse_delay': .1e-6,
                      'channel': 'ch3',
                      'amplitude': 0.5,
                      'length': .1e-6,
                      'dead_time_length': 10e-6}
        square_pulse_seq=fsqs.single_pulse_seq(comp_pulse=False,return_seq=True)

        awg_square_sweep_fcn=awg_swf.awg_seq_swf(
            square_pulse_seq,
            unit='V',
            awg_seq_func_kwargs={'comp_pulse': False,
                                 'q0': self.qubit.name,
                                 'cal_points':self.cal_points,
                                 'distortion_dict': self.dist_dict,
                                 'upload': True})
        MC.set_sweep_function(awg_square_sweep_fcn)
        --------------------
        #Set the sweep points=sweep over flux amplitudes
        MC.set_sweep_points(flux_params['Amplitudes'])

        #Use the composite_detector_function
        flux_detuning_det=cdet.Flux_Detuning(
            flux_params,
            ramsey_times,
            artificial_detuning,
            self,
            self.AWG,
            MC,
            upload=upload,
            pulse_pars=self.get_drive_pars(),
            RO_pars=self.get_RO_pars())
        MC.set_detector_function(flux_detuning_det)

        MC.run('Flux_Detuning-n{}'.format(n) + self.msmt_suffix)

        #if analyze=True, instantiate a MeasurementAnalysis object,
        #which will contain the Flux_Detuning_Analysis class, that
        #will analyze the data and produce nice plots.
        if analyze:
            ma.MeasurementAnalysis(auto=True, close_fig=close_fig)"""

    def find_resonator_frequency(self, update=False, freqs=None, MC=None,
                                 close_fig=True, fitting_model='hanger',**kw):
        """
        Finds the resonator frequency by performing a heterodyne experiment
        if freqs == None it will determine a default range dependent on the
        last known frequency of the resonator.
        WARNING: Does not automatically update the RO resonator parameters.
        Set update=True if you want this!
        """

        if not update:
            logging.warning("Does not automatically update the RO "
                            "resonator parameters. "
                            "Set update=True if you want this!")

        if freqs is None:
            if self.f_RO_resonator() != 0 and self.Q_RO_resonator() != 0:
                fmin = self.f_RO_resonator()*(1-10/self.Q_RO_resonator())
                fmax = self.f_RO_resonator()*(1+10/self.Q_RO_resonator())
                freqs = np.linspace(fmin, fmax, 100)
            else:
                raise ValueError("Unspecified frequencies for find_resonator_"
                                 "frequency and no previous value exists")

        if MC is None:
            MC = self.MC

        self.measure_heterodyne_spectroscopy(freqs, MC, analyze=False)

        HA = ma.Homodyne_Analysis(close_fig=close_fig,
                                  fitting_model=fitting_model,**kw)
        f0 = HA.fit_res.params['f0'].value
        df0 = HA.fit_res.params['f0'].stderr
        Q = HA.fit_res.params['Q'].value
        dQ = HA.fit_res.params['Q'].stderr
        if f0 > max(freqs) or f0 < min(freqs):
            logging.warning('extracted frequency outside of range of scan')
        elif df0 > f0:
            logging.warning('resonator frequency uncertainty greater than '
                            'value')
        elif dQ > Q:
            logging.warning('resonator Q factor uncertainty greater than '
                            'value')
        elif update:  # don't update if there was trouble
            self.f_RO_resonator(f0)
            self.Q_RO_resonator(Q)
            self.heterodyne.frequency(f0)
        return f0

    def find_homodyne_acqusition_delay(self, delays=None, update=False, MC=None,
                                         close_fig=True):
        """
        Finds the acquisition delay for a homodyne experiment that corresponds
        to maximal signal strength.
        WARNING: Does not automatically update the qubit acquisition delay.
        Set update=True if you want this!
        """

        if not update:
            logging.warning("Does not automatically update the qubit "
                            "acquisition delay. "
                            "Set update=True if you want this!")

        if delays is None:
            delays = np.linspace(0,1e-6,100)

        if MC is None:
            MC = self.MC

        self.measure_homodyne_acqusition_delay(delays, MC, analyze=False)

        DA = ma.Acquisition_Delay_Analysis(label=self.msmt_suffix,
                                           close_fig=close_fig)
        d = DA.max_delay

        if update:
            self.optimal_acquisition_delay(d)
            self.heterodyne.acquisition_delay(d)
        return d

    def find_frequency(self, freqs, method='cw_spectroscopy', update=False,
                       MC=None, close_fig=True, analyze_ef=False, **kw):
        """
        WARNING: Does not automatically update the qubit frequency parameter.
        Set update=True if you want this!

        Args:
            method:                   the spectroscopy type; options: 'pulsed',
                                      'spectrsocopy'
            update:                   whether to update the relevant qubit
                                      parameters with the found frequency(ies)
            MC:                       the measurement control object
            close_fig:                whether or not to close the figure
            analyze_ef:               whether or not to also look for the gf/2

        Keyword Args:
            interactive_plot:        (default=False)
                whether to plot with plotly or not
            analyze_ef:              (default=False)
                whether to look for another f_ge/2 peak/dip
            percentile:              (default=20)
                percentile of the data that is considered background noise
            num_sigma_threshold:     (default=5)
                used to define the threshold above(below) which to look for
                peaks(dips); threshold = background_mean +
                num_sigma_threshold * background_std
            window_len              (default=3)
                filtering window length; uses a_tools.smooth
            analysis_window         (default=10)
                how many data points (calibration points) to remove before
                sending data to peak_finder; uses a_tools.cut_edges,
                data = data[(analysis_window//2):-(analysis_window//2)]
            amp_only                (default=False)
                whether only I data exists
            save_name               (default='Source Frequency')
                figure name with which it will be saved
            auto                    (default=True)
                automatically perform the entire analysis upon call
            label                   (default=none?)
                label of the analysis routine
            folder                  (default=working folder)
                working folder
            NoCalPoints             (default=4)
                number of calibration points
            print_fit_results       (default=True)
                print the fit report
            print_frequency         (default=False)
                whether to print the f_ge and f_gf/2
            show                    (default=True)
                show the plots
            show_guess              (default=False)
                plot with initial guess values
            close_file              (default=True)
                close the hdf5 file

        Returns:
            the peak frequency(ies).
        """
        if not update:
            logging.warning("Does not automatically update the qubit "
                            "frequency parameter. "
                            "Set update=True if you want this!")

        if MC is None:
            MC = self.MC

        if freqs is None:
            f_span = kw.get('f_span', 100e6)
            f_mean = kw.get('f_mean', self.f_qubit())
            nr_points = kw.get('nr_points', 100)
            if f_mean == 0:
                logging.warning("find_frequency does not know where to "
                                "look for the qubit. Please specify the "
                                "f_mean or the freqs function parameter.")
                return 0
            else:
<<<<<<< HEAD
                self.measure_spectroscopy(freqs, pulsed=True, MC=MC,
                                          close_fig=close_fig)
                label = 'pulsed-spec'

            amp_only = hasattr(self.heterodyne, 'RF')
            SpecA = ma.Qubit_Spectroscopy_Analysis(
                analyze_ef=analyze_ef, label=label, amp_only=amp_only,
                close_fig=close_fig,**kw)
            self.f_qubit(SpecA.fitted_freq)
            f0 = SpecA.fitted_freq
=======
                freqs = np.linspace(f_mean - f_span/2, f_mean + f_span/2,
                                    nr_points)

        if 'pulse' not in method.lower():
            self.measure_spectroscopy(freqs, pulsed=False, MC=MC,
                                      close_fig=close_fig)
            label = 'spectroscopy'
        else:
            self.measure_spectroscopy(freqs, pulsed=True, MC=MC,
                                      close_fig=close_fig)
            label = 'pulsed-spec'

        amp_only = hasattr(self.heterodyne, 'RF')
        SpecA = ma.Qubit_Spectroscopy_Analysis(
            analyze_ef=analyze_ef, label=label, amp_only=amp_only, close_fig=close_fig,**kw)
        self.f_qubit(SpecA.fitted_freq)
        f0 = SpecA.fitted_freq
        if update:
            self.f_qubit(f0)
        if analyze_ef:
            f0_ef = 2*SpecA.fitted_freq_gf_over_2 - f0
>>>>>>> 0e64a0c4
            if update:
                self.f_ef_qubit(f0_ef)
        if analyze_ef:
            return f0, f0_ef
        else:
            return f0

<<<<<<< HEAD
    def find_amplitudes(self, rabi_amps=None, label='Rabi', for_ef=False,
                        update=False, MC=None, close_fig=True, cal_points=True,
                        no_cal_points=2, last_ge_pulse=True, **kw):
=======
    def find_amplitudes(self, rabi_amps=None, label=None, for_ef=False, update=False,
                        MC=None, close_fig=True, cal_points=True, no_cal_points=2,
                        upload=True, last_ge_pulse=True, **kw):
>>>>>>> 0e64a0c4

        """
        Finds the pi and pi/2 pulse amplitudes from the fit to a Rabi
        experiment. Uses the Rabi_Analysis(_new)
        class from measurement_analysis.py
        WARNING: Does not automatically update the qubit amplitudes.
        Set update=True if you want this!

        Analysis script for the Rabi measurement:
        1. The I and Q data are rotated and normalized based on the calibration
            points. In most analysis routines, the latter are typically 4:
            2 X180 measurements, and 2 identity measurements, which get
            averaged resulting in one X180 point and one identity point.
            However, the default for Rabi is 2 (2 identity measurements)
            because we typically do Rabi in order to find the correct amplitude
            for an X180 pulse. However, if a previous such value exists, this
            routine also accepts 4 cal pts.
        2. The normalized data is fitted to a cosine function.
        3. The pi-pulse and pi/2-pulse amplitudes are calculated from the fit.
<<<<<<< HEAD
        4. The normalized data, the best fit results, and the pi and pi/2
            pulses are plotted.

        The ef analysis assumes the the e population is zero (because of the
        ge X180 pulse at the end).

        Arguments:
            rabi_amps:          amplitude sweep points for the
                                Rabi experiment
            label:              label of the analysis routine
            for_ef:             find amplitudes for the ef transition
            update:             update the qubit amp180 and amp90 parameters
            MC:                 the measurement control object
            close_fig:          close the resulting figure?
            cal_points          whether to used calibration points of not
            no_cal_points       number of calibration points to use; if it's
                                the first time rabi is run
                                then 2 cal points (two I pulses at the end)
                                should be used for the ge Rabi,
                                and 4 (two I pulses and 2 ge X180 pulses at
                                the end) for the ef Rabi
            last_ge_pulse       whether to map the population to the ground
                                state after each run of the Rabi experiment
                                on the ef level
        Keyword arguments:
            other keyword arguments. The Rabi sweep amplitudes array 'amps',
            or the parameter 'amps_mean' should be passed here

            auto              (default=True)
                automatically perform the entire analysis upon call
            print_fit_results (default=True)
                print the fit report
            show              (default=True)
                show the plots
            show_guess        (default=False)
                plot with initial guess values
            show_amplitudes   (default=True)
                print the pi&piHalf pulses amplitudes
            plot_amplitudes   (default=True)
                plot the pi&piHalf pulses amplitudes
            no_of_columns     (default=1)
                number of columns in your paper; figure sizes will be adjusted
                accordingly (1 col: figsize = ( 7in , 4in ) 2 cols: figsize =
                ( 3.375in , 2.25in ), PRL guidelines)

        Returns:
            pi and pi/2 pulses amplitudes + their stderr as a dictionary with
            keys 'piPulse', 'piHalfPulse', 'piPulse_std', 'piHalfPulse_std'.
=======
        4. The normalized data, the best fit results, and the pi and pi/2 pulses are plotted.

        The ef analysis assumes the the e population is zero (because of the ge X180 pulse at the end).

        :param rabi_amps:          amplitude sweep points for the Rabi experiment
        :param label:              label of the analysis routine
        :param for_ef:             find amplitudes for the ef transition
        :param update:             update the qubit amp180 and amp90 parameters
        :param MC:                 the measurement control object
        :param close_fig:          close the resulting figure?
        :param cal_points          whether to used calibration points of not
        :param no_cal_points       number of calibration points to use; if it's the first time rabi is run
                                   then 2 cal points (two I pulses at the end) should be used for the ge Rabi,
                                   and 4 (two I pulses and 2 ge X180 pulses at the end) for the ef Rabi
        :param upload:             whether to update the AWG waveforms
        :param kw:                 other keyword arguments. The Rabi sweep amplitudes array 'amps', or the
                                   parameter 'amps_mean' should be passed here


        Other possible input parameters in the kw:

        auto              (default=True)                automatically perform the entire analysis upon call
        print_fit_results (default=True)                print the fit report
        show              (default=True)                show the plots
        show_guess        (default=False)               plot with initial guess values
        show_amplitudes   (default=True)                print the pi&piHalf pulses amplitudes
        plot_amplitudes   (default=True)                plot the pi&piHalf pulses amplitudes
        no_of_columns     (default=1)                   number of columns in your paper; figure
                                                        sizes will be adjusted accordingly
                                                        (1 col: figsize = ( 7in , 4in )
                                                         2 cols: figsize = ( 3.375in , 2.25in ),
                                                         PRL guidelines)

        :returns pi and pi/2 pulses amplitudes + their stderr as a dictionary with keys 'piPulse', 'piHalfPulse',
                 'piPulse_std', 'piHalfPulse_std'.
>>>>>>> 0e64a0c4
        """
        if not update:
            logging.warning("Does not automatically update the qubit pi and "
                            "pi/2 amplitudes. "
                            "Set update=True if you want this!")

        if MC is None:
            MC = self.MC

        if not cal_points:
            no_cal_points = 0

        #how many times to apply the Rabi pulse
        n = kw.get('n',1)

        if rabi_amps is None:
            amps_span = kw.get('amps_span', 1.)
            amps_mean = kw.get('amps_mean', self.amp180())
            nr_points = kw.get('nr_points', 30)
            if amps_mean == 0:
                logging.warning("find_amplitudes does not know over which "
                                "amplitudes to do Rabi. Please specify the "
                                "amps_mean or the amps function parameter.")
                return 0
            else:
                rabi_amps = np.linspace(amps_mean - amps_span/2, amps_mean +
                                        amps_span/2, nr_points)

        if label is None:
            if for_ef:
                label = 'Rabi_2nd_excitation' + self.msmt_suffix
            else:
                label = 'Rabi' + self.msmt_suffix

        #Perform Rabi
        if for_ef is False:
<<<<<<< HEAD
            self.measure_rabi(amps=rabi_amps, n=n, MC=MC, close_fig=close_fig,
                              cal_points=cal_points,
                              no_cal_points=no_cal_points)
        else:
            self.measure_rabi_2nd_exc(amps=rabi_amps, n=n, MC=MC,
                                      close_fig=close_fig,
                                      cal_points=cal_points,
                                      no_cal_points=no_cal_points)

        #get pi and pi/2 amplitudes from the analysis results
        # TODO: might have to correct Rabi_Analysis_new to Rabi_Analysis
        # when we decide which version we stick to.
        if for_ef:
            label += '_2nd_excitation'
        RabiA = ma.Rabi_Analysis_new(label=label, NoCalPoints=no_cal_points,
                                     close_fig=close_fig, for_ef=for_ef,
                                     last_ge_pulse=last_ge_pulse, **kw)
=======
            self.measure_rabi(amps=rabi_amps, n=n, MC=MC, close_fig=close_fig, label=label,
                              cal_points=cal_points, no_cal_points=no_cal_points, upload=upload)
        else:
            self.measure_rabi_2nd_exc(amps=rabi_amps, n=n, MC=MC,
                                      close_fig=close_fig, label=label,
                                      cal_points=cal_points,
                                      last_ge_pulse=last_ge_pulse,
                                      no_cal_points=no_cal_points, upload=upload)

        #get pi and pi/2 amplitudes from the analysis results
        # TODO: might have to correct Rabi_Analysis_new to Rabi_Analysis when we decide which version we stick to.

        RabiA = ma.Rabi_Analysis_new(label=label, NoCalPoints=no_cal_points,
                                     close_fig=close_fig, for_ef=for_ef, **kw)
>>>>>>> 0e64a0c4

        rabi_amps = RabiA.rabi_amplitudes    #This is a dict with keywords
                                             #'piPulse',  'piPulse_std',
                                             #'piHalfPulse', 'piHalfPulse_std

        amp180 = rabi_amps['piPulse']
        amp90 = rabi_amps['piHalfPulse']

        if update:
            if for_ef is False:
                self.amp180(amp180)
                self.amp90(amp90)
            else:
                self.amp180_ef(amp180)
                self.amp90_ef(amp90)

        return rabi_amps

    def find_T1(self, times, label='T1', for_ef=False, update=False, MC=None,
                cal_points=True, close_fig=True, **kw):

        """
        Finds the relaxation time T1 from the fit to an exponential
        decay function.
        WARNING: Does not automatically update the qubit T1 parameter.
        Set update=True if you want this!

        Routine:
            1. Apply pi pulse to get population in the excited state.
            2. Wait for different amounts of time before doing a measurement.

        Uses the T1_Analysis class from measurement_analysis.py.
        The ef analysis assumes the the e population is zero (because of the
        ge X180 pulse at the end).

        Arguments:
            times:                   array of times to wait before measurement
            label:                   label of the analysis routine
            for_ef:                  find T1 for the 2nd excitation (ef)
            update:                  update the qubit T1 parameter
            MC:                      the measurement control object
            close_fig:               close the resulting figure?

        Keyword Arguments:
            other keyword arguments. The the parameters times_mean, times_span,
            nr_points should be passed here. These are an alternative to
            passing the times array.

            auto              (default=True)
                automatically perform the entire analysis upon call
            print_fit_results (default=True)
                print the fit report
            make_fig          (default=True)
                whether to make the figures or not
            show_guess        (default=False)
                plot with initial guess values
            show_T1           (default=True)
                print the T1 and T1_stderr
            no_of_columns     (default=1)
                number of columns in your paper; figure sizes will be adjusted
                accordingly  (1 col: figsize = ( 7in , 4in ) 2 cols:
                figsize = ( 3.375in , 2.25in ), PRL guidelines)

        Returns:
            the relaxation time T1 + standard deviation as a dictionary with
            keys: 'T1', and 'T1_std'

        ! Specify either the times array or the times_mean value (defaults to
        5 micro-s) and the span around it (defaults to 10 micro-s) as kw.
        Then the script will construct the sweep points as
        np.linspace(times_mean - times_span/2, times_mean + times_span/2,
        nr_points)
        """

        if not update:
            logging.warning("Does not automatically update the qubit "
                            "T1 parameter. Set update=True if you want this!")

        if MC is None:
            MC = self.MC

        if times is None:
            times_span = kw.get('times_span', 10e-6)
            times_mean = kw.get('times_mean', 5e-6)
            nr_points = kw.get('nr_points', 50)
            if times_mean == 0:
                logging.warning("find_T1 does not know how long to wait before"
                                "doing the read out. Please specify the "
                                "times_mean or the times function parameter.")
                return 0
            else:
                times = np.linspace(times_mean - times_span/2, times_mean +
                                    times_span/2, nr_points)

        #Perform measurement
        if for_ef:
            self.measure_T1_2nd(times, MC=MC,
                                close_fig=close_fig,
                                cal_points=cal_points)
        else:
            self.measure_T1(times, MC=MC,
                            close_fig=close_fig,
                            cal_points=cal_points)

        #Extract T1 and T1_stddev from ma.T1_Analysis
        if for_ef:
            label += '_2nd_excitation'
        T1_Analysis = ma.T1_Analysis(label=label, **kw)
        T1_dict = T1_Analysis.T1
        T1_value = T1_dict['T1']

        if update:
            if for_ef:
                self.T1_ef(T1_value)
            else:
                self.T1(T1_value)

        return T1_dict

<<<<<<< HEAD
    def find_frequency_T2_ramsey(self, times, for_ef=False,
                                 artificial_detuning=0, update=False, MC=None,
                                 cal_points=True, close_fig=True, **kw):
=======
    def find_frequency_T2_ramsey(self, times, for_ef=False, artificial_detuning=0, update=False, MC=None,
                                     cal_points=True, close_fig=True, upload=True, **kw):
>>>>>>> 0e64a0c4

        """
        Finds the real qubit frequency and the dephasing rate T2* from the fit
        to a Ramsey experiment.
        Uses the Ramsey_Analysis class from measurement_analysis.py
        The ef analysis assumes the the e population is zero (because of the ge
        X180 pulse at the end).

        WARNING: Does not automatically update the qubit freq and T2_star
        parameters. Set update=True if you want this!

        :param times                    array of times over which to sweep in
                                        the Ramsey measurement
        :param artificial_detuning:     difference between drive frequency and
                                        qubit frequency estimated from
                                        qubit spectroscopy
        :param update:                  update the qubit amp180 and amp90
                                        parameters
        :param MC:                      the measurement control object
        :param close_fig:               close the resulting figure?
        :param kw:                      other keyword arguments. The Rabi sweep
                                        time delays array 'times',
                                        or the parameter 'times_mean' should be
                                        passed here (in seconds)
        :return:                        the real qubit frequency
                                        (=self.f_qubit()+artificial_detuning-
                                        fitted_freq)
                                        + stddev, the dephasing rate T2* +
                                        stddev
        """
        if not update:
            logging.warning("Does not automatically update the qubit frequency "
                            "and T2_star parameters. "
                            "Set update=True if you want this!")

        if artificial_detuning == 0:
            logging.warning('Artificial_detuning=0; qubit driven at "%s" '
                            'estimated with '
                            'spectroscopy' %self.f_qubit())

        if MC is None:
            MC = self.MC

        if times is None:
            times_span = kw.get('times_span', 5e-6)
            times_mean = kw.get('times_mean', 2.5e-6)
            nr_points = kw.get('nr_points', 50)
            if times_mean == 0:
                logging.warning("find_frequency_T2_ramsey does not know over "
                                "which times to do Ramsey. Please specify the "
                                "times_mean or the times function parameter.")
                return 0
            else:
                times = np.linspace(times_mean - times_span/2,
                                    times_mean + times_span/2,
                                    nr_points)
        #Perform Ramsey
        if for_ef is False:
<<<<<<< HEAD
            self.measure_ramsey(times=times,
                                artificial_detuning=artificial_detuning,
                                MC=MC,
                                cal_points=cal_points, close_fig=close_fig)
        else:
            self.measure_ramsey_2nd_exc(times=times,
                                        artificial_detuning=artificial_detuning,
                                        MC=MC,
                                        cal_points=cal_points,
                                        close_fig=close_fig)
=======
            self.measure_ramsey(times=times, artificial_detuning=artificial_detuning, MC=MC,
                                cal_points=cal_points, close_fig=close_fig, upload=upload)
            RamseyA = ma.Ramsey_Analysis(auto=True,**kw)
        else:
            self.measure_ramsey_2nd_exc(times=times, artificial_detuning=artificial_detuning, MC=MC,
                                        cal_points=cal_points, close_fig=close_fig, upload=upload)
            RamseyA = ma.Ramsey_Analysis(auto=True, NoCalPoints=6, **kw)
>>>>>>> 0e64a0c4

        #get new freq and T2* from analysis results

        fitted_freq = RamseyA.Ramsey_freq['freq']
        T2_star = RamseyA.T2_star

        qubit_freq = self.f_qubit() + artificial_detuning - fitted_freq

        print('New qubit frequency = {:.10f} \t stderr = {:.10f}'.format(
            qubit_freq,RamseyA.Ramsey_freq['freq_stderr']))
        print('T2_Star = {:.5f} \t stderr = {:.5f}'.format(
            T2_star['T2_star'],T2_star['T2_star_stderr']))

        if update:
            if for_ef:
                self.f_ef_qubit(qubit_freq)
                self.T2_star_ef(T2_star['T2_star'])
            else:
                self.f_qubit(qubit_freq)
                self.T2_star(T2_star['T2_star'])

        return qubit_freq, T2_star

    def find_qscale(self, qscales, label=None, for_ef=False, update=False,
                    MC=None, close_fig=True, **kw):

        '''
        Performs the QScale calibration measurement ( (xX)-(xY)-(xmY) ) and
        extracts the optimal QScale parameter
        from the fits (ma.QScale_Analysis).
        WARNING: Does not automatically update the qubit qscale parameter. Set
        update=True if you want this!

        ma.QScale_Analysis:
        1. The I and Q data are rotated and normalized based on the calibration
            points. In most
            analysis routines, the latter are typically 4: 2 X180 measurements,
            and 2 identity measurements, which get averaged resulting in one
            X180 point and one identity point.
        2. The data points for the same qscale value are extracted (every other
            3rd point because the sequence
            used for this measurement applies the 3 sets of pulses
            ( (xX)-(xY)-(xmY) ) consecutively for each qscale value).
        3. The xX data is fitted to a lmfit.models.ConstantModel(), and the
            other 2 to an lmfit.models.LinearModel().
        4. The data and the resulting fits are all plotted on the same graph
            (self.make_figures).
        5. The optimal qscale parameter is obtained from the point where the 2
            linear fits intersect.

        Other possible  input parameters:
            qscales
                array of qscale values over which to sweep...
            or qscales_mean and qscales_span
                ...or the mean qscale value and the span around it
                (defaults to 3) as kw. Then the script will construct the sweep
                points as np.linspace(qscales_mean - qscales_span/2,
                qscales_mean + qscales_span/2, nr_points)

        Keyword parameters:
            label             (default=none?)
                label of the analysis routine
            for_ef            (default=False)
                whether to obtain the drag_qscale_ef parameter
                NOT IMPLEMENTED YET!
            update            (default=True)
                whether or not to update the qubit drag_qscale parameter with
                the found value
            MC                (default=self.MC)
                the measurement control object
            close_fig         (default=True)
                close the resulting figure

            Keyword parameters:
                qscale_mean       (default=self.drag_qscale()
                    mean of the desired qscale sweep values
                qscale_span       (default=3)
                    span around the qscale mean
                nr_points         (default=30)
                    number of sweep points between mean-span/2 and mean+span/2
                auto              (default=True)
                    automatically perform the entire analysis upon call
                folder            (default=working folder)
                    Working folder
                NoCalPoints       (default=4)
                    Number of calibration points
                cal_points        (default=[[-4, -3], [-2, -1]])
                    The indices of the calibration points
                show              (default=True)
                    show the plot
                show_guess        (default=False)
                    plot with initial guess values
                plot_title        (default=measurementstring)
                    the title for the plot as a string
                xlabel            (default=self.xlabel)
                    the label for the x axis as a string
                ylabel            (default=r'$F|1\rangle$')
                    the label for the x axis as a string
                close_file        (default=True)
                    close the hdf5 file

        Returns:
            the optimal DRAG QScale parameter + its stderr as a dictionary with
            keys 'qscale' and 'qscale_std'.
        '''

        if not update:
            logging.warning("Does not automatically update the qubit qscale "
                            "parameter. "
                            "Set update=True if you want this!")

        if MC is None:
            MC = self.MC

        if label is None:
            label = 'QScale' + self.msmt_suffix

        if qscales is None:
            qscales_span = kw.get('qscales_span', 3)
            qscales_mean = kw.get('qscales_mean', self.drag_qscale())
            nr_points = kw.get('nr_points', 30)
            if qscales_mean == 0:
                logging.warning("find_qscale does not know over which "
                                "qscale values to sweep. Please specify the "
                                "qscales_mean or the qscales function"
                                " parameter.")
                return 0
            else:
                qscales = np.linspace(qscales_mean - qscales_span/2,
                                      qscales_mean + qscales_span/2, nr_points)

        #Perform the qscale calibration measurement
        self.measure_qscale(qscales=qscales, MC=MC,
                            close_fig=close_fig, label=label)

        #Perform analysis and extract the optimal qscale parameter
        QscaleA = ma.QScale_Analysis(auto=True, label=label, **kw) #returns
        # the optimal qscale parameter
        Qscale_dict = QscaleA.optimal_qscale #dictionary of value, stderr
        Qscale_value = Qscale_dict['qscale']

        if update:
            self.drag_qscale(Qscale_value)

        return Qscale_dict

    def find_anharmonicity(self, update=False):

        """
        Computes the qubit anaharmonicity using f_ef (self.f_ef_qubit)
        and f_ge (self.f_qubit).
        It is assumed that the latter values exist.
        WARNING: Does not automatically update the qubit anharmonicity
        parameter. Set update=True if you want this!
        """
        if not update:
            logging.warning("Does not automatically update the qubit "
                            "anharmonicity parameter. "
                            "Set update=True if you want this!")

        if self.f_qubit() == 0:
            logging.warning('f_ge = 0. Run qubit spectroscopy or Ramsey.')
        if self.f_ef_qubit() == 0:
            logging.warning('f_ef = 0. Run qubit spectroscopy or Ramsey.')

        anharmonicity = self.f_ef_qubit() - self.f_qubit()

        if update:
            self.anharmonicity(anharmonicity)

        return  anharmonicity

    def find_EC_EJ(self, update=True, **kw):

        """
        Extracts EC and EJ from a least squares fit to the transmon
        Hamiltonian solutions. It uses a_tools.calculate_transmon_transitions,
        f_ge and f_ef.
        WARNING: Does not automatically update the qubit EC and EJ parameters.
        Set update=True if you want this!

        Keyword Arguments:
            asym:           (default=0)
                asymmetry d (Koch (2007), eqn 2.18) for asymmetric junctions
            reduced_flux:   (default=0)
                reduced magnetic flux through SQUID
            no_transitions  (default=2)
                how many transitions (levels) are you interested in
            dim:            (default=None)
                dimension of Hamiltonian will  be (2*dim+1,2*dim+1)
        """
        if not update:
            logging.warning("Does not automatically update the qubit EC and EJ "
                            "parameters. "
                            "Set update=True if you want this!")

        (EC,EJ) = a_tools.fit_EC_EJ(self.f_qubit(), self.f_ef_qubit(), **kw)

        if update:
            self.EC_qubit(EC)
            self.EJ_qubit(EJ)

        return EC, EJ

    def find_dispersive_shift(self, freqs=None, label = 'pulsed-spec',
                              update=False, **kw):
        """
        Finds the dispersive shift chi (in MHz) but doing 2 pulsed
        spectroscopies, one where a pi pulse is applied beforehand, and one
        where no pi pulse is applied.

        WARNING: Does not automatically update the qubit EC and EJ parameters.
        Set update=True if you want this!

        Arguments:
            freqs            frequency range over which to sweep
            label            label of the analysis routine
            update:          whether to update the qubit chi parameter or not

        Keyword Arguments:
            f_span
            f_mean
            nr_points

        Returns: the dispersive shift + stderr
        """

        if not update:
            logging.warning("Does not automatically update the qubit "
                            "dispersive shift parameter. "
                            "Set update=True if you want this!")

        if freqs is None:
            f_span = kw.get('f_span', 100e6)
            f_mean = kw.get('f_mean', self.f_qubit())
            nr_points = kw.get('nr_points', 100)
            if f_mean == 0:
                logging.warning("find_dispersive_shift does not know over "
                                "what frequency range to sweep. "
                                "Please specify the "
                                "f_mean or the freqs function parameter.")
                return 0
            else:
                freqs = np.linspace(f_mean - f_span/2, f_mean + f_span/2,
                                    nr_points)

        #Perform measurements


    def get_spec_pars(self):
        return self.get_operation_dict()['Spec ' + self.name]

    def get_RO_pars(self):
        return self.get_operation_dict()['RO ' + self.name]

    def get_drive_pars(self):
        return self.get_operation_dict()['X180 ' + self.name]

    def get_ef_drive_pars(self):
        return self.get_operation_dict()['X180_ef ' + self.name]

    def get_flux_pars(self):
        return self.get_operation_dict()['flux ' + self.name]

    def get_operation_dict(self, operation_dict=None):
        if operation_dict is None:
            operation_dict = {}
        operation_dict = super().get_operation_dict(operation_dict)
        operation_dict['Spec ' + self.name]['operation_type'] = 'MW'
        operation_dict['RO ' + self.name]['operation_type'] = 'RO'
        operation_dict['X180 ' + self.name]['operation_type'] = 'MW'
        operation_dict['X180_ef ' + self.name]['operation_type'] = 'MW'
        operation_dict['X180_ef ' + self.name]['I_channel'] = \
            operation_dict['X180 ' + self.name]['I_channel']
        operation_dict['X180_ef ' + self.name]['Q_channel'] = \
            operation_dict['X180 ' + self.name]['Q_channel']
        operation_dict['X180_ef ' + self.name]['phi_skew'] = \
            operation_dict['X180 ' + self.name]['phi_skew']
        operation_dict['X180_ef ' + self.name]['alpha'] = \
            operation_dict['X180 ' + self.name]['alpha']

        if self.f_ef_qubit() == 0:
            operation_dict['X180_ef ' + self.name]['mod_frequency'] = None
        else:
            operation_dict['X180_ef ' + self.name]['mod_frequency'] = \
                self.f_ef_qubit() - self.f_qubit() + self.f_pulse_mod()

        operation_dict.update(add_suffix_to_dict_keys(
            sq.get_pulse_dict_from_pars(operation_dict['X180 ' + self.name]),
            ' ' + self.name))
        operation_dict.update(add_suffix_to_dict_keys(
            sq.get_pulse_dict_from_pars(operation_dict['X180_ef ' + self.name]),
            '_ef ' + self.name))
        return operation_dict
<|MERGE_RESOLUTION|>--- conflicted
+++ resolved
@@ -193,13 +193,9 @@
                                  initial_value=None, vals=vals.Strings())
         self.add_pulse_parameter('X180_ef', 'amp180_ef', 'amplitude',
                                  initial_value=1, vals=vals.Numbers())
-<<<<<<< HEAD
         self.add_pulse_parameter('X180_ef', 'amp90_ef', 'amplitude_ef',
                                  initial_value=0.5, vals=vals.Numbers())
         self.add_pulse_parameter('X180_ef', 'amp90_scale_ef', 'amp90_scale_ef',
-=======
-        self.add_pulse_parameter('X180_ef', 'amp90_scale_ef', 'amp90_scale',
->>>>>>> 0e64a0c4
                                  initial_value=0.5, vals=vals.Numbers(0, 1))
         self.add_pulse_parameter('X180_ef', 'pulse_delay_ef', 'pulse_delay',
                                  initial_value=None, vals=vals.Numbers())
@@ -478,11 +474,7 @@
 
     def measure_rabi(self, amps=None, n=1, MC=None, analyze=True,
                      close_fig=True, cal_points=True, no_cal_points=2,
-<<<<<<< HEAD
-                     upload=True):
-=======
                      upload=True, label=None):
->>>>>>> 0e64a0c4
 
         if amps is None:
             raise ValueError("Unspecified amplitudes for measure_rabi")
@@ -505,12 +497,8 @@
             ma.MeasurementAnalysis(auto=True, close_fig=close_fig)
 
     def measure_rabi_2nd_exc(self, amps=None, n=1, MC=None, analyze=True,
-<<<<<<< HEAD
-                     close_fig=True, cal_points=True, no_cal_points=4,
-=======
                              label=None, last_ge_pulse=True,
                              close_fig=True, cal_points=True, no_cal_points=4,
->>>>>>> 0e64a0c4
                              upload=True):
 
         if amps is None:
@@ -528,12 +516,8 @@
                         pulse_pars=self.get_drive_pars(),
                         pulse_pars_2nd=self.get_ef_drive_pars(),
                         RO_pars=self.get_RO_pars(),
-<<<<<<< HEAD
-                        n=n, upload=upload,
-=======
                         last_ge_pulse=last_ge_pulse,
                         amps=amps, n=n, upload=upload,
->>>>>>> 0e64a0c4
                         cal_points=cal_points, no_cal_points=no_cal_points))
         MC.set_sweep_points(amps)
         MC.set_detector_function(self.int_avg_det)
@@ -594,20 +578,12 @@
             MC = self.MC
 
         MC.set_sweep_function(awg_swf.T1_2nd_exc(
-<<<<<<< HEAD
-                        pulse_pars=self.get_drive_pars(),
-                        pulse_pars_2nd=self.get_drive_pars(ef_transition=True),
-                        RO_pars=self.get_RO_pars(),
-                        upload=upload,
-                        cal_points=cal_points))
-=======
                                 times=times,
                                 pulse_pars=self.get_drive_pars(),
                                 pulse_pars_2nd=self.get_ef_drive_pars(),
                                 RO_pars=self.get_RO_pars(),
                                 upload=upload,
                                 cal_points=cal_points))
->>>>>>> 0e64a0c4
         MC.set_sweep_points(times)
         MC.set_detector_function(self.int_avg_det)
         MC.run(label)
@@ -663,15 +639,9 @@
         if analyze:
             ma.MeasurementAnalysis(auto=True, close_fig=close_fig)
 
-<<<<<<< HEAD
-    def measure_ramsey_2nd_exc(self, times=None, artificial_detuning=0,
-                               label='', MC=None, analyze=True, close_fig=True,
-                               cal_points=True, n=None, upload=True):
-=======
     def measure_ramsey_2nd_exc(self, times=None, artificial_detuning=0, label=None,
                        MC=None, analyze=True, close_fig=True, cal_points=True,
                        n=1, upload=True):
->>>>>>> 0e64a0c4
 
         if times is None:
             raise ValueError("Unspecified times for measure_ramsey")
@@ -687,13 +657,8 @@
 
         Rams_2nd_swf = awg_swf.Ramsey_2nd_exc(
             pulse_pars=self.get_drive_pars(),
-<<<<<<< HEAD
-            pulse_pars_2nd=self.get_drive_pars(ef_transition=True),
-            RO_pars=self.get_RO_pars(),
-=======
             pulse_pars_2nd=self.get_ef_drive_pars(),
             RO_pars=self.get_RO_pars(), times=times,
->>>>>>> 0e64a0c4
             artificial_detuning=artificial_detuning, cal_points=cal_points,
             n=n, upload=upload)
         MC.set_sweep_function(Rams_2nd_swf)
@@ -1191,18 +1156,6 @@
                                 "f_mean or the freqs function parameter.")
                 return 0
             else:
-<<<<<<< HEAD
-                self.measure_spectroscopy(freqs, pulsed=True, MC=MC,
-                                          close_fig=close_fig)
-                label = 'pulsed-spec'
-
-            amp_only = hasattr(self.heterodyne, 'RF')
-            SpecA = ma.Qubit_Spectroscopy_Analysis(
-                analyze_ef=analyze_ef, label=label, amp_only=amp_only,
-                close_fig=close_fig,**kw)
-            self.f_qubit(SpecA.fitted_freq)
-            f0 = SpecA.fitted_freq
-=======
                 freqs = np.linspace(f_mean - f_span/2, f_mean + f_span/2,
                                     nr_points)
 
@@ -1224,7 +1177,6 @@
             self.f_qubit(f0)
         if analyze_ef:
             f0_ef = 2*SpecA.fitted_freq_gf_over_2 - f0
->>>>>>> 0e64a0c4
             if update:
                 self.f_ef_qubit(f0_ef)
         if analyze_ef:
@@ -1232,15 +1184,9 @@
         else:
             return f0
 
-<<<<<<< HEAD
-    def find_amplitudes(self, rabi_amps=None, label='Rabi', for_ef=False,
-                        update=False, MC=None, close_fig=True, cal_points=True,
-                        no_cal_points=2, last_ge_pulse=True, **kw):
-=======
     def find_amplitudes(self, rabi_amps=None, label=None, for_ef=False, update=False,
                         MC=None, close_fig=True, cal_points=True, no_cal_points=2,
                         upload=True, last_ge_pulse=True, **kw):
->>>>>>> 0e64a0c4
 
         """
         Finds the pi and pi/2 pulse amplitudes from the fit to a Rabi
@@ -1260,7 +1206,6 @@
             routine also accepts 4 cal pts.
         2. The normalized data is fitted to a cosine function.
         3. The pi-pulse and pi/2-pulse amplitudes are calculated from the fit.
-<<<<<<< HEAD
         4. The normalized data, the best fit results, and the pi and pi/2
             pulses are plotted.
 
@@ -1309,43 +1254,6 @@
         Returns:
             pi and pi/2 pulses amplitudes + their stderr as a dictionary with
             keys 'piPulse', 'piHalfPulse', 'piPulse_std', 'piHalfPulse_std'.
-=======
-        4. The normalized data, the best fit results, and the pi and pi/2 pulses are plotted.
-
-        The ef analysis assumes the the e population is zero (because of the ge X180 pulse at the end).
-
-        :param rabi_amps:          amplitude sweep points for the Rabi experiment
-        :param label:              label of the analysis routine
-        :param for_ef:             find amplitudes for the ef transition
-        :param update:             update the qubit amp180 and amp90 parameters
-        :param MC:                 the measurement control object
-        :param close_fig:          close the resulting figure?
-        :param cal_points          whether to used calibration points of not
-        :param no_cal_points       number of calibration points to use; if it's the first time rabi is run
-                                   then 2 cal points (two I pulses at the end) should be used for the ge Rabi,
-                                   and 4 (two I pulses and 2 ge X180 pulses at the end) for the ef Rabi
-        :param upload:             whether to update the AWG waveforms
-        :param kw:                 other keyword arguments. The Rabi sweep amplitudes array 'amps', or the
-                                   parameter 'amps_mean' should be passed here
-
-
-        Other possible input parameters in the kw:
-
-        auto              (default=True)                automatically perform the entire analysis upon call
-        print_fit_results (default=True)                print the fit report
-        show              (default=True)                show the plots
-        show_guess        (default=False)               plot with initial guess values
-        show_amplitudes   (default=True)                print the pi&piHalf pulses amplitudes
-        plot_amplitudes   (default=True)                plot the pi&piHalf pulses amplitudes
-        no_of_columns     (default=1)                   number of columns in your paper; figure
-                                                        sizes will be adjusted accordingly
-                                                        (1 col: figsize = ( 7in , 4in )
-                                                         2 cols: figsize = ( 3.375in , 2.25in ),
-                                                         PRL guidelines)
-
-        :returns pi and pi/2 pulses amplitudes + their stderr as a dictionary with keys 'piPulse', 'piHalfPulse',
-                 'piPulse_std', 'piHalfPulse_std'.
->>>>>>> 0e64a0c4
         """
         if not update:
             logging.warning("Does not automatically update the qubit pi and "
@@ -1382,15 +1290,14 @@
 
         #Perform Rabi
         if for_ef is False:
-<<<<<<< HEAD
-            self.measure_rabi(amps=rabi_amps, n=n, MC=MC, close_fig=close_fig,
-                              cal_points=cal_points,
-                              no_cal_points=no_cal_points)
+            self.measure_rabi(amps=rabi_amps, n=n, MC=MC, close_fig=close_fig, label=label,
+                              cal_points=cal_points, no_cal_points=no_cal_points, upload=upload)
         else:
             self.measure_rabi_2nd_exc(amps=rabi_amps, n=n, MC=MC,
-                                      close_fig=close_fig,
+                                      close_fig=close_fig, label=label,
                                       cal_points=cal_points,
-                                      no_cal_points=no_cal_points)
+                                      last_ge_pulse=last_ge_pulse,
+                                      no_cal_points=no_cal_points, upload=upload)
 
         #get pi and pi/2 amplitudes from the analysis results
         # TODO: might have to correct Rabi_Analysis_new to Rabi_Analysis
@@ -1400,22 +1307,6 @@
         RabiA = ma.Rabi_Analysis_new(label=label, NoCalPoints=no_cal_points,
                                      close_fig=close_fig, for_ef=for_ef,
                                      last_ge_pulse=last_ge_pulse, **kw)
-=======
-            self.measure_rabi(amps=rabi_amps, n=n, MC=MC, close_fig=close_fig, label=label,
-                              cal_points=cal_points, no_cal_points=no_cal_points, upload=upload)
-        else:
-            self.measure_rabi_2nd_exc(amps=rabi_amps, n=n, MC=MC,
-                                      close_fig=close_fig, label=label,
-                                      cal_points=cal_points,
-                                      last_ge_pulse=last_ge_pulse,
-                                      no_cal_points=no_cal_points, upload=upload)
-
-        #get pi and pi/2 amplitudes from the analysis results
-        # TODO: might have to correct Rabi_Analysis_new to Rabi_Analysis when we decide which version we stick to.
-
-        RabiA = ma.Rabi_Analysis_new(label=label, NoCalPoints=no_cal_points,
-                                     close_fig=close_fig, for_ef=for_ef, **kw)
->>>>>>> 0e64a0c4
 
         rabi_amps = RabiA.rabi_amplitudes    #This is a dict with keywords
                                              #'piPulse',  'piPulse_std',
@@ -1535,14 +1426,8 @@
 
         return T1_dict
 
-<<<<<<< HEAD
-    def find_frequency_T2_ramsey(self, times, for_ef=False,
-                                 artificial_detuning=0, update=False, MC=None,
-                                 cal_points=True, close_fig=True, **kw):
-=======
     def find_frequency_T2_ramsey(self, times, for_ef=False, artificial_detuning=0, update=False, MC=None,
                                      cal_points=True, close_fig=True, upload=True, **kw):
->>>>>>> 0e64a0c4
 
         """
         Finds the real qubit frequency and the dephasing rate T2* from the fit
@@ -1601,26 +1486,15 @@
                                     nr_points)
         #Perform Ramsey
         if for_ef is False:
-<<<<<<< HEAD
             self.measure_ramsey(times=times,
                                 artificial_detuning=artificial_detuning,
                                 MC=MC,
-                                cal_points=cal_points, close_fig=close_fig)
-        else:
-            self.measure_ramsey_2nd_exc(times=times,
-                                        artificial_detuning=artificial_detuning,
-                                        MC=MC,
-                                        cal_points=cal_points,
-                                        close_fig=close_fig)
-=======
-            self.measure_ramsey(times=times, artificial_detuning=artificial_detuning, MC=MC,
                                 cal_points=cal_points, close_fig=close_fig, upload=upload)
             RamseyA = ma.Ramsey_Analysis(auto=True,**kw)
         else:
             self.measure_ramsey_2nd_exc(times=times, artificial_detuning=artificial_detuning, MC=MC,
                                         cal_points=cal_points, close_fig=close_fig, upload=upload)
             RamseyA = ma.Ramsey_Analysis(auto=True, NoCalPoints=6, **kw)
->>>>>>> 0e64a0c4
 
         #get new freq and T2* from analysis results
 
