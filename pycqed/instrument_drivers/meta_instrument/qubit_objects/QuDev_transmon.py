--- conflicted
+++ resolved
@@ -971,7 +971,6 @@
             weights_type = self.acq_weights_type()
         if f_mod is None:
             f_mod = self.ro_mod_freq()
-<<<<<<< HEAD
         self.instr_acq.get_instr().acquisition_set_weights(
             channels=self.get_acq_channels(n_channels=2),
             weights_type=weights_type, mod_freq=f_mod,
@@ -979,91 +978,6 @@
             weights_I=[self.acq_weights_I(), self.acq_weights_I2()],
             weights_Q=[self.acq_weights_Q(), self.acq_weights_Q2()],
         )
-=======
-        if weights_type == 'manual':
-            pass
-        elif weights_type == 'optimal':
-            if (self.acq_weights_I() is None or self.acq_weights_Q() is None):
-                log.warning('Optimal weights are None, not setting '
-                                'integration weights')
-                return
-            # When optimal weights are used, only the RO I weight
-            # channel is used
-            self.instr_uhf.get_instr().set('qas_0_integration_weights_{}_real'.format(
-                self.acq_I_channel()), self.acq_weights_I().copy())
-            self.instr_uhf.get_instr().set('qas_0_integration_weights_{}_imag'.format(
-                self.acq_I_channel()), self.acq_weights_Q().copy())
-            self.instr_uhf.get_instr().set('qas_0_rotations_{}'.format(
-                self.acq_I_channel()), 1.0-1.0j)
-        elif weights_type == 'optimal_qutrit':
-            for w_f in [self.acq_weights_I, self.acq_weights_Q,
-                        self.acq_weights_I2, self.acq_weights_Q2]:
-                if w_f() is None:
-                    log.warning('The optimal weights {} are None. '
-                                    '\nNot setting integration weights.'
-                                    .format(w_f.name))
-                    return
-            # if all weights are not None, set first integration weights (real 
-            # and imag) on channel I amd second integration weights on channel 
-            # Q.
-            self.instr_uhf.get_instr().set('qas_0_integration_weights_{}_real'.format(
-                self.acq_I_channel()),
-                self.acq_weights_I().copy())
-            self.instr_uhf.get_instr().set('qas_0_integration_weights_{}_imag'.format(
-                self.acq_I_channel()),
-                self.acq_weights_Q().copy())
-            self.instr_uhf.get_instr().set('qas_0_integration_weights_{}_real'.format(
-                self.acq_Q_channel()),
-                self.acq_weights_I2().copy())
-            self.instr_uhf.get_instr().set('qas_0_integration_weights_{}_imag'.format(
-                self.acq_Q_channel()),
-                self.acq_weights_Q2().copy())
-
-            self.instr_uhf.get_instr().set('qas_0_rotations_{}'.format(
-                self.acq_I_channel()), 1.0-1.0j)
-            self.instr_uhf.get_instr().set('qas_0_rotations_{}'.format(
-                self.acq_Q_channel()), 1.0-1.0j)
-
-        else:
-            tbase = np.arange(0, 4097 / 1.8e9, 1 / 1.8e9)
-            theta = self.acq_IQ_angle()
-            cosI = np.array(np.cos(2 * np.pi * f_mod * tbase + theta))
-            sinI = np.array(np.sin(2 * np.pi * f_mod * tbase + theta))
-            c1 = self.acq_I_channel()
-            c2 = self.acq_Q_channel()
-            uhf = self.instr_uhf.get_instr()
-            if weights_type == 'SSB':
-                uhf.set('qas_0_integration_weights_{}_real'.format(c1), cosI)
-                uhf.set('qas_0_rotations_{}'.format(c1), 1.0-1.0j)
-                uhf.set('qas_0_integration_weights_{}_real'.format(c2), sinI)
-                uhf.set('qas_0_rotations_{}'.format(c2), 1.0-1.0j)
-                uhf.set('qas_0_integration_weights_{}_imag'.format(c1), -sinI)
-                uhf.set('qas_0_integration_weights_{}_imag'.format(c2), cosI)
-            elif weights_type == 'DSB':
-                # same as SSB but using only the first physical input channel
-                # doesn't allow to distinguish positive and negative sideband
-                uhf.set('qas_0_integration_weights_{}_real'.format(c1), cosI)
-                uhf.set('qas_0_integration_weights_{}_imag'.format(c1), 0*cosI)
-                uhf.set('qas_0_rotations_{}'.format(c1), 1.0 - 1.0j)
-                uhf.set('qas_0_integration_weights_{}_real'.format(c2), sinI)
-                uhf.set('qas_0_integration_weights_{}_imag'.format(c2), 0*sinI)
-                uhf.set('qas_0_rotations_{}'.format(c2), 1.0 - 1.0j)
-            elif weights_type == 'DSB2':
-                # same as DSB but using the second physical input channel
-                uhf.set('qas_0_rotations_{}'.format(c1), 1.0 - 1.0j)
-                uhf.set('qas_0_rotations_{}'.format(c2), 1.0 - 1.0j)
-                uhf.set('qas_0_integration_weights_{}_real'.format(c1), 0*sinI)
-                uhf.set('qas_0_integration_weights_{}_imag'.format(c1), -sinI)
-                uhf.set('qas_0_integration_weights_{}_real'.format(c2), 0*cosI)
-                uhf.set('qas_0_integration_weights_{}_imag'.format(c2), cosI)
-
-            elif weights_type == 'square_rot':
-                uhf.set('qas_0_integration_weights_{}_real'.format(c1), cosI)
-                uhf.set('qas_0_rotations_{}'.format(c1), 1.0-1.0j)
-                uhf.set('qas_0_integration_weights_{}_imag'.format(c1), -sinI)
-            else:
-                raise KeyError('Invalid weights type: {}'.format(weights_type))
->>>>>>> 971e0f46
 
     def set_switch(self, switch_mode='modulated'):
         """
