import logging
log = logging.getLogger(__name__)
import numpy as np
import scipy as sp
import matplotlib.pyplot as plt
from copy import deepcopy
from collections import OrderedDict

from qcodes.instrument.parameter import (
    ManualParameter, InstrumentRefParameter)
from qcodes.utils import validators as vals

from pycqed.analysis_v2.readout_analysis import Singleshot_Readout_Analysis_Qutrit
from pycqed.measurement import detector_functions as det
from pycqed.measurement import awg_sweep_functions as awg_swf
from pycqed.measurement import awg_sweep_functions_multi_qubit as awg_swf2
from pycqed.measurement import sweep_functions as swf
from pycqed.measurement.sweep_points import SweepPoints
from pycqed.measurement.calibration.calibration_points import CalibrationPoints
from pycqed.analysis_v3.processing_pipeline import ProcessingPipeline
from pycqed.measurement.pulse_sequences import single_qubit_tek_seq_elts as sq
from pycqed.measurement.pulse_sequences import fluxing_sequences as fsqs
from pycqed.analysis_v3 import pipeline_analysis as pla
from pycqed.analysis import measurement_analysis as ma
from pycqed.analysis_v2 import timedomain_analysis as tda
from pycqed.utilities.general import add_suffix_to_dict_keys
from pycqed.utilities.general import temporary_value
from pycqed.utilities.math import vp_to_dbm, dbm_to_vp
from pycqed.measurement import optimization as opti
from pycqed.measurement import mc_parameter_wrapper
import pycqed.analysis_v2.spectroscopy_analysis as sa
from pycqed.utilities import math
import pycqed.analysis.fitting_models as fit_mods
import os
import \
    pycqed.measurement.waveform_control.fluxpulse_predistortion as fl_predist
from pycqed.instrument_drivers.meta_instrument.MeasurementObject import \
    MeasurementObject

try:
    import pycqed.simulations.readout_mode_simulations_for_CLEAR_pulse \
        as sim_CLEAR
except ModuleNotFoundError:
    log.warning('"readout_mode_simulations_for_CLEAR_pulse" not imported.')


class QuDev_transmon(MeasurementObject):
    DEFAULT_FLUX_DISTORTION = dict(
        IIR_filter_list=[],
        FIR_filter_list=[],
        scale_IIR=1,
        distortion='off',
        charge_buildup_compensation=True,
        compensation_pulse_delay=100e-9,
        compensation_pulse_gaussian_filter_sigma=0,
    )
    _acq_weights_type_aliases = {
        'optimal': 'custom', 'optimal_qutrit': 'custom_2D',
    }
    _ro_pulse_type_vals = ['GaussFilteredCosIQPulse',
                           'GaussFilteredCosIQPulseMultiChromatic',
                           'GaussFilteredCosIQPulseWithFlux']

    def __init__(self, name, transition_names=('ge', 'ef'), **kw):
        super().__init__(name, **kw)

        self.transition_names = transition_names

        self.add_parameter('instr_ge_lo',
            parameter_class=InstrumentRefParameter,
            vals=vals.MultiType(vals.Enum(None), vals.Strings()))

        # device parameters for user only
        # could be cleaned up
        self.add_parameter('f_RO_resonator', label='RO resonator frequency',
                           unit='Hz', initial_value=0,
                           parameter_class=ManualParameter)
        self.add_parameter('f_RO_purcell', label='RO purcell filter frequency',
                           unit='Hz', initial_value=0,
                           parameter_class=ManualParameter)
        self.add_parameter('RO_purcell_kappa', label='Purcell filter kappa',
                           unit='Hz', initial_value=0,
                           parameter_class=ManualParameter)
        self.add_parameter('RO_J_coupling', label='J coupling of RO resonator'
                                                  'and purcell filter',
                           unit='Hz', initial_value=0,
                           parameter_class=ManualParameter)
        self.add_parameter('Q_RO_resonator', label='RO resonator Q factor',
                           initial_value=0, parameter_class=ManualParameter)
        self.add_parameter('ssro_contrast', unit='arb.', initial_value=0,
                           label='integrated g-e trace contrast',
                           parameter_class=ManualParameter)
        self.add_parameter('optimal_acquisition_delay', label='Optimal '
                           'acquisition delay', unit='s', initial_value=0,
                           parameter_class=ManualParameter)
        self.add_parameter('anharmonicity', label='Qubit anharmonicity',
                           unit='Hz', initial_value=0,
                           parameter_class=ManualParameter)
        self.add_parameter('dynamic_phase', label='CZ dynamic phase',
                           unit='deg', initial_value=0,
                           parameter_class=ManualParameter)
        self.add_parameter('EC_qubit', label='Qubit EC', unit='Hz',
                           initial_value=0, parameter_class=ManualParameter)
        self.add_parameter('EJ_qubit', label='Qubit EJ', unit='Hz',
                           initial_value=0, parameter_class=ManualParameter)
        self.add_parameter('chi', unit='Hz', parameter_class=ManualParameter,
                           label='Chi')

        self.add_pulse_parameter('RO', 'ro_flux_channel', 'flux_channel',
                                 initial_value=None, vals=vals.MultiType(
                                     vals.Enum(None), vals.Strings()))
        self.add_pulse_parameter('RO',
                                 'ro_flux_crosstalk_cancellation_key',
                                 'crosstalk_cancellation_key',
                                 vals=vals.Anything(),
                                 initial_value=False)
        self.add_pulse_parameter('RO', 'ro_basis_rotation',
                                 'basis_rotation', initial_value={},
                                 docstring='Dynamic phase acquired by other '
                                           'qubits due to a measurement tone on'
                                           ' this qubit.',
                                 label='RO pulse basis rotation dictionary',
                                 vals=vals.Dict())
        self.add_pulse_parameter(
            'RO', 'ro_disable_repeat_pattern', 'disable_repeat_pattern',
            initial_value=False, vals=vals.Bool(),
            docstring='True means that repeat patterns are not used for '
                      'readout pulses of this qubit even if higher layers '
                      '(like CircuitBuilder) configure a repeat pattern.')
        self.add_pulse_parameter('RO', 'ro_flux_amplitude', 'flux_amplitude',
                                 initial_value=0, vals=vals.Numbers())
        self.add_pulse_parameter('RO', 'ro_flux_extend_start', 'flux_extend_start',
                                 initial_value=20e-9, vals=vals.Numbers())
        self.add_pulse_parameter('RO', 'ro_flux_extend_end', 'flux_extend_end',
                                 initial_value=150e-9, vals=vals.Numbers())
        self.add_pulse_parameter('RO', 'ro_flux_gaussian_filter_sigma', 'flux_gaussian_filter_sigma',
                                 initial_value=0.5e-9, vals=vals.Numbers())
        self.add_pulse_parameter('RO', 'ro_flux_mirror_pattern',
                                 'flux_mirror_pattern',
                                 initial_value=None, vals=vals.Enum(None,
                                                                    "none",
                                                                    "all",
                                                                    "odd", "even"))

        self.add_parameter('acq_weights_basis', vals=vals.Lists(),
                           label="weight basis used",
                           docstring=("Used to log the weights basis for "
                                      "integration during qutrit readout. E.g."
                                      " ['ge', 'gf'] or ['ge', 'ortho']."),
                           parameter_class=ManualParameter)
        self.add_parameter('acq_classifier_params', vals=vals.Dict(),
                           initial_value={},
                           label='Parameters for the qutrit classifier.',
                           docstring=("Used in the int_avg_classif_det to "
                                      "classify single shots into g, e, f."),
                           parameter_class=ManualParameter)
        self.add_parameter('acq_state_prob_mtx', vals=vals.Arrays(),
                           label='SSRO correction matrix.',
                           docstring=("Matrix of measured vs prepared qubit "
                                      "states."),
                           parameter_class=ManualParameter)

        # qubit drive pulse parameters
        self.add_parameter('ge_lo_power', unit='dBm',
                           parameter_class=ManualParameter,
                           label='Qubit drive pulse mixer LO power')
        self.add_parameter('ge_I_offset', unit='V', initial_value=0,
                           parameter_class=ManualParameter,
                           label='DC offset for the drive line I channel')
        self.add_parameter('ge_Q_offset', unit='V', initial_value=0,
                           parameter_class=ManualParameter,
                           label='DC offset for the drive line Q channel')
        # qubit ge frequency fit parameters
        self.add_parameter('fit_ge_freq_from_flux_pulse_amp',
                           label='Parameters for frequency vs flux pulse '
                                 'amplitude fit',
                           initial_value={}, parameter_class=ManualParameter)
        self.add_parameter('fit_ge_freq_from_dc_offset',
                           label='Parameters for frequency vs flux dc '
                                 'offset fit',
                           initial_value={}, parameter_class=ManualParameter)
        self.add_parameter(
            'fit_ge_amp180_over_ge_freq',
            docstring='String representation of a function to calculate a pi '
                      'pulse amplitude for a given ge transition frequency. '
                      'Alternatively, a list of two arrays to perform an '
                      'interpolation, where the first array contains ge '
                      'frequencies and the second one contains the '
                      'corresponding pi pulse amplitude.',
            initial_value=None, parameter_class=ManualParameter)
        self.add_parameter('fit_ro_freq_over_ge_freq',
                           label='String representation of function to '
                                 'calculate a RO frequency for a given '
                                 'ge transition frequency.',
                           initial_value=None, parameter_class=ManualParameter)
        self.add_parameter('flux_amplitude_bias_ratio',
                           label='Ratio between a flux pulse amplitude '
                                 'and a DC offset change that lead to '
                                 'the same change in flux.',
                           initial_value=None, vals=vals.Numbers(),
                           parameter_class=ManualParameter)
        self.add_parameter('amp_scaling_correction_coeffs',
                           initial_value=[0, 0],
                           parameter_class=ManualParameter,
                           docstring='List/array of two floats representing '
                                     'the coefficients a, b of the 5th order '
                                     'polynomial used to correct for drive '
                                     'electronics nonlinearity when scaling '
                                     'the drive pulse amplitude with respect '
                                     'to the pi-pulse amplitude. Used in '
                                     'calculate_nonlinearity_correction.',
                           vals=vals.MultiType(vals.Lists(), vals.Arrays()))

        # add drive pulse parameters
        for tr_name in self.transition_names:
            if tr_name == 'ge':
                self.add_parameter(
                    f'{tr_name}_fixed_lo_freq', unit='Hz',
                    set_cmd=lambda f, s=self, t=tr_name: s.configure_mod_freqs(
                        t, **{f'{t}_fixed_lo_freq': f}),
                    docstring=f'Fix the {tr_name} LO to a single frequency or '
                              f'to a set of allowed frequencies. For allowed '
                              f'options, see the argument fixed_lo in the '
                              f'docstring of get_closest_lo_freq.')
                freq_kw = dict(set_cmd=lambda f, s=self, t=tr_name:
                               s.configure_mod_freqs(t, **{f'{t}_freq': f}))
            else:
                freq_kw = dict(parameter_class=ManualParameter)
            self.add_parameter(f'{tr_name}_freq',
                               label=f'Qubit {tr_name} drive frequency',
                               unit='Hz', initial_value=0,
                               **freq_kw)
            tn = '' if tr_name == 'ge' else f'_{tr_name}'
            self.add_operation(f'X180{tn}')
            self.add_pulse_parameter(f'X180{tn}', f'{tr_name}_pulse_type',
                                     'pulse_type',
                                     initial_value='SSB_DRAG_pulse',
                                     vals=vals.Enum(
                                         'SSB_DRAG_pulse',
                                         'SSB_DRAG_pulse_with_cancellation'
                                     ))
            self.add_pulse_parameter(f'X180{tn}', f'{tr_name}_amp180',
                                     'amplitude',
                                     initial_value=0.001, vals=vals.Numbers())
            self.add_pulse_parameter(f'X180{tn}', f'{tr_name}_amp90_scale',
                                     'amp90_scale',
                                     initial_value=0.5, vals=vals.Numbers(0, 1))
            self.add_pulse_parameter(f'X180{tn}', f'{tr_name}_delay',
                                     'pulse_delay',
                                     initial_value=0, vals=vals.Numbers())
            self.add_pulse_parameter(f'X180{tn}', f'{tr_name}_sigma',
                                     'sigma',
                                     initial_value=10e-9, vals=vals.Numbers())
            self.add_pulse_parameter(f'X180{tn}', f'{tr_name}_nr_sigma',
                                     'nr_sigma',
                                     initial_value=5, vals=vals.Numbers())
            self.add_pulse_parameter(f'X180{tn}', f'{tr_name}_motzoi',
                                     'motzoi',
                                     initial_value=0, vals=vals.Numbers())
            self.add_pulse_parameter(f'X180{tn}', f'{tr_name}_X_phase',
                                     'phase',
                                     initial_value=0, vals=vals.Numbers())
            self.add_pulse_parameter(f'X180{tn}',
                                     f'{tr_name}_cancellation_params',
                                     'cancellation_params', initial_value={},
                                     vals=vals.Dict())
            if tr_name == 'ge':
                # The parameters below will be the same for all transitions
                self.add_pulse_parameter(f'X180{tn}', f'{tr_name}_I_channel',
                                         'I_channel',
                                         initial_value=None,
                                         vals=vals.Strings())
                self.add_pulse_parameter(f'X180{tn}', f'{tr_name}_Q_channel',
                                         'Q_channel',
                                         initial_value=None,
                                         vals=vals.MultiType(
                                             vals.Enum(None), vals.Strings()))
                self.add_pulse_parameter(
                    f'X180{tn}', f'{tr_name}_mod_freq',
                    'mod_frequency', initial_value=-100e6,
                    set_parser=lambda f, s=self, t=tr_name:
                               s.configure_mod_freqs(t, **{f'{t}_mod_freq': f}),
                    vals=vals.Numbers())
                self.add_pulse_parameter(f'X180{tn}', f'{tr_name}_phi_skew',
                                         'phi_skew',
                                         initial_value=0,
                                         vals=vals.Numbers())
                self.add_pulse_parameter(f'X180{tn}', f'{tr_name}_alpha',
                                         'alpha',
                                         initial_value=1,
                                         vals=vals.Numbers())
            # coherence times
            self.add_parameter(f'T1{tn}', label=f'{tr_name} relaxation',
                               unit='s', initial_value=0,
                               parameter_class=ManualParameter)
            self.add_parameter(f'T2{tn}', label=f'{tr_name} dephasing Echo',
                               unit='s', initial_value=0,
                               parameter_class=ManualParameter)
            self.add_parameter(f'T2_star{tn}', label=f'{tr_name} dephasing',
                               unit='s', initial_value=0,
                               parameter_class=ManualParameter)


        # add qubit spectroscopy parameters
        self.add_parameter('spec_power', unit='dBm', initial_value=-20,
                           parameter_class=ManualParameter,
                           label='Qubit spectroscopy power')
        self.add_parameter('spec_mod_amp', unit='V', initial_value=0.1,
                           parameter_class=ManualParameter,
                           label='IF amplitude in qb spec',
                           docstring='This configures the amplitude of the IF '
                            'tone when doing a modulated qb spectroscopy (not '
                            'bypassing the mixer, used for multi qb spec).')
        self.add_operation('Spec')
        self.add_pulse_parameter('Spec', 'spec_pulse_type', 'pulse_type',
                                 initial_value='SquarePulse',
                                 vals=vals.Enum('SquarePulse'))
        self.add_pulse_parameter('Spec', 'spec_marker_channel', 'channel',
                                 initial_value=None, vals=vals.Strings())
        self.add_pulse_parameter('Spec', 'spec_marker_amp', 'amplitude',
                                 vals=vals.Numbers(), initial_value=1)
        self.add_pulse_parameter('Spec', 'spec_marker_length', 'length',
                                 initial_value=5e-6, vals=vals.Numbers())
        self.add_pulse_parameter('Spec', 'spec_marker_delay', 'pulse_delay',
                                 vals=vals.Numbers(), initial_value=0)

        # Flux pulse parameters
        ps_name = 'flux_pulse'
        op_name = 'FP'
        self.add_operation(op_name)
        self.add_pulse_parameter(op_name, 'flux_pulse_type', 'pulse_type',
                                 initial_value='BufferedCZPulse',
                                 vals=vals.Enum('BufferedSquarePulse',
                                                'BufferedCZPulse',
                                                'NZBufferedCZPulse',
                                                'NZTransitionControlledPulse'))
        self.add_pulse_parameter(op_name, ps_name + '_channel', 'channel',
                                 initial_value='', vals=vals.Strings())
        self.add_pulse_parameter(op_name, ps_name + '_aux_channels_dict',
                                 'aux_channels_dict',
                                 initial_value={}, vals=vals.Dict())
        self.add_pulse_parameter(op_name, ps_name + '_amplitude', 'amplitude',
                                 initial_value=0.5, vals=vals.Numbers())
        self.add_pulse_parameter(op_name, ps_name + '_frequency', 'frequency',
                                 initial_value=0, vals=vals.Numbers())
        self.add_pulse_parameter(op_name, ps_name + '_phase', 'phase',
                                 initial_value=0, vals=vals.Numbers())
        self.add_pulse_parameter(op_name, ps_name + '_pulse_length',
                                 'pulse_length',
                                 initial_value=100e-9, vals=vals.Numbers(0))
        self.add_pulse_parameter(op_name, ps_name + '_truncation_length',
                                 'truncation_length',
                                 initial_value=None)
        self.add_pulse_parameter(op_name, ps_name + '_buffer_length_start',
                                 'buffer_length_start', initial_value=20e-9,
                                 vals=vals.Numbers(0))
        self.add_pulse_parameter(op_name, ps_name + '_buffer_length_end',
                                 'buffer_length_end', initial_value=20e-9,
                                 vals=vals.Numbers(0))
        self.add_pulse_parameter(op_name, ps_name + '_extra_buffer_aux_pulse',
                                 'extra_buffer_aux_pulse', initial_value=5e-9,
                                 vals=vals.Numbers(0))
        self.add_pulse_parameter(op_name, ps_name + '_pulse_delay',
                                 'pulse_delay',
                                 initial_value=0, vals=vals.Numbers())
        self.add_pulse_parameter(op_name, ps_name + '_basis_rotation',
                                 'basis_rotation', initial_value={},
                                 vals=vals.Dict())
        self.add_pulse_parameter(op_name, ps_name + '_gaussian_filter_sigma',
                                 'gaussian_filter_sigma', initial_value=2e-9,
                                 vals=vals.Numbers(0))
        self.add_pulse_parameter(op_name, ps_name + '_trans_amplitude',
                                 '_trans_amplitude', initial_value=0,
                                 vals=vals.Numbers(),
                                 docstring="Used for NZTransitionControlledPulse")
        self.add_pulse_parameter(op_name, ps_name + '_trans_amplitude2',
                                 '_trans_amplitude2', initial_value=0,
                                 vals=vals.Numbers(),
                                 docstring="Used for NZTransitionControlledPulse")
        self.add_pulse_parameter(op_name, ps_name + '_trans_length',
                                 '_trans_length', initial_value=0,
                                 vals=vals.Numbers(0),
                                 docstring="Used for NZTransitionControlledPulse")

        # dc flux parameters
        self.add_parameter('dc_flux_parameter', initial_value=None,
                           label='QCoDeS parameter to sweep the dc flux',
                           parameter_class=ManualParameter)
        self.add_parameter('flux_parking', initial_value=0,
                           label='Flux (in units of phi0) at the parking '
                                 'position.',
                           vals=vals.Numbers(),
                           parameter_class=ManualParameter)

        # ac flux parameters
        self.add_parameter('flux_distortion', parameter_class=ManualParameter,
                           initial_value=deepcopy(
                               self.DEFAULT_FLUX_DISTORTION),
                           vals=vals.Dict())


        # Pulse preparation parameters
        DEFAULT_PREP_PARAMS = dict(preparation_type='wait',
                                   post_ro_wait=1e-6, reset_reps=1,
                                   final_reset_pulse=True,
                                   threshold_mapping={
                                       self.name: {0: 'g', 1: 'e'}})

        self.add_parameter('preparation_params', parameter_class=ManualParameter,
                            initial_value=DEFAULT_PREP_PARAMS, vals=vals.Dict())

        DEFAULT_GE_LO_CALIBRATION_PARAMS = dict(
            mode='fixed', # or 'freq_dependent'
            freqs=[],
            I_offsets=[],
            Q_offsets=[],
        )
        self.add_parameter('ge_lo_leakage_cal',
                           parameter_class=ManualParameter,
                           initial_value=DEFAULT_GE_LO_CALIBRATION_PARAMS,
                           vals=vals.Dict())

        # switch parameters
        DEFAULT_SWITCH_MODES = OrderedDict({'modulated': {}, 'spec': {},
                                            'calib': {}})
        self.switch_modes.initial_value=DEFAULT_SWITCH_MODES
        self.switch_modes.docstring=(
            "A dictionary whose keys are identifiers of switch modes and "
            "whose values are dicts understood by the set_switch method of "
            "the SwitchControls instrument specified in the parameter "
            "instr_switch. The keys must include 'modulated' (for routing "
            "the upconverted IF signal to the experiment output of the "
            "upconversion board, used for all experiments that do not "
            "specify a different mode), 'spec' (for routing the LO input to "
            "the experiment output of the upconversion board, used for "
            "qubit spectroscopy), and 'calib' (for routing the upconverted "
            "IF signal to the calibration output of upconversion board, "
            "used for mixer calibration). The keys can include 'no_drive' "
            "(to replace the 'modulated' setting in case of measurements "
            "without drive signal, i.e., when calling qb.prepare with "
            "drive=None) as well as additional custom modes (to be used in "
            "manual calls to set_switch).")

        # mixer calibration parameters
        self.add_parameter(
            'drive_mixer_calib_settings', parameter_class=ManualParameter,
            initial_value=dict(), vals=vals.Dict(),
            docstring='A dict whose keys are names of qcodes parameters of '
                      'the qubit object. For mixer calibration, these '
                      'parameters will be temporarily set to the respective '
                      'values provided in the dict.'
        )

    def get_idn(self):
        return {'driver': str(self.__class__), 'name': self.name}

    def _drive_mixer_calibration_tmp_vals(self):
        """Convert drive_mixer_calib_settings to temporary values format.

        Returns:
            A list of tuples to be passed to temporary_value (using *).
        """
        return [(self.parameters[k], v)
                for k, v in self.drive_mixer_calib_settings().items()]

    def get_ge_amp180_from_ge_freq(self, ge_freq):
        """
        Calculates the pi pulse amplitude required for a given ge transition
        frequency using the function stored in the parameter
        fit_ge_amp180_over_ge_freq or by performing an interpolation if a data
        array is stored in the parameter. If the parameter is None, the method
        returns None.

        :param ge_freq: ge transition frequency or an array of frequencies
        :return: pi pulse amplitude or an array of amplitudes (or None)
        """
        amp_func = self.fit_ge_amp180_over_ge_freq()
        if amp_func is None:
            log.warning(f'Cannot calculate drive amp for {self.name} since '
                        f'fit_ge_amp180_over_ge_freq is None.')
            return None
        elif isinstance(amp_func, str):
            return eval(amp_func)(ge_freq)
        else:
            i_min, i_max = np.argmin(amp_func[0]), np.argmax(amp_func[0])
            return sp.interpolate.interp1d(
                amp_func[0], amp_func[1], kind='linear',
                fill_value=(amp_func[1][i_min], amp_func[1][i_max]),
                bounds_error=False)(ge_freq)

    def get_ro_freq_from_ge_freq(self, ge_freq):
        """
        Calculates the RO frequency required for a given ge transition
        frequency using the function stored in the parameter
        fit_ro_freq_over_ge_freq. If this parameter is None, the method
        returns None.

        :param ge_freq: ge transition frequency or an array of frequencies
        :return: RO frequency or an array of frequencies (or None)
        """
        freq_func = self.fit_ro_freq_over_ge_freq()
        if freq_func is None:
            log.warning(f'Cannot calculate RO freq for {self.name} since '
                        f'fit_ro_freq_over_ge_freq is None.')
            return None
        return eval(freq_func)(ge_freq)

    def calculate_nonlinearity_correction(self, x):
        """
        Calculates the correction to a linear scaling of the pulse amplitude
        with respect to the pi-pulse amplitude using a 5th order odd polynomial
        and the coefficients from self.amp_scaling_correction_coeffs()

        Args:
             x: drive amplitude scaling factor with respect to the amplitude of
                the pi-pulse (amp180)
        """
        a, b = self.amp_scaling_correction_coeffs()
        return x * (a * (x ** 4 - 1) + b * (x ** 2 - 1) + 1)

    def calculate_frequency(self, bias=None, amplitude=0, transition='ge',
                            model='transmon_res', flux=None, update=False):
        """
        Calculates the transition frequency for a given DC bias and flux
        pulse amplitude using fit parameters stored in the qubit object.
        Note that the qubit parameter flux_amplitude_bias_ratio is used for
        conversion between bias values and amplitudes.

        :param bias: (float) DC bias. If model='approx' is used, the bias is
            optional, and is understood relative to the parking position at
            which the  model was measured. Otherwise, it mandatory and is
            interpreted as voltage of the DC source.
        :param amplitude: (float, default: 0) flux pulse amplitude
        :param transition: (str, default: 'ge') the transition whose
            frequency should be calculated. Currently, only 'ge' is
            implemented.
        :param model: (str, default: 'transmon_res') the model to use.
            'approx': Qubit_dac_to_freq with parameters from
                the qubit parameter fit_ge_freq_from_flux_pulse_amp.
                bias is understood as relative to the parking position.
            'transmon': Qubit_dac_to_freq_precise with parameters from
                the qubit parameter fit_ge_freq_from_dc_offset.
                bias is understood as the voltage of the DC source.
            'transmon_res': Qubit_dac_to_freq_res with parameters from
                the qubit parameter fit_ge_freq_from_dc_offset.
                bias is understood as the voltage of the DC source.
        :param flux: (float, default None) if this is not None, the frequency
            is calculated for the given flux (in units of phi_0) instead of
            for the given bias (for models 'transmon' and 'transmon_res') or
            instead of the given amplitude (for model 'approx'). If both bias
            and flux are None and the model is 'transmon' or 'transmon_res',
            the flux value from self.flux_parking() is used.
        :param update: (bool, default False) whether the result should be
            stored as {transition}_freq parameter of the qubit object.
        :return: calculated transition frequency/frequencies

        TODO: Add feature to automatically make use of
              `InterpolatedHamiltonianModel` to speed up the computation in
              certain use cases.
        """

<<<<<<< HEAD
        if transition not in ['ge', 'ef', 'gf'] \
                or (transition in ['ef', 'gf'] \
                    and model not in ['transmon_res']):
            raise NotImplementedError(
                f'calculate_frequency: Currently, transition {transition} is '
                f'not implemented for model {model}.')
=======
        if isinstance(transition, (list, tuple)):
            return_list = True
        else:
            transition = [transition]
            return_list = False

        for t in transition:
            if t not in ['ge', 'ef', 'gf']\
                    or (t != 'ge' and model not in ['transmon_res']):
                raise NotImplementedError(
                    f'calculate_frequency: Currently, transition {t} '
                    f'is not implemented for model {model}.')
>>>>>>> c3684b41
        flux_amplitude_bias_ratio = self.flux_amplitude_bias_ratio()
        if flux_amplitude_bias_ratio is None:
            if ((model in ['transmon', 'transmon_res'] and amplitude != 0) or
                    (model == ['approx'] and bias is not None and bias != 0)):
                raise ValueError('flux_amplitude_bias_ratio is None, but is '
                                 'required for this calculation.')

        if model in ['transmon', 'transmon_res']:
            vfc = self.fit_ge_freq_from_dc_offset()
            if bias is None and flux is None:
                flux = self.flux_parking()
            if flux is not None:
                bias = self.calculate_voltage_from_flux(flux, model)
        else:
            vfc = self.fit_ge_freq_from_flux_pulse_amp()
            if flux is not None:
                amplitude = self.calculate_voltage_from_flux(flux, model)

        if model == 'approx':
            freqs = [fit_mods.Qubit_dac_to_freq(
                amplitude + (0 if bias is None or np.all(bias == 0) else
                             bias * flux_amplitude_bias_ratio), **vfc)]
        elif model == 'transmon':
            kw = deepcopy(vfc)
            kw.pop('coupling', None)
            # FIXME: 'fr' refers to the bare readout-resonator frequency,
            #  this is not a very descriptive name. Should it be changed to
            #  'bare_ro_res_freq'? This is relevant to the device database.
            kw.pop('fr', None)
            freqs = [fit_mods.Qubit_dac_to_freq_precise(bias + (
                0 if np.all(amplitude == 0)
                else amplitude / flux_amplitude_bias_ratio), **kw)]
        elif model == 'transmon_res':
            freqs = fit_mods.Qubit_dac_to_freq_res(
                bias + (0 if np.all(amplitude == 0)
                        else amplitude / flux_amplitude_bias_ratio),
                return_ef=True, **vfc)
            freqs = [
                {'ge': freqs[0], 'ef': freqs[1], 'gf': freqs[0]+freqs[1]}[t]
                for t in transition]
        else:
            raise NotImplementedError(
                "Currently, only the models 'approx', 'transmon', and"
                "'transmon_res' are implemented.")
        if update:
            for t, f in zip(transition, freqs):
                self.parameters[f'{t}_freq'](f)
        if return_list:
            return freqs
        else:
            return freqs[0]

    def calculate_flux_voltage(self, frequency=None, bias=None,
                               amplitude=None, transition='ge',
                               model='transmon_res', flux=None,
                               branch=None):
        """
        Calculates the flux pulse amplitude or DC bias required to reach a
        transition frequency using fit parameters stored in the qubit
        object. Note that the qubit parameter flux_amplitude_bias_ratio is
        used for conversion between bias values and amplitudes.
        :param frequency: (float, default: None = use self.ge_freq())
            transition frequency
        :param bias: (float, default; None) DC bias. If None, the function
            calculates the required DC bias to reach the target frequency
            (potentially taking into account the given flux pulse amplitude).
            Otherwise, it fixes the DC bias and calculates the required pulse
            amplitude. See note below.
        :param amplitude: (float, default: None) flux pulse amplitude. If None,
            the function calculates the required pulse amplitude to reach
            the target frequency (taking into account the given bias).
            Otherwise, it fixes the pulse amplitude and calculates the
            required bias. See note below.
        :param transition: (str, default: 'ge') the transition whose
            frequency should be calculated. Currently, only 'ge' is
            implemented for all models. The model 'transmon_res' also allows to
            compute the 'ef' and 'gf' transition.
        :param model: (str, default: 'transmon_res') the model to use.
            Currently 'transmon_res' and 'approx' are supported. See
            docstring of self.calculate_frequency
        :param flux: (float, default None) if this is not None, the bias
            parameter is overwritten with the bias corresponding to the given
            flux (in units of phi_0) for models 'transmon' and 'transmon_res'.
            This parameter is ignored if the model is 'approx'.
        :param branch: which branch of the flux-to-frequency curve should be
            used. See the meaning of this parameter in Qubit_freq_to_dac
            and Qubit_freq_to_dac_res. If None, this is set to the bias (if
            not None)
        :return: calculated bias or amplitude, depending on which parameters
            are passed in (see above and notes below).

        Notes:
        If model='approx' is used, the bias (parameter or return
            value) is understood relative to the parking position at
            which the model was measured. Otherwise, it is interpreted as
            voltage of the DC source.
        If both bias and amplitude are None, an amplitude is returned if the
            model is 'approx'. For the other models, a bias is returned in
            this case.
        """

        if frequency is None:
            frequency = self.ge_freq()
        if model != 'transmon_res' and transition not in ['ge']:
            raise NotImplementedError(
                'Currently, only ge transition is implemented.')
        elif transition not in ['ge', 'ef', 'gf']:
            raise NotImplementedError(
                'Currently, only the ge, ef & gf transitions are implemented.')
        flux_amplitude_bias_ratio = self.flux_amplitude_bias_ratio()

        if model in ['transmon', 'transmon_res']:
            vfc = self.fit_ge_freq_from_dc_offset()
            if flux is not None:
                bias = self.calculate_voltage_from_flux(flux, model)
        else:
            vfc = self.fit_ge_freq_from_flux_pulse_amp()

        if flux_amplitude_bias_ratio is None:
            if bias is not None and amplitude is not None:
                raise ValueError(
                    'flux_amplitude_bias_ratio is None, but is '
                    'required for this calculation.')

        if branch is None:
            if bias is None and flux is None:
                branch = 'negative'
            else:
                # select well-defined branch close to requested flux
                if flux is None:
                    flux = (bias - vfc['dac_sweet_spot']) / vfc['V_per_phi0']
                if flux % 0.5:
                    pass  # do not shift (well-defined branch)
                elif flux != self.flux_parking():
                    # shift slightly in the direction of flux parking
                    flux += np.sign(self.flux_parking()-flux) * 0.25
                elif flux != 0:
                    # shift slightly in the direction of 0
                    flux += -np.sign(flux) * 0.25
                else:
                    # shift slightly to the left to use rising branch as default
                    flux = -0.25
                branch = flux * vfc['V_per_phi0'] + vfc['dac_sweet_spot']

        if model == 'approx':
            val = fit_mods.Qubit_freq_to_dac(frequency, **vfc, branch=branch)
        elif model == 'transmon_res':
            val = fit_mods.Qubit_freq_to_dac_res(
                frequency, **vfc, branch=branch, single_branch=True,
                transition=transition)
        else:
            raise NotImplementedError(
                "Currently, only the models 'approx' and"
                "'transmon_res' are implemented.")

        if model in ['transmon', 'transmon_res'] and bias is not None:
            # return amplitude
            val = (val - bias) * flux_amplitude_bias_ratio
        elif model in ['approx'] and bias is not None:
            # return amplitude
            val = val - bias * flux_amplitude_bias_ratio
        elif model in ['transmon', 'transmon_res'] and amplitude is not None:
            # return bias, corrected for amplitude
            val = val - amplitude / flux_amplitude_bias_ratio
        elif model in ['approx'] and amplitude is not None:
            # return bias
            val = (val - amplitude) / flux_amplitude_bias_ratio
        # If both bias and amplitude are None, the bare result is returned,
        # see note in the doctring.
        return val

    def calculate_voltage_from_flux(self, flux, model='transmon_res'):
        """
        Calculates the DC bias for a given target flux.

        :param flux: (float) flux in units of phi_0
        :param model: (str, default: 'transmon_res') the model to use,
            see calculate_frequency.
        :return: calculated DC bias if model is transmon or transmon_res,
            calculated flux pulse amplitude otherwise
        """
        if model in ['transmon', 'transmon_res']:
            vfc = self.fit_ge_freq_from_dc_offset()
        else:
            vfc = self.fit_ge_freq_from_flux_pulse_amp()
        return vfc['dac_sweet_spot'] + vfc['V_per_phi0'] * flux

    def calc_flux_amplitude_bias_ratio(self, amplitude, ge_freq, bias=None,
                                       flux=None, update=False):
        """
        Calculates the conversion factor between flux pulse amplitudes and bias
        voltage changes that lead to the same qubit detuning. The calculation is
        done based on the model Qubit_freq_to_dac_res and the parameters stored
        in the qubit parameter fit_ge_freq_from_dc_offset.

        :param amplitude: (float) flux pulse amplitude
        :param ge_freq: (float) measured ge transition frequency
        :param bias: (float) DC bias, i.e., voltage of the DC source.
        :param flux: (float) if this is not None, the value of the bias
            is overwritten with the voltage corresponding to the given flux
            (in units of phi_0). If both bias and flux are None, the flux
            value from self.flux_parking() is used.
        :param update: (bool, default False) whether the result should be
            stored as flux_amplitude_bias_ratio parameter of the qubit object.
        :return: calculated conversion factor
        """
        if bias is None and flux is None:
            flux = self.flux_parking()
        if flux is not None:
            bias = self.calculate_voltage_from_flux(flux)
        v = fit_mods.Qubit_freq_to_dac_res(
            ge_freq, **self.fit_ge_freq_from_dc_offset(), branch=bias)
        flux_amplitude_bias_ratio = amplitude / (v - bias)
        if flux_amplitude_bias_ratio < 0:
            log.warning('The extracted flux_amplitude_bias_ratio is negative, '
                        'please check your input values.')
        if update:
            self.flux_amplitude_bias_ratio(flux_amplitude_bias_ratio)
        return flux_amplitude_bias_ratio

    def generate_scaled_volt_freq_conv(self, scaling=None, flux=None,
                                       bias=None):
        """
        Generates a scaled and shifted version of the voltage frequency
        conversion dictionary (self.fit_ge_freq_from_dc_offset). This can,
        e.g., be used to calculate flux pulse amplitude to ge frequency
        conversion using fit_mods.Qubit_dac_to_freq_res. This shift is done
        relative to obtain a model that is relative to a flux offset (
        parking position) indicated by either flux or bias.
        :param scaling: the scaling factor. Default: use
            self.flux_amplitude_bias_ratio()
        :param flux: parking position in unit of Phi_0. If both bias and flux
            are None, the flux value from self.flux_parking() is used.
        :param bias: If not None, overwrite flux with the flux resulting from
            the given DC voltage.
        :return: the scaled and shifed voltage frequency conversion dictionary
        """
        vfc = deepcopy(self.fit_ge_freq_from_dc_offset())
        if scaling is None:
            scaling = self.flux_amplitude_bias_ratio()
        if bias is not None:
            flux = (bias - vfc['dac_sweet_spot']) / vfc['V_per_phi0']
        elif flux is None:
            flux = self.flux_parking()
        vfc['V_per_phi0'] *= scaling
        vfc['dac_sweet_spot'] = -flux * vfc['V_per_phi0']
        return vfc

    def update_detector_functions(self):
        """
        Instantiates common detector classes and assigns them as attributes.
        See detector_functions.py for all available detector classes and the
        docstrings of the individual detector classes for more details.

        Creates the following attributes:
            - self.int_log_det: IntegratingSingleShotPollDetector with
                data_type='raw'
                Used for single shot acquisition
            - self.dig_log_det: IntegratingSingleShotPollDetector with
                data_type='digitized'
                Used for thresholded single shot acquisition
            - self.int_avg_classif_det: ClassifyingPollDetector
                Used for classified acquisition.
            - self.int_avg_det: IntegratingAveragingPollDetector with
                data_type='raw'
                Used for integrated averaged acquisition
            - self.dig_avg_det: IntegratingAveragingPollDetector with
                data_type='digitized'
                Used for thresholded integrated averaged acquisition
            - int_avg_det_spec: IntegratingAveragingPollDetector with
                single_int_avg=True (soft detector)
                Used for spectroscopy measurements
            - self.inp_avg_det: AveragingPollDetector
                Used for recording timetraces
            - self.scope_fft_det: UHFQC_scope_detector
                Used for acquisition with the scope module of the UHF.
        """
        int_channels = self.get_acq_int_channels()

        self.int_log_det = det.IntegratingSingleShotPollDetector(
            acq_dev=self.instr_acq.get_instr(),
            AWG=self.instr_pulsar.get_instr(),
            channels=int_channels, nr_shots=self.acq_shots(),
            integration_length=self.acq_length(),
            data_type='raw')

        self.int_avg_classif_det = det.ClassifyingPollDetector(
            acq_dev=self.instr_acq.get_instr(),
            AWG=self.instr_pulsar.get_instr(),
            channels=int_channels, nr_shots=self.acq_averages(),
            integration_length=self.acq_length(),
            get_values_function_kwargs={
                'classifier_params': [self.acq_classifier_params()],
                'state_prob_mtx': [self.acq_state_prob_mtx()]
            })

        self.int_avg_det = det.IntegratingAveragingPollDetector(
            acq_dev=self.instr_acq.get_instr(),
            AWG=self.instr_pulsar.get_instr(),
            channels=int_channels, nr_averages=self.acq_averages(),
            integration_length=self.acq_length(),
            data_type='raw')

        self.dig_avg_det = det.IntegratingAveragingPollDetector(
            acq_dev=self.instr_acq.get_instr(),
            AWG=self.instr_pulsar.get_instr(),
            channels=int_channels, nr_averages=self.acq_averages(),
            integration_length=self.acq_length(),
            data_type='digitized')

        self.inp_avg_det = det.AveragingPollDetector(
            acq_dev=self.instr_acq.get_instr(),
            AWG=self.instr_pulsar.get_instr(),
            channels=self.get_acq_inp_channels(),
            nr_averages=self.acq_averages(),
            acquisition_length=self.acq_length())

        self.dig_log_det = det.IntegratingSingleShotPollDetector(
            acq_dev=self.instr_acq.get_instr(),
            AWG=self.instr_pulsar.get_instr(),
            channels=int_channels, nr_shots=self.acq_shots(),
            integration_length=self.acq_length(),
            data_type='digitized')

        awg_ctrl = self.instr_acq.get_instr().get_awg_control_object()[0]
        self.int_avg_det_spec = det.IntegratingAveragingPollDetector(
            acq_dev=self.instr_acq.get_instr(),
            AWG=awg_ctrl,
            channels=self.get_acq_int_channels(n_channels=2),
            nr_averages=self.acq_averages(),
            integration_length=self.acq_length(),
            data_type='raw', polar=True, single_int_avg=True)

        if 'UHF' in self.instr_acq.get_instr().__class__.__name__ and hasattr(
                self.instr_acq.get_instr().daq, 'scopeModule'):
            self.scope_fft_det = det.UHFQC_scope_detector(
                UHFQC=self.instr_acq.get_instr(),
                AWG=self.instr_pulsar.get_instr(),
                fft_mode='fft_power',
                nr_averages=self.acq_averages(),
                acquisition_length=self.acq_length()
            )
        else:
            self.scope_fft_det = det.ScopePollDetector(
                acq_dev=self.instr_acq.get_instr(),
                AWG=awg_ctrl,
                channels=self.get_acq_inp_channels(),
                data_type='fft_power',
                nr_averages=self.acq_averages(),
                nr_shots=1,
                acquisition_length=self.acq_length()
            )

    def prepare(self, drive='timedomain', switch='default'):
        """Prepare instruments for a measurement involving this qubit.

        The preparation includes:
        - call configure_offsets
        - configure qubit drive local oscillator
        - call update_detector_functions
        - set switches to the mode required for the measurement
        - further preparation, see super().prepare

        Args:
            drive (str, None): the kind of drive to be applied, which can be
                None (no drive), 'continuous_spec' (continuous spectroscopy),
                'continuous_spec_modulated' (continuous spectroscopy using
                the modulated configuration of the switch),
                'pulsed_spec' (pulsed spectroscopy), or the default
                'timedomain' (AWG-generated signal upconverted by the mixer)
            switch (str): the required switch mode. Can be a switch mode
                understood by set_switch or the default value 'default', in
                which case the switch mode is determined based on the kind
                of drive ('spec' for continuous/pulsed spectroscopy w/o
                modulated; 'no_drive' if drive is None and a switch mode
                'no_drive' is configured for this qubit; 'modulated' in all
                other cases).
        """

        if switch == 'default':
            if drive is None and 'no_drive' in self.switch_modes():
                # use special mode for measurements without drive if that
                # mode is defined
                switch = 'no_drive'
            else:
                # use 'spec' for qubit spectroscopy measurements
                # (continuous_spec and pulsed_spec) and 'modulated' otherwise
                switch = 'spec' if drive is not None and drive.endswith(
                    '_spec') else 'modulated'
        else:
            # switch mode was explicitly provided by the caller (e.g.,
            # for mixer calib)
            pass
        super().prepare(switch=switch)
        ge_lo = self.instr_ge_lo

        self.configure_offsets(set_ge_offsets=(drive == 'timedomain'))

        # configure qubit drive local oscillator
        if ge_lo() is not None:
            if drive is None:
                ge_lo.get_instr().off()
            elif 'continuous_spec' in drive:
                ge_lo.get_instr().pulsemod_state('Off')
                ge_lo.get_instr().power(self.spec_power())
                ge_lo.get_instr().frequency(self.ge_freq())
                ge_lo.get_instr().on()
            elif drive == 'pulsed_spec':
                ge_lo.get_instr().pulsemod_state('On')
                if 'pulsemod_source' in ge_lo.get_instr().parameters:
                    ge_lo.get_instr().pulsemod_source('EXT')
                ge_lo.get_instr().power(self.spec_power())
                ge_lo.get_instr().frequency(self.ge_freq())
                ge_lo.get_instr().on()
            elif drive == 'timedomain':
                ge_lo.get_instr().pulsemod_state('Off')
                ge_lo.get_instr().power(self.ge_lo_power())
                ge_lo.get_instr().frequency(self.get_ge_lo_freq())
                ge_lo.get_instr().on()
            else:
                raise ValueError("Invalid drive parameter '{}'".format(drive)
                                 + ". Valid options are None, 'continuous_spec"
                                 + "', 'pulsed_spec', "
                                 + "'continuous_spec_modulated' and "
                                 + "'timedomain'.")

        param = f'{self.ge_I_channel()}_centerfreq'
        if param in self.instr_pulsar.get_instr().parameters:
            self.instr_pulsar.get_instr().set(param, self.get_ge_lo_freq())

        # other preparations
        self.update_detector_functions()

    def get_ge_lo_freq(self):
        """Returns the required local oscillator frequency for drive pulses

        The drive LO freq is calculated from the ge_mod_freq (intermediate
        frequency) and the ge_freq stored in the qubit object.
        """
        return self.ge_freq() - self.ge_mod_freq()

    def get_ge_lo_identifier(self):
        """Returns the ge LO identifier in one of the formats specified below.

        Returns:
            str indicating the instrument name of an external LO
            tuple of drive pulse generating device name (str) and
              synthesizer unit index (int), identifying the internal
              LO in an signal generation unit of an drive pulse
              generating device
          """

        if self.instr_ge_lo() is None:
            pulsar = self.instr_pulsar.get_instr()
            awg = pulsar.get_channel_awg(self.ge_I_channel())
            gen = pulsar.get_centerfreq_generator(self.ge_I_channel())
            return (awg.name, gen)
        else:
            return self.instr_ge_lo()

    def get_ro_lo_identifier(self):
        """Returns the ro LO identifier in one of the formats specified below.

        Returns:
            str indicating the instrument name of an external LO
            tuple of acquisition device name (str) and acquisition
              unit index (int), identifying the internal LO in an
              acquisition unit of an acquisition device
        """

        if self.instr_ro_lo() is None:
            return (self.instr_acq(), self.acq_unit())
        else:
            return self.instr_ro_lo()

    def get_spec_pars(self):
        return self.get_operation_dict()['Spec ' + self.name]

    def get_ro_pars(self):
        return self.get_operation_dict()['RO ' + self.name]

    def get_acq_pars(self):
        return self.get_operation_dict()['Acq ' + self.name]

    def get_ge_pars(self):
        return self.get_drive_pars('ge')

    def get_ef_pars(self):
        return self.get_drive_pars('ef')

    def get_drive_pars(self, transition_name):
        tn = '' if transition_name == 'ge' else f'_{transition_name}'
        return self.get_operation_dict()[f'X180{tn} ' + self.name]

    def get_operation_dict(self, operation_dict=None):
        operation_dict = super().get_operation_dict(operation_dict)
        operation_dict['Spec ' + self.name]['operation_type'] = 'Other'
        operation_dict['Acq ' + self.name]['flux_amplitude'] = 0

        for tr_name in self.transition_names:
            tn = '' if tr_name == 'ge' else f'_{tr_name}'
            operation_dict[f'X180{tn} ' + self.name]['basis'] = self.name + tn
            operation_dict[f'X180{tn} ' + self.name]['operation_type'] = 'MW'
            if tr_name != 'ge':
                operation_dict[f'X180{tn} ' + self.name]['I_channel'] = \
                    operation_dict['X180 ' + self.name]['I_channel']
                operation_dict[f'X180{tn} ' + self.name]['Q_channel'] = \
                    operation_dict['X180 ' + self.name]['Q_channel']
                operation_dict[f'X180{tn} ' + self.name]['phi_skew'] = \
                    operation_dict['X180 ' + self.name]['phi_skew']
                operation_dict[f'X180{tn} ' + self.name]['alpha'] = \
                    operation_dict['X180 ' + self.name]['alpha']
                if self.get(f'{tr_name}_freq') == 0:
                    operation_dict[f'X180{tn} ' + self.name][
                        'mod_frequency'] = None
                else:
                    operation_dict[f'X180{tn} ' + self.name][
                        'mod_frequency'] = self.get(f'{tr_name}_freq') - \
                                           self.ge_freq() + self.ge_mod_freq()
            operation_dict.update(add_suffix_to_dict_keys(
                sq.get_pulse_dict_from_pars(
                    operation_dict[f'X180{tn} ' + self.name]),
                f'{tn} ' + self.name))

        for code, op in operation_dict.items():
            op['op_code'] = code
        return operation_dict

    def swf_drive_lo_freq(self, allow_IF_sweep=True):
        """Create a sweep function for sweeping the drive frequency.

        The sweep is implemented as an LO sweep in case of drive pulse
        generation with an external LO. The implementation depends on the
        get_frequency_sweep_function method of the acquisition device in case
        of an internal LO.

        Args:
            allow_IF_sweep (bool): specifies whether an IF sweep (or a combined
                LO and IF sweep) may be used (default: True). Note that
                setting this to False might lead to a sweep function that is
                only allowed to take specific values supported by the
                internal LO.

        Returns: the Sweep_function object
        """
        if self.instr_ge_lo() is not None:  # external LO
            return mc_parameter_wrapper.wrap_par_to_swf(
                self.instr_ge_lo.get_instr().frequency)
        else:  # no external LO
            pulsar = self.instr_pulsar.get_instr()
            return pulsar.get_frequency_sweep_function(
                self.ge_I_channel(), allow_IF_sweep=allow_IF_sweep)

    def measure_resonator_spectroscopy(self, freqs, sweep_points_2D=None,
                                       sweep_function_2D=None,
                                       trigger_separation=3e-6,
                                       upload=True, analyze=True,
                                       close_fig=True, label=None):
        """ Varies the frequency of the microwave source to the resonator and
        measures the transmittance """
        if np.any(freqs < 500e6):
            log.warning(('Some of the values in the freqs array might be '
                             'too small. The units should be Hz.'))

        if label is None:
            if sweep_function_2D is not None:
                label = 'resonator_scan_2d' + self.msmt_suffix
            else:
                label = 'resonator_scan' + self.msmt_suffix
        self.prepare(drive=None)
        sweep_function = self.swf_ro_freq_lo()
        if upload:
            ro_pars = self.get_ro_pars()
            if getattr(sweep_function, 'includes_IF_sweep', False):
                ro_pars['mod_frequency'] = 0
            seq = sq.pulse_list_list_seq([[ro_pars]], upload=False)

            for seg in seq.segments.values():
                if hasattr(self.instr_acq.get_instr(),
                           'use_hardware_sweeper') and \
                        self.instr_acq.get_instr().use_hardware_sweeper():
                    self.int_avg_det_spec.AWG = self.instr_pulsar.get_instr()
                    lo_freq, delta_f, _ = self.instr_acq.get_instr()\
                        .get_params_for_spectrum(
                            freqs, get_closest_lo_freq=(
                                lambda f, s=self: s.get_closest_lo_freq(
                                    f, operation='ro')))
                    self.instr_acq.get_instr().set_lo_freq(self.acq_unit(),
                                                           lo_freq)
                    seg.acquisition_mode = dict(
                        sweeper='hardware',
                        f_start=freqs[0] - lo_freq,
                        f_step=delta_f,
                        n_step=len(freqs),
                    )
                else:
                    seg.acquisition_mode = dict(
                        sweeper='software'
                    )
            self.instr_pulsar.get_instr().program_awgs(seq)

        MC = self.instr_mc.get_instr()
        MC.set_sweep_function(sweep_function)
        if sweep_function_2D is not None:
            MC.set_sweep_function_2D(sweep_function_2D)
            mode = '2D'
        else:
            mode = '1D'
        MC.set_sweep_points(freqs)
        if sweep_points_2D is not None:
            MC.set_sweep_points_2D(sweep_points_2D)
        if MC.sweep_functions[0].sweep_control == 'soft':
            MC.set_detector_function(self.int_avg_det_spec)
        else:
            # The following ensures that we use a hard detector if the acq
            # dev provided a sweep function for a hardware IF sweep.
            self.int_avg_det.set_polar(True)
            self.int_avg_det.AWG = self.int_avg_det_spec.AWG
            MC.set_detector_function(self.int_avg_det)

        with temporary_value(self.instr_trigger.get_instr().pulse_period,
                             trigger_separation):
            if self.int_avg_det_spec.AWG != self.instr_pulsar.get_instr():
                awg_name = self.instr_acq.get_instr().get_awg_control_object()[1]
                self.instr_pulsar.get_instr().start(exclude=[awg_name])
            MC.run(name=label, mode=mode)
            if self.int_avg_det_spec.AWG != self.instr_pulsar.get_instr():
                self.instr_pulsar.get_instr().stop()

        if analyze:
            ma.MeasurementAnalysis(close_fig=close_fig, qb_name=self.name,
                                   TwoD=(mode == '2D'))

    def measure_qubit_spectroscopy(self, freqs, sweep_points_2D=None,
            sweep_function_2D=None, pulsed=True, trigger_separation=13e-6,
            upload=True, analyze=True, close_fig=True, label=None):
        """ Varies qubit drive frequency and measures the resonator
        transmittance """
        if np.any(freqs < 500e6):
            log.warning(('Some of the values in the freqs array might be '
                             'too small. The units should be Hz.'))
        temp_vals = list()
        pulsar = self.instr_pulsar.get_instr()
        awg_name = pulsar.get(f'{self.ge_I_channel()}_awg')
        hard_sweep = f'{awg_name}_use_hardware_sweeper' in pulsar.parameters and \
                     pulsar.get(f"{awg_name}_use_hardware_sweeper")

        # For pulsed and hard_sweep spectroscopies we add an empty spec pulse to
        # trigger the the drive/marker AWG and afterwards add the actual spec
        # pulse (either empty for a continuous hard sweep or the pulse for the
        # pulsed spectroscopy). This way we are able to implement a delay
        # between the trigger and the spec pulse that is needed in hard_sweeps
        # to set the osc. frequency.
        # FIXME: think about cleaner solution
        empty_trigger = self.get_spec_pars()
        empty_trigger['length'] = 0
        empty_trigger['pulse_delay'] = 0
        if pulsed:
            if label is None:
                if sweep_function_2D is not None:
                    label = 'pulsed_spec_2d' + self.msmt_suffix
                else:
                    label = 'pulsed_spec' + self.msmt_suffix
            self.prepare(drive='pulsed_spec')
            if upload:
                spec_pulse = self.get_spec_pars()
                if hard_sweep or self.instr_ge_lo() is None:
                    # No external LO, use pulse to set the spec power
                    # The factor of 2 is needed here because the spec pulse is
                    # applied only to the I channel. This means that we get
                    # half the amplitude after upconversion when the
                    # outputamplitude node is set to 0.5, which is the reasonable
                    # setting to use for digital IQ modulation in time-domain
                    # experiments (output pulse has the programmed pulse
                    # amplitude).
                    spec_pulse["amplitude"] = 2 * dbm_to_vp(self.spec_power())
                seq = sq.pulse_list_list_seq([[empty_trigger,
                                               spec_pulse,
                                               self.get_ro_pars()]],
                                             upload=False)
        else:
            if label is None:
                if sweep_function_2D is not None:
                    label = 'continuous_spec_2d' + self.msmt_suffix
                else:
                    label = 'continuous_spec' + self.msmt_suffix
            self.prepare(drive='continuous_spec')
            if upload:
                if self.instr_ge_lo() is None and not hard_sweep:
                    amp_range = pulsar.get(f'{self.ge_I_channel()}_amp')
                    amp = dbm_to_vp(self.spec_power())
                    gain = amp / amp_range
                    temp_vals += [(pulsar.parameters[
                                       f"{self.ge_I_channel()}_direct_mod_freq"],
                                   self.ge_mod_freq())]
                    temp_vals += [(pulsar.parameters[
                                       f"{self.ge_I_channel()}_direct_output_amp"],
                                   gain)]
                if hard_sweep:
                    # we use the empty pulse to tell pulsar how to configure the
                    # osc sweep and sine output. The empty pulse is also used
                    # to trigger the SeqC code to set the next osc. frequency.
                    # This needs to be done after the RO.
                    seq = sq.pulse_list_list_seq([[self.get_ro_pars(),
                                                   empty_trigger]],
                                                 upload=False)
                else:
                    seq = sq.pulse_list_list_seq([[self.get_ro_pars()]],
                                                 upload=False)
        if upload:
            for seg in seq.segments.values():
                ch = self.ge_I_channel()
                seg.mod_config[ch] = \
                    dict(internal_mod=pulsed)
                if hard_sweep:
                    amp_range = pulsar.get(f'{ch}_amp')
                    amp = dbm_to_vp(self.spec_power())
                    gain = amp / amp_range
                    center_freq, mod_freqs = \
                        pulsar.get_params_for_spectrum(ch, freqs)
                    pulsar.set(f'{ch}_centerfreq', center_freq)
                    seg.sine_config[ch] = dict(continuous=not pulsed,
                                               ignore_waveforms=not pulsed,
                                               gains=tuple(gain * x for x in (
                                               0.0, 1.0, 1.0, 0.0)))
                    seg.sweep_params[f'{ch}_osc_sweep'] = mod_freqs
            pulsar.program_awgs(seq)

        MC = self.instr_mc.get_instr()
        MC.set_sweep_function(self.swf_drive_lo_freq())
        if sweep_function_2D is not None:
            MC.set_sweep_function_2D(sweep_function_2D)
            mode = '2D'
        else:
            mode = '1D'
        MC.set_sweep_points(freqs)
        if sweep_points_2D is not None:
            MC.set_sweep_points_2D(sweep_points_2D)
        if MC.sweep_functions[0].sweep_control == 'soft':
            MC.set_detector_function(self.int_avg_det_spec)
        else:
            # The following ensures that we use a hard detector if the swf
            # provided by swf_drive_lo_freq uses a hardware IF sweep.
            self.int_avg_det.set_polar(True)
            MC.set_detector_function(self.int_avg_det)
        temp_vals += [(self.instr_trigger.get_instr().pulse_period,
                       trigger_separation)]
        with temporary_value(*temp_vals):
            awg_name = self.instr_acq.get_instr().get_awg_control_object()[1]
            pulsar.start(exclude=[awg_name])
            MC.run(name=label, mode=mode)
            pulsar.stop()

        if analyze:
            ma.MeasurementAnalysis(close_fig=close_fig, qb_name=self.name,
                                   TwoD=(mode == '2D'))

    def measure_transients(self, states=('g', 'e'), upload=True,
                           analyze=True, acq_length=4096/1.8e9,
                           prep_params=None, exp_metadata=None, **kw):
        """
        If the resulting transients will be used to caclulate the optimal
        weight functions, then it is important that the UHFQC iavg_delay and
        wint_delay are calibrated such that the weights and traces are
        aligned: iavg_delay = 2*wint_delay.

        """
        MC = self.instr_mc.get_instr()
        name_extra = kw.get('name_extra', None)

        if prep_params is None:
            prep_params = self.preparation_params()
        if exp_metadata is None:
            exp_metadata = dict()
        exp_metadata.update(
            {'sweep_name': 'time',
             'sweep_unit': ['s']})

        with temporary_value(self.acq_length, acq_length):
            self.prepare(drive='timedomain')
            swpts = self.instr_acq.get_instr().get_sweep_points_time_trace(
                acq_length)
            for state in states:
                if state not in ['g', 'e', 'f']:
                    raise ValueError("Unrecognized state: {}. Must be 'g', 'e' "
                                     "or 'f'.".format(state))
                base_name = 'timetrace_{}'.format(state)
                name = base_name + "_" + name_extra if name_extra is not None \
                    else base_name
                seq, _ = sq.single_state_active_reset(
                    operation_dict=self.get_operation_dict(),
                    qb_name=self.name, state=state, prep_params=prep_params,
                    upload=False)
                # set sweep function and run measurement
                MC.set_sweep_function(awg_swf.SegmentHardSweep(sequence=seq,
                                                               upload=upload))
                MC.set_sweep_points(swpts)
                MC.set_detector_function(self.inp_avg_det)
                exp_metadata.update(dict(sweep_points_dict=swpts))
                MC.run(name=name + self.msmt_suffix, exp_metadata=exp_metadata)

    def measure_readout_pulse_scope(self, delays, freqs, RO_separation=None,
                                    prep_pulses=None, comm_freq=225e6,
                                    analyze=True, label=None,
                                    close_fig=True, upload=True, verbose=False,
                                    cal_points=((-4, -3), (-2, -1)), MC=None):
        """
        From the documentation of the used sequence function:

        Prepares the AWGs for a readout pulse shape and timing measurement.

        The sequence consists of two readout pulses where the drive pulse start
        time is swept through the first readout pulse. Because the photons in
        the readout resonator induce an ac-Stark shift of the qubit frequency,
        we can determine the readout pulse shape by sweeping the drive frequency
        in an outer loop to determine the qubit frequency.

        Important: This sequence includes two readouts per segment. For this
        reason the calibration points are also duplicated.

        Args:
            delays: A list of delays between the start of the first readout pulse
                    and the center of the drive pulse.
            RO_separation: Separation between the starts of the two readout pulses.
                           If the comm_freq parameter is not None, the used value
                           is increased to satisfy the commensurability constraint.
            cal_points: True for default calibration points, False for no
                        calibration points or a list of two lists, containing
                        the indices of the calibration segments for the ground
                        and excited state.
            comm_freq: The readout pulse separation will be a multiple of
                       1/comm_freq
        """
        if self.instr_ge_lo() is None:
            raise NotImplementedError("qb.measure_readout_pulse_scope is not "
                                      "implemented for setups without ge LO. "
                                      "Use quantum experiment "
                                      "ReadoutPulseScope instead.")

        if delays is None:
            raise ValueError("Unspecified delays for "
                             "measure_readout_pulse_scope")
        if label is None:
            label = 'Readout_pulse_scope' + self.msmt_suffix
        if MC is None:
            MC = self.instr_mc.get_instr()
        if freqs is None:
            freqs = self.f_qubit() + np.linspace(-50e6, 50e6, 201)
        if RO_separation is None:
            RO_separation = 2 * self.ro_length()
            RO_separation += np.max(delays)
            RO_separation += 200e-9  # for slack

        self.prepare(drive='timedomain')
        MC.set_sweep_function(awg_swf.Readout_pulse_scope_swf(
            delays=delays,
            pulse_pars=self.get_ge_pars(),
            RO_pars=self.get_ro_pars(),
            RO_separation=RO_separation,
            cal_points=cal_points,
            prep_pulses=prep_pulses,
            comm_freq=comm_freq,
            verbose=verbose,
            upload=upload))
        MC.set_sweep_points(delays)
        MC.set_sweep_function_2D(swf.Offset_Sweep(
            mc_parameter_wrapper.wrap_par_to_swf(
                self.instr_ge_lo.get_instr().frequency),
            -self.ge_mod_freq(),
            parameter_name=self.name + ' drive frequency'))
        MC.set_sweep_points_2D(freqs)

        d = det.IntegratingAveragingPollDetector(
            acq_dev=self.instr_acq.get_instr(),
            AWG=self.instr_pulsar.get_instr(),
            channels=self.int_avg_det.channels,
            nr_averages=self.acq_averages(),
            integration_length=self.acq_length(),
            data_type='raw',
            values_per_point=2,
            values_per_point_suffix=['_probe', '_measure'])
        MC.set_detector_function(d)
        MC.run_2D(label)

        # Create a MeasurementAnalysis object for this measurement
        if analyze:
            ma.MeasurementAnalysis(TwoD=True, auto=True, close_fig=close_fig,
                                   qb_name=self.name)

    def measure_drive_mixer_spectrum(self, if_freqs, amplitude=0.5,
                                     trigger_sep=5e-6, align_frequencies=True):
        MC = self.instr_mc.get_instr()
        if align_frequencies:
            if_freqs = (if_freqs*trigger_sep).astype(int)/trigger_sep
        s = swf.Offset_Sweep(
            self.instr_ro_lo.get_instr().frequency,
            self.ge_freq() - self.ro_mod_freq() - self.ge_mod_freq(),
            name='Drive intermediate frequency',
            parameter_name='Drive intermediate frequency')
        MC.set_sweep_function(s)
        MC.set_sweep_points(if_freqs)
        MC.set_detector_function(self.int_avg_det_spec)
        with temporary_value(
            (self.acq_weights_type, 'SSB'),
            (self.instr_trigger.get_instr().pulse_period, trigger_sep),
            *self._drive_mixer_calibration_tmp_vals()
        ):
            drive_pulse = dict(
                    pulse_type='GaussFilteredCosIQPulse',
                    pulse_length=self.acq_length(),
                    ref_point='start',
                    amplitude=amplitude,
                    I_channel=self.ge_I_channel(),
                    Q_channel=self.ge_Q_channel(),
                    mod_frequency=self.ge_mod_freq(),
                    phase_lock=False,
                )
            sq.pulse_list_list_seq([[self.get_acq_pars(), drive_pulse]])

            self.prepare(drive='timedomain', switch='calib')
            self.instr_pulsar.get_instr().start()
            MC.run('ge_uc_spectrum' + self.msmt_suffix)

        a = ma.MeasurementAnalysis(plot_args=dict(log=True, marker=''))
        return a

    def measure_drive_mixer_spectrum_fft(self, ro_lo_freq, amplitude=0.5,
                                         trigger_sep=5e-6):
        MC = self.instr_mc.get_instr()
        s = swf.None_Sweep(
            name='UHF intermediate frequency',
            parameter_name='UHF intermediate frequency',
            unit='Hz')
        with temporary_value(
                (self.ro_freq, ro_lo_freq + self.ro_mod_freq()),
                (self.instr_trigger.get_instr().pulse_period, trigger_sep),
                *self._drive_mixer_calibration_tmp_vals()
        ):
            drive_pulse = dict(
                pulse_type='GaussFilteredCosIQPulse',
                pulse_length=self.acq_length(),
                ref_point='start',
                amplitude=amplitude,
                I_channel=self.ge_I_channel(),
                Q_channel=self.ge_Q_channel(),
                mod_frequency=self.ge_mod_freq(),
                phase_lock=False,
            )
            sq.pulse_list_list_seq([[self.get_acq_pars(), drive_pulse]])

            self.prepare(drive='timedomain', switch='calib')
            MC.set_sweep_function(s)
            MC.set_sweep_points(self.scope_fft_det.get_sweep_vals())
            MC.set_detector_function(self.scope_fft_det)
            self.instr_pulsar.get_instr().start()
            MC.run('ge_uc_spectrum' + self.msmt_suffix)

        a = ma.MeasurementAnalysis(plot_args=dict(log=True, marker=''))
        return a

    def _calibrate_drive_mixer_carrier_common(
            self, detector_generator, update=True, x0=(0., 0.),
            initial_stepsize=0.01, trigger_sep=5e-6, no_improv_break=50,
            upload=True, plot=True):

        MC = self.instr_mc.get_instr()
        ad_func_pars = {'adaptive_function': opti.nelder_mead,
                        'x0': x0,
                        'initial_step': [initial_stepsize, initial_stepsize],
                        'no_improv_break': no_improv_break,
                        'minimize': True,
                        'maxiter': 500}
        chI_par = self.instr_pulsar.get_instr().parameters['{}_offset'.format(
            self.ge_I_channel())]
        chQ_par = self.instr_pulsar.get_instr().parameters['{}_offset'.format(
            self.ge_Q_channel())]
        MC.set_sweep_functions([chI_par, chQ_par])
        MC.set_adaptive_function_parameters(ad_func_pars)
        with temporary_value(
                (self.ro_freq, self.ge_freq() - self.ge_mod_freq()),
                (self.instr_trigger.get_instr().pulse_period, trigger_sep),
                *self._drive_mixer_calibration_tmp_vals()
        ):
            if upload:
                sq.pulse_list_list_seq([[self.get_acq_pars(), dict(
                                    pulse_type='GaussFilteredCosIQPulse',
                                    pulse_length=self.acq_length(),
                                    ref_point='start',
                                    amplitude=0,
                                    I_channel=self.ge_I_channel(),
                                    Q_channel=self.ge_Q_channel(),
                                )]])

            self.prepare(drive='timedomain', switch='calib')
            MC.set_detector_function(detector_generator())
            awg_name = self.instr_acq.get_instr().get_awg_control_object()[1]
            self.instr_pulsar.get_instr().start(exclude=[awg_name])
            MC.run(name='drive_carrier_calibration' + self.msmt_suffix,
                   mode='adaptive')

        a = ma.OptimizationAnalysis(label='drive_carrier_calibration')
        if plot:
            # v2 creates a pretty picture of the optimizations
            ma.OptimizationAnalysis_v2(label='drive_carrier_calibration')

        ch_1_min = a.optimization_result[0][0]
        ch_2_min = a.optimization_result[0][1]
        if update:
            self.ge_I_offset(ch_1_min)
            self.ge_Q_offset(ch_2_min)
        return ch_1_min, ch_2_min

    def calibrate_drive_mixer_carrier_fft(
            self, update=True, x0=(0., 0.), initial_stepsize=0.01,
            trigger_sep=5e-6, no_improv_break=50, upload=True, plot=True):

        def detector_generator(s=self):
            d = s.scope_fft_det
            d.AWG = None
            idx = np.argmin(np.abs(d.get_sweep_vals() -
                                   np.abs(s.ro_mod_freq())))
            return det.IndexDetector(det.SumDetector(d), (0, idx))

        return self._calibrate_drive_mixer_carrier_common(
            detector_generator, update=update, x0=x0,
            initial_stepsize=initial_stepsize, trigger_sep=trigger_sep,
            no_improv_break=no_improv_break, upload=upload, plot=plot)

    def calibrate_drive_mixer_carrier(self, update=True, x0=(0., 0.),
                                      initial_stepsize=0.01, trigger_sep=5e-6,
                                      no_improv_break=50, upload=True,
                                      plot=True):
        def detector_generator(s=self):
            return det.IndexDetector(s.int_avg_det_spec, 0)

        return self._calibrate_drive_mixer_carrier_common(
            detector_generator, update=update, x0=x0,
            initial_stepsize=initial_stepsize, trigger_sep=trigger_sep,
            no_improv_break=no_improv_break, upload=upload, plot=plot)

    def calibrate_readout_mixer_carrier(self, other_qb, update=True,
                                        x0=(0., 0.),
                                        initial_stepsize=0.01, trigger_sep=5e-6,
                                        no_improv_break=50, upload=True,
                                        plot=True):
        """
        Calibrate readout upconversion mixer local oscillator leakage

        Args:
            other_qb:
                a qubit on another acquisition device that is configured to
                see the LO leakage output of the readout UC of self
            other arguments as in calibrate_drive_mixer_carrier

        Example:
            >>> # configure switches to readout mixer calib configuration
            >>> # ...
            >>>
            >>> with temporary_value((qb_other.ro_mod_freq, 100e6),
            >>>                      (qb_other.acq_length, 1e-6)):
            >>>     qb.calibrate_readout_mixer_carrier(
            >>>         qb_other, trigger_sep=40e-6, no_improv_break=20)
            >>>
            >>> # configure switches to nominal configuration
            >>> # ...
            >>>
            >>> for qb_on_feedline in qubits_feedline:
            >>>     qb_on_feedline.ro_I_offset(qb.ro_I_offset())
            >>>     qb_on_feedline.ro_Q_offset(qb.ro_Q_offset())
        """

        MC = self.instr_mc.get_instr()
        ad_func_pars = {'adaptive_function': opti.nelder_mead,
                        'x0': x0,
                        'initial_step': [initial_stepsize, initial_stepsize],
                        'no_improv_break': no_improv_break,
                        'minimize': True,
                        'maxiter': 500}
        chI_par = self.instr_pulsar.get_instr().parameters['{}_offset'.format(
            self.ro_I_channel())]
        chQ_par = self.instr_pulsar.get_instr().parameters['{}_offset'.format(
            self.ro_Q_channel())]
        MC.set_sweep_functions([chI_par, chQ_par])
        MC.set_adaptive_function_parameters(ad_func_pars)
        if upload:
            sq.pulse_list_list_seq([[other_qb.get_acq_pars(), dict(
                pulse_type='GaussFilteredCosIQPulse',
                pulse_length=self.acq_length(),
                ref_point='start',
                amplitude=0,
                I_channel=self.ro_I_channel(),
                Q_channel=self.ro_Q_channel(),
            )]])

        with temporary_value(
                (other_qb.ro_freq, self.ro_freq() - self.ro_mod_freq()),
                (other_qb.acq_weights_type, 'SSB'),
                (other_qb.acq_length, self.acq_length()),
                (other_qb.instr_trigger.get_instr().pulse_period, trigger_sep),
        ):
            self.prepare(drive=None)
            other_qb.prepare(drive=None)
            MC.set_detector_function(det.IndexDetector(
                other_qb.int_avg_det_spec, 0))
            awg_n = other_qb.instr_acq().get_instr().get_awg_control_object()[1]
            other_qb.instr_pulsar.get_instr().start(exclude=[awg_n])
            MC.run(name='readout_carrier_calibration' + self.msmt_suffix,
                   mode='adaptive')

        a = ma.OptimizationAnalysis(label='readout_carrier_calibration')
        if plot:
            # v2 creates a pretty picture of the optimizations
            ma.OptimizationAnalysis_v2(label='readout_carrier_calibration')

        ch_1_min = a.optimization_result[0][0]
        ch_2_min = a.optimization_result[0][1]
        if update:
            self.ro_I_offset(ch_1_min)
            self.ro_Q_offset(ch_2_min)
        return ch_1_min, ch_2_min

    def calibrate_drive_mixer_carrier_model(self, update=True, trigger_sep=5e-6,
                                            limits=(-0.1, 0.1, -0.1, 0.1),
                                            n_meas=(10, 10), meas_grid=None,
                                            upload=True):
        """Method for calibrating the lo leakage of the drive IQ Mixer

        By applying DC biases on the I and Q inputs of an IQ mixer one can 
        change the bias conditions of the diodes inside the mixer. This can be 
        used to reduce LO leakage. This method measures the LO leakage for 
        different values of DC biases. The subsequent analysis fits an 
        analytical model to the measured data and extracts the settings 
        minimizing the LO leakage.

        Args:
            update (bool, optional): Determines whether the DC biases found from 
                the measurements that minimize the LO leakage 
                are written into the qubit parameters or not. 
                Defaults to True.
            meas_grid (:py:class:'np.array', optional): Grid of points to be 
                measured in form of a Numpy array of shape (2, number of points). 
                The first dimension holding 
                the values for I channel DC biases and the second dimension 
                holding the Q channel DC biases. Both in volts. If no meas_grid 
                is provided a uniform grid is generated using n_meas and limits. 
                Defaults to None.
            n_meas (int or tuple, optional): Tuple, list or 1D array of 
                length 2 that determines the number of measurement points in 
                case meas_grid is not provided. If an integer is provided the 
                input will be transformed to a list n_meas = (n_meas, n_meas).
                n_meas[0] = points in V_I.
                n_meas[1] = points in V_Q.
                Defaults to (10, 10).
            trigger_sep (float, optional): Seperation time in s between trigger
                signals. Defaults to 5e-6 s.
            limits (tuple, optional): Tuple, list or 1D array of length 4 
                holding the limits of the measurement grid in case 
                meas_grid is not provided. Ordered as follows
                (min bias I, max bias I, min bias Q, max bias Q)
                Units: Volts
                Defaults to (-0.1, 0.1, -0.1, 0.1).

        Returns:
            V_I (float): DC bias on I channel that minimizes LO leakage.
            V_Q (float): DC bias on Q channel that minimizes LO leakage.
            ma (:py:class:~'pycqed.timedomain_analysis.MixerCarrierAnalysis'): 
                The MixerCarrierAnalysis object.
        """
        MC = self.instr_mc.get_instr()
        if meas_grid is None:
            if not len(limits) == 4:
                log.error('Input variable `limits` in function call '
                          '`calibrate_drive_mixer_carrier_model` needs to be a list '
                          'or 1D array of length 4.\nFound length '
                          '{} object instead!'.format(len(limits)))
            if isinstance(n_meas, int):
                n_meas = (n_meas, n_meas)
            elif not len(n_meas) == 2:
                log.error('Input variable `n_meas` in function call '
                          '`calibrate_drive_mixer_carrier_model` needs to be a list, '
                          'tuple or 1D array of length 2.\nFound length '
                          '{} object instead!'.format(len(n_meas)))
            meas_grid = np.meshgrid(np.linspace(limits[0], limits[1], n_meas[0]), 
                                    np.linspace(limits[2], limits[3], n_meas[1]))
            meas_grid = np.array([meas_grid[0].flatten(), meas_grid[1].flatten()])    
        else:
            limits = []
            limits.append(np.min(meas_grid[0, :]))
            limits.append(np.max(meas_grid[0, :]))
            limits.append(np.min(meas_grid[1, :]))
            limits.append(np.max(meas_grid[1, :]))
        
        # Check that bounds of measurement grid are reasonable and do not exceed
        # 1 V as this might damage the diodes inside the mixers.
        if np.max(np.abs(meas_grid)) > 1.0:
            log.error('Measurement grid contains DC amplitudes above 1 V. '
                      'Too high DC biases can potentially damage the diodes'
                      'inside the mixer. \n'
                      'Maximum amplitude is {:.2f} mV!'.format(1e3*np.max(meas_grid)))

        chI_par = self.instr_pulsar.get_instr().parameters['{}_offset'.format(
            self.ge_I_channel())]
        chQ_par = self.instr_pulsar.get_instr().parameters['{}_offset'.format(
            self.ge_Q_channel())]
        MC.set_sweep_functions([chI_par, chQ_par])
        MC.set_sweep_points(meas_grid.T)

        exp_metadata = {'qb_names': [self.name], 'rotate': False, 
                        'cal_points': f"CalibrationPoints(['{self.name}'], [])"}
        with temporary_value(
                (self.ro_freq, self.ge_freq() - self.ge_mod_freq()),
                (self.acq_weights_type, 'SSB'),
                (self.instr_trigger.get_instr().pulse_period, trigger_sep),
                (chI_par, chI_par()),  # for automatic reset after the sweep
                (chQ_par, chQ_par()),  # for automatic reset after the sweep
                *self._drive_mixer_calibration_tmp_vals()
        ):
            if upload:
                sq.pulse_list_list_seq([[self.get_acq_pars(), dict(
                    pulse_type='GaussFilteredCosIQPulse',
                    pulse_length=self.acq_length(),
                    ref_point='start',
                    amplitude=0,
                    I_channel=self.ge_I_channel(),
                    Q_channel=self.ge_Q_channel(),
                )]])

            self.prepare(drive='timedomain', switch='calib')
            MC.set_detector_function(self.int_avg_det_spec)
            awg_name = self.instr_acq.get_instr().get_awg_control_object()[1]
            self.instr_pulsar.get_instr().start(exclude=[awg_name])
            MC.run(name='drive_carrier_calibration' + self.msmt_suffix,
                   exp_metadata=exp_metadata)

        a = tda.MixerCarrierAnalysis()
        analysis_params_dict = a.proc_data_dict['analysis_params_dict']

        ch_I_min = analysis_params_dict['V_I']
        ch_Q_min = analysis_params_dict['V_Q']

        if(ch_I_min < limits[0] or ch_I_min > limits[1]):
            log.warning('Optimum for DC bias voltage I channel is outside '
                        'the measured range and no settings will be updated. '
                        'Best V_I according to fitting: {:.2f} mV'.format(ch_I_min*1e3))
            update = False
        if(ch_Q_min < limits[2] or ch_Q_min > limits[3]):
            log.warning('Optimum for DC bias voltage Q channel is outside '
                        'the measured range and no settings will be updated. '
                        'Best V_Q according to fitting: {:.2f} mV'.format(ch_Q_min*1e3))
            update = False

        if update:
            self.ge_I_offset(ch_I_min)
            self.ge_Q_offset(ch_Q_min)
            chI_par(ch_I_min)
            chQ_par(ch_Q_min)

        return ch_I_min, ch_Q_min, a

    def calibrate_drive_mixer_skewness(self, update=True, amplitude=0.5,
                                       trigger_sep=5e-6, no_improv_break=50,
                                       initial_stepsize=(0.15, 10)):
        MC = self.instr_mc.get_instr()
        ad_func_pars = {'adaptive_function': opti.nelder_mead,
                        'x0': [self.ge_alpha(), self.ge_phi_skew()],
                        'initial_step': initial_stepsize,
                        'no_improv_break': no_improv_break,
                        'minimize': True,
                        'maxiter': 500}
        MC.set_sweep_functions([self.ge_alpha, self.ge_phi_skew])
        MC.set_adaptive_function_parameters(ad_func_pars)

        with temporary_value(
            (self.ge_alpha, self.ge_alpha()),
            (self.ge_phi_skew, self.ge_phi_skew()),
            (self.ro_freq, self.ge_freq() - 2*self.ge_mod_freq()),
            (self.acq_weights_type, 'SSB'),
            (self.instr_trigger.get_instr().pulse_period, trigger_sep),
            *self._drive_mixer_calibration_tmp_vals()
        ):
            self.prepare(drive='timedomain', switch='calib')
            detector = self.int_avg_det_spec
            detector.always_prepare = True
            detector.AWG = self.instr_pulsar.get_instr()
            detector.prepare_function = lambda \
                alphaparam=self.ge_alpha, skewparam=self.ge_phi_skew: \
                    sq.pulse_list_list_seq([[self.get_acq_pars(), dict(
                            pulse_type='GaussFilteredCosIQPulse',
                            pulse_length=self.acq_length(),
                            ref_point='start',
                            amplitude=amplitude,
                            I_channel=self.ge_I_channel(),
                            Q_channel=self.ge_Q_channel(),
                            mod_frequency=self.ge_mod_freq(),
                            phase_lock=False,
                            alpha=alphaparam(),
                            phi_skew=skewparam(),
                        )]])
            MC.set_detector_function(det.IndexDetector(detector, 0))
            MC.run(name='drive_skewness_calibration' + self.msmt_suffix,
                   mode='adaptive')

        a = ma.OptimizationAnalysis(label='drive_skewness_calibration')
        # v2 creates a pretty picture of the optimizations
        ma.OptimizationAnalysis_v2(label='drive_skewness_calibration')

        # phi and alpha are the coefficients that go in the predistortion matrix
        alpha = a.optimization_result[0][0]
        phi = a.optimization_result[0][1]
        if update:
            self.ge_alpha(alpha)
            self.ge_phi_skew(phi)
        return alpha, phi

    def calibrate_drive_mixer_skewness_model(
            self, update=True, meas_grid=None, n_meas=(10, 10),
            amplitude=0.1, trigger_sep=5e-6, limits=(0.9, 1.1, -20, 20),
            force_ro_mod_freq=False, **kwargs):
        """Method for calibrating the sideband suppression of the drive IQ Mixer

        The two settings that are used to calibrate the suppression of the 
        unwanted sideband are the amplitude ratio and phase between I and Q. 
        This method measures the sideband suppression for different values of 
        these two settings that are either handed over as meas_grid or generated 
        automatically. The subsequent analysis fits an analytical model to the 
        measured data and extracts the settings minimizing the amplitude of the 
        sideband.

        Args:
            update (bool, optional): Determines whether the setting found from 
                the measurements that are supposed to minimize the sideband 
                suppression are written into the qubit parameters or not. 
                Defaults to True.
            meas_grid (:py:class:'np.array', optional): Grid of points to be 
                measured in form
                of a np.array of shape (2, #points). The first dimension holding 
                the values for the amplitude ratio and the second dimension 
                holding the phi_skew values in degrees. If no meas_grid is 
                provided a uniform grid is generated using n_meas and limits. 
                Defaults to None.
            n_meas (tuple, optional): Tuple, list or 1D array of length 2 that
                determines the number of measurement points in case meas_grid is
                not provided. 
                n_meas[0] = points in amplitude ratio.
                n_meas[1] = points in phi_skew.
                Defaults to (10, 10).
            amplitude (float, optional): Amplitude of the IF signal in V applied
                to the mixer during the measurement. Defaults to 0.1 V.
            trigger_sep (float, optional): Seperation time in s between trigger
                signals. Defaults to 5e-6 s.
            limits (tuple, optional): Tuple, list or 1D array of length 4 
                holding the limits of the measurement grid in case 
                meas_grid is not provided. Ordered as follows
                (min ampl. ratio, max ampl. ratio, min phi_skew, max phi_skew)
                Units: (None, None, deg, deg)
                Defaults to (0.9, 1.1, -20, 20).
            force_ro_mod_freq (bool, optional): Whether to force the current
                ro_mod_freq setting even though it results in non
                commensurable LO frequencies for the specified trigger_sep.
                Defaults to false.

        Returns:
            alpha (float): The amplitude ratio that maximizes the suppression of 
                the unwanted sideband.
            phi_skew (float): The phi_skew that maximizes the suppression of 
                the unwanted sideband.
            ma (:py:class:~'pycqed.timedomain_analysis.MixerSkewnessAnalysis'): 
                The MixerSkewnessAnalysis object.
        """
        if meas_grid is None:
            if not len(limits) == 4:
                log.error('Input variable `limits` in function call '
                          '`calibrate_drive_mixer_skewness_model` needs to be a list '
                          'or 1D array of length 4.\nFound length '
                          '{} object instead!'.format(len(limits)))
            if isinstance(n_meas, int):
                n_meas = [n_meas, n_meas]
            elif not len(n_meas) == 2:
                log.error('Input variable `n_meas` in function call '
                          '`calibrate_drive_mixer_skewness_model` needs to be a list, '
                          'tuple or 1D array of length 2.\nFound length '
                          '{} object instead!'.format(len(n_meas)))
            meas_grid = np.meshgrid(np.linspace(limits[0], limits[1], n_meas[0]), 
                                    np.linspace(limits[2], limits[3], n_meas[1]))
            meas_grid = np.array([meas_grid[0].flatten(), meas_grid[1].flatten()])    
        else:
            limits = []
            limits.append(np.min(meas_grid[0, :]))
            limits.append(np.max(meas_grid[0, :]))
            limits.append(np.min(meas_grid[1, :]))
            limits.append(np.max(meas_grid[1, :]))

        MC = self.instr_mc.get_instr()

        exp_metadata = {'qb_names': [self.name], 'rotate': False,
                        'cal_points': f"CalibrationPoints(['{self.name}'], [])"}

        with temporary_value(
            (self.ro_freq, self.ge_freq() - 2*self.ge_mod_freq()),
            (self.ro_mod_freq, self.ro_mod_freq()), # for automatic reset
            (self.acq_weights_type, 'SSB'),
            (self.instr_trigger.get_instr().pulse_period, trigger_sep),
            *self._drive_mixer_calibration_tmp_vals()
        ):
            pulse_list_list = []
            acq_pars = self.get_acq_pars()
            for alpha, phi_skew in meas_grid.T:
                pulse_list_list.append([deepcopy(acq_pars), dict(
                            pulse_type='GaussFilteredCosIQPulse',
                            pulse_length=self.acq_length(),
                            ref_point='start',
                            amplitude=amplitude,
                            I_channel=self.ge_I_channel(),
                            Q_channel=self.ge_Q_channel(),
                            mod_frequency=self.ge_mod_freq(),
                            phase_lock=False,
                            alpha=alpha,
                            phi_skew=phi_skew,
                        )])
            seq = sq.pulse_list_list_seq(pulse_list_list)

            self.prepare(drive='timedomain', switch='calib')

            # Check commensurability of LO frequencies with trigger sep.
            ro_lo_freq = self.get_ro_lo_freq()
            dr_lo_freq = self.ge_freq() - self.ge_mod_freq()
            # Frequency of the LO phases is given by the LOs beat frequency.
            beat_freq = 0.5*(dr_lo_freq - ro_lo_freq)
            #         = 0.5*(ge_mod_freq + ro_mod_freq) in our case
            beats_per_trigger = np.round(beat_freq * trigger_sep,
                                         int(np.floor(np.log10(1/trigger_sep)))+2)
            if not beats_per_trigger.is_integer():
                log.warning('Difference of RO LO and drive LO frequency '
                            'resulting from the chosen modulation frequencies '
                            'is not an integer multiple of the trigger '
                            'seperation.')
                if not force_ro_mod_freq:
                    if self.ro_fixed_lo_freq() is not None:
                        log.warning(
                            'Automatic adjustment of the RO IF might lead to '
                            'wrong results since ro_fixed_lo_freq is set.')
                    beats_per_trigger = int(beats_per_trigger + 0.5)
                    # FIXME: changing the IF here is probably the wrong moment
                    #  because the pulse seq has already been created above.
                    self.ro_mod_freq(2 * beats_per_trigger/trigger_sep \
                                     - self.ge_mod_freq())
                    log.warning('To ensure commensurability the RO ' 
                                'modulation frequency will temporarily be set '
                                'to {} Hz.'.format(self.ro_mod_freq()))
                    self.prepare(drive='timedomain', switch='calib')

            s1 = awg_swf.SegmentHardSweep(sequence=seq,
                                          parameter_name=r'Amplitude ratio, $\alpha$',
                                          unit='')
            s1.name = 'Amplitude ratio hardware sweep'
            s2 = awg_swf.SegmentHardSweep(sequence=seq,
                                          parameter_name=r'Phase skew, $\phi$',
                                          unit='deg')
            s2.name = 'Phase skew hardware sweep'
            MC.set_sweep_functions([s1, s2])
            MC.set_sweep_points(meas_grid.T)
            MC.set_detector_function(self.int_avg_det)
            MC.run(name='drive_skewness_calibration' + self.msmt_suffix,
                   exp_metadata=exp_metadata)

        a = tda.MixerSkewnessAnalysis()
        analysis_params_dict = a.proc_data_dict['analysis_params_dict']

        _alpha = analysis_params_dict['alpha']
        _phi = analysis_params_dict['phase']

        if(_alpha < limits[0] or _alpha > limits[1]):
            log.warning('Optimum for amplitude ratio is outside '
                        'the measured range and no settings will be updated. '
                        'Best alpha according to fitting: {:.2f}'.format(_alpha))
            update = False
        if(_phi < limits[2] or _phi > limits[3]):
            log.warning('Optimum for phase correction is outside '
                        'the measured range and no settings will be updated. '
                        'Best phi according to fitting: {:.2f} deg'.format(_phi))
            update = False

        if update:
            self.ge_alpha(_alpha)
            self.ge_phi_skew(_phi)

        return _alpha, _phi, a

    def find_qubit_frequency(self, freqs, method='cw_spectroscopy',
                             update=False, trigger_separation=3e-6,
                             close_fig=True, analyze_ef=False, analyze=True,
                             upload=True, label=None, **kw):
        """
        WARNING: Does not automatically update the qubit frequency parameter.
        Set update=True if you want this!

        Args:
            method:                   the spectroscopy type; options: 'pulsed',
                                      'spectrsocopy'
            update:                   whether to update the relevant qubit
                                      parameters with the found frequency(ies)
            MC:                       the measurement control object
            close_fig:                whether or not to close the figure
            analyze_ef:               whether or not to also look for the gf/2

        Keyword Args:
            interactive_plot:        (default=False)
                whether to plot with plotly or not
            analyze_ef:              (default=False)
                whether to look for another f_ge/2 peak/dip
            percentile:              (default=20)
                percentile of the data that is considered background noise
            num_sigma_threshold:     (default=5)
                used to define the threshold above(below) which to look for
                peaks(dips); threshold = background_mean +
                num_sigma_threshold * background_std
            window_len              (default=3)
                filtering window length; uses a_tools.smooth
            analysis_window         (default=10)
                how many data points (calibration points) to remove before
                sending data to peak_finder; uses a_tools.cut_edges,
                data = data[(analysis_window//2):-(analysis_window//2)]
            amp_only                (default=False)
                whether only I data exists
            save_name               (default='Source Frequency')
                figure name with which it will be saved
            auto                    (default=True)
                automatically perform the entire analysis upon call
            label                   (default=none?)
                label of the analysis routine
            folder                  (default=working folder)
                working folder
            NoCalPoints             (default=4)
                number of calibration points
            print_fit_results       (default=True)
                print the fit report
            print_frequency         (default=False)
                whether to print the f_ge and f_gf/2
            make_fig          {default=True)
                    whether or not to make a figure
            show                    (default=True)
                show the plots
            show_guess              (default=False)
                plot with initial guess values
            close_file              (default=True)
                close the hdf5 file

        Returns:
            the peak frequency(ies).
        """
        if not update:
            log.warning("Does not automatically update the qubit "
                            "frequency parameter. "
                            "Set update=True if you want this!")
        if np.any(freqs<500e6):
            log.warning(('Some of the values in the freqs array might be '
                             'too small. The units should be Hz.'))

        if freqs is None:
            f_span = kw.get('f_span', 100e6)
            f_mean = kw.get('f_mean', self.f_qubit())
            nr_points = kw.get('nr_points', 100)
            if f_mean == 0:
                log.warning("find_frequency does not know where to "
                                "look for the qubit. Please specify the "
                                "f_mean or the freqs function parameter.")
                return 0
            else:
                freqs = np.linspace(f_mean - f_span/2, f_mean + f_span/2,
                                    nr_points)

        if 'pulse' not in method.lower():
            if label is None:
                label = 'spectroscopy' + self.msmt_suffix
            if analyze_ef:
                label = 'high_power_' + label

            self.measure_qubit_spectroscopy(freqs, pulsed=False,
                                      trigger_separation=trigger_separation,
                                      label=label, close_fig=close_fig)
        else:
            if label is None:
                label = 'pulsed_spec' + self.msmt_suffix
            if analyze_ef:
                label = 'high_power_' + label

            self.measure_qubit_spectroscopy(freqs, pulsed=True, label=label,
                                      close_fig=close_fig, upload=upload)


        if analyze:
            SpecA = ma.Qubit_Spectroscopy_Analysis(
                qb_name=self.name,
                analyze_ef=analyze_ef,
                label=label,
                close_fig=close_fig, **kw)

            f0 = SpecA.fitted_freq
            if update:
                if not analyze_ef:
                    self.ge_freq(f0)
                else:
                    f0_ef = 2*SpecA.fitted_freq_gf_over_2 - f0
                    self.ef_freq(f0_ef)
            if analyze_ef:
                return f0, f0_ef
            else:
                return f0
        else:
            return

    def find_readout_frequency(self, freqs=None, update=False, MC=None,
                               qutrit=False, **kw):
        """
        Find readout frequency at which contrast between the states of the
        qubit is the highest.
        You need a working pi-pulse for this to work, as well as a pi_ef
        pulse if you intend to use `for_3_level_ro`. Also, if your
        readout pulse length is much longer than the T1, the results will not
        be nice as the excited state spectrum will be mixed with the ground
        state spectrum.

        Args:
            freqs: frequencies to sweep
            qutrit (bool): find optimal frequency for 3-level readout.
                                    Default is False.
            **kw:

        Returns:

        """
        # FIXME: Make proper analysis class for this (Ants, 04.12.2017)
        if not update:
            log.info("Does not automatically update the RO resonator "
                         "parameters. Set update=True if you want this!")
        if freqs is None:
            if self.f_RO() is not None:
                f_span = kw.pop('f_span', 20e6)
                fmin = self.f_RO() - f_span
                fmax = self.f_RO() + f_span
                n_freq = kw.pop('n_freq', 401)
                freqs = np.linspace(fmin, fmax, n_freq)
            else:
                raise ValueError("Unspecified frequencies for find_resonator_"
                                 "frequency and no previous value exists")
        if np.any(freqs < 500e6):
            log.warning('Some of the values in the freqs array might be '
                            'too small. The units should be Hz.')
        if MC is None:
            MC = self.instr_mc.get_instr()

        levels = ('g', 'e', 'f') if qutrit else ('g', 'e')

        self.measure_dispersive_shift(freqs, states=levels, analyze=False)
        labels = {l: '{}-spec'.format(l) + self.msmt_suffix for l in levels}
        m_a = {l: ma.MeasurementAnalysis(label=labels[l]) for l in levels}
        trace = {l: m_a[l].measured_values[0] *
                    np.exp(1j * np.pi * m_a[l].measured_values[1] / 180.)
                 for l in levels}
        # FIXME: make something that doesn't require a conditional branching
        if qutrit:
            total_dist = np.abs(trace['e'] - trace['g']) + \
                         np.abs(trace['f'] - trace['g']) + \
                         np.abs(trace['f'] - trace['e'])
        else:
            total_dist = np.abs(trace['e'] - trace['g'])
        fmax = freqs[np.argmax(total_dist)]
        # Plotting which works for qubit or qutrit
        fig, ax = plt.subplots(2)
        ax[0].plot(freqs, np.abs(trace['g']), label='g')
        ax[0].plot(freqs, np.abs(trace['e']), label='e')
        if qutrit:
            ax[0].plot(freqs, np.abs(trace['f']), label='f')
        ax[0].set_ylabel('Amplitude')
        ax[0].legend()
        ax[1].plot(freqs, np.abs(trace['e'] - trace['g']), label='eg')
        if qutrit:
            ax[1].plot(freqs, np.abs(trace['f'] - trace['g']), label='fg')
            ax[1].plot(freqs, np.abs(trace['e'] - trace['f']), label='ef')
        ax[1].plot(freqs, total_dist, label='total distance')
        ax[1].set_xlabel("Freq. [Hz]")
        ax[1].set_ylabel('Distance in IQ plane')
        ax[0].set_title(f"Current RO_freq: {self.ro_freq()} Hz" + "\n"
                        + f"Optimal Freq: {fmax} Hz")
        plt.legend()
        # Save figure into 'g' measurement folder
        m_a['g'].save_fig(fig, 'IQplane_distance')

        if kw.get('analyze', True):
            sa.ResonatorSpectroscopy_v2(labels=[l for l in labels.values()])
        else:
            fmax = freqs[np.argmax(np.abs(trace['e'] - trace['g']))]

        log.info("Optimal RO frequency to distinguish states {}: {} Hz"
                     .format(levels, fmax))

        if kw.get('analyze', True):
            SA = sa.ResonatorSpectroscopy(t_start=[m_a['g'].timestamp_string,
                                                   m_a['e'].timestamp_string],
                                          options_dict=dict(simultan=True,
                                                            fit_options=dict(
                                                            model='hanger_with_pf'),
                                                            scan_label=''),
                                          do_fitting=True)
            # FIXME Nathan: remove 3 level dependency; fix this analysis:
            # if qutrit:
            #     SA2 = sa.ResonatorSpectroscopy(t_start=m_a['f'].timestamp_string,
            #                               options_dict=dict(simultan=False,
            #                                                 fit_options = dict(
            #                                                 model='hanger_with_pf'),
            #                                                 scan_label=''),
            #                               do_fitting=True)

            if update:
                # FIXME Nathan: update parameters accordingly
                self.ro_freq(SA.f_RO if not qutrit else fmax)
                self.chi(SA.chi)
                self.f_RO_resonator(SA.f_RO_res)
                self.f_RO_purcell(SA.f_PF)
                self.RO_purcell_kappa(SA.kappa)
                self.RO_J_coupling(SA.J_)
                if kw.pop('get_CLEAR_params', False):
                    if self.ro_CLEAR_segment_length is None:
                        self.ro_CLEAR_segment_length = self.ro_length/10
                    if kw.get('max_amp_difference', False) :
                        '''this gives the ratio of the maximal hight for'''
                        '''the segments to the base amplitude'''
                        max_diff = kw.pop('max_amp_difference')
                    else:
                        max_diff = 3
                    self.ro_CLEAR_delta_amp_segment = \
                        sim_CLEAR.get_CLEAR_amplitudes(
                            self.f_RO_purcell, self.f_RO_resonator,
                            self.ro_freq, self.RO_purcell_kappa,
                            self.RO_J_coupling, self.chi, 1, self.ro_length,
                            length_segments=self.ro_CLEAR_segment_length,
                            sigma=self.ro_sigma,
                            max_amp_diff=max_diff) * self.ro_amp


    def measure_dispersive_shift(self, freqs, analyze=True, close_fig=True,
                                 upload=True, states=('g','e'), prep_params=None):
        """ Varies the frequency of the microwave source to the resonator and
        measures the transmittance """

        if freqs is None:
            raise ValueError("Unspecified frequencies for "
                             "measure_resonator_spectroscopy")
        if np.any(freqs < 500e6):
            log.warning(('Some of the values in the freqs array '
                         'might be too small. The units should be Hz.'))
        if prep_params is None:
            prep_params = self.preparation_params()

        assert isinstance(states, tuple), \
            "states should be a tuple, not {}".format(type(states))

        self.prepare(drive='timedomain')
        MC = self.instr_mc.get_instr()

        for state in states:
            sq.single_state_active_reset(
                    operation_dict=self.get_operation_dict(),
                    qb_name=self.name,
                    state=state, prep_params=prep_params, upload=upload)

            MC.set_sweep_function(self.swf_ro_freq_lo())
            MC.set_sweep_points(freqs)
            MC.set_detector_function(self.int_avg_det_spec)

            awg_name = self.instr_acq.get_instr().get_awg_control_object()[1]
            self.instr_pulsar.get_instr().start(exclude=[awg_name])
            MC.run(name=f"{state}-spec" + self.msmt_suffix)
            self.instr_pulsar.get_instr().stop()

            if analyze:
                ma.MeasurementAnalysis(auto=True, close_fig=close_fig,
                                    qb_name=self.name)

    def measure_flux_pulse_timing(self, delays, analyze, label=None, **kw):
        if self.instr_ge_lo() is None:
            raise NotImplementedError("qb.measure_flux_pulse_timing is not "
                                      "implemented for setups without ge LO. "
                                      "Use quantum experiment FluxPulseTiming "
                                      "instead.")
        if label is None:
            label = 'Flux_pulse_timing_{}'.format(self.name)
        self.measure_flux_pulse_scope([self.ge_freq()], delays,
                                      label=label, analyze=False, **kw)
        if analyze:
            tda.FluxPulseTimingAnalysis(qb_names=[self.name])

    def measure_flux_pulse_scope(self, freqs, delays, cz_pulse_name=None,
                                 analyze=True, cal_points=True,
                                 upload=True, label=None,
                                 n_cal_points_per_state=2, cal_states='auto',
                                 prep_params=None, exp_metadata=None, **kw):
        '''
        flux pulse scope measurement used to determine the shape of flux pulses
        set up as a 2D measurement (delay and drive pulse frequecy are
        being swept)
        pulse sequence:
                      <- delay ->
           |    -------------    |X180|  ---------------------  |RO|
           |    ---   | ---- fluxpulse ----- |


        Args:
            freqs (numpy array): array of drive frequencies
            delays (numpy array): array of delays of the drive pulse w.r.t
                the flux pulse
            pulse_length (float): flux pulse length (if not specified, the
                                    self.flux_pulse_length() is taken)
            pulse_amp (float): flux pulse amplitude  (if not specified, the
                                    self.flux_pulse_amp() is taken)
            pulse_delay (float): flux pulse delay
            MC (MeasurementControl): if None, then the self.MC is taken

        Returns: None

        '''
        if self.instr_ge_lo() is None:
            raise NotImplementedError('qb.measure_flux_pulse_scope is '
                                      'not implemented for setups '
                                      'without external drive LO. Use '
                                      'FluxPulseScope class instead!')

        if label is None:
            label = 'Flux_scope_{}'.format(self.name)
        MC = self.instr_mc.get_instr()
        self.prepare(drive='timedomain')

        if cz_pulse_name is None:
            cz_pulse_name = 'FP ' + self.name

        if cal_points:
            cal_states = CalibrationPoints.guess_cal_states(cal_states)
            cp = CalibrationPoints.single_qubit(
                self.name, cal_states, n_per_state=n_cal_points_per_state)
        else:
            cp = None
        if prep_params is None:
            prep_params = self.preparation_params()

        op_dict = kw.pop('operation_dict', self.get_operation_dict())

        seq, sweep_points, sweep_points_2D = \
            fsqs.fluxpulse_scope_sequence(
                delays=delays, freqs=freqs, qb_name=self.name,
                operation_dict=op_dict,
                cz_pulse_name=cz_pulse_name, cal_points=cp,
                prep_params=prep_params, upload=False, **kw)
        MC.set_sweep_function(awg_swf.SegmentHardSweep(
            sequence=seq, upload=upload, parameter_name='Delay', unit='s'))
        MC.set_sweep_points(sweep_points)
        MC.set_sweep_function_2D(swf.Offset_Sweep(
            self.instr_ge_lo.get_instr().frequency,
            -self.ge_mod_freq(),
            name='Drive frequency',
            parameter_name='Drive frequency', unit='Hz'))
        MC.set_sweep_points_2D(sweep_points_2D)
        det_func = self.int_avg_det
        MC.set_detector_function(det_func)
        sweep_points = SweepPoints('delay', delays, unit='s',
                                   label=r'delay, $\tau$', dimension=0)
        sweep_points.add_sweep_parameter('freq', freqs, unit='Hz',
                                         label=r'drive frequency, $f_d$',
                                         dimension=1)
        mospm = {self.name: ['delay', 'freq']}
        if exp_metadata is None:
            exp_metadata = {}
        exp_metadata.update({'sweep_points_dict': {self.name: delays},
                             'sweep_points_dict_2D': {self.name: freqs},
                             'sweep_points': sweep_points,
                             'meas_obj_sweep_points_map': mospm,
                             'meas_obj_value_names_map':
                                 {self.name: det_func.value_names},
                             'use_cal_points': cal_points,
                             'preparation_params': prep_params,
                             'cal_points': repr(cp),
                             'rotate': cal_points,
                             'data_to_fit': {self.name: 'pe'},
                             "sweep_name": "Delay",
                             "sweep_unit": "s"})
        MC.run_2D(label, exp_metadata=exp_metadata)

        if analyze:
            try:
                tda.FluxPulseScopeAnalysis(
                    qb_names=[self.name],
                    options_dict=dict(TwoD=True, rotation_type='global_PCA'))
            except Exception:
                ma.MeasurementAnalysis(TwoD=True)

    def measure_T2_freq_sweep(self, flux_lengths=None, n_pulses=None,
                              cz_pulse_name=None,
                              freqs=None, amplitudes=None, phases=[0,120,240],
                              analyze=True, cal_states='auto', cal_points=False,
                              upload=True, label=None, n_cal_points_per_state=2,
                              exp_metadata=None):
        """
        Flux pulse amplitude measurement used to determine the qubits energy in
        dependence of flux pulse amplitude.

        2 sorts of sequences can be generated based on the combination of
        (flux_lengths, n_pulses):
        1. (None, array):
         The ith created pulse sequence is:
        |          ---|X90|  ---------------------------------|X90||RO|
        |          --------(| - fp -| ) x n_pulses[i] ---------
       Each flux pulse has a duration equal to the stored value in the
       operations dict. Note that in this case, the flux_lengths stored in
       the metadata (and hence used by the default analysis) is
       fpl * n_pulses, where fpl is the flux pulse length stored in the
       cz_pulse_name operation, i.e. the total time spent away from sweetspot
       (but it does not account for buffer times before and after each pulse,
       which will however be in the sequence).
        2. (array, None):
        The ith created pulse sequence is:
        |          ---|X90|  ---------------------------------|X90||RO|
       |          --------| -- fp --length=flux_lengths[i]----|
       and the duration of the single flux pulse is adapted according to
       the values specified in flux_lengths

        Args:
            flux_lengths (array):  array containing the flux pulse durations.
                Used if n_pulses is None.
            n_pulses (array): array containing the number of flux pulses. Used
                if flux_lengths is None.
            cz_pulse_name: name of the flux pulse
            freqs: array of drive frequencies (from which the flux pulse
            amplitudes are inferred)
            amplitudes: array of amplitudes of the flux pulse
            phases (array, list): array of phases for the second pi-half pulse
                for the Ramsey experiment
            analyze:
            cal_states:
            cal_points:
            upload:
            label:
            n_cal_points_per_state:
            exp_metadata:

        Returns:

        """
        fit_paras = deepcopy(self.fit_ge_freq_from_flux_pulse_amp())
        if freqs is not None:
            amplitudes = fit_mods.Qubit_freq_to_dac(freqs, **fit_paras)

        amplitudes = np.array(amplitudes)

        if cz_pulse_name is None:
            cz_pulse_name = 'FP ' + self.name

        if np.any((amplitudes > abs(fit_paras['dac_sweet_spot']))):
            amplitudes -= fit_paras['V_per_phi0']
        elif np.any((amplitudes < -abs(fit_paras['dac_sweet_spot']))):
            amplitudes += fit_paras['V_per_phi0']

        if np.any((amplitudes > abs(fit_paras['V_per_phi0']) / 2)):
            amplitudes -= fit_paras['V_per_phi0']
        elif np.any((amplitudes < -abs(fit_paras['V_per_phi0']) / 2)):
            amplitudes += fit_paras['V_per_phi0']

        if np.any(np.isnan(amplitudes)):
            raise ValueError('Specified frequencies resulted in nan amplitude. '
                             'Check frequency range!')

        if amplitudes is None:
            raise ValueError('Either freqs or amplitudes need to be specified')

        if label is None:
            label = 'T2_Frequency_Sweep_{}'.format(self.name)
        MC = self.instr_mc.get_instr()
        self.prepare(drive='timedomain')

        amplitudes = np.array(amplitudes)
        if flux_lengths is not None:
            flux_lengths = np.array(flux_lengths)
        phases = np.array(phases)


        if cal_points:
            cal_states = CalibrationPoints.guess_cal_states(cal_states)
            cp = CalibrationPoints.single_qubit(
                self.name, cal_states, n_per_state=n_cal_points_per_state)
        else:
            cp = None

        seq, sweep_points = \
            fsqs.T2_freq_sweep_seq(
                amplitudes=amplitudes, qb_name=self.name,
                n_pulses=n_pulses,
                operation_dict=self.get_operation_dict(),
                flux_lengths=flux_lengths, phases = phases,
                cz_pulse_name=cz_pulse_name, upload=False, cal_points=cp)
        MC.set_sweep_function(awg_swf.SegmentHardSweep(
            sequence=seq, upload=upload, parameter_name='Amplitude', unit='V'))
        MC.set_sweep_points(sweep_points)
        MC.set_detector_function(self.int_avg_det)
        if exp_metadata is None:
            exp_metadata = {}
        # for legacy reason, store flux lengths in metadata even if n_pulses
        # were used to determine the flux lengths, such that the analysis can
        # easily access them
        if flux_lengths is None and n_pulses is not None:
            flux_lengths = np.array(n_pulses) * \
                           self.get_operation_dict()[cz_pulse_name]['pulse_length']
        exp_metadata.update({'amplitudes': amplitudes,
                             'frequencies': freqs,
                             'phases': phases,
                             'flux_lengths': flux_lengths,
                             'n_pulses': n_pulses,
                             'use_cal_points': cal_points,
                             'cal_points': repr(cp),
                             'rotate': cal_points,
                             'data_to_fit': {self.name: 'pe'},
                             "rotation_type": 'global_PCA' if not cal_points \
                                 else 'cal_states'})
        MC.run(label, exp_metadata=exp_metadata)

        if analyze:
            try:
                tda.T2FrequencySweepAnalysis(qb_names=[self.name],
                                             options_dict=dict(TwoD=False))
            except Exception:
                ma.MeasurementAnalysis(TwoD=False)

    def configure_pulsar(self):
        """
        In addition to the super call:
        - Reset modulation frequency and amplitude scaling
        - Set flux distortion, see set_distortion_in_pulsar
        """
        super().configure_pulsar()
        pulsar = self.instr_pulsar.get_instr()
        # make sure that some settings are reset to their default values
        for quad in ['I', 'Q']:
            ch = self.get(f'ge_{quad}_channel')
            if f'{ch}_mod_freq' in pulsar.parameters:
                pulsar.parameters[f'{ch}_mod_freq'](None)
            if f'{ch}_amplitude_scaling' in pulsar.parameters:
                pulsar.parameters[f'{ch}_amplitude_scaling'](1)
        # set flux distortion
        self.set_distortion_in_pulsar()

    def configure_offsets(self, set_ro_offsets=True, set_ge_offsets=True,
                          offset_list=None):
        """
        Set AWG channel DC offsets and switch sigouts on.

        :param set_ro_offsets: whether to set offsets for RO channels
        :param set_ge_offsets: whether to set offsets for drive channels
        :param offset_list: additional offsets to set
        """
        pulsar = self.instr_pulsar.get_instr()
        if offset_list is None:
            offset_list = []

        if set_ge_offsets:
            ge_lo = self.instr_ge_lo
            if self.ge_lo_leakage_cal()['mode'] == 'fixed':
                offset_list += [('ge_I_channel', 'ge_I_offset'),
                                ('ge_Q_channel', 'ge_Q_offset')]
                if ge_lo() is not None and 'lo_cal_data' in ge_lo.get_instr().parameters:
                    ge_lo.get_instr().lo_cal_data().pop(self.name + '_I', None)
                    ge_lo.get_instr().lo_cal_data().pop(self.name + '_Q', None)
            elif ge_lo() is not None:
                # FIXME: configure lo.lo_cal_interp_kind based on a new setting in
                #  the qubit, e.g. self.ge_lo_leakage_cal()['interp_kind']
                lo_cal = ge_lo.get_instr().lo_cal_data()
                qb_lo_cal = self.ge_lo_leakage_cal()
                i_par = pulsar.parameters[self.get('ge_I_channel') + '_offset']
                q_par = pulsar.parameters[self.get('ge_Q_channel') + '_offset']
                lo_cal[self.name + '_I'] = (i_par, qb_lo_cal['freqs'],
                                            qb_lo_cal['I_offsets'])
                lo_cal[self.name + '_Q'] = (q_par, qb_lo_cal['freqs'],
                                            qb_lo_cal['Q_offsets'])

        super().configure_offsets(set_ro_offsets=set_ro_offsets,
                                  offset_list=offset_list)

    def set_distortion_in_pulsar(self, datadir=None):
        """
        Configures the fluxline distortion in a pulsar object according to the
        settings in the parameter flux_distortion of the qubit object.

        :param pulsar: the pulsar object. If None, self.find_instrument is
            used to find an obejct called 'Pulsar'.
        :param datadir: path to the pydata directory. If None,
            self.find_instrument is used to find an object called 'MC' and
            the datadir of MC is used.
        """
        if not self.flux_pulse_channel():
            return
        pulsar = self.instr_pulsar.get_instr()
        if datadir is None:
            datadir = self.find_instrument('MC').datadir()
        flux_distortion = deepcopy(self.DEFAULT_FLUX_DISTORTION)
        flux_distortion.update(self.flux_distortion())

        filterCoeffs = fl_predist.process_filter_coeffs_dict(
            flux_distortion, datadir=datadir,
            default_dt=1 / pulsar.clock(channel=self.flux_pulse_channel()))

        pulsar.set(f'{self.flux_pulse_channel()}_distortion_dict',
                   filterCoeffs)
        for param in ['distortion', 'charge_buildup_compensation',
                      'compensation_pulse_delay',
                      'compensation_pulse_gaussian_filter_sigma']:
            pulsar.set(f'{self.flux_pulse_channel()}_{param}',
                       flux_distortion[param])

    def get_channels(self, drive=True, ro=True, flux=True):
        """
        Returns (a subset of) channels.
        Args:
            drive (bool): whether or not to include drive channels
            ro (bool): whether or not to include readout channels
            flux (bool): whether or not to include flux channel

        Returns:
            channels (list)
        """
        d = [self.ge_I_channel(), self.ge_Q_channel()] if drive else []
        r = [self.ro_I_channel(), self.ro_Q_channel()] if ro else []
        f = [self.flux_pulse_channel()] if flux else []
        return d + r + f

    def get_channel_map(self, drive=True, ro=True, flux=True):
        """
        Returns a channel map.
        Args:
            drive (bool): whether or not to include drive channels
            ro (bool): whether or not to include readout channels
            flux (bool): whether or not to include flux channel

        Returns:
            channels (dict): key is the qubit name and value is a
            list of channels
        """
        return {self.name: self.get_channels(drive=drive, ro=ro, flux=flux)}<|MERGE_RESOLUTION|>--- conflicted
+++ resolved
@@ -559,14 +559,6 @@
               certain use cases.
         """
 
-<<<<<<< HEAD
-        if transition not in ['ge', 'ef', 'gf'] \
-                or (transition in ['ef', 'gf'] \
-                    and model not in ['transmon_res']):
-            raise NotImplementedError(
-                f'calculate_frequency: Currently, transition {transition} is '
-                f'not implemented for model {model}.')
-=======
         if isinstance(transition, (list, tuple)):
             return_list = True
         else:
@@ -579,7 +571,6 @@
                 raise NotImplementedError(
                     f'calculate_frequency: Currently, transition {t} '
                     f'is not implemented for model {model}.')
->>>>>>> c3684b41
         flux_amplitude_bias_ratio = self.flux_amplitude_bias_ratio()
         if flux_amplitude_bias_ratio is None:
             if ((model in ['transmon', 'transmon_res'] and amplitude != 0) or
