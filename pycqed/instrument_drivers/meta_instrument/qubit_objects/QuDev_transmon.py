--- conflicted
+++ resolved
@@ -290,14 +290,11 @@
                                  'calculate a pi pulse amplitude for a given '
                                  'ge transition frequency.',
                            initial_value=None, parameter_class=ManualParameter)
-<<<<<<< HEAD
         self.add_parameter('fit_ro_freq_over_ge_freq',
                            label='String representation of function to '
                                  'calculate a RO frequency for a given '
                                  'ge transition frequency.',
                            initial_value=None, parameter_class=ManualParameter)
-=======
->>>>>>> b073cf8c
         self.add_parameter('flux_amplitude_bias_ratio',
                            label='Ratio between a flux pulse amplitude '
                                  'and a DC offset change that lead to '
@@ -500,7 +497,6 @@
             return None
         return eval(amp_func)(ge_freq)
 
-<<<<<<< HEAD
     def get_ro_freq_from_ge_freq(self, ge_freq):
         """
         Calculates the RO frequency required for a given ge transition
@@ -518,8 +514,6 @@
             return None
         return eval(freq_func)(ge_freq)
 
-=======
->>>>>>> b073cf8c
     def calculate_frequency(self, bias=None, amplitude=0, transition='ge',
                             model='transmon_res', flux=None, update=False):
         """
