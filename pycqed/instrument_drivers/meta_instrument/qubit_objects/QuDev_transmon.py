--- conflicted
+++ resolved
@@ -94,27 +94,6 @@
         self.add_parameter('optimal_acquisition_delay', label='Optimal '
                            'acquisition delay', unit='s', initial_value=0,
                            parameter_class=ManualParameter)
-<<<<<<< HEAD
-        self.add_parameter('T1', label='Qubit relaxation', unit='s',
-                           initial_value=0, parameter_class=ManualParameter)
-        self.add_parameter('T1_ef', label='Qubit relaxation', unit='s',
-                           initial_value=0, parameter_class=ManualParameter)
-        self.add_parameter('T1_fh', label='Qubit relaxation', unit='s',
-                           initial_value=0, parameter_class=ManualParameter)
-        self.add_parameter('T2', label='Qubit dephasing Echo', unit='s',
-                           initial_value=0, parameter_class=ManualParameter)
-        self.add_parameter('T2_ef', label='Qubit dephasing Echo', unit='s',
-                           initial_value=0, parameter_class=ManualParameter)
-        self.add_parameter('T2_fh', label='Qubit dephasing Echo', unit='s',
-                           initial_value=0, parameter_class=ManualParameter)
-        self.add_parameter('T2_star', label='Qubit dephasing', unit='s',
-                           initial_value=0, parameter_class=ManualParameter)
-        self.add_parameter('T2_star_ef', label='Qubit dephasing', unit='s',
-                           initial_value=0, parameter_class=ManualParameter)
-        self.add_parameter('T2_star_fh', label='Qubit dephasing', unit='s',
-                           initial_value=0, parameter_class=ManualParameter)
-=======
->>>>>>> f2f43c44
         self.add_parameter('anharmonicity', label='Qubit anharmonicity',
                            unit='Hz', initial_value=0,
                            parameter_class=ManualParameter)
@@ -392,28 +371,6 @@
                                unit='s', initial_value=0,
                                parameter_class=ManualParameter)
 
-        # qubit 2nd excitation drive pulse parameters
-        self.add_parameter('fh_freq', label='Qubit fh drive frequency',
-                           unit='Hz', initial_value=0,
-                           parameter_class=ManualParameter)
-        self.add_operation('X180_fh')
-        self.add_pulse_parameter('X180_fh', 'fh_pulse_type', 'pulse_type',
-                                 initial_value='SSB_DRAG_pulse',
-                                 vals=vals.Enum('SSB_DRAG_pulse'))
-        self.add_pulse_parameter('X180_fh', 'fh_amp180', 'amplitude',
-                                 initial_value=0.001, vals=vals.Numbers())
-        self.add_pulse_parameter('X180_fh', 'fh_amp90_scale', 'amp90_scale',
-                                 initial_value=0.5, vals=vals.Numbers(0, 1))
-        self.add_pulse_parameter('X180_fh', 'fh_delay', 'pulse_delay',
-                                 initial_value=0, vals=vals.Numbers())
-        self.add_pulse_parameter('X180_fh', 'fh_sigma', 'sigma',
-                                 initial_value=10e-9, vals=vals.Numbers())
-        self.add_pulse_parameter('X180_fh', 'fh_nr_sigma', 'nr_sigma',
-                                 initial_value=5, vals=vals.Numbers())
-        self.add_pulse_parameter('X180_fh', 'fh_motzoi', 'motzoi',
-                                 initial_value=0, vals=vals.Numbers())
-        self.add_pulse_parameter('X180_fh', 'fh_X_phase', 'phase',
-                                 initial_value=0, vals=vals.Numbers())
 
         # add qubit spectroscopy parameters
         self.add_parameter('spec_power', unit='dBm', initial_value=-20,
@@ -889,11 +846,7 @@
                 nr_samples=nr_samples,
             )
 
-<<<<<<< HEAD
     def prepare(self, drive='timedomain', switch='default'):
-=======
-    def prepare(self, drive='timedomain'):
->>>>>>> f2f43c44
         ro_lo = self.instr_ro_lo
         ge_lo = self.instr_ge_lo
 
@@ -1074,68 +1027,17 @@
         tn = '' if transition_name == 'ge' else f'_{transition_name}'
         return self.get_operation_dict()[f'X180{tn} ' + self.name]
 
-    def get_fh_pars(self):
-        return self.get_operation_dict()['X180_fh ' + self.name]
-
     def get_operation_dict(self, operation_dict=None):
         if operation_dict is None:
             operation_dict = {}
         operation_dict = super().get_operation_dict(operation_dict)
         operation_dict['Spec ' + self.name]['operation_type'] = 'Other'
         operation_dict['RO ' + self.name]['operation_type'] = 'RO'
-<<<<<<< HEAD
-        operation_dict['X180 ' + self.name]['operation_type'] = 'MW'
-        operation_dict['X180_ef ' + self.name]['operation_type'] = 'MW'
-        operation_dict['X180_fh ' + self.name]['operation_type'] = 'MW'
-        operation_dict['X180 ' + self.name]['basis'] = self.name
-        operation_dict['X180_ef ' + self.name]['basis'] = self.name + '_ef'
-        operation_dict['X180_fh ' + self.name]['basis'] = self.name + '_fh'
-        operation_dict['X180_ef ' + self.name]['I_channel'] = \
-            operation_dict['X180 ' + self.name]['I_channel']
-        operation_dict['X180_fh ' + self.name]['I_channel'] = \
-            operation_dict['X180 ' + self.name]['I_channel']
-        operation_dict['X180_ef ' + self.name]['Q_channel'] = \
-            operation_dict['X180 ' + self.name]['Q_channel']
-        operation_dict['X180_fh ' + self.name]['Q_channel'] = \
-            operation_dict['X180 ' + self.name]['Q_channel']
-        operation_dict['X180_ef ' + self.name]['phi_skew'] = \
-            operation_dict['X180 ' + self.name]['phi_skew']
-        operation_dict['X180_fh ' + self.name]['phi_skew'] = \
-            operation_dict['X180 ' + self.name]['phi_skew']
-        operation_dict['X180_ef ' + self.name]['alpha'] = \
-            operation_dict['X180 ' + self.name]['alpha']
-        operation_dict['X180_fh ' + self.name]['alpha'] = \
-            operation_dict['X180 ' + self.name]['alpha']
-=======
->>>>>>> f2f43c44
         operation_dict['Acq ' + self.name] = deepcopy(
             operation_dict['RO ' + self.name])
         operation_dict['Acq ' + self.name]['amplitude'] = 0
         operation_dict['Acq ' + self.name]['flux_amplitude'] = 0
 
-<<<<<<< HEAD
-        if self.ef_freq() == 0:
-            operation_dict['X180_ef ' + self.name]['mod_frequency'] = None
-        else:
-            operation_dict['X180_ef ' + self.name]['mod_frequency'] = \
-                self.ef_freq() - self.ge_freq() + self.ge_mod_freq()
-
-        if self.fh_freq() == 0:
-            operation_dict['X180_fh ' + self.name]['mod_frequency'] = None
-        else:
-            operation_dict['X180_fh ' + self.name]['mod_frequency'] = \
-                self.fh_freq() - self.ge_freq() + self.ge_mod_freq()
-
-        operation_dict.update(add_suffix_to_dict_keys(
-            sq.get_pulse_dict_from_pars(
-                operation_dict['X180 ' + self.name]), ' ' + self.name))
-        operation_dict.update(add_suffix_to_dict_keys(
-            sq.get_pulse_dict_from_pars(
-                operation_dict['X180_ef ' + self.name]), '_ef ' + self.name))
-        operation_dict.update(add_suffix_to_dict_keys(
-            sq.get_pulse_dict_from_pars(
-                operation_dict['X180_fh ' + self.name]), '_fh ' + self.name))
-=======
         for tr_name in self.transition_names:
             tn = '' if tr_name == 'ge' else f'_{tr_name}'
             operation_dict[f'X180{tn} ' + self.name]['basis'] = self.name + tn
@@ -1161,7 +1063,6 @@
                     operation_dict[f'X180{tn} ' + self.name]),
                 f'{tn} ' + self.name))
 
->>>>>>> f2f43c44
         if np.ndim(self.ro_freq()) != 0:
             delta_freqs = np.diff(self.ro_freq(), prepend=self.ro_freq()[0])
             mods = [self.ro_mod_freq() + d for d in delta_freqs]
@@ -2192,11 +2093,7 @@
                 (self.ro_freq, ro_lo_freq + self.ro_mod_freq()),
                 (self.instr_trigger.get_instr().pulse_period, trigger_sep),
         ):
-<<<<<<< HEAD
             self.prepare(drive='timedomain', switch='calib')
-=======
-            self.prepare(drive='timedomain')
->>>>>>> f2f43c44
             MC.set_sweep_function(s)
             MC.set_sweep_points(self.scope_fft_det.get_sweep_vals())
             MC.set_detector_function(self.scope_fft_det)
@@ -2238,11 +2135,7 @@
                 (self.ro_freq, self.ge_freq() - self.ge_mod_freq()),
                 (self.instr_trigger.get_instr().pulse_period, trigger_sep),
         ):
-<<<<<<< HEAD
             self.prepare(drive='timedomain', switch='calib')
-=======
-            self.prepare(drive='timedomain')
->>>>>>> f2f43c44
             MC.set_detector_function(detector_generator())
             self.instr_pulsar.get_instr().start(exclude=[self.instr_uhf()])
             MC.run(name='drive_carrier_calibration' + self.msmt_suffix,
