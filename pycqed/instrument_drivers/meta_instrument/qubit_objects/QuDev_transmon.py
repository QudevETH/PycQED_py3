import logging
log = logging.getLogger(__name__)
import numpy as np
import scipy as sp
import matplotlib.pyplot as plt
from copy import deepcopy

from qcodes.instrument.parameter import (
    ManualParameter, InstrumentRefParameter)
from qcodes.utils import validators as vals

from pycqed.analysis_v2.readout_analysis import Singleshot_Readout_Analysis_Qutrit
from pycqed.measurement import detector_functions as det
from pycqed.measurement import awg_sweep_functions as awg_swf
from pycqed.measurement import awg_sweep_functions_multi_qubit as awg_swf2
from pycqed.measurement import sweep_functions as swf
from pycqed.measurement.sweep_points import SweepPoints
from pycqed.measurement.calibration.calibration_points import CalibrationPoints
from pycqed.analysis_v3.processing_pipeline import ProcessingPipeline
from pycqed.measurement.pulse_sequences import single_qubit_tek_seq_elts as sq
from pycqed.measurement.pulse_sequences import fluxing_sequences as fsqs
from pycqed.analysis_v3 import pipeline_analysis as pla
from pycqed.analysis import measurement_analysis as ma
from pycqed.analysis_v2 import timedomain_analysis as tda
from pycqed.utilities.general import add_suffix_to_dict_keys
from pycqed.utilities.general import temporary_value
from pycqed.utilities.math import vp_to_dbm, dbm_to_vp
from pycqed.instrument_drivers.meta_instrument.qubit_objects.qubit_object \
    import Qubit
from pycqed.measurement import optimization as opti
from pycqed.measurement import mc_parameter_wrapper
import pycqed.analysis_v2.spectroscopy_analysis as sa
from pycqed.utilities import math
import pycqed.analysis.fitting_models as fit_mods
import os
import \
    pycqed.measurement.waveform_control.fluxpulse_predistortion as fl_predist

try:
    import pycqed.simulations.readout_mode_simulations_for_CLEAR_pulse \
        as sim_CLEAR
except ModuleNotFoundError:
    log.warning('"readout_mode_simulations_for_CLEAR_pulse" not imported.')


class QuDev_transmon(Qubit):
    DEFAULT_FLUX_DISTORTION = dict(
        IIR_filter_list=[],
        FIR_filter_list=[],
        scale_IIR=1,
        distortion='off',
        charge_buildup_compensation=True,
        compensation_pulse_delay=100e-9,
        compensation_pulse_gaussian_filter_sigma=0,
    )

    def __init__(self, name, transition_names=('ge', 'ef'), **kw):
        super().__init__(name, **kw)

        self.transition_names = transition_names

        self.add_parameter('instr_mc',
            parameter_class=InstrumentRefParameter)
        self.add_parameter('instr_ge_lo',
            parameter_class=InstrumentRefParameter,
            vals=vals.MultiType(vals.Enum(None), vals.Strings()))
        self.add_parameter('instr_pulsar',
            parameter_class=InstrumentRefParameter)
        self.add_parameter('instr_acq',
            parameter_class=InstrumentRefParameter)
        self.add_parameter('instr_ro_lo',
            parameter_class=InstrumentRefParameter,
            vals=vals.MultiType(vals.Enum(None), vals.Strings()))
        self.add_parameter('instr_trigger',
            parameter_class=InstrumentRefParameter)
        self.add_parameter('instr_switch',
            parameter_class=InstrumentRefParameter,
            vals=vals.MultiType(vals.Enum(None), vals.Strings()))

        # device parameters for user only
        # could be cleaned up
        self.add_parameter('f_RO_resonator', label='RO resonator frequency',
                           unit='Hz', initial_value=0,
                           parameter_class=ManualParameter)
        self.add_parameter('f_RO_purcell', label='RO purcell filter frequency',
                           unit='Hz', initial_value=0,
                           parameter_class=ManualParameter)
        self.add_parameter('RO_purcell_kappa', label='Purcell filter kappa',
                           unit='Hz', initial_value=0,
                           parameter_class=ManualParameter)
        self.add_parameter('RO_J_coupling', label='J coupling of RO resonator'
                                                  'and purcell filter',
                           unit='Hz', initial_value=0,
                           parameter_class=ManualParameter)
        self.add_parameter('Q_RO_resonator', label='RO resonator Q factor',
                           initial_value=0, parameter_class=ManualParameter)
        self.add_parameter('ssro_contrast', unit='arb.', initial_value=0,
                           label='integrated g-e trace contrast',
                           parameter_class=ManualParameter)
        self.add_parameter('optimal_acquisition_delay', label='Optimal '
                           'acquisition delay', unit='s', initial_value=0,
                           parameter_class=ManualParameter)
        self.add_parameter('anharmonicity', label='Qubit anharmonicity',
                           unit='Hz', initial_value=0,
                           parameter_class=ManualParameter)
        self.add_parameter('dynamic_phase', label='CZ dynamic phase',
                           unit='deg', initial_value=0,
                           parameter_class=ManualParameter)
        self.add_parameter('EC_qubit', label='Qubit EC', unit='Hz',
                           initial_value=0, parameter_class=ManualParameter)
        self.add_parameter('EJ_qubit', label='Qubit EJ', unit='Hz',
                           initial_value=0, parameter_class=ManualParameter)
        self.add_parameter('chi', unit='Hz', parameter_class=ManualParameter,
                           label='Chi')

        # readout pulse parameters
        self.add_parameter(
            'ro_fixed_lo_freq', unit='Hz',
            set_cmd=lambda f, s=self: s.configure_mod_freqs(
                'ro', ro_fixed_lo_freq=f),
            docstring='Fix the ro LO to a single frequency or to a set of '
                      'allowed frequencies. For allowed options, see the '
                      'argument fixed_lo in the docstring of '
                      'get_closest_lo_freq.')
        self.add_parameter(
            'ro_freq', unit='Hz',
            set_cmd=lambda f, s=self: s.configure_mod_freqs('ro', ro_freq=f),
            label='Readout frequency')
        self.add_parameter('ro_I_offset', unit='V', initial_value=0,
                           parameter_class=ManualParameter,
                           label='DC offset for the readout I channel')
        self.add_parameter('ro_Q_offset', unit='V', initial_value=0,
                           parameter_class=ManualParameter,
                           label='DC offset for the readout Q channel')
        self.add_parameter('ro_lo_power', unit='dBm',
                           parameter_class=ManualParameter,
                           label='Readout pulse upconversion mixer LO power')
        self.add_operation('RO')
        self.add_pulse_parameter('RO', 'ro_pulse_type', 'pulse_type',
                                 vals=vals.Enum('GaussFilteredCosIQPulse',
                                                'GaussFilteredCosIQPulseMultiChromatic',
                                                'GaussFilteredCosIQPulseWithFlux'),
                                 initial_value='GaussFilteredCosIQPulse')
        self.add_pulse_parameter('RO', 'ro_I_channel', 'I_channel',
                                 initial_value=None, vals=vals.Strings())
        self.add_pulse_parameter('RO', 'ro_Q_channel', 'Q_channel',
                                 initial_value=None, vals=vals.MultiType(
                                     vals.Enum(None), vals.Strings()))
        self.add_pulse_parameter('RO', 'ro_flux_channel', 'flux_channel',
                                 initial_value=None, vals=vals.MultiType(
                                     vals.Enum(None), vals.Strings()))
        self.add_pulse_parameter('RO',
                                 'ro_flux_crosstalk_cancellation_key',
                                 'crosstalk_cancellation_key',
                                 vals=vals.Anything(),
                                 initial_value=False)
        self.add_pulse_parameter('RO', 'ro_amp', 'amplitude',
                                 initial_value=0.001,
                                 vals=vals.MultiType(vals.Numbers(), vals.Lists()))
        self.add_pulse_parameter('RO', 'ro_length', 'pulse_length',
                                 initial_value=2e-6, vals=vals.Numbers())
        self.add_pulse_parameter('RO', 'ro_delay', 'pulse_delay',
                                 initial_value=0, vals=vals.Numbers())
        self.add_pulse_parameter(
            'RO', 'ro_mod_freq', 'mod_frequency', initial_value=100e6,
            set_parser=lambda f, s=self: s.configure_mod_freqs('ro',
                                                               ro_mod_freq=f),
            vals=vals.MultiType(vals.Numbers(), vals.Lists()))
        self.add_pulse_parameter('RO', 'ro_phase', 'phase',
                                 initial_value=0,
                                 vals=vals.MultiType(vals.Numbers(), vals.Lists()))
        self.add_pulse_parameter('RO', 'ro_phi_skew', 'phi_skew',
                                 initial_value=0,
                                 vals=vals.MultiType(vals.Numbers(), vals.Lists()))
        self.add_pulse_parameter('RO', 'ro_alpha', 'alpha',
                                 initial_value=1,
                                 vals=vals.MultiType(vals.Numbers(), vals.Lists()))
        self.add_pulse_parameter('RO', 'ro_sigma',
                                 'gaussian_filter_sigma',
                                 initial_value=10e-9, vals=vals.Numbers())
        self.add_pulse_parameter('RO', 'ro_buffer_length_start', 'buffer_length_start',
                                 initial_value=10e-9, vals=vals.Numbers())
        self.add_pulse_parameter('RO', 'ro_buffer_length_end', 'buffer_length_end',
                                 initial_value=10e-9, vals=vals.Numbers())
        self.add_pulse_parameter('RO', 'ro_phase_lock', 'phase_lock',
                                 initial_value=False, vals=vals.Bool())
        self.add_pulse_parameter('RO', 'ro_basis_rotation',
                                 'basis_rotation', initial_value={},
                                 docstring='Dynamic phase acquired by other '
                                           'qubits due to a measurement tone on'
                                           ' this qubit.',
                                 label='RO pulse basis rotation dictionary',
                                 vals=vals.Dict())
        self.add_pulse_parameter(
            'RO', 'ro_disable_repeat_pattern', 'disable_repeat_pattern',
            initial_value=False, vals=vals.Bool(),
            docstring='True means that repeat patterns are not used for '
                      'readout pulses of this qubit even if higher layers '
                      '(like CircuitBuilder) configure a repeat pattern.')
        self.add_pulse_parameter(
            'RO', 'ro_trigger_channels', 'trigger_channels',
            vals=vals.MultiType(vals.Enum(None), vals.Strings(),
                                vals.Lists(vals.Strings())))
        self.add_pulse_parameter(
            'RO', 'ro_trigger_pars', 'trigger_pars',
            vals=vals.MultiType(vals.Enum(None), vals.Dict()))
        self.add_pulse_parameter('RO', 'ro_flux_amplitude', 'flux_amplitude',
                                 initial_value=0, vals=vals.Numbers())
        self.add_pulse_parameter('RO', 'ro_flux_extend_start', 'flux_extend_start',
                                 initial_value=20e-9, vals=vals.Numbers())
        self.add_pulse_parameter('RO', 'ro_flux_extend_end', 'flux_extend_end',
                                 initial_value=150e-9, vals=vals.Numbers())
        self.add_pulse_parameter('RO', 'ro_flux_gaussian_filter_sigma', 'flux_gaussian_filter_sigma',
                                 initial_value=0.5e-9, vals=vals.Numbers())
        self.add_pulse_parameter('RO', 'ro_flux_mirror_pattern',
                                 'mirror_pattern',
                                 initial_value=None, vals=vals.Enum(None,
                                                                    "none",
                                                                    "all",
                                                                    "odd", "even"))


        # acquisition parameters
        self.add_parameter('acq_unit', initial_value=0,
                           vals=vals.Enum(0, 1, 2, 3),
                           docstring='Acquisition device unit (only one for '
                                     'UHFQA and up to 4 for SHFQA).',
                           parameter_class=ManualParameter)
        self.add_parameter('acq_I_channel', initial_value=0,
                           vals=vals.Ints(min_value=0),
                           parameter_class=ManualParameter)
        self.add_parameter('acq_Q_channel', initial_value=1,
                           vals=vals.Ints(min_value=0),
                           parameter_class=ManualParameter)
        self.add_parameter('acq_averages', initial_value=1024,
                           vals=vals.Ints(0, 1000000),
                           parameter_class=ManualParameter)
        self.add_parameter('acq_shots', initial_value=4094,
                           docstring='Number of single shot measurements to do'
                                     'in single shot experiments.',
                           vals=vals.Ints(0, 1048576),
                           parameter_class=ManualParameter)
        self.add_parameter('acq_length', initial_value=2.2e-6,
                           vals=vals.Numbers(min_value=1e-8,
                                             max_value=100e-6),
                           parameter_class=ManualParameter)
        self.add_parameter('acq_IQ_angle', initial_value=0,
                           docstring='The phase of the integration weights '
                                     'when using SSB, DSB or square_rot '
                                     'integration weights',
                                     label='Acquisition IQ angle', unit='rad',
                           parameter_class=ManualParameter)
        self.add_parameter('acq_weights_I', vals=vals.Arrays(),
                           label='Optimized weights for I channel',
                           parameter_class=ManualParameter)
        self.add_parameter('acq_weights_Q', vals=vals.Arrays(),
                           label='Optimized weights for Q channel',
                           parameter_class=ManualParameter)
        self.add_parameter('acq_weights_type', initial_value='SSB',
                           vals=vals.Enum('SSB', 'DSB', 'DSB2', 'optimal',
                                          'square_rot', 'manual',
                                          'optimal_qutrit'),
                           docstring=(
                               'Determines what type of integration weights to '
                               'use: \n\tSSB: Single sideband demodulation\n\t'
                               'DSB: Double sideband demodulation\n\toptimal: '
                               'waveforms specified in "ro_acq_weight_func_I" '
                               'and "ro_acq_weight_func_Q"\n\tsquare_rot: uses '
                               'a single integration channel with boxcar '
                               'weights'),
                           parameter_class=ManualParameter)
        self.add_parameter('acq_weights_I2', vals=vals.Arrays(),
                           label='Optimized weights for second integration '
                                 'channel I',
                           docstring=("Used for double weighted integration "
                                      "during qutrit readout"),
                           parameter_class=ManualParameter)
        self.add_parameter('acq_weights_Q2', vals=vals.Arrays(),
                           label='Optimized weights for second integration '
                                 'channel Q',
                           docstring=("Used for double weighted integration "
                                      "during qutrit readout"),
                           parameter_class=ManualParameter)
        self.add_parameter('acq_weights_basis', vals=vals.Lists(),
                           label="weight basis used",
                           docstring=("Used to log the weights basis for "
                                      "integration during qutrit readout. E.g."
                                      " ['ge', 'gf'] or ['ge', 'ortho']."),
                           parameter_class=ManualParameter)
        self.add_parameter('acq_classifier_params', vals=vals.Dict(),
                           initial_value={},
                           label='Parameters for the qutrit classifier.',
                           docstring=("Used in the int_avg_classif_det to "
                                      "classify single shots into g, e, f."),
                           parameter_class=ManualParameter)
        self.add_parameter('acq_state_prob_mtx', vals=vals.Arrays(),
                           label='SSRO correction matrix.',
                           docstring=("Matrix of measured vs prepared qubit "
                                      "states."),
                           parameter_class=ManualParameter)

        # qubit drive pulse parameters
        self.add_parameter('ge_lo_power', unit='dBm',
                           parameter_class=ManualParameter,
                           label='Qubit drive pulse mixer LO power')
        self.add_parameter('ge_I_offset', unit='V', initial_value=0,
                           parameter_class=ManualParameter,
                           label='DC offset for the drive line I channel')
        self.add_parameter('ge_Q_offset', unit='V', initial_value=0,
                           parameter_class=ManualParameter,
                           label='DC offset for the drive line Q channel')
        # qubit ge frequency fit parameters
        self.add_parameter('fit_ge_freq_from_flux_pulse_amp',
                           label='Parameters for frequency vs flux pulse '
                                 'amplitude fit',
                           initial_value={}, parameter_class=ManualParameter)
        self.add_parameter('fit_ge_freq_from_dc_offset',
                           label='Parameters for frequency vs flux dc '
                                 'offset fit',
                           initial_value={}, parameter_class=ManualParameter)
        self.add_parameter(
            'fit_ge_amp180_over_ge_freq',
            docstring='String representation of a function to calculate a pi '
                      'pulse amplitude for a given ge transition frequency. '
                      'Alternatively, a list of two arrays to perform an '
                      'interpolation, where the first array contains ge '
                      'frequencies and the second one contains the '
                      'corresponding pi pulse amplitude.',
            initial_value=None, parameter_class=ManualParameter)
        self.add_parameter('fit_ro_freq_over_ge_freq',
                           label='String representation of function to '
                                 'calculate a RO frequency for a given '
                                 'ge transition frequency.',
                           initial_value=None, parameter_class=ManualParameter)
        self.add_parameter('flux_amplitude_bias_ratio',
                           label='Ratio between a flux pulse amplitude '
                                 'and a DC offset change that lead to '
                                 'the same change in flux.',
                           initial_value=None, vals=vals.Numbers(),
                           parameter_class=ManualParameter)
        self.add_parameter('amp_scaling_correction_coeffs',
                           initial_value=[0, 0],
                           parameter_class=ManualParameter,
                           docstring='List/array of two floats representing '
                                     'the coefficients a, b of the 5th order '
                                     'polynomial used to correct for drive '
                                     'electronics nonlinearity when scaling '
                                     'the drive pulse amplitude with respect '
                                     'to the pi-pulse amplitude. Used in '
                                     'calculate_nonlinearity_correction.',
                           vals=vals.MultiType(vals.Lists(), vals.Arrays()))

        # add drive pulse parameters
        for tr_name in self.transition_names:
            if tr_name == 'ge':
                self.add_parameter(
                    f'{tr_name}_fixed_lo_freq', unit='Hz',
                    set_cmd=lambda f, s=self, t=tr_name: s.configure_mod_freqs(
                        t, **{f'{t}_fixed_lo_freq': f}),
                    docstring=f'Fix the {tr_name} LO to a single frequency or '
                              f'to a set of allowed frequencies. For allowed '
                              f'options, see the argument fixed_lo in the '
                              f'docstring of get_closest_lo_freq.')
                freq_kw = dict(set_cmd=lambda f, s=self, t=tr_name:
                               s.configure_mod_freqs(t, **{f'{t}_freq': f}))
            else:
                freq_kw = dict(parameter_class=ManualParameter)
            self.add_parameter(f'{tr_name}_freq',
                               label=f'Qubit {tr_name} drive frequency',
                               unit='Hz', initial_value=0,
                               **freq_kw)
            tn = '' if tr_name == 'ge' else f'_{tr_name}'
            self.add_operation(f'X180{tn}')
            self.add_pulse_parameter(f'X180{tn}', f'{tr_name}_pulse_type',
                                     'pulse_type',
                                     initial_value='SSB_DRAG_pulse',
                                     vals=vals.Enum(
                                         'SSB_DRAG_pulse',
                                         'SSB_DRAG_pulse_with_cancellation'
                                     ))
            self.add_pulse_parameter(f'X180{tn}', f'{tr_name}_amp180',
                                     'amplitude',
                                     initial_value=0.001, vals=vals.Numbers())
            self.add_pulse_parameter(f'X180{tn}', f'{tr_name}_amp90_scale',
                                     'amp90_scale',
                                     initial_value=0.5, vals=vals.Numbers(0, 1))
            self.add_pulse_parameter(f'X180{tn}', f'{tr_name}_delay',
                                     'pulse_delay',
                                     initial_value=0, vals=vals.Numbers())
            self.add_pulse_parameter(f'X180{tn}', f'{tr_name}_sigma',
                                     'sigma',
                                     initial_value=10e-9, vals=vals.Numbers())
            self.add_pulse_parameter(f'X180{tn}', f'{tr_name}_nr_sigma',
                                     'nr_sigma',
                                     initial_value=5, vals=vals.Numbers())
            self.add_pulse_parameter(f'X180{tn}', f'{tr_name}_motzoi',
                                     'motzoi',
                                     initial_value=0, vals=vals.Numbers())
            self.add_pulse_parameter(f'X180{tn}', f'{tr_name}_X_phase',
                                     'phase',
                                     initial_value=0, vals=vals.Numbers())
            self.add_pulse_parameter(f'X180{tn}',
                                     f'{tr_name}_cancellation_params',
                                     'cancellation_params', initial_value={},
                                     vals=vals.Dict())
            if tr_name == 'ge':
                # The parameters below will be the same for all transitions
                self.add_pulse_parameter(f'X180{tn}', f'{tr_name}_I_channel',
                                         'I_channel',
                                         initial_value=None,
                                         vals=vals.Strings())
                self.add_pulse_parameter(f'X180{tn}', f'{tr_name}_Q_channel',
                                         'Q_channel',
                                         initial_value=None,
                                         vals=vals.Strings())
                self.add_pulse_parameter(
                    f'X180{tn}', f'{tr_name}_mod_freq',
                    'mod_frequency', initial_value=-100e6,
                    set_parser=lambda f, s=self, t=tr_name:
                               s.configure_mod_freqs(t, **{f'{t}_mod_freq': f}),
                    vals=vals.Numbers())
                self.add_pulse_parameter(f'X180{tn}', f'{tr_name}_phi_skew',
                                         'phi_skew',
                                         initial_value=0,
                                         vals=vals.Numbers())
                self.add_pulse_parameter(f'X180{tn}', f'{tr_name}_alpha',
                                         'alpha',
                                         initial_value=1,
                                         vals=vals.Numbers())
            # coherence times
            self.add_parameter(f'T1{tn}', label=f'{tr_name} relaxation',
                               unit='s', initial_value=0,
                               parameter_class=ManualParameter)
            self.add_parameter(f'T2{tn}', label=f'{tr_name} dephasing Echo',
                               unit='s', initial_value=0,
                               parameter_class=ManualParameter)
            self.add_parameter(f'T2_star{tn}', label=f'{tr_name} dephasing',
                               unit='s', initial_value=0,
                               parameter_class=ManualParameter)


        # add qubit spectroscopy parameters
        self.add_parameter('spec_power', unit='dBm', initial_value=-20,
                           parameter_class=ManualParameter,
                           label='Qubit spectroscopy power')
        self.add_operation('Spec')
        self.add_pulse_parameter('Spec', 'spec_pulse_type', 'pulse_type',
                                 initial_value='SquarePulse',
                                 vals=vals.Enum('SquarePulse'))
        self.add_pulse_parameter('Spec', 'spec_marker_channel', 'channel',
                                 initial_value=None, vals=vals.Strings())
        self.add_pulse_parameter('Spec', 'spec_marker_amp', 'amplitude',
                                 vals=vals.Numbers(), initial_value=1)
        self.add_pulse_parameter('Spec', 'spec_marker_length', 'length',
                                 initial_value=5e-6, vals=vals.Numbers())
        self.add_pulse_parameter('Spec', 'spec_marker_delay', 'pulse_delay',
                                 vals=vals.Numbers(), initial_value=0)

        # Flux pulse parameters
        ps_name = 'flux_pulse'
        op_name = 'FP'
        self.add_operation(op_name)
        self.add_pulse_parameter(op_name, 'flux_pulse_type', 'pulse_type',
                                 initial_value='BufferedCZPulse',
                                 vals=vals.Enum('BufferedSquarePulse',
                                                'BufferedCZPulse',
                                                'NZBufferedCZPulse',
                                                'NZTransitionControlledPulse'))
        self.add_pulse_parameter(op_name, ps_name + '_channel', 'channel',
                                 initial_value='', vals=vals.Strings())
        self.add_pulse_parameter(op_name, ps_name + '_aux_channels_dict',
                                 'aux_channels_dict',
                                 initial_value={}, vals=vals.Dict())
        self.add_pulse_parameter(op_name, ps_name + '_amplitude', 'amplitude',
                                 initial_value=0.5, vals=vals.Numbers())
        self.add_pulse_parameter(op_name, ps_name + '_frequency', 'frequency',
                                 initial_value=0, vals=vals.Numbers())
        self.add_pulse_parameter(op_name, ps_name + '_phase', 'phase',
                                 initial_value=0, vals=vals.Numbers())
        self.add_pulse_parameter(op_name, ps_name + '_pulse_length',
                                 'pulse_length',
                                 initial_value=100e-9, vals=vals.Numbers(0))
        self.add_pulse_parameter(op_name, ps_name + '_truncation_length',
                                 'truncation_length',
                                 initial_value=None)
        self.add_pulse_parameter(op_name, ps_name + '_buffer_length_start',
                                 'buffer_length_start', initial_value=20e-9,
                                 vals=vals.Numbers(0))
        self.add_pulse_parameter(op_name, ps_name + '_buffer_length_end',
                                 'buffer_length_end', initial_value=20e-9,
                                 vals=vals.Numbers(0))
        self.add_pulse_parameter(op_name, ps_name + '_extra_buffer_aux_pulse',
                                 'extra_buffer_aux_pulse', initial_value=5e-9,
                                 vals=vals.Numbers(0))
        self.add_pulse_parameter(op_name, ps_name + '_pulse_delay',
                                 'pulse_delay',
                                 initial_value=0, vals=vals.Numbers())
        self.add_pulse_parameter(op_name, ps_name + '_basis_rotation',
                                 'basis_rotation', initial_value={},
                                 vals=vals.Dict())
        self.add_pulse_parameter(op_name, ps_name + '_gaussian_filter_sigma',
                                 'gaussian_filter_sigma', initial_value=2e-9,
                                 vals=vals.Numbers(0))
        self.add_pulse_parameter(op_name, ps_name + '_trans_amplitude',
                                 '_trans_amplitude', initial_value=0,
                                 vals=vals.Numbers(),
                                 docstring="Used for NZTransitionControlledPulse")
        self.add_pulse_parameter(op_name, ps_name + '_trans_amplitude2',
                                 '_trans_amplitude2', initial_value=0,
                                 vals=vals.Numbers(),
                                 docstring="Used for NZTransitionControlledPulse")
        self.add_pulse_parameter(op_name, ps_name + '_trans_length',
                                 '_trans_length', initial_value=0,
                                 vals=vals.Numbers(0),
                                 docstring="Used for NZTransitionControlledPulse")

        # dc flux parameters
        self.add_parameter('dc_flux_parameter', initial_value=None,
                           label='QCoDeS parameter to sweep the dc flux',
                           parameter_class=ManualParameter)
        self.add_parameter('flux_parking', initial_value=0,
                           label='Flux (in units of phi0) at the parking '
                                 'position.',
                           vals=vals.Numbers(),
                           parameter_class=ManualParameter)

        # ac flux parameters
        self.add_parameter('flux_distortion', parameter_class=ManualParameter,
                           initial_value=deepcopy(
                               self.DEFAULT_FLUX_DISTORTION),
                           vals=vals.Dict())


        # Pulse preparation parameters
        DEFAULT_PREP_PARAMS = dict(preparation_type='wait',
                                   post_ro_wait=1e-6, reset_reps=1,
                                   final_reset_pulse=True,
                                   threshold_mapping={
                                       self.name: {0: 'g', 1: 'e'}})

        self.add_parameter('preparation_params', parameter_class=ManualParameter,
                            initial_value=DEFAULT_PREP_PARAMS, vals=vals.Dict())

        DEFAULT_GE_LO_CALIBRATION_PARAMS = dict(
            mode='fixed', # or 'freq_dependent'
            freqs=[],
            I_offsets=[],
            Q_offsets=[],
        )
        self.add_parameter('ge_lo_leakage_cal',
                           parameter_class=ManualParameter,
                           initial_value=DEFAULT_GE_LO_CALIBRATION_PARAMS,
                           vals=vals.Dict())

        # switch parameters
        DEFAULT_SWITCH_MODES = {'modulated': {}, 'spec': {}, 'calib': {}}
        self.add_parameter(
            'switch_modes', parameter_class=ManualParameter,
            initial_value=DEFAULT_SWITCH_MODES, vals=vals.Dict(),
            docstring=
            "A dictionary whose keys are identifiers of switch modes and "
            "whose values are dicts understood by the set_switch method of "
            "the SwitchControls instrument specified in the parameter "
            "instr_switch. The keys must include 'modulated' (for routing "
            "the upconverted IF signal to the experiment output of the "
            "upconversion board, used for all experiments that do not "
            "specify a different mode), 'spec' (for routing the LO input to "
            "the experiment output of the upconversion board, used for "
            "qubit spectroscopy), and 'calib' (for routing the upconverted "
            "IF signal to the calibration output of upconversion board, "
            "used for mixer calibration). The keys can include 'no_drive' "
            "(to replace the 'modulated' setting in case of measurements "
            "without drive signal, i.e., when calling qb.prepare with "
            "drive=None) as well as additional custom modes (to be used in "
            "manual calls to set_switch).")

        # mixer calibration parameters
        self.add_parameter(
            'drive_mixer_calib_settings', parameter_class=ManualParameter,
            initial_value=dict(), vals=vals.Dict(),
            docstring='A dict whose keys are names of qcodes parameters of '
                      'the qubit object. For mixer calibration, these '
                      'parameters will be temporarily set to the respective '
                      'values provided in the dict.'
        )

    def get_idn(self):
        return {'driver': str(self.__class__), 'name': self.name}

    def _drive_mixer_calibration_tmp_vals(self):
        """Convert drive_mixer_calib_settings to temporary values format.

        Returns:
            A list of tuples to be passed to temporary_value (using *).
        """
        return [(self.parameters[k], v)
                for k, v in self.drive_mixer_calib_settings().items()]

    def get_ge_amp180_from_ge_freq(self, ge_freq):
        """
        Calculates the pi pulse amplitude required for a given ge transition
        frequency using the function stored in the parameter
        fit_ge_amp180_over_ge_freq or by performing an interpolation if a data
        array is stored in the parameter. If the parameter is None, the method
        returns None.

        :param ge_freq: ge transition frequency or an array of frequencies
        :return: pi pulse amplitude or an array of amplitudes (or None)
        """
        amp_func = self.fit_ge_amp180_over_ge_freq()
        if amp_func is None:
            log.warning(f'Cannot calculate drive amp for {self.name} since '
                        f'fit_ge_amp180_over_ge_freq is None.')
            return None
        elif isinstance(amp_func, str):
            return eval(amp_func)(ge_freq)
        else:
            i_min, i_max = np.argmin(amp_func[0]), np.argmax(amp_func[0])
            return sp.interpolate.interp1d(
                amp_func[0], amp_func[1], kind='linear',
                fill_value=(amp_func[1][i_min], amp_func[1][i_max]),
                bounds_error=False)(ge_freq)

    def get_ro_freq_from_ge_freq(self, ge_freq):
        """
        Calculates the RO frequency required for a given ge transition
        frequency using the function stored in the parameter
        fit_ro_freq_over_ge_freq. If this parameter is None, the method
        returns None.

        :param ge_freq: ge transition frequency or an array of frequencies
        :return: RO frequency or an array of frequencies (or None)
        """
        freq_func = self.fit_ro_freq_over_ge_freq()
        if freq_func is None:
            log.warning(f'Cannot calculate RO freq for {self.name} since '
                        f'fit_ro_freq_over_ge_freq is None.')
            return None
        return eval(freq_func)(ge_freq)

    def calculate_nonlinearity_correction(self, x):
        """
        Calculates the correction to a linear scaling of the pulse amplitude
        with respect to the pi-pulse amplitude using a 5th order odd polynomial
        and the coefficients from self.amp_scaling_correction_coeffs()

        Args:
             x: drive amplitude scaling factor with respect to the amplitude of
                the pi-pulse (amp180)
        """
        a, b = self.amp_scaling_correction_coeffs()
        return x * (a * (x ** 4 - 1) + b * (x ** 2 - 1) + 1)

    def calculate_frequency(self, bias=None, amplitude=0, transition='ge',
                            model='transmon_res', flux=None, update=False):
        """
        Calculates the transition frequency for a given DC bias and flux
        pulse amplitude using fit parameters stored in the qubit object.
        Note that the qubit parameter flux_amplitude_bias_ratio is used for
        conversion between bias values and amplitudes.

        :param bias: (float) DC bias. If model='approx' is used, the bias is
            optional, and is understood relative to the parking position at
            which the  model was measured. Otherwise, it mandatory and is
            interpreted as voltage of the DC source.
        :param amplitude: (float, default: 0) flux pulse amplitude
        :param transition: (str, default: 'ge') the transition whose
            frequency should be calculated. Currently, only 'ge' is
            implemented.
        :param model: (str, default: 'transmon_res') the model to use.
            'approx': Qubit_dac_to_freq with parameters from
                the qubit parameter fit_ge_freq_from_flux_pulse_amp.
                bias is understood as relative to the parking position.
            'transmon': Qubit_dac_to_freq_precise with parameters from
                the qubit parameter fit_ge_freq_from_dc_offset.
                bias is understood as the voltage of the DC source.
            'transmon_res': Qubit_dac_to_freq_res with parameters from
                the qubit parameter fit_ge_freq_from_dc_offset.
                bias is understood as the voltage of the DC source.
        :param flux: (float, default None) if this is not None, the frequency
            is calculated for the given flux (in units of phi_0) instead of
            for the given bias (for models 'transmon' and 'transmon_res') or
            instead of the given amplitude (for model 'approx'). If both bias
            and flux are None and the model is 'transmon' or 'transmon_res',
            the flux value from self.flux_parking() is used.
        :param update: (bool, default False) whether the result should be
            stored as {transition}_freq parameter of the qubit object.
        :return: calculated ge transition frequency
        """

        if transition not in ['ge', 'ef'] or (transition == 'ef' and
                                              model not in ['transmon_res']):
            raise NotImplementedError(
                f'calculate_frequency: Currently, transition {transition} is '
                f'not implemented for model {model}.')
        flux_amplitude_bias_ratio = self.flux_amplitude_bias_ratio()
        if flux_amplitude_bias_ratio is None:
            if ((model in ['transmon', 'transmon_res'] and amplitude != 0) or
                    (model == ['approx'] and bias is not None and bias != 0)):
                raise ValueError('flux_amplitude_bias_ratio is None, but is '
                                 'required for this calculation.')

        if model in ['transmon', 'transmon_res']:
            vfc = self.fit_ge_freq_from_dc_offset()
            if bias is None and flux is None:
                flux = self.flux_parking()
            if flux is not None:
                bias = self.calculate_voltage_from_flux(flux, model)
        else:
            vfc = self.fit_ge_freq_from_flux_pulse_amp()
            if flux is not None:
                amplitude = self.calculate_voltage_from_flux(flux, model)

        if model == 'approx':
            freq = fit_mods.Qubit_dac_to_freq(
                amplitude + (0 if bias is None or np.all(bias == 0) else
                             bias * flux_amplitude_bias_ratio), **vfc)
        elif model == 'transmon':
            kw = deepcopy(vfc)
            kw.pop('coupling', None)
            # FIXME: 'fr' refers to the bare readout-resonator frequency,
            #  this is not a very descriptive name. Should it be changed to
            #  'bare_ro_res_freq'? This is relevant to the device database.
            kw.pop('fr', None)
            freq = fit_mods.Qubit_dac_to_freq_precise(bias + (
                0 if np.all(amplitude == 0)
                else amplitude / flux_amplitude_bias_ratio), **kw)
        elif model == 'transmon_res':
            freq = fit_mods.Qubit_dac_to_freq_res(
                bias + (0 if np.all(amplitude == 0)
                        else amplitude / flux_amplitude_bias_ratio),
                return_ef=True, **vfc)[0 if transition == 'ge' else 1]
        else:
            raise NotImplementedError(
                "Currently, only the models 'approx', 'transmon', and"
                "'transmon_res' are implemented.")
        if update:
            self.parameters[f'{transition}_freq'](freq)
        return freq

    def calculate_flux_voltage(self, frequency=None, bias=None,
                               amplitude=None, transition='ge',
                               model='transmon_res', flux=None,
                               branch=None):
        """
        Calculates the flux pulse amplitude or DC bias required to reach a
        transition frequency using fit parameters stored in the qubit
        object. Note that the qubit parameter flux_amplitude_bias_ratio is
        used for conversion between bias values and amplitudes.
        :param frequency: (float, default: None = use self.ge_freq())
            transition frequency
        :param bias: (float, default; None) DC bias. If None, the function
            calculates the required DC bias to reach the target frequency
            (potentially taking into account the given flux pulse amplitude).
            Otherwise, it fixes the DC bias and calculates the required pulse
            amplitude. See note below.
        :param amplitude: (float, default: None) flux pulse amplitude. If None,
            the function calculates the required pulse amplitude to reach
            the target frequency (taking into account the given bias).
            Otherwise, it fixes the pulse amplitude and calculates the
            required bias. See note below.
        :param transition: (str, default: 'ge') the transition whose
            frequency should be calculated. Currently, only 'ge' is
            implemented.
        :param model: (str, default: 'transmon_res') the model to use.
            Currently 'transmon_res' and 'approx' are supported. See
            docstring of self.calculate_frequency
        :param flux: (float, default None) if this is not None, the bias
            parameter is overwritten with the bias corresponding to the given
            flux (in units of phi_0) for models 'transmon' and 'transmon_res'.
            This parameter is ignored if the model is 'approx'.
        :param branch: which branch of the flux-to-frequency curve should be
            used. See the meaning of this parameter in Qubit_freq_to_dac
            and Qubit_freq_to_dac_res. If None, this is set to the bias (if
            not None)
        :return: calculated bias or amplitude, depending on which parameters
            are passed in (see above and notes below).

        Notes:
        If model='approx' is used, the bias (parameter or return
            value) is understood relative to the parking position at
            which the model was measured. Otherwise, it is interpreted as
            voltage of the DC source.
        If both bias and amplitude are None, an amplitude is returned if the
            model is 'approx'. For the other models, a bias is returned in
            this case.
        """

        if frequency is None:
            frequency = self.ge_freq()
        if transition not in ['ge']:
            raise NotImplementedError(
                'Currently, only ge transition is implemented.')
        flux_amplitude_bias_ratio = self.flux_amplitude_bias_ratio()

        if model in ['transmon', 'transmon_res']:
            vfc = self.fit_ge_freq_from_dc_offset()
            if flux is not None:
                bias = self.calculate_voltage_from_flux(flux, model)
        else:
            vfc = self.fit_ge_freq_from_flux_pulse_amp()

        if flux_amplitude_bias_ratio is None:
            if bias is not None and amplitude is not None:
                raise ValueError(
                    'flux_amplitude_bias_ratio is None, but is '
                    'required for this calculation.')

        if branch is None:
            if bias is None and flux is None:
                branch = 'negative'
            else:
                # select well-defined branch close to requested flux
                if flux is None:
                    flux = (bias - vfc['dac_sweet_spot']) / vfc['V_per_phi0']
                if flux % 0.5:
                    pass  # do not shift (well-defined branch)
                elif flux != self.flux_parking():
                    # shift slightly in the direction of flux parking
                    flux += np.sign(self.flux_parking()-flux) * 0.25
                elif flux != 0:
                    # shift slightly in the direction of 0
                    flux += -np.sign(flux) * 0.25
                else:
                    # shift slightly to the left to use rising branch as default
                    flux = -0.25
                branch = flux * vfc['V_per_phi0'] + vfc['dac_sweet_spot']

        if model == 'approx':
            val = fit_mods.Qubit_freq_to_dac(frequency, **vfc, branch=branch)
        elif model == 'transmon_res':
            val = fit_mods.Qubit_freq_to_dac_res(
                frequency, **vfc, branch=branch, single_branch=True)
        else:
            raise NotImplementedError(
                "Currently, only the models 'approx' and"
                "'transmon_res' are implemented.")

        if model in ['transmon', 'transmon_res'] and bias is not None:
            # return amplitude
            val = (val - bias) * flux_amplitude_bias_ratio
        elif model in ['approx'] and bias is not None:
            # return amplitude
            val = val - bias * flux_amplitude_bias_ratio
        elif model in ['transmon', 'transmon_res'] and amplitude is not None:
            # return bias, corrected for amplitude
            val = val - amplitude / flux_amplitude_bias_ratio
        elif model in ['approx'] and amplitude is not None:
            # return bias
            val = (val - amplitude) / flux_amplitude_bias_ratio
        # If both bias and amplitude are None, the bare result is returned,
        # see note in the doctring.
        return val

    def calculate_voltage_from_flux(self, flux, model='transmon_res'):
        """
        Calculates the DC bias for a given target flux.

        :param flux: (float) flux in units of phi_0
        :param model: (str, default: 'transmon_res') the model to use,
            see calculate_frequency.
        :return: calculated DC bias if model is transmon or transmon_res,
            calculated flux pulse amplitude otherwise
        """
        if model in ['transmon', 'transmon_res']:
            vfc = self.fit_ge_freq_from_dc_offset()
        else:
            vfc = self.fit_ge_freq_from_flux_pulse_amp()
        return vfc['dac_sweet_spot'] + vfc['V_per_phi0'] * flux

    def calc_flux_amplitude_bias_ratio(self, amplitude, ge_freq, bias=None,
                                       flux=None, update=False):
        """
        Calculates the conversion factor between flux pulse amplitudes and bias
        voltage changes that lead to the same qubit detuning. The calculation is
        done based on the model Qubit_freq_to_dac_res and the parameters stored
        in the qubit parameter fit_ge_freq_from_dc_offset.

        :param amplitude: (float) flux pulse amplitude
        :param ge_freq: (float) measured ge transition frequency
        :param bias: (float) DC bias, i.e., voltage of the DC source.
        :param flux: (float) if this is not None, the value of the bias
            is overwritten with the voltage corresponding to the given flux
            (in units of phi_0). If both bias and flux are None, the flux
            value from self.flux_parking() is used.
        :param update: (bool, default False) whether the result should be
            stored as flux_amplitude_bias_ratio parameter of the qubit object.
        :return: calculated conversion factor
        """
        if bias is None and flux is None:
            flux = self.flux_parking()
        if flux is not None:
            bias = self.calculate_voltage_from_flux(flux)
        v = fit_mods.Qubit_freq_to_dac_res(
            ge_freq, **self.fit_ge_freq_from_dc_offset(), branch=bias)
        flux_amplitude_bias_ratio = amplitude / (v - bias)
        if flux_amplitude_bias_ratio < 0:
            log.warning('The extracted flux_amplitude_bias_ratio is negative, '
                        'please check your input values.')
        if update:
            self.flux_amplitude_bias_ratio(flux_amplitude_bias_ratio)
        return flux_amplitude_bias_ratio

    def generate_scaled_volt_freq_conv(self, scaling=None, flux=None,
                                       bias=None):
        """
        Generates a scaled and shifted version of the voltage frequency
        conversion dictionary (self.fit_ge_freq_from_dc_offset). This can,
        e.g., be used to calculate flux pulse amplitude to ge frequency
        conversion using fit_mods.Qubit_dac_to_freq_res. This shift is done
        relative to obtain a model that is relative to a flux offset (
        parking position) indicated by either flux or bias.
        :param scaling: the scaling factor. Default: use
            self.flux_amplitude_bias_ratio()
        :param flux: parking position in unit of Phi_0. If both bias and flux
            are None, the flux value from self.flux_parking() is used.
        :param bias: If not None, overwrite flux with the flux resulting from
            the given DC voltage.
        :return: the scaled and shifed voltage frequency conversion dictionary
        """
        vfc = deepcopy(self.fit_ge_freq_from_dc_offset())
        if scaling is None:
            scaling = self.flux_amplitude_bias_ratio()
        if bias is not None:
            flux = (bias - vfc['dac_sweet_spot']) / vfc['V_per_phi0']
        elif flux is None:
            flux = self.flux_parking()
        vfc['V_per_phi0'] *= scaling
        vfc['dac_sweet_spot'] = -flux * vfc['V_per_phi0']
        return vfc

    def get_acq_int_channels(self, n_channels=None):
        """Get a list of tuples with the qubit's integration channels.

        Args:
            n_channels (int): number of integration channels; if this is None,
                it will be chosen as follows:
                2 for ro_weights_type in ['SSB', 'DSB', 'DSB2',
                    'optimal_qutrit', 'manual']
                1 otherwise (in particular for ro_weights_type in
                    ['optimal', 'square_rot'])

        Returns
            list with n_channels tuples, where the first entry in each tuple is
            the acq_unit and the second is an integration channel index
        """
        if n_channels is None:
            n_channels = 2 if (self.acq_weights_type() in [
                'SSB', 'DSB', 'DSB2', 'optimal_qutrit', 'manual']
                               and self.acq_Q_channel() is not None) else 1
        return [(self.acq_unit(), self.acq_I_channel()),
                (self.acq_unit(), self.acq_Q_channel())][:n_channels]

    def get_acq_inp_channels(self):
        """Get a list of tuples with the qubit's acquisition input channels.

        For now, this method assumes that all quadratures available on the
        acquisition unit should be recorded, i.e., two for devices that
        provide I&Q signals, and one otherwise.

        TODO: In the future, a parameter could be added to the qubit object
            to allow recording only one out of two available quadratures.

        Returns
            list of tuples, where the first entry in each tuple is
            the acq_unit and the second is an input channel index
        """
        n_channels = self.instr_acq.get_instr().n_acq_inp_channels
        return [(self.acq_unit(), i) for i in range(n_channels)]

    def update_detector_functions(self):
        """
        Instantiates common detector classes and assigns them as attributes.
        See detector_functions.py for all available detector classes and the
        docstrings of the individual detector classes for more details.

        Creates the following attributes:
            - self.int_log_det: IntegratingSingleShotPollDetector with
                data_type='raw'
                Used for single shot acquisition
            - self.dig_log_det: IntegratingSingleShotPollDetector with
                data_type='digitized'
                Used for thresholded single shot acquisition
            - self.int_avg_classif_det: ClassifyingPollDetector
                Used for classified acquisition.
            - self.int_avg_det: IntegratingAveragingPollDetector with
                data_type='raw'
                Used for integrated averaged acquisition
            - self.dig_avg_det: IntegratingAveragingPollDetector with
                data_type='digitized'
                Used for thresholded integrated averaged acquisition
            - int_avg_det_spec: IntegratingAveragingPollDetector with
                single_int_avg=True (soft detector)
                Used for spectroscopy measurements
            - self.inp_avg_det: AveragingPollDetector
                Used for recording timetraces
            - self.scope_fft_det: UHFQC_scope_detector
                Used for acquisition with the scope module of the UHF.
        """
        int_channels = self.get_acq_int_channels()

        self.int_log_det = det.IntegratingSingleShotPollDetector(
            acq_dev=self.instr_acq.get_instr(),
            AWG=self.instr_pulsar.get_instr(),
            channels=int_channels, nr_shots=self.acq_shots(),
            integration_length=self.acq_length(),
            data_type='raw')

        self.int_avg_classif_det = det.ClassifyingPollDetector(
            acq_dev=self.instr_acq.get_instr(),
            AWG=self.instr_pulsar.get_instr(),
            channels=int_channels, nr_shots=self.acq_averages(),
            integration_length=self.acq_length(),
            get_values_function_kwargs={
                'classifier_params': [self.acq_classifier_params()],
                'state_prob_mtx': [self.acq_state_prob_mtx()]
            })

        self.int_avg_det = det.IntegratingAveragingPollDetector(
            acq_dev=self.instr_acq.get_instr(),
            AWG=self.instr_pulsar.get_instr(),
            channels=int_channels, nr_averages=self.acq_averages(),
            integration_length=self.acq_length(),
            data_type='raw')

        self.dig_avg_det = det.IntegratingAveragingPollDetector(
            acq_dev=self.instr_acq.get_instr(),
            AWG=self.instr_pulsar.get_instr(),
            channels=int_channels, nr_averages=self.acq_averages(),
            integration_length=self.acq_length(),
            data_type='digitized')

        self.inp_avg_det = det.AveragingPollDetector(
            acq_dev=self.instr_acq.get_instr(),
            AWG=self.instr_pulsar.get_instr(),
            channels=self.get_acq_inp_channels(),
            nr_averages=self.acq_averages(),
            acquisition_length=self.acq_length())

        self.dig_log_det = det.IntegratingSingleShotPollDetector(
            acq_dev=self.instr_acq.get_instr(),
            AWG=self.instr_pulsar.get_instr(),
            channels=int_channels, nr_shots=self.acq_shots(),
            integration_length=self.acq_length(),
            data_type='digitized')

        self.int_avg_det_spec = det.IntegratingAveragingPollDetector(
            acq_dev=self.instr_acq.get_instr(),
            AWG=self.instr_acq.get_instr(),
            channels=self.get_acq_int_channels(n_channels=2),
            nr_averages=self.acq_averages(),
            integration_length=self.acq_length(),
            data_type='raw', real_imag=False, single_int_avg=True)

        if 'UHF' in self.instr_acq.get_instr().__class__.__name__ and hasattr(
                self.instr_acq.get_instr().daq, 'scopeModule'):
            self.scope_fft_det = det.UHFQC_scope_detector(
                UHFQC=self.instr_acq.get_instr(),
                AWG=self.instr_pulsar.get_instr(),
                fft_mode='fft_power',
                nr_averages=self.acq_averages(),
                acquisition_length=self.acq_length()
            )
        else:
            self.scope_fft_det = det.ScopePollDetector(
                acq_dev=self.instr_acq.get_instr(),
                AWG=self.instr_acq.get_instr(),
                channels=self.get_acq_inp_channels(),
                data_type='fft_power',
                nr_averages=self.acq_averages(),
                nr_shots=1,
                acquisition_length=self.acq_length()
            )

    def prepare(self, drive='timedomain', switch='default'):
        """Prepare instruments for a measurement involving this qubit.

        The preparation includes:
        - call configure_offsets
        - configure readout local oscillators
        - configure qubit drive local oscillator
        - call update_detector_functions
        - call set_readout_weights
        - set switches to the mode required for the measurement

        Args:
            drive (str, None): the kind of drive to be applied, which can be
                None (no drive), 'continuous_spec' (continuous spectroscopy),
                'pulsed_spec' (pulsed spectroscopy), or the default
                'timedomain' (AWG-generated signal upconverted by the mixer)
            switch (str): the required switch mode. Can be a switch mode
                understood by set_switch or the default value 'default', in
                which case the switch mode is determined based on the kind
                of drive ('spec' for continuous/pulsed spectroscopy;
                'no_drive' if drive is None and a switch mode 'no_drive' is
                configured for this qubit; 'modulated' in all other cases).
        """
        self.configure_mod_freqs()
        ro_lo = self.instr_ro_lo
        ge_lo = self.instr_ge_lo

        self.configure_offsets(set_ge_offsets=(drive == 'timedomain'))
        # configure readout local oscillators
        ro_lo_freq = self.get_ro_lo_freq()

        if ro_lo() is not None:  # configure external LO
            if self.ro_Q_channel() is not None:
                # We are on a setup that generates RO pulses by upconverting
                # IQ signals with a continuously running LO, so we switch off
                # gating of the MWG.
                ro_lo.get_instr().pulsemod_state('Off')
            ro_lo.get_instr().power(self.ro_lo_power())
            ro_lo.get_instr().frequency(ro_lo_freq)
            ro_lo.get_instr().on()
        # Provide the ro_lo_freq to the acquisition device to allow
        # configuring an internal LO if needed.
        self.instr_acq.get_instr().set_lo_freq(self.acq_unit(), ro_lo_freq)

        # configure qubit drive local oscillator
        if ge_lo() is not None:
            if drive is None:
                ge_lo.get_instr().off()
            elif drive == 'continuous_spec':
                ge_lo.get_instr().pulsemod_state('Off')
                ge_lo.get_instr().power(self.spec_power())
                ge_lo.get_instr().frequency(self.ge_freq())
                ge_lo.get_instr().on()
            elif drive == 'pulsed_spec':
                ge_lo.get_instr().pulsemod_state('On')
                if 'pulsemod_source' in ge_lo.get_instr().parameters:
                    ge_lo.get_instr().pulsemod_source('EXT')
                ge_lo.get_instr().power(self.spec_power())
                ge_lo.get_instr().frequency(self.ge_freq())
                ge_lo.get_instr().on()
            elif drive == 'timedomain':
                ge_lo.get_instr().pulsemod_state('Off')
                ge_lo.get_instr().power(self.ge_lo_power())
                ge_lo.get_instr().frequency(self.get_ge_lo_freq())
                ge_lo.get_instr().on()
            else:
                raise ValueError("Invalid drive parameter '{}'".format(drive)
                                 + ". Valid options are None, 'continuous_spec"
                                 + "', 'pulsed_spec' and 'timedomain'.")

        param = f'{self.ge_I_channel()}_centerfreq'
        if param in self.instr_pulsar.get_instr().parameters:
            self.instr_pulsar.get_instr().set(param, self.get_ge_lo_freq())

        # other preparations
        self.update_detector_functions()
        self.set_readout_weights()
        # set switches to the mode required for the measurement
        # See the docstring of switch_modes for an explanation of the
        # following modes.
        if switch == 'default':
            if drive is None and 'no_drive' in self.switch_modes():
                # use special mode for measurements without drive if that
                # mode is defined
                self.set_switch('no_drive')
            else:
                # use 'spec' for qubit spectroscopy measurements
                # (continuous_spec and pulsed_spec) and 'modulated' otherwise
                self.set_switch(
                    'spec' if drive is not None and drive.endswith('_spec')
                    else 'modulated')
        else:
            # switch mode was explicitly provided by the caller (e.g.,
            # for mixer calib)
            self.set_switch(switch)

    def get_ge_lo_freq(self):
        """Returns the required local oscillator frequency for drive pulses

        The drive LO freq is calculated from the ge_mod_freq (intermediate
        frequency) and the ge_freq stored in the qubit object.
        """
        return self.ge_freq() - self.ge_mod_freq()

    def get_ge_lo_identifier(self):
        """Returns the ge LO identifier in one of the formats specified below.

        Returns:
            str indicating the instrument name of an external LO
            tuple of drive pulse generating device name (str) and
              synthesizer unit index (int), identifying the internal
              LO in an signal generation unit of an drive pulse
              generating device
          """

        if self.instr_ge_lo() is None:
            pulsar = self.instr_pulsar.get_instr()
            awg = pulsar.get_channel_awg(self.ge_I_channel())
            gen = pulsar.get_centerfreq_generator(self.ge_I_channel())
            return (awg.name, gen)
        else:
            return self.instr_ge_lo()

    def get_ro_lo_freq(self):
        """Returns the required local oscillator frequency for readout pulses

        The RO LO freq is calculated from the ro_mod_freq (intermediate
        frequency) and the ro_freq stored in the qubit object.
        """
        # in case of multichromatic readout, take first ro freq, else just
        # wrap the frequency in a list and take the first
        if np.ndim(self.ro_freq()) == 0:
            ro_freq = [self.ro_freq()]
        else:
            ro_freq = self.ro_freq()
        if np.ndim(self.ro_mod_freq()) == 0:
            ro_mod_freq = [self.ro_mod_freq()]
        else:
            ro_mod_freq = self.ro_mod_freq()
        return ro_freq[0] - ro_mod_freq[0]

    def get_ro_lo_identifier(self):
        """Returns the ro LO identifier in one of the formats specified below.

        Returns:
            str indicating the instrument name of an external LO
            tuple of acquisition device name (str) and acquisition
              unit index (int), identifying the internal LO in an
              acquisition unit of an acquisition device
        """

        if self.instr_ro_lo() is None:
            return (self.instr_acq(), self.acq_unit())
        else:
            return self.instr_ro_lo()

    def set_readout_weights(self, weights_type=None, f_mod=None):
        """Set acquisition weights for this qubit in the acquisition device.

        Depending on the weights type, some of the following qcodes
        parameters can have an influence on the programmed weigths (see the
        docstrings of these parameters and of
        AcquisitionDevice._acquisition_generate_weights):
        - instr_acq, acq_unit, acq_I_channel, acq_Q_channel
        - acq_weights_type (if not overridden with the arg weights_type)
        - ro_mod_freq (if not overridden with the arg f_mod)
        - acq_IQ_angle
        - acq_weights_I, acq_weights_I2, acq_weights_Q, acq_weights_Q2

        Args:
            weights_type (str, None): a weights_type understood by
                AcquisitionDevice._acquisition_generate_weights, or the
                default None, in which case the qcodes parameter
                acq_weights_type is used.
            f_mod (float, None): The intermediate frequency of the signal to
                be acquired, or the default None, in which case the qcodes
                parameter ro_mod_freq is used.
        """
        if weights_type is None:
            weights_type = self.acq_weights_type()
        if f_mod is None:
            f_mod = self.ro_mod_freq()
        self.instr_acq.get_instr().acquisition_set_weights(
            channels=self.get_acq_int_channels(n_channels=2),
            weights_type=weights_type, mod_freq=f_mod,
            acq_IQ_angle=self.acq_IQ_angle(),
            weights_I=[self.acq_weights_I(), self.acq_weights_I2()],
            weights_Q=[self.acq_weights_Q(), self.acq_weights_Q2()],
        )

    def set_switch(self, switch_mode='modulated'):
        """
        Sets the switch control (given in the qcodes parameter instr_switch)
        to the given mode.

        :param switch_mode: (str) the name of a switch mode that is defined in
            the qcodes parameter switch_modes of this qubit (default:
            'modulated'). See the docstring of switch_modes for more details.
        """
        if self.instr_switch() is None:
            return
        switch = self.instr_switch.get_instr()
        mode = self.switch_modes().get(switch_mode, None)
        if mode is None:
            log.warning(f'Switch mode {switch_mode} not configured for '
                        f'{self.name}.')
        switch.set_switch(mode)

    def get_spec_pars(self):
        return self.get_operation_dict()['Spec ' + self.name]

    def get_ro_pars(self):
        return self.get_operation_dict()['RO ' + self.name]

    def get_acq_pars(self):
        return self.get_operation_dict()['Acq ' + self.name]

    def get_ge_pars(self):
        return self.get_drive_pars('ge')

    def get_ef_pars(self):
        return self.get_drive_pars('ef')

    def get_drive_pars(self, transition_name):
        tn = '' if transition_name == 'ge' else f'_{transition_name}'
        return self.get_operation_dict()[f'X180{tn} ' + self.name]

    def get_operation_dict(self, operation_dict=None):
        self.configure_mod_freqs()
        if operation_dict is None:
            operation_dict = {}
        operation_dict = super().get_operation_dict(operation_dict)
        operation_dict['Spec ' + self.name]['operation_type'] = 'Other'
        operation_dict['RO ' + self.name]['operation_type'] = 'RO'
        operation_dict['Acq ' + self.name] = deepcopy(
            operation_dict['RO ' + self.name])
        operation_dict['Acq ' + self.name]['amplitude'] = 0
        operation_dict['Acq ' + self.name]['flux_amplitude'] = 0

        for tr_name in self.transition_names:
            tn = '' if tr_name == 'ge' else f'_{tr_name}'
            operation_dict[f'X180{tn} ' + self.name]['basis'] = self.name + tn
            operation_dict[f'X180{tn} ' + self.name]['operation_type'] = 'MW'
            if tr_name != 'ge':
                operation_dict[f'X180{tn} ' + self.name]['I_channel'] = \
                    operation_dict['X180 ' + self.name]['I_channel']
                operation_dict[f'X180{tn} ' + self.name]['Q_channel'] = \
                    operation_dict['X180 ' + self.name]['Q_channel']
                operation_dict[f'X180{tn} ' + self.name]['phi_skew'] = \
                    operation_dict['X180 ' + self.name]['phi_skew']
                operation_dict[f'X180{tn} ' + self.name]['alpha'] = \
                    operation_dict['X180 ' + self.name]['alpha']
                if self.get(f'{tr_name}_freq') == 0:
                    operation_dict[f'X180{tn} ' + self.name][
                        'mod_frequency'] = None
                else:
                    operation_dict['X180_ef ' + self.name][
                        'mod_frequency'] = self.get(f'{tr_name}_freq') - \
                                           self.ge_freq() + self.ge_mod_freq()
            operation_dict.update(add_suffix_to_dict_keys(
                sq.get_pulse_dict_from_pars(
                    operation_dict[f'X180{tn} ' + self.name]),
                f'{tn} ' + self.name))

        if np.ndim(self.ro_freq()) != 0:
            delta_freqs = np.diff(self.ro_freq(), prepend=self.ro_freq()[0])
            mods = [self.ro_mod_freq() + d for d in delta_freqs]
            operation_dict['RO ' + self.name]['mod_frequency'] = mods

        for code, op in operation_dict.items():
            op['op_code'] = code
        return operation_dict

    def swf_drive_lo_freq(self, allow_IF_sweep=True):
        """Create a sweep function for sweeping the drive frequency.

        The sweep is implemented as an LO sweep in case of drive pulse
        generation with an external LO. The implementation depends on the
        get_frequency_sweep_function method of the acquisition device in case
        of an internal LO.

        Args:
            allow_IF_sweep (bool): specifies whether an IF sweep (or a combined
                LO and IF sweep) may be used (default: True). Note that
                setting this to False might lead to a sweep function that is
                only allowed to take specific values supported by the
                internal LO.

        Returns: the Sweep_function object
        """
        if self.instr_ge_lo() is not None:  # external LO
            return mc_parameter_wrapper.wrap_par_to_swf(
                self.instr_ge_lo.get_instr().frequency)
        else:  # no external LO
            pulsar = self.instr_pulsar.get_instr()
            return pulsar.get_frequency_sweep_function(
                self.ge_I_channel(), allow_IF_sweep=allow_IF_sweep)

    def swf_ro_freq_lo(self):
        """Create a sweep function for sweeping the readout frequency.

        The sweep is implemented as an LO sweep in case of an acquisition
        device with an external LO. The implementation depends on the
        get_lo_sweep_function method of the acquisition device in case of an
        internal LO (note that it might be an IF sweep or a combined LO and
        IF sweep in that case.)

        Returns: the Sweep_function object
        """
        if self.instr_ro_lo() is not None:  # external LO
            return swf.Offset_Sweep(
                self.instr_ro_lo.get_instr().frequency,
                -self.ro_mod_freq(),
                name='Readout frequency',
                parameter_name='Readout frequency')
        else:  # no external LO
            return self.instr_acq.get_instr().get_lo_sweep_function(
                self.acq_unit(), self.ro_mod_freq())

    def swf_ro_mod_freq(self):
        return swf.Offset_Sweep(
            self.ro_mod_freq,
            self.instr_ro_lo.get_instr().frequency(),
            name='Readout frequency',
            parameter_name='Readout frequency')

    def measure_resonator_spectroscopy(self, freqs, sweep_points_2D=None,
                                       sweep_function_2D=None,
                                       trigger_separation=3e-6,
                                       upload=True, analyze=True,
                                       close_fig=True, label=None):
        """ Varies the frequency of the microwave source to the resonator and
        measures the transmittance """
        if np.any(freqs < 500e6):
            log.warning(('Some of the values in the freqs array might be '
                             'too small. The units should be Hz.'))

        if label is None:
            if sweep_function_2D is not None:
                label = 'resonator_scan_2d' + self.msmt_suffix
            else:
                label = 'resonator_scan' + self.msmt_suffix
        self.prepare(drive=None)
        if upload:
            ro_pars = self.get_ro_pars()
            if self.instr_ro_lo() is None:
                ro_pars['mod_frequency'] = 0
            seq = sq.pulse_list_list_seq([[ro_pars]], upload=False)

            for seg in seq.segments.values():
                if hasattr(self.instr_acq.get_instr(),
                           'use_hardware_sweeper') and \
                        self.instr_acq.get_instr().use_hardware_sweeper():
                    lo_freq, delta_f, _ = self.instr_acq.get_instr()\
                        .get_params_for_spectrum(freqs)
                    self.instr_acq.get_instr().set_lo_freq(self.acq_unit(),
                                                           lo_freq)
                    seg.acquisition_mode = dict(
                        sweeper='hardware',
                        f_start=freqs[0] - lo_freq,
                        f_step=delta_f,
                        n_step=len(freqs),
                        seqtrigger=True,
                    )
                else:
                    seg.acquisition_mode = dict(
                        sweeper='software'
                    )
            self.instr_pulsar.get_instr().program_awgs(seq)

        MC = self.instr_mc.get_instr()
        MC.set_sweep_function(self.swf_ro_freq_lo())
        if sweep_function_2D is not None:
            MC.set_sweep_function_2D(sweep_function_2D)
            mode = '2D'
        else:
            mode = '1D'
        MC.set_sweep_points(freqs)
        if sweep_points_2D is not None:
            MC.set_sweep_points_2D(sweep_points_2D)
        if MC.sweep_functions[0].sweep_control == 'soft':
            MC.set_detector_function(self.int_avg_det_spec)
        else:
            # The following ensures that we use a hard detector if the acq
            # dev provided a sweep function for a hardware IF sweep.
            self.int_avg_det.set_real_imag(False)
            self.int_avg_det.AWG = self.int_avg_det_spec.AWG
            MC.set_detector_function(self.int_avg_det)

        with temporary_value(self.instr_trigger.get_instr().pulse_period,
                             trigger_separation):
            self.instr_pulsar.get_instr().start(exclude=[self.instr_acq()])
            MC.run(name=label, mode=mode)
            self.instr_pulsar.get_instr().stop()

        if analyze:
            ma.MeasurementAnalysis(close_fig=close_fig, qb_name=self.name,
                                   TwoD=(mode == '2D'))

    def measure_qubit_spectroscopy(self, freqs, sweep_points_2D=None,
            sweep_function_2D=None, pulsed=True, trigger_separation=13e-6,
            upload=True, analyze=True, close_fig=True, label=None):
        """ Varies qubit drive frequency and measures the resonator
        transmittance """
        if np.any(freqs < 500e6):
            log.warning(('Some of the values in the freqs array might be '
                             'too small. The units should be Hz.'))
        temp_vals = list()
        pulsar = self.instr_pulsar.get_instr()
        awg_name = pulsar.get(f'{self.ge_I_channel()}_awg')
        hard_sweep = f'{awg_name}_use_hardware_sweeper' in pulsar.parameters and \
                     pulsar.get(f"{awg_name}_use_hardware_sweeper")

        # For pulsed and hard_sweep spectroscopies we add an empty spec pulse to
        # trigger the the drive/marker AWG and afterwards add the actual spec
        # pulse (either empty for a continuous hard sweep or the pulse for the
        # pulsed spectroscopy). This way we are able to implement a delay
        # between the trigger and the spec pulse that is needed in hard_sweeps
        # to set the osc. frequency.
        # FIXME: think about cleaner solution
        empty_trigger = self.get_spec_pars()
        empty_trigger['length'] = 0
        empty_trigger['pulse_delay'] = 0
        if pulsed:
            if label is None:
                if sweep_function_2D is not None:
                    label = 'pulsed_spec_2d' + self.msmt_suffix
                else:
                    label = 'pulsed_spec' + self.msmt_suffix
            self.prepare(drive='pulsed_spec')
            if upload:
                spec_pulse = self.get_spec_pars()
                if hard_sweep or self.instr_ge_lo() is None:
                    # No external LO, use pulse to set the spec power
                    spec_pulse["amplitude"] = dbm_to_vp(self.spec_power())
                seq = sq.pulse_list_list_seq([[empty_trigger,
                                               spec_pulse,
                                               self.get_ro_pars()]],
                                             upload=False)
        else:
            if label is None:
                if sweep_function_2D is not None:
                    label = 'continuous_spec_2d' + self.msmt_suffix
                else:
                    label = 'continuous_spec' + self.msmt_suffix
            self.prepare(drive='continuous_spec')
            if upload:
                if self.instr_ge_lo() is None and not hard_sweep:
                    amp_range = pulsar.get(f'{self.ge_I_channel()}_amp')
                    amp = dbm_to_vp(self.spec_power())
                    gain = amp / amp_range
                    temp_vals += [(pulsar.parameters[
                                       f"{self.ge_I_channel()}_direct_mod_freq"],
                                   self.ge_mod_freq())]
                    temp_vals += [(pulsar.parameters[
                                       f"{self.ge_I_channel()}_direct_output_amp"],
                                   gain)]
                if hard_sweep:
                    # we use the empty pulse to tell pulsar how to configure the
                    # osc sweep and sine output. The empty pulse is also used
                    # to trigger the SeqC code to set the next osc. frequency.
                    # This needs to be done after the RO.
                    seq = sq.pulse_list_list_seq([[self.get_ro_pars(),
                                                   empty_trigger]],
                                                 upload=False)
                else:
                    seq = sq.pulse_list_list_seq([[self.get_ro_pars()]],
                                                 upload=False)
        if upload:
            for seg in seq.segments.values():
                ch = self.ge_I_channel()
                seg.mod_config[ch] = \
                    dict(internal_mod=pulsed)
                if hard_sweep:
                    amp_range = pulsar.get(f'{ch}_amp')
                    amp = dbm_to_vp(self.spec_power())
                    gain = amp / amp_range
                    center_freq, mod_freqs = \
                        pulsar.get_params_for_spectrum(ch, freqs)
                    pulsar.set(f'{ch}_centerfreq', center_freq)
                    seg.sine_config[ch] = dict(continuous=not pulsed,
                                               ignore_waveforms=not pulsed,
                                               gains=tuple(gain * x for x in (
                                               0.0, 1.0, 1.0, 0.0)))
                    seg.sweep_params[f'{ch}_osc_sweep'] = mod_freqs
            pulsar.program_awgs(seq)

        MC = self.instr_mc.get_instr()
        MC.set_sweep_function(self.swf_drive_lo_freq())
        if sweep_function_2D is not None:
            MC.set_sweep_function_2D(sweep_function_2D)
            mode = '2D'
        else:
            mode = '1D'
        MC.set_sweep_points(freqs)
        if sweep_points_2D is not None:
            MC.set_sweep_points_2D(sweep_points_2D)
        if MC.sweep_functions[0].sweep_control == 'soft':
            MC.set_detector_function(self.int_avg_det_spec)
        else:
            # The following ensures that we use a hard detector if the swf
            # provided by swf_drive_lo_freq uses a hardware IF sweep.
            self.int_avg_det.set_real_imag(False)
            MC.set_detector_function(self.int_avg_det)
        temp_vals += [(self.instr_trigger.get_instr().pulse_period,
                       trigger_separation)]
        with temporary_value(*temp_vals):
            pulsar.start(exclude=[self.instr_acq()])
            MC.run(name=label, mode=mode)
            pulsar.stop()

        if analyze:
            ma.MeasurementAnalysis(close_fig=close_fig, qb_name=self.name,
                                   TwoD=(mode == '2D'))

    def measure_transients(self, states=('g', 'e'), upload=True,
                           analyze=True, acq_length=4096/1.8e9,
                           prep_params=None, exp_metadata=None, **kw):
        """
        If the resulting transients will be used to caclulate the optimal
        weight functions, then it is important that the UHFQC iavg_delay and
        wint_delay are calibrated such that the weights and traces are
        aligned: iavg_delay = 2*wint_delay.

        """
        MC = self.instr_mc.get_instr()
        name_extra = kw.get('name_extra', None)

        if prep_params is None:
            prep_params = self.preparation_params()
        if exp_metadata is None:
            exp_metadata = dict()
        exp_metadata.update(
            {'sweep_name': 'time',
             'sweep_unit': ['s']})

        with temporary_value(self.acq_length, acq_length):
            self.prepare(drive='timedomain')
            swpts = self.instr_acq.get_instr().get_sweep_points_time_trace(
                acq_length)
            for state in states:
                if state not in ['g', 'e', 'f']:
                    raise ValueError("Unrecognized state: {}. Must be 'g', 'e' "
                                     "or 'f'.".format(state))
                base_name = 'timetrace_{}'.format(state)
                name = base_name + "_" + name_extra if name_extra is not None \
                    else base_name
                seq, _ = sq.single_state_active_reset(
                    operation_dict=self.get_operation_dict(),
                    qb_name=self.name, state=state, prep_params=prep_params,
                    upload=False)
                # set sweep function and run measurement
                MC.set_sweep_function(awg_swf.SegmentHardSweep(sequence=seq,
                                                               upload=upload))
                MC.set_sweep_points(swpts)
                MC.set_detector_function(self.inp_avg_det)
                exp_metadata.update(dict(sweep_points_dict=swpts))
                MC.run(name=name + self.msmt_suffix, exp_metadata=exp_metadata)

    def measure_readout_pulse_scope(self, delays, freqs, RO_separation=None,
                                    prep_pulses=None, comm_freq=225e6,
                                    analyze=True, label=None,
                                    close_fig=True, upload=True, verbose=False,
                                    cal_points=((-4, -3), (-2, -1)), MC=None):
        """
        From the documentation of the used sequence function:

        Prepares the AWGs for a readout pulse shape and timing measurement.

        The sequence consists of two readout pulses where the drive pulse start
        time is swept through the first readout pulse. Because the photons in
        the readout resonator induce an ac-Stark shift of the qubit frequency,
        we can determine the readout pulse shape by sweeping the drive frequency
        in an outer loop to determine the qubit frequency.

        Important: This sequence includes two readouts per segment. For this
        reason the calibration points are also duplicated.

        Args:
            delays: A list of delays between the start of the first readout pulse
                    and the center of the drive pulse.
            RO_separation: Separation between the starts of the two readout pulses.
                           If the comm_freq parameter is not None, the used value
                           is increased to satisfy the commensurability constraint.
            cal_points: True for default calibration points, False for no
                        calibration points or a list of two lists, containing
                        the indices of the calibration segments for the ground
                        and excited state.
            comm_freq: The readout pulse separation will be a multiple of
                       1/comm_freq
        """
        if self.instr_ge_lo() is None:
            raise NotImplementedError("qb.measure_readout_pulse_scope is not "
                                      "implemented for setups without ge LO. "
                                      "Use quantum experiment "
                                      "ReadoutPulseScope instead.")

        if delays is None:
            raise ValueError("Unspecified delays for "
                             "measure_readout_pulse_scope")
        if label is None:
            label = 'Readout_pulse_scope' + self.msmt_suffix
        if MC is None:
            MC = self.instr_mc.get_instr()
        if freqs is None:
            freqs = self.f_qubit() + np.linspace(-50e6, 50e6, 201)
        if RO_separation is None:
            RO_separation = 2 * self.ro_length()
            RO_separation += np.max(delays)
            RO_separation += 200e-9  # for slack

        self.prepare(drive='timedomain')
        MC.set_sweep_function(awg_swf.Readout_pulse_scope_swf(
            delays=delays,
            pulse_pars=self.get_ge_pars(),
            RO_pars=self.get_ro_pars(),
            RO_separation=RO_separation,
            cal_points=cal_points,
            prep_pulses=prep_pulses,
            comm_freq=comm_freq,
            verbose=verbose,
            upload=upload))
        MC.set_sweep_points(delays)
        MC.set_sweep_function_2D(swf.Offset_Sweep(
            mc_parameter_wrapper.wrap_par_to_swf(
                self.instr_ge_lo.get_instr().frequency),
            -self.ge_mod_freq(),
            parameter_name=self.name + ' drive frequency'))
        MC.set_sweep_points_2D(freqs)

        d = det.IntegratingAveragingPollDetector(
            acq_dev=self.instr_acq.get_instr(),
            AWG=self.instr_pulsar.get_instr(),
            channels=self.int_avg_det.channels,
            nr_averages=self.acq_averages(),
            integration_length=self.acq_length(),
            data_type='raw',
            values_per_point=2,
            values_per_point_suffix=['_probe', '_measure'])
        MC.set_detector_function(d)
        MC.run_2D(label)

        # Create a MeasurementAnalysis object for this measurement
        if analyze:
            ma.MeasurementAnalysis(TwoD=True, auto=True, close_fig=close_fig,
                                   qb_name=self.name)

    def measure_drive_mixer_spectrum(self, if_freqs, amplitude=0.5,
                                     trigger_sep=5e-6, align_frequencies=True):
        MC = self.instr_mc.get_instr()
        if align_frequencies:
            if_freqs = (if_freqs*trigger_sep).astype(np.int)/trigger_sep
        s = swf.Offset_Sweep(
            self.instr_ro_lo.get_instr().frequency,
            self.ge_freq() - self.ro_mod_freq() - self.ge_mod_freq(),
            name='Drive intermediate frequency',
            parameter_name='Drive intermediate frequency')
        MC.set_sweep_function(s)
        MC.set_sweep_points(if_freqs)
        MC.set_detector_function(self.int_avg_det_spec)
        with temporary_value(
            (self.acq_weights_type, 'SSB'),
            (self.instr_trigger.get_instr().pulse_period, trigger_sep),
            *self._drive_mixer_calibration_tmp_vals()
        ):
            drive_pulse = dict(
                    pulse_type='GaussFilteredCosIQPulse',
                    pulse_length=self.acq_length(),
                    ref_point='start',
                    amplitude=amplitude,
                    I_channel=self.ge_I_channel(),
                    Q_channel=self.ge_Q_channel(),
                    mod_frequency=self.ge_mod_freq(),
                    phase_lock=False,
                )
            sq.pulse_list_list_seq([[self.get_acq_pars(), drive_pulse]])

            self.prepare(drive='timedomain', switch='calib')
            self.instr_pulsar.get_instr().start()
            MC.run('ge_uc_spectrum' + self.msmt_suffix)

        a = ma.MeasurementAnalysis(plot_args=dict(log=True, marker=''))
        return a

    def measure_drive_mixer_spectrum_fft(self, ro_lo_freq, amplitude=0.5,
                                         trigger_sep=5e-6):
        MC = self.instr_mc.get_instr()
        s = swf.None_Sweep(
            name='UHF intermediate frequency',
            parameter_name='UHF intermediate frequency',
            unit='Hz')
        with temporary_value(
                (self.ro_freq, ro_lo_freq + self.ro_mod_freq()),
                (self.instr_trigger.get_instr().pulse_period, trigger_sep),
                *self._drive_mixer_calibration_tmp_vals()
        ):
            drive_pulse = dict(
                pulse_type='GaussFilteredCosIQPulse',
                pulse_length=self.acq_length(),
                ref_point='start',
                amplitude=amplitude,
                I_channel=self.ge_I_channel(),
                Q_channel=self.ge_Q_channel(),
                mod_frequency=self.ge_mod_freq(),
                phase_lock=False,
            )
            sq.pulse_list_list_seq([[self.get_acq_pars(), drive_pulse]])

            self.prepare(drive='timedomain', switch='calib')
            MC.set_sweep_function(s)
            MC.set_sweep_points(self.scope_fft_det.get_sweep_vals())
            MC.set_detector_function(self.scope_fft_det)
            self.instr_pulsar.get_instr().start()
            MC.run('ge_uc_spectrum' + self.msmt_suffix)

        a = ma.MeasurementAnalysis(plot_args=dict(log=True, marker=''))
        return a

    def _calibrate_drive_mixer_carrier_common(
            self, detector_generator, update=True, x0=(0., 0.),
            initial_stepsize=0.01, trigger_sep=5e-6, no_improv_break=50,
            upload=True, plot=True):

        MC = self.instr_mc.get_instr()
        ad_func_pars = {'adaptive_function': opti.nelder_mead,
                        'x0': x0,
                        'initial_step': [initial_stepsize, initial_stepsize],
                        'no_improv_break': no_improv_break,
                        'minimize': True,
                        'maxiter': 500}
        chI_par = self.instr_pulsar.get_instr().parameters['{}_offset'.format(
            self.ge_I_channel())]
        chQ_par = self.instr_pulsar.get_instr().parameters['{}_offset'.format(
            self.ge_Q_channel())]
        MC.set_sweep_functions([chI_par, chQ_par])
        MC.set_adaptive_function_parameters(ad_func_pars)
        with temporary_value(
                (self.ro_freq, self.ge_freq() - self.ge_mod_freq()),
                (self.instr_trigger.get_instr().pulse_period, trigger_sep),
                *self._drive_mixer_calibration_tmp_vals()
        ):
            if upload:
                sq.pulse_list_list_seq([[self.get_acq_pars(), dict(
                                    pulse_type='GaussFilteredCosIQPulse',
                                    pulse_length=self.acq_length(),
                                    ref_point='start',
                                    amplitude=0,
                                    I_channel=self.ge_I_channel(),
                                    Q_channel=self.ge_Q_channel(),
                                )]])

            self.prepare(drive='timedomain', switch='calib')
            MC.set_detector_function(detector_generator())
            self.instr_pulsar.get_instr().start(exclude=[self.instr_acq()])
            MC.run(name='drive_carrier_calibration' + self.msmt_suffix,
                   mode='adaptive')

        a = ma.OptimizationAnalysis(label='drive_carrier_calibration')
        if plot:
            # v2 creates a pretty picture of the optimizations
            ma.OptimizationAnalysis_v2(label='drive_carrier_calibration')

        ch_1_min = a.optimization_result[0][0]
        ch_2_min = a.optimization_result[0][1]
        if update:
            self.ge_I_offset(ch_1_min)
            self.ge_Q_offset(ch_2_min)
        return ch_1_min, ch_2_min

    def calibrate_drive_mixer_carrier_fft(
            self, update=True, x0=(0., 0.), initial_stepsize=0.01,
            trigger_sep=5e-6, no_improv_break=50, upload=True, plot=True):

        def detector_generator(s=self):
            d = s.scope_fft_det
            d.AWG = None
            idx = np.argmin(np.abs(d.get_sweep_vals() -
                                   np.abs(s.ro_mod_freq())))
            return det.IndexDetector(det.SumDetector(d), (0, idx))

        return self._calibrate_drive_mixer_carrier_common(
            detector_generator, update=update, x0=x0,
            initial_stepsize=initial_stepsize, trigger_sep=trigger_sep,
            no_improv_break=no_improv_break, upload=upload, plot=plot)

    def calibrate_drive_mixer_carrier(self, update=True, x0=(0., 0.),
                                      initial_stepsize=0.01, trigger_sep=5e-6,
                                      no_improv_break=50, upload=True,
                                      plot=True):
        def detector_generator(s=self):
            return det.IndexDetector(s.int_avg_det_spec, 0)

        return self._calibrate_drive_mixer_carrier_common(
            detector_generator, update=update, x0=x0,
            initial_stepsize=initial_stepsize, trigger_sep=trigger_sep,
            no_improv_break=no_improv_break, upload=upload, plot=plot)

    def calibrate_readout_mixer_carrier(self, other_qb, update=True,
                                        x0=(0., 0.),
                                        initial_stepsize=0.01, trigger_sep=5e-6,
                                        no_improv_break=50, upload=True,
                                        plot=True):
        """
        Calibrate readout upconversion mixer local oscillator leakage

        Args:
            other_qb:
                a qubit on another acquisition device that is configured to
                see the LO leakage output of the readout UC of self
            other arguments as in calibrate_drive_mixer_carrier

        Example:
            >>> # configure switches to readout mixer calib configuration
            >>> # ...
            >>>
            >>> with temporary_value((qb_other.ro_mod_freq, 100e6),
            >>>                      (qb_other.acq_length, 1e-6)):
            >>>     qb.calibrate_readout_mixer_carrier(
            >>>         qb_other, trigger_sep=40e-6, no_improv_break=20)
            >>>
            >>> # configure switches to nominal configuration
            >>> # ...
            >>>
            >>> for qb_on_feedline in qubits_feedline:
            >>>     qb_on_feedline.ro_I_offset(qb.ro_I_offset())
            >>>     qb_on_feedline.ro_Q_offset(qb.ro_Q_offset())
        """

        MC = self.instr_mc.get_instr()
        ad_func_pars = {'adaptive_function': opti.nelder_mead,
                        'x0': x0,
                        'initial_step': [initial_stepsize, initial_stepsize],
                        'no_improv_break': no_improv_break,
                        'minimize': True,
                        'maxiter': 500}
        chI_par = self.instr_pulsar.get_instr().parameters['{}_offset'.format(
            self.ro_I_channel())]
        chQ_par = self.instr_pulsar.get_instr().parameters['{}_offset'.format(
            self.ro_Q_channel())]
        MC.set_sweep_functions([chI_par, chQ_par])
        MC.set_adaptive_function_parameters(ad_func_pars)
        if upload:
            sq.pulse_list_list_seq([[other_qb.get_acq_pars(), dict(
                pulse_type='GaussFilteredCosIQPulse',
                pulse_length=self.acq_length(),
                ref_point='start',
                amplitude=0,
                I_channel=self.ro_I_channel(),
                Q_channel=self.ro_Q_channel(),
            )]])

        with temporary_value(
                (other_qb.ro_freq, self.ro_freq() - self.ro_mod_freq()),
                (other_qb.acq_weights_type, 'SSB'),
                (other_qb.acq_length, self.acq_length()),
                (other_qb.instr_trigger.get_instr().pulse_period, trigger_sep),
        ):
            self.prepare(drive=None)
            other_qb.prepare(drive=None)
            MC.set_detector_function(det.IndexDetector(
                other_qb.int_avg_det_spec, 0))
            other_qb.instr_pulsar.get_instr().start(
                exclude=[other_qb.instr_uhf()])
            MC.run(name='readout_carrier_calibration' + self.msmt_suffix,
                   mode='adaptive')

        a = ma.OptimizationAnalysis(label='readout_carrier_calibration')
        if plot:
            # v2 creates a pretty picture of the optimizations
            ma.OptimizationAnalysis_v2(label='readout_carrier_calibration')

        ch_1_min = a.optimization_result[0][0]
        ch_2_min = a.optimization_result[0][1]
        if update:
            self.ro_I_offset(ch_1_min)
            self.ro_Q_offset(ch_2_min)
        return ch_1_min, ch_2_min

    def calibrate_drive_mixer_carrier_model(self, update=True, trigger_sep=5e-6,
                                            limits=(-0.1, 0.1, -0.1, 0.1),
                                            n_meas=(10, 10), meas_grid=None,
                                            upload=True):
        """Method for calibrating the lo leakage of the drive IQ Mixer

        By applying DC biases on the I and Q inputs of an IQ mixer one can 
        change the bias conditions of the diodes inside the mixer. This can be 
        used to reduce LO leakage. This method measures the LO leakage for 
        different values of DC biases. The subsequent analysis fits an 
        analytical model to the measured data and extracts the settings 
        minimizing the LO leakage.

        Args:
            update (bool, optional): Determines whether the DC biases found from 
                the measurements that minimize the LO leakage 
                are written into the qubit parameters or not. 
                Defaults to True.
            meas_grid (:py:class:'np.array', optional): Grid of points to be 
                measured in form of a Numpy array of shape (2, number of points). 
                The first dimension holding 
                the values for I channel DC biases and the second dimension 
                holding the Q channel DC biases. Both in volts. If no meas_grid 
                is provided a uniform grid is generated using n_meas and limits. 
                Defaults to None.
            n_meas (int or tuple, optional): Tuple, list or 1D array of 
                length 2 that determines the number of measurement points in 
                case meas_grid is not provided. If an integer is provided the 
                input will be transformed to a list n_meas = (n_meas, n_meas).
                n_meas[0] = points in V_I.
                n_meas[1] = points in V_Q.
                Defaults to (10, 10).
            trigger_sep (float, optional): Seperation time in s between trigger
                signals. Defaults to 5e-6 s.
            limits (tuple, optional): Tuple, list or 1D array of length 4 
                holding the limits of the measurement grid in case 
                meas_grid is not provided. Ordered as follows
                (min bias I, max bias I, min bias Q, max bias Q)
                Units: Volts
                Defaults to (-0.1, 0.1, -0.1, 0.1).

        Returns:
            V_I (float): DC bias on I channel that minimizes LO leakage.
            V_Q (float): DC bias on Q channel that minimizes LO leakage.
            ma (:py:class:~'pycqed.timedomain_analysis.MixerCarrierAnalysis'): 
                The MixerCarrierAnalysis object.
        """
        MC = self.instr_mc.get_instr()
        if meas_grid is None:
            if not len(limits) == 4:
                log.error('Input variable `limits` in function call '
                          '`calibrate_drive_mixer_carrier_model` needs to be a list '
                          'or 1D array of length 4.\nFound length '
                          '{} object instead!'.format(len(limits)))
            if isinstance(n_meas, int):
                n_meas = (n_meas, n_meas)
            elif not len(n_meas) == 2:
                log.error('Input variable `n_meas` in function call '
                          '`calibrate_drive_mixer_carrier_model` needs to be a list, '
                          'tuple or 1D array of length 2.\nFound length '
                          '{} object instead!'.format(len(n_meas)))
            meas_grid = np.meshgrid(np.linspace(limits[0], limits[1], n_meas[0]), 
                                    np.linspace(limits[2], limits[3], n_meas[1]))
            meas_grid = np.array([meas_grid[0].flatten(), meas_grid[1].flatten()])    
        else:
            limits = []
            limits.append(np.min(meas_grid[0, :]))
            limits.append(np.max(meas_grid[0, :]))
            limits.append(np.min(meas_grid[1, :]))
            limits.append(np.max(meas_grid[1, :]))
        
        # Check that bounds of measurement grid are reasonable and do not exceed
        # 1 V as this might damage the diodes inside the mixers.
        if np.max(np.abs(meas_grid)) > 1.0:
            log.error('Measurement grid contains DC amplitudes above 1 V. '
                      'Too high DC biases can potentially damage the diodes'
                      'inside the mixer. \n'
                      'Maximum amplitude is {:.2f} mV!'.format(1e3*np.max(meas_grid)))

        chI_par = self.instr_pulsar.get_instr().parameters['{}_offset'.format(
            self.ge_I_channel())]
        chQ_par = self.instr_pulsar.get_instr().parameters['{}_offset'.format(
            self.ge_Q_channel())]
        MC.set_sweep_functions([chI_par, chQ_par])
        MC.set_sweep_points(meas_grid.T)

        exp_metadata = {'qb_names': [self.name], 'rotate': False, 
                        'cal_points': f"CalibrationPoints(['{self.name}'], [])"}
        with temporary_value(
                (self.ro_freq, self.ge_freq() - self.ge_mod_freq()),
                (self.acq_weights_type, 'SSB'),
                (self.instr_trigger.get_instr().pulse_period, trigger_sep),
                (chI_par, chI_par()),  # for automatic reset after the sweep
                (chQ_par, chQ_par()),  # for automatic reset after the sweep
                *self._drive_mixer_calibration_tmp_vals()
        ):
            if upload:
                sq.pulse_list_list_seq([[self.get_acq_pars(), dict(
                    pulse_type='GaussFilteredCosIQPulse',
                    pulse_length=self.acq_length(),
                    ref_point='start',
                    amplitude=0,
                    I_channel=self.ge_I_channel(),
                    Q_channel=self.ge_Q_channel(),
                )]])

            self.prepare(drive='timedomain', switch='calib')
            MC.set_detector_function(self.int_avg_det_spec)
            self.instr_pulsar.get_instr().start(exclude=[self.instr_acq()])
            MC.run(name='drive_carrier_calibration' + self.msmt_suffix,
                   exp_metadata=exp_metadata)

        a = tda.MixerCarrierAnalysis()
        analysis_params_dict = a.proc_data_dict['analysis_params_dict']

        ch_I_min = analysis_params_dict['V_I']
        ch_Q_min = analysis_params_dict['V_Q']

        if(ch_I_min < limits[0] or ch_I_min > limits[1]):
            log.warning('Optimum for DC bias voltage I channel is outside '
                        'the measured range and no settings will be updated. '
                        'Best V_I according to fitting: {:.2f} mV'.format(ch_I_min*1e3))
            update = False
        if(ch_Q_min < limits[2] or ch_Q_min > limits[3]):
            log.warning('Optimum for DC bias voltage Q channel is outside '
                        'the measured range and no settings will be updated. '
                        'Best V_Q according to fitting: {:.2f} mV'.format(ch_Q_min*1e3))
            update = False

        if update:
            self.ge_I_offset(ch_I_min)
            self.ge_Q_offset(ch_Q_min)
            chI_par(ch_I_min)
            chQ_par(ch_Q_min)

        return ch_I_min, ch_Q_min, a

    def calibrate_drive_mixer_skewness(self, update=True, amplitude=0.5,
                                       trigger_sep=5e-6, no_improv_break=50,
                                       initial_stepsize=(0.15, 10)):
        MC = self.instr_mc.get_instr()
        ad_func_pars = {'adaptive_function': opti.nelder_mead,
                        'x0': [self.ge_alpha(), self.ge_phi_skew()],
                        'initial_step': initial_stepsize,
                        'no_improv_break': no_improv_break,
                        'minimize': True,
                        'maxiter': 500}
        MC.set_sweep_functions([self.ge_alpha, self.ge_phi_skew])
        MC.set_adaptive_function_parameters(ad_func_pars)

        with temporary_value(
            (self.ge_alpha, self.ge_alpha()),
            (self.ge_phi_skew, self.ge_phi_skew()),
            (self.ro_freq, self.ge_freq() - 2*self.ge_mod_freq()),
            (self.acq_weights_type, 'SSB'),
            (self.instr_trigger.get_instr().pulse_period, trigger_sep),
            *self._drive_mixer_calibration_tmp_vals()
        ):
            self.prepare(drive='timedomain', switch='calib')
            detector = self.int_avg_det_spec
            detector.always_prepare = True
            detector.AWG = self.instr_pulsar.get_instr()
            detector.prepare_function = lambda \
                alphaparam=self.ge_alpha, skewparam=self.ge_phi_skew: \
                    sq.pulse_list_list_seq([[self.get_acq_pars(), dict(
                            pulse_type='GaussFilteredCosIQPulse',
                            pulse_length=self.acq_length(),
                            ref_point='start',
                            amplitude=amplitude,
                            I_channel=self.ge_I_channel(),
                            Q_channel=self.ge_Q_channel(),
                            mod_frequency=self.ge_mod_freq(),
                            phase_lock=False,
                            alpha=alphaparam(),
                            phi_skew=skewparam(),
                        )]])
            MC.set_detector_function(det.IndexDetector(detector, 0))
            MC.run(name='drive_skewness_calibration' + self.msmt_suffix,
                   mode='adaptive')

        a = ma.OptimizationAnalysis(label='drive_skewness_calibration')
        # v2 creates a pretty picture of the optimizations
        ma.OptimizationAnalysis_v2(label='drive_skewness_calibration')

        # phi and alpha are the coefficients that go in the predistortion matrix
        alpha = a.optimization_result[0][0]
        phi = a.optimization_result[0][1]
        if update:
            self.ge_alpha(alpha)
            self.ge_phi_skew(phi)
        return alpha, phi

    def calibrate_drive_mixer_skewness_model(
            self, update=True, meas_grid=None, n_meas=(10, 10),
            amplitude=0.1, trigger_sep=5e-6, limits=(0.9, 1.1, -20, 20),
            force_ro_mod_freq=False, **kwargs):
        """Method for calibrating the sideband suppression of the drive IQ Mixer

        The two settings that are used to calibrate the suppression of the 
        unwanted sideband are the amplitude ratio and phase between I and Q. 
        This method measures the sideband suppression for different values of 
        these two settings that are either handed over as meas_grid or generated 
        automatically. The subsequent analysis fits an analytical model to the 
        measured data and extracts the settings minimizing the amplitude of the 
        sideband.

        Args:
            update (bool, optional): Determines whether the setting found from 
                the measurements that are supposed to minimize the sideband 
                suppression are written into the qubit parameters or not. 
                Defaults to True.
            meas_grid (:py:class:'np.array', optional): Grid of points to be 
                measured in form
                of a np.array of shape (2, #points). The first dimension holding 
                the values for the amplitude ratio and the second dimension 
                holding the phi_skew values in degrees. If no meas_grid is 
                provided a uniform grid is generated using n_meas and limits. 
                Defaults to None.
            n_meas (tuple, optional): Tuple, list or 1D array of length 2 that
                determines the number of measurement points in case meas_grid is
                not provided. 
                n_meas[0] = points in amplitude ratio.
                n_meas[1] = points in phi_skew.
                Defaults to (10, 10).
            amplitude (float, optional): Amplitude of the IF signal in V applied
                to the mixer during the measurement. Defaults to 0.1 V.
            trigger_sep (float, optional): Seperation time in s between trigger
                signals. Defaults to 5e-6 s.
            limits (tuple, optional): Tuple, list or 1D array of length 4 
                holding the limits of the measurement grid in case 
                meas_grid is not provided. Ordered as follows
                (min ampl. ratio, max ampl. ratio, min phi_skew, max phi_skew)
                Units: (None, None, deg, deg)
                Defaults to (0.9, 1.1, -20, 20).
            force_ro_mod_freq (bool, optional): Whether to force the current
                ro_mod_freq setting even though it results in non
                commensurable LO frequencies for the specified trigger_sep.
                Defaults to false.

        Returns:
            alpha (float): The amplitude ratio that maximizes the suppression of 
                the unwanted sideband.
            phi_skew (float): The phi_skew that maximizes the suppression of 
                the unwanted sideband.
            ma (:py:class:~'pycqed.timedomain_analysis.MixerSkewnessAnalysis'): 
                The MixerSkewnessAnalysis object.
        """
        if meas_grid is None:
            if not len(limits) == 4:
                log.error('Input variable `limits` in function call '
                          '`calibrate_drive_mixer_skewness_model` needs to be a list '
                          'or 1D array of length 4.\nFound length '
                          '{} object instead!'.format(len(limits)))
            if isinstance(n_meas, int):
                n_meas = [n_meas, n_meas]
            elif not len(n_meas) == 2:
                log.error('Input variable `n_meas` in function call '
                          '`calibrate_drive_mixer_skewness_model` needs to be a list, '
                          'tuple or 1D array of length 2.\nFound length '
                          '{} object instead!'.format(len(n_meas)))
            meas_grid = np.meshgrid(np.linspace(limits[0], limits[1], n_meas[0]), 
                                    np.linspace(limits[2], limits[3], n_meas[1]))
            meas_grid = np.array([meas_grid[0].flatten(), meas_grid[1].flatten()])    
        else:
            limits = []
            limits.append(np.min(meas_grid[0, :]))
            limits.append(np.max(meas_grid[0, :]))
            limits.append(np.min(meas_grid[1, :]))
            limits.append(np.max(meas_grid[1, :]))

        MC = self.instr_mc.get_instr()

        exp_metadata = {'qb_names': [self.name], 'rotate': False,
                        'cal_points': f"CalibrationPoints(['{self.name}'], [])"}

        with temporary_value(
            (self.ro_freq, self.ge_freq() - 2*self.ge_mod_freq()),
            (self.ro_mod_freq, self.ro_mod_freq()), # for automatic reset
            (self.acq_weights_type, 'SSB'),
            (self.instr_trigger.get_instr().pulse_period, trigger_sep),
            *self._drive_mixer_calibration_tmp_vals()
        ):
            pulse_list_list = []
            acq_pars = self.get_acq_pars()
            for alpha, phi_skew in meas_grid.T:
                pulse_list_list.append([deepcopy(acq_pars), dict(
                            pulse_type='GaussFilteredCosIQPulse',
                            pulse_length=self.acq_length(),
                            ref_point='start',
                            amplitude=amplitude,
                            I_channel=self.ge_I_channel(),
                            Q_channel=self.ge_Q_channel(),
                            mod_frequency=self.ge_mod_freq(),
                            phase_lock=False,
                            alpha=alpha,
                            phi_skew=phi_skew,
                        )])
            seq = sq.pulse_list_list_seq(pulse_list_list)

            self.prepare(drive='timedomain', switch='calib')

            # Check commensurability of LO frequencies with trigger sep.
            ro_lo_freq = self.get_ro_lo_freq()
            dr_lo_freq = self.ge_freq() - self.ge_mod_freq()
            # Frequency of the LO phases is given by the LOs beat frequency.
            beat_freq = 0.5*(dr_lo_freq - ro_lo_freq)
            #         = 0.5*(ge_mod_freq + ro_mod_freq) in our case
            beats_per_trigger = np.round(beat_freq * trigger_sep,
                                         int(np.floor(np.log10(1/trigger_sep)))+2)
            if not beats_per_trigger.is_integer():
                log.warning('Difference of RO LO and drive LO frequency '
                            'resulting from the chosen modulation frequencies '
                            'is not an integer multiple of the trigger '
                            'seperation.')
                if not force_ro_mod_freq:
                    if self.ro_fixed_lo_freq() is not None:
                        log.warning(
                            'Automatic adjustment of the RO IF might lead to '
                            'wrong results since ro_fixed_lo_freq is set.')
                    beats_per_trigger = int(beats_per_trigger + 0.5)
                    # FIXME: changing the IF here is probably the wrong moment
                    #  because the pulse seq has already been created above.
                    self.ro_mod_freq(2 * beats_per_trigger/trigger_sep \
                                     - self.ge_mod_freq())
                    log.warning('To ensure commensurability the RO ' 
                                'modulation frequency will temporarily be set '
                                'to {} Hz.'.format(self.ro_mod_freq()))
                    self.prepare(drive='timedomain', switch='calib')

            s1 = awg_swf.SegmentHardSweep(sequence=seq,
                                          parameter_name=r'Amplitude ratio, $\alpha$',
                                          unit='')
            s1.name = 'Amplitude ratio hardware sweep'
            s2 = awg_swf.SegmentHardSweep(sequence=seq,
                                          parameter_name=r'Phase skew, $\phi$',
                                          unit='deg')
            s2.name = 'Phase skew hardware sweep'
            MC.set_sweep_functions([s1, s2])
            MC.set_sweep_points(meas_grid.T)
            MC.set_detector_function(self.int_avg_det)
            MC.run(name='drive_skewness_calibration' + self.msmt_suffix,
                   exp_metadata=exp_metadata)

        a = tda.MixerSkewnessAnalysis()
        analysis_params_dict = a.proc_data_dict['analysis_params_dict']

        _alpha = analysis_params_dict['alpha']
        _phi = analysis_params_dict['phase']

        if(_alpha < limits[0] or _alpha > limits[1]):
            log.warning('Optimum for amplitude ratio is outside '
                        'the measured range and no settings will be updated. '
                        'Best alpha according to fitting: {:.2f}'.format(_alpha))
            update = False
        if(_phi < limits[2] or _phi > limits[3]):
            log.warning('Optimum for phase correction is outside '
                        'the measured range and no settings will be updated. '
                        'Best phi according to fitting: {:.2f} deg'.format(_phi))
            update = False

        if update:
            self.ge_alpha(_alpha)
            self.ge_phi_skew(_phi)

        return _alpha, _phi, a

    def find_optimized_weights(self, update=True, measure=True,
                               qutrit=False, acq_length=4097/1.8e9, **kw):
        # FIXME: Make a proper analysis class for this (Ants, 04.12.2017)
        # I agree (Christian, 07.11.2018 -- around 1 year later)
        # Still no analysis class in 2020. (Michael, 28.01.2020)

        levels = ('g', 'e', 'f') if qutrit else ('g', 'e')
        if measure:
            self.measure_transients(analyze=True, states=levels,
                                    acq_length=acq_length, **kw)

        # create label, measurement analysis and data for each level
        if kw.get("name_extra", False):
            labels = {l: 'timetrace_{}_'.format(l) + kw.get('name_extra')
                         + "_{}".format(self.name) for l in levels}
        else:
            labels = {l: 'timetrace_{}'.format(l)
                         + "_{}".format(self.name) for l in levels}
        m_a = {l: ma.MeasurementAnalysis(label=labels[l]) for l in levels}
        iq_traces = {l: m_a[l].measured_values[0]
                        + 1j * m_a[l].measured_values[1] for l in levels}
        final_basis_labels = ['ge'] # default basis vector if only qubit ro
        if qutrit:
            ref_state = kw.get('ref_state', 'g')
            basis = [iq_traces[l] - iq_traces[ref_state] for l in levels
                     if l != ref_state]
            basis_labels = [l + ref_state for l in levels if l != ref_state]
            final_basis = math.gram_schmidt(np.array(basis).transpose())
            final_basis = final_basis.transpose()  # obtain basis vect as rows
            # basis using second vector as primary vector
            basis_2nd = list(reversed(basis))
            final_basis_2nd = math.gram_schmidt(np.array(basis_2nd).transpose())
            final_basis_2nd = final_basis_2nd.transpose()
            if kw.get('non_ortho_basis', False):
                final_basis_labels = basis_labels
                final_basis = np.array([final_basis[0], final_basis_2nd[0]])
            elif kw.get('basis_2nd', False):
                final_basis_labels = [basis_labels[1]] + ['ortho']
                final_basis = final_basis_2nd
            else:
                final_basis_labels = [basis_labels[0]] + ['ortho']

            log.info(f"Setting Basis: {final_basis_labels}")
        if update:
            # FIXME: could merge qutrit and non qutrit although normalization is not
            #  the same but would be a good thing to do. First test if qutrit works
            #  well. idem in plot
            if qutrit:
                self.acq_weights_I(final_basis[0].real)
                self.acq_weights_Q(final_basis[0].imag)
                self.acq_weights_I2(final_basis[1].real)
                self.acq_weights_Q2(final_basis[1].imag)
                self.acq_weights_basis(final_basis_labels)
            else:
                wre = np.real(iq_traces['e'] - iq_traces['g'])
                wim = np.imag(iq_traces['e'] - iq_traces['g'])
                k = max(np.max(np.abs(wre)), np.max(np.abs(wim)))
                wre /= k
                wim /= k
                self.acq_weights_I(wre)
                self.acq_weights_Q(wim)
        if kw.get('plot', True):
            # TODO: Nathan: plot amplitude instead of I, Q ?
            npoints = len(m_a['g'].sweep_points)
            plot_ylabels = dict(g='d.c. voltage,\nNo pulse (V)',
                                e='d.c. voltage,\nPi_ge pulse (V)',
                                f='d.c. voltage,\nPi_gf pulse (V)')
            tbase = np.linspace(0, npoints/1.8e9, npoints, endpoint=False)
            modulation = np.exp(2j * np.pi * self.ro_mod_freq() * tbase)
            fig, ax = plt.subplots(len(levels) + 1, figsize=(20,20))
            ax[0].set_title('optimized weights ' + self.name +
                        "".join('\n' + m_a[l].timestamp_string for l in levels)
                        + f'\nWeight Basis: {final_basis_labels}')
            for i, l in enumerate(levels):
                ax[i].plot(tbase / 1e-9, np.real(iq_traces[l] * modulation), '-',
                         label='I_' + l)
                ax[i].plot(tbase / 1e-9, np.imag(iq_traces[l] * modulation), '-',
                         label='Q_' + l)
                ax[i].set_ylabel(plot_ylabels[l])
                ax[i].set_xlim(0, kw.get('tmax', 300))
                ax[i].legend(loc='upper right')
            if qutrit:
                for i, vect in enumerate(final_basis):
                    ax[-1].plot(tbase / 1e-9, np.real(vect * modulation), '-',
                                label='I_' + str(i))
                    ax[-1].plot(tbase / 1e-9, np.imag(vect * modulation), '-',
                                label='Q_' + str(i))
            else:
                ax[-1].plot(tbase / 1e-9,
                            np.real((iq_traces['e'] - iq_traces['g']) * modulation), '-',
                            label='I')
                ax[-1].plot(tbase / 1e-9,
                            np.imag((iq_traces['e'] - iq_traces['g']) * modulation), '-',
                            label='Q')
            ax[-1].set_ylabel('d.c. voltage\ndifference (V)')
            ax[-1].set_xlim(0, kw.get('tmax', 300))
            ax[-1].legend(loc='upper right')
            ax[-1].set_xlabel('Time (ns)')
            m_a['g'].save_fig(plt.gcf(), 'timetraces', xlabel='time',
                           ylabel='voltage')
            plt.tight_layout()
            plt.close()

    def find_ssro_fidelity(self, analyze=True, close_fig=True, no_fits=False,
                           upload=True, thresholded=False, label=None,
                           qutrit=False, update=False, prep_params=None):
        """
        Conduct an off-on measurement on the qubit recording single-shot
        results and determine the single shot readout fidelity.

        Calculates the assignment fidelity `F_a` which is the average
        probability of correctly guessing the state that was prepared. If
        `no_fits` is `False` also finds the discrimination fidelity F_d, that
        takes into account the probability of an bit flip after state
        preparation, by fitting double gaussians to both |0> prepared and |1>
        prepared datasets.

        Args:
            reps: Number of repetitions. If greater than 1, a 2D sweep will be
                  made with the second sweep function a NoneSweep with number of
                  sweep points equal to reps. Default 1.
            analyze: Boolean flag, whether to analyse the measurement results.
                     Default `True`.
            close_fig: Boolean flag to close the matplotlib's figure. If
                       `False`, then the plots can be viewed with `plt.show()`
                       Default `True`.
            no_fits: Boolean flag to disable finding the discrimination
                     fidelity. Default `False`.
            qutrit: SSRO for 3 levels readout
        Returns:
            If `no_fits` is `False` returns assigment fidelity, discrimination
            fidelity and SNR = 2 |mu00 - mu11| / (sigma00 + sigma11). Else
            returns just assignment fidelity.
        """
        MC = self.instr_mc.get_instr()
        if label is None:
            label = 'SSRO_fidelity'
        if thresholded:
            label += '_thresh'

        if prep_params is None:
            prep_params = self.preparation_params()

        if prep_params['preparation_type'] not in ['preselection', 'wait']:
            raise NotImplementedError()
        preselection = prep_params['preparation_type'] == 'preselection'
        RO_spacing = prep_params.get('ro_separation', None)
        if prep_params and RO_spacing is None:
            log.warning('This measurement will do preselection but '
                        'ro_separation is not specified in the prep_params.')

        self.prepare(drive='timedomain')

        if thresholded:
            det_func = self.dig_log_det
        else:
            det_func = self.int_log_det

        if qutrit:
            states = ('g', 'e', 'f')
            for state in states:
                seq, swp = sq.single_state_active_reset(
                    operation_dict=self.get_operation_dict(),
                    qb_name=self.name, state=state,
                    prep_params=prep_params, upload=False)
                # set sweep function and run measurement
                MC.set_sweep_function(awg_swf.SegmentHardSweep(sequence=seq,
                                                               upload=upload))
                MC.set_sweep_points(swp)
                MC.set_detector_function(det_func)
                with temporary_value(MC.soft_avg, 1):
                    MC.run(name=label + '_{}'.format(state) + self.msmt_suffix)

        else:
            MC.set_sweep_function(awg_swf2.n_qubit_off_on(
                pulse_pars_list=[self.get_ge_pars()],
                RO_pars_list=[self.get_ro_pars()],
                upload=upload,
                preselection=preselection,
                RO_spacing=RO_spacing))
            MC.set_sweep_points(np.arange(4 if preselection else 2))
            MC.set_detector_function(det_func)
            with temporary_value(MC.soft_avg, 1):
                MC.run(name=label + self.msmt_suffix)

        if analyze:
            if qutrit:
                # TODO Nathan: could try and merge this with no qutrit to
                #  avoid logical branching
                options = \
                    dict(classif_method='threshold' if thresholded else 'gmm',
                         pre_selection=preselection)
                # options = 'gmm'
                labels = [label + '_{}'.format(l) for l in states]
                ssqtro = \
                    Singleshot_Readout_Analysis_Qutrit(label=labels,
                                                          options_dict=options)
                state_prob_mtx = ssqtro.proc_data_dict[
                    'analysis_params']['state_prob_mtx_masked']
                classifier_params = ssqtro.proc_data_dict[
                    'analysis_params'].get('classifier_params', None)
                if update:
                    self.acq_classifier_params().update(classifier_params)
                    self.acq_state_prob_mtx(state_prob_mtx)
                return state_prob_mtx, classifier_params
            else:
                rotate = self.acq_weights_type() in {'SSB', 'DSB', 'DSB2'}
                preselection = prep_params['preparation_type'] == 'preselection'
                channels = det_func.value_names
                if preselection:
                    nr_samples = 4
                    sample_0 = 0
                    sample_1 = 2
                else:
                    nr_samples = 2
                    sample_0 = 0
                    sample_1 = 1
                ana = ma.SSRO_Analysis(auto=True, close_fig=close_fig,
                                       qb_name=self.name,
                                       rotate=rotate, no_fits=no_fits,
                                       channels=channels, nr_samples=nr_samples,
                                       sample_0=sample_0, sample_1=sample_1,
                                       preselection=preselection)
                if not no_fits:
                    return ana.F_a, ana.F_d, ana.SNR
                else:
                    return ana.F_a

    def find_qubit_frequency(self, freqs, method='cw_spectroscopy',
                             update=False, trigger_separation=3e-6,
                             close_fig=True, analyze_ef=False, analyze=True,
                             upload=True, label=None, **kw):
        """
        WARNING: Does not automatically update the qubit frequency parameter.
        Set update=True if you want this!

        Args:
            method:                   the spectroscopy type; options: 'pulsed',
                                      'spectrsocopy'
            update:                   whether to update the relevant qubit
                                      parameters with the found frequency(ies)
            MC:                       the measurement control object
            close_fig:                whether or not to close the figure
            analyze_ef:               whether or not to also look for the gf/2

        Keyword Args:
            interactive_plot:        (default=False)
                whether to plot with plotly or not
            analyze_ef:              (default=False)
                whether to look for another f_ge/2 peak/dip
            percentile:              (default=20)
                percentile of the data that is considered background noise
            num_sigma_threshold:     (default=5)
                used to define the threshold above(below) which to look for
                peaks(dips); threshold = background_mean +
                num_sigma_threshold * background_std
            window_len              (default=3)
                filtering window length; uses a_tools.smooth
            analysis_window         (default=10)
                how many data points (calibration points) to remove before
                sending data to peak_finder; uses a_tools.cut_edges,
                data = data[(analysis_window//2):-(analysis_window//2)]
            amp_only                (default=False)
                whether only I data exists
            save_name               (default='Source Frequency')
                figure name with which it will be saved
            auto                    (default=True)
                automatically perform the entire analysis upon call
            label                   (default=none?)
                label of the analysis routine
            folder                  (default=working folder)
                working folder
            NoCalPoints             (default=4)
                number of calibration points
            print_fit_results       (default=True)
                print the fit report
            print_frequency         (default=False)
                whether to print the f_ge and f_gf/2
            make_fig          {default=True)
                    whether or not to make a figure
            show                    (default=True)
                show the plots
            show_guess              (default=False)
                plot with initial guess values
            close_file              (default=True)
                close the hdf5 file

        Returns:
            the peak frequency(ies).
        """
        if not update:
            log.warning("Does not automatically update the qubit "
                            "frequency parameter. "
                            "Set update=True if you want this!")
        if np.any(freqs<500e6):
            log.warning(('Some of the values in the freqs array might be '
                             'too small. The units should be Hz.'))

        if freqs is None:
            f_span = kw.get('f_span', 100e6)
            f_mean = kw.get('f_mean', self.f_qubit())
            nr_points = kw.get('nr_points', 100)
            if f_mean == 0:
                log.warning("find_frequency does not know where to "
                                "look for the qubit. Please specify the "
                                "f_mean or the freqs function parameter.")
                return 0
            else:
                freqs = np.linspace(f_mean - f_span/2, f_mean + f_span/2,
                                    nr_points)

        if 'pulse' not in method.lower():
            if label is None:
                label = 'spectroscopy' + self.msmt_suffix
            if analyze_ef:
                label = 'high_power_' + label

            self.measure_qubit_spectroscopy(freqs, pulsed=False,
                                      trigger_separation=trigger_separation,
                                      label=label, close_fig=close_fig)
        else:
            if label is None:
                label = 'pulsed_spec' + self.msmt_suffix
            if analyze_ef:
                label = 'high_power_' + label

            self.measure_qubit_spectroscopy(freqs, pulsed=True, label=label,
                                      close_fig=close_fig, upload=upload)


        if analyze:
            SpecA = ma.Qubit_Spectroscopy_Analysis(
                qb_name=self.name,
                analyze_ef=analyze_ef,
                label=label,
                close_fig=close_fig, **kw)

            f0 = SpecA.fitted_freq
            if update:
                if not analyze_ef:
                    self.ge_freq(f0)
                else:
                    f0_ef = 2*SpecA.fitted_freq_gf_over_2 - f0
                    self.ef_freq(f0_ef)
            if analyze_ef:
                return f0, f0_ef
            else:
                return f0
        else:
            return

    def find_readout_frequency(self, freqs=None, update=False, MC=None,
                               qutrit=False, **kw):
        """
        Find readout frequency at which contrast between the states of the
        qubit is the highest.
        You need a working pi-pulse for this to work, as well as a pi_ef
        pulse if you intend to use `for_3_level_ro`. Also, if your
        readout pulse length is much longer than the T1, the results will not
        be nice as the excited state spectrum will be mixed with the ground
        state spectrum.

        Args:
            freqs: frequencies to sweep
            qutrit (bool): find optimal frequency for 3-level readout.
                                    Default is False.
            **kw:

        Returns:

        """
        # FIXME: Make proper analysis class for this (Ants, 04.12.2017)
        if not update:
            log.info("Does not automatically update the RO resonator "
                         "parameters. Set update=True if you want this!")
        if freqs is None:
            if self.f_RO() is not None:
                f_span = kw.pop('f_span', 20e6)
                fmin = self.f_RO() - f_span
                fmax = self.f_RO() + f_span
                n_freq = kw.pop('n_freq', 401)
                freqs = np.linspace(fmin, fmax, n_freq)
            else:
                raise ValueError("Unspecified frequencies for find_resonator_"
                                 "frequency and no previous value exists")
        if np.any(freqs < 500e6):
            log.warning('Some of the values in the freqs array might be '
                            'too small. The units should be Hz.')
        if MC is None:
            MC = self.instr_mc.get_instr()

        levels = ('g', 'e', 'f') if qutrit else ('g', 'e')

        self.measure_dispersive_shift(freqs, states=levels, analyze=False)
        labels = {l: '{}-spec'.format(l) + self.msmt_suffix for l in levels}
        m_a = {l: ma.MeasurementAnalysis(label=labels[l]) for l in levels}
        trace = {l: m_a[l].measured_values[0] *
                    np.exp(1j * np.pi * m_a[l].measured_values[1] / 180.)
                 for l in levels}
        # FIXME: make something that doesn't require a conditional branching
        if qutrit:
            total_dist = np.abs(trace['e'] - trace['g']) + \
                         np.abs(trace['f'] - trace['g']) + \
                         np.abs(trace['f'] - trace['e'])
        else:
            total_dist = np.abs(trace['e'] - trace['g'])
        fmax = freqs[np.argmax(total_dist)]
        # Plotting which works for qubit or qutrit
        fig, ax = plt.subplots(2)
        ax[0].plot(freqs, np.abs(trace['g']), label='g')
        ax[0].plot(freqs, np.abs(trace['e']), label='e')
        if qutrit:
            ax[0].plot(freqs, np.abs(trace['f']), label='f')
        ax[0].set_ylabel('Amplitude')
        ax[0].legend()
        ax[1].plot(freqs, np.abs(trace['e'] - trace['g']), label='eg')
        if qutrit:
            ax[1].plot(freqs, np.abs(trace['f'] - trace['g']), label='fg')
            ax[1].plot(freqs, np.abs(trace['e'] - trace['f']), label='ef')
        ax[1].plot(freqs, total_dist, label='total distance')
        ax[1].set_xlabel("Freq. [Hz]")
        ax[1].set_ylabel('Distance in IQ plane')
        ax[0].set_title(f"Current RO_freq: {self.ro_freq()} Hz" + "\n"
                        + f"Optimal Freq: {fmax} Hz")
        plt.legend()
        # Save figure into 'g' measurement folder
        m_a['g'].save_fig(fig, 'IQplane_distance')

        if kw.get('analyze', True):
            sa.ResonatorSpectroscopy_v2(labels=[l for l in labels.values()])
        else:
            fmax = freqs[np.argmax(np.abs(trace['e'] - trace['g']))]

        log.info("Optimal RO frequency to distinguish states {}: {} Hz"
                     .format(levels, fmax))

        if kw.get('analyze', True):
            SA = sa.ResonatorSpectroscopy(t_start=[m_a['g'].timestamp_string,
                                                   m_a['e'].timestamp_string],
                                          options_dict=dict(simultan=True,
                                                            fit_options=dict(
                                                            model='hanger_with_pf'),
                                                            scan_label=''),
                                          do_fitting=True)
            # FIXME Nathan: remove 3 level dependency; fix this analysis:
            # if qutrit:
            #     SA2 = sa.ResonatorSpectroscopy(t_start=m_a['f'].timestamp_string,
            #                               options_dict=dict(simultan=False,
            #                                                 fit_options = dict(
            #                                                 model='hanger_with_pf'),
            #                                                 scan_label=''),
            #                               do_fitting=True)

            if update:
                # FIXME Nathan: update parameters accordingly
                self.ro_freq(SA.f_RO if not qutrit else fmax)
                self.chi(SA.chi)
                self.f_RO_resonator(SA.f_RO_res)
                self.f_RO_purcell(SA.f_PF)
                self.RO_purcell_kappa(SA.kappa)
                self.RO_J_coupling(SA.J_)
                if kw.pop('get_CLEAR_params', False):
                    if self.ro_CLEAR_segment_length is None:
                        self.ro_CLEAR_segment_length = self.ro_length/10
                    if kw.get('max_amp_difference', False) :
                        '''this gives the ratio of the maximal hight for'''
                        '''the segments to the base amplitude'''
                        max_diff = kw.pop('max_amp_difference')
                    else:
                        max_diff = 3
                    self.ro_CLEAR_delta_amp_segment = \
                        sim_CLEAR.get_CLEAR_amplitudes(
                            self.f_RO_purcell, self.f_RO_resonator,
                            self.ro_freq, self.RO_purcell_kappa,
                            self.RO_J_coupling, self.chi, 1, self.ro_length,
                            length_segments=self.ro_CLEAR_segment_length,
                            sigma=self.ro_sigma,
                            max_amp_diff=max_diff) * self.ro_amp


    def measure_dispersive_shift(self, freqs, analyze=True, close_fig=True,
                                 upload=True, states=('g','e'), prep_params=None):
        """ Varies the frequency of the microwave source to the resonator and
        measures the transmittance """

        if freqs is None:
            raise ValueError("Unspecified frequencies for "
                             "measure_resonator_spectroscopy")
        if np.any(freqs < 500e6):
            log.warning(('Some of the values in the freqs array '
                         'might be too small. The units should be Hz.'))
        if prep_params is None:
            prep_params = self.preparation_params()

        assert isinstance(states, tuple), \
            "states should be a tuple, not {}".format(type(states))

        self.prepare(drive='timedomain')
        MC = self.instr_mc.get_instr()

        for state in states:
            sq.single_state_active_reset(
                    operation_dict=self.get_operation_dict(),
                    qb_name=self.name,
                    state=state, prep_params=prep_params, upload=upload)

            MC.set_sweep_function(self.swf_ro_freq_lo())
            MC.set_sweep_points(freqs)
            MC.set_detector_function(self.int_avg_det_spec)

            self.instr_pulsar.get_instr().start(exclude=[self.instr_acq()])
            MC.run(name=f"{state}-spec" + self.msmt_suffix)
            self.instr_pulsar.get_instr().stop()

            if analyze:
                ma.MeasurementAnalysis(auto=True, close_fig=close_fig,
                                    qb_name=self.name)

    def measure_flux_pulse_timing(self, delays, analyze, label=None, **kw):
        if self.instr_ge_lo() is None:
            raise NotImplementedError("qb.measure_flux_pulse_timing is not "
                                      "implemented for setups without ge LO. "
                                      "Use quantum experiment FluxPulseTiming "
                                      "instead.")
        if label is None:
            label = 'Flux_pulse_timing_{}'.format(self.name)
        self.measure_flux_pulse_scope([self.ge_freq()], delays,
                                      label=label, analyze=False, **kw)
        if analyze:
            tda.FluxPulseTimingAnalysis(qb_names=[self.name])

    def measure_flux_pulse_scope(self, freqs, delays, cz_pulse_name=None,
                                 analyze=True, cal_points=True,
                                 upload=True, label=None,
                                 n_cal_points_per_state=2, cal_states='auto',
                                 prep_params=None, exp_metadata=None, **kw):
        '''
        flux pulse scope measurement used to determine the shape of flux pulses
        set up as a 2D measurement (delay and drive pulse frequecy are
        being swept)
        pulse sequence:
                      <- delay ->
           |    -------------    |X180|  ---------------------  |RO|
           |    ---   | ---- fluxpulse ----- |


        Args:
            freqs (numpy array): array of drive frequencies
            delays (numpy array): array of delays of the drive pulse w.r.t
                the flux pulse
            pulse_length (float): flux pulse length (if not specified, the
                                    self.flux_pulse_length() is taken)
            pulse_amp (float): flux pulse amplitude  (if not specified, the
                                    self.flux_pulse_amp() is taken)
            pulse_delay (float): flux pulse delay
            MC (MeasurementControl): if None, then the self.MC is taken

        Returns: None

        '''
        if self.instr_ge_lo() is None:
            raise NotImplementedError('qb.measure_flux_pulse_scope is '
                                      'not implemented for setups '
                                      'without external drive LO. Use '
                                      'FluxPulseScope class instead!')

        if label is None:
            label = 'Flux_scope_{}'.format(self.name)
        MC = self.instr_mc.get_instr()
        self.prepare(drive='timedomain')

        if cz_pulse_name is None:
            cz_pulse_name = 'FP ' + self.name

        if cal_points:
            cal_states = CalibrationPoints.guess_cal_states(cal_states)
            cp = CalibrationPoints.single_qubit(
                self.name, cal_states, n_per_state=n_cal_points_per_state)
        else:
            cp = None
        if prep_params is None:
            prep_params = self.preparation_params()

        op_dict = kw.pop('operation_dict', self.get_operation_dict())

        seq, sweep_points, sweep_points_2D = \
            fsqs.fluxpulse_scope_sequence(
                delays=delays, freqs=freqs, qb_name=self.name,
                operation_dict=op_dict,
                cz_pulse_name=cz_pulse_name, cal_points=cp,
                prep_params=prep_params, upload=False, **kw)
        MC.set_sweep_function(awg_swf.SegmentHardSweep(
            sequence=seq, upload=upload, parameter_name='Delay', unit='s'))
        MC.set_sweep_points(sweep_points)
        MC.set_sweep_function_2D(swf.Offset_Sweep(
            self.instr_ge_lo.get_instr().frequency,
            -self.ge_mod_freq(),
            name='Drive frequency',
            parameter_name='Drive frequency', unit='Hz'))
        MC.set_sweep_points_2D(sweep_points_2D)
        det_func = self.int_avg_det
        MC.set_detector_function(det_func)
        sweep_points = SweepPoints('delay', delays, unit='s',
                                   label=r'delay, $\tau$', dimension=0)
        sweep_points.add_sweep_parameter('freq', freqs, unit='Hz',
                                         label=r'drive frequency, $f_d$',
                                         dimension=1)
        mospm = {self.name: ['delay', 'freq']}
        if exp_metadata is None:
            exp_metadata = {}
        exp_metadata.update({'sweep_points_dict': {self.name: delays},
                             'sweep_points_dict_2D': {self.name: freqs},
                             'sweep_points': sweep_points,
                             'meas_obj_sweep_points_map': mospm,
                             'meas_obj_value_names_map':
                                 {self.name: det_func.value_names},
                             'use_cal_points': cal_points,
                             'preparation_params': prep_params,
                             'cal_points': repr(cp),
                             'rotate': cal_points,
                             'data_to_fit': {self.name: 'pe'},
                             "sweep_name": "Delay",
                             "sweep_unit": "s"})
        MC.run_2D(label, exp_metadata=exp_metadata)

        if analyze:
            try:
                tda.FluxPulseScopeAnalysis(
                    qb_names=[self.name],
                    options_dict=dict(TwoD=True, rotation_type='global_PCA'))
            except Exception:
                ma.MeasurementAnalysis(TwoD=True)

<<<<<<< HEAD
    def measure_T2_freq_sweep(self, flux_lengths, cz_pulse_name=None,
=======
    def measure_flux_pulse_amplitude(self, freqs, amplitudes, cz_pulse_name=None,
                                     analyze=True, cal_points=True,
                                     upload=True, label=None,
                                     n_cal_points_per_state=2, delay=None,
                                     cal_states='auto', prep_params=None,
                                     exp_metadata=None, update=False):
        '''
        Flux pulse amplitude measurement used to determine the qubits energy in
        dependence of flux pulse amplitude.

        pulse sequence:
           |    -------------    |X180|  ---------------------  |RO|
           |    ---   | ---- fluxpulse ----- |


        Args:
            freqs (numpy array): array of drive frequencies
            amplitudes (numpy array): array of amplitudes of the flux pulse
            delay (float): flux pulse delay
            MC (MeasurementControl): if None, then the self.MC is taken

        Returns: None

        '''

        if self.instr_ge_lo() is None:
            raise NotImplementedError('qb.measure_flux_pulse_amplitude()'
                                      ' is not implemented for setups'
                                      ' without external drive LO. Use'
                                      ' FluxPulseAmplitudeSweep class'
                                      ' instead!')

        if cz_pulse_name is None:
            cz_pulse_name = 'FP ' + self.name

        if label is None:
            label = 'Flux_amplitude_{}'.format(self.name)
        MC = self.instr_mc.get_instr()
        self.prepare(drive='timedomain')

        if cal_points:
            cal_states = CalibrationPoints.guess_cal_states(cal_states)
            cp = CalibrationPoints.single_qubit(
                self.name, cal_states, n_per_state=n_cal_points_per_state)
        else:
            cp = None
        if prep_params is None:
            prep_params = self.preparation_params()
        seq, sweep_points, sweep_points_2D = \
            fsqs.fluxpulse_amplitude_sequence(
                amplitudes=amplitudes, freqs=freqs, qb_name=self.name,
                operation_dict=self.get_operation_dict(), delay=delay,
                cz_pulse_name=cz_pulse_name, cal_points=cp,
                prep_params=prep_params, upload=False)
        MC.set_sweep_function(awg_swf.SegmentHardSweep(
            sequence=seq, upload=upload, parameter_name='Amplitude', unit='V'))
        MC.set_sweep_points(sweep_points)
        MC.set_sweep_function_2D(swf.Offset_Sweep(
            self.instr_ge_lo.get_instr().frequency,
            -self.ge_mod_freq(),
            name='Drive frequency',
            parameter_name='Drive frequency', unit='Hz'))
        MC.set_sweep_points_2D(sweep_points_2D)
        MC.set_detector_function(self.int_avg_det)
        if exp_metadata is None:
            exp_metadata = {}

        sp = SweepPoints()
        sp.add_sweep_parameter(f'{self.name}_amplitude', amplitudes, 'V',
                               'Flux pulse amplitude')
        sp.add_sweep_dimension()
        sp.add_sweep_parameter(f'{self.name}_freq', freqs, 'Hz',
                               'Qubit frequency')
        exp_metadata.update({'sweep_points': sp,
                             'meas_obj_sweep_points_map':
                                 sp.get_meas_obj_sweep_points_map([self.name]),
                             'use_cal_points': cal_points,
                             'preparation_params': prep_params,
                             'cal_points': repr(cp),
                             'rotate': cal_points,
                             'data_to_fit': {self.name: 'pe'},
                             "sweep_name": "Amplitude",
                             "sweep_unit": "V",
                             "rotation_type": 'global_PCA'})
        MC.run_2D(label, exp_metadata=exp_metadata)

        if analyze:
            try:
                MA = tda.FluxAmplitudeSweepAnalysis(qb_names = [self.name],
                                                    options_dict=dict(TwoD=True))
            except Exception:
                ma.MeasurementAnalysis(TwoD=True)

        if update:
            self.fit_ge_freq_from_flux_pulse_amp(
                MA.fit_res[f'freq_fit_{self.name}'].best_values)

    def measure_T1_freq_sweep(self, flux_lengths, cz_pulse_name=None,
                              freqs=None, amplitudes=None,
                              analyze=True,cal_states='auto', cal_points=True,
                              upload=True, label=None,n_cal_points_per_state=2,
                              exp_metadata=None, all_fits=False,
                              prep_params=None):
        '''
        Flux pulse amplitude measurement used to determine the qubits energy in
        dependence of flux pulse amplitude.

        Timings of sequence

       |          ---|X180|  ------------------------------|RO|
       |          --------| --------- fluxpulse ---------- |


        Args:
            freqs (numpy array): array of drive frequencies
            amplitudes (numpy array): array of amplitudes of the flux pulse
            delay (float): flux pulse delay
            MC (MeasurementControl): if None, then the self.MC is taken

        Returns: None

        '''

        if prep_params is None:
            prep_params = self.preparation_params()

        # Define the measurement label
        if label is None:
            label = 'T1_frequency_sweep'
            if 'active' in prep_params['preparation_type']:
                label += '_reset'
            label += self.msmt_suffix

        if cz_pulse_name is None:
            cz_pulse_name = 'FP ' + self.name

        fit_paras = deepcopy(self.fit_ge_freq_from_flux_pulse_amp())
        if freqs is not None:
            amplitudes = fit_mods.Qubit_freq_to_dac(freqs, **fit_paras)

        amplitudes = np.array(amplitudes)

        if np.any((amplitudes > abs(fit_paras['V_per_phi0']) / 2)):
            amplitudes -= fit_paras['V_per_phi0']
        elif np.any((amplitudes < -abs(fit_paras['V_per_phi0']) / 2)):
            amplitudes += fit_paras['V_per_phi0']

        if np.any(np.isnan(amplitudes)):
            raise ValueError('Specified frequencies resulted in nan amplitude. '
                             'Check frequency range!')

        if amplitudes is None:
            raise ValueError('Either freqs or amplitudes need to be specified')

        MC = self.instr_mc.get_instr()
        self.prepare(drive='timedomain')

        amplitudes = np.array(amplitudes)
        flux_lengths = np.array(flux_lengths)

        if cal_points:
            cal_states = CalibrationPoints.guess_cal_states(cal_states)
            cp = CalibrationPoints.single_qubit(
                self.name, cal_states, n_per_state=n_cal_points_per_state)
        else:
            cp = None

        seq, sweep_points = \
            fsqs.T1_freq_sweep_seq(
                amplitudes=amplitudes, qb_name=self.name,
                operation_dict=self.get_operation_dict(), flux_lengths=flux_lengths,
                cz_pulse_name=cz_pulse_name, upload=False, cal_points=cp,
                prep_params=prep_params)
        MC.set_sweep_function(awg_swf.SegmentHardSweep(
            sequence=seq, upload=upload, parameter_name='Amplitude', unit='V'))
        MC.set_sweep_points(sweep_points)
        MC.set_detector_function(self.int_avg_det)
        if exp_metadata is None:
            exp_metadata = {}
        # create SweepPoints
        sp = SweepPoints(f'{self.name}_pulse_length', flux_lengths, 's',
                         'Flux pulse length')
        sp.add_sweep_dimension()
        sp.add_sweep_parameter(f'{self.name}_amplitude', amplitudes, 'V',
                               'Flux pulse amplitude')
        mospm = sp.get_meas_obj_sweep_points_map(self.name)
        if freqs is not None:
            sp.add_sweep_parameter(f'{self.name}_qubit_freqs', freqs, 'Hz',
                                   'Qubit frequency')
            mospm[self.name] += [f'{self.name}_qubit_freqs']
        exp_metadata.update({'sweep_points': sp,
                             'meas_obj_sweep_points_map': mospm,
                             'preparation_params': prep_params,
                             'cal_points': repr(cp),
                             'rotate': cal_points,
                             'data_to_fit': {self.name: 'pe'},
                             "rotation_type": 'global_PCA' if not cal_points \
                                else 'cal_states'})
        MC.run(label, exp_metadata=exp_metadata)

        if analyze:
            try:
                tda.T1FrequencySweepAnalysis(qb_names=[self.name],
                            options_dict=dict(TwoD=True, all_fits=all_fits))
            except Exception:
                ma.MeasurementAnalysis(TwoD=False)

    def measure_T2_freq_sweep(self, flux_lengths=None, n_pulses=None,
                              cz_pulse_name=None,
>>>>>>> 7a7e2ae4
                              freqs=None, amplitudes=None, phases=[0,120,240],
                              analyze=True, cal_states='auto', cal_points=False,
                              upload=True, label=None, n_cal_points_per_state=2,
                              exp_metadata=None):
        """
        Flux pulse amplitude measurement used to determine the qubits energy in
        dependence of flux pulse amplitude.

        2 sorts of sequences can be generated based on the combination of
        (flux_lengths, n_pulses):
        1. (None, array):
         The ith created pulse sequence is:
        |          ---|X90|  ---------------------------------|X90||RO|
        |          --------(| - fp -| ) x n_pulses[i] ---------
       Each flux pulse has a duration equal to the stored value in the
       operations dict. Note that in this case, the flux_lengths stored in
       the metadata (and hence used by the default analysis) is
       fpl * n_pulses, where fpl is the flux pulse length stored in the
       cz_pulse_name operation, i.e. the total time spent away from sweetspot
       (but it does not account for buffer times before and after each pulse,
       which will however be in the sequence).
        2. (array, None):
        The ith created pulse sequence is:
        |          ---|X90|  ---------------------------------|X90||RO|
       |          --------| -- fp --length=flux_lengths[i]----|
       and the duration of the single flux pulse is adapted according to
       the values specified in flux_lengths

        Args:
            flux_lengths (array):  array containing the flux pulse durations.
                Used if n_pulses is None.
            n_pulses (array): array containing the number of flux pulses. Used
                if flux_lengths is None.
            cz_pulse_name: name of the flux pulse
            freqs: array of drive frequencies (from which the flux pulse
            amplitudes are inferred)
            amplitudes: array of amplitudes of the flux pulse
            phases (array, list): array of phases for the second pi-half pulse
                for the Ramsey experiment
            analyze:
            cal_states:
            cal_points:
            upload:
            label:
            n_cal_points_per_state:
            exp_metadata:

        Returns:

        """
        fit_paras = deepcopy(self.fit_ge_freq_from_flux_pulse_amp())
        if freqs is not None:
            amplitudes = fit_mods.Qubit_freq_to_dac(freqs, **fit_paras)

        amplitudes = np.array(amplitudes)

        if cz_pulse_name is None:
            cz_pulse_name = 'FP ' + self.name

        if np.any((amplitudes > abs(fit_paras['dac_sweet_spot']))):
            amplitudes -= fit_paras['V_per_phi0']
        elif np.any((amplitudes < -abs(fit_paras['dac_sweet_spot']))):
            amplitudes += fit_paras['V_per_phi0']

        if np.any((amplitudes > abs(fit_paras['V_per_phi0']) / 2)):
            amplitudes -= fit_paras['V_per_phi0']
        elif np.any((amplitudes < -abs(fit_paras['V_per_phi0']) / 2)):
            amplitudes += fit_paras['V_per_phi0']

        if np.any(np.isnan(amplitudes)):
            raise ValueError('Specified frequencies resulted in nan amplitude. '
                             'Check frequency range!')

        if amplitudes is None:
            raise ValueError('Either freqs or amplitudes need to be specified')

        if label is None:
            label = 'T2_Frequency_Sweep_{}'.format(self.name)
        MC = self.instr_mc.get_instr()
        self.prepare(drive='timedomain')

        amplitudes = np.array(amplitudes)
        if flux_lengths is not None:
            flux_lengths = np.array(flux_lengths)
        phases = np.array(phases)


        if cal_points:
            cal_states = CalibrationPoints.guess_cal_states(cal_states)
            cp = CalibrationPoints.single_qubit(
                self.name, cal_states, n_per_state=n_cal_points_per_state)
        else:
            cp = None

        seq, sweep_points = \
            fsqs.T2_freq_sweep_seq(
                amplitudes=amplitudes, qb_name=self.name,
                n_pulses=n_pulses,
                operation_dict=self.get_operation_dict(),
                flux_lengths=flux_lengths, phases = phases,
                cz_pulse_name=cz_pulse_name, upload=False, cal_points=cp)
        MC.set_sweep_function(awg_swf.SegmentHardSweep(
            sequence=seq, upload=upload, parameter_name='Amplitude', unit='V'))
        MC.set_sweep_points(sweep_points)
        MC.set_detector_function(self.int_avg_det)
        if exp_metadata is None:
            exp_metadata = {}
        # for legacy reason, store flux lengths in metadata even if n_pulses
        # were used to determine the flux lengths, such that the analysis can
        # easily access them
        if flux_lengths is None and n_pulses is not None:
            flux_lengths = np.array(n_pulses) * \
                           self.get_operation_dict()[cz_pulse_name]['pulse_length']
        exp_metadata.update({'amplitudes': amplitudes,
                             'frequencies': freqs,
                             'phases': phases,
                             'flux_lengths': flux_lengths,
                             'n_pulses': n_pulses,
                             'use_cal_points': cal_points,
                             'cal_points': repr(cp),
                             'rotate': cal_points,
                             'data_to_fit': {self.name: 'pe'},
                             "rotation_type": 'global_PCA' if not cal_points \
                                 else 'cal_states'})
        MC.run(label, exp_metadata=exp_metadata)

        if analyze:
            try:
                tda.T2FrequencySweepAnalysis(qb_names=[self.name],
                                             options_dict=dict(TwoD=False))
            except Exception:
                ma.MeasurementAnalysis(TwoD=False)

    def get_closest_lo_freq(self, target_lo_freq, fixed_lo='default',
                            operation=None):
        """Get the closest allowed LO freq for given target LO freq.

        Args:
            target_lo_freq (float): the target Lo freq
            fixed_lo: specification of the allowed LO freq(s), can be:
                - None: no restrictions on the LO freq
                - float: LO fixed to a single freq
                - str: (operation must be provided in this case)
                    - 'default' (default value): use the setting in the qubit
                      object.
                    - a qb name to indicated that the LO must be fixed to be
                      the same as for that qb.
                - dict with (a subset of) the following keys:
                    'min' and/or 'max': minimal/maximal allowed LO freq
                    'step': LO fixed to a grid with this step width (grid
                            starting at 'min' if provided and at 0 otherwise)
                - list, np.array: LO fixed to be one of the listed values
            operation (str): the operation for which the LO freq is to be
                determined (e.g., 'ge', 'ro'). Only needed if fixed_lo is a str.

        Returns:
            The allowed LO freq that most closely matches the target
            combination of RF and IF.

        Examples:
            >>> freq, mod_freq = 5898765432, 150e6
            >>> target_lo_freq = freq - mod_freq
            >>> qb.get_closest_lo_freq(target_lo_freq, 'qb1', 'ge')
            >>> qb.get_closest_lo_freq(target_lo_freq, 5.8e9)
            >>> qb.get_closest_lo_freq(
            >>>     target_lo_freq, np.arange(4e9, 6e9 + 1e6, 1e6))
            >>> qb.get_closest_lo_freq(target_lo_freq, {'step': 100e6})
            >>> qb.get_closest_lo_freq(
            >>>     target_lo_freq, {'min': 5.4e9, 'max': 5.6e9})
            >>> qb.get_closest_lo_freq(
            >>>     target_lo_freq, {'min': 6.3e9, 'max': 6.9e9})
            >>> qb.get_closest_lo_freq(
            >>>     target_lo_freq, {'min': 5.4e9, 'max': 6.9e9, 'step': 10e6})
        """
        if fixed_lo == 'default':
            fixed_lo = self.get(f'{operation}_fixed_lo_freq')
        if fixed_lo is None:
            return target_lo_freq
        elif isinstance(fixed_lo, float):
            return fixed_lo
        elif isinstance(fixed_lo, str):
            instr = self.find_instrument(fixed_lo)
            return getattr(instr, f'get_{operation}_lo_freq')()
        elif isinstance(fixed_lo, dict):
            f_min = fixed_lo.get('min', 0)
            f_max = fixed_lo.get('max', np.inf)
            step = fixed_lo.get('step', None)
            lo_freq = max(min(target_lo_freq, f_max) - f_min, 0)
            if step is not None:
                lo_freq = round(lo_freq / step) * step
                if lo_freq > f_max:
                    lo_freq -= step
            lo_freq += f_min
            return lo_freq
        else:
            ind = np.argmin(np.abs(np.array(fixed_lo) - (target_lo_freq)))
            return fixed_lo[ind]

    def configure_mod_freqs(self, operation=None, **kw):
        """Configure modulation freqs (IF) to be compatible with fixed LO freqs

        If {op}_fixed_lo_freq is not None for the operation {op},
        {op}_mod_freq will be updated to {op}_freq' - {op}_fixed_lo_freq.
        The method can be called with kw (see below) as a set_cmd when a
        relevant paramter changes, or without kw as a sanity check, in which
        case it shows a warning when updating an IF.

        Args:
            operation (str, None): configure the IF only for the operation
                indicated by the string or for all operations for which a
                fixed LO freq is configured.
            **kw: If a kew equals the name of a qcodes parameter of the qb,
                the corresponding value supersedes the parameter value.

        Returns:
            - The new IF if called with arguments operation and
              {operation}_mod_freq (can be used as set_parser).
            - None otherwise.
        """
        def get_param(param):
            if param in kw:
                return kw[param]
            else:
                return self.get(param)

        fixed_lo_suffix = '_fixed_lo_freq'
        if operation is None:
            ops = [k[:-len(fixed_lo_suffix)] for k in self.parameters
                   if k.endswith(fixed_lo_suffix)]
        else:
            ops = [operation]

        for op in ops:
            fixed_lo = get_param(f'{op}{fixed_lo_suffix}')
            if fixed_lo is None:
                if operation is not None and f'{op}_mod_freq' in kw:
                    # called for IF change of single op: behave as set_parser
                    return kw[f'{op}_mod_freq']
            else:
                freq = get_param(f'{op}_freq')
                old_mod_freq = get_param(f'{op}_mod_freq')
                if np.ndim(old_mod_freq):
                    raise NotImplementedError(
                        f'{op}: Fixed LO freq in combination with '
                        f'multichromatic mod freq is not implemented.')
                lo_freq = self.get_closest_lo_freq(
                    freq - old_mod_freq, fixed_lo, operation=op)
                mod_freq = get_param(f'{op}_freq') - lo_freq
                if operation is not None and f'{op}_mod_freq' in kw:
                    # called for IF change of single op: behave as set_parser
                    return mod_freq
                elif old_mod_freq != mod_freq:
                    if not any([k.startswith(f'{op}_') and k != f'{op}_mod_freq'
                            for k in kw]):
                        log.warning(
                            f'{self.name}: {op}_mod_freq {old_mod_freq} is not '
                            f'consistent '
                            f'with the fixed LO freq {fixed_lo} and will be '
                            f'adjusted to {mod_freq}.')
                    self.parameters[f'{op}_mod_freq'].cache._set_from_raw_value(
                        mod_freq)

    def configure_pulsar(self):
        """
        Configure qubit-specific settings in pulsar:
        - Reset modulation frequency and amplitude scaling
        - set AWG channel DC offsets and switch sigouts on,
           see configure_offsets
        - set flux distortion, see set_distortion_in_pulsar
        """
        pulsar = self.instr_pulsar.get_instr()
        # make sure that some settings are reset to their default values
        for quad in ['I', 'Q']:
            ch = self.get(f'ge_{quad}_channel')
            if f'{ch}_mod_freq' in pulsar.parameters:
                pulsar.parameters[f'{ch}_mod_freq'](None)
            if f'{ch}_amplitude_scaling' in pulsar.parameters:
                pulsar.parameters[f'{ch}_amplitude_scaling'](1)
        # set offsets and turn on AWG outputs
        self.configure_offsets()
        # set flux distortion
        self.set_distortion_in_pulsar()

    def configure_offsets(self, set_ro_offsets=True, set_ge_offsets=True):
        """
        Set AWG channel DC offsets and switch sigouts on.

        :param set_ro_offsets: whether to set offsets for RO channels
        :param set_ge_offsets: whether to set offsets for drive channels
        """
        pulsar = self.instr_pulsar.get_instr()
        offset_list = []
        if set_ro_offsets:
            offset_list += [('ro_I_channel', 'ro_I_offset')]
            if self.ro_Q_channel() is not None:
                offset_list += [('ro_Q_channel', 'ro_Q_offset')]
        if set_ge_offsets:
            ge_lo = self.instr_ge_lo
            if self.ge_lo_leakage_cal()['mode'] == 'fixed':
                offset_list += [('ge_I_channel', 'ge_I_offset'),
                                ('ge_Q_channel', 'ge_Q_offset')]
                if ge_lo() is not None and 'lo_cal_data' in ge_lo.get_instr().parameters:
                    ge_lo.get_instr().lo_cal_data().pop(self.name + '_I', None)
                    ge_lo.get_instr().lo_cal_data().pop(self.name + '_Q', None)
            elif ge_lo() is not None:
                # FIXME: configure lo.lo_cal_interp_kind based on a new setting in
                #  the qubit, e.g. self.ge_lo_leakage_cal()['interp_kind']
                lo_cal = ge_lo.get_instr().lo_cal_data()
                qb_lo_cal = self.ge_lo_leakage_cal()
                i_par = pulsar.parameters[self.get('ge_I_channel') + '_offset']
                q_par = pulsar.parameters[self.get('ge_Q_channel') + '_offset']
                lo_cal[self.name + '_I'] = (i_par, qb_lo_cal['freqs'],
                                            qb_lo_cal['I_offsets'])
                lo_cal[self.name + '_Q'] = (q_par, qb_lo_cal['freqs'],
                                            qb_lo_cal['Q_offsets'])

        for channel_par, offset_par in offset_list:
            ch = self.get(channel_par)
            if ch + '_offset' in pulsar.parameters:
                pulsar.set(ch + '_offset', self.get(offset_par))
                pulsar.sigout_on(ch)

    def set_distortion_in_pulsar(self, datadir=None):
        """
        Configures the fluxline distortion in a pulsar object according to the
        settings in the parameter flux_distortion of the qubit object.

        :param pulsar: the pulsar object. If None, self.find_instrument is
            used to find an obejct called 'Pulsar'.
        :param datadir: path to the pydata directory. If None,
            self.find_instrument is used to find an object called 'MC' and
            the datadir of MC is used.
        """
        if not self.flux_pulse_channel():
            return
        pulsar = self.instr_pulsar.get_instr()
        if datadir is None:
            datadir = self.find_instrument('MC').datadir()
        flux_distortion = deepcopy(self.DEFAULT_FLUX_DISTORTION)
        flux_distortion.update(self.flux_distortion())

        filterCoeffs = fl_predist.process_filter_coeffs_dict(
            flux_distortion, datadir=datadir,
            default_dt=1 / pulsar.clock(channel=self.flux_pulse_channel()))

        pulsar.set(f'{self.flux_pulse_channel()}_distortion_dict',
                   filterCoeffs)
        for param in ['distortion', 'charge_buildup_compensation',
                      'compensation_pulse_delay',
                      'compensation_pulse_gaussian_filter_sigma']:
            pulsar.set(f'{self.flux_pulse_channel()}_{param}',
                       flux_distortion[param])

    def get_channels(self, drive=True, ro=True, flux=True):
        """
        Returns (a subset of) channels.
        Args:
            drive (bool): whether or not to include drive channels
            ro (bool): whether or not to include readout channels
            flux (bool): whether or not to include flux channel

        Returns:
            channels (list)
        """
        d = [self.ge_I_channel(), self.ge_Q_channel()] if drive else []
        r = [self.ro_I_channel(), self.ro_Q_channel()] if ro else []
        f = [self.flux_pulse_channel()] if flux else []
        return d + r + f

    def get_channel_map(self, drive=True, ro=True, flux=True):
        """
        Returns a channel map.
        Args:
            drive (bool): whether or not to include drive channels
            ro (bool): whether or not to include readout channels
            flux (bool): whether or not to include flux channel

        Returns:
            channels (dict): key is the qubit name and value is a
            list of channels
        """
        return {self.name: self.get_channels(drive=drive, ro=ro, flux=flux)}<|MERGE_RESOLUTION|>--- conflicted
+++ resolved
@@ -2949,219 +2949,8 @@
             except Exception:
                 ma.MeasurementAnalysis(TwoD=True)
 
-<<<<<<< HEAD
-    def measure_T2_freq_sweep(self, flux_lengths, cz_pulse_name=None,
-=======
-    def measure_flux_pulse_amplitude(self, freqs, amplitudes, cz_pulse_name=None,
-                                     analyze=True, cal_points=True,
-                                     upload=True, label=None,
-                                     n_cal_points_per_state=2, delay=None,
-                                     cal_states='auto', prep_params=None,
-                                     exp_metadata=None, update=False):
-        '''
-        Flux pulse amplitude measurement used to determine the qubits energy in
-        dependence of flux pulse amplitude.
-
-        pulse sequence:
-           |    -------------    |X180|  ---------------------  |RO|
-           |    ---   | ---- fluxpulse ----- |
-
-
-        Args:
-            freqs (numpy array): array of drive frequencies
-            amplitudes (numpy array): array of amplitudes of the flux pulse
-            delay (float): flux pulse delay
-            MC (MeasurementControl): if None, then the self.MC is taken
-
-        Returns: None
-
-        '''
-
-        if self.instr_ge_lo() is None:
-            raise NotImplementedError('qb.measure_flux_pulse_amplitude()'
-                                      ' is not implemented for setups'
-                                      ' without external drive LO. Use'
-                                      ' FluxPulseAmplitudeSweep class'
-                                      ' instead!')
-
-        if cz_pulse_name is None:
-            cz_pulse_name = 'FP ' + self.name
-
-        if label is None:
-            label = 'Flux_amplitude_{}'.format(self.name)
-        MC = self.instr_mc.get_instr()
-        self.prepare(drive='timedomain')
-
-        if cal_points:
-            cal_states = CalibrationPoints.guess_cal_states(cal_states)
-            cp = CalibrationPoints.single_qubit(
-                self.name, cal_states, n_per_state=n_cal_points_per_state)
-        else:
-            cp = None
-        if prep_params is None:
-            prep_params = self.preparation_params()
-        seq, sweep_points, sweep_points_2D = \
-            fsqs.fluxpulse_amplitude_sequence(
-                amplitudes=amplitudes, freqs=freqs, qb_name=self.name,
-                operation_dict=self.get_operation_dict(), delay=delay,
-                cz_pulse_name=cz_pulse_name, cal_points=cp,
-                prep_params=prep_params, upload=False)
-        MC.set_sweep_function(awg_swf.SegmentHardSweep(
-            sequence=seq, upload=upload, parameter_name='Amplitude', unit='V'))
-        MC.set_sweep_points(sweep_points)
-        MC.set_sweep_function_2D(swf.Offset_Sweep(
-            self.instr_ge_lo.get_instr().frequency,
-            -self.ge_mod_freq(),
-            name='Drive frequency',
-            parameter_name='Drive frequency', unit='Hz'))
-        MC.set_sweep_points_2D(sweep_points_2D)
-        MC.set_detector_function(self.int_avg_det)
-        if exp_metadata is None:
-            exp_metadata = {}
-
-        sp = SweepPoints()
-        sp.add_sweep_parameter(f'{self.name}_amplitude', amplitudes, 'V',
-                               'Flux pulse amplitude')
-        sp.add_sweep_dimension()
-        sp.add_sweep_parameter(f'{self.name}_freq', freqs, 'Hz',
-                               'Qubit frequency')
-        exp_metadata.update({'sweep_points': sp,
-                             'meas_obj_sweep_points_map':
-                                 sp.get_meas_obj_sweep_points_map([self.name]),
-                             'use_cal_points': cal_points,
-                             'preparation_params': prep_params,
-                             'cal_points': repr(cp),
-                             'rotate': cal_points,
-                             'data_to_fit': {self.name: 'pe'},
-                             "sweep_name": "Amplitude",
-                             "sweep_unit": "V",
-                             "rotation_type": 'global_PCA'})
-        MC.run_2D(label, exp_metadata=exp_metadata)
-
-        if analyze:
-            try:
-                MA = tda.FluxAmplitudeSweepAnalysis(qb_names = [self.name],
-                                                    options_dict=dict(TwoD=True))
-            except Exception:
-                ma.MeasurementAnalysis(TwoD=True)
-
-        if update:
-            self.fit_ge_freq_from_flux_pulse_amp(
-                MA.fit_res[f'freq_fit_{self.name}'].best_values)
-
-    def measure_T1_freq_sweep(self, flux_lengths, cz_pulse_name=None,
-                              freqs=None, amplitudes=None,
-                              analyze=True,cal_states='auto', cal_points=True,
-                              upload=True, label=None,n_cal_points_per_state=2,
-                              exp_metadata=None, all_fits=False,
-                              prep_params=None):
-        '''
-        Flux pulse amplitude measurement used to determine the qubits energy in
-        dependence of flux pulse amplitude.
-
-        Timings of sequence
-
-       |          ---|X180|  ------------------------------|RO|
-       |          --------| --------- fluxpulse ---------- |
-
-
-        Args:
-            freqs (numpy array): array of drive frequencies
-            amplitudes (numpy array): array of amplitudes of the flux pulse
-            delay (float): flux pulse delay
-            MC (MeasurementControl): if None, then the self.MC is taken
-
-        Returns: None
-
-        '''
-
-        if prep_params is None:
-            prep_params = self.preparation_params()
-
-        # Define the measurement label
-        if label is None:
-            label = 'T1_frequency_sweep'
-            if 'active' in prep_params['preparation_type']:
-                label += '_reset'
-            label += self.msmt_suffix
-
-        if cz_pulse_name is None:
-            cz_pulse_name = 'FP ' + self.name
-
-        fit_paras = deepcopy(self.fit_ge_freq_from_flux_pulse_amp())
-        if freqs is not None:
-            amplitudes = fit_mods.Qubit_freq_to_dac(freqs, **fit_paras)
-
-        amplitudes = np.array(amplitudes)
-
-        if np.any((amplitudes > abs(fit_paras['V_per_phi0']) / 2)):
-            amplitudes -= fit_paras['V_per_phi0']
-        elif np.any((amplitudes < -abs(fit_paras['V_per_phi0']) / 2)):
-            amplitudes += fit_paras['V_per_phi0']
-
-        if np.any(np.isnan(amplitudes)):
-            raise ValueError('Specified frequencies resulted in nan amplitude. '
-                             'Check frequency range!')
-
-        if amplitudes is None:
-            raise ValueError('Either freqs or amplitudes need to be specified')
-
-        MC = self.instr_mc.get_instr()
-        self.prepare(drive='timedomain')
-
-        amplitudes = np.array(amplitudes)
-        flux_lengths = np.array(flux_lengths)
-
-        if cal_points:
-            cal_states = CalibrationPoints.guess_cal_states(cal_states)
-            cp = CalibrationPoints.single_qubit(
-                self.name, cal_states, n_per_state=n_cal_points_per_state)
-        else:
-            cp = None
-
-        seq, sweep_points = \
-            fsqs.T1_freq_sweep_seq(
-                amplitudes=amplitudes, qb_name=self.name,
-                operation_dict=self.get_operation_dict(), flux_lengths=flux_lengths,
-                cz_pulse_name=cz_pulse_name, upload=False, cal_points=cp,
-                prep_params=prep_params)
-        MC.set_sweep_function(awg_swf.SegmentHardSweep(
-            sequence=seq, upload=upload, parameter_name='Amplitude', unit='V'))
-        MC.set_sweep_points(sweep_points)
-        MC.set_detector_function(self.int_avg_det)
-        if exp_metadata is None:
-            exp_metadata = {}
-        # create SweepPoints
-        sp = SweepPoints(f'{self.name}_pulse_length', flux_lengths, 's',
-                         'Flux pulse length')
-        sp.add_sweep_dimension()
-        sp.add_sweep_parameter(f'{self.name}_amplitude', amplitudes, 'V',
-                               'Flux pulse amplitude')
-        mospm = sp.get_meas_obj_sweep_points_map(self.name)
-        if freqs is not None:
-            sp.add_sweep_parameter(f'{self.name}_qubit_freqs', freqs, 'Hz',
-                                   'Qubit frequency')
-            mospm[self.name] += [f'{self.name}_qubit_freqs']
-        exp_metadata.update({'sweep_points': sp,
-                             'meas_obj_sweep_points_map': mospm,
-                             'preparation_params': prep_params,
-                             'cal_points': repr(cp),
-                             'rotate': cal_points,
-                             'data_to_fit': {self.name: 'pe'},
-                             "rotation_type": 'global_PCA' if not cal_points \
-                                else 'cal_states'})
-        MC.run(label, exp_metadata=exp_metadata)
-
-        if analyze:
-            try:
-                tda.T1FrequencySweepAnalysis(qb_names=[self.name],
-                            options_dict=dict(TwoD=True, all_fits=all_fits))
-            except Exception:
-                ma.MeasurementAnalysis(TwoD=False)
-
     def measure_T2_freq_sweep(self, flux_lengths=None, n_pulses=None,
                               cz_pulse_name=None,
->>>>>>> 7a7e2ae4
                               freqs=None, amplitudes=None, phases=[0,120,240],
                               analyze=True, cal_states='auto', cal_points=False,
                               upload=True, label=None, n_cal_points_per_state=2,
