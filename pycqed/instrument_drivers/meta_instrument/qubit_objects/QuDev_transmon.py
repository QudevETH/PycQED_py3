import logging
import numpy as np
import matplotlib.pyplot as plt
import qcodes as qc

from qcodes.instrument.parameter import (
    ManualParameter, InstrumentRefParameter)
from qcodes.utils import validators as vals

from pycqed.analysis_v2.readout_analysis import Singleshot_Readout_Analysis_Qutrit
from pycqed.measurement import detector_functions as det
from pycqed.measurement import mc_parameter_wrapper as pw
from pycqed.measurement import awg_sweep_functions as awg_swf
from pycqed.measurement import awg_sweep_functions_multi_qubit as awg_swf2
from pycqed.measurement import sweep_functions as swf
from pycqed.measurement.pulse_sequences import single_qubit_tek_seq_elts as sq
from pycqed.measurement.pulse_sequences import fluxing_sequences as fsqs
from pycqed.measurement.pulse_sequences import calibration_elements as cal_elts
from pycqed.analysis import measurement_analysis as ma
from pycqed.analysis_v2 import timedomain_analysis as tda
import pycqed.analysis.randomized_benchmarking_analysis as rbma
from pycqed.analysis import analysis_toolbox as a_tools
from pycqed.utilities.general import add_suffix_to_dict_keys
from pycqed.utilities.general import temporary_value
from pycqed.instrument_drivers.meta_instrument.qubit_objects.qubit_object \
    import Qubit
from pycqed.measurement import optimization as opti
from pycqed.measurement import mc_parameter_wrapper
import pycqed.analysis_v2.spectroscopy_analysis as sa
from pycqed.utilities import math

try:
    import pycqed.simulations.readout_mode_simulations_for_CLEAR_pulse \
        as sim_CLEAR
except ModuleNotFoundError:
    logging.warning('"readout_mode_simulations_for_CLEAR_pulse" not imported.')

class QuDev_transmon(Qubit):
    def __init__(self, name, **kw):
        super().__init__(name, **kw)

        self.add_parameter('instr_mc', 
            parameter_class=InstrumentRefParameter)
        self.add_parameter('instr_ge_lo', 
            parameter_class=InstrumentRefParameter)
        self.add_parameter('instr_pulsar',
            parameter_class=InstrumentRefParameter)
        self.add_parameter('instr_uhf',
            parameter_class=InstrumentRefParameter)
        self.add_parameter('instr_ro_lo', 
            parameter_class=InstrumentRefParameter)
        self.add_parameter('instr_trigger', 
            parameter_class=InstrumentRefParameter)
       
        # device parameters for user only
        # could be cleaned up
        self.add_parameter('f_RO_resonator', label='RO resonator frequency',
                           unit='Hz', initial_value=0,
                           parameter_class=ManualParameter)
        self.add_parameter('f_RO_purcell', label='RO purcell filter frequency',
                           unit='Hz', initial_value=0,
                           parameter_class=ManualParameter)
        self.add_parameter('RO_purcell_kappa', label='Purcell filter kappa',
                           unit='Hz', initial_value=0,
                           parameter_class=ManualParameter)
        self.add_parameter('RO_J_coupling', label='J coupling of RO resonator'
                                                  'and purcell filter',
                           unit='Hz', initial_value=0,
                           parameter_class=ManualParameter)
        self.add_parameter('Q_RO_resonator', label='RO resonator Q factor',
                           initial_value=0, parameter_class=ManualParameter)
        self.add_parameter('ssro_contrast', unit='arb.', initial_value=0,
                           label='integrated g-e trace contrast',
                           parameter_class=ManualParameter)
        self.add_parameter('optimal_acquisition_delay', label='Optimal '
                           'acquisition delay', unit='s', initial_value=0,
                           parameter_class=ManualParameter)
        self.add_parameter('T1', label='Qubit relaxation', unit='s',
                           initial_value=0, parameter_class=ManualParameter)
        self.add_parameter('T1_ef', label='Qubit relaxation', unit='s',
                           initial_value=0, parameter_class=ManualParameter)
        self.add_parameter('T2', label='Qubit dephasing Echo', unit='s',
                           initial_value=0, parameter_class=ManualParameter)
        self.add_parameter('T2_ef', label='Qubit dephasing Echo', unit='s',
                           initial_value=0, parameter_class=ManualParameter)
        self.add_parameter('T2_star', label='Qubit dephasing', unit='s',
                           initial_value=0, parameter_class=ManualParameter)
        self.add_parameter('T2_star_ef', label='Qubit dephasing', unit='s',
                           initial_value=0, parameter_class=ManualParameter)
        self.add_parameter('anharmonicity', label='Qubit anharmonicity',
                           unit='Hz', initial_value=0,
                           parameter_class=ManualParameter)
        self.add_parameter('dynamic_phase', label='CZ dynamic phase',
                           unit='deg', initial_value=0,
                           parameter_class=ManualParameter)
        self.add_parameter('EC_qubit', label='Qubit EC', unit='Hz',
                           initial_value=0, parameter_class=ManualParameter)
        self.add_parameter('EJ_qubit', label='Qubit EJ', unit='Hz',
                           initial_value=0, parameter_class=ManualParameter)
        self.add_parameter('chi', unit='Hz', parameter_class=ManualParameter,
                           label='Chi')
        
        # readout pulse parameters
        self.add_parameter('ro_freq', unit='Hz', 
                           parameter_class=ManualParameter, 
                           label='Readout frequency')
        self.add_parameter('ro_I_offset', unit='V', initial_value=0,
                           parameter_class=ManualParameter,
                           label='DC offset for the readout I channel')
        self.add_parameter('ro_Q_offset', unit='V', initial_value=0,
                           parameter_class=ManualParameter,
                           label='DC offset for the readout Q channel')
        self.add_parameter('ro_lo_power', unit='dBm',
                           parameter_class=ManualParameter,
                           label='Readout pulse upconversion mixer LO power')
        self.add_operation('RO')
        self.add_pulse_parameter('RO', 'ro_pulse_type', 'pulse_type',
                                 vals=vals.Enum('GaussFilteredCosIQPulse'),
                                 initial_value='GaussFilteredCosIQPulse')
        self.add_pulse_parameter('RO', 'ro_I_channel', 'I_channel',
                                 initial_value=None, vals=vals.Strings())
        self.add_pulse_parameter('RO', 'ro_Q_channel', 'Q_channel',
                                 initial_value=None, vals=vals.Strings())
        self.add_pulse_parameter('RO', 'ro_amp', 'amplitude',
                                 initial_value=0.001, vals=vals.Numbers())
        self.add_pulse_parameter('RO', 'ro_length', 'pulse_length',
                                 initial_value=2e-6, vals=vals.Numbers())
        self.add_pulse_parameter('RO', 'ro_delay', 'pulse_delay',
                                 initial_value=0, vals=vals.Numbers())
        self.add_pulse_parameter('RO', 'ro_mod_freq', 'mod_frequency',
                                 initial_value=100e6, vals=vals.Numbers())
        self.add_pulse_parameter('RO', 'ro_phase', 'phase',
                                 initial_value=0, vals=vals.Numbers())
        self.add_pulse_parameter('RO', 'ro_phi_skew', 'phi_skew',
                                 initial_value=0, vals=vals.Numbers())
        self.add_pulse_parameter('RO', 'ro_alpha', 'alpha',
                                 initial_value=1, vals=vals.Numbers())
        self.add_pulse_parameter('RO', 'ro_sigma', 
                                 'gaussian_filter_sigma',
                                 initial_value=10e-9, vals=vals.Numbers())
        self.add_pulse_parameter('RO', 'ro_nr_sigma', 'nr_sigma',
                                 initial_value=5, vals=vals.Numbers())
        self.add_pulse_parameter('RO', 'ro_phase_lock', 'phase_lock',
                                 initial_value=True, vals=vals.Bool())                                 
        self.add_pulse_parameter('RO', 'ro_basis_rotation',
                                 'basis_rotation', initial_value={},
                                 docstring='Dynamic phase acquired by other '
                                           'qubits due to a measurement tone on'
                                           ' this qubit.',
                                 label='RO pulse basis rotation dictionary',
                                 vals=vals.Dict())

        # acquisition parameters
        self.add_parameter('acq_I_channel', initial_value=0,
                           vals=vals.Enum(0, 1, 2, 3, 4, 5, 6, 7, 8),
                           parameter_class=ManualParameter)
        self.add_parameter('acq_Q_channel', initial_value=1,
                           vals=vals.Enum(0, 1, 2, 3, 4, 5, 6, 7, 8, None),
                           parameter_class=ManualParameter)
        self.add_parameter('acq_averages', initial_value=1024,
                           vals=vals.Ints(0, 1000000),
                           parameter_class=ManualParameter)
        self.add_parameter('acq_shots', initial_value=4094,
                           docstring='Number of single shot measurements to do'
                                     'in single shot experiments.',
                           vals=vals.Ints(0, 1048576),
                           parameter_class=ManualParameter)
        self.add_parameter('acq_length', initial_value=2.2e-6,
                           vals=vals.Numbers(min_value=1e-8, max_value=2.2e-6),
                           parameter_class=ManualParameter)
        self.add_parameter('acq_IQ_angle', initial_value=0,
                           docstring='The phase of the integration weights '
                                     'when using SSB, DSB or square_rot '
                                     'integration weights', 
                                     label='Acquisition IQ angle', unit='rad',
                           parameter_class=ManualParameter)
        self.add_parameter('acq_weights_I', vals=vals.Arrays(),
                           label='Optimized weights for I channel',
                           parameter_class=ManualParameter)
        self.add_parameter('acq_weights_Q', vals=vals.Arrays(),
                           label='Optimized weights for Q channel',
                           parameter_class=ManualParameter)
        self.add_parameter('acq_weights_type', initial_value='SSB',
                           vals=vals.Enum('SSB', 'DSB', 'optimal',
                                          'square_rot', 'manual'),
                           docstring=(
                               'Determines what type of integration weights to '
                               'use: \n\tSSB: Single sideband demodulation\n\t'
                               'DSB: Double sideband demodulation\n\toptimal: '
                               'waveforms specified in "ro_acq_weight_func_I" '
                               'and "ro_acq_weight_func_Q"\n\tsquare_rot: uses '
                               'a single integration channel with boxcar '
                               'weights'),
                           parameter_class=ManualParameter)
        self.add_parameter('acq_weights_I2', vals=vals.Arrays(),
                           label='Optimized weights for second integration '
                                 'channel I',
                           docstring=("Used for double weighted integration "
                                      "during qutrit readout"),
                           parameter_class=ManualParameter)
        self.add_parameter('acq_weights_Q2', vals=vals.Arrays(),
                           label='Optimized weights for second integration '
                                 'channel Q',
                           docstring=("Used for double weighted integration "
                                      "during qutrit readout"),
                           parameter_class=ManualParameter)
        self.add_parameter('acq_classifier_params', vals=vals.Dict(),
                           label='Parameters for the qutrit classifier.',
                           docstring=("Used in the int_avg_classif_det to "
                                      "classify single shots into g, e, f."),
                           parameter_class=ManualParameter)
        self.add_parameter('acq_state_prob_mtx', vals=vals.Arrays(),
                           label='SSRO correction matrix.',
                           docstring=("Matrix of measured vs prepared qubit "
                                      "states."),
                           parameter_class=ManualParameter)

        # qubit drive pulse parameters
        self.add_parameter('ge_freq', label='Qubit drive frequency', unit='Hz',
                           initial_value=0, parameter_class=ManualParameter)
        self.add_parameter('ge_lo_power', unit='dBm',
                           parameter_class=ManualParameter,
                           label='Qubit drive pulse mixer LO power')
        self.add_parameter('ge_I_offset', unit='V', initial_value=0,
                           parameter_class=ManualParameter,
                           label='DC offset for the drive line I channel')
        self.add_parameter('ge_Q_offset', unit='V', initial_value=0,
                           parameter_class=ManualParameter,
                           label='DC offset for the drive line Q channel')
        # add drive pulse parameters
        self.add_operation('X180')
        self.add_pulse_parameter('X180', 'ge_pulse_type', 'pulse_type',
                                 initial_value='SSB_DRAG_pulse', 
                                 vals=vals.Enum('SSB_DRAG_pulse'))
        self.add_pulse_parameter('X180', 'ge_I_channel', 'I_channel',
                                 initial_value=None, vals=vals.Strings())
        self.add_pulse_parameter('X180', 'ge_Q_channel', 'Q_channel',
                                 initial_value=None, vals=vals.Strings())
        self.add_pulse_parameter('X180', 'ge_amp180', 'amplitude',
                                 initial_value=0.001, vals=vals.Numbers())
        self.add_pulse_parameter('X180', 'ge_amp90_scale', 'amp90_scale',
                                 initial_value=0.5, vals=vals.Numbers(0, 1))
        self.add_pulse_parameter('X180', 'ge_delay', 'pulse_delay',
                                 initial_value=0, vals=vals.Numbers())
        self.add_pulse_parameter('X180', 'ge_sigma', 'sigma',
                                 initial_value=10e-9, vals=vals.Numbers())
        self.add_pulse_parameter('X180', 'ge_nr_sigma', 'nr_sigma',
                                 initial_value=5, vals=vals.Numbers())
        self.add_pulse_parameter('X180', 'ge_motzoi', 'motzoi',
                                 initial_value=0, vals=vals.Numbers())
        self.add_pulse_parameter('X180', 'ge_mod_freq', 'mod_frequency',
                                 initial_value=-100e6, vals=vals.Numbers())
        self.add_pulse_parameter('X180', 'ge_phi_skew', 'phi_skew',
                                 initial_value=0, vals=vals.Numbers())
        self.add_pulse_parameter('X180', 'ge_alpha', 'alpha',
                                 initial_value=1, vals=vals.Numbers())
        self.add_pulse_parameter('X180', 'ge_X_phase', 'phase',
                                 initial_value=0, vals=vals.Numbers())
        
        # qubit 2nd excitation drive pulse parameters
        self.add_parameter('ef_freq', label='Qubit ef drive frequency', 
                           unit='Hz', initial_value=0, 
                           parameter_class=ManualParameter)
        self.add_operation('X180_ef')
        self.add_pulse_parameter('X180_ef', 'ef_pulse_type', 'pulse_type',
                                 initial_value='SSB_DRAG_pulse', 
                                 vals=vals.Enum('SSB_DRAG_pulse'))
        self.add_pulse_parameter('X180_ef', 'ef_amp180', 'amplitude',
                                 initial_value=0.001, vals=vals.Numbers())
        self.add_pulse_parameter('X180_ef', 'ef_amp90_scale', 'amp90_scale',
                                 initial_value=0.5, vals=vals.Numbers(0, 1))
        self.add_pulse_parameter('X180_ef', 'ef_delay', 'pulse_delay',
                                 initial_value=0, vals=vals.Numbers())
        self.add_pulse_parameter('X180_ef', 'ef_sigma', 'sigma',
                                 initial_value=10e-9, vals=vals.Numbers())
        self.add_pulse_parameter('X180_ef', 'ef_nr_sigma', 'nr_sigma',
                                 initial_value=5, vals=vals.Numbers())
        self.add_pulse_parameter('X180_ef', 'ef_motzoi', 'motzoi',
                                 initial_value=0, vals=vals.Numbers())
        self.add_pulse_parameter('X180_ef', 'ef_X_phase', 'phase',
                                 initial_value=0, vals=vals.Numbers())

        # add qubit spectroscopy parameters
        self.add_parameter('spec_power', unit='dBm', initial_value=-20,
                           parameter_class=ManualParameter,
                           label='Qubit spectroscopy power')
        self.add_operation('Spec')
        self.add_pulse_parameter('Spec', 'spec_pulse_type', 'pulse_type',
                                 initial_value='SquarePulse',
                                 vals=vals.Enum('SquarePulse'))
        self.add_pulse_parameter('Spec', 'spec_marker_channel', 'channel',
                                 initial_value=None, vals=vals.Strings())
        self.add_pulse_parameter('Spec', 'spec_marker_amp', 'amplitude',
                                 vals=vals.Numbers(), initial_value=1)
        self.add_pulse_parameter('Spec', 'spec_marker_length', 'length',
                                 initial_value=5e-6, vals=vals.Numbers())
        self.add_pulse_parameter('Spec', 'spec_marker_delay', 'pulse_delay', 
                                 vals=vals.Numbers(), initial_value=0)

        # dc flux parameters
        self.add_parameter('dc_flux_parameter', initial_value=None,
                           label='QCoDeS parameter to sweep the dc flux',
                           parameter_class=ManualParameter)

    def get_idn(self):
        return {'driver': str(self.__class__), 'name': self.name}

    def update_detector_functions(self):
        if self.acq_Q_channel() is None or \
<<<<<<< HEAD
           self.acq_weights_type() not in ['SSB', 'DSB']:
=======
           self.acq_weight_type() not in ['SSB', 'DSB', 'optimal_qutrit']:
>>>>>>> a35b7d52
            channels = [self.acq_I_channel()]
        else:
            channels = [self.acq_I_channel(), self.acq_Q_channel()]

        self.int_log_det = det.UHFQC_integration_logging_det(
            UHFQC=self.instr_uhf.get_instr(), 
            AWG=self.instr_pulsar.get_instr(), 
            channels=channels, nr_shots=self.acq_shots(),
            integration_length=self.acq_length(), 
            result_logging_mode='raw')

        self.int_avg_classif_det = det.UHFQC_integration_average_classifier_det(
            UHFQC=self.instr_uhf.get_instr(), 
            AWG=self.instr_pulsar.get_instr(),  
            channels=channels, nr_shots=self.acq_averages(),
            integration_length=self.acq_length(),
            get_values_function_kwargs={
                'classifier_params': self.acq_classifier_params(),
                'state_prob_mtx': self.acq_state_prob_mtx()
            })

        self.int_avg_det = det.UHFQC_integrated_average_detector(
            UHFQC=self.instr_uhf.get_instr(), 
            AWG=self.instr_pulsar.get_instr(), 
            channels=channels, nr_averages=self.acq_averages(),
            integration_length=self.acq_length(), 
            result_logging_mode='raw')

        self.dig_avg_det = det.UHFQC_integrated_average_detector(
            UHFQC=self.instr_uhf.get_instr(), 
            AWG=self.instr_pulsar.get_instr(), 
            channels=channels, nr_averages=self.acq_averages(),
            integration_length=self.acq_length(),
            result_logging_mode='digitized')

        nr_samples = int(self.acq_length()*
                         self.instr_uhf.get_instr().clock_freq())
        self.inp_avg_det = det.UHFQC_input_average_detector(
            UHFQC=self.instr_uhf.get_instr(), 
            AWG=self.instr_pulsar.get_instr(), 
            nr_averages=self.acq_averages(),
            nr_samples=nr_samples)

        self.dig_log_det = det.UHFQC_integration_logging_det(
            UHFQC=self.instr_uhf.get_instr(), 
            AWG=self.instr_pulsar.get_instr(), 
            channels=channels, nr_shots=self.acq_shots(),
            integration_length=self.acq_length(), 
            result_logging_mode='digitized')

        self.int_avg_det_spec = det.UHFQC_integrated_average_detector(
            UHFQC=self.instr_uhf.get_instr(), 
            AWG=self.instr_uhf.get_instr(), 
            channels=[self.acq_I_channel(), self.acq_Q_channel()], 
            nr_averages=self.acq_averages(),
            integration_length=self.acq_length(),
            result_logging_mode='raw', real_imag=False, single_int_avg=True)

    def prepare(self, drive='timedomain'):
        # configure readout local oscillators
        lo = self.instr_ro_lo
        if lo() is not None:
            lo.get_instr().pulsemod_state('Off')
            lo.get_instr().power(self.ro_lo_power())
            lo.get_instr().frequency(self.ro_freq() - self.ro_mod_freq())
            lo.get_instr().on()

        # configure qubit drive local oscillator
        lo = self.instr_ge_lo
        if lo() is not None:
            if drive is None:
                lo.get_instr().off()
            elif drive == 'continuous_spec':
                lo.get_instr().pulsemod_state('Off')
                lo.get_instr().power(self.spec_power())
                lo.get_instr().frequency(self.ge_freq())
                lo.get_instr().on()
            elif drive == 'pulsed_spec':
                lo.get_instr().pulsemod_state('On')
                lo.get_instr().power(self.spec_power())
                lo.get_instr().frequency(self.ge_freq())
                lo.get_instr().on()
            elif drive == 'timedomain':
                lo.get_instr().pulsemod_state('Off')
                lo.get_instr().power(self.ge_lo_power())
                lo.get_instr().frequency(self.ge_freq() - self.ge_mod_freq())
                lo.get_instr().on()
            else:
                raise ValueError("Invalid drive parameter '{}'".format(drive)
                                 + ". Valid options are None, 'continuous_spec"
                                 + "', 'pulsed_spec' and 'timedomain'.")

        # set awg channel dc offsets
        offset_list = [('ro_I_channel', 'ro_I_offset'), 
                       ('ro_Q_channel', 'ro_Q_offset')]
        if drive == 'timedomain':
            offset_list += [('ge_I_channel', 'ge_I_offset'), 
                            ('ge_Q_channel', 'ge_Q_offset')]
        for channel_par, offset_par in offset_list:
            self.instr_pulsar.get_instr().set(
                self.get(channel_par) + '_offset', self.get(offset_par))

        # other preparations
        self.update_detector_functions()
        self.set_readout_weights()

    def set_readout_weights(self, type=None, f_mod=None):
        if type is None:
            type = self.acq_weights_type()
        if f_mod is None:
            f_mod = self.ro_mod_freq()
        if type == 'manual':
            pass
        elif type == 'optimal':
            if (self.acq_weights_I() is None or self.acq_weights_Q() is None):
                logging.warning('Optimal weights are None, not setting '
                                'integration weights')
                return
            # When optimal weights are used, only the RO I weight
            # channel is used
            self.instr_uhf.get_instr().set('quex_wint_weights_{}_real'.format(
                self.acq_I_channel()), self.acq_weights_I().copy())
            self.instr_uhf.get_instr().set('quex_wint_weights_{}_imag'.format(
                self.acq_I_channel()), self.acq_weights_Q().copy())
            self.instr_uhf.get_instr().set('quex_rot_{}_real'.format(
                self.acq_I_channel()), 1.0)
            self.instr_uhf.get_instr().set('quex_rot_{}_imag'.format(
                self.acq_I_channel()), -1.0)
        elif type == 'optimal_qutrit':
            for w_f in [self.acq_weights_I, self.acq_weights_Q,
                        self.acq_weights_I2, self.acq_weights_Q2]:
                if w_f() is None:
                    logging.warning('The optimal weights {} are None. '
                                    '\nNot setting integration weights.'
                                    .format(w_f.name))
                    return
            # if all weights are not None, set first integration weights (real and
            # imag) on channel I amd second integration weights on channel Q.
            self.instr_uhf.get_instr().set('quex_wint_weights_{}_real'.format(
                self.acq_weights_I()),
                self.ro_acq_weight_func_I().copy())
            self.instr_uhf.get_instr().set('quex_wint_weights_{}_imag'.format(
                self.acq_weights_I()),
                self.ro_acq_weight_func_Q().copy())
            self.instr_uhf.get_instr().set('quex_wint_weights_{}_real'.format(
                self.acq_weights_Q()),
                self.ro_acq_weight_2nd_integr_I().copy())
            self.instr_uhf.get_instr().set('quex_wint_weights_{}_imag'.format(
                self.acq_weights_Q()),
                self.ro_acq_weight_2nd_integr_Q().copy())

            self.instr_uhf.get_instr().set('quex_rot_{}_real'.format(
                self.acq_weights_I()), 1.0)
            self.instr_uhf.get_instr().set('quex_rot_{}_imag'.format(
                self.acq_weights_I()), -1.0)
            self.instr_uhf.get_instr().set('quex_rot_{}_real'.format(
                self.acq_weights_Q()), 1.0)
            self.instr_uhf.get_instr().set('quex_rot_{}_imag'.format(
                self.acq_weights_Q()), -1.0)

        else:
            tbase = np.arange(0, 4096 / 1.8e9, 1 / 1.8e9)
            theta = self.acq_IQ_angle()
            cosI = np.array(np.cos(2 * np.pi * f_mod * tbase + theta))
            sinI = np.array(np.sin(2 * np.pi * f_mod * tbase + theta))
            c1 = self.acq_I_channel()
            c2 = self.acq_Q_channel()
            uhf = self.instr_uhf.get_instr()
            if type == 'SSB':
                uhf.set('quex_wint_weights_{}_real'.format(c1), cosI)
                uhf.set('quex_rot_{}_real'.format(c1), 1)
                uhf.set('quex_wint_weights_{}_real'.format(c2), sinI)
                uhf.set('quex_rot_{}_real'.format(c2), 1)
                uhf.set('quex_wint_weights_{}_imag'.format(c1), sinI)
                uhf.set('quex_rot_{}_imag'.format(c1), 1)
                uhf.set('quex_wint_weights_{}_imag'.format(c2), cosI)
                uhf.set('quex_rot_{}_imag'.format(c2), -1)
            elif type == 'DSB':
                uhf.set('quex_wint_weights_{}_real'.format(c1), cosI)
                uhf.set('quex_rot_{}_real'.format(c1), 1)
                uhf.set('quex_wint_weights_{}_real'.format(c2), sinI)
                uhf.set('quex_rot_{}_real'.format(c2), 1)
                uhf.set('quex_rot_{}_imag'.format(c1), 0)
                uhf.set('quex_rot_{}_imag'.format(c2), 0)
            elif type == 'square_rot':
                uhf.set('quex_wint_weights_{}_real'.format(c1), cosI)
                uhf.set('quex_rot_{}_real'.format(c1), 1)
                uhf.set('quex_wint_weights_{}_imag'.format(c1), sinI)
                uhf.set('quex_rot_{}_imag'.format(c1), 1)

    def get_spec_pars(self):
        return self.get_operation_dict()['Spec ' + self.name]

    def get_ro_pars(self):
        return self.get_operation_dict()['RO ' + self.name]

    def get_ge_pars(self):
        return self.get_operation_dict()['X180 ' + self.name]

    def get_ef_pars(self):
        return self.get_operation_dict()['X180_ef ' + self.name]

    def get_operation_dict(self, operation_dict=None):
        if operation_dict is None:
            operation_dict = {}
        operation_dict = super().get_operation_dict(operation_dict)
        operation_dict['Spec ' + self.name]['operation_type'] = 'Other'
        operation_dict['RO ' + self.name]['operation_type'] = 'RO'
        operation_dict['X180 ' + self.name]['operation_type'] = 'MW'
        operation_dict['X180_ef ' + self.name]['operation_type'] = 'MW'
        operation_dict['X180_ef ' + self.name]['I_channel'] = \
            operation_dict['X180 ' + self.name]['I_channel']
        operation_dict['X180_ef ' + self.name]['Q_channel'] = \
            operation_dict['X180 ' + self.name]['Q_channel']
        operation_dict['X180_ef ' + self.name]['phi_skew'] = \
            operation_dict['X180 ' + self.name]['phi_skew']
        operation_dict['X180_ef ' + self.name]['alpha'] = \
            operation_dict['X180 ' + self.name]['alpha']

        if self.ef_freq() == 0:
            operation_dict['X180_ef ' + self.name]['mod_frequency'] = None
        else:
            operation_dict['X180_ef ' + self.name]['mod_frequency'] = \
                self.ef_freq() - self.ge_freq() + self.ge_mod_freq()

        operation_dict.update(add_suffix_to_dict_keys(
            sq.get_pulse_dict_from_pars(
                operation_dict['X180 ' + self.name]), ' ' + self.name))
        operation_dict.update(add_suffix_to_dict_keys(
            sq.get_pulse_dict_from_pars(
                operation_dict['X180_ef ' + self.name]), '_ef ' + self.name))

        return operation_dict

    def swf_ro_freq_lo(self):
        return swf.Offset_Sweep(
            self.instr_ro_lo.get_instr().frequency, 
            -self.ro_mod_freq(),
            name='Readout frequency', 
            parameter_name='Readout frequency')

    def measure_resonator_spectroscopy(self, freqs, sweep_points_2D=None,
                                       sweep_function_2D=None,
                                       trigger_separation=3e-6, 
                                       upload=True, analyze=True, 
                                       close_fig=True, label=None):
        """ Varies the frequency of the microwave source to the resonator and
        measures the transmittance """
        if np.any(freqs < 500e6):
            logging.warning(('Some of the values in the freqs array might be '
                             'too small. The units should be Hz.'))
    
        if label is None:
            if sweep_function_2D is not None:
                label = 'resonator_scan_2d' + self.msmt_suffix
            else:
                label = 'resonator_scan' + self.msmt_suffix

        self.prepare(drive=None)
        if upload:
            sq.pulse_list_list_seq([[self.get_ro_pars()]])

        MC = self.instr_mc.get_instr()
        MC.set_sweep_function(self.swf_ro_freq_lo())
        if sweep_function_2D is not None:
            MC.set_sweep_function_2D(sweep_function_2D)
            mode = '2D'
        else:
            mode = '1D'
        MC.set_sweep_points(freqs)
        if sweep_points_2D is not None:
            MC.set_sweep_points_2D(sweep_points_2D)
        MC.set_detector_function(self.int_avg_det_spec)

        with temporary_value(self.instr_trigger.get_instr().pulse_period, 
                             trigger_separation):
            self.instr_pulsar.get_instr().start(exclude=[self.instr_uhf()])
            MC.run(name=label, mode=mode)
            self.instr_pulsar.get_instr().stop()

        if analyze:
            ma.MeasurementAnalysis(close_fig=close_fig, qb_name=self.name, 
                                   TwoD=(mode == '2D'))

    def measure_qubit_spectroscopy(self, freqs, sweep_points_2D=None,
            sweep_function_2D=None, pulsed=True, trigger_separation=13e-6, 
            upload=True, analyze=True, close_fig=True, label=None):
        """ Varies qubit drive frequency and measures the resonator
        transmittance """
        if np.any(freqs < 500e6):
            logging.warning(('Some of the values in the freqs array might be '
                             'too small. The units should be Hz.'))
        if pulsed:
            if label is None:
                if sweep_function_2D is not None:
                    label = 'pulsed_spec_2d' + self.msmt_suffix
                else:
                    label = 'pulsed_spec' + self.msmt_suffix
            self.prepare(drive='pulsed_spec')
            if upload:
                sq.pulse_list_list_seq([[self.get_spec_pars(),
                                         self.get_ro_pars()]])
        else:
            if label is None:
                if sweep_function_2D is not None:
                    label = 'continuous_spec_2d' + self.msmt_suffix
                else:
                    label = 'continuous_spec' + self.msmt_suffix
            self.prepare(drive='continuous_spec')
            if upload:
                sq.pulse_list_list_seq([[self.get_ro_pars()]])
        
        MC = self.instr_mc.get_instr()
        MC.set_sweep_function(self.instr_ge_lo.get_instr().frequency)
        if sweep_function_2D is not None:
            MC.set_sweep_function_2D(sweep_function_2D)
            mode = '2D'
        else:
            mode = '1D'
        MC.set_sweep_points(freqs)
        if sweep_points_2D is not None:
            MC.set_sweep_points_2D(sweep_points_2D)
        MC.set_detector_function(self.int_avg_det_spec)

        with temporary_value(self.instr_trigger.get_instr().pulse_period, 
                             trigger_separation):
            self.instr_pulsar.get_instr().start(exclude=[self.instr_uhf()])
            MC.run(name=label, mode=mode)
            self.instr_pulsar.get_instr().stop()

        if analyze:
            ma.MeasurementAnalysis(close_fig=close_fig, qb_name=self.name, 
                                   TwoD=(mode == '2D'))
        

    def measure_rabi(self, amps, analyze=True, active_reset=False,
             close_fig=True, cal_points=True, no_cal_points=2,
             upload=True, label=None,  n=1, exp_metadata=None):

        """
        Varies the amplitude of the qubit drive pulse and measures the readout
        resonator transmission.

        Args:
            amps            the array of drive pulse amplitudes
            analyze         whether to create a (base) MeasurementAnalysis
                            object for this measurement; offers possibility to
                            manually analyse data using the classes in
                            measurement_analysis.py
            close_fig       whether or not to close the default analysis figure
            cal_points      whether or not to use calibration points
            no_cal_points   how many calibration points to use
            upload          whether or not to upload the sequence to the AWG
            label           the measurement label
            n               the number of times the drive pulses with the same
                            amplitude should be repeated in each measurement
        """
        # Define the measurement label
        if label is None:
            label = 'Rabi-n{}'.format(n) + self.msmt_suffix

        # Prepare the physical instruments for a time domain measurement
        self.prepare(drive='timedomain')

        MC = self.instr_mc.get_instr()

        cal_states_dict = None
        cal_states_rotations = None
        if cal_points:
            step = np.abs(amps[-1]-amps[-2])
            if no_cal_points == 4:
                sweep_points = np.concatenate(
                    [amps, [amps[-1]+step, amps[-1]+2*step, amps[-1]+3*step,
                        amps[-1]+4*step]])
                cal_states_dict = {'g': [-4, -3], 'e': [-2, -1]}
                cal_states_rotations = {'g': 0, 'e': 1}
            elif no_cal_points == 2:
                sweep_points = np.concatenate(
                    [amps, [amps[-1]+step, amps[-1]+2*step]])
                cal_states_dict = {'g': [-2, -1]}
                cal_states_rotations = {'g': 0}
            else:
                sweep_points = amps
        else:
            sweep_points = amps

        # Specify the sweep function, the sweep points,
        # and the detector function, and run the measurement
        MC.set_sweep_function(awg_swf.Rabi(pulse_pars=self.get_ge_pars(),
                                           RO_pars=self.get_ro_pars(), n=n,
                                           cal_points=cal_points,
                                           active_reset=active_reset,
                                           no_cal_points=no_cal_points,
                                           upload=upload))
        MC.set_sweep_points(sweep_points)
        MC.set_detector_function(self.int_avg_classif_det if
                                 self.acq_weight_type() == 'optimal_qutrit'
                                 else self.int_avg_det)
        if exp_metadata is None:
            exp_metadata = {}
        exp_metadata.update({'sweep_points_dict': {self.name: sweep_points},
                             'use_cal_points': cal_points,
                             'cal_states_dict': cal_states_dict,
                             'cal_states_rotations': cal_states_rotations if
                                self.acq_weight_type() != 'optimal_qutrit'
                                else None,
                             'data_to_fit': {self.name: 'pe'}})
        MC.run(label, exp_metadata=exp_metadata)

        # Create a MeasurementAnalysis object for this measurement
        if analyze:
            tda.MultiQubit_TimeDomain_Analysis(qb_names=[self.name])

    def measure_rabi_2nd_exc(self, amps=None, n=1, MC=None, analyze=True,
                             label=None, last_ge_pulse=True,
                             close_fig=True, cal_points=True, no_cal_points=6,
                             upload=True, exp_metadata=None):

        if amps is None:
            raise ValueError("Unspecified amplitudes for measure_rabi")

        if label is None:
            label = 'Rabi_ef-n{}'.format(n) + self.msmt_suffix

        self.prepare(drive='timedomain')

        if MC is None:
            MC = self.instr_mc.get_instr()

        cal_states_dict = None
        cal_states_rotations = None
        if cal_points:
            print("cal points {}".format(no_cal_points))
            step = np.abs(amps[-1]-amps[-2])
            if no_cal_points == 6:
                sweep_points = np.concatenate(
                    [amps, [amps[-1]+step, amps[-1]+2*step, amps[-1]+3*step,
                        amps[-1]+4*step, amps[-1]+5*step, amps[-1]+6*step]])
                cal_states_dict = {'g': [-6, -5], 'e': [-4, -3], 'f': [-2, -1]}
                cal_states_rotations = {'g': 0, 'f': 1} if last_ge_pulse else \
                    {'e': 0, 'f': 1}
            elif no_cal_points == 4:
                sweep_points = np.concatenate(
                    [amps, [amps[-1]+step, amps[-1]+2*step, amps[-1]+3*step,
                        amps[-1]+4*step]])
                cal_states_dict = {'g': [-4, -3], 'e': [-2, -1]}
                cal_states_rotations = {'g': 0, 'e': 1}
            elif no_cal_points == 2:
                sweep_points = np.concatenate(
                    [amps, [amps[-1]+step, amps[-1]+2*step]])
                cal_states_dict = {'g': [-2, -1]}
                cal_states_rotations = {'g': 0}
            else:
                sweep_points = amps
        MC.set_sweep_function(awg_swf.Rabi_2nd_exc(
                        pulse_pars=self.get_ge_pars(),
                        pulse_pars_2nd=self.get_ef_pars(),
                        RO_pars=self.get_ro_pars(),
                        last_ge_pulse=last_ge_pulse,
                        n=n, upload=upload,
                        cal_points=cal_points, no_cal_points=no_cal_points))
        MC.set_sweep_points(sweep_points)
        MC.set_detector_function(self.int_avg_classif_det if
                                 self.acq_weight_type() == 'optimal_qutrit'
                                 else self.int_avg_det)
        if exp_metadata is None:
            exp_metadata = {}
        exp_metadata.update({'sweep_points_dict': {self.name: sweep_points},
                             'use_cal_points': cal_points,
                             'last_ge_pulse': last_ge_pulse,
                             'data_to_fit': {self.name: 'pf'},
                             'cal_states_dict': cal_states_dict,
                             'cal_states_rotations': cal_states_rotations if
                                self.acq_weight_type() != 'optimal_qutrit'
                                else None})
        MC.run(label, exp_metadata=exp_metadata)

        if analyze:
            tda.MultiQubit_TimeDomain_Analysis(qb_names=[self.name])

    def measure_rabi_amp90(self, scales=np.linspace(0.3, 0.7, 31), n=1,
                           MC=None, analyze=True, close_fig=True, upload=True):

        self.prepare(drive='timedomain')

        if MC is None:
            MC = self.instr_mc.get_instr()

        MC.set_sweep_function(awg_swf.Rabi_amp90(
            pulse_pars=self.get_ge_pars(), RO_pars=self.get_ro_pars(), n=n,
            upload=upload))
        MC.set_sweep_points(scales)
        MC.set_detector_function(self.int_avg_det)
        MC.run('Rabi_amp90_scales_n{}'.format(n)+self.msmt_suffix)


    def measure_T1(self, times=None, MC=None, analyze=True, upload=True,
                   close_fig=True, cal_points=True, label=None,
                   exp_metadata=None):

        if times is None:
            raise ValueError("Unspecified times for measure_T1")
        if np.any(times>1e-3):
            logging.warning('The values in the times array might be too large.'
                            'The units should be seconds.')

        self.prepare(drive='timedomain')

        if MC is None:
            MC = self.instr_mc.get_instr()

        # Define the measurement label
        if label is None:
            label = 'T1' + self.msmt_suffix

        if cal_points:
            step = np.abs(times[-1]-times[-2])
            sweep_points = np.concatenate(
                [times, [times[-1]+step,  times[-1]+2*step,
                    times[-1]+3*step, times[-1]+4*step]])
            cal_states_dict = {'g': [-4, -3], 'e': [-2, -1]}
            cal_states_rotations = {'g': 0, 'e': 1}
        else:
            sweep_points = times
            cal_states_dict = None
            cal_states_rotations = None

        MC.set_sweep_function(awg_swf.T1(
            pulse_pars=self.get_ge_pars(), RO_pars=self.get_ro_pars(),
            upload=upload, cal_points=cal_points))
        MC.set_sweep_points(sweep_points)
        MC.set_detector_function(self.int_avg_classif_det if
                                 self.acq_weight_type() == 'optimal_qutrit'
                                 else self.int_avg_det)
        if exp_metadata is None:
            exp_metadata = {}
        exp_metadata.update({'sweep_points_dict': {self.name: sweep_points},
                             'cal_states_dict': cal_states_dict,
                             'cal_states_rotations': cal_states_rotations if
                                self.acq_weight_type() != 'optimal_qutrit'
                                else None,
                             'data_to_fit': {self.name: 'pe'},
                             'use_cal_points': cal_points})
        MC.run(label, exp_metadata=exp_metadata)

        if analyze:
            tda.MultiQubit_TimeDomain_Analysis(qb_names=[self.name])

    def measure_T1_2nd_exc(self, times=None, MC=None, analyze=True, upload=True,
                           close_fig=True, cal_points=True, no_cal_points=6,
                           label=None, last_ge_pulse=True, exp_metadata=None):

        if times is None:
            raise ValueError("Unspecified times for measure_T1_2nd_exc")
        if np.any(times>1e-3):
            logging.warning('The values in the times array might be too large.'
                            'The units should be seconds.')

        self.prepare(drive='timedomain')

        if label is None:
            label = 'T1_ef' + self.msmt_suffix

        if MC is None:
            MC = self.instr_mc.get_instr()

        cal_states_dict = None
        cal_states_rotations = None
        if cal_points:
            step = np.abs(times[-1]-times[-2])
            if no_cal_points == 6:
                sweep_points = np.concatenate(
                    [times, [times[-1]+step,  times[-1]+2*step,
                                 times[-1]+3*step, times[-1]+4*step,
                                 times[-1]+5*step, times[-1]+6*step]])
                cal_states_dict = {'g': [-6, -5], 'e': [-4, -3], 'f': [-2, -1]}
                cal_states_rotations = {'g': 0, 'f': 1} if last_ge_pulse else \
                    {'e': 0, 'f': 1}
            elif no_cal_points == 4:
                sweep_points = np.concatenate(
                    [times, [times[-1]+step,  times[-1]+2*step,
                                 times[-1]+3*step, times[-1]+4*step]])
                cal_states_dict = {'g': [-4, -3], 'e': [-2, -1]}
                cal_states_rotations = {'g': 0, 'e': 1}
            elif no_cal_points == 2:
                sweep_points = np.concatenate(
                    [times, [times[-1]+step,  times[-1]+2*step]])
                cal_states_dict = {'g': [-2, -1]}
                cal_states_rotations = {'g': 0}
            else:
                sweep_points = times
        else:
            sweep_points = times

        MC.set_sweep_function(awg_swf.T1_2nd_exc(
                                pulse_pars=self.get_ge_pars(),
                                pulse_pars_2nd=self.get_ef_pars(),
                                RO_pars=self.get_ro_pars(),
                                upload=upload,
                                cal_points=cal_points,
                                no_cal_points=no_cal_points,
                                last_ge_pulse=last_ge_pulse))
        MC.set_sweep_points(sweep_points)
        MC.set_detector_function(self.int_avg_classif_det if
                                 self.acq_weight_type() == 'optimal_qutrit'
                                 else self.int_avg_det)
        if exp_metadata is None:
            exp_metadata = {}
        exp_metadata.update({'sweep_points_dict': {self.name: sweep_points},
                             'use_cal_points': cal_points,
                             'data_to_fit': {self.name: 'pf'},
                             'cal_states_dict': cal_states_dict,
                             'cal_states_rotations': cal_states_rotations if
                                self.acq_weight_type() != 'optimal_qutrit'
                                else None,
                             'last_ge_pulse': last_ge_pulse})
        MC.run(label, exp_metadata=exp_metadata)

        if analyze:
            tda.MultiQubit_TimeDomain_Analysis(qb_names=[self.name])


    def measure_qscale(self, qscales=None, MC=None, analyze=True, upload=True,
                       close_fig=True, label=None, cal_points=True,
                       exp_metadata=None):

        if qscales is None:
            raise ValueError("Unspecified qscale values for measure_qscale")
        uniques = np.unique(qscales[range(3)])
        if uniques.size>1:
            raise ValueError("The values in the qscales array are not repeated "
                             "3 times.")

        self.prepare(drive='timedomain')

        if MC is None:
            MC = self.instr_mc.get_instr()

        if label is None:
            label = 'QScale'+self.msmt_suffix

        if cal_points:
            step = np.abs(qscales[-1] - qscales[-4])
            sweep_points = np.concatenate(
                [qscales, [qscales[-1] + step, qscales[-1] + 2*step,
                    qscales[-1] + 3*step, qscales[-1] + 4*step]])
            cal_states_dict = {'g': [-4, -3], 'e': [-2, -1]}
            cal_states_rotations = {'g': 0, 'e': 1}
        else:
            sweep_points = qscales
            cal_states_dict = None
            cal_states_rotations = None

        MC.set_sweep_function(awg_swf.QScale(
                pulse_pars=self.get_ge_pars(), RO_pars=self.get_ro_pars(),
                upload=upload, cal_points=cal_points))
        MC.set_sweep_points(sweep_points)
        MC.set_detector_function(self.int_avg_classif_det if
                                 self.acq_weight_type() == 'optimal_qutrit'
                                 else self.int_avg_det)
        if exp_metadata is None:
            exp_metadata = {}
        exp_metadata.update({'sweep_points_dict': {self.name: sweep_points},
                             'use_cal_points': cal_points,
                             'cal_states_dict': cal_states_dict,
                             'cal_states_rotations': cal_states_rotations if
                                self.acq_weight_type() != 'optimal_qutrit'
                                else None,
                             'data_to_fit': {self.name: 'pe'}
                             })
        MC.run(label, exp_metadata=exp_metadata)

        if analyze:
            tda.MultiQubit_TimeDomain_Analysis(qb_names=[self.name])

    def measure_qscale_2nd_exc(self, qscales=None, MC=None, analyze=True,
                               upload=True, close_fig=True, label=None,
                               cal_points=True, no_cal_points=6,
                               last_ge_pulse=True, exp_metadata=None):

        if qscales is None:
            raise ValueError("Unspecified qscale values for"
                             " measure_qscale_2nd_exc")
        uniques = np.unique(qscales[range(3)])
        if uniques.size>1:
            raise ValueError("The values in the qscales array are not repeated "
                             "3 times.")

        self.prepare(drive='timedomain')

        if MC is None:
            MC = self.instr_mc.get_instr()

        if label is None:
            label = 'QScale_ef'+self.msmt_suffix

        cal_states_dict = None
        cal_states_rotations = None
        if cal_points:
            step = np.abs(qscales[-1] - qscales[-4])
            if no_cal_points == 6:
                sweep_points = np.concatenate(
                    [qscales, [qscales[-1] + step, qscales[-1] + 2*step,
                               qscales[-1] + 3*step, qscales[-1] + 4*step,
                               qscales[-1] + 5*step, qscales[-1] + 6*step]])
                cal_states_dict = {'g': [-6, -5], 'e': [-4, -3], 'f': [-2, -1]}
                cal_states_rotations = {'g': 0, 'f': 1} if last_ge_pulse else \
                    {'e': 0, 'f': 1}
            elif no_cal_points == 4:
                sweep_points = np.concatenate(
                    [qscales, [qscales[-1] + step, qscales[-1] + 2*step,
                               qscales[-1] + 3*step, qscales[-1] + 4*step]])
                cal_states_dict = {'g': [-4, -3], 'e': [-2, -1]}
                cal_states_rotations = {'g': 0, 'e': 1}
            elif no_cal_points == 2:
                sweep_points = np.concatenate(
                    [qscales, [qscales[-1] + step, qscales[-1] + 2*step]])
                cal_states_dict = {'g': [-2, -1]}
                cal_states_rotations = {'g': 0}
            else:
                sweep_points = qscales
        else:
            sweep_points = qscales

        MC.set_sweep_function(awg_swf.QScale_2nd_exc(
            qscales=sweep_points,
            pulse_pars=self.get_ge_pars(),
            pulse_pars_2nd=self.get_ef_pars(),
            RO_pars=self.get_ro_pars(),
            upload=upload, cal_points=cal_points, no_cal_points=no_cal_points,
            last_ge_pulse=last_ge_pulse))
        MC.set_sweep_points(sweep_points)
        MC.set_detector_function(self.int_avg_classif_det if
                                 self.acq_weight_type() == 'optimal_qutrit'
                                 else self.int_avg_det)
        if exp_metadata is None:
            exp_metadata = {}
        exp_metadata.update({'sweep_points_dict': {self.name: sweep_points},
                             'use_cal_points': cal_points,
                             'data_to_fit': {self.name: 'pf'},
                             'cal_states_dict': cal_states_dict,
                             'cal_states_rotations': cal_states_rotations if
                                self.acq_weight_type() != 'optimal_qutrit'
                                else None,
                             'last_ge_pulse': last_ge_pulse})
        MC.run(label, exp_metadata=exp_metadata)

        if analyze:
            tda.MultiQubit_TimeDomain_Analysis(qb_names=[self.name])

    def measure_ramsey_multiple_detunings(self, times=None,
                                          artificial_detunings=None, label='',
                                          MC=None, analyze=True, close_fig=True,
                                          cal_points=True, upload=True,
                                          exp_metadata=None):

        if times is None:
            raise ValueError("Unspecified times for measure_ramsey")
        if artificial_detunings is None:
            logging.warning('Artificial detuning is 0.')
        uniques = np.unique(times[range(len(artificial_detunings))])
        if uniques.size>1:
            raise ValueError("The values in the times array are not repeated "
                             "len(artificial_detunings) times.")
        if np.any(np.asarray(np.abs(artificial_detunings))<1e3):
            logging.warning('The artificial detuning is too small. The units '
                            'should be Hz.')
        if np.any(times>1e-3):
            logging.warning('The values in the times array might be too large.'
                            'The units should be seconds.')

        self.prepare(drive='timedomain')
        if MC is None:
            MC = self.instr_mc.get_instr()

        # Define the measurement label
        if label == '':
            label = 'Ramsey_mult_det' + self.msmt_suffix

        if cal_points:
            len_art_det = len(artificial_detunings)
            step = np.abs(times[-1] - times[-len_art_det-1])
            sweep_points = np.concatenate(
                [times, [times[-1] + step, times[-1] + 2*step,
                    times[-1] + 3*step, times[-1] + 4*step]])
        else:
            sweep_points = times

        Rams_swf = awg_swf.Ramsey_multiple_detunings(
            pulse_pars=self.get_ge_pars(), RO_pars=self.get_ro_pars(),
            artificial_detunings=artificial_detunings, cal_points=cal_points,
            upload=upload)
        MC.set_sweep_function(Rams_swf)
        MC.set_sweep_points(sweep_points)
        MC.set_detector_function(self.int_avg_det)
        if exp_metadata is None:
            exp_metadata = {}
        exp_metadata.update({'sweep_points_dict': {self.name: sweep_points},
                             'use_cal_points': cal_points,
                             'artificial_detunings': artificial_detunings})
        MC.run(label, exp_metadata=exp_metadata)

        if analyze:
            ma.MeasurementAnalysis(auto=True, close_fig=close_fig,
                                   qb_name=self.name)


    def measure_ramsey(self, times=None, artificial_detuning=0, label=None,
                       MC=None, analyze=True, close_fig=True, cal_points=True,
                       upload=True, exp_metadata=None):

        if times is None:
            raise ValueError("Unspecified times for measure_ramsey")
        if artificial_detuning is None:
            logging.warning('Artificial detuning is 0.')
        if np.abs(artificial_detuning) < 1e3:
            logging.warning('The artificial detuning is too small. The units'
                            'should be Hz.')
        if np.any(times > 1e-3):
            logging.warning('The values in the times array might be too large.'
                            'The units should be seconds.')

        self.prepare(drive='timedomain')
        if MC is None:
            MC = self.instr_mc.get_instr()

        # Define the measurement label
        if label == None:
            label = 'Ramsey' + self.msmt_suffix

        if cal_points:
            step = np.abs(times[-1]-times[-2])
            sweep_points = np.concatenate(
                [times, [times[-1]+step,  times[-1]+2*step,
                             times[-1]+3*step, times[-1]+4*step]])
            cal_states_dict = {'g': [-4, -3], 'e': [-2, -1]}
            cal_states_rotations = {'g': 0, 'e': 1}
        else:
            sweep_points = times
            cal_states_dict = None
            cal_states_rotations = None

        Rams_swf = awg_swf.Ramsey(
            pulse_pars=self.get_ge_pars(), RO_pars=self.get_ro_pars(),
            artificial_detuning=artificial_detuning, cal_points=cal_points,
            upload=upload)
        MC.set_sweep_function(Rams_swf)
        MC.set_sweep_points(sweep_points)
        MC.set_detector_function(self.int_avg_classif_det if
                                 self.acq_weight_type() == 'optimal_qutrit'
                                 else self.int_avg_det)
        if exp_metadata is None:
            exp_metadata = {}
        exp_metadata.update({'sweep_points_dict': {self.name: sweep_points},
                             'use_cal_points': cal_points,
                             'cal_states_dict': cal_states_dict,
                             'cal_states_rotations': cal_states_rotations if
                                self.acq_weight_type() != 'optimal_qutrit'
                                else None,
                             'data_to_fit': {self.name: 'pe'},
                             'artificial_detuning': artificial_detuning})
        MC.run(label, exp_metadata=exp_metadata)

        if analyze:
            tda.MultiQubit_TimeDomain_Analysis(qb_names=[self.name])

    def measure_ramsey_dyn_decoupling(self, times=None, artificial_detuning=0,
                                      label='', MC=None, analyze=True,
                                      close_fig=True, cal_points=True,
                                      upload=True, nr_echo_pulses=4,
                                      seq_func=None, cpmg_scheme=True,
                                      exp_metadata=None):

        if times is None:
            raise ValueError("Unspecified times for measure_ramsey")
        if np.any(times > 1e-3):
            logging.warning('The values in the times array might be too large.'
                            'The units should be seconds.')

        if artificial_detuning is None:
            logging.warning('Artificial detuning is 0.')
        if np.abs(artificial_detuning) < 1e3:
            logging.warning('The artificial detuning is too small. The units'
                            'should be Hz.')

        if seq_func is None:
            seq_func = sq.ramsey_seq

        self.prepare(drive='timedomain')
        if MC is None:
            MC = self.instr_mc.get_instr()

        # Define the measurement label
        if label == '':
            label = 'Ramsey' + self.msmt_suffix

        if cal_points:
            step = np.abs(times[-1]-times[-2])
            sweep_points = np.concatenate(
                [times, [times[-1]+step,  times[-1]+2*step,
                         times[-1]+3*step, times[-1]+4*step]])
        else:
            sweep_points = times

        Rams_swf = awg_swf.Ramsey_decoupling_swf(
            seq_func=seq_func,
            pulse_pars=self.get_ge_pars(), RO_pars=self.get_ro_pars(),
            artificial_detuning=artificial_detuning, cal_points=cal_points,
            upload=upload, nr_echo_pulses=nr_echo_pulses, cpmg_scheme=cpmg_scheme)
        MC.set_sweep_function(Rams_swf)
        MC.set_sweep_points(sweep_points)
        MC.set_detector_function(self.int_avg_det)
        if exp_metadata is None:
            exp_metadata = {}
        exp_metadata.update({'sweep_points_dict': {self.name: sweep_points},
                             'use_cal_points': cal_points,
                             'cpmg_scheme': cpmg_scheme,
                             'nr_echo_pulses': nr_echo_pulses,
                             'seq_func': seq_func,
                             'artificial_detuning': artificial_detuning})
        MC.run(label, exp_metadata=exp_metadata)

        if analyze:
            RamseyA = ma.Ramsey_Analysis(
                auto=True,
                label=label,
                qb_name=self.name,
                NoCalPoints=4,
                artificial_detuning=artificial_detuning,
                close_fig=close_fig)


    def measure_ramsey_2nd_exc(self, times=None, artificial_detuning=0, label=None,
                       MC=None, analyze=True, close_fig=True, cal_points=True,
                       n=1, upload=True, last_ge_pulse=True, no_cal_points=6,
                       exp_metadata=None):

        if times is None:
            raise ValueError("Unspecified times for measure_ramsey")
        if artificial_detuning is None:
            logging.warning('Artificial detuning is 0.')
        if np.abs(artificial_detuning)<1e3:
            logging.warning('The artificial detuning is too small. The units'
                            'should be Hz.')
        if np.any(times>1e-3):
            logging.warning('The values in the times array might be too large.'
                            'The units should be seconds.')

        if label is None:
            label = 'Ramsey_ef'+self.msmt_suffix

        self.prepare(drive='timedomain')
        if MC is None:
            MC = self.instr_mc.get_instr()

        cal_states_dict = None
        cal_states_rotations = None
        if cal_points:
            step = np.abs(times[-1]-times[-2])
            if no_cal_points == 6:
                sweep_points = np.concatenate(
                    [times, [times[-1]+step,  times[-1]+2*step,
                                 times[-1]+3*step, times[-1]+4*step,
                                 times[-1]+5*step, times[-1]+6*step]])
                cal_states_dict = {'g': [-6, -5], 'e': [-4, -3], 'f': [-2, -1]}
                cal_states_rotations = {'g': 0, 'f': 1} if last_ge_pulse else \
                    {'e': 0, 'f': 1}
            elif no_cal_points == 4:
                sweep_points = np.concatenate(
                    [times, [times[-1]+step,  times[-1]+2*step,
                                 times[-1]+3*step, times[-1]+4*step]])
                cal_states_dict = {'g': [-4, -3], 'e': [-2, -1]}
                cal_states_rotations = {'g': 0, 'e': 1}
            elif no_cal_points == 2:
                sweep_points = np.concatenate(
                    [times, [times[-1]+step,  times[-1]+2*step]])
                cal_states_dict = {'g': [-2, -1]}
                cal_states_rotations = {'g': 0}
            else:
                sweep_points = times
        else:
            sweep_points = times

        Rams_2nd_swf = awg_swf.Ramsey_2nd_exc(
            pulse_pars=self.get_ge_pars(),
            pulse_pars_2nd=self.get_ef_pars(),
            RO_pars=self.get_ro_pars(),
            artificial_detuning=artificial_detuning,
            cal_points=cal_points, n=n, upload=upload,
            no_cal_points=no_cal_points,
            last_ge_pulse=last_ge_pulse)
        MC.set_sweep_function(Rams_2nd_swf)
        MC.set_sweep_points(sweep_points)
        MC.set_detector_function(self.int_avg_classif_det if
                                 self.acq_weight_type() == 'optimal_qutrit'
                                 else self.int_avg_det)
        if exp_metadata is None:
            exp_metadata = {}
        exp_metadata.update({'sweep_points_dict': {self.name: sweep_points},
                             'use_cal_points': cal_points,
                             'last_ge_pulse': last_ge_pulse,
                             'data_to_fit': {self.name: 'pf'},
                             'cal_states_dict': cal_states_dict,
                             'cal_states_rotations': cal_states_rotations if
                                self.acq_weight_type() != 'optimal_qutrit'
                                else None,
                             'artificial_detuning': artificial_detuning})
        MC.run(label, exp_metadata=exp_metadata)

        if analyze:
            tda.MultiQubit_TimeDomain_Analysis(qb_names=[self.name])

    def measure_ramsey_2nd_exc_multiple_detunings(self, times=None,
                               artificial_detunings=None, label=None,
                               MC=None, analyze=True, close_fig=True,
                               cal_points=True, n=1, upload=True,
                               last_ge_pulse=True, no_cal_points=6,
                               exp_metadata=None):

        if times is None:
            raise ValueError("Unspecified times for measure_ramsey")
        if artificial_detunings is None:
            logging.warning('Artificial detunings were not given.')
        if np.any(np.asarray(np.abs(artificial_detunings))<1e3):
            logging.warning('The artificial detuning is too small. The units '
                            'should be Hz.')
        if np.any(times>1e-3):
            logging.warning('The values in the times array might be too large.'
                            'The units should be seconds.')

        self.prepare(drive='timedomain')
        if MC is None:
            MC = self.instr_mc.get_instr()

        if label is None:
            label = 'Ramsey_mult_det_ef'+self.msmt_suffix

        if cal_points:
            len_art_det = len(artificial_detunings)
            step = np.abs(times[-1] - times[-len_art_det-1])
            if no_cal_points == 6:
                sweep_points = np.concatenate(
                    [times, [times[-1] + step, times[-1] + 2*step,
                             times[-1] + 3*step, times[-1] + 4*step,
                             times[-1] + 5*step, times[-1] + 6*step]])
            elif no_cal_points == 4:
                sweep_points = np.concatenate(
                    [times, [times[-1] + step, times[-1] + 2*step,
                             times[-1] + 3*step, times[-1] + 4*step]])
            elif no_cal_points == 2:
                sweep_points = np.concatenate(
                    [times, [times[-1] + step, times[-1] + 2*step]])
            else:
                sweep_points = times
        else:
            sweep_points = times

        Rams_2nd_swf = awg_swf.Ramsey_2nd_exc_multiple_detunings(
            pulse_pars=self.get_ge_pars(),
            pulse_pars_2nd=self.get_ef_pars(),
            RO_pars=self.get_ro_pars(),
            artificial_detunings=artificial_detunings,
            cal_points=cal_points, n=n, upload=upload,
            no_cal_points=no_cal_points,
            last_ge_pulse=last_ge_pulse)
        MC.set_sweep_function(Rams_2nd_swf)
        MC.set_sweep_points(sweep_points)
        MC.set_detector_function(self.int_avg_det)
        if exp_metadata is None:
            exp_metadata = {}
        exp_metadata.update({'sweep_points_dict': {self.name: sweep_points},
                             'use_cal_points': cal_points,
                             'num_cal_points': no_cal_points,
                             'last_ge_pulse': last_ge_pulse,
                             'artificial_detunings': artificial_detunings})
        MC.run(label, exp_metadata=exp_metadata)

        if analyze:
            ma.MeasurementAnalysis(auto=True, close_fig=close_fig,
                                   qb_name=self.name)


    def measure_echo(self, times=None, MC=None, artificial_detuning=None,
                     upload=True, analyze=True, close_fig=True, cal_points=True,
                     label=None, exp_metadata=None):

        if times is None:
            raise ValueError("Unspecified times for measure_echo")

        # Define the measurement label
        if label == '':
            label = 'Echo' + self.msmt_suffix

        if cal_points:
            step = np.abs(times[-1]-times[-2])
            sweep_points = np.concatenate(
                [times, [times[-1]+step,  times[-1]+2*step,
                         times[-1]+3*step, times[-1]+4*step]])
            cal_states_dict = {'g': [-4, -3], 'e': [-2, -1]}
            cal_states_rotations = {'g': 0, 'e': 1}
        else:
            sweep_points = times
            cal_states_dict = None
            cal_states_rotations = None

        self.prepare(drive='timedomain')
        if MC is None:
            MC = self.instr_mc.get_instr()

        Echo_swf = awg_swf.Echo(
            pulse_pars=self.get_ge_pars(), RO_pars=self.get_ro_pars(),
            artificial_detuning=artificial_detuning, upload=upload)
        MC.set_sweep_function(Echo_swf)
        MC.set_sweep_points(sweep_points)
        MC.set_detector_function(self.int_avg_classif_det if
                                 self.acq_weight_type() == 'optimal_qutrit'
                                 else self.int_avg_det)
        if exp_metadata is None:
            exp_metadata = {}
        exp_metadata.update({'sweep_points_dict': {self.name: sweep_points},
                             'use_cal_points': cal_points,
                             'cal_states_dict': cal_states_dict,
                             'cal_states_rotations': cal_states_rotations if
                                self.acq_weight_type() != 'optimal_qutrit'
                                else None,
                             'data_to_fit': {self.name: 'pe'},
                             'artificial_detuning': artificial_detuning})
        MC.run(label, exp_metadata=exp_metadata)

        if analyze:
            tda.MultiQubit_TimeDomain_Analysis(qb_names=[self.name])

    def measure_echo_2nd_exc(self, times=None, artificial_detuning=None,
                             label=None, MC=None, analyze=True,
                             cal_points=True, no_cal_points=6, upload=True,
                             last_ge_pulse=True, exp_metadata=None):

        if times is None:
            raise ValueError("Unspecified times for measure_ramsey")
        if artificial_detuning is None:
            logging.warning('Artificial detuning is 0.')
        if np.abs(artificial_detuning) < 1e3:
            logging.warning('The artificial detuning is too small. The units'
                            'should be Hz.')
        if np.any(times > 1e-3):
            logging.warning('The values in the times array might be too large.'
                            'The units should be seconds.')

        if label is None:
            label = 'Echo_ef' + self.msmt_suffix

        self.prepare(drive='timedomain')
        if MC is None:
            MC = self.instr_mc.get_instr()

        cal_states_dict = None
        cal_states_rotations = None
        if cal_points:
            step = np.abs(times[-1]-times[-2])
            if no_cal_points == 6:
                sweep_points = np.concatenate(
                    [times, [times[-1]+step,  times[-1]+2*step,
                                 times[-1]+3*step, times[-1]+4*step,
                                 times[-1]+5*step, times[-1]+6*step]])
                cal_states_dict = {'g': [-6, -5], 'e': [-4, -3], 'f': [-2, -1]}
                cal_states_rotations = {'g': 0, 'f': 1} if last_ge_pulse else \
                    {'e': 0, 'f': 1}
            elif no_cal_points == 4:
                sweep_points = np.concatenate(
                    [times, [times[-1]+step,  times[-1]+2*step,
                                 times[-1]+3*step, times[-1]+4*step]])
                cal_states_dict = {'g': [-4, -3], 'e': [-2, -1]}
                cal_states_rotations = {'g': 0, 'e': 1}
            elif no_cal_points == 2:
                sweep_points = np.concatenate(
                    [times, [times[-1]+step,  times[-1]+2*step]])
                cal_states_dict = {'g': [-2, -1]}
                cal_states_rotations = {'g': 0}
            else:
                sweep_points = times
        else:
            sweep_points = times

        Echo_2nd_swf = awg_swf.Echo_2nd_exc(
            pulse_pars=self.get_ge_pars(),
            pulse_pars_2nd=self.get_ef_pars(),
            RO_pars=self.get_ro_pars(),
            artificial_detuning=artificial_detuning,
            cal_points=cal_points, upload=upload,
            no_cal_points=no_cal_points,
            last_ge_pulse=last_ge_pulse)
        MC.set_sweep_function(Echo_2nd_swf)
        MC.set_sweep_points(sweep_points)
        MC.set_detector_function(self.int_avg_classif_det if
                                 self.acq_weight_type() == 'optimal_qutrit'
                                 else self.int_avg_det)
        if exp_metadata is None:
            exp_metadata = {}
        exp_metadata.update({'sweep_points_dict': {self.name: sweep_points},
                             'use_cal_points': cal_points,
                             'last_ge_pulse': last_ge_pulse,
                             'data_to_fit': {self.name: 'pf'},
                             'cal_states_dict': cal_states_dict,
                             'cal_states_rotations': cal_states_rotations if
                                self.acq_weight_type() != 'optimal_qutrit'
                                else None,
                             'artificial_detuning': artificial_detuning})
        MC.run(label, exp_metadata=exp_metadata)

        if analyze:
            tda.MultiQubit_TimeDomain_Analysis(qb_names=[self.name])

    def measure_allxy(self, double_points=True, MC=None, upload=True,
                      analyze=True, close_fig=True):
        self.prepare(drive='timedomain')
        if MC is None:
            MC = self.instr_mc.get_instr()

        MC.set_sweep_function(awg_swf.AllXY(
            pulse_pars=self.get_ge_pars(), RO_pars=self.get_ro_pars(),
            double_points=double_points, upload=upload))
        MC.set_detector_function(self.int_avg_det)
        MC.run('AllXY'+self.msmt_suffix)

        if analyze:
            ma.MeasurementAnalysis(auto=True, close_fig=close_fig)

    def measure_randomized_benchmarking(self, nr_cliffords=None, nr_seeds=50,
                                        thresholded=True, RO_pars=None,
                                        MC=None, close_fig=True,
                                        upload=False, analyze=True,
                                        gate_decomp='HZ', label=None,
                                        cal_points=False, run=True,
                                        interleaved_gate=None):
        '''
        Performs a randomized benchmarking experiment on 1 qubit.
        type(nr_cliffords) == array
        type(nr_seeds) == int
        '''

        if nr_cliffords is None:
            raise ValueError("Unspecified nr_cliffords.")

        self.prepare(drive='timedomain')

        if MC is None:
            MC = self.instr_mc.get_instr()

        if RO_pars is None:
            RO_pars = self.get_ro_pars()

        if label is None:
            if interleaved_gate is None:
                label = 'RB_{}_{}_seeds_{}_cliffords'.format(
                    gate_decomp, nr_seeds, nr_cliffords[-1]) + self.msmt_suffix
            else:
                label = 'IRB_{}_{}_{}_seeds_{}_cliffords'.format(
                    interleaved_gate, gate_decomp,
                    nr_seeds, nr_cliffords[-1]) \
                        + self.msmt_suffix

        if thresholded:
            if self.instr_uhf.get_instr().get('quex_thres_{}_level'.format(
                    self.acq_weights_I())) == 0.0:
                raise ValueError('The threshold value is not set.')

        nr_seeds_arr = np.arange(nr_seeds)
        if cal_points:
            step = np.abs(nr_seeds_arr [-1] - nr_seeds_arr [-2])
            sweep_points1D = np.concatenate(
                [nr_seeds_arr,
                 [nr_seeds_arr[-1]+step, nr_seeds_arr[-1]+2*step,
                  nr_seeds_arr[-1]+3*step, nr_seeds_arr[-1]+4*step]])
        else:
            sweep_points1D = nr_seeds_arr

        RB_sweepfunction = awg_swf.Randomized_Benchmarking_one_length(
            pulse_pars=self.get_ge_pars(), RO_pars=RO_pars,
            cal_points=cal_points, gate_decomposition=gate_decomp,
            nr_cliffords_value=nr_cliffords[0], upload=False,
            interleaved_gate=interleaved_gate)

        RB_sweepfunction_2D = awg_swf.Randomized_Benchmarking_nr_cliffords(
            RB_sweepfunction=RB_sweepfunction, upload=upload)

        MC.set_sweep_function(RB_sweepfunction)
        MC.set_sweep_points(sweep_points1D)
        MC.set_sweep_function_2D(RB_sweepfunction_2D)
        MC.set_sweep_points_2D(nr_cliffords)

        if thresholded:
            MC.set_detector_function(self.dig_avg_det)
        else:
            MC.set_detector_function(self.int_avg_det)

        if run:
            MC.run(label, mode='2D')

        if analyze:
            # ma.TwoD_Analysis(label=label,
            #                  close_fig=close_fig,
            #                  qb_name=self.name,)
            ma.MeasurementAnalysis(auto=True, close_fig=close_fig,
                                   qb_name=self.name, TwoD=True)
        return MC

    def measure_transients(self, MC=None, levels=('g', 'e'), upload=True,
                           analyze=True, **kw):
        """
        If the resulting transients will be used to caclulate the optimal
        weight functions, then it is important that the UHFQC iavg_delay and
        wint_delay are calibrated such that the weights and traces are
        aligned: iavg_delay = 2*wint_delay.

        """
        assert not ('on' in levels or 'off' in levels), \
            "Naming levels 'on' and 'off' is now deprecated to ensure clear " \
            "denomination for 3 level readout. Please adapt your code:\n " \
            "'off' --> 'g'\n'on' --> 'e'\n'f' for 3d level detection "
        if MC is None:
            MC = self.instr_mc.get_instr()
        name_extra = kw.get('name_extra', None)
        npoints = self.inp_avg_det.nr_samples

        # initialize instruments
        self.prepare(drive='timedomain')

        for level in levels:
            if level not in ['g', 'e', 'f']:
                raise ValueError("Unrecognized case: {}. It should be 'g', 'e' "
                                 "or 'f'.".format(level))
            base_name = 'timetrace_{}'.format(level)
            name = base_name + "_" + name_extra if name_extra is not None else base_name

            # set sweep function and run measurement
            MC.set_sweep_function(awg_swf.SingleLevel(
                pulse_pars=self.get_ge_pars(),
                pulse_pars_2nd=self.get_ef_pars(),
                RO_pars=self.get_ro_pars(),
                level=level,
                upload=upload))
            MC.set_sweep_points(np.linspace(0, npoints / 1.8e9, npoints, endpoint=False))
            MC.set_detector_function(self.inp_avg_det)
            MC.run(name=name + self.msmt_suffix)

        if 'on' in cases:
            MC.set_sweep_function(awg_swf.OffOn(
                pulse_pars=self.get_ge_pars(),
                RO_pars=self.get_ro_pars(),
                pulse_comb='OnOn',
                upload=upload))
            MC.set_sweep_points(np.linspace(0, npoints/1.8e9, npoints,
                                            endpoint=False))
            MC.set_detector_function(self.inp_avg_det)
            if name_extra is not None:
                MC.run(name='timetrace_on_' + name_extra + self.msmt_suffix)
            else:
                MC.run(name='timetrace_on' + self.msmt_suffix)
            if analyze:
                ma.MeasurementAnalysis(auto=True, qb_name=self.name, **kw)


    def measure_readout_pulse_scope(self, delays, freqs, RO_separation=None,
                                    prep_pulses=None, comm_freq=225e6,
                                    analyze=True, label=None,
                                    close_fig=True, upload=True, verbose=False,
                                    cal_points=((-4, -3), (-2, -1)), MC=None):
        """
        From the documentation of the used sequence function:

        Prepares the AWGs for a readout pulse shape and timing measurement.

        The sequence consists of two readout pulses where the drive pulse start
        time is swept through the first readout pulse. Because the photons in
        the readout resonator induce an ac-Stark shift of the qubit frequency,
        we can determine the readout pulse shape by sweeping the drive frequency
        in an outer loop to determine the qubit frequency.

        Important: This sequence includes two readouts per segment. For this
        reason the calibration points are also duplicated.

        Args:
            delays: A list of delays between the start of the first readout pulse
                    and the center of the drive pulse.
            RO_separation: Separation between the starts of the two readout pulses.
                           If the comm_freq parameter is not None, the used value
                           is increased to satisfy the commensurability constraint.
            cal_points: True for default calibration points, False for no
                        calibration points or a list of two lists, containing
                        the indices of the calibration segments for the ground
                        and excited state.
            comm_freq: The readout pulse separation will be a multiple of
                       1/comm_freq
        """

        if delays is None:
            raise ValueError("Unspecified delays for "
                             "measure_readout_pulse_scope")
        if label is None:
            label = 'Readout_pulse_scope' + self.msmt_suffix
        if MC is None:
            MC = self.instr_mc.get_instr()
        if freqs is None:
            freqs = self.f_qubit() + np.linspace(-50e6, 50e6, 201)
        if RO_separation is None:
            RO_separation = 2 * self.ro_length()
            RO_separation += np.max(delays)
            RO_separation += 200e-9  # for slack

        self.prepare(drive='timedomain')
        MC.set_sweep_function(awg_swf.Readout_pulse_scope_swf(
            delays=delays,
            pulse_pars=self.get_ge_pars(),
            RO_pars=self.get_ro_pars(),
            RO_separation=RO_separation,
            cal_points=cal_points,
            prep_pulses=prep_pulses,
            comm_freq=comm_freq,
            verbose=verbose,
            upload=upload))
        MC.set_sweep_points(delays)
        MC.set_sweep_function_2D(swf.Offset_Sweep(
            mc_parameter_wrapper.wrap_par_to_swf(
                self.instr_ge_lo.get_instr().frequency),
            -self.ge_mod_freq(),
            parameter_name=self.name + ' drive frequency'))
        MC.set_sweep_points_2D(freqs)

        d = det.UHFQC_integrated_average_detector(
            self.instr_uhf.get_instr(), self.instr_pulsar.get_instr(),
            nr_averages=self.acq_averages(),
            channels=self.int_avg_det.channels,
            integration_length=self.acq_length(),
            values_per_point=2, values_per_point_suffex=['_probe', '_measure'])
        MC.set_detector_function(d)
        MC.run_2D(label)

        # Create a MeasurementAnalysis object for this measurement
        if analyze:
            ma.MeasurementAnalysis(TwoD=True, auto=True, close_fig=close_fig,
                                   qb_name=self.name)

    def measure_residual_readout_photons(
            self, delays_to_relax, ramsey_times, delay_buffer=0,
            cal_points=((-4, -3), (-2, -1)), verbose=False,
            artificial_detuning=None, analyze=True,
            label=None, close_fig=True, MC=None):
        """
        From the documentation of the used sequence function:

        The sequence consists of two readout pulses sandwitching two ramsey
        pulses inbetween. The delay between the first readout pulse and first
        ramsey pulse is swept, to measure the ac stark shift and dephasing
        from any residual photons.

        Important: This sequence includes two readouts per segment. For this
        reason the calibration points are also duplicated.

        Args:
            delays_to_relax: delay between the end of the first readout
                            pulse and the start of the first ramsey pulse.

            pulse_pars: Pulse dictionary for the ramsey pulse.
            RO_pars: Pulse dictionary for the readout pulse.
            ramsey_times: delays between ramsey pulses
            delay_buffer: delay between the start of the last ramsey pulse and
                          the start of the second readout pulse.
            cal_points: True for default calibration points, False for no
                        calibration points or a list of two lists,
                        containing the indices of the calibration
                        segments for the ground and excited state.
        """


        if label is None:
            label = 'residual_readout_photons' + self.msmt_suffix
        if MC is None:
            MC = self.instr_mc.get_instr()
        # duplicate sweep points for the two preparation states
        ramsey_times = np.vstack((ramsey_times, ramsey_times)).\
                       reshape((-1,), order='F')

        self.prepare(drive='timedomain')
        sf1 = awg_swf.readout_photons_in_resonator_swf(
            delay_to_relax=delays_to_relax[0],
            delay_buffer=delay_buffer,
            ramsey_times=ramsey_times,
            pulse_pars=self.get_ge_pars(),
            RO_pars=self.get_ro_pars(),
            cal_points=cal_points,
            verbose=verbose,
            artificial_detuning=artificial_detuning,
            upload=False)
        MC.set_sweep_function(sf1)
        MC.set_sweep_points(ramsey_times)
        sf2 = awg_swf.readout_photons_in_resonator_soft_swf(sf1)
        MC.set_sweep_function_2D(sf2)
        MC.set_sweep_points_2D(delays_to_relax)

        d = det.UHFQC_integrated_average_detector(
            self.instr_uhf.get_instr(), self.instr_pulsar.get_instr(),
            nr_averages=self.acq_averages(),
            channels=self.int_avg_det.channels,
            integration_length=self.acq_length(),
            values_per_point=2, values_per_point_suffex=['_test', '_measure'])
        MC.set_detector_function(d)
        MC.run_2D(label)
        self.artificial_detuning = artificial_detuning
        # Create a MeasurementAnalysis object for this measurement
        if analyze:
            kappa = list(map(lambda w:0.5*(self.RO_purcell_kappa() - np.real(
                np.sqrt(-16*self.RO_J_coupling()*self.RO_J_coupling() +
                        (self.RO_purcell_kappa()-2j*(np.abs(w-self.f_RO_purcell())))*
                        (self.RO_purcell_kappa()-2j*(np.abs(w-self.f_RO_purcell())))
                        ))),
                             [self.f_RO_resonator() - self.chi(),
                              self.f_RO_resonator() + self.chi()]))
            if not (self.T2_star_ef() == 0):
                T2star = self.T2_star_ef()
            else:
                if self.T2_star() == 0:
                   raise ValueError('T2star is not given.')
                else:
                    T2star = self.T2_star()
            tda.ReadoutROPhotonsAnalysis(t_start=None,
                  close_figs=close_fig, options_dict={
                      'f_qubit': self.f_qubit(),
                      'chi': self.chi(),
                      'kappa-effective': kappa,
                      'T2echo': T2star ,
                      'do_analysis': True,
                      'artif_detuning': self.artificial_detuning() },
                  do_fitting=True)

    def measure_multi_element_segment_timing(
            self, phases, ramsey_time=4e-6, nr_wait_elems=16,
            elem_type='interleaved', cal_points=((-4, -3), (-2, -1)),
            label=None, MC=None, upload=True, analyze=True, close_fig=True):

        if label is None:
            label = 'Multi_element_segment_timing' + self.msmt_suffix
        if MC is None:
            MC = self.instr_mc.get_instr()

        self.prepare(drive='timedomain')
        MC.set_sweep_function(awg_swf.MultiElemSegmentTimingSwf(
            phases=phases,
            qbn=self.name,
            op_dict=self.get_operation_dict(),
            ramsey_time=ramsey_time,
            nr_wait_elems=nr_wait_elems,
            elem_type=elem_type,
            cal_points=cal_points,
            upload=upload))
        MC.set_sweep_points(phases)
        d = det.UHFQC_integrated_average_detector(
            self.instr_uhf.get_instr(), self.instr_pulsar.get_instr(), nr_averages=self.acq_averages(),
            channels=self.int_avg_det.channels,
            integration_length=self.acq_length(),
            values_per_point=2, values_per_point_suffex=['_single_elem',
                                                         '_multi_elem'])
        MC.set_detector_function(d)

        metadata = dict(
            ramsey_time=ramsey_time,
            nr_wait_elems=nr_wait_elems,
            elem_type=elem_type,
            cal_points=cal_points
        )
        MC.run(label, exp_metadata=metadata)

        # Create a MeasurementAnalysis object for this measurement
        if analyze:
            ma.MeasurementAnalysis(auto=True, close_fig=close_fig,
                                   qb_name=self.name)

    def calibrate_drive_mixer_carrier_NN(self,MC=None, update=True,make_fig=True,
                                 trigger_sep=5e-6,
                                 amplitude=0.1,
                                 estimator='GRNN_neupy',
                                 n_meas=100,two_rounds=False,
                                 hyper_parameter_dict=None,**kwargs):
        '''
        Prospect function to handle simultaneous optimization of carrier and
        skewness calibration.
        By default used for mixer carrier suppression.
        The carrier suppression makes use of the measure_soft_static method in MC
        '''
        if hyper_parameter_dict is None:
            logging.warning('\n No hyperparameters passed to predictive mixer '
                            'calibration routine. Default values for the estimator'
                            'will be used!\n')
            hyper_parameter_dict = {'hidden_layers':[10],
                                    'learning_rate': 1e-3,
                                    'regularization_coefficient': 0.,
                                    'std_scaling':0.6,
                                    'learning_steps':5000,
                                    'cv_n_fold':5,
                                    'polynomial_dimension':2}
        if MC is None:
            MC = self.instr_mc.get_instr()

        std_devs = kwargs.pop('std_devs',[0.2,0.2])
        c = kwargs.pop('second_round_std_scale',0.3)
        first_round_limits = kwargs.pop('first_round_limits',[-1.,0.5,-1.,0.5])

        ch_1_min =0.
        ch_2_min =0.
        if isinstance(std_devs,list) or isinstance(std_devs,np.ndarray):
            if(len(std_devs) != 2 ):
                logging.error('std_devs passed in kwargs of "calibrate_drive_'
                              'mixer_NN is of length: ',len(std_devs),
                              '. Requires length 2 instead.')
        detector = self.int_avg_det_spec

        for runs in range(2+int(two_rounds)):
            self.prepare_for_mixer_calibration(suppress='drive LO')
            cal_elts.mixer_calibration_sequence(
                    trigger_sep, 0, RO_pars=self.get_ro_pars(),
                    pulse_I_channel=self.pulse_I_channel(),
                    pulse_Q_channel=self.pulse_Q_channel())
            if runs==0:
                ch1_low = first_round_limits[0]
                ch1_high = first_round_limits[1]
                ch2_low = first_round_limits[2]
                ch2_high = first_round_limits[3]
                data_points = int(np.floor(0.5*n_meas))
                meas_grid = np.array([(ch1_high-ch1_low)*np.random.rand(data_points)+ch1_low,
                                      (ch2_high-ch2_low)*np.random.rand(data_points)+ch2_low])
                est = estimator
            elif runs==1:
                meas_grid = np.array([ch_1_min+np.random.normal(0.0,std_devs[0],n_meas),
                                      ch_2_min+np.random.normal(0.0,std_devs[1],n_meas)])
                est = estimator
            else:
                meas_grid = np.array([ch_1_min+np.random.normal(0.0,c*std_devs[0],n_meas),
                                      ch_2_min+np.random.normal(0.0,c*std_devs[1],n_meas)])
                est = estimator

            chI_par = self.instr_pulsar.get_instr().parameters['{}_offset'.format(self.pulse_I_channel())]
            chQ_par = self.instr_pulsar.get_instr().parameters['{}_offset'.format(self.pulse_Q_channel())]
            S = [chI_par, chQ_par]
            MC.set_sweep_functions(S)
            MC.set_sweep_points(meas_grid.T)
            MC.set_detector_function(det.IndexDetector(detector, 0))

            self.instr_pulsar.get_instr().start()
            MC.run(name='drive_carrier_calibration' + self.msmt_suffix)
            self.instr_pulsar.get_instr().stop()
            a = ma.OptimizationAnalysisNN(label='drive_carrier_calibration',
                                          meas_grid=meas_grid.T,
                                          estimator=est,
                                          hyper_parameter_dict=hyper_parameter_dict,
                                          round=runs, make_fig=make_fig)
            ch_1_min = a.optimization_result[0]
            ch_2_min = a.optimization_result[1]

        if update:
            self.pulse_I_offset(ch_1_min)
            self.pulse_Q_offset(ch_2_min)
        return ch_1_min,ch_2_min,a


    def calibrate_drive_mixer_carrier(self, MC=None, update=True, x0=(0., 0.),
                                      initial_stepsize=0.01, trigger_sep=5e-6):
        if MC is None:
            MC = self.instr_mc.get_instr()
        self.prepare_for_mixer_calibration(suppress='drive LO')
        cal_elts.mixer_calibration_sequence(
            trigger_sep, 0, RO_pars=self.get_ro_pars(),
            pulse_I_channel=self.pulse_I_channel(),
            pulse_Q_channel=self.pulse_Q_channel())
        detector = self.int_avg_det_spec
        ad_func_pars = {'adaptive_function': opti.nelder_mead,
                        'x0': x0,
                        'initial_step': [initial_stepsize, initial_stepsize],
                        'no_improv_break': 15,
                        'minimize': True,
                        'maxiter': 500}
        chI_par = self.instr_pulsar.get_instr().parameters['{}_offset'.format(
            self.pulse_I_channel())]
        chQ_par = self.instr_pulsar.get_instr().parameters['{}_offset'.format(
            self.pulse_Q_channel())]
        MC.set_sweep_functions([chI_par, chQ_par])
        MC.set_detector_function(det.IndexDetector(detector, 0))
        MC.set_adaptive_function_parameters(ad_func_pars)
        self.instr_pulsar.get_instr().start()
        MC.run(name='drive_carrier_calibration' + self.msmt_suffix,
               mode='adaptive')
        a = ma.OptimizationAnalysis(label='drive_carrier_calibration')
        # v2 creates a pretty picture of the optimizations
        ma.OptimizationAnalysis_v2(label='drive_carrier_calibration')

        ch_1_min = a.optimization_result[0][0]
        ch_2_min = a.optimization_result[0][1]
        if update:
            self.pulse_I_offset(ch_1_min)
            self.pulse_Q_offset(ch_2_min)
        return ch_1_min, ch_2_min

    def calibrate_readout_mixer_skewness(self, dc_if=50e6, MC=None, update=True,
                                         trigger_sep=5e-6,
                                         initial_stepsize=(0.15, 10)):
        initial_stepsize = list(initial_stepsize)
        if MC is None:
            MC = self.instr_mc.get_instr()
        self.prepare_for_mixer_calibration('readout sideband', dc_if=dc_if)
        detector = det.UHFQC_readout_mixer_skewness_det(
            self.instr_uhf.get_instr(), None, [self.acq_weights_I(),
                                   self.acq_weights_Q()],
            self.ro_alpha, self.ro_phi_skew, self.ro_mod_freq(), self.ro_amp(),
            self.ro_length(), self.acq_averages(), verbose=False)
        ad_func_pars = {'adaptive_function': opti.nelder_mead,
                        'x0': [self.ro_alpha(), self.ro_phi_skew()],
                        'initial_step': initial_stepsize,
                        'no_improv_break': 12,
                        'minimize': True,
                        'maxiter': 500}
        MC.set_sweep_functions([self.ro_alpha, self.ro_phi_skew])
        MC.set_detector_function(det.IndexDetector(detector, 0))
        MC.set_adaptive_function_parameters(ad_func_pars)
        cal_elts.mixer_calibration_sequence(
            trigger_sep, 0, RO_pars=self.get_ro_pars())
        self.instr_pulsar.get_instr().start()
        MC.run(name='readout_skewness_calibration' + self.msmt_suffix,
               mode='adaptive')
        self.instr_pulsar.get_instr().stop()
        a = ma.OptimizationAnalysis(label='readout_skewness_calibration')
        # v2 creates a pretty picture of the optimizations
        ma.OptimizationAnalysis_v2(label='readout_skewness_calibration')

        # phi and alpha are the coefficients that go in the predistortion matrix
        ro_alpha = a.optimization_result[0][0]
        ro_phi = a.optimization_result[0][1]
        if update:
            self.ro_alpha(ro_alpha)
            self.ro_phi_skew(ro_phi)
        return ro_alpha, ro_phi

    def measure_drive_mixer_spectrum(self, if_freqs, MC=None, amplitude=0.1,
                                     trigger_sep=5e-6):
        if MC is None:
            MC = self.instr_mc.get_instr()
        self.prepare_for_mixer_calibration('drive LO')
        cal_elts.mixer_calibration_sequence(
            trigger_sep, amplitude,
            trigger_channel=None,
            RO_pars=self.get_ro_pars(),
            pulse_I_channel=self.ge_I_channel(),
            pulse_Q_channel=self.ge_Q_channel(),
            f_pulse_mod=self.ge_mod_freq(),
            phi_skew=self.ge_phi_skew(), alpha=self.ge_alpha()
        )
        DC_LO_freqs = (if_freqs*trigger_sep).astype(np.int)/trigger_sep + \
                      self.instr_ge_lo.get_instr().frequency() - self.ro_mod_freq()
        MC.set_sweep_function(self.readout_DC_LO.frequency)
        MC.set_sweep_points(DC_LO_freqs)
        MC.set_detector_function(self.int_avg_det_spec)
        self.instr_pulsar.get_instr().start()
        MC.run('ge_uc_spectrum' + self.msmt_suffix)
        a = ma.MeasurementAnalysis(plot_args=dict(log=True, marker=''))

        return a


    def calibrate_drive_mixer_NN(self,if_freqs, MC=None,
                                                amplitude=0.5,
                                                update=True,
                                                make_fig=True,
                                                meas_grid=None,
                                                n_meas=150,
                                                trigger_sep=4e-6,
                                                two_rounds=False,
                                                estimator='GRNN_neupy',
                                                **kwargs):
        '''
        Running a complete drive mixer calibration with spectrum measurements before
        and after calibration. Evaluating then the calibration performance by plotting
        the dB values of Power ratio between before and after spectrum.
        For detailed info inspect implementations of the below used methods.
        '''


        self.acq_length(0.5e-6)
        print('RO_acq_int_len set to: ',self.acq_length())
        ma1 = self.measure_drive_mixer_spectrum(if_freqs,MC=MC,
                                                amplitude=amplitude,
                                                trigger_sep=trigger_sep)
        self.acq_length(2e-6)
        print('RO_acq_int_len set to: ',self.acq_length())
        self.calibrate_drive_mixer_carrier_NN(MC=MC, update=update,estimator=estimator,
                                              trigger_sep=trigger_sep)
        self.calibrate_drive_mixer_skewness_NN(MC=MC, update=update,estimator=estimator,
                                               amplitude=amplitude, trigger_sep=trigger_sep,
                                               initial_stepsize=None)
        self.acq_length(0.5e-6)
        print('RO_acq_int_len set to: ',self.acq_length())
        ma2 = self.measure_drive_mixer_spectrum(if_freqs,MC=MC,
                                                amplitude=amplitude,
                                                trigger_sep=trigger_sep)
        left_sb_f = self.instr_ge_lo.get_instr().frequency()+self.ge_mod_freq()-self.ro_mod_freq()
        lo_f = self.instr_ge_lo.get_instr().frequency()-self.ro_mod_freq()
        right_sb_f = self.instr_ge_lo.get_instr().frequency()-self.ge_mod_freq()-self.ro_mod_freq()
        ma.Mixer_calibration_evaluation(ma1,ma2,voltage_peaks=[left_sb_f,lo_f,right_sb_f],
                                        make_fig=make_fig)

        return ma1,ma2

    def calibrate_drive_mixer_skewness_NN(self, MC=None, update=True,make_fig=True,
                                          meas_grid=None,n_meas=100,
                                          amplitude=0.1,trigger_sep=5e-6,
                                          two_rounds=False,
                                          estimator='GRNN_neupy',
                                          hyper_parameter_dict=None,
                                          first_round_limits=[0.6, 1.2, -50, 35],
                                          **kwargs):
        if not len(first_round_limits)==4:
            logging.error('--Input variable <first_round_limits> in function call '
                          '<calibrate_drive_mixer_skewness_NN> needs to be a list '
                          'or 1D array of length 4.\n'
                          'found length',len(first_round_limits),' object instead!--')

        if hyper_parameter_dict is None:
            logging.warning('\n No hyperparameters passed to predictive mixer '
                            'calibration routine. Default values for the estimator'
                            'will be used!\n')
            hyper_parameter_dict={'hidden_layers':[10],
                                 'learning_rate': 1e-3,
                                 'regularization_coefficient': 0.,
                                 'std_scaling':0.6,
                                 'learning_steps':5000,
                                 'cv_n_fold':5,
                                 'polynomial_dimension':2}
        if MC is None:
            MC = self.instr_mc.get_instr()

        std_devs = kwargs.get('std_devs',[0.3,10.])
        c = kwargs.pop('second_round_std_scale',0.4)
        #Could make sample size variable (maxiter) for better adapting)
        if isinstance(std_devs,list) or isinstance(std_devs,np.ndarray):
            if(len(std_devs) != 2 ):
                logging.error('std_devs passed in kwargs of "calibrate_drive_'
                              'mixer_NN is of length: ',len(std_devs),
                              '. Requires length 2 instead.')
        detector = self.int_avg_det
        alpha_ = self.alpha()
        phi_ = self.phi_skew()

        for runs in range(2+int(two_rounds)):
            self.prepare_for_mixer_calibration(suppress='drive sideband')
            if runs == 0:
                alpha_low = first_round_limits[0]
                alpha_high = first_round_limits[1]
                phi_low = first_round_limits[2]
                phi_high = first_round_limits[3]
                data_points = int(np.floor(0.5*n_meas))
                meas_grid = np.array([(alpha_high-alpha_low)*np.random.rand(data_points)+alpha_low,
                                      (phi_high-phi_low)*np.random.rand(data_points)+phi_low])
                est = estimator
            elif runs == 1:
                data_points = n_meas
                meas_grid = np.array([np.random.normal(alpha_,std_devs[0],data_points),
                                      np.random.normal(phi_,std_devs[1],data_points)])
                est = estimator
            else:
                data_points = n_meas
                meas_grid = np.array([np.random.normal(alpha_,c*std_devs[0],data_points),
                                      np.random.normal(phi_,c*std_devs[1],data_points)])
                est = estimator

            s1 = awg_swf.mixer_skewness_calibration_swf(
                pulseIch=self.pulse_I_channel(),
                pulseQch=self.pulse_Q_channel(),
                alpha=meas_grid[0],
                phi_skew=meas_grid[1],
                f_mod=self.ge_mod_freq(),
                RO_trigger_channel=None,
                RO_pars=self.get_ro_pars(),
                amplitude=amplitude,
                RO_trigger_separation=trigger_sep,
                verbose=False,
                data_points=data_points,
                upload=True)
            s2 = awg_swf.arbitrary_variable_swf()
            MC.set_sweep_functions([s1, s2])
            MC.set_sweep_points(meas_grid.T)
            MC.set_detector_function(detector)
            MC.run(name='drive_skewness_calibration' + self.msmt_suffix)

            a = ma.OptimizationAnalysisNN(label='drive_skewness_calibration',
                                      hyper_parameter_dict=hyper_parameter_dict,
                                      meas_grid=meas_grid.T,
                                      estimator=est,
                                      two_rounds = two_rounds,
                                      round=runs,make_fig=make_fig)

            alpha_ = a.optimization_result[0]
            phi_ = a.optimization_result[1]
        # phi and alpha are the coefficients that go in the predistortion matrix
            if update:
                self.alpha(alpha_)
                self.phi_skew(phi_)

        return alpha_,phi_,a


    def calibrate_drive_mixer_skewness(self, MC=None, update=True,
                                       amplitude=0.1, trigger_sep=5e-6,
                                       initial_stepsize=None):
        if initial_stepsize is None:
            initial_stepsize = [0.15, 10]
        if MC is None:
            MC = self.instr_mc.get_instr()
        self.prepare_for_mixer_calibration(suppress='drive sideband')
        detector = det.UHFQC_mixer_skewness_det(
            self.instr_uhf.get_instr(), qc.station, [self.acq_weights_I(),
                                     self.acq_weights_Q()],
            self.pulse_I_channel(), self.pulse_Q_channel(),
            self.alpha, self.phi_skew, self.ge_mod_freq(),
            self.RO_acq_marker_channel(),
            self.get_ro_pars(),
            amplitude=amplitude, nr_averages=self.acq_averages(),
            RO_trigger_separation=trigger_sep, verbose=False)
        # detector = det.UHFQC_readout_mixer_skewness_det(
        #     self.instr_uhf.get_instr(), qc.station, [self.acq_weights_I(),
        #                              self.acq_weights_Q()],
        #     self.ro_alpha, self.ro_phi_skew, self.ro_mod_freq(),
        #     self.RO_acq_marker_channel(),
        #     nr_averages=self.acq_averages(),
        #     ro_length=self.ro_length(),
        #     verbose=False)
        ad_func_pars = {'adaptive_function': opti.nelder_mead,
                        'x0': [self.alpha(), self.phi_skew()],
                        'initial_step': initial_stepsize,
                        'no_improv_break': 12,
                        'minimize': True,
                        'maxiter': 500}
        MC.set_sweep_functions([self.alpha, self.phi_skew])
        MC.set_detector_function(det.IndexDetector(detector, 0))
        MC.set_adaptive_function_parameters(ad_func_pars)
        MC.run(name='drive_skewness_calibration' + self.msmt_suffix,
               mode='adaptive')
        a = ma.OptimizationAnalysis(label='drive_skewness_calibration')
        # v2 creates a pretty picture of the optimizations
        ma.OptimizationAnalysis_v2(label='drive_skewness_calibration')

        # phi and alpha are the coefficients that go in the predistortion matrix
        alpha = a.optimization_result[0][0]
        phi = a.optimization_result[0][1]
        if update:
            self.alpha(alpha)
            self.phi_skew(phi)
        return alpha, phi

    def measure_readout_mixer_spectrum(self, if_freqs, dc_if=50e6, MC=None,
                                       amplitude=0.1, trigger_sep=5e-6):
        if MC is None:
            MC = self.instr_mc.get_instr()
        self.prepare_for_mixer_calibration('readout LO', dc_if=dc_if)
        cal_elts.mixer_calibration_sequence(
            trigger_sep, 0, self.RO_acq_marker_channel())
        DC_LO_freqs = if_freqs + self.readout_UC_LO.frequency() - dc_if
        MC.set_sweep_function(self.readout_DC_LO.frequency)
        MC.set_sweep_points(DC_LO_freqs)
        MC.set_detector_function(self.int_avg_det_spec)
        self.instr_pulsar.get_instr().start()
        MC.run('ro_uc_spectrum' + self.msmt_suffix)
        ma.MeasurementAnalysis(plot_args=dict(log=True, marker=''))

    def find_optimized_weights(self, MC=None, update=True, measure=True,
                               qutrit=False, **kw):
        # FIXME: Make a proper analysis class for this (Ants, 04.12.2017)
        # I agree (Christian, 07.11.2018 -- around 1 year later)

        levels = ('g', 'e', 'f') if qutrit else ('g', 'e')
        if measure:
            self.measure_transients(MC, analyze=True, levels=levels, **kw)

        # create label, measurement analysis and data for each level
        if kw.get("name_extra", False):
            labels = {l: 'timetrace_{}_'.format(l) + kw.get('name_extra')
                         + "_{}".format(self.name) for l in levels}
        else:
            labels = {l: 'timetrace_{}'.format(l)
                         + "_{}".format(self.name) for l in levels}
        m_a = {l: ma.MeasurementAnalysis(label=labels[l]) for l in levels}
        iq_traces = {l: m_a[l].measured_values[0]
                        + 1j * m_a[l].measured_values[1] for l in levels}
        if qutrit:
            ref_state = kw.get('ref_state', 'g')
            basis = [iq_traces[l] - iq_traces[ref_state] for l in levels
                     if l != ref_state]
            basis_labels = [l + ref_state for l in levels if l != ref_state]
            final_basis = math.gram_schmidt(np.array(basis).transpose())
            final_basis = final_basis.transpose()  # obtain basis vect as rows
            # basis using second vector as primary vector
            basis_2nd = list(reversed(basis))
            final_basis_2nd = math.gram_schmidt(np.array(basis_2nd).transpose())
            final_basis_2nd = final_basis_2nd.transpose()
            if kw.get('non_ortho_basis', False):
                print("Using Non Orthonormal Basis: {}"
                      .format(basis_labels))
                final_basis = np.array([final_basis[0], final_basis_2nd[0]])
            elif kw.get('basis_2nd', False):
                print("Using 2nd ortho normal Basis: {} and ortho"
                      .format(basis_labels[1]))
                final_basis = final_basis_2nd
            else:
                print("Using 1st ortho normal Basis.: {} and ortho"
                      .format(basis_labels[0]))
        if update:
            # FIXME: could merge qutrit and non qutrit although normalization is not
            #  the same but would be a good thing to do. First test if qutrit works
            #  well. idem in plot
            if qutrit:
                self.acq_weights_I(final_basis[0].real)
                self.acq_weights_Q(final_basis[0].imag)
                self.acq_weights_I2(final_basis[1].real)
                self.acq_weights_Q2(final_basis[1].imag)
            else:
                wre = np.real(iq_traces['e'] - iq_traces['g'])
                wim = np.imag(iq_traces['e'] - iq_traces['g'])
                k = max(np.max(np.abs(wre)), np.max(np.abs(wim)))
                wre /= k
                wim /= k
                self.ro_acq_weight_func_I(wre)
                self.ro_acq_weight_func_Q(wim)
        if kw.get('plot', True):
            # TODO: Nathan: plot amplitude instead of I, Q ?
            npoints = len(m_a['g'].sweep_points)
            plot_ylabels = dict(g='d.c. voltage,\nNo pulse (V)',
                                e='d.c. voltage,\nPi_ge pulse (V)',
                                f='d.c. voltage,\nPi_gf pulse (V)')
            tbase = np.linspace(0, npoints/1.8e9, npoints, endpoint=False)
            modulation = np.exp(2j * np.pi * self.ro_mod_freq() * tbase)
            fig, ax = plt.subplots(len(levels) + 1, figsize=(20,20))
            plt.title('optimized weights ' + self.name +
                      "".join('\n' + m_a[l].timestamp_string for  l in levels))
            for i, l in enumerate(levels):
                ax[i].plot(tbase / 1e-9, np.real(iq_traces[l] * modulation), '-',
                         label='I_' + l)
                ax[i].plot(tbase / 1e-9, np.imag(iq_traces[l] * modulation), '-',
                         label='Q_' + l)
                ax[i].set_ylabel(plot_ylabels[l])
                ax[i].set_xlim(0, kw.get('tmax', 300))
                ax[i].legend(loc='upper right')
            if qutrit:
                for i, vect in enumerate(final_basis):
                    ax[-1].plot(tbase / 1e-9, np.real(vect * modulation), '-',
                                label='I_' + str(i))
                    ax[-1].plot(tbase / 1e-9, np.imag(vect * modulation), '-',
                                label='Q_' + str(i))
            else:
                ax[-1].plot(tbase / 1e-9,
                            np.real((iq_traces['e'] - iq_traces['g']) * modulation), '-',
                            label='I')
                ax[-1].plot(tbase / 1e-9,
                            np.imag((iq_traces['e'] - iq_traces['g']) * modulation), '-',
                            label='Q')
            ax[-1].set_ylabel('d.c. voltage\ndifference (V)')
            ax[-1].set_xlim(0, kw.get('tmax', 300))
            ax[-1].legend(loc='upper right')
            ax[-1].set_xlabel('Time (ns)')
            m_a['g'].save_fig(plt.gcf(), 'timetraces', xlabel='time',
                           ylabel='voltage')
            plt.tight_layout()
            plt.close()

    def find_ssro_fidelity(self, nreps=1, MC=None, analyze=True, close_fig=True,
                           no_fits=False, upload=True, preselection_pulse=True,
                           thresholded=False, RO_comm=3/225e6, RO_slack=150e-9,
                           RO_shots=50000, qutrit=False, update=False):
        """
        Conduct an off-on measurement on the qubit recording single-shot
        results and determine the single shot readout fidelity.

        Calculates the assignment fidelity `F_a` which is the average
        probability of correctly guessing the state that was prepared. If
        `no_fits` is `False` also finds the discrimination fidelity F_d, that
        takes into account the probability of an bit flip after state
        preparation, by fitting double gaussians to both |0> prepared and |1>
        prepared datasets.

        Args:
            reps: Number of repetitions. If greater than 1, a 2D sweep will be
                  made with the second sweep function a NoneSweep with number of
                  sweep points equal to reps. Default 1.
            MC: MeasurementControl object to use for the measurement. Defaults
                to `self.MC`.
            analyze: Boolean flag, whether to analyse the measurement results.
                     Default `True`.
            close_fig: Boolean flag to close the matplotlib's figure. If
                       `False`, then the plots can be viewed with `plt.show()`
                       Default `True`.
            no_fits: Boolean flag to disable finding the discrimination
                     fidelity. Default `False`.
            preselection_pulse: Whether to do an additional readout pulse
                                before state preparation. Default `True`.
            qutrit: SSRO for 3 levels readout
        Returns:
            If `no_fits` is `False` returns assigment fidelity, discrimination
            fidelity and SNR = 2 |mu00 - mu11| / (sigma00 + sigma11). Else
            returns just assignment fidelity.
        """

        if MC is None:
            MC = self.instr_mc.get_instr()

        label = 'SSRO_fidelity'
        if thresholded:
            label += '_thresh'

        prev_shots = self.acq_shots()
        self.acq_shots(RO_shots)
        if preselection_pulse:
            self.acq_shots(4*(self.acq_shots()//4))
        else:
            self.acq_shots(2*(self.acq_shots()//2))

        self.prepare(drive='timedomain')

        RO_spacing = self.instr_uhf.get_instr().quex_wint_delay()*2/1.8e9
        RO_spacing += self.acq_length()
        RO_spacing += RO_slack # for slack
        RO_spacing = np.ceil(RO_spacing/RO_comm)*RO_comm

        MC.set_sweep_function(awg_swf2.n_qubit_off_on(
            pulse_pars_list=[self.get_ge_pars()],
            RO_pars=self.get_ro_pars(),
            upload=upload,
            preselection=preselection_pulse,
            RO_spacing=RO_spacing))
        spoints = np.arange(self.acq_shots())
        if preselection_pulse:
            spoints //= 2
        MC.set_sweep_points(np.arange(self.acq_shots()))
        if thresholded:
            MC.set_detector_function(self.dig_log_det)
        else:
            MC.set_detector_function(self.int_log_det)
        prev_avg = MC.soft_avg()
        MC.soft_avg(1)

        mode = '1D'
        if nreps > 1:
            label += '_nreps{}'.format(nreps)
            MC.set_sweep_function_2D(swf.None_Sweep())
            MC.set_sweep_points_2D(np.arange(nreps))
            mode = '2D'

        if qutrit:
            # TODO Nathan: could try and merge this with following to avoid logical
            #  branching but would require to create a n_qubit_3_levels readout
            #  sweepfunction.
            levels = ('g', 'e', 'f')
            assert thresholded is False, \
                "Thresholding cannot work for 3-Level SSRO. Please set thresholded to " \
                "False."
            for level in levels:
                MC.set_sweep_function(awg_swf.SingleLevel(
                    pulse_pars=self.get_ge_pars(),
                    pulse_pars_2nd=self.get_ef_pars(),
                    RO_pars=self.get_ro_pars(),
                    RO_spacing=RO_spacing,
                    level=level,
                    upload=upload,
                    preselection=preselection_pulse))
                spoints = np.arange(self.acq_shots())
                if preselection_pulse:
                    spoints //= 2
                MC.set_sweep_points(np.arange(self.acq_shots()))
                MC.run(name=label + '_{}'.format(level) + self.msmt_suffix,
                       mode=mode)

        else:
            MC.set_sweep_function(awg_swf2.n_qubit_off_on(
                pulse_pars_list=[self.get_ge_pars()],
                RO_pars=self.get_ro_pars(),
                upload=upload,
                preselection=preselection_pulse,
                RO_spacing=RO_spacing))
            spoints = np.arange(self.acq_shots())
            if preselection_pulse:
                spoints //= 2
            MC.set_sweep_points(np.arange(self.acq_shots()))
            MC.run(name=label+self.msmt_suffix, mode=mode)

        MC.soft_avg(prev_avg)
        self.acq_shots(prev_shots)

        if analyze:
            if qutrit:
                # TODO Nathan: could try and merge this with no qutrit to
                #  avoid logical branching
                options = dict(classif_method='gmm',
                               pre_selection=preselection_pulse)
                labels = ['SSRO_fidelity_{}'.format(l) for l in levels]
                ssqtro = \
                    Singleshot_Readout_Analysis_Qutrit(label=labels,
                                                       options_dict=options)
                state_prob_mtx =  ssqtro.proc_data_dict[
                           'analysis_params']['state_prob_mtx']
                classifier_params = ssqtro.proc_data_dict[
                           'analysis_params'].get('classifier_params', None)
                if update:
                    self.acq_classifier_params(classifier_params)
                    self.acq_state_prob_mtx(state_prob_mtx)
                return state_prob_mtx, classifier_params
            else:
                rotate = self.acq_weight_type() in {'SSB', 'DSB'}
                if thresholded:
                    channels = self.dig_log_det.value_names
                else:
                    channels = self.int_log_det.value_names
                if preselection_pulse:
                    nr_samples = 4
                    sample_0 = 0
                    sample_1 = 2
                else:
                    nr_samples = 2
                    sample_0 = 0
                    sample_1 = 1
                ana = ma.SSRO_Analysis(auto=True, close_fig=close_fig,
                                       qb_name=self.name,
                                       rotate=rotate, no_fits=no_fits,
                                       channels=channels, nr_samples=nr_samples,
                                       sample_0=sample_0, sample_1=sample_1,
                                       preselection=preselection_pulse)
                if not no_fits:
                    return ana.F_a, ana.F_d, ana.SNR
                else:
                    return ana.F_a

    def find_readout_angle(self, MC=None, upload=True, close_fig=True, update=True, nreps=10):
        """
        Finds the optimal angle on the IQ plane for readout (optimal phase for
        the boxcar integration weights)
        If the Q wint channel is set to `None`, sets it to the next channel
        after I.

        Args:
            MC: MeasurementControl object to use. Default `None`.
            upload: Whether to update the AWG sequence. Default `True`.
            close_fig: Wheter to close the figures in measurement analysis.
                       Default `True`.
            update: Whether to update the integration weights and the  Default `True`.
            nreps: Default 10.
        """
        if MC is None:
            MC = self.instr_mc.get_instr()

        label = 'RO_theta'
        if self.acq_weights_Q() is None:
            self.acq_weights_Q(
                (self.acq_weights_I() + 1) % 9)
        self.set_readout_weights(type='SSB')
        prev_shots = self.acq_shots()
        self.acq_shots(2*(self.acq_shots()//2))
        self.prepare(drive='timedomain')
        MC.set_sweep_function(awg_swf.SingleLevel(
            pulse_pars=self.get_ge_pars(),
            RO_pars=self.get_ro_pars(),
            upload=upload,
            preselection=False))
        spoints = np.arange(self.acq_shots())
        MC.set_sweep_points(np.arange(self.acq_shots()))
        MC.set_detector_function(self.int_log_det)
        prev_avg = MC.soft_avg()
        MC.soft_avg(1)

        mode = '1D'
        if nreps > 1:
            MC.set_sweep_function_2D(swf.None_Sweep())
            MC.set_sweep_points_2D(np.arange(nreps))
            mode = '2D'

        MC.run(name=label+self.msmt_suffix, mode=mode)

        MC.soft_avg(prev_avg)
        self.acq_shots(prev_shots)

        rotate = self.acq_weights_Q() is not None
        channels = self.int_log_det.value_names
        ana = ma.SSRO_Analysis(auto=True, close_fig=close_fig,
                               rotate=rotate, no_fits=True,
                               channels=channels,
                               preselection=False)
        if update:
            self.acq_IQ_angle(self.acq_IQ_angle() + ana.theta)
        return ana.theta

    def measure_dynamic_phase(self,
                              flux_pulse_length=None, flux_pulse_amp=None,
                              flux_pulse_delay=None, flux_pulse_channel=None,
                              thetas=None, X90_separation=None,
                              MC=None, label=None, analyze=True):

        if flux_pulse_amp is None:
            raise ValueError('Unspecified flux_pulse_amp.')
        if flux_pulse_length is None:
            raise ValueError('Unspecified flux_pulse_length.')
        if thetas is None:
            raise ValueError('Unspecified thetas array.')

        if MC is None:
            MC = self.instr_mc.get_instr()

        if flux_pulse_channel is not None:
            flux_pulse_channel_backup = self.flux_pulse_channel()
            self.flux_pulse_channel(flux_pulse_channel)
        if flux_pulse_delay is not None:
            flux_pulse_delay_backup = self.flux_pulse_delay()
            self.flux_pulse_delay(flux_pulse_delay)

        if label is None:
            label = 'Dynamic_phase_measurement_{}_{}_filter'.format(
                self.name, self.flux_pulse_channel())

        self.prepare(drive='timedomain')

        flux_pulse_amp_backup = self.flux_pulse_amp()
        flux_pulse_length_backup = self.flux_pulse_length()
        self.flux_pulse_length(flux_pulse_length)

        if X90_separation is None:
            X90_separation = 2*self.flux_pulse_delay() + self.flux_pulse_length()

        ampls = np.array([0, flux_pulse_amp])

        s1 = awg_swf.Ramsey_interleaved_fluxpulse_sweep(
            self, X90_separation=X90_separation,
            upload=False)

        s2 = awg_swf.Ramsey_fluxpulse_ampl_sweep(self, s1)

        MC.soft_avg(1)
        MC.set_sweep_function(s1)
        MC.set_sweep_points(thetas)
        MC.set_sweep_function_2D(s2)
        MC.set_sweep_points_2D(ampls)
        MC.set_detector_function(self.int_avg_det)
        MC.run_2D(name=label)

        if analyze:
            MA = ma.TwoD_Analysis(label=label, qb_name=self.name)

        self.flux_pulse_length(flux_pulse_length_backup)
        self.flux_pulse_amp(flux_pulse_amp_backup)
        if flux_pulse_channel is not None:
            self.flux_pulse_channel(flux_pulse_channel_backup)
        if flux_pulse_delay is not None:
            self.flux_pulse_delay(flux_pulse_delay_backup)

        return MA

    def find_frequency(self, freqs, method='cw_spectroscopy', update=False,
                       trigger_separation=3e-6, RO_marker_length=5e-9,
                       MC=None, close_fig=True, analyze_ef=False, analyze=True,
                       upload=True, label=None,
                       **kw):
        """
        WARNING: Does not automatically update the qubit frequency parameter.
        Set update=True if you want this!

        Args:
            method:                   the spectroscopy type; options: 'pulsed',
                                      'spectrsocopy'
            update:                   whether to update the relevant qubit
                                      parameters with the found frequency(ies)
            MC:                       the measurement control object
            close_fig:                whether or not to close the figure
            analyze_ef:               whether or not to also look for the gf/2

        Keyword Args:
            interactive_plot:        (default=False)
                whether to plot with plotly or not
            analyze_ef:              (default=False)
                whether to look for another f_ge/2 peak/dip
            percentile:              (default=20)
                percentile of the data that is considered background noise
            num_sigma_threshold:     (default=5)
                used to define the threshold above(below) which to look for
                peaks(dips); threshold = background_mean +
                num_sigma_threshold * background_std
            window_len              (default=3)
                filtering window length; uses a_tools.smooth
            analysis_window         (default=10)
                how many data points (calibration points) to remove before
                sending data to peak_finder; uses a_tools.cut_edges,
                data = data[(analysis_window//2):-(analysis_window//2)]
            amp_only                (default=False)
                whether only I data exists
            save_name               (default='Source Frequency')
                figure name with which it will be saved
            auto                    (default=True)
                automatically perform the entire analysis upon call
            label                   (default=none?)
                label of the analysis routine
            folder                  (default=working folder)
                working folder
            NoCalPoints             (default=4)
                number of calibration points
            print_fit_results       (default=True)
                print the fit report
            print_frequency         (default=False)
                whether to print the f_ge and f_gf/2
            make_fig          {default=True)
                    whether or not to make a figure
            show                    (default=True)
                show the plots
            show_guess              (default=False)
                plot with initial guess values
            close_file              (default=True)
                close the hdf5 file

        Returns:
            the peak frequency(ies).
        """
        if not update:
            logging.warning("Does not automatically update the qubit "
                            "frequency parameter. "
                            "Set update=True if you want this!")
        if np.any(freqs<500e6):
            logging.warning(('Some of the values in the freqs array might be '
                             'too small. The units should be Hz.'))

        if freqs is None:
            f_span = kw.get('f_span', 100e6)
            f_mean = kw.get('f_mean', self.f_qubit())
            nr_points = kw.get('nr_points', 100)
            if f_mean == 0:
                logging.warning("find_frequency does not know where to "
                                "look for the qubit. Please specify the "
                                "f_mean or the freqs function parameter.")
                return 0
            else:
                freqs = np.linspace(f_mean - f_span/2, f_mean + f_span/2,
                                    nr_points)

        if 'pulse' not in method.lower():
            if label is None:
                label = 'spectroscopy' + self.msmt_suffix
            if analyze_ef:
                label = 'high_power_' + label

            self.measure_qubit_spectroscopy(freqs, pulsed=False,
                                      trigger_separation=trigger_separation,
                                      label=label, close_fig=close_fig)
        else:
            if label is None:
                label = 'pulsed_spec' + self.msmt_suffix
            if analyze_ef:
                label = 'high_power_' + label

            self.measure_qubit_spectroscopy(freqs, pulsed=True, label=label,
                                      close_fig=close_fig, upload=upload)


        if analyze:
            SpecA = ma.Qubit_Spectroscopy_Analysis(
                qb_name=self.name,
                analyze_ef=analyze_ef,
                label=label,
                close_fig=close_fig, **kw)

            f0 = SpecA.fitted_freq
            if update:
                if not analyze_ef:
                    self.ge_freq(f0)
                else:
                    f0_ef = 2*SpecA.fitted_freq_gf_over_2 - f0
                    self.ef_freq(f0_ef)
            if analyze_ef:
                return f0, f0_ef
            else:
                return f0
        else:
            return

    def find_amplitudes(self, rabi_amps=None, label=None, for_ef=False,
                        update=False, close_fig=True, cal_points=True,
                        no_cal_points=None, upload=True, last_ge_pulse=True,
                        analyze=True, active_reset=False, **kw):

        """
            Finds the pi and pi/2 pulse amplitudes from the fit to a Rabi
            experiment. Uses the Rabi_Analysis(_new)
            class from measurement_analysis.py
            WARNING: Does not automatically update the qubit amplitudes.
            Set update=True if you want this!

            Analysis script for the Rabi measurement:
            1. The I and Q data are rotated and normalized based on the calibration
                points. In most analysis routines, the latter are typically 4:
                2 X180 measurements, and 2 identity measurements, which get
                averaged resulting in one X180 point and one identity point.
                However, the default for Rabi is 2 (2 identity measurements)
                because we typically do Rabi in order to find the correct amplitude
                for an X180 pulse. However, if a previous such value exists, this
                routine also accepts 4 cal pts. If X180_ef pulse was also
                previously calibrated, this routine also accepts 6 cal pts.
            2. The normalized data is fitted to a cosine function.
            3. The pi-pulse and pi/2-pulse amplitudes are calculated from the fit.
            4. The normalized data, the best fit results, and the pi and pi/2
                pulses are plotted.

            The ef analysis assumes the the e population is zero (because of the
            ge X180 pulse at the end).

            Arguments:
                rabi_amps:          amplitude sweep points for the
                                    Rabi experiment
                label:              label of the analysis routine
                for_ef:             find amplitudes for the ef transition
                update:             update the qubit amp180 and amp90 parameters
                MC:                 the measurement control object
                close_fig:          close the resulting figure?
                cal_points          whether to used calibration points of not
                no_cal_points       number of calibration points to use; if it's
                                    the first time rabi is run
                                    then 2 cal points (two I pulses at the end)
                                    should be used for the ge Rabi,
                                    and 4 (two I pulses and 2 ge X180 pulses at
                                    the end) for the ef Rabi
                last_ge_pulse       whether to map the population to the ground
                                    state after each run of the Rabi experiment
                                    on the ef level
            Keyword arguments:
                other keyword arguments. The Rabi sweep parameters 'amps_mean',
                 'amps_span', and 'nr_poinys' should be passed here. This will
                 result in a sweep over rabi_amps = np.linspace(amps_mean -
                 amps_span/2, amps_mean + amps_span/2, nr_points)

                auto              (default=True)
                    automatically perform the entire analysis upon call
                print_fit_results (default=True)
                    print the fit report
                make_fig          {default=True)
                    whether or not to make a figure
                show              (default=True)
                    show the plots
                show_guess        (default=False)
                    plot with initial guess values
                show_amplitudes   (default=True)
                    print the pi&piHalf pulses amplitudes
                plot_amplitudes   (default=True)
                    plot the pi&piHalf pulses amplitudes
                no_of_columns     (default=1)
                    number of columns in your paper; figure sizes will be adjusted
                    accordingly (1 col: figsize = ( 7in , 4in ) 2 cols: figsize =
                    ( 3.375in , 2.25in ), PRL guidelines)

            Returns:
                pi and pi/2 pulses amplitudes + their stderr as a dictionary with
                keys 'piPulse', 'piHalfPulse', 'piPulse_std', 'piHalfPulse_std'.
            """

        if not update:
            logging.warning("Does not automatically update the qubit pi and "
                            "pi/2 amplitudes. "
                            "Set update=True if you want this!")

        if cal_points and no_cal_points is None:
            logging.warning('no_cal_points is None. Defaults to 4 if '
                            'for_ef==False, or to 6 if for_ef==True.')
            if for_ef:
                no_cal_points = 6
            else:
                no_cal_points = 4

        if not cal_points:
            no_cal_points = 0

        #how many times to apply the Rabi pulse
        n = kw.get('n', 1)

        if rabi_amps is None:
            amps_span = kw.get('amps_span', 1.)
            amps_mean = kw.get('amps_mean', self.amp180())
            nr_points = kw.get('nr_points', 30)
            if amps_mean == 0:
                logging.warning("find_amplitudes does not know over which "
                                "amplitudes to do Rabi. Please specify the "
                                "amps_mean or the amps function parameter.")
                return 0
            else:
                rabi_amps = np.linspace(amps_mean - amps_span/2, amps_mean +
                                        amps_span/2, nr_points)

        if label is None:
            if for_ef:
                label = 'Rabi_ef'
            else:
                label = 'Rabi'

            if n != 1:
                label += '-n{}'.format(n)

            label += self.msmt_suffix

        #Perform Rabi
        if for_ef:
            print("cal points {}".format(no_cal_points))
            self.measure_rabi_2nd_exc(amps=rabi_amps, n=n,
                                      close_fig=close_fig, label=label,
                                      cal_points=cal_points,
                                      last_ge_pulse=last_ge_pulse,
                                      no_cal_points=no_cal_points,
                                      upload=upload)
        else:
            self.measure_rabi(amps=rabi_amps, n=n,
                              close_fig=close_fig,
                              label=label,
                              cal_points=cal_points,
                              no_cal_points=no_cal_points,
                              active_reset=active_reset,
                              upload=upload)

        #get pi and pi/2 amplitudes from the analysis results
        if analyze:
            rabi_ana = tda.RabiAnalysis(qb_names=[self.name])
            if update:
                amp180 = rabi_ana.proc_data_dict['analysis_params_dict'][
                    self.name]['piPulse']
                if not for_ef:
                    self.ge_amp180(amp180)
                    self.ge_amp90_scale(0.5)
                else:
                    self.ef_amp180(amp180)
                    self.ef_amp90_scale(0.5)

        return


    def find_T1(self, times, label=None, for_ef=False, update=False, MC=None,
                cal_points=True, no_cal_points=None, close_fig=True,
                last_ge_pulse=True, upload=True, **kw):

        """
        Finds the relaxation time T1 from the fit to an exponential
        decay function.
        WARNING: Does not automatically update the qubit T1 parameter.
        Set update=True if you want this!

        Routine:
            1. Apply pi pulse to get population in the excited state.
            2. Wait for different amounts of time before doing a measurement.

        Uses the T1_Analysis class from measurement_analysis.py.
        The ef analysis assumes the the e population is zero (because of the
        ge X180 pulse at the end).

        Arguments:
            times:                   array of times to wait before measurement
            label:                   label of the analysis routine
            for_ef:                  find T1 for the 2nd excitation (ef)
            update:                  update the qubit T1 parameter
            MC:                      the measurement control object
            close_fig:               close the resulting figure?

        Keyword Arguments:
            other keyword arguments. The the parameters times_mean, times_span,
            nr_points should be passed here. These are an alternative to
            passing the times array.

            auto              (default=True)
                automatically perform the entire analysis upon call
            print_fit_results (default=True)
                print the fit report
            make_fig          (default=True)
                whether to make the figures or not
            show_guess        (default=False)
                plot with initial guess values
            show_T1           (default=True)
                print the T1 and T1_stderr
            no_of_columns     (default=1)
                number of columns in your paper; figure sizes will be adjusted
                accordingly  (1 col: figsize = ( 7in , 4in ) 2 cols:
                figsize = ( 3.375in , 2.25in ), PRL guidelines)

        Returns:
            the relaxation time T1 + standard deviation as a dictionary with
            keys: 'T1', and 'T1_std'

        ! Specify either the times array or the times_mean value (defaults to
        5 micro-s) and the span around it (defaults to 10 micro-s) as kw.
        Then the script will construct the sweep points as
        np.linspace(times_mean - times_span/2, times_mean + times_span/2,
        nr_points)
        """

        if not update:
            logging.warning("Does not automatically update the qubit "
                            "T1 parameter. Set update=True if you want this!")
        if np.any(times>1e-3):
            raise ValueError('Some of the values in the times array might be too '
                            'large. The units should be seconds.')

        if cal_points and no_cal_points is None:
            logging.warning('no_cal_points is None. Defaults to 4 if '
                            'for_ef==False, or to 6 if for_ef==True.')
            if for_ef:
                no_cal_points = 6
            else:
                no_cal_points = 4

        if not cal_points:
            no_cal_points = 0

        if MC is None:
            MC = self.instr_mc.get_instr()

        if label is None:
            if for_ef:
                label = 'T1_ef' + self.msmt_suffix
            else:
                label = 'T1' + self.msmt_suffix

        if times is None:
            times_span = kw.get('times_span', 10e-6)
            times_mean = kw.get('times_mean', 5e-6)
            nr_points = kw.get('nr_points', 50)
            if times_mean == 0:
                logging.warning("find_T1 does not know how long to wait before"
                                "doing the read out. Please specify the "
                                "times_mean or the times function parameter.")
                return 0
            else:
                times = np.linspace(times_mean - times_span/2, times_mean +
                                    times_span/2, nr_points)

        #Perform measurement
        if for_ef:
            self.measure_T1_2nd_exc(times=times, MC=MC,
                                    close_fig=close_fig,
                                    cal_points=cal_points,
                                    no_cal_points=no_cal_points,
                                    last_ge_pulse=last_ge_pulse,
                                    upload=upload, label=label)

        else:
            self.measure_T1(times=times, MC=MC,
                            close_fig=close_fig,
                            cal_points=cal_points,
                            upload=upload, label=label)

        #Extract T1 and T1_stddev from ma.T1_Analysis
        if kw.pop('analyze', True):
            T1_ana = tda.T1Analysis(qb_names=[self.name])
            if update:
                T1 = T1_ana.proc_data_dict['analysis_params_dict'][
                    self.name]['T1']
                if for_ef:
                    self.T1_ef(T1)
                else:
                    self.T1(T1)

        return

    def find_RB_gate_fidelity(self, nr_cliffords, label=None, nr_seeds=10,
                              MC=None, cal_points=False,
                              gate_decomposition='HZ',
                              thresholded=True, close_fig=True,
                              upload=True,
                              run=True, **kw):

        analyze = kw.pop('analyze', True)
        interleaved_gate = kw.pop('interleaved_gate', None)
        T1 = kw.pop('T1', None)
        T2 = kw.pop('T1', None)

        if T1 is None and self.T1() is not None:
            T1 = self.T1()
        if T2 is None:
            if self.T2() is not None:
                T2 = self.T2()
            elif self.T2_star() is not None:
                print('T2 is None. Using T2_star.')
                T2 = self.T2_star()

        if type(nr_cliffords) is int:
            every_other = kw.pop('every_other', 5)
            nr_cliffords = np.asarray([j for j in
                                       list(range(0, nr_cliffords[0]+1,
                                                  every_other))])

        if MC is None:
            MC = self.instr_mc.get_instr()

        if nr_cliffords is None:
            raise ValueError("Unspecified nr_cliffords")

        if label is None:
            if interleaved_gate is None:
                label = 'RB_{}_{}_seeds_{}_cliffords'.format(
                    gate_decomposition, nr_seeds,
                    nr_cliffords[-1]) + self.msmt_suffix
            else:
                label = 'IRB_{}_{}_{}_seeds_{}_cliffords'.format(
                    interleaved_gate, gate_decomposition,
                    nr_seeds, nr_cliffords[-1]) \
                        + self.msmt_suffix

        if thresholded:
            if self.instr_uhf.get_instr().get('quex_thres_{}_level'.format(
                    self.acq_weights_I())) == 0.0:
                raise ValueError('The threshold value is not set.')

        #Perform measurement
        self.measure_randomized_benchmarking(nr_cliffords=nr_cliffords,
                                             nr_seeds=nr_seeds, MC=MC,
                                             close_fig=close_fig,
                                             gate_decomp=gate_decomposition,
                                             thresholded=thresholded,
                                             cal_points=cal_points,
                                             label=label,
                                             analyze=analyze,
                                             upload=upload,
                                             run=run,
                                             interleaved_gate=interleaved_gate)

        #Analysis
        if analyze:
            pulse_length = self.gauss_sigma() * self.nr_sigma()
            if interleaved_gate is None:
                rbma.RandomizedBenchmarking_Analysis(label=label,
                                 qb_name=self.name,
                                 T1=T1, T2=T2, pulse_length=pulse_length,
                                 gate_decomp=gate_decomposition)
            else:
                rbma.Interleaved_RB_Analysis(
                    folders_dict={interleaved_gate:
                                      a_tools.latest_data(contains=label)},
                    qb_name=self.name,
                    gate_decomp=gate_decomposition)


    def find_frequency_T2_ramsey(self, times, artificial_detuning=0,
                                 upload=True, MC=None, label=None,
                                 cal_points=True, no_cal_points=None,
                                 analyze=True, close_fig=True, update=False,
                                 for_ef=False, last_ge_pulse=False, **kw):
        """
        Finds the real qubit GE or EF transition frequencies and the dephasing
        rates T2* or T2*_ef from the fit to a Ramsey experiment.

        Uses the Ramsey_Analysis class for Ramsey with one artificial detuning,
        and the Ramsey_Analysis_multiple_detunings class for Ramsey with 2
        artificial detunings.

        Has support only for 1 or 2 artifical detunings.

        WARNING: Does not automatically update the qubit freq and T2_star
        parameters. Set update=True if you want this!

        Arguments:
            times                    array of times over which to sweep in
                                        the Ramsey measurement
            artificial_detuning:     difference between drive frequency and
                                        qubit frequency estimated from
                                        qubit spectroscopy. Must be a list with
                                        one or two entries.
            upload:                  upload sequence to AWG
            update:                  update the qubit frequency and T2*
                                        parameters
            MC:                      the measurement control object
            label:                   measurement label
            cal_points:              use calibration points or not
            no_cal_points:           number of cal_points (4 for ge;
                                        2,4,6 for ef)
            analyze:                 perform analysis
            close_fig:               close the resulting figure
            update:                  update relevant parameters
            for_ef:                  perform msmt and analysis on ef transition
            last_ge_pulse:           ge pi pulse at the end of each sequence

        Keyword arguments:
            For one artificial detuning, the Ramsey sweep time delays array
            'times', or the parameter 'times_mean' should be passed
            here (in seconds).

        Returns:
            The real qubit frequency + stddev, the dephasing rate T2* + stddev.

        For 1 artificial_detuning:
            ! Specify either the times array or the times_mean value (defaults
            to 2.5 micro-s) and the span around it (times_mean; defaults to 5
            micro-s) as kw. Then the script will construct the sweep points as
            times = np.linspace(times_mean - times_span/2, times_mean +
            times_span/2, nr_points).
        """
        if not update:
            logging.warning("Does not automatically update the qubit frequency "
                            "and T2_star parameters. "
                            "Set update=True if you want this!")
        if artificial_detuning == None:
            logging.warning('Artificial_detuning is None; qubit driven at "%s" '
                            'estimated with '
                            'spectroscopy' %self.f_qubit())
        if np.any(np.asarray(np.abs(artificial_detuning))<1e3):
            logging.warning('The artificial detuning is too small.')
        if np.any(times>1e-3):
            logging.warning('The values in the times array might be too large.')

        if cal_points and no_cal_points is None:
            logging.warning('no_cal_points is None. Defaults to 4 if '
                            'for_ef==False, or to 6 if for_ef==True.')
            if for_ef:
                no_cal_points = 6
            else:
                no_cal_points = 4

        if not cal_points:
            no_cal_points = 0

        if MC is None:
            MC = self.instr_mc.get_instr()

        if label is None:
            if for_ef:
                label = 'Ramsey_ef' + self.msmt_suffix
            else:
                label = 'Ramsey' + self.msmt_suffix

        # Check if one or more artificial detunings
        if (hasattr(artificial_detuning, '__iter__') and
                (len(artificial_detuning) > 1)):
            multiple_detunings = True
            # 2 ARTIFICIAL_DETUNING VALUES

            if times is None:
                logging.warning("find_frequency_T2_ramsey does not know over "
                                "which times to do Ramsey. Please specify the "
                                "times_mean or the times function parameter.")

            # Each time value must be repeated len(artificial_detunings) times
            # to correspond to the logic in Ramsey_seq_multiple_detunings
            # sequence
            len_art_det = len(artificial_detuning)
            # temp_array = np.zeros((times.size-no_cal_points)*len_art_det)
            temp_array = np.zeros(times.size*len_art_det)
            for i in range(len_art_det):
                np.put(temp_array, list(range(i, temp_array.size, len_art_det)),
                       times)
            # times = np.append(temp_array,times[-no_cal_points::])
            times = temp_array

            #Perform Ramsey multiple detunings
            if for_ef is False:
                self.measure_ramsey_multiple_detunings(
                    times=times,
                    artificial_detunings=artificial_detuning,
                    MC=MC,
                    label=label,
                    cal_points=cal_points,
                    close_fig=close_fig, upload=upload)

            else:
                self.measure_ramsey_2nd_exc_multiple_detunings(
                    times=times,
                    artificial_detunings=artificial_detuning,
                    cal_points=cal_points, no_cal_points=no_cal_points,
                    close_fig=close_fig, upload=upload,
                    last_ge_pulse=last_ge_pulse, MC=MC, label=label)

        else:
            # 1 ARTIFICIAL_DETUNING VALUE
            multiple_detunings = False

            if type(artificial_detuning) is list:
                artificial_detuning = artificial_detuning[0]

            if times is None:
                times_span = kw.get('times_span', 5e-6)
                times_mean = kw.get('times_mean', 2.5e-6)
                nr_points = kw.get('nr_points', 50)
                if times_mean == 0:
                    logging.warning("find_frequency_T2_ramsey does not know "
                                    "over which times to do Ramsey. Please "
                                    "specify the times_mean or the times "
                                    "function parameter.")
                    return 0
                else:
                    times = np.linspace(times_mean - times_span/2,
                                        times_mean + times_span/2,
                                        nr_points)

            #Perform Ramsey one detuning
            if for_ef is False:
                self.measure_ramsey(times=times,
                                    artificial_detuning=artificial_detuning,
                                    MC=MC,
                                    cal_points=cal_points,
                                    close_fig=close_fig,
                                    upload=upload, label=label)

            else:
                self.measure_ramsey_2nd_exc(
                    times=times,
                    artificial_detuning=artificial_detuning,
                    MC=MC, cal_points=cal_points,
                    close_fig=close_fig, upload=upload,
                    last_ge_pulse=last_ge_pulse,
                    no_cal_points=no_cal_points, label=label)

        if analyze:
            if multiple_detunings:
                ramsey_ana = ma.Ramsey_Analysis(
                    auto=True,
                    label=label,
                    qb_name=self.name,
                    NoCalPoints=no_cal_points,
                    for_ef=for_ef,
                    last_ge_pulse=last_ge_pulse,
                    artificial_detuning=artificial_detuning, **kw)

                # get new freq and T2* from analysis results
                new_qubit_freq = ramsey_ana.qubit_frequency  # value
                T2_star = ramsey_ana.T2_star['T2_star']  # dict

            else:
                ramsey_ana = tda.RamseyAnalysis(
                    qb_names=[self.name], options_dict=dict(
                        fit_gaussian_decay=kw.get('fit_gaussian_decay', True)))
                new_qubit_freq = ramsey_ana.proc_data_dict[
                    'analysis_params_dict'][self.name]['exp_decay_' + self.name][
                    'new_qb_freq']
                T2_star = ramsey_ana.proc_data_dict[
                    'analysis_params_dict'][self.name]['exp_decay_' + self.name][
                    'T2_star']

            if update:
                if for_ef:
                    try:
                        self.ef_freq(new_qubit_freq)
                    except AttributeError as e:
                        logging.warning('%s. This parameter will not be '
                                        'updated.'%e)
                    try:
                        self.T2_star_ef(T2_star)
                    except AttributeError as e:
                        logging.warning('%s. This parameter will not be '
                                        'updated.'%e)
                else:
                    try:
                        self.ge_freq(new_qubit_freq)
                    except AttributeError as e:
                        logging.warning('%s. This parameter will not be '
                                        'updated.'%e)
                    try:
                        self.T2_star(T2_star)
                    except AttributeError as e:
                        logging.warning('%s. This parameter will not be '
                                        'updated.'%e)

        return

    def find_T2_echo(self, times, artificial_detuning=None,
                     upload=True, MC=None, label=None,
                     cal_points=True, no_cal_points=None,
                     analyze=True, for_ef=False,
                     close_fig=True, update=False,
                     last_ge_pulse=False, **kw):
        """
        Finds the qubit T2 Echo.
        Uses the EchoAnalysis class in timedomain_analysis.py.

        WARNING: Does not automatically update the qubit freq and T2_star
        parameters. Set update=True if you want this!

        Arguments:
            times                    array of times over which to sweep in
                                        the Ramsey measurement
            artificial_detuning:     difference between drive frequency and
                                        qubit frequency estimated from
                                        qubit spectroscopy. Must be a list with
                                        one or two entries.
            upload:                  upload sequence to AWG
            update:                  update the qubit frequency and T2*
                                        parameters
            MC:                      the measurement control object
            label:                   measurement label
            cal_points:              use calibration points or not
            analyze:                 perform analysis
            close_fig:               close the resulting figure
            update:                  update relevant parameters

        Keyword arguments:
            The time delays array 'times', or the parameter 'times_mean'
            should be passed here (in seconds).

        Returns:
            Nothing
        """
        if not update:
            logging.warning("Does not automatically update the qubit "
                            "T2_echo parameter. "
                            "Set update=True if you want this!")
        if artificial_detuning == None:
            logging.warning('Artificial_detuning is None; applying resonant '
                            'drive.')
        else:
            if np.any(np.asarray(np.abs(artificial_detuning)) < 1e3):
                logging.warning('The artificial detuning is too small.')
        if np.any(times > 1e-3):
            logging.warning('The values in the times array might be too large.')

        if cal_points and no_cal_points is None:
            logging.warning('no_cal_points is None. Defaults to 4 if '
                            'for_ef==False, or to 6 if for_ef==True.')
            if for_ef:
                no_cal_points = 6
            else:
                no_cal_points = 4

        if not cal_points:
            no_cal_points = 0

        if MC is None:
            MC = self.instr_mc.get_instr()

        if label is None:
            if for_ef:
                label = 'Echo_ef' + self.msmt_suffix
            else:
                label = 'Echo' + self.msmt_suffix

        if times is None:
            times_span = kw.get('times_span', 5e-6)
            times_mean = kw.get('times_mean', 2.5e-6)
            nr_points = kw.get('nr_points', 50)
            if times_mean == 0:
                logging.warning("find_T2_echo does not know "
                                "over which times to do Ramsey. Please "
                                "specify the times_mean or the times "
                                "function parameter.")
                return 0
            else:
                times = np.linspace(times_mean - times_span/2,
                                    times_mean + times_span/2,
                                    nr_points)

        # perform measurement
        if for_ef:
            self.measure_echo_2nd_exc(times=times,
                                      artificial_detuning=artificial_detuning,
                                      label=label, MC=MC, cal_points=cal_points,
                                      no_cal_points=no_cal_points, upload=upload,
                                      last_ge_pulse=last_ge_pulse)
        else:
            self.measure_echo(
                times=times, artificial_detuning=artificial_detuning,
                MC=MC, cal_points=cal_points,
                close_fig=close_fig, upload=upload, label=label)

        if analyze:
            echo_ana = tda.EchoAnalysis(
                qb_names=[self.name],
                options_dict={
                    'artificial_detuning': artificial_detuning,
                    'fit_gaussian_decay':
                                  kw.get('fit_gaussian_decay', True)})
            if update:
                T2_echo = echo_ana.proc_data_dict[
                    'analysis_params_dict'][self.name]['T2_echo']
                try:
                    self.T2(T2_echo)
                except AttributeError as e:
                    logging.warning('%s. This parameter will not be '
                                    'updated.'%e)

        return


    def find_qscale(self, qscales, label=None, for_ef=False, update=False,
                    MC=None, close_fig=True, last_ge_pulse=True, upload=True,
                    cal_points=True, no_cal_points=None, **kw):

        '''
        Performs the QScale calibration measurement ( (xX)-(xY)-(xmY) ) and
        extracts the optimal QScale parameter
        from the fits (ma.QScale_Analysis).
        WARNING: Does not automatically update the qubit qscale parameter. Set
        update=True if you want this!

        ma.QScale_Analysis:
        1. The I and Q data are rotated and normalized based on the calibration
            points. In most
            analysis routines, the latter are typically 4: 2 X180 measurements,
            and 2 identity measurements, which get averaged resulting in one
            X180 point and one identity point.
        2. The data points for the same qscale value are extracted (every other
            3rd point because the sequence
            used for this measurement applies the 3 sets of pulses
            ( (xX)-(xY)-(xmY) ) consecutively for each qscale value).
        3. The xX data is fitted to a lmfit.models.ConstantModel(), and the
            other 2 to an lmfit.models.LinearModel().
        4. The data and the resulting fits are all plotted on the same graph
            (self.make_figures).
        5. The optimal qscale parameter is obtained from the point where the 2
            linear fits intersect.

        Other possible  input parameters:
            qscales
                array of qscale values over which to sweep...
            or qscales_mean and qscales_span
                ...or the mean qscale value and the span around it
                (defaults to 3) as kw. Then the script will construct the sweep
                points as np.linspace(qscales_mean - qscales_span/2,
                qscales_mean + qscales_span/2, nr_points)

        Keyword parameters:
            label             (default=none?)
                label of the analysis routine
            for_ef            (default=False)
                whether to obtain the drag_qscale_ef parameter
            update            (default=True)
                whether or not to update the qubit drag_qscale parameter with
                the found value
            MC                (default=self.MC)
                the measurement control object
            close_fig         (default=True)
                close the resulting figure
            last_ge_pulse     (default=True)
                whether to apply an X180 ge pulse at the end

            Keyword parameters:
                qscale_mean       (default=self.drag_qscale()
                    mean of the desired qscale sweep values
                qscale_span       (default=3)
                    span around the qscale mean
                nr_points         (default=30)
                    number of sweep points between mean-span/2 and mean+span/2
                auto              (default=True)
                    automatically perform the entire analysis upon call
                folder            (default=working folder)
                    Working folder
                NoCalPoints       (default=4)
                    Number of calibration points
                cal_points        (default=[[-4, -3], [-2, -1]])
                    The indices of the calibration points
                show              (default=True)
                    show the plot
                show_guess        (default=False)
                    plot with initial guess values
                plot_title        (default=measurementstring)
                    the title for the plot as a string
                xlabel            (default=self.xlabel)
                    the label for the x axis as a string
                ylabel            (default=r'$F|1\rangle$')
                    the label for the x axis as a string
                close_file        (default=True)
                    close the hdf5 file

        Returns:
            the optimal DRAG QScale parameter + its stderr as a dictionary with
            keys 'qscale' and 'qscale_std'.
        '''

        if not update:
            logging.warning("Does not automatically update the qubit qscale "
                            "parameter. "
                            "Set update=True if you want this!")

        if cal_points and no_cal_points is None:
            logging.warning('no_cal_points is None. Defaults to 4 if for_ef==False,'
                            'or to 6 if for_ef==True.')
            if for_ef:
                no_cal_points = 6
            else:
                no_cal_points = 4

        if not cal_points:
            no_cal_points = 0

        if MC is None:
            MC = self.instr_mc.get_instr()

        if label is None:
            if for_ef:
                label = 'QScale_ef' + self.msmt_suffix
            else:
                label = 'QScale' + self.msmt_suffix

        if qscales is None:
            logging.warning("find_qscale does not know over which "
                            "qscale values to sweep. Please specify the "
                            "qscales_mean or the qscales function"
                            " parameter.")
        temp_array = np.zeros(3*qscales.size)
        np.put(temp_array,list(range(0,temp_array.size,3)),qscales)
        np.put(temp_array,list(range(1,temp_array.size,3)),qscales)
        np.put(temp_array,list(range(2,temp_array.size,3)),qscales)
        qscales = temp_array

        #Perform the qscale calibration measurement
        if for_ef:
            # Run measuremet
            self.measure_qscale_2nd_exc(qscales=qscales, MC=MC, upload=upload,
                                        close_fig=close_fig, label=label,
                                        last_ge_pulse=last_ge_pulse,
                                        cal_points=cal_points,
                                        no_cal_points=no_cal_points)
        else:
            self.measure_qscale(qscales=qscales, MC=MC, upload=upload,
                                close_fig=close_fig, label=label)

        # Perform analysis and extract the optimal qscale parameter
        # Returns the optimal qscale parameter
        if kw.pop('analyze', True):
            qscale_ana = tda.QScaleAnalysis(qb_names=[self.name])
            if update:
                qscale = qscale_ana.proc_data_dict['analysis_params_dict'][
                    self.name]['qscale']
                if for_ef:
                    self.ef_motzoi(qscale)
                else:
                    self.ge_motzoi(qscale)

        return

    def calculate_anharmonicity(self, update=False):

        """
        Computes the qubit anaharmonicity using f_ef (self.f_ef_qubit)
        and f_ge (self.f_qubit).
        It is assumed that the latter values exist.
        WARNING: Does not automatically update the qubit anharmonicity
        parameter. Set update=True if you want this!
        """
        if not update:
            logging.warning("Does not automatically update the qubit "
                            "anharmonicity parameter. "
                            "Set update=True if you want this!")

        if self.f_qubit() == 0:
            logging.warning('f_ge = 0. Run qubit spectroscopy or Ramsey.')
        if self.f_ef_qubit() == 0:
            logging.warning('f_ef = 0. Run qubit spectroscopy or Ramsey.')

        anharmonicity = self.f_ef_qubit() - self.f_qubit()

        if update:
            self.anharmonicity(anharmonicity)

        return  anharmonicity

    def calculate_EC_EJ(self, update=True, **kw):

        """
        Extracts EC and EJ from a least squares fit to the transmon
        Hamiltonian solutions. It uses a_tools.calculate_transmon_transitions,
        f_ge and f_ef.
        WARNING: Does not automatically update the qubit EC and EJ parameters.
        Set update=True if you want this!

        Keyword Arguments:
            asym:           (default=0)
                asymmetry d (Koch (2007), eqn 2.18) for asymmetric junctions
            reduced_flux:   (default=0)
                reduced magnetic flux through SQUID
            no_transitions  (default=2)
                how many transitions (levels) are you interested in
            dim:            (default=None)
                dimension of Hamiltonian will  be (2*dim+1,2*dim+1)
        """
        if not update:
            logging.warning("Does not automatically update the qubit EC and EJ "
                            "parameters. "
                            "Set update=True if you want this!")

        (EC,EJ) = a_tools.fit_EC_EJ(self.f_qubit(), self.f_ef_qubit(), **kw)

        if update:
            self.EC_qubit(EC)
            self.EJ_qubit(EJ)

        return EC, EJ

    def find_readout_frequency(self, freqs=None, update=False, MC=None,
                               qutrit=False, **kw):
        """
        Find readout frequency at which contrast between the states of the
        qubit is the highest.
        You need a working pi-pulse for this to work, as well as a pi_ef
        pulse if you intend to use `for_3_level_ro`. Also, if your
        readout pulse length is much longer than the T1, the results will not
        be nice as the excited state spectrum will be mixed with the ground
        state spectrum.

        Args:
            freqs: frequencies to sweep
            qutrit (bool): find optimal frequency for 3-level readout.
                                    Default is False.
            **kw:

        Returns:

        """
        # FIXME: Make proper analysis class for this (Ants, 04.12.2017)
        if not update:
            logging.info("Does not automatically update the RO resonator "
                         "parameters. Set update=True if you want this!")
        if freqs is None:
            if self.f_RO() is not None:
                f_span = kw.pop('f_span', 20e6)
                fmin = self.f_RO() - f_span
                fmax = self.f_RO() + f_span
                n_freq = kw.pop('n_freq', 401)
                freqs = np.linspace(fmin, fmax, n_freq)
            else:
                raise ValueError("Unspecified frequencies for find_resonator_"
                                 "frequency and no previous value exists")
        if np.any(freqs < 500e6):
            logging.warning('Some of the values in the freqs array might be '
                            'too small. The units should be Hz.')
        if MC is None:
            MC = self.instr_mc.get_instr()

        levels = ('g', 'e', 'f') if qutrit else ('g', 'e')

        self.measure_dispersive_shift(freqs, MC=MC, analyze=False,
                                     levels=levels[1:], **kw)
        labels = {l: '{}-spec'.format(l) + self.msmt_suffix for l in levels}
        m_a = {l: ma.MeasurementAnalysis(label=labels[l]) for l in levels}
        trace = {l: m_a[l].measured_values[0] *
                    np.exp(1j * np.pi * m_a[l].measured_values[1] / 180.)
                 for l in levels}
        # FIXME: make something that doesn't require a conditional branching
        if qutrit:
            total_dist = np.abs(trace['e'] - trace['g']) + \
                         np.abs(trace['f'] - trace['g']) + \
                         np.abs(trace['f'] - trace['e'])
            fmax = freqs[np.argmax(total_dist)]
            # FIXME: just as debug plotting for now
            fig, ax = plt.subplots(2)
            ax[0].plot(freqs, np.abs(trace['g']), label='g')
            ax[0].plot(freqs, np.abs(trace['e']), label='e')
            ax[0].plot(freqs, np.abs(trace['f']), label='f')
            ax[0].set_ylabel('Amplitude')
            ax[0].legend()
            ax[1].plot(freqs, np.abs(trace['e'] - trace['g']), label='eg')
            ax[1].plot(freqs, np.abs(trace['f'] - trace['g']), label='fg')
            ax[1].plot(freqs, np.abs(trace['e'] - trace['f']), label='ef')
            ax[1].plot(freqs, total_dist, label='total distance')
            ax[1].set_xlabel("Freq. [Hz]")
            ax[1].set_ylabel('Distance in IQ plane')
            ax[0].set_title("Current RO_freq: {} Hz\nOptimal Freq: {} Hz".format(
                self.f_RO(),
                                                                          fmax))
            plt.legend()

            m_a['g'].save_fig(fig, 'IQplane_distance')
            plt.show()
        else:
            fmax = freqs[np.argmax(np.abs(trace['e'] - trace['g']))]

        logging.info("Optimal RO frequency to distinguish states {}: {} Hz"
                     .format(levels, fmax))

        if kw.get('analyze', True):
            SA = sa.ResonatorSpectroscopy(t_start=[m_a['g'].timestamp_string,
                                                   m_a['e'].timestamp_string],
                                          options_dict=dict(simultan=True,
                                                            fit_options=dict(
                                                            model='hanger_with_pf'),
                                                            scan_label=''),
                                          do_fitting=True)
            # FIXME Nathan: remove 3 level dependency; fix this analysis:
            # if qutrit:
            #     SA2 = sa.ResonatorSpectroscopy(t_start=m_a['f'].timestamp_string,
            #                               options_dict=dict(simultan=False,
            #                                                 fit_options = dict(
            #                                                 model='hanger_with_pf'),
            #                                                 scan_label=''),
            #                               do_fitting=True)

            if update:
                # FIXME Nathan: update parameters accordingly
                self.ro_freq(SA.f_RO if not qutrit else fmax)
                self.chi(SA.chi)
                self.f_RO_resonator(SA.f_RO_res)
                self.f_RO_purcell(SA.f_PF)
                self.RO_purcell_kappa(SA.kappa)
                self.RO_J_coupling(SA.J_)
                if kw.pop('get_CLEAR_params', False):
                    if self.ro_CLEAR_segment_length is None:
                        self.ro_CLEAR_segment_length = self.ro_length/10
                    if kw.get('max_amp_difference', False) :
                        '''this gives the ratio of the maximal hight for'''
                        '''the segments to the base amplitude'''
                        max_diff = kw.pop('max_amp_difference')
                    else:
                        max_diff = 3
                    self.ro_CLEAR_delta_amp_segment = \
                        sim_CLEAR.get_CLEAR_amplitudes(
                            self.f_RO_purcell, self.f_RO_resonator,
                            self.ro_freq, self.RO_purcell_kappa,
                            self.RO_J_coupling, self.chi, 1, self.ro_length,
                            length_segments=self.ro_CLEAR_segment_length,
                            sigma=self.ro_sigma,
                            max_amp_diff=max_diff) * self.ro_amp


    def measure_dispersive_shift(self, freqs, MC=None, analyze=True, close_fig=True, upload=True):
        """ Varies the frequency of the microwave source to the resonator and
        measures the transmittance """

        if freqs is None:
            raise ValueError("Unspecified frequencies for measure_dispersive_shift")
        if np.any(freqs < 500e6):
            logging.warning(('Some of the values in the freqs array might be '
                            'too small. The units should be Hz.'))

        if MC is None:
            MC = self.instr_mc.get_instr()

        self.prepare_for_continuous_wave()

        for pulse_comb, label in [('OffOff', 'off-spec'), ('OnOn', 'on-spec')]:
            if upload:
                sq.OffOn_seq(pulse_pars=self.get_ge_pars(), RO_pars=self.get_ro_pars(),
                            pulse_comb=pulse_comb, preselection=False)
            MC.set_sweep_function(awg_swf.Resonator_spectroscopy(
                RO_MWG=self.readout_UC_LO,
                RO_IF=self.ro_mod_freq(),
                RO_channel=self.RO_acq_marker_channel(),
                upload=False))
            MC.set_sweep_points(freqs)
            MC.set_detector_function(self.int_avg_det_spec)

            self.instr_pulsar.get_instr().start()
            MC.run(name=label + self.msmt_suffix)
            self.instr_pulsar.get_instr().stop()

            if analyze:
                ma.MeasurementAnalysis(auto=True, close_fig=close_fig,
                                    qb_name=self.name)

    def calibrate_flux_pulse_timing(self, freqs=None, delays=None, MC=None,
                                    analyze=False, update=False,**kw):
        """
        flux pulse timing calibration

        does a 2D measuement of the type:

                -------|X180|  ----------------  |RO|
                   <----->
                   | fluxpulse |

        where the flux pulse delay and the drive pulse frequency of the X180 pulse
        are swept.

        Args:
            MC: measurement control object
            freqs: numpy array frequencies in Hz for the flux pulse scope type experiment
            delays: numpy array with delays (in s) swept through
                    as delay of the drive pulse
            analyze: bool, if True, then the measured data
                        gets analyzed (for detailed documentation of the analysis see in
                        the FluxPulse_timing_calibration class update: bool, if True,
                        the AWG channel delay gets corrected, such that single qubit
                        gates and flux pulses have no relative delay

        Returns:
            fitted_delay: float, only returned, if analyze is True.
        """
        if MC is None:
            MC = self.instr_mc.get_instr()

        channel = self.flux_pulse_channel()

        pulse_length = kw.pop('pulse_length', 100e-9)
        self.flux_pulse_length(pulse_length)
        amplitude = kw.pop('amplitude', 0.5)
        self.flux_pulse_amp(amplitude)

        measurement_string = 'Flux_pulse_delay_calibration_{}'.format(self.name)

        if freqs is None:
            freqs = self.f_qubit() + np.linspace(-50e6, 50e6, 20, endpoint=False)
        if delays is None:
            delays = np.linspace(-100e-9, pulse_length + 100e-9, 40, endpoint=False)

        self.prepare(drive='timedomain')

        detector_fun = self.int_avg_det

        s1 = awg_swf.Fluxpulse_scope_swf(self)
        s2 = awg_swf.Fluxpulse_scope_drive_freq_sweep(self)

        MC.set_sweep_function(s1)
        MC.set_sweep_points(delays)
        MC.set_sweep_function_2D(s2)
        MC.set_sweep_points_2D(freqs)
        MC.set_detector_function(detector_fun)
        MC.run_2D(measurement_string)

        if analyze:
            flux_pulse_timing_ma = ma.FluxPulse_timing_calibration(
                        label=measurement_string,
                        flux_pulse_length=pulse_length,
                        qb_name=self.name,
                        auto=True,
                        plot=True)

            if update:
                new_delay = self.instr_pulsar.get_instr().get('{}_delay'.format(channel)) + \
                            flux_pulse_timing_ma.fitted_delay
                self.instr_pulsar.get_instr().set('{}_delay'.format(channel), new_delay)
                print('updated delay of channel {}.'.format(channel))
            else:
                logging.warning('Not updated, since update was disabled.')
            return flux_pulse_timing_ma.fitted_delay
        else:
            return



    def calibrate_flux_pulse_frequency(self, MC=None, thetas=None, ampls=None,
                                       analyze=False,
                                       plot=False,
                                       ampls_bidirectional = False,
                                       **kw):
        """
        flux pulse frequency calibration

        does a 2D measuement of the type:

                      X90_separation
                < -- ---- ----------- --->
                |X90|  --------------     |X90|  ---  |RO|
                       | fluxpulse |

        where the flux pulse amplitude and the angle of the second X90 pulse
        are swept.

        Args:
            MC: measurement control object
            thetas: numpy array with angles (in rad) for the Ramsey type
            ampls: numpy array with amplitudes (in V) swept through
                as flux pulse amplitudes
            ampls_bidirectional: bool, for use if the qubit is parked at sweetspot.
                                If true, the flux pulse amplitudes are swept to positive
                                and negative voltages and the frequency model fit is ]
                                performed on the combined dataset
            analyze: bool, if True, then the measured data
                     gets analyzed ( ma.fit_qubit_frequency() )


        """

        if MC is None:
            MC = self.instr_mc.get_instr()

        channel = self.flux_pulse_channel()
        clock_rate = MC.station.pulsar.clock(channel)

        X90_separation = kw.pop('X90_separation', 200e-9)

        distorted = kw.pop('distorted', False)
        distortion_dict = kw.pop('distortion_dict', None)

        pulse_length = kw.pop('pulse_length', 30e-9)
        self.flux_pulse_length(pulse_length)

        pulse_delay = kw.pop('pulse_delay', 50e-9)
        self.flux_pulse_delay(pulse_delay)

        if thetas is None:
            thetas = np.linspace(0, 2*np.pi, 8, endpoint=False)

        if ampls is None:
            ampls = np.linspace(0, 1, 21)
            ampls_flag = True

        self.prepare(drive='timedomain')
        detector_fun = self.int_avg_det

        s1 = awg_swf.Ramsey_interleaved_fluxpulse_sweep(
            self,
            X90_separation=X90_separation,
            distorted=distorted,
            distortion_dict=distortion_dict)
        s2 = awg_swf.Ramsey_fluxpulse_ampl_sweep(self, s1)

        MC.set_sweep_function(s1)
        MC.set_sweep_points(thetas)
        MC.set_sweep_function_2D(s2)
        MC.set_sweep_points_2D(ampls)
        MC.set_detector_function(detector_fun)

        measurement_string_1 = 'Flux_pulse_frequency_calibration_{}_1'.format(self.name)
        MC.run_2D(measurement_string_1)

        if ampls_bidirectional:
            MC.set_sweep_function(s1)
            MC.set_sweep_points(thetas)
            MC.set_sweep_function_2D(s2)
            MC.set_sweep_points_2D(-ampls)
            MC.set_detector_function(detector_fun)


            measurement_string_2 = 'Flux_pulse_frequency_calibration_{}_2'.format(self.name)
            MC.run_2D(measurement_string_2)

        if analyze:
            flux_pulse_ma_1 = ma.Fluxpulse_Ramsey_2D_Analysis(
                label=measurement_string_1,
                X90_separation=X90_separation,
                flux_pulse_length=pulse_length,
                qb_name=self.name,
                auto=False)
            flux_pulse_ma_1.fit_all(extrapolate_phase=True, plot=True)

            phases = flux_pulse_ma_1.fitted_phases
            ampls = flux_pulse_ma_1.sweep_points_2D


            if ampls_bidirectional:
                flux_pulse_ma_2 = ma.Fluxpulse_Ramsey_2D_Analysis(
                    label=measurement_string_2,
                    X90_separation=X90_separation,
                    flux_pulse_length=pulse_length,
                    qb_name=self.name,
                    auto=False)
                flux_pulse_ma_2.fit_all(extrapolate_phase=True, plot=True)

                phases = np.concatenate(flux_pulse_ma_2.fitted_phases[-1:0:-1],
                                        flux_pulse_ma_1.fitted_phases)
                ampls = np.concatenate(flux_pulse_ma_2.sweep_points_2D[-1:0:-1],
                                   flux_pulse_ma_1.sweep_points_2D)

            instrument_settings = flux_pulse_ma_1.data_file['Instrument settings']
            qubit_attrs = instrument_settings[self.name].attrs
            E_c = kw.pop('E_c', qubit_attrs.get('E_c', 0.3e9))
            f_max = kw.pop('f_max', qubit_attrs.get('f_max', self.f_qubit()))
            V_per_phi0 = kw.pop('V_per_phi0',
                                qubit_attrs.get('V_per_phi0', 1.))
            dac_sweet_spot = kw.pop('dac_sweet_spot',
                                    qubit_attrs.get('dac_sweet_spot', 0))


            freqs = f_max - phases/(2*np.pi*pulse_length)

            fit_res = ma.fit_qubit_frequency(ampls, freqs, E_c=E_c, f_max=f_max,
                                             V_per_phi0=V_per_phi0,
                                             dac_sweet_spot=dac_sweet_spot
                                             )
            print(fit_res.fit_report())

            if plot and ampls_bidirectional:
                fit_res.plot()
            if ampls_bidirectional:
                return fit_res


    def calibrate_CPhase_dynamic_phases(self,
                                        flux_pulse_length=None,
                                        flux_pulse_amp=None,
                                        flux_pulse_delay=None,
                                        thetas=None,
                                        X90_separation=None,
                                        flux_pulse_channel=None,
                                        MC=None, label=None,
                                        analyze=True, update=True, **kw):
        """
        CPhase dynamic phase calibration

        does a measuement of the type:

                      X90_separation
                < -- ---- ----------- --->
                |X90|  --------------     |X90|  ---  |RO|
                       | fluxpulse |

        where  the angle of the second X90 pulse is swept for
        the flux pulse amplitude  in [0,cphase_ampl].

        Args:
            MC: measurement control object
            thetas: numpy array with angles (in rad) for the Ramsey type
            ampls: numpy array with amplitudes (in V) swept through
                as flux pulse amplitudes
            analyze: bool, if True, then the measured data
                gets analyzed (


        """

        if MC is None:
            MC = self.instr_mc.get_instr()

        if flux_pulse_amp is None:
            flux_pulse_amp = self.flux_pulse_amp()
            logging.warning('flux_pulse_amp is not specified. Using the value'
                            'in the flux_pulse_amp parameter.')
        if flux_pulse_length is None:
            flux_pulse_length = self.flux_pulse_length()
            logging.warning('flux_pulse_length is not specified. Using the value'
                            'in the flux_pulse_length parameter.')
        if flux_pulse_delay is None:
            flux_pulse_delay = self.flux_pulse_delay()
            logging.warning('flux_pulse_delay is not specified. Using the value'
                            'in the flux_pulse_delay parameter.')
        if flux_pulse_channel is None:
            flux_pulse_channel = self.flux_pulse_channel()
            logging.warning('flux_pulse_channel is not specified. Using the value'
                            'in the flux_pulse_channel parameter.')
        if thetas is None:
            thetas = np.linspace(0, 4*np.pi, 16)
            print('Sweeping over phases thata=np.linspace(0, 4*np.pi, 16).')

        if label is None:
            label = 'Dynamic_phase_measurement_{}_{}_filter'.format(
                self.name, self.flux_pulse_channel())

        self.measure_dynamic_phase(flux_pulse_length=flux_pulse_length,
                                   flux_pulse_amp=flux_pulse_amp,
                                   flux_pulse_channel=flux_pulse_channel,
                                   flux_pulse_delay=flux_pulse_delay,
                                   X90_separation=X90_separation,
                                   thetas=thetas,
                                   MC=MC,
                                   label=label)

        if analyze:
            MA = ma.Dynamic_phase_Analysis(
                    TwoD=True,
                    flux_pulse_amp=flux_pulse_amp,
                    flux_pulse_length=flux_pulse_length,
                    qb_name=self.name, **kw)

            dynamic_phase = MA.dyn_phase
            print('fitted dynamic phase on {}: {:0.3f} [deg]'.format(self.name,
                                                                dynamic_phase))
            if update:
                try:
                    self.dynamic_phase(dynamic_phase)
                except Exception:
                    logging.warning('Could not update '
                                    '{}.dynamic_phase().'.format(self.name))

            return dynamic_phase
        else:
            return

    def measure_cphase(self, qb_target, amps, lengths,
                       phases=None, spacing=100e-9,
                       MC=None, cal_points=None, plot=False,
                       return_population_loss=False,
                       upload_AWGs='all',
                       upload_channels='all',
                       prepare_for_timedomain=True,
                       upload=True
                       ):
        '''
        method to measure the phase acquired during a flux pulse conditioned on the state
        of the control qubit (self).
        In this measurement, the phase from two Ramsey type measurements
        on qb_target is measured, once with the control qubit in the excited state and once
        in the ground state. The conditional phase is calculated as the difference.


        Args:
            qb_target (QuDev_transmon): target qubit / non-fluxed qubit
            amps (list): list or array of flux pulse amplitudes
            lengths (list):  list or array of flux pulse lengths (must have same dimension as
                             amps)
            phases (array): phases used for the Ramsey type phase sweep
            spacing (float): spacing between flux pulse and Ramsey pulses in s
            MC (optional): measurement control
            cal_points (bool): if True, calibration points are measured
            plot (bool): if true, the phase fit is shown
            return_population_loss: if true, the population loss (loss of contrast when having
                                    the control qubit in the excited state is returned)
            upload_AWGs (list): list of the AWGs to be uploaded
            upload_channels (list): list of channels to be uploaded
            prepare_for_timedomain (bool): if False, the self.prepare(drive='timedomain')
                                           is NOT called

        Returns:
            cphases (numpy array): array of the conditional phases measured at
                                    (amps[i], lengths[i])
        '''
        if len(amps) != len(lengths):
            logging.warning('amps and lengths must have the same '
                            'dimension.')

        if MC is None:
            MC = self.instr_mc.get_instr()
        if phases is None:
            phases = np.linspace(0, 2*np.pi, 16, endpoint=False)
            phases = np.concatenate((phases,phases))

        cphase_all = []
        population_loss_all = []
        for amp, length in zip(amps, lengths):
            self.flux_pulse_amp(amp)
            self.flux_pulse_length(length)

            s1 = awg_swf.Flux_pulse_CPhase_meas_hard_swf(
                qb_control=self,
                qb_target=qb_target,
                sweep_mode='phase',
                cal_points=cal_points,
                reference_measurements=True,
                spacing=spacing,
                upload=False,
                upload_AWGs=upload_AWGs,
                upload_channels=upload_channels
            )
            s2 = awg_swf.Flux_pulse_CPhase_meas_2D(self, qb_target, s1,
                                                   sweep_mode='amplitude',
                                                   upload=upload)
            if prepare_for_timedomain:
                qb_target.prepare(drive='timedomain')
                self.prepare(drive='timedomain')

            MC.set_sweep_function(s1)
            MC.set_sweep_points(phases)
            MC.set_sweep_function_2D(s2)
            MC.set_sweep_points_2D([amp])
            MC.set_detector_function(self.int_avg_det)
            MC.run_2D('CPhase_measurement_{}_{}'.format(self.name,
                                                        qb_target.name))

            # ma.TwoD_Analysis(close_file=True)
            flux_pulse_ma = ma.Fluxpulse_Ramsey_2D_Analysis(
                label='CPhase_measurement_{}_{}'.format(self.name,
                                                        qb_target.name),
                qb_name=self.name, cal_points=cal_points,
                reference_measurements=True, auto=False
            )
            fitted_phases, fitted_amps = \
                flux_pulse_ma.fit_all(plot=False,
                                      cal_points=cal_points,
                                      return_ampl=True,
                                      )

            fitted_phases_exited = fitted_phases[:: 2]
            fitted_phases_ground = fitted_phases[1:: 2]

            cphases = fitted_phases_exited - fitted_phases_ground

            fitted_amps_exited = fitted_amps[:: 2]
            fitted_amps_ground = fitted_amps[1:: 2]

            pop_loss = np.abs(fitted_amps_ground - fitted_amps_exited) \
                       /fitted_amps_ground

            cphase_all.append(cphases[0])
            population_loss_all.append(pop_loss[0])

        plot_title = 'fitted CPhase: {:.3f} deg at' \
                     ' amp={:.2f}mV,' \
                     ' length={:.3f}ns'.format(cphases[0]/np.pi*180,
                                                amps[0]/1e-3, lengths[0]/1e-9)
        flux_pulse_ma.fit_all(plot=plot,
                              cal_points=cal_points,
                              return_ampl=True,
                              save_plot=True,
                              plot_title=plot_title,
                              only_cos_fits=True
                              )
        cphase_all = np.array(cphase_all)
        population_loss_all = np.array(population_loss_all)
        if return_population_loss:
            return cphase_all, population_loss_all
        else:
            return cphase_all


    def measure_flux_pulse_scope(self, freqs, delays, pulse_length=None,
                                 pulse_amp=None, pulse_delay=None, MC=None):
        '''
        flux pulse scope measurement used to determine the shape of flux pulses
        set up as a 2D measurement (delay and drive pulse frequecy are being swept)
        pulse sequence:
                      <- delay ->
           |    -------------    |X180|  ---------------------  |RO|
           |    ---   | ---- fluxpulse ----- |


        Args:
            freqs (numpy array): array of drive frequencies
            delays (numpy array): array of delays of the drive pulse w.r.t the flux pulse
            pulse_length (float): flux pulse length (if not specified, the
                                    self.flux_pulse_length() is taken)
            pulse_amp (float): flux pulse amplitude  (if not specified, the
                                    self.flux_pulse_amp() is taken)
            pulse_delay (float): flux pulse delay
            MC (MeasurementControl): if None, then the self.MC is taken

        Returns: None

        '''
        if pulse_length is not None:
            self.flux_pulse_length(pulse_length)
        if pulse_amp is not None:
            self.flux_pulse_amp(pulse_amp)
        if pulse_delay is not None:
            self.flux_pulse_delay(pulse_delay)

        if MC is None:
            MC = self.instr_mc.get_instr()

        self.prepare(drive='timedomain')

        s1 = awg_swf.Fluxpulse_scope_swf(self)
        s2 = awg_swf.Fluxpulse_scope_drive_freq_sweep(self)

        MC.set_sweep_function(s1)
        MC.set_sweep_points(delays)
        MC.set_sweep_function_2D(s2)
        MC.set_sweep_points_2D(freqs)
        MC.set_detector_function(self.int_avg_det)
        MC.run_2D('Flux_scope_{}'.format(self.name))

        ma.MeasurementAnalysis(TwoD=True)

    def measure_flux_pulse_scope_nzcz_alpha(
            self, nzcz_alphas, delays, CZ_pulse_name=None,
            cal_points=True, upload=True, upload_all=True,
            spacing=30e-9, MC=None):

        if MC is None:
            MC = self.instr_mc.get_instr()

        self.prepare(drive='timedomain')

        if cal_points:
            step = np.abs(delays[-1] - delays[-2])
            sweep_points = np.concatenate(
                [delays, [delays[-1]+step, delays[-1]+2*step,
                          delays[-1]+3*step, delays[-1]+4*step]])
        else:
            sweep_points = delays

        s1 = awg_swf.Fluxpulse_scope_nzcz_alpha_hard_swf(
            qb_name=self.name, nzcz_alpha=nzcz_alphas[0],
            CZ_pulse_name=CZ_pulse_name,
            operation_dict=self.get_operation_dict(),
            cal_points=cal_points, upload=False,
            upload_all=upload_all, spacing=spacing)
        s2 = awg_swf.Fluxpulse_scope_nzcz_alpha_soft_sweep(
            s1, upload=upload)

        MC.set_sweep_function(s1)
        MC.set_sweep_points(sweep_points)
        MC.set_sweep_function_2D(s2)
        MC.set_sweep_points_2D(nzcz_alphas)
        MC.set_detector_function(self.int_avg_det)
        MC.run_2D('Flux_scope_nzcz_alpha' + self.msmt_suffix)

        ma.MeasurementAnalysis(TwoD=True)


def add_CZ_pulse(qbc, qbt):
    """
    Args:
        qbc: Control qubit. A QudevTransmon object corresponding to the qubit
             that we apply the flux pulse on.
        qbt: Target qubit. A QudevTransmon object corresponding to the qubit
             we induce the conditional phase on.
    """

    # add flux pulse parameters
    op_name = 'CZ ' + qbt.name
    ps_name = 'CZ_' + qbt.name

    if np.any([op_name == i for i in qbc.get_operation_dict().keys()]):
        # do not try to add it again if operation already exists
        raise ValueError('Operation {} already exists.'.format(op_name))
    else:
        qbc.add_operation(op_name)

        qbc.add_pulse_parameter(op_name, ps_name + '_target',  'qb_target',
                                initial_value=qbt.name,
                                vals=vals.Enum(qbt.name))
        qbc.add_pulse_parameter(op_name, ps_name + '_pulse_type', 'pulse_type',
                                initial_value='NZBufferedCZPulse',
                                vals=vals.Enum('BufferedSquarePulse',
                                               'BufferedCZPulse',
                                               'NZBufferedCZPulse'))
        qbc.add_pulse_parameter(op_name, ps_name + '_channel', 'channel',
                                initial_value='', vals=vals.Strings())
        qbc.add_pulse_parameter(op_name, ps_name + '_aux_channels_dict',
                                'aux_channels_dict',
                                initial_value={}, vals=vals.Dict())
        qbc.add_pulse_parameter(op_name, ps_name + '_amp', 'amplitude',
                                initial_value=0, vals=vals.Numbers())
        qbc.add_pulse_parameter(op_name, ps_name + '_freq', 'frequency',
                                initial_value=0, vals=vals.Numbers())
        qbc.add_pulse_parameter(op_name, ps_name + '_phase', 'phase',
                                initial_value=0, vals=vals.Numbers())
        qbc.add_pulse_parameter(op_name, ps_name + '_length', 'pulse_length',
                                initial_value=0, vals=vals.Numbers(0))
        qbc.add_pulse_parameter(op_name, ps_name + '_alpha', 'alpha',
                                initial_value=1, vals=vals.Numbers())
        qbc.add_pulse_parameter(op_name, ps_name + '_buf_start',
                                'buffer_length_start', initial_value=10e-9,
                                vals=vals.Numbers(0))
        qbc.add_pulse_parameter(op_name, ps_name + '_buf_end',
                                'buffer_length_end', initial_value=10e-9,
                                vals=vals.Numbers(0))
        qbc.add_pulse_parameter(op_name, ps_name + '_extra_buffer_aux_pulse',
                                'extra_buffer_aux_pulse', initial_value=5e-9,
                                vals=vals.Numbers(0))
        qbc.add_pulse_parameter(op_name, ps_name + '_delay', 'pulse_delay',
                                initial_value=0, vals=vals.Numbers())
        qbc.add_pulse_parameter(op_name, ps_name + '_dynamic_phases',
                                'basis_rotation', initial_value={},
                                vals=vals.Dict())
        qbc.add_pulse_parameter(op_name, ps_name + '_gaussian_filter_sigma',
                                'gaussian_filter_sigma', initial_value=2e-9,
                                vals=vals.Numbers(0))


def add_CZ_MG_pulse(qbc, qbt):
    """
    Args:
        qbc: Control qubit. A QudevTransmon object corresponding to the qubit
             that we apply the flux pulse on.
        qbt: Target qubit. A QudevTransmon object corresponding to the qubit
             we induce the conditional phase on.
    """

    # add flux pulse parameters
    op_name = 'CZ ' + qbt.name
    ps_name = 'CZ_' + qbt.name

    if np.any([op_name == i for i in qbc.get_operation_dict().keys()]):
        # do not try to add it again if operation already exists
        raise ValueError('Operation {} already exists.'.format(op_name))
    else:
        qbc.add_operation(op_name)

        qbc.add_pulse_parameter(op_name, ps_name + '_target',  'qb_target',
                                initial_value=qbt.name,
                                vals=vals.Enum(qbt.name))
        qbc.add_pulse_parameter(op_name, ps_name + '_pulse_type', 'pulse_type',
                                initial_value='NZMartinisGellarPulse',
                                vals=vals.Enum('NZMartinisGellarPulse'))
        qbc.add_pulse_parameter(op_name, ps_name + '_channel', 'channel',
                                initial_value='', vals=vals.Strings())
        qbc.add_pulse_parameter(op_name, ps_name + '_aux_channels_dict',
                                'aux_channels_dict',
                                initial_value={}, vals=vals.Dict())
        qbc.add_pulse_parameter(op_name, ps_name + '_theta_f', 'theta_f',
                                initial_value=0, vals=vals.Numbers())
        qbc.add_pulse_parameter(op_name, ps_name + '_lambda_2', 'lambda_2',
                                initial_value=0, vals=vals.Numbers(0))
        qbc.add_pulse_parameter(op_name, ps_name + '_qbc_freq', 'qbc_freq',
                                initial_value=qbc.f_qubit(),
                                vals=vals.Numbers())
        qbc.add_pulse_parameter(op_name, ps_name + '_qbt_freq', 'qbt_freq',
                                initial_value=qbt.f_qubit(),
                                vals=vals.Numbers())
        qbc.add_pulse_parameter(op_name, ps_name + '_length', 'pulse_length',
                                initial_value=0, vals=vals.Numbers(0))
        qbc.add_pulse_parameter(op_name, ps_name + '_alpha', 'alpha',
                                initial_value=1, vals=vals.Numbers())
        qbc.add_pulse_parameter(op_name, ps_name + '_buf_start',
                                'buffer_length_start', initial_value=10e-9,
                                vals=vals.Numbers(0))
        qbc.add_pulse_parameter(op_name, ps_name + '_buf_end',
                                'buffer_length_end', initial_value=10e-9,
                                vals=vals.Numbers(0))
        qbc.add_pulse_parameter(op_name, ps_name + '_extra_buffer_aux_pulse',
                                'extra_buffer_aux_pulse', initial_value=5e-9,
                                vals=vals.Numbers(0))
        qbc.add_pulse_parameter(op_name, ps_name + '_anharmonicity_qbc',
                                'anharmonicity',
                                initial_value=0, vals=vals.Numbers())
        qbc.add_pulse_parameter(op_name, ps_name + '_J_qbc', 'J',
                                initial_value=0, vals=vals.Numbers())
        qbc.add_pulse_parameter(op_name, ps_name + '_dynamic_phases',
                                'basis_rotation', initial_value={},
                                vals=vals.Dict())
        qbc.add_pulse_parameter(op_name, ps_name + '_dphi_dV_qbc', 'dphi_dV',
                                initial_value=0, vals=vals.Numbers(0))
        qbc.add_pulse_parameter(op_name, ps_name + '_loop_asym_qbc', 'loop_asym',
                                initial_value=0, vals=vals.Numbers(0))
        qbc.add_pulse_parameter(op_name, ps_name + '_wave_generation_func',
                                'wave_generation_func', initial_value=None,
                                vals=vals.Callable())
        qbc.add_pulse_parameter(op_name, ps_name + '_delay', 'pulse_delay',
                                initial_value=0, vals=vals.Numbers())









<|MERGE_RESOLUTION|>--- conflicted
+++ resolved
@@ -307,11 +307,7 @@
 
     def update_detector_functions(self):
         if self.acq_Q_channel() is None or \
-<<<<<<< HEAD
-           self.acq_weights_type() not in ['SSB', 'DSB']:
-=======
            self.acq_weight_type() not in ['SSB', 'DSB', 'optimal_qutrit']:
->>>>>>> a35b7d52
             channels = [self.acq_I_channel()]
         else:
             channels = [self.acq_I_channel(), self.acq_Q_channel()]
