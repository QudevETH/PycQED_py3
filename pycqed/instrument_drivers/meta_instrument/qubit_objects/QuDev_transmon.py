--- conflicted
+++ resolved
@@ -1,42 +1,39 @@
 import logging
+
 log = logging.getLogger(__name__)
+from collections import OrderedDict
+from copy import deepcopy
+
+import matplotlib.pyplot as plt
 import numpy as np
 import scipy as sp
-import matplotlib.pyplot as plt
+from qcodes.instrument.parameter import InstrumentRefParameter, ManualParameter
+from qcodes.utils import validators as vals
+
+import pycqed.analysis.fitting_models as fit_mods
+import pycqed.analysis_v2.spectroscopy_analysis as sa
+import pycqed.measurement.waveform_control.fluxpulse_predistortion as fl_predist
 import pycqed.measurement.waveform_control.pulse as bpl
-from copy import deepcopy
-from collections import OrderedDict
-
-from qcodes.instrument.parameter import (
-    ManualParameter, InstrumentRefParameter)
-from qcodes.utils import validators as vals
+from pycqed.analysis import measurement_analysis as ma
+from pycqed.analysis_v2 import timedomain_analysis as tda
 from pycqed.instrument_drivers import instrument
-
-from pycqed.measurement.waveform_control import reset_schemes as reset
-from pycqed.analysis_v2.readout_analysis import Singleshot_Readout_Analysis_Qutrit
+from pycqed.instrument_drivers.meta_instrument.MeasurementObject import (
+    MeasurementObject,
+)
+from pycqed.measurement import awg_sweep_functions as awg_swf
 from pycqed.measurement import detector_functions as det
-from pycqed.measurement import awg_sweep_functions as awg_swf
+from pycqed.measurement import mc_parameter_wrapper
+from pycqed.measurement import optimization as opti
 from pycqed.measurement import sweep_functions as swf
 from pycqed.measurement.calibration.calibration_points import CalibrationPoints
+from pycqed.measurement.pulse_sequences import fluxing_sequences as fsqs
 from pycqed.measurement.pulse_sequences import single_qubit_tek_seq_elts as sq
-from pycqed.measurement.pulse_sequences import fluxing_sequences as fsqs
-from pycqed.analysis import measurement_analysis as ma
-from pycqed.analysis_v2 import timedomain_analysis as tda
-from pycqed.utilities.general import add_suffix_to_dict_keys
-from pycqed.utilities.general import temporary_value
-from pycqed.utilities.math import vp_to_dbm, dbm_to_vp
-from pycqed.measurement import optimization as opti
-from pycqed.measurement import mc_parameter_wrapper
-import pycqed.analysis_v2.spectroscopy_analysis as sa
-import pycqed.analysis.fitting_models as fit_mods
-import \
-    pycqed.measurement.waveform_control.fluxpulse_predistortion as fl_predist
-from pycqed.instrument_drivers.meta_instrument.MeasurementObject import \
-    MeasurementObject
+from pycqed.measurement.waveform_control import reset_schemes as reset
+from pycqed.utilities.general import add_suffix_to_dict_keys, temporary_value
+from pycqed.utilities.math import dbm_to_vp
 
 try:
-    import pycqed.simulations.readout_mode_simulations_for_CLEAR_pulse \
-        as sim_CLEAR
+    import pycqed.simulations.readout_mode_simulations_for_CLEAR_pulse as sim_CLEAR
 except ModuleNotFoundError:
     log.warning('"readout_mode_simulations_for_CLEAR_pulse" not imported.')
 
@@ -430,16 +427,12 @@
                                self.DEFAULT_FLUX_DISTORTION),
                            vals=vals.Dict())
 
-<<<<<<< HEAD
-
-=======
         # Pulse preparation parameters
         DEFAULT_PREP_PARAMS = dict(preparation_type='wait',
                                    post_ro_wait=1e-6, reset_reps=1,
                                    final_reset_pulse=True,
                                    threshold_mapping={
                                        self.name: {0: 'g', 1: 'e'}})
->>>>>>> da590c03
 
         self.add_parameter('preparation_params', parameter_class=ManualParameter,
                             set_parser=self._validate_preparation_params)
@@ -809,8 +802,7 @@
                 for k, v in self.drive_mixer_calib_settings().items()]
 
     def get_ge_amp180_from_ge_freq(self, ge_freq):
-        """
-        Calculates the pi pulse amplitude required for a given ge transition
+        """Calculates the pi pulse amplitude required for a given ge transition
         frequency using the function stored in the parameter
         fit_ge_amp180_over_ge_freq or by performing an interpolation if a data
         array is stored in the parameter. If the parameter is None, the method
@@ -834,8 +826,7 @@
                 bounds_error=False)(ge_freq)
 
     def get_ro_freq_from_ge_freq(self, ge_freq):
-        """
-        Calculates the RO frequency required for a given ge transition
+        """Calculates the RO frequency required for a given ge transition
         frequency using the function stored in the parameter
         fit_ro_freq_over_ge_freq. If this parameter is None, the method
         returns None.
@@ -851,8 +842,7 @@
         return eval(freq_func)(ge_freq)
 
     def calculate_nonlinearity_correction(self, x):
-        """
-        Calculates the correction to a linear scaling of the pulse amplitude
+        """Calculates the correction to a linear scaling of the pulse amplitude
         with respect to the pi-pulse amplitude using a 5th order odd polynomial
         and the coefficients from self.amp_scaling_correction_coeffs()
 
@@ -865,8 +855,7 @@
 
     def calculate_frequency(self, bias=None, amplitude=0, transition='ge',
                             model='transmon_res', flux=None, update=False):
-        """
-        Calculates the transition frequency for a given DC bias and flux
+        """Calculates the transition frequency for a given DC bias and flux
         pulse amplitude using fit parameters stored in the qubit object.
         Note that the qubit parameter flux_amplitude_bias_ratio is used for
         conversion between bias values and amplitudes.
@@ -902,7 +891,6 @@
               `InterpolatedHamiltonianModel` to speed up the computation in
               certain use cases.
         """
-
         if isinstance(transition, (list, tuple)):
             return_list = True
         else:
@@ -974,8 +962,7 @@
                                amplitude=None, transition='ge',
                                model='transmon_res', flux=None,
                                branch=None):
-        """
-        Calculates the flux pulse amplitude or DC bias required to reach a
+        """Calculates the flux pulse amplitude or DC bias required to reach a
         transition frequency using fit parameters stored in the qubit
         object. Note that the qubit parameter flux_amplitude_bias_ratio is
         used for conversion between bias values and amplitudes.
@@ -1018,7 +1005,6 @@
             model is 'approx'. For the other models, a bias is returned in
             this case.
         """
-
         if frequency is None:
             frequency = self.ge_freq()
         if model != 'transmon_res' and transition not in ['ge']:
@@ -1090,8 +1076,7 @@
         return val
 
     def calculate_voltage_from_flux(self, flux, model='transmon_res'):
-        """
-        Calculates the DC bias for a given target flux.
+        """Calculates the DC bias for a given target flux.
 
         :param flux: (float) flux in units of phi_0
         :param model: (str, default: 'transmon_res') the model to use,
@@ -1107,8 +1092,7 @@
 
     def calc_flux_amplitude_bias_ratio(self, amplitude, ge_freq, bias=None,
                                        flux=None, update=False):
-        """
-        Calculates the conversion factor between flux pulse amplitudes and bias
+        """Calculates the conversion factor between flux pulse amplitudes and bias
         voltage changes that lead to the same qubit detuning. The calculation is
         done based on the model Qubit_freq_to_dac_res and the parameters stored
         in the qubit parameter fit_ge_freq_from_dc_offset.
@@ -1140,8 +1124,7 @@
 
     def generate_scaled_volt_freq_conv(self, scaling=None, flux=None,
                                        bias=None):
-        """
-        Generates a scaled and shifted version of the voltage frequency
+        """Generates a scaled and shifted version of the voltage frequency
         conversion dictionary (self.fit_ge_freq_from_dc_offset). This can,
         e.g., be used to calculate flux pulse amplitude to ge frequency
         conversion using fit_mods.Qubit_dac_to_freq_res. This shift is done
@@ -1167,8 +1150,7 @@
         return vfc
 
     def update_detector_functions(self):
-        """
-        Instantiates common detector classes and assigns them as attributes.
+        """Instantiates common detector classes and assigns them as attributes.
         See detector_functions.py for all available detector classes and the
         docstrings of the individual detector classes for more details.
 
@@ -1296,7 +1278,6 @@
                 'no_drive' is configured for this qubit; 'modulated' in all
                 other cases).
         """
-
         if switch == 'default':
             if drive is None and 'no_drive' in self.switch_modes():
                 # use special mode for measurements without drive if that
@@ -1372,8 +1353,7 @@
               synthesizer unit index (int), identifying the internal
               LO in an signal generation unit of an drive pulse
               generating device
-          """
-
+        """
         if self.instr_ge_lo() is None:
             pulsar = self.instr_pulsar.get_instr()
             awg = pulsar.get_channel_awg(self.ge_I_channel())
@@ -1391,7 +1371,6 @@
               unit index (int), identifying the internal LO in an
               acquisition unit of an acquisition device
         """
-
         if self.instr_ro_lo() is None:
             return (self.instr_acq(), self.acq_unit())
         else:
@@ -1442,7 +1421,7 @@
 
         params_f0g1 = [param for param in list(operation_dict['f0g1 ' +
                                                               self.name].keys())
-                       if not param in ['kappa', 'kappa_error', 'frequency',
+                       if param not in ['kappa', 'kappa_error', 'frequency',
                                         'timeReverse']]
         for p in params_f0g1:
             operation_dict['f0g1_catch ' + self.name][p] = operation_dict[
@@ -1511,8 +1490,9 @@
                                        trigger_separation=3e-6,
                                        upload=True, analyze=True,
                                        close_fig=True, label=None):
-        """ Varies the frequency of the microwave source to the resonator and
-        measures the transmittance """
+        """Varies the frequency of the microwave source to the resonator and
+        measures the transmittance
+        """
         if np.any(freqs < 500e6):
             log.warning(('Some of the values in the freqs array might be '
                              'too small. The units should be Hz.'))
@@ -1575,11 +1555,11 @@
 
         with temporary_value(self.instr_trigger.get_instr().pulse_period,
                              trigger_separation):
-            if self.int_avg_det_spec.AWG != self.instr_pulsar.get_instr():
+            if self.instr_pulsar.get_instr() != self.int_avg_det_spec.AWG:
                 awg_name = self.instr_acq.get_instr().get_awg_control_object()[1]
                 self.instr_pulsar.get_instr().start(exclude=[awg_name])
             MC.run(name=label, mode=mode)
-            if self.int_avg_det_spec.AWG != self.instr_pulsar.get_instr():
+            if self.instr_pulsar.get_instr() != self.int_avg_det_spec.AWG:
                 self.instr_pulsar.get_instr().stop()
 
         if analyze:
@@ -1589,8 +1569,9 @@
     def measure_qubit_spectroscopy(self, freqs, sweep_points_2D=None,
             sweep_function_2D=None, pulsed=True, trigger_separation=13e-6,
             upload=True, analyze=True, close_fig=True, label=None):
-        """ Varies qubit drive frequency and measures the resonator
-        transmittance """
+        """Varies qubit drive frequency and measures the resonator
+        transmittance
+        """
         if np.any(freqs < 500e6):
             log.warning(('Some of the values in the freqs array might be '
                              'too small. The units should be Hz.'))
@@ -1782,6 +1763,7 @@
         The readout local oscillator is set at `ro_lo_freq`, and the power
         spectra of individual timetraces are averaged. Makes use of the
         `self.scope_fft_det` detector.
+
         Args:
             ro_lo_freq:
                 The frequency of the readout local oscillator in hertz.
@@ -1965,6 +1947,7 @@
             kwargs:
                 prepend_zeros: temporary value for pulsar.prepend_zeros.
                     Defaults to 0.
+
         Return:
             Optimal DC offsets for the I and Q output channels.
         """
@@ -1982,8 +1965,7 @@
                                         initial_stepsize=0.01, trigger_sep=5e-6,
                                         no_improv_break=50, upload=True,
                                         plot=True):
-        """
-        Calibrate readout upconversion mixer local oscillator leakage
+        """Calibrate readout upconversion mixer local oscillator leakage
 
         FIXME: not tested after the changes in MC in !330
 
@@ -2009,7 +1991,6 @@
             >>>     qb_on_feedline.ro_I_offset(qb.ro_I_offset())
             >>>     qb_on_feedline.ro_Q_offset(qb.ro_Q_offset())
         """
-
         MC = self.instr_mc.get_instr()
         ad_func_pars = {'adaptive_function': opti.nelder_mead,
                         'x0': x0,
@@ -2112,14 +2093,14 @@
         """
         MC = self.instr_mc.get_instr()
         if meas_grid is None:
-            if not len(limits) == 4:
+            if len(limits) != 4:
                 log.error('Input variable `limits` in function call '
                           '`calibrate_drive_mixer_carrier_model` needs to be a list '
                           'or 1D array of length 4.\nFound length '
                           '{} object instead!'.format(len(limits)))
             if isinstance(n_meas, int):
                 n_meas = (n_meas, n_meas)
-            elif not len(n_meas) == 2:
+            elif len(n_meas) != 2:
                 log.error('Input variable `n_meas` in function call '
                           '`calibrate_drive_mixer_carrier_model` needs to be a list, '
                           'tuple or 1D array of length 2.\nFound length '
@@ -2345,14 +2326,14 @@
                 The MixerSkewnessAnalysis object.
         """
         if meas_grid is None:
-            if not len(limits) == 4:
+            if len(limits) != 4:
                 log.error('Input variable `limits` in function call '
                           '`calibrate_drive_mixer_skewness_model` needs to be a list '
                           'or 1D array of length 4.\nFound length '
                           '{} object instead!'.format(len(limits)))
             if isinstance(n_meas, int):
                 n_meas = [n_meas, n_meas]
-            elif not len(n_meas) == 2:
+            elif len(n_meas) != 2:
                 log.error('Input variable `n_meas` in function call '
                           '`calibrate_drive_mixer_skewness_model` needs to be a list, '
                           'tuple or 1D array of length 2.\nFound length '
@@ -2469,8 +2450,7 @@
                              update=False, trigger_separation=3e-6,
                              close_fig=True, analyze_ef=False, analyze=True,
                              upload=True, label=None, **kw):
-        """
-        WARNING: Does not automatically update the qubit frequency parameter.
+        """WARNING: Does not automatically update the qubit frequency parameter.
         Set update=True if you want this!
 
         Args:
@@ -2590,8 +2570,7 @@
 
     def find_readout_frequency(self, freqs=None, update=False, MC=None,
                                qutrit=False, **kw):
-        """
-        Find readout frequency at which contrast between the states of the
+        """Find readout frequency at which contrast between the states of the
         qubit is the highest.
         You need a working pi-pulse for this to work, as well as a pi_ef
         pulse if you intend to use `for_3_level_ro`. Also, if your
@@ -2719,9 +2698,9 @@
 
     def measure_dispersive_shift(self, freqs, analyze=True, close_fig=True,
                                  upload=True, states=('g','e'), reset_params=None):
-        """ Varies the frequency of the microwave source to the resonator and
-        measures the transmittance """
-
+        """Varies the frequency of the microwave source to the resonator and
+        measures the transmittance
+        """
         if freqs is None:
             raise ValueError("Unspecified frequencies for "
                              "measure_resonator_spectroscopy")
@@ -2761,8 +2740,7 @@
                               upload=True, label=None, n_cal_points_per_state=2,
                               exp_metadata=None, operation_dict=None,
                               vfc_kwargs=None):
-        """
-        Flux pulse amplitude measurement used to determine the qubits energy in
+        """Flux pulse amplitude measurement used to determine the qubits energy in
         dependence of flux pulse amplitude.
 
         2 sorts of sequences can be generated based on the combination of
@@ -2771,19 +2749,19 @@
          The ith created pulse sequence is:
         |          ---|X90|  ---------------------------------|X90||RO|
         |          --------(| - fp -| ) x n_pulses[i] ---------
-       Each flux pulse has a duration equal to the stored value in the
-       operations dict. Note that in this case, the flux_lengths stored in
-       the metadata (and hence used by the default analysis) is
-       fpl * n_pulses, where fpl is the flux pulse length stored in the
-       cz_pulse_name operation, i.e. the total time spent away from sweetspot
-       (but it does not account for buffer times before and after each pulse,
-       which will however be in the sequence).
+        Each flux pulse has a duration equal to the stored value in the
+        operations dict. Note that in this case, the flux_lengths stored in
+        the metadata (and hence used by the default analysis) is
+        fpl * n_pulses, where fpl is the flux pulse length stored in the
+        cz_pulse_name operation, i.e. the total time spent away from sweetspot
+        (but it does not account for buffer times before and after each pulse,
+        which will however be in the sequence).
         2. (array, None):
         The ith created pulse sequence is:
         |          ---|X90|  ---------------------------------|X90||RO|
-       |          --------| -- fp --length=flux_lengths[i]----|
-       and the duration of the single flux pulse is adapted according to
-       the values specified in flux_lengths
+        |          --------| -- fp --length=flux_lengths[i]----|
+        and the duration of the single flux pulse is adapted according to
+        the values specified in flux_lengths
 
         Args:
             flux_lengths (array):  array containing the flux pulse durations.
@@ -2888,8 +2866,7 @@
                 ma.MeasurementAnalysis(TwoD=False)
 
     def configure_pulsar(self):
-        """
-        In addition to the super call:
+        """In addition to the super call:
         - Reset modulation frequency and amplitude scaling
         - Set flux distortion, see set_distortion_in_pulsar
         """
@@ -2907,8 +2884,7 @@
 
     def configure_offsets(self, set_ro_offsets=True, set_ge_offsets=True,
                           offset_list=None):
-        """
-        Set AWG channel DC offsets and switch sigouts on.
+        """Set AWG channel DC offsets and switch sigouts on.
 
         :param set_ro_offsets: whether to set offsets for RO channels
         :param set_ge_offsets: whether to set offsets for drive channels
@@ -2942,8 +2918,7 @@
                                   offset_list=offset_list)
 
     def set_distortion_in_pulsar(self, datadir=None):
-        """
-        Configures the fluxline distortion in a pulsar object according to the
+        """Configures the fluxline distortion in a pulsar object according to the
         settings in the parameter flux_distortion of the qubit object.
 
         :param pulsar: the pulsar object. If None, self.find_instrument is
@@ -2973,8 +2948,8 @@
                        flux_distortion[param])
 
     def get_channels(self, drive=True, ro=True, flux=True):
-        """
-        Returns (a subset of) channels.
+        """Returns (a subset of) channels.
+
         Args:
             drive (bool): whether or not to include drive channels
             ro (bool): whether or not to include readout channels
@@ -2989,8 +2964,8 @@
         return d + r + f
 
     def get_channel_map(self, drive=True, ro=True, flux=True):
-        """
-        Returns a channel map.
+        """Returns a channel map.
+
         Args:
             drive (bool): whether or not to include drive channels
             ro (bool): whether or not to include readout channels
@@ -3104,7 +3079,6 @@
         Returns:
             None
         """
-
         tn = '' if transition_name == 'ge' else f'_{transition_name}'
         op_name = f"{op_name}{tn}"
         parameter_prefix = f'{parameter_prefix}{tn}'
