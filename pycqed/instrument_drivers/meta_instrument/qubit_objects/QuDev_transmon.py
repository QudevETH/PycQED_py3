import logging
log = logging.getLogger(__name__)
import numpy as np
import scipy as sp
import matplotlib.pyplot as plt
from copy import deepcopy

from qcodes.instrument.parameter import (
    ManualParameter, InstrumentRefParameter)
from qcodes.utils import validators as vals

from pycqed.analysis_v2.readout_analysis import Singleshot_Readout_Analysis_Qutrit
from pycqed.measurement import detector_functions as det
from pycqed.measurement import awg_sweep_functions as awg_swf
from pycqed.measurement import awg_sweep_functions_multi_qubit as awg_swf2
from pycqed.measurement import sweep_functions as swf
from pycqed.measurement.sweep_points import SweepPoints
from pycqed.measurement.calibration.calibration_points import CalibrationPoints
from pycqed.analysis_v3.processing_pipeline import ProcessingPipeline
from pycqed.measurement.pulse_sequences import single_qubit_tek_seq_elts as sq
from pycqed.measurement.pulse_sequences import fluxing_sequences as fsqs
from pycqed.analysis_v3 import pipeline_analysis as pla
from pycqed.analysis import measurement_analysis as ma
from pycqed.analysis_v2 import timedomain_analysis as tda
from pycqed.utilities.general import add_suffix_to_dict_keys
from pycqed.utilities.general import temporary_value
from pycqed.utilities.math import vp_to_dbm, dbm_to_vp
from pycqed.instrument_drivers.meta_instrument.qubit_objects.qubit_object \
    import Qubit
from pycqed.measurement import optimization as opti
from pycqed.measurement import mc_parameter_wrapper
import pycqed.analysis_v2.spectroscopy_analysis as sa
from pycqed.utilities import math
import pycqed.analysis.fitting_models as fit_mods
import os
import \
    pycqed.measurement.waveform_control.fluxpulse_predistortion as fl_predist

try:
    import pycqed.simulations.readout_mode_simulations_for_CLEAR_pulse \
        as sim_CLEAR
except ModuleNotFoundError:
    log.warning('"readout_mode_simulations_for_CLEAR_pulse" not imported.')


class QuDev_transmon(Qubit):
    DEFAULT_FLUX_DISTORTION = dict(
        IIR_filter_list=[],
        FIR_filter_list=[],
        scale_IIR=1,
        distortion='off',
        charge_buildup_compensation=True,
        compensation_pulse_delay=100e-9,
        compensation_pulse_gaussian_filter_sigma=0,
    )

    def __init__(self, name, transition_names=('ge', 'ef'), **kw):
        super().__init__(name, **kw)

        self.transition_names = transition_names

        self.add_parameter('instr_mc',
            parameter_class=InstrumentRefParameter)
        self.add_parameter('instr_ge_lo',
            parameter_class=InstrumentRefParameter,
            vals=vals.MultiType(vals.Enum(None), vals.Strings()))
        self.add_parameter('instr_pulsar',
            parameter_class=InstrumentRefParameter)
        self.add_parameter('instr_acq',
            parameter_class=InstrumentRefParameter)
        self.add_parameter('instr_ro_lo',
            parameter_class=InstrumentRefParameter,
            vals=vals.MultiType(vals.Enum(None), vals.Strings()))
        self.add_parameter('instr_trigger',
            parameter_class=InstrumentRefParameter)
        self.add_parameter('instr_switch',
            parameter_class=InstrumentRefParameter,
            vals=vals.MultiType(vals.Enum(None), vals.Strings()))

        # device parameters for user only
        # could be cleaned up
        self.add_parameter('f_RO_resonator', label='RO resonator frequency',
                           unit='Hz', initial_value=0,
                           parameter_class=ManualParameter)
        self.add_parameter('f_RO_purcell', label='RO purcell filter frequency',
                           unit='Hz', initial_value=0,
                           parameter_class=ManualParameter)
        self.add_parameter('RO_purcell_kappa', label='Purcell filter kappa',
                           unit='Hz', initial_value=0,
                           parameter_class=ManualParameter)
        self.add_parameter('RO_J_coupling', label='J coupling of RO resonator'
                                                  'and purcell filter',
                           unit='Hz', initial_value=0,
                           parameter_class=ManualParameter)
        self.add_parameter('Q_RO_resonator', label='RO resonator Q factor',
                           initial_value=0, parameter_class=ManualParameter)
        self.add_parameter('ssro_contrast', unit='arb.', initial_value=0,
                           label='integrated g-e trace contrast',
                           parameter_class=ManualParameter)
        self.add_parameter('optimal_acquisition_delay', label='Optimal '
                           'acquisition delay', unit='s', initial_value=0,
                           parameter_class=ManualParameter)
        self.add_parameter('anharmonicity', label='Qubit anharmonicity',
                           unit='Hz', initial_value=0,
                           parameter_class=ManualParameter)
        self.add_parameter('dynamic_phase', label='CZ dynamic phase',
                           unit='deg', initial_value=0,
                           parameter_class=ManualParameter)
        self.add_parameter('EC_qubit', label='Qubit EC', unit='Hz',
                           initial_value=0, parameter_class=ManualParameter)
        self.add_parameter('EJ_qubit', label='Qubit EJ', unit='Hz',
                           initial_value=0, parameter_class=ManualParameter)
        self.add_parameter('chi', unit='Hz', parameter_class=ManualParameter,
                           label='Chi')

        # readout pulse parameters
        self.add_parameter(
            'ro_fixed_lo_freq', unit='Hz',
            set_cmd=lambda f, s=self: s.configure_mod_freqs(
                'ro', ro_fixed_lo_freq=f),
            docstring='Fix the ro LO to a single frequency or to a set of '
                      'allowed frequencies. For allowed options, see the '
                      'argument fixed_lo in the docstring of '
                      'get_closest_lo_freq.')
        self.add_parameter(
            'ro_freq', unit='Hz',
            set_cmd=lambda f, s=self: s.configure_mod_freqs('ro', ro_freq=f),
            label='Readout frequency')
        self.add_parameter('ro_I_offset', unit='V', initial_value=0,
                           parameter_class=ManualParameter,
                           label='DC offset for the readout I channel')
        self.add_parameter('ro_Q_offset', unit='V', initial_value=0,
                           parameter_class=ManualParameter,
                           label='DC offset for the readout Q channel')
        self.add_parameter('ro_lo_power', unit='dBm',
                           parameter_class=ManualParameter,
                           label='Readout pulse upconversion mixer LO power')
        self.add_operation('RO')
        self.add_pulse_parameter('RO', 'ro_pulse_type', 'pulse_type',
                                 vals=vals.Enum('GaussFilteredCosIQPulse',
                                                'GaussFilteredCosIQPulseMultiChromatic',
                                                'GaussFilteredCosIQPulseWithFlux'),
                                 initial_value='GaussFilteredCosIQPulse')
        self.add_pulse_parameter('RO', 'ro_I_channel', 'I_channel',
                                 initial_value=None, vals=vals.Strings())
        self.add_pulse_parameter('RO', 'ro_Q_channel', 'Q_channel',
                                 initial_value=None, vals=vals.MultiType(
                                     vals.Enum(None), vals.Strings()))
        self.add_pulse_parameter('RO', 'ro_flux_channel', 'flux_channel',
                                 initial_value=None, vals=vals.MultiType(
                                     vals.Enum(None), vals.Strings()))
        self.add_pulse_parameter('RO',
                                 'ro_flux_crosstalk_cancellation_key',
                                 'crosstalk_cancellation_key',
                                 vals=vals.Anything(),
                                 initial_value=False)
        self.add_pulse_parameter('RO', 'ro_amp', 'amplitude',
                                 initial_value=0.001,
                                 vals=vals.MultiType(vals.Numbers(), vals.Lists()))
        self.add_pulse_parameter('RO', 'ro_length', 'pulse_length',
                                 initial_value=2e-6, vals=vals.Numbers())
        self.add_pulse_parameter('RO', 'ro_delay', 'pulse_delay',
                                 initial_value=0, vals=vals.Numbers())
        self.add_pulse_parameter(
            'RO', 'ro_mod_freq', 'mod_frequency', initial_value=100e6,
            set_parser=lambda f, s=self: s.configure_mod_freqs('ro',
                                                               ro_mod_freq=f),
            vals=vals.MultiType(vals.Numbers(), vals.Lists()))
        self.add_pulse_parameter('RO', 'ro_phase', 'phase',
                                 initial_value=0,
                                 vals=vals.MultiType(vals.Numbers(), vals.Lists()))
        self.add_pulse_parameter('RO', 'ro_phi_skew', 'phi_skew',
                                 initial_value=0,
                                 vals=vals.MultiType(vals.Numbers(), vals.Lists()))
        self.add_pulse_parameter('RO', 'ro_alpha', 'alpha',
                                 initial_value=1,
                                 vals=vals.MultiType(vals.Numbers(), vals.Lists()))
        self.add_pulse_parameter('RO', 'ro_sigma',
                                 'gaussian_filter_sigma',
                                 initial_value=10e-9, vals=vals.Numbers())
        self.add_pulse_parameter('RO', 'ro_buffer_length_start', 'buffer_length_start',
                                 initial_value=10e-9, vals=vals.Numbers())
        self.add_pulse_parameter('RO', 'ro_buffer_length_end', 'buffer_length_end',
                                 initial_value=10e-9, vals=vals.Numbers())
        self.add_pulse_parameter('RO', 'ro_phase_lock', 'phase_lock',
                                 initial_value=False, vals=vals.Bool())
        self.add_pulse_parameter('RO', 'ro_basis_rotation',
                                 'basis_rotation', initial_value={},
                                 docstring='Dynamic phase acquired by other '
                                           'qubits due to a measurement tone on'
                                           ' this qubit.',
                                 label='RO pulse basis rotation dictionary',
                                 vals=vals.Dict())
        self.add_pulse_parameter(
            'RO', 'ro_disable_repeat_pattern', 'disable_repeat_pattern',
            initial_value=False, vals=vals.Bool(),
            docstring='True means that repeat patterns are not used for '
                      'readout pulses of this qubit even if higher layers '
                      '(like CircuitBuilder) configure a repeat pattern.')
        self.add_pulse_parameter(
            'RO', 'ro_trigger_channels', 'trigger_channels',
            vals=vals.MultiType(vals.Enum(None), vals.Strings(),
                                vals.Lists(vals.Strings())))
        self.add_pulse_parameter(
            'RO', 'ro_trigger_pars', 'trigger_pars',
            vals=vals.MultiType(vals.Enum(None), vals.Dict()))
        self.add_pulse_parameter('RO', 'ro_flux_amplitude', 'flux_amplitude',
                                 initial_value=0, vals=vals.Numbers())
        self.add_pulse_parameter('RO', 'ro_flux_extend_start', 'flux_extend_start',
                                 initial_value=20e-9, vals=vals.Numbers())
        self.add_pulse_parameter('RO', 'ro_flux_extend_end', 'flux_extend_end',
                                 initial_value=150e-9, vals=vals.Numbers())
        self.add_pulse_parameter('RO', 'ro_flux_gaussian_filter_sigma', 'flux_gaussian_filter_sigma',
                                 initial_value=0.5e-9, vals=vals.Numbers())
        self.add_pulse_parameter('RO', 'ro_flux_mirror_pattern',
                                 'mirror_pattern',
                                 initial_value=None, vals=vals.Enum(None,
                                                                    "none",
                                                                    "all",
                                                                    "odd", "even"))


        # acquisition parameters
        self.add_parameter('acq_unit', initial_value=0,
                           vals=vals.Enum(0, 1, 2, 3),
                           docstring='Acquisition device unit (only one for '
                                     'UHFQA and up to 4 for SHFQA).',
                           parameter_class=ManualParameter)
        self.add_parameter('acq_I_channel', initial_value=0,
                           vals=vals.Ints(min_value=0),
                           parameter_class=ManualParameter)
        self.add_parameter('acq_Q_channel', initial_value=1,
                           vals=vals.Ints(min_value=0),
                           parameter_class=ManualParameter)
        self.add_parameter('acq_averages', initial_value=1024,
                           vals=vals.Ints(0, 1000000),
                           parameter_class=ManualParameter)
        self.add_parameter('acq_shots', initial_value=4094,
                           docstring='Number of single shot measurements to do'
                                     'in single shot experiments.',
                           vals=vals.Ints(0, 1048576),
                           parameter_class=ManualParameter)
        self.add_parameter('acq_length', initial_value=2.2e-6,
                           vals=vals.Numbers(min_value=1e-8,
                                             max_value=100e-6),
                           parameter_class=ManualParameter)
        self.add_parameter('acq_IQ_angle', initial_value=0,
                           docstring='The phase of the integration weights '
                                     'when using SSB, DSB or square_rot '
                                     'integration weights',
                                     label='Acquisition IQ angle', unit='rad',
                           parameter_class=ManualParameter)
        self.add_parameter('acq_weights_I', vals=vals.Arrays(),
                           label='Optimized weights for I channel',
                           parameter_class=ManualParameter)
        self.add_parameter('acq_weights_Q', vals=vals.Arrays(),
                           label='Optimized weights for Q channel',
                           parameter_class=ManualParameter)
        self.add_parameter('acq_weights_type', initial_value='SSB',
                           vals=vals.Enum('SSB', 'DSB', 'DSB2', 'optimal',
                                          'square_rot', 'manual',
                                          'optimal_qutrit'),
                           docstring=(
                               'Determines what type of integration weights to '
                               'use: \n\tSSB: Single sideband demodulation\n\t'
                               'DSB: Double sideband demodulation\n\toptimal: '
                               'waveforms specified in "ro_acq_weight_func_I" '
                               'and "ro_acq_weight_func_Q"\n\tsquare_rot: uses '
                               'a single integration channel with boxcar '
                               'weights'),
                           parameter_class=ManualParameter)
        self.add_parameter('acq_weights_I2', vals=vals.Arrays(),
                           label='Optimized weights for second integration '
                                 'channel I',
                           docstring=("Used for double weighted integration "
                                      "during qutrit readout"),
                           parameter_class=ManualParameter)
        self.add_parameter('acq_weights_Q2', vals=vals.Arrays(),
                           label='Optimized weights for second integration '
                                 'channel Q',
                           docstring=("Used for double weighted integration "
                                      "during qutrit readout"),
                           parameter_class=ManualParameter)
        self.add_parameter('acq_weights_basis', vals=vals.Lists(),
                           label="weight basis used",
                           docstring=("Used to log the weights basis for "
                                      "integration during qutrit readout. E.g."
                                      " ['ge', 'gf'] or ['ge', 'ortho']."),
                           parameter_class=ManualParameter)
        self.add_parameter('acq_classifier_params', vals=vals.Dict(),
                           initial_value={},
                           label='Parameters for the qutrit classifier.',
                           docstring=("Used in the int_avg_classif_det to "
                                      "classify single shots into g, e, f."),
                           parameter_class=ManualParameter)
        self.add_parameter('acq_state_prob_mtx', vals=vals.Arrays(),
                           label='SSRO correction matrix.',
                           docstring=("Matrix of measured vs prepared qubit "
                                      "states."),
                           parameter_class=ManualParameter)

        # qubit drive pulse parameters
        self.add_parameter('ge_lo_power', unit='dBm',
                           parameter_class=ManualParameter,
                           label='Qubit drive pulse mixer LO power')
        self.add_parameter('ge_I_offset', unit='V', initial_value=0,
                           parameter_class=ManualParameter,
                           label='DC offset for the drive line I channel')
        self.add_parameter('ge_Q_offset', unit='V', initial_value=0,
                           parameter_class=ManualParameter,
                           label='DC offset for the drive line Q channel')
        # qubit ge frequency fit parameters
        self.add_parameter('fit_ge_freq_from_flux_pulse_amp',
                           label='Parameters for frequency vs flux pulse '
                                 'amplitude fit',
                           initial_value={}, parameter_class=ManualParameter)
        self.add_parameter('fit_ge_freq_from_dc_offset',
                           label='Parameters for frequency vs flux dc '
                                 'offset fit',
                           initial_value={}, parameter_class=ManualParameter)
        self.add_parameter(
            'fit_ge_amp180_over_ge_freq',
            docstring='String representation of a function to calculate a pi '
                      'pulse amplitude for a given ge transition frequency. '
                      'Alternatively, a list of two arrays to perform an '
                      'interpolation, where the first array contains ge '
                      'frequencies and the second one contains the '
                      'corresponding pi pulse amplitude.',
            initial_value=None, parameter_class=ManualParameter)
        self.add_parameter('fit_ro_freq_over_ge_freq',
                           label='String representation of function to '
                                 'calculate a RO frequency for a given '
                                 'ge transition frequency.',
                           initial_value=None, parameter_class=ManualParameter)
        self.add_parameter('flux_amplitude_bias_ratio',
                           label='Ratio between a flux pulse amplitude '
                                 'and a DC offset change that lead to '
                                 'the same change in flux.',
                           initial_value=None, vals=vals.Numbers(),
                           parameter_class=ManualParameter)
        self.add_parameter('amp_scaling_correction_coeffs',
                           initial_value=[0, 0],
                           parameter_class=ManualParameter,
                           docstring='List/array of two floats representing '
                                     'the coefficients a, b of the 5th order '
                                     'polynomial used to correct for drive '
                                     'electronics nonlinearity when scaling '
                                     'the drive pulse amplitude with respect '
                                     'to the pi-pulse amplitude. Used in '
                                     'calculate_nonlinearity_correction.',
                           vals=vals.MultiType(vals.Lists(), vals.Arrays()))

        # add drive pulse parameters
        for tr_name in self.transition_names:
            if tr_name == 'ge':
                self.add_parameter(
                    f'{tr_name}_fixed_lo_freq', unit='Hz',
                    set_cmd=lambda f, s=self, t=tr_name: s.configure_mod_freqs(
                        t, **{f'{t}_fixed_lo_freq': f}),
                    docstring=f'Fix the {tr_name} LO to a single frequency or '
                              f'to a set of allowed frequencies. For allowed '
                              f'options, see the argument fixed_lo in the '
                              f'docstring of get_closest_lo_freq.')
                freq_kw = dict(set_cmd=lambda f, s=self, t=tr_name:
                               s.configure_mod_freqs(t, **{f'{t}_freq': f}))
            else:
                freq_kw = dict(parameter_class=ManualParameter)
            self.add_parameter(f'{tr_name}_freq',
                               label=f'Qubit {tr_name} drive frequency',
                               unit='Hz', initial_value=0,
                               **freq_kw)
            tn = '' if tr_name == 'ge' else f'_{tr_name}'
            self.add_operation(f'X180{tn}')
            self.add_pulse_parameter(f'X180{tn}', f'{tr_name}_pulse_type',
                                     'pulse_type',
                                     initial_value='SSB_DRAG_pulse',
                                     vals=vals.Enum(
                                         'SSB_DRAG_pulse',
                                         'SSB_DRAG_pulse_with_cancellation'
                                     ))
            self.add_pulse_parameter(f'X180{tn}', f'{tr_name}_amp180',
                                     'amplitude',
                                     initial_value=0.001, vals=vals.Numbers())
            self.add_pulse_parameter(f'X180{tn}', f'{tr_name}_amp90_scale',
                                     'amp90_scale',
                                     initial_value=0.5, vals=vals.Numbers(0, 1))
            self.add_pulse_parameter(f'X180{tn}', f'{tr_name}_delay',
                                     'pulse_delay',
                                     initial_value=0, vals=vals.Numbers())
            self.add_pulse_parameter(f'X180{tn}', f'{tr_name}_sigma',
                                     'sigma',
                                     initial_value=10e-9, vals=vals.Numbers())
            self.add_pulse_parameter(f'X180{tn}', f'{tr_name}_nr_sigma',
                                     'nr_sigma',
                                     initial_value=5, vals=vals.Numbers())
            self.add_pulse_parameter(f'X180{tn}', f'{tr_name}_motzoi',
                                     'motzoi',
                                     initial_value=0, vals=vals.Numbers())
            self.add_pulse_parameter(f'X180{tn}', f'{tr_name}_X_phase',
                                     'phase',
                                     initial_value=0, vals=vals.Numbers())
            self.add_pulse_parameter(f'X180{tn}',
                                     f'{tr_name}_cancellation_params',
                                     'cancellation_params', initial_value={},
                                     vals=vals.Dict())
            if tr_name == 'ge':
                # The parameters below will be the same for all transitions
                self.add_pulse_parameter(f'X180{tn}', f'{tr_name}_I_channel',
                                         'I_channel',
                                         initial_value=None,
                                         vals=vals.Strings())
                self.add_pulse_parameter(f'X180{tn}', f'{tr_name}_Q_channel',
                                         'Q_channel',
                                         initial_value=None,
                                         vals=vals.Strings())
                self.add_pulse_parameter(
                    f'X180{tn}', f'{tr_name}_mod_freq',
                    'mod_frequency', initial_value=-100e6,
                    set_parser=lambda f, s=self, t=tr_name:
                               s.configure_mod_freqs(t, **{f'{t}_mod_freq': f}),
                    vals=vals.Numbers())
                self.add_pulse_parameter(f'X180{tn}', f'{tr_name}_phi_skew',
                                         'phi_skew',
                                         initial_value=0,
                                         vals=vals.Numbers())
                self.add_pulse_parameter(f'X180{tn}', f'{tr_name}_alpha',
                                         'alpha',
                                         initial_value=1,
                                         vals=vals.Numbers())
            # coherence times
            self.add_parameter(f'T1{tn}', label=f'{tr_name} relaxation',
                               unit='s', initial_value=0,
                               parameter_class=ManualParameter)
            self.add_parameter(f'T2{tn}', label=f'{tr_name} dephasing Echo',
                               unit='s', initial_value=0,
                               parameter_class=ManualParameter)
            self.add_parameter(f'T2_star{tn}', label=f'{tr_name} dephasing',
                               unit='s', initial_value=0,
                               parameter_class=ManualParameter)


        # add qubit spectroscopy parameters
        self.add_parameter('spec_power', unit='dBm', initial_value=-20,
                           parameter_class=ManualParameter,
                           label='Qubit spectroscopy power')
        self.add_parameter('spec_mod_amp', unit='V', initial_value=0.1,
                           parameter_class=ManualParameter,
                           label='IF amplitude in qb spec',
                           docstring='This configures the amplitude of the IF '
                            'tone when doing a modulated qb spectroscopy (not '
                            'bypassing the mixer, used for multi qb spec).')
        self.add_operation('Spec')
        self.add_pulse_parameter('Spec', 'spec_pulse_type', 'pulse_type',
                                 initial_value='SquarePulse',
                                 vals=vals.Enum('SquarePulse'))
        self.add_pulse_parameter('Spec', 'spec_marker_channel', 'channel',
                                 initial_value=None, vals=vals.Strings())
        self.add_pulse_parameter('Spec', 'spec_marker_amp', 'amplitude',
                                 vals=vals.Numbers(), initial_value=1)
        self.add_pulse_parameter('Spec', 'spec_marker_length', 'length',
                                 initial_value=5e-6, vals=vals.Numbers())
        self.add_pulse_parameter('Spec', 'spec_marker_delay', 'pulse_delay',
                                 vals=vals.Numbers(), initial_value=0)

        # Flux pulse parameters
        ps_name = 'flux_pulse'
        op_name = 'FP'
        self.add_operation(op_name)
        self.add_pulse_parameter(op_name, 'flux_pulse_type', 'pulse_type',
                                 initial_value='BufferedCZPulse',
                                 vals=vals.Enum('BufferedSquarePulse',
                                                'BufferedCZPulse',
                                                'NZBufferedCZPulse',
                                                'NZTransitionControlledPulse'))
        self.add_pulse_parameter(op_name, ps_name + '_channel', 'channel',
                                 initial_value='', vals=vals.Strings())
        self.add_pulse_parameter(op_name, ps_name + '_aux_channels_dict',
                                 'aux_channels_dict',
                                 initial_value={}, vals=vals.Dict())
        self.add_pulse_parameter(op_name, ps_name + '_amplitude', 'amplitude',
                                 initial_value=0.5, vals=vals.Numbers())
        self.add_pulse_parameter(op_name, ps_name + '_frequency', 'frequency',
                                 initial_value=0, vals=vals.Numbers())
        self.add_pulse_parameter(op_name, ps_name + '_phase', 'phase',
                                 initial_value=0, vals=vals.Numbers())
        self.add_pulse_parameter(op_name, ps_name + '_pulse_length',
                                 'pulse_length',
                                 initial_value=100e-9, vals=vals.Numbers(0))
        self.add_pulse_parameter(op_name, ps_name + '_truncation_length',
                                 'truncation_length',
                                 initial_value=None)
        self.add_pulse_parameter(op_name, ps_name + '_buffer_length_start',
                                 'buffer_length_start', initial_value=20e-9,
                                 vals=vals.Numbers(0))
        self.add_pulse_parameter(op_name, ps_name + '_buffer_length_end',
                                 'buffer_length_end', initial_value=20e-9,
                                 vals=vals.Numbers(0))
        self.add_pulse_parameter(op_name, ps_name + '_extra_buffer_aux_pulse',
                                 'extra_buffer_aux_pulse', initial_value=5e-9,
                                 vals=vals.Numbers(0))
        self.add_pulse_parameter(op_name, ps_name + '_pulse_delay',
                                 'pulse_delay',
                                 initial_value=0, vals=vals.Numbers())
        self.add_pulse_parameter(op_name, ps_name + '_basis_rotation',
                                 'basis_rotation', initial_value={},
                                 vals=vals.Dict())
        self.add_pulse_parameter(op_name, ps_name + '_gaussian_filter_sigma',
                                 'gaussian_filter_sigma', initial_value=2e-9,
                                 vals=vals.Numbers(0))
        self.add_pulse_parameter(op_name, ps_name + '_trans_amplitude',
                                 '_trans_amplitude', initial_value=0,
                                 vals=vals.Numbers(),
                                 docstring="Used for NZTransitionControlledPulse")
        self.add_pulse_parameter(op_name, ps_name + '_trans_amplitude2',
                                 '_trans_amplitude2', initial_value=0,
                                 vals=vals.Numbers(),
                                 docstring="Used for NZTransitionControlledPulse")
        self.add_pulse_parameter(op_name, ps_name + '_trans_length',
                                 '_trans_length', initial_value=0,
                                 vals=vals.Numbers(0),
                                 docstring="Used for NZTransitionControlledPulse")

        # dc flux parameters
        self.add_parameter('dc_flux_parameter', initial_value=None,
                           label='QCoDeS parameter to sweep the dc flux',
                           parameter_class=ManualParameter)
        self.add_parameter('flux_parking', initial_value=0,
                           label='Flux (in units of phi0) at the parking '
                                 'position.',
                           vals=vals.Numbers(),
                           parameter_class=ManualParameter)

        # ac flux parameters
        self.add_parameter('flux_distortion', parameter_class=ManualParameter,
                           initial_value=deepcopy(
                               self.DEFAULT_FLUX_DISTORTION),
                           vals=vals.Dict())


        # Pulse preparation parameters
        DEFAULT_PREP_PARAMS = dict(preparation_type='wait',
                                   post_ro_wait=1e-6, reset_reps=1,
                                   final_reset_pulse=True,
                                   threshold_mapping={
                                       self.name: {0: 'g', 1: 'e'}})

        self.add_parameter('preparation_params', parameter_class=ManualParameter,
                            initial_value=DEFAULT_PREP_PARAMS, vals=vals.Dict())

        DEFAULT_GE_LO_CALIBRATION_PARAMS = dict(
            mode='fixed', # or 'freq_dependent'
            freqs=[],
            I_offsets=[],
            Q_offsets=[],
        )
        self.add_parameter('ge_lo_leakage_cal',
                           parameter_class=ManualParameter,
                           initial_value=DEFAULT_GE_LO_CALIBRATION_PARAMS,
                           vals=vals.Dict())

        # switch parameters
        DEFAULT_SWITCH_MODES = {'modulated': {}, 'spec': {}, 'calib': {}}
        self.add_parameter(
            'switch_modes', parameter_class=ManualParameter,
            initial_value=DEFAULT_SWITCH_MODES, vals=vals.Dict(),
            docstring=
            "A dictionary whose keys are identifiers of switch modes and "
            "whose values are dicts understood by the set_switch method of "
            "the SwitchControls instrument specified in the parameter "
            "instr_switch. The keys must include 'modulated' (for routing "
            "the upconverted IF signal to the experiment output of the "
            "upconversion board, used for all experiments that do not "
            "specify a different mode), 'spec' (for routing the LO input to "
            "the experiment output of the upconversion board, used for "
            "qubit spectroscopy), and 'calib' (for routing the upconverted "
            "IF signal to the calibration output of upconversion board, "
            "used for mixer calibration). The keys can include 'no_drive' "
            "(to replace the 'modulated' setting in case of measurements "
            "without drive signal, i.e., when calling qb.prepare with "
            "drive=None) as well as additional custom modes (to be used in "
            "manual calls to set_switch).")

        # mixer calibration parameters
        self.add_parameter(
            'drive_mixer_calib_settings', parameter_class=ManualParameter,
            initial_value=dict(), vals=vals.Dict(),
            docstring='A dict whose keys are names of qcodes parameters of '
                      'the qubit object. For mixer calibration, these '
                      'parameters will be temporarily set to the respective '
                      'values provided in the dict.'
        )

    def get_idn(self):
        return {'driver': str(self.__class__), 'name': self.name}

    def _drive_mixer_calibration_tmp_vals(self):
        """Convert drive_mixer_calib_settings to temporary values format.

        Returns:
            A list of tuples to be passed to temporary_value (using *).
        """
        return [(self.parameters[k], v)
                for k, v in self.drive_mixer_calib_settings().items()]

    def get_ge_amp180_from_ge_freq(self, ge_freq):
        """
        Calculates the pi pulse amplitude required for a given ge transition
        frequency using the function stored in the parameter
        fit_ge_amp180_over_ge_freq or by performing an interpolation if a data
        array is stored in the parameter. If the parameter is None, the method
        returns None.

        :param ge_freq: ge transition frequency or an array of frequencies
        :return: pi pulse amplitude or an array of amplitudes (or None)
        """
        amp_func = self.fit_ge_amp180_over_ge_freq()
        if amp_func is None:
            log.warning(f'Cannot calculate drive amp for {self.name} since '
                        f'fit_ge_amp180_over_ge_freq is None.')
            return None
        elif isinstance(amp_func, str):
            return eval(amp_func)(ge_freq)
        else:
            i_min, i_max = np.argmin(amp_func[0]), np.argmax(amp_func[0])
            return sp.interpolate.interp1d(
                amp_func[0], amp_func[1], kind='linear',
                fill_value=(amp_func[1][i_min], amp_func[1][i_max]),
                bounds_error=False)(ge_freq)

    def get_ro_freq_from_ge_freq(self, ge_freq):
        """
        Calculates the RO frequency required for a given ge transition
        frequency using the function stored in the parameter
        fit_ro_freq_over_ge_freq. If this parameter is None, the method
        returns None.

        :param ge_freq: ge transition frequency or an array of frequencies
        :return: RO frequency or an array of frequencies (or None)
        """
        freq_func = self.fit_ro_freq_over_ge_freq()
        if freq_func is None:
            log.warning(f'Cannot calculate RO freq for {self.name} since '
                        f'fit_ro_freq_over_ge_freq is None.')
            return None
        return eval(freq_func)(ge_freq)

    def calculate_nonlinearity_correction(self, x):
        """
        Calculates the correction to a linear scaling of the pulse amplitude
        with respect to the pi-pulse amplitude using a 5th order odd polynomial
        and the coefficients from self.amp_scaling_correction_coeffs()

        Args:
             x: drive amplitude scaling factor with respect to the amplitude of
                the pi-pulse (amp180)
        """
        a, b = self.amp_scaling_correction_coeffs()
        return x * (a * (x ** 4 - 1) + b * (x ** 2 - 1) + 1)

    def calculate_frequency(self, bias=None, amplitude=0, transition='ge',
                            model='transmon_res', flux=None, update=False):
        """
        Calculates the transition frequency for a given DC bias and flux
        pulse amplitude using fit parameters stored in the qubit object.
        Note that the qubit parameter flux_amplitude_bias_ratio is used for
        conversion between bias values and amplitudes.

        :param bias: (float) DC bias. If model='approx' is used, the bias is
            optional, and is understood relative to the parking position at
            which the  model was measured. Otherwise, it mandatory and is
            interpreted as voltage of the DC source.
        :param amplitude: (float, default: 0) flux pulse amplitude
        :param transition: (str, default: 'ge') the transition whose
            frequency should be calculated. Currently, only 'ge' is
            implemented.
        :param model: (str, default: 'transmon_res') the model to use.
            'approx': Qubit_dac_to_freq with parameters from
                the qubit parameter fit_ge_freq_from_flux_pulse_amp.
                bias is understood as relative to the parking position.
            'transmon': Qubit_dac_to_freq_precise with parameters from
                the qubit parameter fit_ge_freq_from_dc_offset.
                bias is understood as the voltage of the DC source.
            'transmon_res': Qubit_dac_to_freq_res with parameters from
                the qubit parameter fit_ge_freq_from_dc_offset.
                bias is understood as the voltage of the DC source.
        :param flux: (float, default None) if this is not None, the frequency
            is calculated for the given flux (in units of phi_0) instead of
            for the given bias (for models 'transmon' and 'transmon_res') or
            instead of the given amplitude (for model 'approx'). If both bias
            and flux are None and the model is 'transmon' or 'transmon_res',
            the flux value from self.flux_parking() is used.
        :param update: (bool, default False) whether the result should be
            stored as ge_freq parameter of the qubit object.
        :return: calculated ge transition frequency
        """

        if transition not in ['ge']:
            raise NotImplementedError(
                'Currently, only ge transition is implemented.')
        flux_amplitude_bias_ratio = self.flux_amplitude_bias_ratio()
        if flux_amplitude_bias_ratio is None:
            if ((model in ['transmon', 'transmon_res'] and amplitude != 0) or
                    (model == ['approx'] and bias is not None and bias != 0)):
                raise ValueError('flux_amplitude_bias_ratio is None, but is '
                                 'required for this calculation.')

        if model in ['transmon', 'transmon_res']:
            vfc = self.fit_ge_freq_from_dc_offset()
            if bias is None and flux is None:
                flux = self.flux_parking()
            if flux is not None:
                bias = self.calculate_voltage_from_flux(flux, model)
        else:
            vfc = self.fit_ge_freq_from_flux_pulse_amp()
            if flux is not None:
                amplitude = self.calculate_voltage_from_flux(flux, model)

        if model == 'approx':
            ge_freq = fit_mods.Qubit_dac_to_freq(
                amplitude + (0 if bias is None or np.all(bias == 0) else
                             bias * flux_amplitude_bias_ratio), **vfc)
        elif model == 'transmon':
            kw = deepcopy(vfc)
            kw.pop('coupling', None)
            kw.pop('fr', None)
            ge_freq = fit_mods.Qubit_dac_to_freq_precise(bias + (
                0 if np.all(amplitude == 0)
                else amplitude / flux_amplitude_bias_ratio), **kw)
        elif model == 'transmon_res':
            ge_freq = fit_mods.Qubit_dac_to_freq_res(bias + (
                0 if np.all(amplitude == 0)
                else amplitude / flux_amplitude_bias_ratio), **vfc)
        else:
            raise NotImplementedError(
                "Currently, only the models 'approx', 'transmon', and"
                "'transmon_res' are implemented.")
        if update:
            self.ge_freq(ge_freq)
        return ge_freq

    def calculate_flux_voltage(self, frequency=None, bias=None,
                               amplitude=None, transition='ge',
                               model='transmon_res', flux=None,
                               branch=None):
        """
        Calculates the flux pulse amplitude or DC bias required to reach a
        transition frequency using fit parameters stored in the qubit
        object. Note that the qubit parameter flux_amplitude_bias_ratio is
        used for conversion between bias values and amplitudes.
        :param frequency: (float, default: None = use self.ge_freq())
            transition frequency
        :param bias: (float, default; None) DC bias. If None, the function
            calculates the required DC bias to reach the target frequency
            (potentially taking into account the given flux pulse amplitude).
            Otherwise, it fixes the DC bias and calculates the required pulse
            amplitude. See note below.
        :param amplitude: (float, default: None) flux pulse amplitude. If None,
            the function calculates the required pulse amplitude to reach
            the target frequency (taking into account the given bias).
            Otherwise, it fixes the pulse amplitude and calculates the
            required bias. See note below.
        :param transition: (str, default: 'ge') the transition whose
            frequency should be calculated. Currently, only 'ge' is
            implemented.
        :param model: (str, default: 'transmon_res') the model to use.
            Currently 'transmon_res' and 'approx' are supported. See
            docstring of self.calculate_frequency
        :param flux: (float, default None) if this is not None, the bias
            parameter is overwritten with the bias corresponding to the given
            flux (in units of phi_0) for models 'transmon' and 'transmon_res'.
            This parameter is ignored if the model is 'approx'.
        :param branch: which branch of the flux-to-frequency curve should be
            used. See the meaning of this parameter in Qubit_freq_to_dac
            and Qubit_freq_to_dac_res. If None, this is set to the bias (if
            not None)
        :return: calculated bias or amplitude, depending on which parameters
            are passed in (see above and notes below).

        Notes:
        If model='approx' is used, the bias (parameter or return
            value) is understood relative to the parking position at
            which the model was measured. Otherwise, it is interpreted as
            voltage of the DC source.
        If both bias and amplitude are None, an amplitude is returned if the
            model is 'approx'. For the other models, a bias is returned in
            this case.
        """

        if frequency is None:
            frequency = self.ge_freq()
        if transition not in ['ge']:
            raise NotImplementedError(
                'Currently, only ge transition is implemented.')
        flux_amplitude_bias_ratio = self.flux_amplitude_bias_ratio()

        if model in ['transmon', 'transmon_res']:
            vfc = self.fit_ge_freq_from_dc_offset()
            if flux is not None:
                bias = self.calculate_voltage_from_flux(flux, model)
        else:
            vfc = self.fit_ge_freq_from_flux_pulse_amp()

        if flux_amplitude_bias_ratio is None:
            if bias is not None and amplitude is not None:
                raise ValueError(
                    'flux_amplitude_bias_ratio is None, but is '
                    'required for this calculation.')

        if branch is None:
            if bias is None and flux is None:
                branch = 'negative'
            else:
                # select well-defined branch close to requested flux
                if flux is None:
                    flux = (bias - vfc['dac_sweet_spot']) / vfc['V_per_phi0']
                if flux % 0.5:
                    pass  # do not shift (well-defined branch)
                elif flux != self.flux_parking():
                    # shift slightly in the direction of flux parking
                    flux += np.sign(self.flux_parking()-flux) * 0.25
                elif flux != 0:
                    # shift slightly in the direction of 0
                    flux += -np.sign(flux) * 0.25
                else:
                    # shift slightly to the left to use rising branch as default
                    flux = -0.25
                branch = flux * vfc['V_per_phi0'] + vfc['dac_sweet_spot']

        if model == 'approx':
            val = fit_mods.Qubit_freq_to_dac(frequency, **vfc, branch=branch)
        elif model == 'transmon_res':
            val = fit_mods.Qubit_freq_to_dac_res(
                frequency, **vfc, branch=branch, single_branch=True)
        else:
            raise NotImplementedError(
                "Currently, only the models 'approx' and"
                "'transmon_res' are implemented.")

        if model in ['transmon', 'transmon_res'] and bias is not None:
            # return amplitude
            val = (val - bias) * flux_amplitude_bias_ratio
        elif model in ['approx'] and bias is not None:
            # return amplitude
            val = val - bias * flux_amplitude_bias_ratio
        elif model in ['transmon', 'transmon_res'] and amplitude is not None:
            # return bias, corrected for amplitude
            val = val - amplitude / flux_amplitude_bias_ratio
        elif model in ['approx'] and amplitude is not None:
            # return bias
            val = (val - amplitude) / flux_amplitude_bias_ratio
        # If both bias and amplitude are None, the bare result is returned,
        # see note in the doctring.
        return val

    def calculate_voltage_from_flux(self, flux, model='transmon_res'):
        """
        Calculates the DC bias for a given target flux.

        :param flux: (float) flux in units of phi_0
        :param model: (str, default: 'transmon_res') the model to use,
            see calculate_frequency.
        :return: calculated DC bias if model is transmon or transmon_res,
            calculated flux pulse amplitude otherwise
        """
        if model in ['transmon', 'transmon_res']:
            vfc = self.fit_ge_freq_from_dc_offset()
        else:
            vfc = self.fit_ge_freq_from_flux_pulse_amp()
        return vfc['dac_sweet_spot'] + vfc['V_per_phi0'] * flux

    def calc_flux_amplitude_bias_ratio(self, amplitude, ge_freq, bias=None,
                                       flux=None, update=False):
        """
        Calculates the conversion factor between flux pulse amplitudes and bias
        voltage changes that lead to the same qubit detuning. The calculation is
        done based on the model Qubit_freq_to_dac_res and the parameters stored
        in the qubit parameter fit_ge_freq_from_dc_offset.

        :param amplitude: (float) flux pulse amplitude
        :param ge_freq: (float) measured ge transition frequency
        :param bias: (float) DC bias, i.e., voltage of the DC source.
        :param flux: (float) if this is not None, the value of the bias
            is overwritten with the voltage corresponding to the given flux
            (in units of phi_0). If both bias and flux are None, the flux
            value from self.flux_parking() is used.
        :param update: (bool, default False) whether the result should be
            stored as flux_amplitude_bias_ratio parameter of the qubit object.
        :return: calculated conversion factor
        """
        if bias is None and flux is None:
            flux = self.flux_parking()
        if flux is not None:
            bias = self.calculate_voltage_from_flux(flux)
        v = fit_mods.Qubit_freq_to_dac_res(
            ge_freq, **self.fit_ge_freq_from_dc_offset())
        flux_amplitude_bias_ratio = amplitude / (v - bias)
        if update:
            self.flux_amplitude_bias_ratio(flux_amplitude_bias_ratio)
        return flux_amplitude_bias_ratio

    def generate_scaled_volt_freq_conv(self, scaling=None, flux=None,
                                       bias=None):
        """
        Generates a scaled and shifted version of the voltage frequency
        conversion dictionary (self.fit_ge_freq_from_dc_offset). This can,
        e.g., be used to calculate flux pulse amplitude to ge frequency
        conversion using fit_mods.Qubit_dac_to_freq_res. This shift is done
        relative to obtain a model that is relative to a flux offset (
        parking position) indicated by either flux or bias.
        :param scaling: the scaling factor. Default: use
            self.flux_amplitude_bias_ratio()
        :param flux: parking position in unit of Phi_0. If both bias and flux
            are None, the flux value from self.flux_parking() is used.
        :param bias: If not None, overwrite flux with the flux resulting from
            the given DC voltage.
        :return: the scaled and shifed voltage frequency conversion dictionary
        """
        vfc = deepcopy(self.fit_ge_freq_from_dc_offset())
        if scaling is None:
            scaling = self.flux_amplitude_bias_ratio()
        if bias is not None:
            flux = (bias - vfc['dac_sweet_spot']) / vfc['V_per_phi0']
        elif flux is None:
            flux = self.flux_parking()
        vfc['V_per_phi0'] *= scaling
        vfc['dac_sweet_spot'] = -flux * vfc['V_per_phi0']
        return vfc

    def get_acq_int_channels(self, n_channels=None):
        """Get a list of tuples with the qubit's integration channels.

        Args:
            n_channels (int): number of integration channels; if this is None,
                it will be chosen as follows:
                2 for ro_weights_type in ['SSB', 'DSB', 'DSB2',
                    'optimal_qutrit', 'manual']
                1 otherwise (in particular for ro_weights_type in
                    ['optimal', 'square_rot'])

        Returns
            list with n_channels tuples, where the first entry in each tuple is
            the acq_unit and the second is an integration channel index
        """
        if n_channels is None:
            n_channels = 2 if (self.acq_weights_type() in [
                'SSB', 'DSB', 'DSB2', 'optimal_qutrit', 'manual']
                               and self.acq_Q_channel() is not None) else 1
        return [(self.acq_unit(), self.acq_I_channel()),
                (self.acq_unit(), self.acq_Q_channel())][:n_channels]

    def get_acq_inp_channels(self):
        """Get a list of tuples with the qubit's acquisition input channels.

        For now, this method assumes that all quadratures available on the
        acquisition unit should be recorded, i.e., two for devices that
        provide I&Q signals, and one otherwise.

        TODO: In the future, a parameter could be added to the qubit object
            to allow recording only one out of two available quadratures.

        Returns
            list of tuples, where the first entry in each tuple is
            the acq_unit and the second is an input channel index
        """
        n_channels = self.instr_acq.get_instr().n_acq_inp_channels
        return [(self.acq_unit(), i) for i in range(n_channels)]

    def update_detector_functions(self):
        """
        Instantiates common detector classes and assigns them as attributes.
        See detector_functions.py for all available detector classes and the
        docstrings of the individual detector classes for more details.

        Creates the following attributes:
            - self.int_log_det: IntegratingSingleShotPollDetector with
                data_type='raw'
                Used for single shot acquisition
            - self.dig_log_det: IntegratingSingleShotPollDetector with
                data_type='digitized'
                Used for thresholded single shot acquisition
            - self.int_avg_classif_det: ClassifyingPollDetector
                Used for classified acquisition.
            - self.int_avg_det: IntegratingAveragingPollDetector with
                data_type='raw'
                Used for integrated averaged acquisition
            - self.dig_avg_det: IntegratingAveragingPollDetector with
                data_type='digitized'
                Used for thresholded integrated averaged acquisition
            - int_avg_det_spec: IntegratingAveragingPollDetector with
                single_int_avg=True (soft detector)
                Used for spectroscopy measurements
            - self.inp_avg_det: AveragingPollDetector
                Used for recording timetraces
            - self.scope_fft_det: UHFQC_scope_detector
                Used for acquisition with the scope module of the UHF.
        """
        int_channels = self.get_acq_int_channels()

        self.int_log_det = det.IntegratingSingleShotPollDetector(
            acq_dev=self.instr_acq.get_instr(),
            AWG=self.instr_pulsar.get_instr(),
            channels=int_channels, nr_shots=self.acq_shots(),
            integration_length=self.acq_length(),
            data_type='raw')

        self.int_avg_classif_det = det.ClassifyingPollDetector(
            acq_dev=self.instr_acq.get_instr(),
            AWG=self.instr_pulsar.get_instr(),
            channels=int_channels, nr_shots=self.acq_averages(),
            integration_length=self.acq_length(),
            get_values_function_kwargs={
                'classifier_params': [self.acq_classifier_params()],
                'state_prob_mtx': [self.acq_state_prob_mtx()]
            })

        self.int_avg_det = det.IntegratingAveragingPollDetector(
            acq_dev=self.instr_acq.get_instr(),
            AWG=self.instr_pulsar.get_instr(),
            channels=int_channels, nr_averages=self.acq_averages(),
            integration_length=self.acq_length(),
            data_type='raw')

        self.dig_avg_det = det.IntegratingAveragingPollDetector(
            acq_dev=self.instr_acq.get_instr(),
            AWG=self.instr_pulsar.get_instr(),
            channels=int_channels, nr_averages=self.acq_averages(),
            integration_length=self.acq_length(),
            data_type='digitized')

        self.inp_avg_det = det.AveragingPollDetector(
            acq_dev=self.instr_acq.get_instr(),
            AWG=self.instr_pulsar.get_instr(),
            channels=self.get_acq_inp_channels(),
            nr_averages=self.acq_averages(),
            acquisition_length=self.acq_length())

        self.dig_log_det = det.IntegratingSingleShotPollDetector(
            acq_dev=self.instr_acq.get_instr(),
            AWG=self.instr_pulsar.get_instr(),
            channels=int_channels, nr_shots=self.acq_shots(),
            integration_length=self.acq_length(),
            data_type='digitized')

        self.int_avg_det_spec = det.IntegratingAveragingPollDetector(
            acq_dev=self.instr_acq.get_instr(),
            AWG=self.instr_acq.get_instr(),
            channels=self.get_acq_int_channels(n_channels=2),
            nr_averages=self.acq_averages(),
            integration_length=self.acq_length(),
            data_type='raw', polar=True, single_int_avg=True)

        if 'UHF' in self.instr_acq.get_instr().__class__.__name__ and hasattr(
                self.instr_acq.get_instr().daq, 'scopeModule'):
            self.scope_fft_det = det.UHFQC_scope_detector(
                UHFQC=self.instr_acq.get_instr(),
                AWG=self.instr_pulsar.get_instr(),
                fft_mode='fft_power',
                nr_averages=self.acq_averages(),
                acquisition_length=self.acq_length()
            )
        else:
            self.scope_fft_det = det.ScopePollDetector(
                acq_dev=self.instr_acq.get_instr(),
                AWG=self.instr_acq.get_instr(),
                channels=self.get_acq_inp_channels(),
                data_type='fft_power',
                nr_averages=self.acq_averages(),
                nr_shots=1,
                acquisition_length=self.acq_length()
            )

    def prepare(self, drive='timedomain', switch='default'):
        """Prepare instruments for a measurement involving this qubit.

        The preparation includes:
        - call configure_offsets
        - configure readout local oscillators
        - configure qubit drive local oscillator
        - call update_detector_functions
        - call set_readout_weights
        - set switches to the mode required for the measurement

        Args:
            drive (str, None): the kind of drive to be applied, which can be
                None (no drive), 'continuous_spec' (continuous spectroscopy),
                'continuous_spec_modulated' (continuous spectroscopy using
                the modulated configuation of the switch),
                'pulsed_spec' (pulsed spectroscopy), or the default
                'timedomain' (AWG-generated signal upconverted by the mixer)
            switch (str): the required switch mode. Can be a switch mode
                understood by set_switch or the default value 'default', in
                which case the switch mode is determined based on the kind
                of drive ('spec' for continuous/pulsed spectroscopy w/o modulated;
                'no_drive' if drive is None and a switch mode 'no_drive' is
                configured for this qubit; 'modulated' in all other cases).
        """
        self.configure_mod_freqs()
        ro_lo = self.instr_ro_lo
        ge_lo = self.instr_ge_lo

        self.configure_offsets(set_ge_offsets=(drive == 'timedomain'))
        # configure readout local oscillators
        ro_lo_freq = self.get_ro_lo_freq()

        if ro_lo() is not None:  # configure external LO
            ro_lo.get_instr().pulsemod_state('Off')
            ro_lo.get_instr().power(self.ro_lo_power())
            ro_lo.get_instr().frequency(ro_lo_freq)
            ro_lo.get_instr().on()
        # Provide the ro_lo_freq to the acquisition device to allow
        # configuring an internal LO if needed.
        self.instr_acq.get_instr().set_lo_freq(self.acq_unit(), ro_lo_freq)

        # configure qubit drive local oscillator
        if ge_lo() is not None:
            if drive is None:
                ge_lo.get_instr().off()
            elif 'continuous_spec' in drive :
                ge_lo.get_instr().pulsemod_state('Off')
                ge_lo.get_instr().power(self.spec_power())
                ge_lo.get_instr().frequency(self.ge_freq())
                ge_lo.get_instr().on()
            elif drive == 'pulsed_spec':
                ge_lo.get_instr().pulsemod_state('On')
                if 'pulsemod_source' in ge_lo.get_instr().parameters:
                    ge_lo.get_instr().pulsemod_source('EXT')
                ge_lo.get_instr().power(self.spec_power())
                ge_lo.get_instr().frequency(self.ge_freq())
                ge_lo.get_instr().on()
            elif drive == 'timedomain':
                ge_lo.get_instr().pulsemod_state('Off')
                ge_lo.get_instr().power(self.ge_lo_power())
                ge_lo.get_instr().frequency(self.get_ge_lo_freq())
                ge_lo.get_instr().on()
            else:
                raise ValueError("Invalid drive parameter '{}'".format(drive)
                                 + ". Valid options are None, 'continuous_spec"
                                 + "', 'pulsed_spec', "
                                 + "'continuous_spec_modulated' and "
                                 + "'timedomain'.")

        # other preparations
        self.update_detector_functions()
        self.set_readout_weights()
        # set switches to the mode required for the measurement
        # See the docstring of switch_modes for an explanation of the
        # following modes.
        if switch == 'default':
            if drive is None and 'no_drive' in self.switch_modes():
                # use special mode for measurements without drive if that
                # mode is defined
                self.set_switch('no_drive')
            else:
                # use 'spec' for qubit spectroscopy measurements
                # (continuous_spec and pulsed_spec) and 'modulated' otherwise
                self.set_switch(
                    'spec' if drive is not None and drive.endswith('_spec')
                    else 'modulated')
        else:
            # switch mode was explicitly provided by the caller (e.g.,
            # for mixer calib)
            self.set_switch(switch)

    def get_ge_lo_freq(self):
        """Returns the required local oscillator frequency for drive pulses

        The drive LO freq is calculated from the ge_mod_freq (intermediate
        frequency) and the ge_freq stored in the qubit object.
        """
        return self.ge_freq() - self.ge_mod_freq()

    def get_ro_lo_freq(self):
        """Returns the required local oscillator frequency for readout pulses

        The RO LO freq is calculated from the ro_mod_freq (intermediate
        frequency) and the ro_freq stored in the qubit object.
        """
        # in case of multichromatic readout, take first ro freq, else just
        # wrap the frequency in a list and take the first
        if np.ndim(self.ro_freq()) == 0:
            ro_freq = [self.ro_freq()]
        else:
            ro_freq = self.ro_freq()
        if np.ndim(self.ro_mod_freq()) == 0:
            ro_mod_freq = [self.ro_mod_freq()]
        else:
            ro_mod_freq = self.ro_mod_freq()
        return ro_freq[0] - ro_mod_freq[0]

    def set_readout_weights(self, weights_type=None, f_mod=None):
        """Set acquisition weights for this qubit in the acquisition device.

        Depending on the weights type, some of the following qcodes
        parameters can have an influence on the programmed weigths (see the
        docstrings of these parameters and of
        AcquisitionDevice._acquisition_generate_weights):
        - instr_acq, acq_unit, acq_I_channel, acq_Q_channel
        - acq_weights_type (if not overridden with the arg weights_type)
        - ro_mod_freq (if not overridden with the arg f_mod)
        - acq_IQ_angle
        - acq_weights_I, acq_weights_I2, acq_weights_Q, acq_weights_Q2

        Args:
            weights_type (str, None): a weights_type understood by
                AcquisitionDevice._acquisition_generate_weights, or the
                default None, in which case the qcodes parameter
                acq_weights_type is used.
            f_mod (float, None): The intermediate frequency of the signal to
                be acquired, or the default None, in which case the qcodes
                parameter ro_mod_freq is used.
        """
        if weights_type is None:
            weights_type = self.acq_weights_type()
        if f_mod is None:
            f_mod = self.ro_mod_freq()
        self.instr_acq.get_instr().acquisition_set_weights(
            channels=self.get_acq_int_channels(n_channels=2),
            weights_type=weights_type, mod_freq=f_mod,
            acq_IQ_angle=self.acq_IQ_angle(),
            weights_I=[self.acq_weights_I(), self.acq_weights_I2()],
            weights_Q=[self.acq_weights_Q(), self.acq_weights_Q2()],
        )

    def set_switch(self, switch_mode='modulated'):
        """
        Sets the switch control (given in the qcodes parameter instr_switch)
        to the given mode.

        :param switch_mode: (str) the name of a switch mode that is defined in
            the qcodes parameter switch_modes of this qubit (default:
            'modulated'). See the docstring of switch_modes for more details.
        """
        if self.instr_switch() is None:
            return
        switch = self.instr_switch.get_instr()
        mode = self.switch_modes().get(switch_mode, None)
        if mode is None:
            log.warning(f'Switch mode {switch_mode} not configured for '
                        f'{self.name}.')
        switch.set_switch(mode)

    def get_spec_pars(self):
        return self.get_operation_dict()['Spec ' + self.name]

    def get_ro_pars(self):
        return self.get_operation_dict()['RO ' + self.name]

    def get_acq_pars(self):
        return self.get_operation_dict()['Acq ' + self.name]

    def get_ge_pars(self):
        return self.get_drive_pars('ge')

    def get_ef_pars(self):
        return self.get_drive_pars('ef')

    def get_drive_pars(self, transition_name):
        tn = '' if transition_name == 'ge' else f'_{transition_name}'
        return self.get_operation_dict()[f'X180{tn} ' + self.name]

    def get_operation_dict(self, operation_dict=None):
        self.configure_mod_freqs()
        if operation_dict is None:
            operation_dict = {}
        operation_dict = super().get_operation_dict(operation_dict)
        operation_dict['Spec ' + self.name]['operation_type'] = 'Other'
        operation_dict['RO ' + self.name]['operation_type'] = 'RO'
        operation_dict['Acq ' + self.name] = deepcopy(
            operation_dict['RO ' + self.name])
        operation_dict['Acq ' + self.name]['amplitude'] = 0
        operation_dict['Acq ' + self.name]['flux_amplitude'] = 0

        for tr_name in self.transition_names:
            tn = '' if tr_name == 'ge' else f'_{tr_name}'
            operation_dict[f'X180{tn} ' + self.name]['basis'] = self.name + tn
            operation_dict[f'X180{tn} ' + self.name]['operation_type'] = 'MW'
            if tr_name != 'ge':
                operation_dict[f'X180{tn} ' + self.name]['I_channel'] = \
                    operation_dict['X180 ' + self.name]['I_channel']
                operation_dict[f'X180{tn} ' + self.name]['Q_channel'] = \
                    operation_dict['X180 ' + self.name]['Q_channel']
                operation_dict[f'X180{tn} ' + self.name]['phi_skew'] = \
                    operation_dict['X180 ' + self.name]['phi_skew']
                operation_dict[f'X180{tn} ' + self.name]['alpha'] = \
                    operation_dict['X180 ' + self.name]['alpha']
                if self.get(f'{tr_name}_freq') == 0:
                    operation_dict[f'X180{tn} ' + self.name][
                        'mod_frequency'] = None
                else:
                    operation_dict['X180_ef ' + self.name][
                        'mod_frequency'] = self.get(f'{tr_name}_freq') - \
                                           self.ge_freq() + self.ge_mod_freq()
            operation_dict.update(add_suffix_to_dict_keys(
                sq.get_pulse_dict_from_pars(
                    operation_dict[f'X180{tn} ' + self.name]),
                f'{tn} ' + self.name))

        if np.ndim(self.ro_freq()) != 0:
            delta_freqs = np.diff(self.ro_freq(), prepend=self.ro_freq()[0])
            mods = [self.ro_mod_freq() + d for d in delta_freqs]
            operation_dict['RO ' + self.name]['mod_frequency'] = mods

        for code, op in operation_dict.items():
            op['op_code'] = code
        return operation_dict

    def swf_drive_lo_freq(self):
        if self.instr_ge_lo() is not None:  # external LO
            return mc_parameter_wrapper.wrap_par_to_swf(
                self.instr_ge_lo.get_instr().frequency)
        else:  # no external LO
            pulsar = self.instr_pulsar.get_instr()
<<<<<<< HEAD
            awg_name = pulsar.get(f'{self.ge_I_channel()}_awg')
            awg_interface = pulsar.awg_interfaces[awg_name]
            return awg_interface.get_frequency_sweep_function(
                self.ge_I_channel())
=======
            return pulsar.get_frequency_sweep_function(self.ge_I_channel())
>>>>>>> 30796d30

    def swf_ro_freq_lo(self):
        """Create a sweep function for sweeping the readout frequency.

        The sweep is implemented as an LO sweep in case of an acquisition
        device with an external LO. The implementation depends on the
        get_lo_sweep_function method of the acquisition device in case of an
        internal LO (note that it might be an IF sweep or a combined LO and
        IF sweep in that case.)

        Returns: the Sweep_function object
        """
        if self.instr_ro_lo() is not None:  # external LO
            return swf.Offset_Sweep(
                self.instr_ro_lo.get_instr().frequency,
                -self.ro_mod_freq(),
                name='Readout frequency',
                parameter_name='Readout frequency')
        else:  # no external LO
            return self.instr_acq.get_instr().get_lo_sweep_function(
                self.acq_unit(), self.ro_mod_freq())

    def swf_ro_mod_freq(self):
        return swf.Offset_Sweep(
            self.ro_mod_freq,
            self.instr_ro_lo.get_instr().frequency(),
            name='Readout frequency',
            parameter_name='Readout frequency')

    def measure_resonator_spectroscopy(self, freqs, sweep_points_2D=None,
                                       sweep_function_2D=None,
                                       trigger_separation=3e-6,
                                       upload=True, analyze=True,
                                       close_fig=True, label=None):
        """ Varies the frequency of the microwave source to the resonator and
        measures the transmittance """
        if np.any(freqs < 500e6):
            log.warning(('Some of the values in the freqs array might be '
                             'too small. The units should be Hz.'))

        if label is None:
            if sweep_function_2D is not None:
                label = 'resonator_scan_2d' + self.msmt_suffix
            else:
                label = 'resonator_scan' + self.msmt_suffix
        self.prepare(drive=None)
        if upload:
            ro_pars = self.get_ro_pars()
            if self.instr_ro_lo() is None:
                ro_pars['mod_frequency'] = 0
            seq = sq.pulse_list_list_seq([[ro_pars]], upload=False)

            for seg in seq.segments.values():
                if hasattr(self.instr_acq.get_instr(),
                           'use_hardware_sweeper') and \
                        self.instr_acq.get_instr().use_hardware_sweeper():
                    lo_freq, delta_f, _ = self.instr_acq.get_instr()\
                        .get_params_for_spectrum(freqs)
                    self.instr_acq.get_instr().set_lo_freq(self.acq_unit(),
                                                           lo_freq)
                    seg.acquisition_mode = dict(
                        sweeper='hardware',
                        f_start=freqs[0] - lo_freq,
                        f_step=delta_f,
                        n_step=len(freqs),
                        seqtrigger=True,
                    )
                else:
                    seg.acquisition_mode = dict(
                        sweeper='software'
                    )
            self.instr_pulsar.get_instr().program_awgs(seq)

        MC = self.instr_mc.get_instr()
        MC.set_sweep_function(self.swf_ro_freq_lo())
        if sweep_function_2D is not None:
            MC.set_sweep_function_2D(sweep_function_2D)
            mode = '2D'
        else:
            mode = '1D'
        MC.set_sweep_points(freqs)
        if sweep_points_2D is not None:
            MC.set_sweep_points_2D(sweep_points_2D)
        if MC.sweep_functions[0].sweep_control == 'soft':
            MC.set_detector_function(self.int_avg_det_spec)
        else:
            # The following ensures that we use a hard detector if the acq
            # dev provided a sweep function for a hardware IF sweep.
            self.int_avg_det.set_polar(True)
            self.int_avg_det.AWG = self.int_avg_det_spec.AWG
            MC.set_detector_function(self.int_avg_det)

        with temporary_value(self.instr_trigger.get_instr().pulse_period,
                             trigger_separation):
            self.instr_pulsar.get_instr().start(exclude=[self.instr_acq()])
            MC.run(name=label, mode=mode)
            self.instr_pulsar.get_instr().stop()

        if analyze:
            ma.MeasurementAnalysis(close_fig=close_fig, qb_name=self.name,
                                   TwoD=(mode == '2D'))

    def measure_qubit_spectroscopy(self, freqs, sweep_points_2D=None,
            sweep_function_2D=None, pulsed=True, trigger_separation=13e-6,
            upload=True, analyze=True, close_fig=True, label=None):
        """ Varies qubit drive frequency and measures the resonator
        transmittance """
        if np.any(freqs < 500e6):
            log.warning(('Some of the values in the freqs array might be '
                             'too small. The units should be Hz.'))
        temp_vals = list()
        pulsar = self.instr_pulsar.get_instr()
        awg_name = pulsar.get(f'{self.ge_I_channel()}_awg')
        hard_sweep = f'{awg_name}_use_hardware_sweeper' in pulsar.parameters and \
                     pulsar.get(f"{awg_name}_use_hardware_sweeper")

        # For pulsed and hard_sweep spectroscopies we add an empty spec pulse to
        # trigger the the drive/marker AWG and afterwards add the actual spec
        # pulse (either empty for a continuous hard sweep or the pulse for the
        # pulsed spectroscopy). This way we are able to implement a delay
        # between the trigger and the spec pulse that is needed in hard_sweeps
        # to set the osc. frequency.
        # FIXME: think about cleaner solution
        empty_trigger = self.get_spec_pars()
        empty_trigger['length'] = 0
        empty_trigger['pulse_delay'] = 0
        if pulsed:
            if label is None:
                if sweep_function_2D is not None:
                    label = 'pulsed_spec_2d' + self.msmt_suffix
                else:
                    label = 'pulsed_spec' + self.msmt_suffix
            self.prepare(drive='pulsed_spec')
            if upload:
                spec_pulse = self.get_spec_pars()
                if hard_sweep or self.instr_ge_lo() is None:
                    # No external LO, use pulse to set the spec power
                    spec_pulse["amplitude"] = dbm_to_vp(self.spec_power())
                seq = sq.pulse_list_list_seq([[empty_trigger,
                                               spec_pulse,
                                               self.get_ro_pars()]],
                                             upload=False)
        else:
            if label is None:
                if sweep_function_2D is not None:
                    label = 'continuous_spec_2d' + self.msmt_suffix
                else:
                    label = 'continuous_spec' + self.msmt_suffix
            self.prepare(drive='continuous_spec')
            if upload:
                if self.instr_ge_lo() is None and not hard_sweep:
                    amp_range = pulsar.get(f'{self.ge_I_channel()}_amp')
                    amp = dbm_to_vp(self.spec_power())
                    gain = amp / amp_range
                    temp_vals += [(pulsar.parameters[
                                       f"{self.ge_I_channel()}_direct_mod_freq"],
                                   self.ge_mod_freq())]
                    temp_vals += [(pulsar.parameters[
                                       f"{self.ge_I_channel()}_direct_output_amp"],
                                   gain)]
                if hard_sweep:
                    # we use the empty pulse to tell pulsar how to configure the
                    # osc sweep and sine output. The empty pulse is also used
                    # to trigger the SeqC code to set the next osc. frequency.
                    # This needs to be done after the RO.
                    seq = sq.pulse_list_list_seq([[self.get_ro_pars(),
                                                   empty_trigger]],
                                                 upload=False)
                else:
                    seq = sq.pulse_list_list_seq([[self.get_ro_pars()]],
                                                 upload=False)
        if upload:
            for seg in seq.segments.values():
                ch = self.ge_I_channel()
                seg.mod_config[ch] = \
                    dict(internal_mod=pulsed)
                if hard_sweep:
                    amp_range = pulsar.get(f'{ch}_amp')
                    amp = dbm_to_vp(self.spec_power())
                    gain = amp / amp_range
                    center_freq, mod_freqs = \
                        pulsar.get_params_for_spectrum(ch, freqs)
                    pulsar.set(f'{ch}_centerfreq', center_freq)
                    seg.sine_config[ch] = dict(continuous=not pulsed,
                                               ignore_waveforms=not pulsed,
                                               gains=tuple(gain * x for x in (
                                               0.0, 1.0, 1.0, 0.0)))
                    seg.sweep_params[f'{ch}_osc_sweep'] = mod_freqs
            pulsar.program_awgs(seq)

        MC = self.instr_mc.get_instr()
        MC.set_sweep_function(self.swf_drive_lo_freq())
        if sweep_function_2D is not None:
            MC.set_sweep_function_2D(sweep_function_2D)
            mode = '2D'
        else:
            mode = '1D'
        MC.set_sweep_points(freqs)
        if sweep_points_2D is not None:
            MC.set_sweep_points_2D(sweep_points_2D)
        if MC.sweep_functions[0].sweep_control == 'soft':
            MC.set_detector_function(self.int_avg_det_spec)
        else:
            # The following ensures that we use a hard detector if the swf
            # provided by swf_drive_lo_freq uses a hardware IF sweep.
            self.int_avg_det.set_real_imag(False)
            MC.set_detector_function(self.int_avg_det)
        temp_vals += [(self.instr_trigger.get_instr().pulse_period,
                       trigger_separation)]
        with temporary_value(*temp_vals):
            pulsar.start(exclude=[self.instr_acq()])
            MC.run(name=label, mode=mode)
            pulsar.stop()

        if analyze:
            ma.MeasurementAnalysis(close_fig=close_fig, qb_name=self.name,
                                   TwoD=(mode == '2D'))

    def measure_rabi(self, amps, analyze=True, upload=True, label=None, n=1,
                     last_ge_pulse=False, n_cal_points_per_state=2,
                     cal_states='auto', for_ef=False, classified_ro=False,
                     prep_params=None, exp_metadata=None):

        """
        Varies the amplitude of the qubit drive pulse and measures the readout
        resonator transmission.

        Args:
            amps            the array of drive pulse amplitudes
            analyze         whether to create a (base) MeasurementAnalysis
                            object for this measurement; offers possibility to
                            manually analyse data using the classes in
                            measurement_analysis.py
            close_fig       whether or not to close the default analysis figure
            cal_points      whether or not to use calibration points
            no_cal_points   how many calibration points to use
            upload          whether or not to upload the sequence to the AWG
            label           the measurement label
            n               the number of times the drive pulses with the same
                            amplitude should be repeated in each measurement
        """
        if prep_params is None:
            prep_params = self.preparation_params()

        # Define the measurement label
        if label is None:
            label = 'Rabi_ef' if for_ef else 'Rabi'
            if n != 1:
                label += f'-n{n}'
            if classified_ro:
                label += '_classified'
            if 'active' in prep_params['preparation_type']:
                label += '_reset'
            label += self.msmt_suffix

        # Prepare the physical instruments for a time domain measurement
        self.prepare(drive='timedomain')

        MC = self.instr_mc.get_instr()
        cal_states = CalibrationPoints.guess_cal_states(cal_states, for_ef)
        cp = CalibrationPoints.single_qubit(self.name, cal_states,
                                            n_per_state=n_cal_points_per_state)
        seq, sweep_points = sq.rabi_seq_active_reset(
            amps=amps, qb_name=self.name, cal_points=cp, n=n, for_ef=for_ef,
            operation_dict=self.get_operation_dict(), upload=False,
            last_ge_pulse=last_ge_pulse, prep_params=prep_params)
        # Specify the sweep function, the sweep points,
        # and the detector function, and run the measurement
        MC.set_sweep_function(awg_swf.SegmentHardSweep(
            sequence=seq, upload=upload, parameter_name='Amplitude', unit='V'))
        MC.set_sweep_points(sweep_points)
        MC.set_detector_function(self.int_avg_classif_det if classified_ro else
                                 self.int_avg_det)
        if exp_metadata is None:
            exp_metadata = {}
        exp_metadata.update({'sweep_points_dict': {self.name: amps},
                             'preparation_params': prep_params,
                             'cal_points': repr(cp),
                             'rotate': False if classified_ro else
                                len(cp.states) != 0,
                             'last_ge_pulses': [last_ge_pulse],
                             'data_to_fit': {self.name: 'pf' if for_ef else 'pe'},
                             "sweep_name": "Amplitude",
                             "sweep_unit": "V"})
        MC.run(label, exp_metadata=exp_metadata)

        # Create a MeasurementAnalysis object for this measurement
        if analyze:
            tda.MultiQubit_TimeDomain_Analysis(qb_names=[self.name])

    def measure_rabi_amp90(self, scales=np.linspace(0.3, 0.7, 31), n=1,
                           MC=None, analyze=True, close_fig=True, upload=True):

        self.prepare(drive='timedomain')

        if MC is None:
            MC = self.instr_mc.get_instr()

        MC.set_sweep_function(awg_swf.Rabi_amp90(
            pulse_pars=self.get_ge_pars(), RO_pars=self.get_ro_pars(), n=n,
            upload=upload))
        MC.set_sweep_points(scales)
        MC.set_detector_function(self.int_avg_det)
        MC.run('Rabi_amp90_scales_n{}'.format(n)+ self.msmt_suffix)

    def measure_T1(self, times=None, analyze=True, upload=True,
                   last_ge_pulse=False, n_cal_points_per_state=2,
                   cal_states='auto', for_ef=False, classified_ro=False,
                   prep_params=None, label=None,
                   exp_metadata=None):

        if times is None:
            raise ValueError("Unspecified times for measure_T1")
        if np.any(times > 1e-3):
            log.warning('The values in the times array might be too large.'
                        'The units should be seconds.')

        self.prepare(drive='timedomain')
        MC = self.instr_mc.get_instr()
        if prep_params is None:
            prep_params = self.preparation_params()

        # Define the measurement label
        if label is None:
            label = f'T1{"_ef" if for_ef else ""}' + self.msmt_suffix

        cal_states = CalibrationPoints.guess_cal_states(cal_states, for_ef)
        cp = CalibrationPoints.single_qubit(self.name, cal_states,
                                            n_per_state=n_cal_points_per_state)

        seq, sweep_points = sq.t1_active_reset(
            times=times, qb_name=self.name, cal_points=cp, for_ef=for_ef,
            operation_dict=self.get_operation_dict(), upload=False,
            last_ge_pulse=last_ge_pulse, prep_params=prep_params)

        MC.set_sweep_function(awg_swf.SegmentHardSweep(
            sequence=seq, upload=upload, parameter_name='Time', unit='s'))
        MC.set_sweep_points(sweep_points)
        MC.set_detector_function(self.int_avg_classif_det if classified_ro else
                                 self.int_avg_det)

        if exp_metadata is None:
            exp_metadata = {}
        exp_metadata.update({'sweep_points_dict': {self.name: times},
                             'preparation_params': prep_params,
                             'cal_points': repr(cp),
                             'rotate': False if classified_ro else
                                len(cp.states) != 0,
                             'last_ge_pulses': [last_ge_pulse],
                             'data_to_fit': {self.name: 'pf' if for_ef else 'pe'},
                             "sweep_name": "Time",
                             "sweep_unit": "s"})

        MC.run(label, exp_metadata=exp_metadata)

        if analyze:
            tda.MultiQubit_TimeDomain_Analysis(qb_names=[self.name])

    def measure_qscale(self, qscales=None, analyze=True, upload=True, label=None,
                       cal_states="auto", n_cal_points_per_state=2,
                       last_ge_pulse=False, for_ef=False, classified_ro=False,
                       prep_params=None, exp_metadata=None):
        if qscales is None:
            raise ValueError("Unspecified qscale values for measure_qscale")
        uniques = np.unique(qscales[range(3)])
        if uniques.size > 1:
            raise ValueError("The values in the qscales array are not repeated "
                             "3 times.")

        if prep_params is None:
            prep_params = self.preparation_params()
            log.debug(f"Preparation Parameters:\n{prep_params}")

        # Define the measurement label
        if label is None:
            label = f'Qscale{"_ef" if for_ef else ""}'
            if classified_ro:
                label += '_classified'
            if 'active' in prep_params['preparation_type']:
                label += '_reset'
            label += self.msmt_suffix

        MC = self.instr_mc.get_instr()

        self.prepare(drive='timedomain')

        # create cal points
        cal_states = CalibrationPoints.guess_cal_states(cal_states, for_ef)
        cp = CalibrationPoints.single_qubit(self.name, cal_states,
                                            n_per_state=n_cal_points_per_state)
        # create sequence
        seq, sweep_points = sq.qscale_active_reset(qscales=qscales,
            qb_name=self.name, cal_points=cp,  for_ef=for_ef,
            operation_dict=self.get_operation_dict(), upload=False,
            last_ge_pulse=last_ge_pulse, prep_params=prep_params)

        MC.set_sweep_function(awg_swf.SegmentHardSweep(
            sequence=seq, upload=upload, parameter_name='Qscale factor'))
        MC.set_sweep_points(sweep_points)
        MC.set_detector_function(self.int_avg_classif_det if classified_ro else
                                 self.int_avg_det)
        if exp_metadata is None:
            exp_metadata = {}
        exp_metadata.update({'sweep_points_dict': {self.name: qscales},
             'sweep_name': 'Qscale factor',
             'sweep_unit': '',
             'preparation_params': prep_params,
             'cal_points': repr(cp),
             'rotate': False if classified_ro else len(cp.states) != 0,
             'last_ge_pulses': [last_ge_pulse],
             'data_to_fit': {self.name: 'pf' if for_ef else 'pe'}})
        MC.run(label, exp_metadata=exp_metadata)

        if analyze:
            tda.MultiQubit_TimeDomain_Analysis(qb_names=[self.name])


    def measure_ramsey_multiple_detunings(self, times=None,
                                          artificial_detunings=None, label='',
                                          MC=None, analyze=True, close_fig=True,
                                          cal_points=True, upload=True,
                                          exp_metadata=None):
        log.error("This function is deprecated, please use measure_ramsey()")
        if times is None:
            raise ValueError("Unspecified times for measure_ramsey")
        if artificial_detunings is None:
            log.warning('Artificial detuning is 0.')
        uniques = np.unique(times[range(len(artificial_detunings))])
        if uniques.size>1:
            raise ValueError("The values in the times array are not repeated "
                             "len(artificial_detunings) times.")
        if np.any(np.asarray(np.abs(artificial_detunings))<1e3):
            log.warning('The artificial detuning is too small. The units '
                            'should be Hz.')
        if np.any(times>1e-3):
            log.warning('The values in the times array might be too large.'
                            'The units should be seconds.')

        self.prepare(drive='timedomain')
        if MC is None:
            MC = self.instr_mc.get_instr()

        # Define the measurement label
        if label == '':
            label = 'Ramsey_mult_det' + self.msmt_suffix

        if cal_points:
            len_art_det = len(artificial_detunings)
            step = np.abs(times[-1] - times[-len_art_det-1])
            sweep_points = np.concatenate(
                [times, [times[-1] + step, times[-1] + 2*step,
                    times[-1] + 3*step, times[-1] + 4*step]])
        else:
            sweep_points = times

        Rams_swf = awg_swf.Ramsey_multiple_detunings(
            pulse_pars=self.get_ge_pars(), RO_pars=self.get_ro_pars(),
            artificial_detunings=artificial_detunings, cal_points=cal_points,
            upload=upload)
        MC.set_sweep_function(Rams_swf)
        MC.set_sweep_points(sweep_points)
        MC.set_detector_function(self.int_avg_det)
        if exp_metadata is None:
            exp_metadata = {}
        exp_metadata.update({'sweep_points_dict': {self.name: sweep_points},
                             'use_cal_points': cal_points,
                             'artificial_detunings': artificial_detunings})
        MC.run(label, exp_metadata=exp_metadata)

        if analyze:
            ma.MeasurementAnalysis(auto=True, close_fig=close_fig,
                                   qb_name=self.name)

    def measure_ramsey_dyn_decoupling(self, times=None, artificial_detuning=0,
                                      label='', MC=None, analyze=True,
                                      close_fig=True, cal_points=True,
                                      upload=True, nr_echo_pulses=4,
                                      seq_func=None, cpmg_scheme=True,
                                      exp_metadata=None):

        if times is None:
            raise ValueError("Unspecified times for measure_ramsey")
        if np.any(times > 1e-3):
            log.warning('The values in the times array might be too large.'
                            'The units should be seconds.')

        if artificial_detuning is None:
            log.warning('Artificial detuning is 0.')
        if np.abs(artificial_detuning) < 1e3:
            log.warning('The artificial detuning is too small. The units'
                            'should be Hz.')

        if seq_func is None:
            seq_func = sq.ramsey_seq

        self.prepare(drive='timedomain')
        if MC is None:
            MC = self.instr_mc.get_instr()

        # Define the measurement label
        if label == '':
            label = 'Ramsey' + self.msmt_suffix

        if cal_points:
            step = np.abs(times[-1]-times[-2])
            sweep_points = np.concatenate(
                [times, [times[-1]+step,  times[-1]+2*step,
                         times[-1]+3*step, times[-1]+4*step]])
        else:
            sweep_points = times

        Rams_swf = awg_swf.Ramsey_decoupling_swf(
            seq_func=seq_func,
            pulse_pars=self.get_ge_pars(), RO_pars=self.get_ro_pars(),
            artificial_detuning=artificial_detuning, cal_points=cal_points,
            upload=upload, nr_echo_pulses=nr_echo_pulses, cpmg_scheme=cpmg_scheme)
        MC.set_sweep_function(Rams_swf)
        MC.set_sweep_points(sweep_points)
        MC.set_detector_function(self.int_avg_det)
        if exp_metadata is None:
            exp_metadata = {}
        exp_metadata.update({'sweep_points_dict': {self.name: sweep_points},
                             'use_cal_points': cal_points,
                             'cpmg_scheme': cpmg_scheme,
                             'nr_echo_pulses': nr_echo_pulses,
                             'seq_func': seq_func,
                             'artificial_detuning': artificial_detuning})
        MC.run(label, exp_metadata=exp_metadata)

        if analyze:
            RamseyA = ma.Ramsey_Analysis(
                auto=True,
                label=label,
                qb_name=self.name,
                NoCalPoints=4,
                artificial_detuning=artificial_detuning,
                close_fig=close_fig)


    def measure_ramsey(self, times, artificial_detunings=None, label=None,
                       analyze=True, close_fig=True,
                       cal_states="auto", n_cal_points_per_state=2,
                       n=1, upload=True, last_ge_pulse=False, for_ef=False,
                       classified_ro=False, prep_params=None, exp_metadata=None):

        if prep_params is None:
            prep_params = self.preparation_params()

        # Define the measurement label
        if label is None:
            label = f'Ramsey{"_ef" if for_ef else ""}'
            if classified_ro:
                label += '_classified'
            if 'active' in prep_params['preparation_type']:
                label += '_reset'
            label += self.msmt_suffix

        MC = self.instr_mc.get_instr()
        self.prepare(drive='timedomain')

        # create cal points
        cal_states = CalibrationPoints.guess_cal_states(cal_states, for_ef)
        cp = CalibrationPoints.single_qubit(self.name, cal_states,
                                            n_per_state=n_cal_points_per_state)
        # create sequence
        seq, sweep_points = sq.ramsey_active_reset(
            times=times, artificial_detunings=artificial_detunings,
            qb_name=self.name, cal_points=cp, n=n, for_ef=for_ef,
            operation_dict=self.get_operation_dict(), upload=False,
            last_ge_pulse=last_ge_pulse, prep_params=prep_params)

        MC.set_sweep_function(awg_swf.SegmentHardSweep(
            sequence=seq, upload=upload, parameter_name='Delay', unit='s'))
        MC.set_sweep_points(sweep_points)

        MC.set_detector_function(self.int_avg_classif_det if classified_ro else
                                 self.int_avg_det)
        if exp_metadata is None:
            exp_metadata = {}
        exp_metadata.update(
            {'sweep_points_dict': {self.name: times},
             'sweep_name': 'Delay',
             'sweep_unit': 's',
             'cal_points': repr(cp),
             'preparation_params': prep_params,
             'last_ge_pulses': [last_ge_pulse],
             'artificial_detuning': artificial_detunings,
             'rotate': False if classified_ro else len(cp.states) != 0,
             'data_to_fit': {self.name: 'pf' if for_ef else 'pe'}})

        MC.run(label, exp_metadata=exp_metadata)

        if analyze:
            tda.MultiQubit_TimeDomain_Analysis(qb_names=[self.name])

    def measure_echo(self, times=None, artificial_detuning=None,
                     upload=True, analyze=True, close_fig=True, cal_points=True,
                     label=None, exp_metadata=None):

        if times is None:
            raise ValueError("Unspecified times for measure_echo")

        # Define the measurement label
        if label == '':
            label = 'Echo' + self.msmt_suffix

        if cal_points:
            step = np.abs(times[-1]-times[-2])
            sweep_points = np.concatenate(
                [times, [times[-1]+step,  times[-1]+2*step,
                         times[-1]+3*step, times[-1]+4*step]])
            cal_states_dict = {'g': [-4, -3], 'e': [-2, -1]}
            cal_states_rotations = {'g': 0, 'e': 1}
        else:
            sweep_points = times
            cal_states_dict = None
            cal_states_rotations = {}

        self.prepare(drive='timedomain')
        MC = self.instr_mc.get_instr()

        Echo_swf = awg_swf.Echo(
            pulse_pars=self.get_ge_pars(), RO_pars=self.get_ro_pars(),
            artificial_detuning=artificial_detuning, upload=upload)
        MC.set_sweep_function(Echo_swf)
        MC.set_sweep_points(sweep_points)
        MC.set_detector_function(self.int_avg_classif_det if
                                 self.acq_weights_type() == 'optimal_qutrit'
                                 else self.int_avg_det)
        if exp_metadata is None:
            exp_metadata = {}
        exp_metadata.update({'sweep_points_dict': {self.name: sweep_points},
                             'use_cal_points': cal_points,
                             'rotate': cal_points,
                             'cal_states_dict': cal_states_dict,
                             'cal_states_rotations': cal_states_rotations if
                                self.acq_weights_type() != 'optimal_qutrit'
                                else None,
                             'data_to_fit': {self.name: 'pe'},
                             'artificial_detuning': artificial_detuning})
        MC.run(label, exp_metadata=exp_metadata)

        if analyze:
            tda.MultiQubit_TimeDomain_Analysis(qb_names=[self.name])

    def measure_echo_2nd_exc(self, times=None, artificial_detuning=None,
                             label=None, analyze=True,
                             cal_points=True, no_cal_points=6, upload=True,
                             last_ge_pulse=False, exp_metadata=None):

        if times is None:
            raise ValueError("Unspecified times for measure_ramsey")
        if artificial_detuning is None:
            log.warning('Artificial detuning is 0.')
        if np.abs(artificial_detuning) < 1e3:
            log.warning('The artificial detuning is too small. The units'
                            'should be Hz.')
        if np.any(times > 1e-3):
            log.warning('The values in the times array might be too large.'
                            'The units should be seconds.')

        if label is None:
            label = 'Echo_ef' + self.msmt_suffix

        self.prepare(drive='timedomain')
        MC = self.instr_mc.get_instr()

        cal_states_dict = None
        cal_states_rotations = {}
        if cal_points:
            step = np.abs(times[-1]-times[-2])
            if no_cal_points == 6:
                sweep_points = np.concatenate(
                    [times, [times[-1]+step,  times[-1]+2*step,
                                 times[-1]+3*step, times[-1]+4*step,
                                 times[-1]+5*step, times[-1]+6*step]])
                cal_states_dict = {'g': [-6, -5], 'e': [-4, -3], 'f': [-2, -1]}
                cal_states_rotations = {'g': 0, 'f': 1} if last_ge_pulse else \
                    {'e': 0, 'f': 1}
            elif no_cal_points == 4:
                sweep_points = np.concatenate(
                    [times, [times[-1]+step,  times[-1]+2*step,
                                 times[-1]+3*step, times[-1]+4*step]])
                cal_states_dict = {'g': [-4, -3], 'e': [-2, -1]}
                cal_states_rotations = {'g': 0, 'e': 1}
            elif no_cal_points == 2:
                sweep_points = np.concatenate(
                    [times, [times[-1]+step,  times[-1]+2*step]])
                cal_states_dict = {'g': [-2, -1]}
                cal_states_rotations = {'g': 0}
            else:
                sweep_points = times
        else:
            sweep_points = times

        Echo_2nd_swf = awg_swf.Echo_2nd_exc(
            pulse_pars=self.get_ge_pars(),
            pulse_pars_2nd=self.get_ef_pars(),
            RO_pars=self.get_ro_pars(),
            artificial_detuning=artificial_detuning,
            cal_points=cal_points, upload=upload,
            no_cal_points=no_cal_points,
            last_ge_pulse=last_ge_pulse)
        MC.set_sweep_function(Echo_2nd_swf)
        MC.set_sweep_points(sweep_points)
        MC.set_detector_function(self.int_avg_classif_det if
                                 self.acq_weights_type() == 'optimal_qutrit'
                                 else self.int_avg_det)
        if exp_metadata is None:
            exp_metadata = {}
        exp_metadata.update({'sweep_points_dict': {self.name: sweep_points},
                             'rotate': cal_points,
                             'last_ge_pulse': last_ge_pulse,
                             'data_to_fit': {self.name: 'pf'},
                             'cal_states_dict': cal_states_dict,
                             'cal_states_rotations': cal_states_rotations if
                                self.acq_weights_type() != 'optimal_qutrit'
                                else None,
                             'artificial_detuning': artificial_detuning})
        MC.run(label, exp_metadata=exp_metadata)

        if analyze:
            tda.MultiQubit_TimeDomain_Analysis(qb_names=[self.name])

    def measure_randomized_benchmarking(
            self, cliffords, nr_seeds, cl_seq=None,
            gate_decomp='HZ', interleaved_gate=None,
            n_cal_points_per_state=2, cal_states=(),
            classified_ro=False, thresholded=True, label=None,
            upload=True, analyze=True, prep_params=None,
            exp_metadata=None, sampling_seeds=None, **kw):
        '''
        Performs a randomized benchmarking experiment on 1 qubit.
        '''

        # Define the measurement label
        if label is None:
            if interleaved_gate is None:
                label = 'RB_{}_{}_seeds_{}_cliffords'.format(
                    gate_decomp, nr_seeds, cliffords[-1]) + self.msmt_suffix
            else:
                label = 'IRB_{}_{}_{}_seeds_{}_cliffords'.format(
                    interleaved_gate, gate_decomp, nr_seeds, cliffords[-1]) + \
                        self.msmt_suffix

        if prep_params is None:
            prep_params = self.preparation_params()
        # Prepare the physical instruments for a time domain measurement
        self.prepare(drive='timedomain')

        MC = self.instr_mc.get_instr()
        cal_states = CalibrationPoints.guess_cal_states(cal_states)
        cp = CalibrationPoints.single_qubit(self.name, cal_states,
                                            n_per_state=n_cal_points_per_state)
        if sampling_seeds is None:
            sampling_seeds = np.random.randint(0, 1e8, nr_seeds)
        sequences, hard_sweep_points, soft_sweep_points = \
            sq.randomized_renchmarking_seqs(
                qb_name=self.name, operation_dict=self.get_operation_dict(),
                cliffords=cliffords, nr_seeds=np.arange(nr_seeds),
                gate_decomposition=gate_decomp, cl_sequence=cl_seq,
                interleaved_gate=interleaved_gate, upload=False,
                cal_points=cp, prep_params=prep_params,
                sampling_seeds=sampling_seeds)

        hard_sweep_func = awg_swf.SegmentHardSweep(
            sequence=sequences[0], upload=upload,
            parameter_name='Nr. Cliffords', unit='')
        MC.set_sweep_function(hard_sweep_func)
        MC.set_sweep_points(hard_sweep_points)

        MC.set_sweep_function_2D(awg_swf.SegmentSoftSweep(
            sequences, 'Nr. Seeds', ''))
        MC.set_sweep_points_2D(soft_sweep_points)
        if thresholded:
            det_func = self.dig_avg_det
        elif classified_ro:
            det_func = self.int_avg_classif_det
        else:
            det_func = self.int_avg_det
        MC.set_detector_function(det_func)

        # create sweep points object
        sp = SweepPoints('seeds', np.arange(nr_seeds), '', 'Nr. Seeds')
        sp.add_sweep_dimension()
        sp.add_sweep_parameter('cliffords', cliffords, '',
                               'Number of applied Cliffords, $m$')
        # create analysis pipeline object
        pp = ProcessingPipeline()
        pp.add_node('average_data', keys_in='raw',
                    shape=(len(cliffords), nr_seeds),
                    meas_obj_names=[self.name])
        pp.add_node('get_std_deviation', keys_in='raw',
                    shape=(len(cliffords), nr_seeds),
                    meas_obj_names=[self.name])
        pp.add_node('rb_analysis', keys_in='previous average_data',
                    keys_in_std='previous get_std_deviation', keys_out=None,
                    meas_obj_names=[self.name], plot_T1_lim=True, d=2)
        if exp_metadata is None:
            exp_metadata = {}
        exp_metadata.update({'preparation_params': prep_params,
                             'cal_points': repr(cp),
                             'sweep_points': sp,
                             'interleaved_gate': interleaved_gate,
                             'sampling_seeds': sampling_seeds,
                             'gate_decomposition': gate_decomp,
                             'meas_obj_sweep_points_map':
                                 sp.get_meas_obj_sweep_points_map([self.name]),
                             'meas_obj_value_names_map':
                                 {self.name: det_func.value_names},
                             'processing_pipeline': pp})
        MC.run_2D(label, exp_metadata=exp_metadata)

        if analyze:
            pla.process_pipeline(pla.extract_data_hdf(**kw), **kw)

    def measure_transients(self, states=('g', 'e'), upload=True,
                           analyze=True, acq_length=4096/1.8e9,
                           prep_params=None, exp_metadata=None, **kw):
        """
        If the resulting transients will be used to caclulate the optimal
        weight functions, then it is important that the UHFQC iavg_delay and
        wint_delay are calibrated such that the weights and traces are
        aligned: iavg_delay = 2*wint_delay.

        """
        MC = self.instr_mc.get_instr()
        name_extra = kw.get('name_extra', None)

        if prep_params is None:
            prep_params = self.preparation_params()
        if exp_metadata is None:
            exp_metadata = dict()
        exp_metadata.update(
            {'sweep_name': 'time',
             'sweep_unit': ['s']})

        with temporary_value(self.acq_length, acq_length):
            self.prepare(drive='timedomain')
            swpts = self.instr_acq.get_instr().get_sweep_points_time_trace(
                acq_length)
            for state in states:
                if state not in ['g', 'e', 'f']:
                    raise ValueError("Unrecognized state: {}. Must be 'g', 'e' "
                                     "or 'f'.".format(state))
                base_name = 'timetrace_{}'.format(state)
                name = base_name + "_" + name_extra if name_extra is not None \
                    else base_name
                seq, _ = sq.single_state_active_reset(
                    operation_dict=self.get_operation_dict(),
                    qb_name=self.name, state=state, prep_params=prep_params,
                    upload=False)
                # set sweep function and run measurement
                MC.set_sweep_function(awg_swf.SegmentHardSweep(sequence=seq,
                                                               upload=upload))
                MC.set_sweep_points(swpts)
                MC.set_detector_function(self.inp_avg_det)
                exp_metadata.update(dict(sweep_points_dict=swpts))
                MC.run(name=name + self.msmt_suffix, exp_metadata=exp_metadata)

    def measure_readout_pulse_scope(self, delays, freqs, RO_separation=None,
                                    prep_pulses=None, comm_freq=225e6,
                                    analyze=True, label=None,
                                    close_fig=True, upload=True, verbose=False,
                                    cal_points=((-4, -3), (-2, -1)), MC=None):
        """
        From the documentation of the used sequence function:

        Prepares the AWGs for a readout pulse shape and timing measurement.

        The sequence consists of two readout pulses where the drive pulse start
        time is swept through the first readout pulse. Because the photons in
        the readout resonator induce an ac-Stark shift of the qubit frequency,
        we can determine the readout pulse shape by sweeping the drive frequency
        in an outer loop to determine the qubit frequency.

        Important: This sequence includes two readouts per segment. For this
        reason the calibration points are also duplicated.

        Args:
            delays: A list of delays between the start of the first readout pulse
                    and the center of the drive pulse.
            RO_separation: Separation between the starts of the two readout pulses.
                           If the comm_freq parameter is not None, the used value
                           is increased to satisfy the commensurability constraint.
            cal_points: True for default calibration points, False for no
                        calibration points or a list of two lists, containing
                        the indices of the calibration segments for the ground
                        and excited state.
            comm_freq: The readout pulse separation will be a multiple of
                       1/comm_freq
        """

        if delays is None:
            raise ValueError("Unspecified delays for "
                             "measure_readout_pulse_scope")
        if label is None:
            label = 'Readout_pulse_scope' + self.msmt_suffix
        if MC is None:
            MC = self.instr_mc.get_instr()
        if freqs is None:
            freqs = self.f_qubit() + np.linspace(-50e6, 50e6, 201)
        if RO_separation is None:
            RO_separation = 2 * self.ro_length()
            RO_separation += np.max(delays)
            RO_separation += 200e-9  # for slack

        self.prepare(drive='timedomain')
        MC.set_sweep_function(awg_swf.Readout_pulse_scope_swf(
            delays=delays,
            pulse_pars=self.get_ge_pars(),
            RO_pars=self.get_ro_pars(),
            RO_separation=RO_separation,
            cal_points=cal_points,
            prep_pulses=prep_pulses,
            comm_freq=comm_freq,
            verbose=verbose,
            upload=upload))
        MC.set_sweep_points(delays)
        MC.set_sweep_function_2D(swf.Offset_Sweep(
            mc_parameter_wrapper.wrap_par_to_swf(
                self.instr_ge_lo.get_instr().frequency),
            -self.ge_mod_freq(),
            parameter_name=self.name + ' drive frequency'))
        MC.set_sweep_points_2D(freqs)

        d = det.IntegratingAveragingPollDetector(
            acq_dev=self.instr_acq.get_instr(),
            AWG=self.instr_pulsar.get_instr(),
            channels=self.int_avg_det.channels,
            nr_averages=self.acq_averages(),
            integration_length=self.acq_length(),
            data_type='raw',
            values_per_point=2,
            values_per_point_suffix=['_probe', '_measure'])
        MC.set_detector_function(d)
        MC.run_2D(label)

        # Create a MeasurementAnalysis object for this measurement
        if analyze:
            ma.MeasurementAnalysis(TwoD=True, auto=True, close_fig=close_fig,
                                   qb_name=self.name)

    def measure_residual_readout_photons(
            self, delays_to_relax, ramsey_times, delay_buffer=0,
            cal_points=((-4, -3), (-2, -1)), verbose=False,
            artificial_detuning=None, analyze=True,
            label=None, close_fig=True, MC=None):
        """
        From the documentation of the used sequence function:

        The sequence consists of two readout pulses sandwitching two ramsey
        pulses inbetween. The delay between the first readout pulse and first
        ramsey pulse is swept, to measure the ac stark shift and dephasing
        from any residual photons.

        Important: This sequence includes two readouts per segment. For this
        reason the calibration points are also duplicated.

        Args:
            delays_to_relax: delay between the end of the first readout
                            pulse and the start of the first ramsey pulse.

            pulse_pars: Pulse dictionary for the ramsey pulse.
            RO_pars: Pulse dictionary for the readout pulse.
            ramsey_times: delays between ramsey pulses
            delay_buffer: delay between the start of the last ramsey pulse and
                          the start of the second readout pulse.
            cal_points: True for default calibration points, False for no
                        calibration points or a list of two lists,
                        containing the indices of the calibration
                        segments for the ground and excited state.
        """


        if label is None:
            label = 'residual_readout_photons' + self.msmt_suffix
        if MC is None:
            MC = self.instr_mc.get_instr()
        # duplicate sweep points for the two preparation states
        ramsey_times = np.vstack((ramsey_times, ramsey_times)).\
                       reshape((-1,), order='F')

        self.prepare(drive='timedomain')
        sf1 = awg_swf.readout_photons_in_resonator_swf(
            delay_to_relax=delays_to_relax[0],
            delay_buffer=delay_buffer,
            ramsey_times=ramsey_times,
            pulse_pars=self.get_ge_pars(),
            RO_pars=self.get_ro_pars(),
            cal_points=cal_points,
            verbose=verbose,
            artificial_detuning=artificial_detuning,
            upload=False)
        MC.set_sweep_function(sf1)
        MC.set_sweep_points(ramsey_times)
        sf2 = awg_swf.readout_photons_in_resonator_soft_swf(sf1)
        MC.set_sweep_function_2D(sf2)
        MC.set_sweep_points_2D(delays_to_relax)

        d = det.UHFQC_integrated_average_detector(
            self.instr_acq.get_instr(), self.instr_pulsar.get_instr(),
            nr_averages=self.acq_averages(),
            channels=self.int_avg_det.channels,
            integration_length=self.acq_length(),
            values_per_point=2, values_per_point_suffix=['_test', '_measure'])
        MC.set_detector_function(d)
        MC.run_2D(label)
        self.artificial_detuning = artificial_detuning
        # Create a MeasurementAnalysis object for this measurement
        if analyze:
            kappa = list(map(lambda w:0.5*(self.RO_purcell_kappa() - np.real(
                np.sqrt(-16*self.RO_J_coupling()*self.RO_J_coupling() +
                        (self.RO_purcell_kappa()-2j*(np.abs(w-self.f_RO_purcell())))*
                        (self.RO_purcell_kappa()-2j*(np.abs(w-self.f_RO_purcell())))
                        ))),
                             [self.f_RO_resonator() - self.chi(),
                              self.f_RO_resonator() + self.chi()]))
            if not (self.T2_star_ef() == 0):
                T2star = self.T2_star_ef()
            else:
                if self.T2_star() == 0:
                   raise ValueError('T2star is not given.')
                else:
                    T2star = self.T2_star()
            tda.ReadoutROPhotonsAnalysis(t_start=None,
                  close_figs=close_fig, options_dict={
                      'f_qubit': self.f_qubit(),
                      'chi': self.chi(),
                      'kappa-effective': kappa,
                      'T2echo': T2star ,
                      'do_analysis': True,
                      'artif_detuning': self.artificial_detuning() },
                  do_fitting=True)

    def measure_multi_element_segment_timing(
            self, phases, ramsey_time=4e-6, nr_wait_elems=16,
            elem_type='interleaved', cal_points=((-4, -3), (-2, -1)),
            label=None, MC=None, upload=True, analyze=True, close_fig=True):

        if label is None:
            label = 'Multi_element_segment_timing' + self.msmt_suffix
        if MC is None:
            MC = self.instr_mc.get_instr()

        self.prepare(drive='timedomain')
        MC.set_sweep_function(awg_swf.MultiElemSegmentTimingSwf(
            phases=phases,
            qbn=self.name,
            op_dict=self.get_operation_dict(),
            ramsey_time=ramsey_time,
            nr_wait_elems=nr_wait_elems,
            elem_type=elem_type,
            cal_points=cal_points,
            upload=upload))
        MC.set_sweep_points(phases)
        d = det.UHFQC_integrated_average_detector(
            self.instr_acq.get_instr(), self.instr_pulsar.get_instr(), nr_averages=self.acq_averages(),
            channels=self.int_avg_det.channels,
            integration_length=self.acq_length(),
            values_per_point=2, values_per_point_suffix=['_single_elem',
                                                         '_multi_elem'])
        MC.set_detector_function(d)

        metadata = dict(
            ramsey_time=ramsey_time,
            nr_wait_elems=nr_wait_elems,
            elem_type=elem_type,
            cal_points=cal_points
        )
        MC.run(label, exp_metadata=metadata)

        # Create a MeasurementAnalysis object for this measurement
        if analyze:
            ma.MeasurementAnalysis(auto=True, close_fig=close_fig,
                                   qb_name=self.name)

    def measure_drive_mixer_spectrum(self, if_freqs, amplitude=0.5,
                                     trigger_sep=5e-6, align_frequencies=True):
        MC = self.instr_mc.get_instr()
        if align_frequencies:
            if_freqs = (if_freqs*trigger_sep).astype(np.int)/trigger_sep
        s = swf.Offset_Sweep(
            self.instr_ro_lo.get_instr().frequency,
            self.ge_freq() - self.ro_mod_freq() - self.ge_mod_freq(),
            name='Drive intermediate frequency',
            parameter_name='Drive intermediate frequency')
        MC.set_sweep_function(s)
        MC.set_sweep_points(if_freqs)
        MC.set_detector_function(self.int_avg_det_spec)
        with temporary_value(
            (self.acq_weights_type, 'SSB'),
            (self.instr_trigger.get_instr().pulse_period, trigger_sep),
            *self._drive_mixer_calibration_tmp_vals()
        ):
            drive_pulse = dict(
                    pulse_type='GaussFilteredCosIQPulse',
                    pulse_length=self.acq_length(),
                    ref_point='start',
                    amplitude=amplitude,
                    I_channel=self.ge_I_channel(),
                    Q_channel=self.ge_Q_channel(),
                    mod_frequency=self.ge_mod_freq(),
                    phase_lock=False,
                )
            sq.pulse_list_list_seq([[self.get_acq_pars(), drive_pulse]])

            self.prepare(drive='timedomain', switch='calib')
            self.instr_pulsar.get_instr().start()
            MC.run('ge_uc_spectrum' + self.msmt_suffix)

        a = ma.MeasurementAnalysis(plot_args=dict(log=True, marker=''))
        return a

    def measure_drive_mixer_spectrum_fft(self, ro_lo_freq, amplitude=0.5,
                                         trigger_sep=5e-6):
        MC = self.instr_mc.get_instr()
        s = swf.None_Sweep(
            name='UHF intermediate frequency',
            parameter_name='UHF intermediate frequency',
            unit='Hz')
        with temporary_value(
                (self.ro_freq, ro_lo_freq + self.ro_mod_freq()),
                (self.instr_trigger.get_instr().pulse_period, trigger_sep),
                *self._drive_mixer_calibration_tmp_vals()
        ):
            drive_pulse = dict(
                pulse_type='GaussFilteredCosIQPulse',
                pulse_length=self.acq_length(),
                ref_point='start',
                amplitude=amplitude,
                I_channel=self.ge_I_channel(),
                Q_channel=self.ge_Q_channel(),
                mod_frequency=self.ge_mod_freq(),
                phase_lock=False,
            )
            sq.pulse_list_list_seq([[self.get_acq_pars(), drive_pulse]])

            self.prepare(drive='timedomain', switch='calib')
            MC.set_sweep_function(s)
            MC.set_sweep_points(self.scope_fft_det.get_sweep_vals())
            MC.set_detector_function(self.scope_fft_det)
            self.instr_pulsar.get_instr().start()
            MC.run('ge_uc_spectrum' + self.msmt_suffix)

        a = ma.MeasurementAnalysis(plot_args=dict(log=True, marker=''))
        return a

    def _calibrate_drive_mixer_carrier_common(
            self, detector_generator, update=True, x0=(0., 0.),
            initial_stepsize=0.01, trigger_sep=5e-6, no_improv_break=50,
            upload=True, plot=True):

        MC = self.instr_mc.get_instr()
        ad_func_pars = {'adaptive_function': opti.nelder_mead,
                        'x0': x0,
                        'initial_step': [initial_stepsize, initial_stepsize],
                        'no_improv_break': no_improv_break,
                        'minimize': True,
                        'maxiter': 500}
        chI_par = self.instr_pulsar.get_instr().parameters['{}_offset'.format(
            self.ge_I_channel())]
        chQ_par = self.instr_pulsar.get_instr().parameters['{}_offset'.format(
            self.ge_Q_channel())]
        MC.set_sweep_functions([chI_par, chQ_par])
        MC.set_adaptive_function_parameters(ad_func_pars)
        with temporary_value(
                (self.ro_freq, self.ge_freq() - self.ge_mod_freq()),
                (self.instr_trigger.get_instr().pulse_period, trigger_sep),
                *self._drive_mixer_calibration_tmp_vals()
        ):
            if upload:
                sq.pulse_list_list_seq([[self.get_acq_pars(), dict(
                                    pulse_type='GaussFilteredCosIQPulse',
                                    pulse_length=self.acq_length(),
                                    ref_point='start',
                                    amplitude=0,
                                    I_channel=self.ge_I_channel(),
                                    Q_channel=self.ge_Q_channel(),
                                )]])

            self.prepare(drive='timedomain', switch='calib')
            MC.set_detector_function(detector_generator())
            self.instr_pulsar.get_instr().start(exclude=[self.instr_acq()])
            MC.run(name='drive_carrier_calibration' + self.msmt_suffix,
                   mode='adaptive')

        a = ma.OptimizationAnalysis(label='drive_carrier_calibration')
        if plot:
            # v2 creates a pretty picture of the optimizations
            ma.OptimizationAnalysis_v2(label='drive_carrier_calibration')

        ch_1_min = a.optimization_result[0][0]
        ch_2_min = a.optimization_result[0][1]
        if update:
            self.ge_I_offset(ch_1_min)
            self.ge_Q_offset(ch_2_min)
        return ch_1_min, ch_2_min

    def calibrate_drive_mixer_carrier_fft(
            self, update=True, x0=(0., 0.), initial_stepsize=0.01,
            trigger_sep=5e-6, no_improv_break=50, upload=True, plot=True):

        def detector_generator(s=self):
            d = s.scope_fft_det
            d.AWG = None
            idx = np.argmin(np.abs(d.get_sweep_vals() -
                                   np.abs(s.ro_mod_freq())))
            return det.IndexDetector(det.SumDetector(d), (0, idx))

        return self._calibrate_drive_mixer_carrier_common(
            detector_generator, update=update, x0=x0,
            initial_stepsize=initial_stepsize, trigger_sep=trigger_sep,
            no_improv_break=no_improv_break, upload=upload, plot=plot)

    def calibrate_drive_mixer_carrier(self, update=True, x0=(0., 0.),
                                      initial_stepsize=0.01, trigger_sep=5e-6,
                                      no_improv_break=50, upload=True,
                                      plot=True):
        def detector_generator(s=self):
            return det.IndexDetector(s.int_avg_det_spec, 0)

        return self._calibrate_drive_mixer_carrier_common(
            detector_generator, update=update, x0=x0,
            initial_stepsize=initial_stepsize, trigger_sep=trigger_sep,
            no_improv_break=no_improv_break, upload=upload, plot=plot)

    def calibrate_readout_mixer_carrier(self, other_qb, update=True,
                                        x0=(0., 0.),
                                        initial_stepsize=0.01, trigger_sep=5e-6,
                                        no_improv_break=50, upload=True,
                                        plot=True):
        """
        Calibrate readout upconversion mixer local oscillator leakage

        Args:
            other_qb:
                a qubit on another acquisition device that is configured to
                see the LO leakage output of the readout UC of self
            other arguments as in calibrate_drive_mixer_carrier

        Example:
            >>> # configure switches to readout mixer calib configuration
            >>> # ...
            >>>
            >>> with temporary_value((qb_other.ro_mod_freq, 100e6),
            >>>                      (qb_other.acq_length, 1e-6)):
            >>>     qb.calibrate_readout_mixer_carrier(
            >>>         qb_other, trigger_sep=40e-6, no_improv_break=20)
            >>>
            >>> # configure switches to nominal configuration
            >>> # ...
            >>>
            >>> for qb_on_feedline in qubits_feedline:
            >>>     qb_on_feedline.ro_I_offset(qb.ro_I_offset())
            >>>     qb_on_feedline.ro_Q_offset(qb.ro_Q_offset())
        """

        MC = self.instr_mc.get_instr()
        ad_func_pars = {'adaptive_function': opti.nelder_mead,
                        'x0': x0,
                        'initial_step': [initial_stepsize, initial_stepsize],
                        'no_improv_break': no_improv_break,
                        'minimize': True,
                        'maxiter': 500}
        chI_par = self.instr_pulsar.get_instr().parameters['{}_offset'.format(
            self.ro_I_channel())]
        chQ_par = self.instr_pulsar.get_instr().parameters['{}_offset'.format(
            self.ro_Q_channel())]
        MC.set_sweep_functions([chI_par, chQ_par])
        MC.set_adaptive_function_parameters(ad_func_pars)
        if upload:
            sq.pulse_list_list_seq([[other_qb.get_acq_pars(), dict(
                pulse_type='GaussFilteredCosIQPulse',
                pulse_length=self.acq_length(),
                ref_point='start',
                amplitude=0,
                I_channel=self.ro_I_channel(),
                Q_channel=self.ro_Q_channel(),
            )]])

        with temporary_value(
                (other_qb.ro_freq, self.ro_freq() - self.ro_mod_freq()),
                (other_qb.acq_weights_type, 'SSB'),
                (other_qb.acq_length, self.acq_length()),
                (other_qb.instr_trigger.get_instr().pulse_period, trigger_sep),
        ):
            self.prepare(drive=None)
            other_qb.prepare(drive=None)
            MC.set_detector_function(det.IndexDetector(
                other_qb.int_avg_det_spec, 0))
            other_qb.instr_pulsar.get_instr().start(
                exclude=[other_qb.instr_uhf()])
            MC.run(name='readout_carrier_calibration' + self.msmt_suffix,
                   mode='adaptive')

        a = ma.OptimizationAnalysis(label='readout_carrier_calibration')
        if plot:
            # v2 creates a pretty picture of the optimizations
            ma.OptimizationAnalysis_v2(label='readout_carrier_calibration')

        ch_1_min = a.optimization_result[0][0]
        ch_2_min = a.optimization_result[0][1]
        if update:
            self.ro_I_offset(ch_1_min)
            self.ro_Q_offset(ch_2_min)
        return ch_1_min, ch_2_min

    def calibrate_drive_mixer_carrier_model(self, update=True, trigger_sep=5e-6,
                                            limits=(-0.1, 0.1, -0.1, 0.1),
                                            n_meas=(10, 10), meas_grid=None,
                                            upload=True):
        """Method for calibrating the lo leakage of the drive IQ Mixer

        By applying DC biases on the I and Q inputs of an IQ mixer one can 
        change the bias conditions of the diodes inside the mixer. This can be 
        used to reduce LO leakage. This method measures the LO leakage for 
        different values of DC biases. The subsequent analysis fits an 
        analytical model to the measured data and extracts the settings 
        minimizing the LO leakage.

        Args:
            update (bool, optional): Determines whether the DC biases found from 
                the measurements that minimize the LO leakage 
                are written into the qubit parameters or not. 
                Defaults to True.
            meas_grid (:py:class:'np.array', optional): Grid of points to be 
                measured in form of a Numpy array of shape (2, number of points). 
                The first dimension holding 
                the values for I channel DC biases and the second dimension 
                holding the Q channel DC biases. Both in volts. If no meas_grid 
                is provided a uniform grid is generated using n_meas and limits. 
                Defaults to None.
            n_meas (int or tuple, optional): Tuple, list or 1D array of 
                length 2 that determines the number of measurement points in 
                case meas_grid is not provided. If an integer is provided the 
                input will be transformed to a list n_meas = (n_meas, n_meas).
                n_meas[0] = points in V_I.
                n_meas[1] = points in V_Q.
                Defaults to (10, 10).
            trigger_sep (float, optional): Seperation time in s between trigger
                signals. Defaults to 5e-6 s.
            limits (tuple, optional): Tuple, list or 1D array of length 4 
                holding the limits of the measurement grid in case 
                meas_grid is not provided. Ordered as follows
                (min bias I, max bias I, min bias Q, max bias Q)
                Units: Volts
                Defaults to (-0.1, 0.1, -0.1, 0.1).

        Returns:
            V_I (float): DC bias on I channel that minimizes LO leakage.
            V_Q (float): DC bias on Q channel that minimizes LO leakage.
            ma (:py:class:~'pycqed.timedomain_analysis.MixerCarrierAnalysis'): 
                The MixerCarrierAnalysis object.
        """
        MC = self.instr_mc.get_instr()
        if meas_grid is None:
            if not len(limits) == 4:
                log.error('Input variable `limits` in function call '
                          '`calibrate_drive_mixer_carrier_model` needs to be a list '
                          'or 1D array of length 4.\nFound length '
                          '{} object instead!'.format(len(limits)))
            if isinstance(n_meas, int):
                n_meas = (n_meas, n_meas)
            elif not len(n_meas) == 2:
                log.error('Input variable `n_meas` in function call '
                          '`calibrate_drive_mixer_carrier_model` needs to be a list, '
                          'tuple or 1D array of length 2.\nFound length '
                          '{} object instead!'.format(len(n_meas)))
            meas_grid = np.meshgrid(np.linspace(limits[0], limits[1], n_meas[0]), 
                                    np.linspace(limits[2], limits[3], n_meas[1]))
            meas_grid = np.array([meas_grid[0].flatten(), meas_grid[1].flatten()])    
        else:
            limits = []
            limits.append(np.min(meas_grid[0, :]))
            limits.append(np.max(meas_grid[0, :]))
            limits.append(np.min(meas_grid[1, :]))
            limits.append(np.max(meas_grid[1, :]))
        
        # Check that bounds of measurement grid are reasonable and do not exceed
        # 1 V as this might damage the diodes inside the mixers.
        if np.max(np.abs(meas_grid)) > 1.0:
            log.error('Measurement grid contains DC amplitudes above 1 V. '
                      'Too high DC biases can potentially damage the diodes'
                      'inside the mixer. \n'
                      'Maximum amplitude is {:.2f} mV!'.format(1e3*np.max(meas_grid)))

        chI_par = self.instr_pulsar.get_instr().parameters['{}_offset'.format(
            self.ge_I_channel())]
        chQ_par = self.instr_pulsar.get_instr().parameters['{}_offset'.format(
            self.ge_Q_channel())]
        MC.set_sweep_functions([chI_par, chQ_par])
        MC.set_sweep_points(meas_grid.T)

        exp_metadata = {'qb_names': [self.name], 'rotate': False, 
                        'cal_points': f"CalibrationPoints(['{self.name}'], [])"}
        with temporary_value(
                (self.ro_freq, self.ge_freq() - self.ge_mod_freq()),
                (self.acq_weights_type, 'SSB'),
                (self.instr_trigger.get_instr().pulse_period, trigger_sep),
                (chI_par, chI_par()),  # for automatic reset after the sweep
                (chQ_par, chQ_par()),  # for automatic reset after the sweep
                *self._drive_mixer_calibration_tmp_vals()
        ):
            if upload:
                sq.pulse_list_list_seq([[self.get_acq_pars(), dict(
                    pulse_type='GaussFilteredCosIQPulse',
                    pulse_length=self.acq_length(),
                    ref_point='start',
                    amplitude=0,
                    I_channel=self.ge_I_channel(),
                    Q_channel=self.ge_Q_channel(),
                )]])

            self.prepare(drive='timedomain', switch='calib')
            MC.set_detector_function(self.int_avg_det_spec)
            self.instr_pulsar.get_instr().start(exclude=[self.instr_acq()])
            MC.run(name='drive_carrier_calibration' + self.msmt_suffix,
                   exp_metadata=exp_metadata)

        a = tda.MixerCarrierAnalysis()
        analysis_params_dict = a.proc_data_dict['analysis_params_dict']

        ch_I_min = analysis_params_dict['V_I']
        ch_Q_min = analysis_params_dict['V_Q']

        if(ch_I_min < limits[0] or ch_I_min > limits[1]):
            log.warning('Optimum for DC bias voltage I channel is outside '
                        'the measured range and no settings will be updated. '
                        'Best V_I according to fitting: {:.2f} mV'.format(ch_I_min*1e3))
            update = False
        if(ch_Q_min < limits[2] or ch_Q_min > limits[3]):
            log.warning('Optimum for DC bias voltage Q channel is outside '
                        'the measured range and no settings will be updated. '
                        'Best V_Q according to fitting: {:.2f} mV'.format(ch_Q_min*1e3))
            update = False

        if update:
            self.ge_I_offset(ch_I_min)
            self.ge_Q_offset(ch_Q_min)
            chI_par(ch_I_min)
            chQ_par(ch_Q_min)

        return ch_I_min, ch_Q_min, a

    def calibrate_drive_mixer_skewness(self, update=True, amplitude=0.5,
                                       trigger_sep=5e-6, no_improv_break=50,
                                       initial_stepsize=(0.15, 10)):
        MC = self.instr_mc.get_instr()
        ad_func_pars = {'adaptive_function': opti.nelder_mead,
                        'x0': [self.ge_alpha(), self.ge_phi_skew()],
                        'initial_step': initial_stepsize,
                        'no_improv_break': no_improv_break,
                        'minimize': True,
                        'maxiter': 500}
        MC.set_sweep_functions([self.ge_alpha, self.ge_phi_skew])
        MC.set_adaptive_function_parameters(ad_func_pars)

        with temporary_value(
            (self.ge_alpha, self.ge_alpha()),
            (self.ge_phi_skew, self.ge_phi_skew()),
            (self.ro_freq, self.ge_freq() - 2*self.ge_mod_freq()),
            (self.acq_weights_type, 'SSB'),
            (self.instr_trigger.get_instr().pulse_period, trigger_sep),
            *self._drive_mixer_calibration_tmp_vals()
        ):
            self.prepare(drive='timedomain', switch='calib')
            detector = self.int_avg_det_spec
            detector.always_prepare = True
            detector.AWG = self.instr_pulsar.get_instr()
            detector.prepare_function = lambda \
                alphaparam=self.ge_alpha, skewparam=self.ge_phi_skew: \
                    sq.pulse_list_list_seq([[self.get_acq_pars(), dict(
                            pulse_type='GaussFilteredCosIQPulse',
                            pulse_length=self.acq_length(),
                            ref_point='start',
                            amplitude=amplitude,
                            I_channel=self.ge_I_channel(),
                            Q_channel=self.ge_Q_channel(),
                            mod_frequency=self.ge_mod_freq(),
                            phase_lock=False,
                            alpha=alphaparam(),
                            phi_skew=skewparam(),
                        )]])
            MC.set_detector_function(det.IndexDetector(detector, 0))
            MC.run(name='drive_skewness_calibration' + self.msmt_suffix,
                   mode='adaptive')

        a = ma.OptimizationAnalysis(label='drive_skewness_calibration')
        # v2 creates a pretty picture of the optimizations
        ma.OptimizationAnalysis_v2(label='drive_skewness_calibration')

        # phi and alpha are the coefficients that go in the predistortion matrix
        alpha = a.optimization_result[0][0]
        phi = a.optimization_result[0][1]
        if update:
            self.ge_alpha(alpha)
            self.ge_phi_skew(phi)
        return alpha, phi

    def calibrate_drive_mixer_skewness_NN(
            self, update=True,make_fig=True, meas_grid=None, n_meas=100,
            amplitude=0.1, trigger_sep=5e-6, two_rounds=False,
            estimator='GRNN_neupy', hyper_parameter_dict=None,
            first_round_limits=(0.6, 1.2, -50, 35), **kwargs):
        if not len(first_round_limits) == 4:
            log.error('Input variable `first_round_limits` in function call '
                      '`calibrate_drive_mixer_skewness_NN` needs to be a list '
                      'or 1D array of length 4.\nFound length '
                      '{} object instead!'.format(len(first_round_limits)))
        if hyper_parameter_dict is None:
            log.warning('No hyperparameters passed to predictive mixer '
                        'calibration routine. Default values for the estimator'
                        'will be used!\n')
            hyper_parameter_dict = {'hidden_layers': [10],
                                    'learning_rate': 1e-3,
                                    'regularization_coefficient': 0.,
                                    'std_scaling': 0.6,
                                    'learning_steps': 5000,
                                    'cv_n_fold': 5,
                                    'polynomial_dimension': 2}
        std_devs = kwargs.get('std_devs', [0.1, 10])
        c = kwargs.pop('second_round_std_scale', 0.4)

        # Could make sample size variable (maxiter) for better adapting)
        if isinstance(std_devs, (list, np.ndarray)):
            if len(std_devs) != 2:
                log.error('std_devs passed in kwargs of `calibrate_drive_'
                          'mixer_NN` is of length: {}. '
                          'Requires length 2 instead.'.format(len(std_devs)))

        MC = self.instr_mc.get_instr()
        _alpha = self.ge_alpha()
        _phi = self.ge_phi_skew()
        for runs in range(3 if two_rounds else 2):
            if runs == 0:
                # half as many points from a uniform distribution at first run
                meas_grid = np.array([
                    np.random.uniform(first_round_limits[0],
                                      first_round_limits[1], n_meas//2),
                    np.random.uniform(first_round_limits[2],
                                      first_round_limits[3], n_meas//2)])
            else:
                k = 1. if runs == 1 else c
                meas_grid = np.array([
                    np.random.normal(_alpha, k*std_devs[0], n_meas),
                    np.random.normal(_phi, k*std_devs[1], n_meas)])

            s1 = swf.Hard_Sweep()
            s1.name = 'Amplitude ratio hardware sweep'
            s1.parameter_name = r'Amplitude ratio, $\alpha$'
            s1.unit = ''
            s2 = swf.Hard_Sweep()
            s2.name = 'Phase skew hardware sweep'
            s2.parameter_name = r'Phase skew, $\phi$'
            s2.unit = 'deg'
            MC.set_sweep_functions([s1, s2])
            MC.set_sweep_points(meas_grid.T)

            with temporary_value(
                    (self.ro_freq, self.ge_freq() - 2 * self.ge_mod_freq()),
                    (self.acq_weights_type, 'SSB'),
                    (self.instr_trigger.get_instr().pulse_period, trigger_sep),
                    *self._drive_mixer_calibration_tmp_vals()
            ):
                pulse_list_list = []
                for alpha, phi_skew in meas_grid.T:
                    pulse_list_list.append([self.get_acq_pars(), dict(
                                pulse_type='GaussFilteredCosIQPulse',
                                pulse_length=self.acq_length(),
                                ref_point='start',
                                amplitude=amplitude,
                                I_channel=self.ge_I_channel(),
                                Q_channel=self.ge_Q_channel(),
                                mod_frequency=self.ge_mod_freq(),
                                phase_lock=False,
                                alpha=alpha,
                                phi_skew=phi_skew,
                            )])
                sq.pulse_list_list_seq(pulse_list_list)

                self.prepare(drive='timedomain', switch='calib')
                MC.set_detector_function(self.int_avg_det)
                MC.run(name='drive_skewness_calibration' + self.msmt_suffix)

            a = ma.OptimizationAnalysisNN(
                label='drive_skewness_calibration',
                hyper_parameter_dict=hyper_parameter_dict,
                meas_grid=meas_grid.T,
                estimator=estimator,
                two_rounds=two_rounds,
                round=runs, make_fig=make_fig)

            _alpha = a.optimization_result[0]
            _phi = a.optimization_result[1]

            if update:
                self.ge_alpha(_alpha)
                self.ge_phi_skew(_phi)

        return _alpha, _phi, a

    def calibrate_drive_mixer_skewness_model(
            self, update=True, meas_grid=None, n_meas=(10, 10),
            amplitude=0.1, trigger_sep=5e-6, limits=(0.9, 1.1, -20, 20),
            force_ro_mod_freq=False, **kwargs):
        """Method for calibrating the sideband suppression of the drive IQ Mixer

        The two settings that are used to calibrate the suppression of the 
        unwanted sideband are the amplitude ratio and phase between I and Q. 
        This method measures the sideband suppression for different values of 
        these two settings that are either handed over as meas_grid or generated 
        automatically. The subsequent analysis fits an analytical model to the 
        measured data and extracts the settings minimizing the amplitude of the 
        sideband.

        Args:
            update (bool, optional): Determines whether the setting found from 
                the measurements that are supposed to minimize the sideband 
                suppression are written into the qubit parameters or not. 
                Defaults to True.
            meas_grid (:py:class:'np.array', optional): Grid of points to be 
                measured in form
                of a np.array of shape (2, #points). The first dimension holding 
                the values for the amplitude ratio and the second dimension 
                holding the phi_skew values in degrees. If no meas_grid is 
                provided a uniform grid is generated using n_meas and limits. 
                Defaults to None.
            n_meas (tuple, optional): Tuple, list or 1D array of length 2 that
                determines the number of measurement points in case meas_grid is
                not provided. 
                n_meas[0] = points in amplitude ratio.
                n_meas[1] = points in phi_skew.
                Defaults to (10, 10).
            amplitude (float, optional): Amplitude of the IF signal in V applied
                to the mixer during the measurement. Defaults to 0.1 V.
            trigger_sep (float, optional): Seperation time in s between trigger
                signals. Defaults to 5e-6 s.
            limits (tuple, optional): Tuple, list or 1D array of length 4 
                holding the limits of the measurement grid in case 
                meas_grid is not provided. Ordered as follows
                (min ampl. ratio, max ampl. ratio, min phi_skew, max phi_skew)
                Units: (None, None, deg, deg)
                Defaults to (0.9, 1.1, -20, 20).
            force_ro_mod_freq (bool, optional): Whether to force the current
                ro_mod_freq setting even though it results in non
                commensurable LO frequencies for the specified trigger_sep.
                Defaults to false.

        Returns:
            alpha (float): The amplitude ratio that maximizes the suppression of 
                the unwanted sideband.
            phi_skew (float): The phi_skew that maximizes the suppression of 
                the unwanted sideband.
            ma (:py:class:~'pycqed.timedomain_analysis.MixerSkewnessAnalysis'): 
                The MixerSkewnessAnalysis object.
        """
        if meas_grid is None:
            if not len(limits) == 4:
                log.error('Input variable `limits` in function call '
                          '`calibrate_drive_mixer_skewness_model` needs to be a list '
                          'or 1D array of length 4.\nFound length '
                          '{} object instead!'.format(len(limits)))
            if isinstance(n_meas, int):
                n_meas = [n_meas, n_meas]
            elif not len(n_meas) == 2:
                log.error('Input variable `n_meas` in function call '
                          '`calibrate_drive_mixer_skewness_model` needs to be a list, '
                          'tuple or 1D array of length 2.\nFound length '
                          '{} object instead!'.format(len(n_meas)))
            meas_grid = np.meshgrid(np.linspace(limits[0], limits[1], n_meas[0]), 
                                    np.linspace(limits[2], limits[3], n_meas[1]))
            meas_grid = np.array([meas_grid[0].flatten(), meas_grid[1].flatten()])    
        else:
            limits = []
            limits.append(np.min(meas_grid[0, :]))
            limits.append(np.max(meas_grid[0, :]))
            limits.append(np.min(meas_grid[1, :]))
            limits.append(np.max(meas_grid[1, :]))

        MC = self.instr_mc.get_instr()

        exp_metadata = {'qb_names': [self.name], 'rotate': False,
                        'cal_points': f"CalibrationPoints(['{self.name}'], [])"}

        with temporary_value(
            (self.ro_freq, self.ge_freq() - 2*self.ge_mod_freq()),
            (self.ro_mod_freq, self.ro_mod_freq()), # for automatic reset
            (self.acq_weights_type, 'SSB'),
            (self.instr_trigger.get_instr().pulse_period, trigger_sep),
            *self._drive_mixer_calibration_tmp_vals()
        ):
            pulse_list_list = []
            acq_pars = self.get_acq_pars()
            for alpha, phi_skew in meas_grid.T:
                pulse_list_list.append([deepcopy(acq_pars), dict(
                            pulse_type='GaussFilteredCosIQPulse',
                            pulse_length=self.acq_length(),
                            ref_point='start',
                            amplitude=amplitude,
                            I_channel=self.ge_I_channel(),
                            Q_channel=self.ge_Q_channel(),
                            mod_frequency=self.ge_mod_freq(),
                            phase_lock=False,
                            alpha=alpha,
                            phi_skew=phi_skew,
                        )])
            seq = sq.pulse_list_list_seq(pulse_list_list)

            self.prepare(drive='timedomain', switch='calib')

            # Check commensurability of LO frequencies with trigger sep.
            ro_lo_freq = self.get_ro_lo_freq()
            dr_lo_freq = self.ge_freq() - self.ge_mod_freq()
            # Frequency of the LO phases is given by the LOs beat frequency.
            beat_freq = 0.5*(dr_lo_freq - ro_lo_freq)
            #         = 0.5*(ge_mod_freq + ro_mod_freq) in our case
            beats_per_trigger = np.round(beat_freq * trigger_sep,
                                         int(np.floor(np.log10(1/trigger_sep)))+2)
            if not beats_per_trigger.is_integer():
                log.warning('Difference of RO LO and drive LO frequency '
                            'resulting from the chosen modulation frequencies '
                            'is not an integer multiple of the trigger '
                            'seperation.')
                if not force_ro_mod_freq:
                    if self.ro_fixed_lo_freq() is not None:
                        log.warning(
                            'Automatic adjustment of the RO IF might lead to '
                            'wrong results since ro_fixed_lo_freq is set.')
                    beats_per_trigger = int(beats_per_trigger + 0.5)
                    # FIXME: changing the IF here is probably the wrong moment
                    #  because the pulse seq has already been created above.
                    self.ro_mod_freq(2 * beats_per_trigger/trigger_sep \
                                     - self.ge_mod_freq())
                    log.warning('To ensure commensurability the RO ' 
                                'modulation frequency will temporarily be set '
                                'to {} Hz.'.format(self.ro_mod_freq()))
                    self.prepare(drive='timedomain', switch='calib')

            s1 = awg_swf.SegmentHardSweep(sequence=seq,
                                          parameter_name=r'Amplitude ratio, $\alpha$',
                                          unit='')
            s1.name = 'Amplitude ratio hardware sweep'
            s2 = awg_swf.SegmentHardSweep(sequence=seq,
                                          parameter_name=r'Phase skew, $\phi$',
                                          unit='deg')
            s2.name = 'Phase skew hardware sweep'
            MC.set_sweep_functions([s1, s2])
            MC.set_sweep_points(meas_grid.T)
            MC.set_detector_function(self.int_avg_det)
            MC.run(name='drive_skewness_calibration' + self.msmt_suffix,
                   exp_metadata=exp_metadata)

        a = tda.MixerSkewnessAnalysis()
        analysis_params_dict = a.proc_data_dict['analysis_params_dict']

        _alpha = analysis_params_dict['alpha']
        _phi = analysis_params_dict['phase']

        if(_alpha < limits[0] or _alpha > limits[1]):
            log.warning('Optimum for amplitude ratio is outside '
                        'the measured range and no settings will be updated. '
                        'Best alpha according to fitting: {:.2f}'.format(_alpha))
            update = False
        if(_phi < limits[2] or _phi > limits[3]):
            log.warning('Optimum for phase correction is outside '
                        'the measured range and no settings will be updated. '
                        'Best phi according to fitting: {:.2f} deg'.format(_phi))
            update = False

        if update:
            self.ge_alpha(_alpha)
            self.ge_phi_skew(_phi)

        return _alpha, _phi, a

    def find_optimized_weights(self, update=True, measure=True,
                               qutrit=False, acq_length=4097/1.8e9, **kw):
        # FIXME: Make a proper analysis class for this (Ants, 04.12.2017)
        # I agree (Christian, 07.11.2018 -- around 1 year later)
        # Still no analysis class in 2020. (Michael, 28.01.2020)

        levels = ('g', 'e', 'f') if qutrit else ('g', 'e')
        if measure:
            self.measure_transients(analyze=True, states=levels,
                                    acq_length=acq_length, **kw)

        # create label, measurement analysis and data for each level
        if kw.get("name_extra", False):
            labels = {l: 'timetrace_{}_'.format(l) + kw.get('name_extra')
                         + "_{}".format(self.name) for l in levels}
        else:
            labels = {l: 'timetrace_{}'.format(l)
                         + "_{}".format(self.name) for l in levels}
        m_a = {l: ma.MeasurementAnalysis(label=labels[l]) for l in levels}
        iq_traces = {l: m_a[l].measured_values[0]
                        + 1j * m_a[l].measured_values[1] for l in levels}
        final_basis_labels = ['ge'] # default basis vector if only qubit ro
        if qutrit:
            ref_state = kw.get('ref_state', 'g')
            basis = [iq_traces[l] - iq_traces[ref_state] for l in levels
                     if l != ref_state]
            basis_labels = [l + ref_state for l in levels if l != ref_state]
            final_basis = math.gram_schmidt(np.array(basis).transpose())
            final_basis = final_basis.transpose()  # obtain basis vect as rows
            # basis using second vector as primary vector
            basis_2nd = list(reversed(basis))
            final_basis_2nd = math.gram_schmidt(np.array(basis_2nd).transpose())
            final_basis_2nd = final_basis_2nd.transpose()
            if kw.get('non_ortho_basis', False):
                final_basis_labels = basis_labels
                final_basis = np.array([final_basis[0], final_basis_2nd[0]])
            elif kw.get('basis_2nd', False):
                final_basis_labels = [basis_labels[1]] + ['ortho']
                final_basis = final_basis_2nd
            else:
                final_basis_labels = [basis_labels[0]] + ['ortho']

            log.info(f"Setting Basis: {final_basis_labels}")
        if update:
            # FIXME: could merge qutrit and non qutrit although normalization is not
            #  the same but would be a good thing to do. First test if qutrit works
            #  well. idem in plot
            if qutrit:
                self.acq_weights_I(final_basis[0].real)
                self.acq_weights_Q(final_basis[0].imag)
                self.acq_weights_I2(final_basis[1].real)
                self.acq_weights_Q2(final_basis[1].imag)
                self.acq_weights_basis(final_basis_labels)
            else:
                wre = np.real(iq_traces['e'] - iq_traces['g'])
                wim = np.imag(iq_traces['e'] - iq_traces['g'])
                k = max(np.max(np.abs(wre)), np.max(np.abs(wim)))
                wre /= k
                wim /= k
                self.acq_weights_I(wre)
                self.acq_weights_Q(wim)
        if kw.get('plot', True):
            # TODO: Nathan: plot amplitude instead of I, Q ?
            npoints = len(m_a['g'].sweep_points)
            plot_ylabels = dict(g='d.c. voltage,\nNo pulse (V)',
                                e='d.c. voltage,\nPi_ge pulse (V)',
                                f='d.c. voltage,\nPi_gf pulse (V)')
            tbase = np.linspace(0, npoints/1.8e9, npoints, endpoint=False)
            modulation = np.exp(2j * np.pi * self.ro_mod_freq() * tbase)
            fig, ax = plt.subplots(len(levels) + 1, figsize=(20,20))
            ax[0].set_title('optimized weights ' + self.name +
                        "".join('\n' + m_a[l].timestamp_string for l in levels)
                        + f'\nWeight Basis: {final_basis_labels}')
            for i, l in enumerate(levels):
                ax[i].plot(tbase / 1e-9, np.real(iq_traces[l] * modulation), '-',
                         label='I_' + l)
                ax[i].plot(tbase / 1e-9, np.imag(iq_traces[l] * modulation), '-',
                         label='Q_' + l)
                ax[i].set_ylabel(plot_ylabels[l])
                ax[i].set_xlim(0, kw.get('tmax', 300))
                ax[i].legend(loc='upper right')
            if qutrit:
                for i, vect in enumerate(final_basis):
                    ax[-1].plot(tbase / 1e-9, np.real(vect * modulation), '-',
                                label='I_' + str(i))
                    ax[-1].plot(tbase / 1e-9, np.imag(vect * modulation), '-',
                                label='Q_' + str(i))
            else:
                ax[-1].plot(tbase / 1e-9,
                            np.real((iq_traces['e'] - iq_traces['g']) * modulation), '-',
                            label='I')
                ax[-1].plot(tbase / 1e-9,
                            np.imag((iq_traces['e'] - iq_traces['g']) * modulation), '-',
                            label='Q')
            ax[-1].set_ylabel('d.c. voltage\ndifference (V)')
            ax[-1].set_xlim(0, kw.get('tmax', 300))
            ax[-1].legend(loc='upper right')
            ax[-1].set_xlabel('Time (ns)')
            m_a['g'].save_fig(plt.gcf(), 'timetraces', xlabel='time',
                           ylabel='voltage')
            plt.tight_layout()
            plt.close()

    def find_ssro_fidelity(self, analyze=True, close_fig=True, no_fits=False,
                           upload=True, thresholded=False, label=None,
                           qutrit=False, update=False, prep_params=None):
        """
        Conduct an off-on measurement on the qubit recording single-shot
        results and determine the single shot readout fidelity.

        Calculates the assignment fidelity `F_a` which is the average
        probability of correctly guessing the state that was prepared. If
        `no_fits` is `False` also finds the discrimination fidelity F_d, that
        takes into account the probability of an bit flip after state
        preparation, by fitting double gaussians to both |0> prepared and |1>
        prepared datasets.

        Args:
            reps: Number of repetitions. If greater than 1, a 2D sweep will be
                  made with the second sweep function a NoneSweep with number of
                  sweep points equal to reps. Default 1.
            analyze: Boolean flag, whether to analyse the measurement results.
                     Default `True`.
            close_fig: Boolean flag to close the matplotlib's figure. If
                       `False`, then the plots can be viewed with `plt.show()`
                       Default `True`.
            no_fits: Boolean flag to disable finding the discrimination
                     fidelity. Default `False`.
            qutrit: SSRO for 3 levels readout
        Returns:
            If `no_fits` is `False` returns assigment fidelity, discrimination
            fidelity and SNR = 2 |mu00 - mu11| / (sigma00 + sigma11). Else
            returns just assignment fidelity.
        """
        MC = self.instr_mc.get_instr()
        if label is None:
            label = 'SSRO_fidelity'
        if thresholded:
            label += '_thresh'

        if prep_params is None:
            prep_params = self.preparation_params()

        if prep_params['preparation_type'] not in ['preselection', 'wait']:
            raise NotImplementedError()
        preselection = prep_params['preparation_type'] == 'preselection'
        RO_spacing = prep_params.get('ro_separation', None)
        if prep_params and RO_spacing is None:
            log.warning('This measurement will do preselection but '
                        'ro_separation is not specified in the prep_params.')

        self.prepare(drive='timedomain')

        if thresholded:
            det_func = self.dig_log_det
        else:
            det_func = self.int_log_det

        if qutrit:
            states = ('g', 'e', 'f')
            for state in states:
                seq, swp = sq.single_state_active_reset(
                    operation_dict=self.get_operation_dict(),
                    qb_name=self.name, state=state,
                    prep_params=prep_params, upload=False)
                # set sweep function and run measurement
                MC.set_sweep_function(awg_swf.SegmentHardSweep(sequence=seq,
                                                               upload=upload))
                MC.set_sweep_points(swp)
                MC.set_detector_function(det_func)
                with temporary_value(MC.soft_avg, 1):
                    MC.run(name=label + '_{}'.format(state) + self.msmt_suffix)

        else:
            MC.set_sweep_function(awg_swf2.n_qubit_off_on(
                pulse_pars_list=[self.get_ge_pars()],
                RO_pars_list=[self.get_ro_pars()],
                upload=upload,
                preselection=preselection,
                RO_spacing=RO_spacing))
            MC.set_sweep_points(np.arange(4 if preselection else 2))
            MC.set_detector_function(det_func)
            with temporary_value(MC.soft_avg, 1):
                MC.run(name=label + self.msmt_suffix)

        if analyze:
            if qutrit:
                # TODO Nathan: could try and merge this with no qutrit to
                #  avoid logical branching
                options = \
                    dict(classif_method='threshold' if thresholded else 'gmm',
                         pre_selection=preselection)
                # options = 'gmm'
                labels = [label + '_{}'.format(l) for l in states]
                ssqtro = \
                    Singleshot_Readout_Analysis_Qutrit(label=labels,
                                                          options_dict=options)
                state_prob_mtx = ssqtro.proc_data_dict[
                    'analysis_params']['state_prob_mtx_masked']
                classifier_params = ssqtro.proc_data_dict[
                    'analysis_params'].get('classifier_params', None)
                if update:
                    self.acq_classifier_params().update(classifier_params)
                    self.acq_state_prob_mtx(state_prob_mtx)
                return state_prob_mtx, classifier_params
            else:
                rotate = self.acq_weights_type() in {'SSB', 'DSB', 'DSB2'}
                preselection = prep_params['preparation_type'] == 'preselection'
                channels = det_func.value_names
                if preselection:
                    nr_samples = 4
                    sample_0 = 0
                    sample_1 = 2
                else:
                    nr_samples = 2
                    sample_0 = 0
                    sample_1 = 1
                ana = ma.SSRO_Analysis(auto=True, close_fig=close_fig,
                                       qb_name=self.name,
                                       rotate=rotate, no_fits=no_fits,
                                       channels=channels, nr_samples=nr_samples,
                                       sample_0=sample_0, sample_1=sample_1,
                                       preselection=preselection)
                if not no_fits:
                    return ana.F_a, ana.F_d, ana.SNR
                else:
                    return ana.F_a
    def find_readout_angle(self, MC=None, upload=True, close_fig=True, update=True, nreps=10):
        """
        Finds the optimal angle on the IQ plane for readout (optimal phase for
        the boxcar integration weights)
        If the Q wint channel is set to `None`, sets it to the next channel
        after I.

        Args:
            MC: MeasurementControl object to use. Default `None`.
            upload: Whether to update the AWG sequence. Default `True`.
            close_fig: Wheter to close the figures in measurement analysis.
                       Default `True`.
            update: Whether to update the integration weights and the  Default `True`.
            nreps: Default 10.
        """
        if MC is None:
            MC = self.instr_mc.get_instr()

        label = 'RO_theta'
        if self.acq_weights_Q() is None:
            self.acq_weights_Q(
                (self.acq_weights_I() + 1) % 9)
        self.set_readout_weights(weights_type='SSB')
        prev_shots = self.acq_shots()
        self.acq_shots(2*(self.acq_shots()//2))
        self.prepare(drive='timedomain')
        MC.set_sweep_function(awg_swf.SingleLevel(
            pulse_pars=self.get_ge_pars(),
            RO_pars=self.get_ro_pars(),
            upload=upload,
            preselection=False))
        spoints = np.arange(self.acq_shots())
        MC.set_sweep_points(np.arange(self.acq_shots()))
        MC.set_detector_function(self.int_log_det)
        prev_avg = MC.soft_avg()
        MC.soft_avg(1)

        mode = '1D'
        if nreps > 1:
            MC.set_sweep_function_2D(swf.None_Sweep())
            MC.set_sweep_points_2D(np.arange(nreps))
            mode = '2D'

        MC.run(name=label+self.msmt_suffix, mode=mode)

        MC.soft_avg(prev_avg)
        self.acq_shots(prev_shots)

        rotate = self.acq_weights_Q() is not None
        channels = self.int_log_det.value_names
        ana = ma.SSRO_Analysis(auto=True, close_fig=close_fig,
                               rotate=rotate, no_fits=True,
                               channels=channels,
                               preselection=False)
        if update:
            self.acq_IQ_angle(self.acq_IQ_angle() + ana.theta)
        return ana.theta

    def find_qubit_frequency(self, freqs, method='cw_spectroscopy',
                             update=False, trigger_separation=3e-6,
                             close_fig=True, analyze_ef=False, analyze=True,
                             upload=True, label=None, **kw):
        """
        WARNING: Does not automatically update the qubit frequency parameter.
        Set update=True if you want this!

        Args:
            method:                   the spectroscopy type; options: 'pulsed',
                                      'spectrsocopy'
            update:                   whether to update the relevant qubit
                                      parameters with the found frequency(ies)
            MC:                       the measurement control object
            close_fig:                whether or not to close the figure
            analyze_ef:               whether or not to also look for the gf/2

        Keyword Args:
            interactive_plot:        (default=False)
                whether to plot with plotly or not
            analyze_ef:              (default=False)
                whether to look for another f_ge/2 peak/dip
            percentile:              (default=20)
                percentile of the data that is considered background noise
            num_sigma_threshold:     (default=5)
                used to define the threshold above(below) which to look for
                peaks(dips); threshold = background_mean +
                num_sigma_threshold * background_std
            window_len              (default=3)
                filtering window length; uses a_tools.smooth
            analysis_window         (default=10)
                how many data points (calibration points) to remove before
                sending data to peak_finder; uses a_tools.cut_edges,
                data = data[(analysis_window//2):-(analysis_window//2)]
            amp_only                (default=False)
                whether only I data exists
            save_name               (default='Source Frequency')
                figure name with which it will be saved
            auto                    (default=True)
                automatically perform the entire analysis upon call
            label                   (default=none?)
                label of the analysis routine
            folder                  (default=working folder)
                working folder
            NoCalPoints             (default=4)
                number of calibration points
            print_fit_results       (default=True)
                print the fit report
            print_frequency         (default=False)
                whether to print the f_ge and f_gf/2
            make_fig          {default=True)
                    whether or not to make a figure
            show                    (default=True)
                show the plots
            show_guess              (default=False)
                plot with initial guess values
            close_file              (default=True)
                close the hdf5 file

        Returns:
            the peak frequency(ies).
        """
        if not update:
            log.warning("Does not automatically update the qubit "
                            "frequency parameter. "
                            "Set update=True if you want this!")
        if np.any(freqs<500e6):
            log.warning(('Some of the values in the freqs array might be '
                             'too small. The units should be Hz.'))

        if freqs is None:
            f_span = kw.get('f_span', 100e6)
            f_mean = kw.get('f_mean', self.f_qubit())
            nr_points = kw.get('nr_points', 100)
            if f_mean == 0:
                log.warning("find_frequency does not know where to "
                                "look for the qubit. Please specify the "
                                "f_mean or the freqs function parameter.")
                return 0
            else:
                freqs = np.linspace(f_mean - f_span/2, f_mean + f_span/2,
                                    nr_points)

        if 'pulse' not in method.lower():
            if label is None:
                label = 'spectroscopy' + self.msmt_suffix
            if analyze_ef:
                label = 'high_power_' + label

            self.measure_qubit_spectroscopy(freqs, pulsed=False,
                                      trigger_separation=trigger_separation,
                                      label=label, close_fig=close_fig)
        else:
            if label is None:
                label = 'pulsed_spec' + self.msmt_suffix
            if analyze_ef:
                label = 'high_power_' + label

            self.measure_qubit_spectroscopy(freqs, pulsed=True, label=label,
                                      close_fig=close_fig, upload=upload)


        if analyze:
            SpecA = ma.Qubit_Spectroscopy_Analysis(
                qb_name=self.name,
                analyze_ef=analyze_ef,
                label=label,
                close_fig=close_fig, **kw)

            f0 = SpecA.fitted_freq
            if update:
                if not analyze_ef:
                    self.ge_freq(f0)
                else:
                    f0_ef = 2*SpecA.fitted_freq_gf_over_2 - f0
                    self.ef_freq(f0_ef)
            if analyze_ef:
                return f0, f0_ef
            else:
                return f0
        else:
            return

    def find_amplitudes(self, rabi_amps=None, label=None, for_ef=False,
                        n_cal_points_per_state=2, cal_states='auto',
                        upload=True, last_ge_pulse=False, classified_ro=False,
                        prep_params=None, analyze=True, update=False,
                        exp_metadata=None, **kw):
        """
            Finds the pi and pi/2 pulse amplitudes from the fit to a Rabi
            experiment. Uses the Rabi_Analysis(_new)
            class from measurement_analysis.py
            WARNING: Does not automatically update the qubit amplitudes.
            Set update=True if you want this!

            Analysis script for the Rabi measurement:
            1. The I and Q data are rotated and normalized based on the calibration
                points. In most analysis routines, the latter are typically 4:
                2 X180 measurements, and 2 identity measurements, which get
                averaged resulting in one X180 point and one identity point.
                However, the default for Rabi is 2 (2 identity measurements)
                because we typically do Rabi in order to find the correct amplitude
                for an X180 pulse. However, if a previous such value exists, this
                routine also accepts 4 cal pts. If X180_ef pulse was also
                previously calibrated, this routine also accepts 6 cal pts.
            2. The normalized data is fitted to a cosine function.
            3. The pi-pulse and pi/2-pulse amplitudes are calculated from the fit.
            4. The normalized data, the best fit results, and the pi and pi/2
                pulses are plotted.

            The ef analysis assumes the the e population is zero (because of the
            ge X180 pulse at the end).

            Arguments:
                rabi_amps:          amplitude sweep points for the
                                    Rabi experiment
                label:              label of the analysis routine
                for_ef:             find amplitudes for the ef transition
                update:             update the qubit amp180 and amp90 parameters
                MC:                 the measurement control object
                close_fig:          close the resulting figure?
                cal_points          whether to used calibration points of not
                no_cal_points       number of calibration points to use; if it's
                                    the first time rabi is run
                                    then 2 cal points (two I pulses at the end)
                                    should be used for the ge Rabi,
                                    and 4 (two I pulses and 2 ge X180 pulses at
                                    the end) for the ef Rabi
                last_ge_pulse       whether to map the population to the ground
                                    state after each run of the Rabi experiment
                                    on the ef level
            Keyword arguments:
                other keyword arguments. The Rabi sweep parameters 'amps_mean',
                 'amps_span', and 'nr_poinys' should be passed here. This will
                 result in a sweep over rabi_amps = np.linspace(amps_mean -
                 amps_span/2, amps_mean + amps_span/2, nr_points)

                auto              (default=True)
                    automatically perform the entire analysis upon call
                print_fit_results (default=True)
                    print the fit report
                make_fig          {default=True)
                    whether or not to make a figure
                show              (default=True)
                    show the plots
                show_guess        (default=False)
                    plot with initial guess values
                show_amplitudes   (default=True)
                    print the pi&piHalf pulses amplitudes
                plot_amplitudes   (default=True)
                    plot the pi&piHalf pulses amplitudes
                no_of_columns     (default=1)
                    number of columns in your paper; figure sizes will be adjusted
                    accordingly (1 col: figsize = ( 7in , 4in ) 2 cols: figsize =
                    ( 3.375in , 2.25in ), PRL guidelines)

            Returns:
                pi and pi/2 pulses amplitudes + their stderr as a dictionary with
                keys 'piPulse', 'piHalfPulse', 'piPulse_std', 'piHalfPulse_std'.
            """

        if not update:
            log.warning("Does not automatically update the qubit pi and "
                        "pi/2 amplitudes. Set update=True if you want this!")

        #how many times to apply the Rabi pulse
        n = kw.get('n', 1)

        if rabi_amps is None:
            raise ValueError('rabi_amps is None.')

        #Perform Rabi
        self.measure_rabi(amps=rabi_amps, analyze=False,
                          upload=upload, label=label, n=n,
                          n_cal_points_per_state=n_cal_points_per_state,
                          cal_states=cal_states, last_ge_pulse=last_ge_pulse,
                          for_ef=for_ef, classified_ro=classified_ro,
                          prep_params=prep_params, exp_metadata=exp_metadata)

        #get pi and pi/2 amplitudes from the analysis results
        if analyze:
            rabi_ana = tda.RabiAnalysis(qb_names=[self.name])
            if update:
                amp180 = rabi_ana.proc_data_dict['analysis_params_dict'][
                    self.name]['piPulse']
                if not for_ef:
                    self.ge_amp180(amp180)
                    self.ge_amp90_scale(0.5)
                else:
                    self.ef_amp180(amp180)
                    self.ef_amp90_scale(0.5)

        return

    def find_T1(self, times, n_cal_points_per_state=2, cal_states='auto',
                upload=True, last_ge_pulse=False, classified_ro=False,
                prep_params=None, analyze=True, update=False, label=None,
                for_ef=False, exp_metadata=None, **kw):

        """
        Finds the relaxation time T1 from the fit to an exponential
        decay function.
        WARNING: Does not automatically update the qubit T1 parameter.
        Set update=True if you want this!

        Routine:
            1. Apply pi pulse to get population in the excited state.
            2. Wait for different amounts of time before doing a measurement.

        Uses the T1_Analysis class from measurement_analysis.py.
        The ef analysis assumes the the e population is zero (because of the
        ge X180 pulse at the end).

        Arguments:
            times:                   array of times to wait before measurement
            label:                   label of the analysis routine
            for_ef:                  find T1 for the 2nd excitation (ef)
            update:                  update the qubit T1 parameter
            MC:                      the measurement control object
            close_fig:               close the resulting figure?

        Keyword Arguments:
            other keyword arguments. The the parameters times_mean, times_span,
            nr_points should be passed here. These are an alternative to
            passing the times array.

            auto              (default=True)
                automatically perform the entire analysis upon call
            print_fit_results (default=True)
                print the fit report
            make_fig          (default=True)
                whether to make the figures or not
            show_guess        (default=False)
                plot with initial guess values
            show_T1           (default=True)
                print the T1 and T1_stderr
            no_of_columns     (default=1)
                number of columns in your paper; figure sizes will be adjusted
                accordingly  (1 col: figsize = ( 7in , 4in ) 2 cols:
                figsize = ( 3.375in , 2.25in ), PRL guidelines)

        Returns:
            the relaxation time T1 + standard deviation as a dictionary with
            keys: 'T1', and 'T1_std'

        ! Specify either the times array or the times_mean value (defaults to
        5 micro-s) and the span around it (defaults to 10 micro-s) as kw.
        Then the script will construct the sweep points as
        np.linspace(times_mean - times_span/2, times_mean + times_span/2,
        nr_points)
        """

        if not update:
            log.warning("Does not automatically update the qubit "
                        "T1 parameter. Set update=True if you want this!")
        if np.any(times > 1e-3):
            raise ValueError('Some of the values in the times array might be too '
                             'large. The units should be seconds.')

        if times is None:
            times_span = kw.get('times_span', 10e-6)
            times_mean = kw.get('times_mean', 5e-6)
            nr_points = kw.get('nr_points', 50)
            if times_mean == 0:
                log.warning("find_T1 does not know how long to wait before"
                            "doing the read out. Please specify the "
                            "times_mean or the times function parameter.")
                return 0
            else:
                times = np.linspace(times_mean - times_span / 2, times_mean +
                                    times_span / 2, nr_points)

        # Perform measurement
        self.measure_T1(times=times,
                        analyze=False, upload=upload,
                        last_ge_pulse=last_ge_pulse, for_ef=for_ef,
                        n_cal_points_per_state=n_cal_points_per_state,
                        cal_states=cal_states, classified_ro=classified_ro,
                        prep_params=prep_params, label=label,
                        exp_metadata=exp_metadata)

        # Extract T1 and T1_stddev from ma.T1_Analysis
        if analyze:
            T1_ana = tda.T1Analysis(qb_names=[self.name])
            if update:
                T1 = T1_ana.proc_data_dict['analysis_params_dict'][
                    self.name]['T1']
                if for_ef:
                    self.T1_ef(T1)
                else:
                    self.T1(T1)
            return T1

    def find_rb_gate_fidelity(self, cliffords, nr_seeds, label=None,
                              gate_decomposition='HZ', interleaved_gate=None,
                              thresholded=True, classified_ro=False,
                              n_cal_points_per_state=2, cal_states=(),
                              upload=True, analyze=True,
                              prep_params=None, exp_metadata=None, **kw):

        if cliffords is None:
            raise ValueError("Unspecified cliffords array")

        if label is None:
            if interleaved_gate is None:
                label = 'RB_{}_{}_seeds_{}_cliffords'.format(
                    gate_decomposition, nr_seeds,
                    cliffords[-1]) + self.msmt_suffix
            else:
                label = 'IRB_{}_{}_{}_seeds_{}_cliffords'.format(
                    interleaved_gate, gate_decomposition,
                    nr_seeds, cliffords[-1]) + self.msmt_suffix

        #Perform measurement
        self.measure_randomized_benchmarking(
            cliffords=cliffords, nr_seeds=nr_seeds,
            gate_decomp=gate_decomposition, interleaved_gate=interleaved_gate,
            n_cal_points_per_state=n_cal_points_per_state, cal_states=cal_states,
            classified_ro=classified_ro, thresholded=thresholded, label=label,
            upload=upload, analyze=False, prep_params=prep_params,
            exp_metadata=exp_metadata)

        #Analysis
        if analyze:
            pla.PipelineDataAnalysis()

    def find_frequency_T2_ramsey(self, times, artificial_detunings=None,
                                 upload=True, label=None, n=1,
                                 cal_states="auto", n_cal_points_per_state=2,
                                 analyze=True, update=False, for_ef=False,
                                 last_ge_pulse=False, classified_ro=False,
                                 prep_params=None, exp_metadata=None, **kw):
        """
        Finds the real qubit GE or EF transition frequencies and the dephasing
        rates T2* or T2*_ef from the fit to a Ramsey experiment.

        Uses the Ramsey_Analysis class for Ramsey with one artificial detuning,
        and the Ramsey_Analysis_multiple_detunings class for Ramsey with 2
        artificial detunings.

        Has support only for 1 or 2 artifical detunings.

        WARNING: Does not automatically update the qubit freq and T2_star
        parameters. Set update=True if you want this!

        Arguments:
            times                    array of times over which to sweep in
                                        the Ramsey measurement
            artificial_detunings:     difference between drive frequency and
                                        qubit frequency estimated from
                                        qubit spectroscopy. Must be a list with
                                        one or two entries.
            upload:                  upload sequence to AWG
            update:                  update the qubit frequency and T2*
                                        parameters
            label:                   measurement label
            cal_points:              use calibration points or not
            no_cal_points:           number of cal_points (4 for ge;
                                        2,4,6 for ef)
            analyze:                 perform analysis
            close_fig:               close the resulting figure
            update:                  update relevant parameters
            for_ef:                  perform msmt and analysis on ef transition
            last_ge_pulse:           ge pi pulse at the end of each sequence

        Keyword arguments:
            For one artificial detuning, the Ramsey sweep time delays array
            'times', or the parameter 'times_mean' should be passed
            here (in seconds).

        Returns:
            The real qubit frequency + stddev, the dephasing rate T2* + stddev.

        For 1 artificial_detuning:
            ! Specify either the times array or the times_mean value (defaults
            to 2.5 micro-s) and the span around it (times_mean; defaults to 5
            micro-s) as kw. Then the script will construct the sweep points as
            times = np.linspace(times_mean - times_span/2, times_mean +
            times_span/2, nr_points).
        """
        if not update:
            log.warning("Does not automatically update the qubit frequency "
                            "and T2_star parameters. "
                            "Set update=True if you want this!")
        if artificial_detunings is None:
            log.warning('Artificial_detuning is None; qubit driven at "%s" '
                        'estimated with spectroscopy' %self.f_qubit())
        if np.any(np.asarray(np.abs(artificial_detunings)) < 1e3):
            log.warning('The artificial detuning is too small.')
        if np.any(times > 1e-3):
            log.warning('The values in the times array might be too large.')

        self.measure_ramsey(times, artificial_detunings=artificial_detunings,
                            label=label, cal_states=cal_states, n=n,
                            n_cal_points_per_state=n_cal_points_per_state,
                            last_ge_pulse=last_ge_pulse, for_ef=for_ef,
                            classified_ro=classified_ro, upload=upload,
                            prep_params=prep_params, exp_metadata=exp_metadata,
                            analyze=False)

        # # Check if one or more artificial detunings
        if (hasattr(artificial_detunings, '__iter__') and
                (len(artificial_detunings) > 1)):
            multiple_detunings = True
        else:
            multiple_detunings = False

        if analyze:
            if multiple_detunings:
                ramsey_ana = ma.Ramsey_Analysis(
                    auto=True,
                    label=label,
                    qb_name=self.name,
                    NoCalPoints=len(cal_states)*n_cal_points_per_state,
                    for_ef=for_ef,
                    last_ge_pulse=last_ge_pulse,
                    artificial_detuning=artificial_detunings, **kw)

                # get new freq and T2* from analysis results
                new_qubit_freq = ramsey_ana.qubit_frequency  # value
                T2_star = ramsey_ana.T2_star['T2_star']  # dict

            else:
                ramsey_ana = tda.RamseyAnalysis(
                    qb_names=[self.name], options_dict=dict(
                        fit_gaussian_decay=kw.get('fit_gaussian_decay', True)))
                new_qubit_freq = ramsey_ana.proc_data_dict[
                    'analysis_params_dict'][self.name][
                    'exp_decay']['new_qb_freq']
                T2_star = ramsey_ana.proc_data_dict[
                    'analysis_params_dict'][self.name][
                    'exp_decay']['T2_star']

            if update:
                if for_ef:
                    try:
                        self.ef_freq(new_qubit_freq)
                        self.anharmonicity(self.ef_freq() - self.ge_freq())
                    except AttributeError as e:
                        log.warning('%s. This parameter will not be '
                                        'updated.'%e)
                    try:
                        self.T2_star_ef(T2_star)
                    except AttributeError as e:
                        log.warning('%s. This parameter will not be '
                                        'updated.'%e)
                else:
                    try:
                        self.ge_freq(new_qubit_freq)
                    except AttributeError as e:
                        log.warning('%s. This parameter will not be '
                                        'updated.'%e)
                    try:
                        self.T2_star(T2_star)
                    except AttributeError as e:
                        log.warning('%s. This parameter will not be '
                                        'updated.'%e)


    def find_T2_echo(self, times, artificial_detuning=None,
                     upload=True, label=None,
                     cal_points=True, no_cal_points=None,
                     analyze=True, for_ef=False,
                     close_fig=True, update=False,
                     last_ge_pulse=False, **kw):
        """
        Finds the qubit T2 Echo.
        Uses the EchoAnalysis class in timedomain_analysis.py.

        WARNING: Does not automatically update the qubit freq and T2_star
        parameters. Set update=True if you want this!

        Arguments:
            times                    array of times over which to sweep in
                                        the Ramsey measurement
            artificial_detuning:     difference between drive frequency and
                                        qubit frequency estimated from
                                        qubit spectroscopy. Must be a list with
                                        one or two entries.
            upload:                  upload sequence to AWG
            update:                  update the qubit frequency and T2*
                                        parameters
            label:                   measurement label
            cal_points:              use calibration points or not
            analyze:                 perform analysis
            close_fig:               close the resulting figure
            update:                  update relevant parameters

        Keyword arguments:
            The time delays array 'times', or the parameter 'times_mean'
            should be passed here (in seconds).

        Returns:
            Nothing
        """
        if not update:
            log.warning("Does not automatically update the qubit "
                            "T2_echo parameter. "
                            "Set update=True if you want this!")
        if artificial_detuning == None:
            log.warning('Artificial_detuning is None; applying resonant '
                            'drive.')
        else:
            if np.any(np.asarray(np.abs(artificial_detuning)) < 1e3):
                log.warning('The artificial detuning is too small.')
        if np.any(times > 1e-3):
            log.warning('The values in the times array might be too large.')

        if cal_points and no_cal_points is None:
            log.warning('no_cal_points is None. Defaults to 4 if '
                            'for_ef==False, or to 6 if for_ef==True.')
            if for_ef:
                no_cal_points = 6
            else:
                no_cal_points = 4

        if not cal_points:
            no_cal_points = 0

        if label is None:
            if for_ef:
                label = 'Echo_ef' + self.msmt_suffix
            else:
                label = 'Echo' + self.msmt_suffix

        if times is None:
            times_span = kw.get('times_span', 5e-6)
            times_mean = kw.get('times_mean', 2.5e-6)
            nr_points = kw.get('nr_points', 50)
            if times_mean == 0:
                log.warning("find_T2_echo does not know "
                                "over which times to do Ramsey. Please "
                                "specify the times_mean or the times "
                                "function parameter.")
                return 0
            else:
                times = np.linspace(times_mean - times_span/2,
                                    times_mean + times_span/2,
                                    nr_points)

        # perform measurement
        if for_ef:
            self.measure_echo_2nd_exc(times=times,
                                      artificial_detuning=artificial_detuning,
                                      label=label, cal_points=cal_points,
                                      no_cal_points=no_cal_points, upload=upload,
                                      last_ge_pulse=last_ge_pulse)
        else:
            self.measure_echo(
                times=times, artificial_detuning=artificial_detuning,
                cal_points=cal_points,
                close_fig=close_fig, upload=upload, label=label)

        if analyze:
            echo_ana = tda.EchoAnalysis(
                qb_names=[self.name],
                options_dict={
                    'artificial_detuning': artificial_detuning,
                    'fit_gaussian_decay':
                                  kw.get('fit_gaussian_decay', True)})
            if update:
                T2_echo = echo_ana.proc_data_dict[
                    'analysis_params_dict'][self.name]['T2_echo']
                try:
                    self.T2(T2_echo)
                except AttributeError as e:
                    log.warning('%s. This parameter will not be '
                                    'updated.'%e)

        return

    def find_qscale(self, qscales, label=None, for_ef=False,
                    last_ge_pulse=False, upload=True, analyze=True,
                    cal_states="auto", n_cal_points_per_state=2,
                    classified_ro=False, prep_params=None,
                    exp_metadata=None, update=False, **kw):

        '''
        Performs the QScale calibration measurement ( (xX)-(xY)-(xmY) ) and
        extracts the optimal QScale parameter
        from the fits (ma.QScale_Analysis).
        WARNING: Does not automatically update the qubit qscale parameter. Set
        update=True if you want this!

        ma.QScale_Analysis:
        1. The I and Q data are rotated and normalized based on the calibration
            points. In most
            analysis routines, the latter are typically 4: 2 X180 measurements,
            and 2 identity measurements, which get averaged resulting in one
            X180 point and one identity point.
        2. The data points for the same qscale value are extracted (every other
            3rd point because the sequence
            used for this measurement applies the 3 sets of pulses
            ( (xX)-(xY)-(xmY) ) consecutively for each qscale value).
        3. The xX data is fitted to a lmfit.models.ConstantModel(), and the
            other 2 to an lmfit.models.LinearModel().
        4. The data and the resulting fits are all plotted on the same graph
            (self.make_figures).
        5. The optimal qscale parameter is obtained from the point where the 2
            linear fits intersect.

        Other possible  input parameters:
            qscales
                array of qscale values over which to sweep...
            or qscales_mean and qscales_span
                ...or the mean qscale value and the span around it
                (defaults to 3) as kw. Then the script will construct the sweep
                points as np.linspace(qscales_mean - qscales_span/2,
                qscales_mean + qscales_span/2, nr_points)

        Keyword parameters:
            label             (default=none?)
                label of the analysis routine
            for_ef            (default=False)
                whether to obtain the drag_qscale_ef parameter
            update            (default=True)
                whether or not to update the qubit drag_qscale parameter with
                the found value
            MC                (default=self.MC)
                the measurement control object
            close_fig         (default=True)
                close the resulting figure
            last_ge_pulse     (default=True)
                whether to apply an X180 ge pulse at the end

            Keyword parameters:
                qscale_mean       (default=self.drag_qscale()
                    mean of the desired qscale sweep values
                qscale_span       (default=3)
                    span around the qscale mean
                nr_points         (default=30)
                    number of sweep points between mean-span/2 and mean+span/2
                auto              (default=True)
                    automatically perform the entire analysis upon call
                folder            (default=working folder)
                    Working folder
                NoCalPoints       (default=4)
                    Number of calibration points
                cal_points        (default=[[-4, -3], [-2, -1]])
                    The indices of the calibration points
                show              (default=True)
                    show the plot
                show_guess        (default=False)
                    plot with initial guess values
                plot_title        (default=measurementstring)
                    the title for the plot as a string
                xlabel            (default=self.xlabel)
                    the label for the x axis as a string
                ylabel            (default=r'$F|1\rangle$')
                    the label for the x axis as a string
                close_file        (default=True)
                    close the hdf5 file

        Returns:
            the optimal DRAG QScale parameter + its stderr as a dictionary with
            keys 'qscale' and 'qscale_std'.
        '''

        if not update:
            log.warning("Does not automatically update the qubit qscale "
                            "parameter. "
                            "Set update=True if you want this!")

        qscales = np.repeat(qscales, 3)

        #Perform the qscale calibration measurement
        self.measure_qscale(qscales=qscales, upload=upload, label=label,
                            cal_states=cal_states, exp_metadata=exp_metadata,
                            n_cal_points_per_state=n_cal_points_per_state,
                            last_ge_pulse=last_ge_pulse, for_ef=for_ef,
                            classified_ro=classified_ro,
                            prep_params=prep_params, analyze=False)

        # Perform analysis and extract the optimal qscale parameter
        # Returns the optimal qscale parameter
        if analyze:
            qscale_ana = tda.QScaleAnalysis(qb_names=[self.name])
            if update:
                qscale = qscale_ana.proc_data_dict['analysis_params_dict'][
                    self.name]['qscale']
                if for_ef:
                    self.ef_motzoi(qscale)
                else:
                    self.ge_motzoi(qscale)
        return


    def find_readout_frequency(self, freqs=None, update=False, MC=None,
                               qutrit=False, **kw):
        """
        Find readout frequency at which contrast between the states of the
        qubit is the highest.
        You need a working pi-pulse for this to work, as well as a pi_ef
        pulse if you intend to use `for_3_level_ro`. Also, if your
        readout pulse length is much longer than the T1, the results will not
        be nice as the excited state spectrum will be mixed with the ground
        state spectrum.

        Args:
            freqs: frequencies to sweep
            qutrit (bool): find optimal frequency for 3-level readout.
                                    Default is False.
            **kw:

        Returns:

        """
        # FIXME: Make proper analysis class for this (Ants, 04.12.2017)
        if not update:
            log.info("Does not automatically update the RO resonator "
                         "parameters. Set update=True if you want this!")
        if freqs is None:
            if self.f_RO() is not None:
                f_span = kw.pop('f_span', 20e6)
                fmin = self.f_RO() - f_span
                fmax = self.f_RO() + f_span
                n_freq = kw.pop('n_freq', 401)
                freqs = np.linspace(fmin, fmax, n_freq)
            else:
                raise ValueError("Unspecified frequencies for find_resonator_"
                                 "frequency and no previous value exists")
        if np.any(freqs < 500e6):
            log.warning('Some of the values in the freqs array might be '
                            'too small. The units should be Hz.')
        if MC is None:
            MC = self.instr_mc.get_instr()

        levels = ('g', 'e', 'f') if qutrit else ('g', 'e')

        self.measure_dispersive_shift(freqs, states=levels, analyze=False)
        labels = {l: '{}-spec'.format(l) + self.msmt_suffix for l in levels}
        m_a = {l: ma.MeasurementAnalysis(label=labels[l]) for l in levels}
        trace = {l: m_a[l].measured_values[0] *
                    np.exp(1j * np.pi * m_a[l].measured_values[1] / 180.)
                 for l in levels}
        # FIXME: make something that doesn't require a conditional branching
        if qutrit:
            total_dist = np.abs(trace['e'] - trace['g']) + \
                         np.abs(trace['f'] - trace['g']) + \
                         np.abs(trace['f'] - trace['e'])
        else:
            total_dist = np.abs(trace['e'] - trace['g'])
        fmax = freqs[np.argmax(total_dist)]
        # Plotting which works for qubit or qutrit
        fig, ax = plt.subplots(2)
        ax[0].plot(freqs, np.abs(trace['g']), label='g')
        ax[0].plot(freqs, np.abs(trace['e']), label='e')
        if qutrit:
            ax[0].plot(freqs, np.abs(trace['f']), label='f')
        ax[0].set_ylabel('Amplitude')
        ax[0].legend()
        ax[1].plot(freqs, np.abs(trace['e'] - trace['g']), label='eg')
        if qutrit:
            ax[1].plot(freqs, np.abs(trace['f'] - trace['g']), label='fg')
            ax[1].plot(freqs, np.abs(trace['e'] - trace['f']), label='ef')
        ax[1].plot(freqs, total_dist, label='total distance')
        ax[1].set_xlabel("Freq. [Hz]")
        ax[1].set_ylabel('Distance in IQ plane')
        ax[0].set_title(f"Current RO_freq: {self.ro_freq()} Hz" + "\n"
                        + f"Optimal Freq: {fmax} Hz")
        plt.legend()
        # Save figure into 'g' measurement folder
        m_a['g'].save_fig(fig, 'IQplane_distance')

        if kw.get('analyze', True):
            sa.ResonatorSpectroscopy_v2(labels=[l for l in labels.values()])
        else:
            fmax = freqs[np.argmax(np.abs(trace['e'] - trace['g']))]

        log.info("Optimal RO frequency to distinguish states {}: {} Hz"
                     .format(levels, fmax))

        if kw.get('analyze', True):
            SA = sa.ResonatorSpectroscopy(t_start=[m_a['g'].timestamp_string,
                                                   m_a['e'].timestamp_string],
                                          options_dict=dict(simultan=True,
                                                            fit_options=dict(
                                                            model='hanger_with_pf'),
                                                            scan_label=''),
                                          do_fitting=True)
            # FIXME Nathan: remove 3 level dependency; fix this analysis:
            # if qutrit:
            #     SA2 = sa.ResonatorSpectroscopy(t_start=m_a['f'].timestamp_string,
            #                               options_dict=dict(simultan=False,
            #                                                 fit_options = dict(
            #                                                 model='hanger_with_pf'),
            #                                                 scan_label=''),
            #                               do_fitting=True)

            if update:
                # FIXME Nathan: update parameters accordingly
                self.ro_freq(SA.f_RO if not qutrit else fmax)
                self.chi(SA.chi)
                self.f_RO_resonator(SA.f_RO_res)
                self.f_RO_purcell(SA.f_PF)
                self.RO_purcell_kappa(SA.kappa)
                self.RO_J_coupling(SA.J_)
                if kw.pop('get_CLEAR_params', False):
                    if self.ro_CLEAR_segment_length is None:
                        self.ro_CLEAR_segment_length = self.ro_length/10
                    if kw.get('max_amp_difference', False) :
                        '''this gives the ratio of the maximal hight for'''
                        '''the segments to the base amplitude'''
                        max_diff = kw.pop('max_amp_difference')
                    else:
                        max_diff = 3
                    self.ro_CLEAR_delta_amp_segment = \
                        sim_CLEAR.get_CLEAR_amplitudes(
                            self.f_RO_purcell, self.f_RO_resonator,
                            self.ro_freq, self.RO_purcell_kappa,
                            self.RO_J_coupling, self.chi, 1, self.ro_length,
                            length_segments=self.ro_CLEAR_segment_length,
                            sigma=self.ro_sigma,
                            max_amp_diff=max_diff) * self.ro_amp


    def measure_dispersive_shift(self, freqs, analyze=True, close_fig=True,
                                 upload=True, states=('g','e'), prep_params=None):
        """ Varies the frequency of the microwave source to the resonator and
        measures the transmittance """

        if freqs is None:
            raise ValueError("Unspecified frequencies for "
                             "measure_resonator_spectroscopy")
        if np.any(freqs < 500e6):
            log.warning(('Some of the values in the freqs array '
                         'might be too small. The units should be Hz.'))
        if prep_params is None:
            prep_params = self.preparation_params()

        assert isinstance(states, tuple), \
            "states should be a tuple, not {}".format(type(states))

        self.prepare(drive='timedomain')
        MC = self.instr_mc.get_instr()

        for state in states:
            sq.single_state_active_reset(
                    operation_dict=self.get_operation_dict(),
                    qb_name=self.name,
                    state=state, prep_params=prep_params, upload=upload)

            MC.set_sweep_function(self.swf_ro_freq_lo())
            MC.set_sweep_points(freqs)
            MC.set_detector_function(self.int_avg_det_spec)

            self.instr_pulsar.get_instr().start(exclude=[self.instr_acq()])
            MC.run(name=f"{state}-spec" + self.msmt_suffix)
            self.instr_pulsar.get_instr().stop()

            if analyze:
                ma.MeasurementAnalysis(auto=True, close_fig=close_fig,
                                    qb_name=self.name)

    def calibrate_flux_pulse_timing(self, freqs=None, delays=None, MC=None,
                                    analyze=False, update=False,**kw):
        """
        flux pulse timing calibration

        does a 2D measuement of the type:

                -------|X180|  ----------------  |RO|
                   <----->
                   | fluxpulse |

        where the flux pulse delay and the drive pulse frequency of the X180 pulse
        are swept.

        Args:
            MC: measurement control object
            freqs: numpy array frequencies in Hz for the flux pulse scope type experiment
            delays: numpy array with delays (in s) swept through
                    as delay of the drive pulse
            analyze: bool, if True, then the measured data
                        gets analyzed (for detailed documentation of the analysis see in
                        the FluxPulse_timing_calibration class update: bool, if True,
                        the AWG channel delay gets corrected, such that single qubit
                        gates and flux pulses have no relative delay

        Returns:
            fitted_delay: float, only returned, if analyze is True.
        """
        if MC is None:
            MC = self.instr_mc.get_instr()

        channel = self.flux_pulse_channel()

        pulse_length = kw.pop('pulse_length', 100e-9)
        self.flux_pulse_length(pulse_length)
        amplitude = kw.pop('amplitude', 0.5)
        self.flux_pulse_amp(amplitude)

        measurement_string = 'Flux_pulse_delay_calibration_{}'.format(self.name)

        if freqs is None:
            freqs = self.f_qubit() + np.linspace(-50e6, 50e6, 20, endpoint=False)
        if delays is None:
            delays = np.linspace(-100e-9, pulse_length + 100e-9, 40, endpoint=False)

        self.prepare(drive='timedomain')

        detector_fun = self.int_avg_det

        s1 = awg_swf.Fluxpulse_scope_swf(self)
        s2 = awg_swf.Fluxpulse_scope_drive_freq_sweep(self)

        MC.set_sweep_function(s1)
        MC.set_sweep_points(delays)
        MC.set_sweep_function_2D(s2)
        MC.set_sweep_points_2D(freqs)
        MC.set_detector_function(detector_fun)
        MC.run_2D(measurement_string)

        if analyze:
            flux_pulse_timing_ma = ma.FluxPulse_timing_calibration(
                        label=measurement_string,
                        flux_pulse_length=pulse_length,
                        qb_name=self.name,
                        auto=True,
                        plot=True)

            if update:
                new_delay = self.instr_pulsar.get_instr().get('{}_delay'.format(channel)) + \
                            flux_pulse_timing_ma.fitted_delay
                self.instr_pulsar.get_instr().set('{}_delay'.format(channel), new_delay)
                print('updated delay of channel {}.'.format(channel))
            else:
                log.warning('Not updated, since update was disabled.')
            return flux_pulse_timing_ma.fitted_delay
        else:
            return



    def calibrate_flux_pulse_frequency(self, MC=None, thetas=None, ampls=None,
                                       analyze=False,
                                       plot=False,
                                       ampls_bidirectional = False,
                                       **kw):
        """
        flux pulse frequency calibration

        does a 2D measuement of the type:

                      X90_separation
                < -- ---- ----------- --->
                |X90|  --------------     |X90|  ---  |RO|
                       | fluxpulse |

        where the flux pulse amplitude and the angle of the second X90 pulse
        are swept.

        Args:
            MC: measurement control object
            thetas: numpy array with angles (in rad) for the Ramsey type
            ampls: numpy array with amplitudes (in V) swept through
                as flux pulse amplitudes
            ampls_bidirectional: bool, for use if the qubit is parked at sweetspot.
                                If true, the flux pulse amplitudes are swept to positive
                                and negative voltages and the frequency model fit is ]
                                performed on the combined dataset
            analyze: bool, if True, then the measured data
                     gets analyzed ( ma.fit_qubit_frequency() )


        """

        if MC is None:
            MC = self.instr_mc.get_instr()

        channel = self.flux_pulse_channel()
        clock_rate = MC.station.pulsar.clock(channel)

        X90_separation = kw.pop('X90_separation', 200e-9)

        distorted = kw.pop('distorted', False)
        distortion_dict = kw.pop('distortion_dict', None)

        pulse_length = kw.pop('pulse_length', 30e-9)
        self.flux_pulse_length(pulse_length)

        pulse_delay = kw.pop('pulse_delay', 50e-9)
        self.flux_pulse_delay(pulse_delay)

        if thetas is None:
            thetas = np.linspace(0, 2*np.pi, 8, endpoint=False)

        if ampls is None:
            ampls = np.linspace(0, 1, 21)
            ampls_flag = True

        self.prepare(drive='timedomain')
        detector_fun = self.int_avg_det

        s1 = awg_swf.Ramsey_interleaved_fluxpulse_sweep(
            self,
            X90_separation=X90_separation,
            distorted=distorted,
            distortion_dict=distortion_dict)
        s2 = awg_swf.Ramsey_fluxpulse_ampl_sweep(self, s1)

        MC.set_sweep_function(s1)
        MC.set_sweep_points(thetas)
        MC.set_sweep_function_2D(s2)
        MC.set_sweep_points_2D(ampls)
        MC.set_detector_function(detector_fun)

        measurement_string_1 = 'Flux_pulse_frequency_calibration_{}_1'.format(self.name)
        MC.run_2D(measurement_string_1)

        if ampls_bidirectional:
            MC.set_sweep_function(s1)
            MC.set_sweep_points(thetas)
            MC.set_sweep_function_2D(s2)
            MC.set_sweep_points_2D(-ampls)
            MC.set_detector_function(detector_fun)


            measurement_string_2 = 'Flux_pulse_frequency_calibration_{}_2'.format(self.name)
            MC.run_2D(measurement_string_2)

        if analyze:
            flux_pulse_ma_1 = ma.Fluxpulse_Ramsey_2D_Analysis(
                label=measurement_string_1,
                X90_separation=X90_separation,
                flux_pulse_length=pulse_length,
                qb_name=self.name,
                auto=False)
            flux_pulse_ma_1.fit_all(extrapolate_phase=True, plot=True)

            phases = flux_pulse_ma_1.fitted_phases
            ampls = flux_pulse_ma_1.sweep_points_2D


            if ampls_bidirectional:
                flux_pulse_ma_2 = ma.Fluxpulse_Ramsey_2D_Analysis(
                    label=measurement_string_2,
                    X90_separation=X90_separation,
                    flux_pulse_length=pulse_length,
                    qb_name=self.name,
                    auto=False)
                flux_pulse_ma_2.fit_all(extrapolate_phase=True, plot=True)

                phases = np.concatenate(flux_pulse_ma_2.fitted_phases[-1:0:-1],
                                        flux_pulse_ma_1.fitted_phases)
                ampls = np.concatenate(flux_pulse_ma_2.sweep_points_2D[-1:0:-1],
                                   flux_pulse_ma_1.sweep_points_2D)

            instrument_settings = flux_pulse_ma_1.data_file['Instrument settings']
            qubit_attrs = instrument_settings[self.name].attrs
            E_c = kw.pop('E_c', qubit_attrs.get('E_c', 0.3e9))
            f_max = kw.pop('f_max', qubit_attrs.get('f_max', self.f_qubit()))
            V_per_phi0 = kw.pop('V_per_phi0',
                                qubit_attrs.get('V_per_phi0', 1.))
            dac_sweet_spot = kw.pop('dac_sweet_spot',
                                    qubit_attrs.get('dac_sweet_spot', 0))


            freqs = f_max - phases/(2*np.pi*pulse_length)

            fit_res = ma.fit_qubit_frequency(ampls, freqs, E_c=E_c, f_max=f_max,
                                             V_per_phi0=V_per_phi0,
                                             dac_sweet_spot=dac_sweet_spot
                                             )
            print(fit_res.fit_report())

            if plot and ampls_bidirectional:
                fit_res.plot()
            if ampls_bidirectional:
                return fit_res


    def calibrate_CPhase_dynamic_phases(self,
                                        flux_pulse_length=None,
                                        flux_pulse_amp=None,
                                        flux_pulse_delay=None,
                                        thetas=None,
                                        X90_separation=None,
                                        flux_pulse_channel=None,
                                        MC=None, label=None,
                                        analyze=True, update=True, **kw):
        """
        CPhase dynamic phase calibration

        does a measuement of the type:

                      X90_separation
                < -- ---- ----------- --->
                |X90|  --------------     |X90|  ---  |RO|
                       | fluxpulse |

        where  the angle of the second X90 pulse is swept for
        the flux pulse amplitude  in [0,cphase_ampl].

        Args:
            MC: measurement control object
            thetas: numpy array with angles (in rad) for the Ramsey type
            ampls: numpy array with amplitudes (in V) swept through
                as flux pulse amplitudes
            analyze: bool, if True, then the measured data
                gets analyzed (


        """

        if MC is None:
            MC = self.instr_mc.get_instr()

        if flux_pulse_amp is None:
            flux_pulse_amp = self.flux_pulse_amp()
            log.warning('flux_pulse_amp is not specified. Using the value'
                            'in the flux_pulse_amp parameter.')
        if flux_pulse_length is None:
            flux_pulse_length = self.flux_pulse_length()
            log.warning('flux_pulse_length is not specified. Using the value'
                            'in the flux_pulse_length parameter.')
        if flux_pulse_delay is None:
            flux_pulse_delay = self.flux_pulse_delay()
            log.warning('flux_pulse_delay is not specified. Using the value'
                            'in the flux_pulse_delay parameter.')
        if flux_pulse_channel is None:
            flux_pulse_channel = self.flux_pulse_channel()
            log.warning('flux_pulse_channel is not specified. Using the value'
                            'in the flux_pulse_channel parameter.')
        if thetas is None:
            thetas = np.linspace(0, 4*np.pi, 16)
            print('Sweeping over phases thata=np.linspace(0, 4*np.pi, 16).')

        if label is None:
            label = 'Dynamic_phase_measurement_{}_{}_filter'.format(
                self.name, self.flux_pulse_channel())

        self.measure_dynamic_phase(flux_pulse_length=flux_pulse_length,
                                   flux_pulse_amp=flux_pulse_amp,
                                   flux_pulse_channel=flux_pulse_channel,
                                   flux_pulse_delay=flux_pulse_delay,
                                   X90_separation=X90_separation,
                                   thetas=thetas,
                                   MC=MC,
                                   label=label)

        if analyze:
            MA = ma.Dynamic_phase_Analysis(
                    TwoD=True,
                    flux_pulse_amp=flux_pulse_amp,
                    flux_pulse_length=flux_pulse_length,
                    qb_name=self.name, **kw)

            dynamic_phase = MA.dyn_phase
            print('fitted dynamic phase on {}: {:0.3f} [deg]'.format(self.name,
                                                                dynamic_phase))
            if update:
                try:
                    self.dynamic_phase(dynamic_phase)
                except Exception:
                    log.warning('Could not update '
                                    '{}.dynamic_phase().'.format(self.name))

            return dynamic_phase
        else:
            return

    def measure_flux_pulse_timing(self, delays, analyze, label=None, **kw):
        if label is None:
            label = 'Flux_pulse_timing_{}'.format(self.name)
        self.measure_flux_pulse_scope([self.ge_freq()], delays,
                                      label=label, analyze=False, **kw)
        if analyze:
            tda.FluxPulseTimingAnalysis(qb_names=[self.name])

    def measure_flux_pulse_scope(self, freqs, delays, cz_pulse_name=None,
                                 analyze=True, cal_points=True,
                                 upload=True, label=None,
                                 n_cal_points_per_state=2, cal_states='auto',
                                 prep_params=None, exp_metadata=None, **kw):
        '''
        flux pulse scope measurement used to determine the shape of flux pulses
        set up as a 2D measurement (delay and drive pulse frequecy are
        being swept)
        pulse sequence:
                      <- delay ->
           |    -------------    |X180|  ---------------------  |RO|
           |    ---   | ---- fluxpulse ----- |


        Args:
            freqs (numpy array): array of drive frequencies
            delays (numpy array): array of delays of the drive pulse w.r.t
                the flux pulse
            pulse_length (float): flux pulse length (if not specified, the
                                    self.flux_pulse_length() is taken)
            pulse_amp (float): flux pulse amplitude  (if not specified, the
                                    self.flux_pulse_amp() is taken)
            pulse_delay (float): flux pulse delay
            MC (MeasurementControl): if None, then the self.MC is taken

        Returns: None

        '''
        if label is None:
            label = 'Flux_scope_{}'.format(self.name)
        MC = self.instr_mc.get_instr()
        self.prepare(drive='timedomain')

        if cz_pulse_name is None:
            cz_pulse_name = 'FP ' + self.name

        if cal_points:
            cal_states = CalibrationPoints.guess_cal_states(cal_states)
            cp = CalibrationPoints.single_qubit(
                self.name, cal_states, n_per_state=n_cal_points_per_state)
        else:
            cp = None
        if prep_params is None:
            prep_params = self.preparation_params()

        op_dict = kw.pop('operation_dict', self.get_operation_dict())

        seq, sweep_points, sweep_points_2D = \
            fsqs.fluxpulse_scope_sequence(
                delays=delays, freqs=freqs, qb_name=self.name,
                operation_dict=op_dict,
                cz_pulse_name=cz_pulse_name, cal_points=cp,
                prep_params=prep_params, upload=False, **kw)
        MC.set_sweep_function(awg_swf.SegmentHardSweep(
            sequence=seq, upload=upload, parameter_name='Delay', unit='s'))
        MC.set_sweep_points(sweep_points)
        MC.set_sweep_function_2D(swf.Offset_Sweep(
            self.instr_ge_lo.get_instr().frequency,
            -self.ge_mod_freq(),
            name='Drive frequency',
            parameter_name='Drive frequency', unit='Hz'))
        MC.set_sweep_points_2D(sweep_points_2D)
        det_func = self.int_avg_det
        MC.set_detector_function(det_func)
        sweep_points = SweepPoints('delay', delays, unit='s',
                                   label=r'delay, $\tau$', dimension=0)
        sweep_points.add_sweep_parameter('freq', freqs, unit='Hz',
                                         label=r'drive frequency, $f_d$',
                                         dimension=1)
        mospm = {self.name: ['delay', 'freq']}
        if exp_metadata is None:
            exp_metadata = {}
        exp_metadata.update({'sweep_points_dict': {self.name: delays},
                             'sweep_points_dict_2D': {self.name: freqs},
                             'sweep_points': sweep_points,
                             'meas_obj_sweep_points_map': mospm,
                             'meas_obj_value_names_map':
                                 {self.name: det_func.value_names},
                             'use_cal_points': cal_points,
                             'preparation_params': prep_params,
                             'cal_points': repr(cp),
                             'rotate': cal_points,
                             'data_to_fit': {self.name: 'pe'},
                             "sweep_name": "Delay",
                             "sweep_unit": "s"})
        MC.run_2D(label, exp_metadata=exp_metadata)

        if analyze:
            try:
                tda.FluxPulseScopeAnalysis(
                    qb_names=[self.name],
                    options_dict=dict(TwoD=True, rotation_type='global_PCA'))
            except Exception:
                ma.MeasurementAnalysis(TwoD=True)

    def measure_flux_pulse_amplitude(self, freqs, amplitudes, cz_pulse_name=None,
                                     analyze=True, cal_points=True,
                                     upload=True, label=None,
                                     n_cal_points_per_state=2, delay=None,
                                     cal_states='auto', prep_params=None,
                                     exp_metadata=None, update=False):
        '''
        Flux pulse amplitude measurement used to determine the qubits energy in
        dependence of flux pulse amplitude.

        pulse sequence:
           |    -------------    |X180|  ---------------------  |RO|
           |    ---   | ---- fluxpulse ----- |


        Args:
            freqs (numpy array): array of drive frequencies
            amplitudes (numpy array): array of amplitudes of the flux pulse
            delay (float): flux pulse delay
            MC (MeasurementControl): if None, then the self.MC is taken

        Returns: None

        '''

        if cz_pulse_name is None:
            cz_pulse_name = 'FP ' + self.name

        if label is None:
            label = 'Flux_amplitude_{}'.format(self.name)
        MC = self.instr_mc.get_instr()
        self.prepare(drive='timedomain')

        if cal_points:
            cal_states = CalibrationPoints.guess_cal_states(cal_states)
            cp = CalibrationPoints.single_qubit(
                self.name, cal_states, n_per_state=n_cal_points_per_state)
        else:
            cp = None
        if prep_params is None:
            prep_params = self.preparation_params()
        seq, sweep_points, sweep_points_2D = \
            fsqs.fluxpulse_amplitude_sequence(
                amplitudes=amplitudes, freqs=freqs, qb_name=self.name,
                operation_dict=self.get_operation_dict(), delay=delay,
                cz_pulse_name=cz_pulse_name, cal_points=cp,
                prep_params=prep_params, upload=False)
        MC.set_sweep_function(awg_swf.SegmentHardSweep(
            sequence=seq, upload=upload, parameter_name='Amplitude', unit='V'))
        MC.set_sweep_points(sweep_points)
        MC.set_sweep_function_2D(swf.Offset_Sweep(
            self.instr_ge_lo.get_instr().frequency,
            -self.ge_mod_freq(),
            name='Drive frequency',
            parameter_name='Drive frequency', unit='Hz'))
        MC.set_sweep_points_2D(sweep_points_2D)
        MC.set_detector_function(self.int_avg_det)
        if exp_metadata is None:
            exp_metadata = {}

        sp = SweepPoints()
        sp.add_sweep_parameter(f'{self.name}_amplitude', amplitudes, 'V',
                               'Flux pulse amplitude')
        sp.add_sweep_dimension()
        sp.add_sweep_parameter(f'{self.name}_freq', freqs, 'Hz',
                               'Qubit frequency')
        exp_metadata.update({'sweep_points': sp,
                             'meas_obj_sweep_points_map':
                                 sp.get_meas_obj_sweep_points_map([self.name]),
                             'use_cal_points': cal_points,
                             'preparation_params': prep_params,
                             'cal_points': repr(cp),
                             'rotate': cal_points,
                             'data_to_fit': {self.name: 'pe'},
                             "sweep_name": "Amplitude",
                             "sweep_unit": "V",
                             "rotation_type": 'global_PCA'})
        MC.run_2D(label, exp_metadata=exp_metadata)

        if analyze:
            try:
                MA = tda.FluxAmplitudeSweepAnalysis(qb_names = [self.name],
                                                    options_dict=dict(TwoD=True))
            except Exception:
                ma.MeasurementAnalysis(TwoD=True)

        if update:
            self.fit_ge_freq_from_flux_pulse_amp(
                MA.fit_res[f'freq_fit_{self.name}'].best_values)

    def measure_T1_freq_sweep(self, flux_lengths, cz_pulse_name=None,
                              freqs=None, amplitudes=None,
                              analyze=True,cal_states='auto', cal_points=True,
                              upload=True, label=None,n_cal_points_per_state=2,
                              exp_metadata=None, all_fits=False,
                              prep_params=None):
        '''
        Flux pulse amplitude measurement used to determine the qubits energy in
        dependence of flux pulse amplitude.

        Timings of sequence

       |          ---|X180|  ------------------------------|RO|
       |          --------| --------- fluxpulse ---------- |


        Args:
            freqs (numpy array): array of drive frequencies
            amplitudes (numpy array): array of amplitudes of the flux pulse
            delay (float): flux pulse delay
            MC (MeasurementControl): if None, then the self.MC is taken

        Returns: None

        '''

        if prep_params is None:
            prep_params = self.preparation_params()

        # Define the measurement label
        if label is None:
            label = 'T1_frequency_sweep'
            if 'active' in prep_params['preparation_type']:
                label += '_reset'
            label += self.msmt_suffix

        if cz_pulse_name is None:
            cz_pulse_name = 'FP ' + self.name

        fit_paras = deepcopy(self.fit_ge_freq_from_flux_pulse_amp())
        if freqs is not None:
            amplitudes = fit_mods.Qubit_freq_to_dac(freqs, **fit_paras)

        amplitudes = np.array(amplitudes)

        if np.any((amplitudes > abs(fit_paras['V_per_phi0']) / 2)):
            amplitudes -= fit_paras['V_per_phi0']
        elif np.any((amplitudes < -abs(fit_paras['V_per_phi0']) / 2)):
            amplitudes += fit_paras['V_per_phi0']

        if np.any(np.isnan(amplitudes)):
            raise ValueError('Specified frequencies resulted in nan amplitude. '
                             'Check frequency range!')

        if amplitudes is None:
            raise ValueError('Either freqs or amplitudes need to be specified')

        MC = self.instr_mc.get_instr()
        self.prepare(drive='timedomain')

        amplitudes = np.array(amplitudes)
        flux_lengths = np.array(flux_lengths)

        if cal_points:
            cal_states = CalibrationPoints.guess_cal_states(cal_states)
            cp = CalibrationPoints.single_qubit(
                self.name, cal_states, n_per_state=n_cal_points_per_state)
        else:
            cp = None

        seq, sweep_points = \
            fsqs.T1_freq_sweep_seq(
                amplitudes=amplitudes, qb_name=self.name,
                operation_dict=self.get_operation_dict(), flux_lengths=flux_lengths,
                cz_pulse_name=cz_pulse_name, upload=False, cal_points=cp,
                prep_params=prep_params)
        MC.set_sweep_function(awg_swf.SegmentHardSweep(
            sequence=seq, upload=upload, parameter_name='Amplitude', unit='V'))
        MC.set_sweep_points(sweep_points)
        MC.set_detector_function(self.int_avg_det)
        if exp_metadata is None:
            exp_metadata = {}
        # create SweepPoints
        sp = SweepPoints(f'{self.name}_pulse_length', flux_lengths, 's',
                         'Flux pulse length')
        sp.add_sweep_dimension()
        sp.add_sweep_parameter(f'{self.name}_amplitude', amplitudes, 'V',
                               'Flux pulse amplitude')
        mospm = sp.get_meas_obj_sweep_points_map(self.name)
        if freqs is not None:
            sp.add_sweep_parameter(f'{self.name}_qubit_freqs', freqs, 'Hz',
                                   'Qubit frequency')
            mospm[self.name] += [f'{self.name}_qubit_freqs']
        exp_metadata.update({'sweep_points': sp,
                             'meas_obj_sweep_points_map': mospm,
                             'preparation_params': prep_params,
                             'cal_points': repr(cp),
                             'rotate': cal_points,
                             'data_to_fit': {self.name: 'pe'},
                             "rotation_type": 'global_PCA' if not cal_points \
                                else 'cal_states'})
        MC.run(label, exp_metadata=exp_metadata)

        if analyze:
            try:
                tda.T1FrequencySweepAnalysis(qb_names=[self.name],
                            options_dict=dict(TwoD=True, all_fits=all_fits))
            except Exception:
                ma.MeasurementAnalysis(TwoD=False)

    def measure_T2_freq_sweep(self, flux_lengths, cz_pulse_name=None,
                              freqs=None, amplitudes=None, phases=[0,120,240],
                              analyze=True, cal_states='auto', cal_points=False,
                              upload=True, label=None, n_cal_points_per_state=2,
                              exp_metadata=None):
        '''
        Flux pulse amplitude measurement used to determine the qubits energy in
        dependence of flux pulse amplitude.

        Timings of sequence

       |          ----|X90| --------------------------- |X90|--|RO|
       |          --------| --------- fluxpulse ------- |


        Args:
            freqs (numpy array): array of drive frequencies
            amplitudes (numpy array): array of amplitudes of the flux pulse
            delay (float): flux pulse delay
            MC (MeasurementControl): if None, then the self.MC is taken

        Returns: None

        '''
        fit_paras = deepcopy(self.fit_ge_freq_from_flux_pulse_amp())
        if freqs is not None:
            amplitudes = fit_mods.Qubit_freq_to_dac(freqs, **fit_paras)

        amplitudes = np.array(amplitudes)

        if cz_pulse_name is None:
            cz_pulse_name = 'FP ' + self.name

        if np.any((amplitudes > abs(fit_paras['dac_sweet_spot']))):
            amplitudes -= fit_paras['V_per_phi0']
        elif np.any((amplitudes < -abs(fit_paras['dac_sweet_spot']))):
            amplitudes += fit_paras['V_per_phi0']

        if np.any((amplitudes > abs(fit_paras['V_per_phi0']) / 2)):
            amplitudes -= fit_paras['V_per_phi0']
        elif np.any((amplitudes < -abs(fit_paras['V_per_phi0']) / 2)):
            amplitudes += fit_paras['V_per_phi0']

        if np.any(np.isnan(amplitudes)):
            raise ValueError('Specified frequencies resulted in nan amplitude. '
                             'Check frequency range!')

        if amplitudes is None:
            raise ValueError('Either freqs or amplitudes need to be specified')

        if label is None:
            label = 'T2_Frequency_Sweep_{}'.format(self.name)
        MC = self.instr_mc.get_instr()
        self.prepare(drive='timedomain')

        amplitudes = np.array(amplitudes)
        flux_lengths = np.array(flux_lengths)
        phases = np.array(phases)

        if cal_points:
            cal_states = CalibrationPoints.guess_cal_states(cal_states)
            cp = CalibrationPoints.single_qubit(
                self.name, cal_states, n_per_state=n_cal_points_per_state)
        else:
            cp = None

        seq, sweep_points = \
            fsqs.T2_freq_sweep_seq(
                amplitudes=amplitudes, qb_name=self.name,
                operation_dict=self.get_operation_dict(),
                flux_lengths=flux_lengths, phases = phases,
                cz_pulse_name=cz_pulse_name, upload=False, cal_points=cp)
        MC.set_sweep_function(awg_swf.SegmentHardSweep(
            sequence=seq, upload=upload, parameter_name='Amplitude', unit='V'))
        MC.set_sweep_points(sweep_points)
        MC.set_detector_function(self.int_avg_det)
        if exp_metadata is None:
            exp_metadata = {}
        exp_metadata.update({'amplitudes': amplitudes,
                             'frequencies': freqs,
                             'phases': phases,
                             'flux_lengths': flux_lengths,
                             'use_cal_points': cal_points,
                             'cal_points': repr(cp),
                             'rotate': cal_points,
                             'data_to_fit': {self.name: 'pe'},
                             "rotation_type": 'global_PCA' if not cal_points \
                                 else 'cal_states'})
        MC.run(label, exp_metadata=exp_metadata)

        if analyze:
            try:
                tda.T2FrequencySweepAnalysis(qb_names=[self.name],
                                             options_dict=dict(TwoD=False))
            except Exception:
                ma.MeasurementAnalysis(TwoD=False)

    def measure_flux_pulse_scope_nzcz_alpha(
            self, nzcz_alphas, delays, CZ_pulse_name=None,
            cal_points=True, upload=True, upload_all=True,
            spacing=30e-9, MC=None):

        if MC is None:
            MC = self.instr_mc.get_instr()

        self.prepare(drive='timedomain')

        if cal_points:
            step = np.abs(delays[-1] - delays[-2])
            sweep_points = np.concatenate(
                [delays, [delays[-1]+step, delays[-1]+2*step,
                          delays[-1]+3*step, delays[-1]+4*step]])
        else:
            sweep_points = delays

        s1 = awg_swf.Fluxpulse_scope_nzcz_alpha_hard_swf(
            qb_name=self.name, nzcz_alpha=nzcz_alphas[0],
            CZ_pulse_name=CZ_pulse_name,
            operation_dict=self.get_operation_dict(),
            cal_points=cal_points, upload=False,
            upload_all=upload_all, spacing=spacing)
        s2 = awg_swf.Fluxpulse_scope_nzcz_alpha_soft_sweep(
            s1, upload=upload)

        MC.set_sweep_function(s1)
        MC.set_sweep_points(sweep_points)
        MC.set_sweep_function_2D(s2)
        MC.set_sweep_points_2D(nzcz_alphas)
        MC.set_detector_function(self.int_avg_det)
        MC.run_2D('Flux_scope_nzcz_alpha' + self.msmt_suffix)

        ma.MeasurementAnalysis(TwoD=True)

    def get_closest_lo_freq(self, target_lo_freq, fixed_lo='default',
                            operation=None):
        """Get the closest allowed LO freq for given target LO freq.

        Args:
            target_lo_freq (float): the target Lo freq
            fixed_lo: specification of the allowed LO freq(s), can be:
                - None: no restrictions on the LO freq
                - float: LO fixed to a single freq
                - str: (operation must be provided in this case)
                    - 'default' (default value): use the setting in the qubit
                      object.
                    - a qb name to indicated that the LO must be fixed to be
                      the same as for that qb.
                - dict with (a subset of) the following keys:
                    'min' and/or 'max': minimal/maximal allowed LO freq
                    'step': LO fixed to a grid with this step width (grid
                            starting at 'min' if provided and at 0 otherwise)
                - list, np.array: LO fixed to be one of the listed values
            operation (str): the operation for which the LO freq is to be
                determined (e.g., 'ge', 'ro'). Only needed if fixed_lo is a str.

        Returns:
            The allowed LO freq that most closely matches the target
            combination of RF and IF.

        Examples:
            >>> freq, mod_freq = 5898765432, 150e6
            >>> target_lo_freq = freq - mod_freq
            >>> qb.get_closest_lo_freq(target_lo_freq, 'qb1', 'ge')
            >>> qb.get_closest_lo_freq(target_lo_freq, 5.8e9)
            >>> qb.get_closest_lo_freq(
            >>>     target_lo_freq, np.arange(4e9, 6e9 + 1e6, 1e6))
            >>> qb.get_closest_lo_freq(target_lo_freq, {'step': 100e6})
            >>> qb.get_closest_lo_freq(
            >>>     target_lo_freq, {'min': 5.4e9, 'max': 5.6e9})
            >>> qb.get_closest_lo_freq(
            >>>     target_lo_freq, {'min': 6.3e9, 'max': 6.9e9})
            >>> qb.get_closest_lo_freq(
            >>>     target_lo_freq, {'min': 5.4e9, 'max': 6.9e9, 'step': 10e6})
        """
        if fixed_lo == 'default':
            fixed_lo = self.get(f'{operation}_fixed_lo_freq')
        if fixed_lo is None:
            return target_lo_freq
        elif isinstance(fixed_lo, float):
            return fixed_lo
        elif isinstance(fixed_lo, str):
            instr = self.find_instrument(fixed_lo)
            return getattr(instr, f'get_{operation}_lo_freq')()
        elif isinstance(fixed_lo, dict):
            f_min = fixed_lo.get('min', 0)
            f_max = fixed_lo.get('max', np.inf)
            step = fixed_lo.get('step', None)
            lo_freq = max(min(target_lo_freq, f_max) - f_min, 0)
            if step is not None:
                lo_freq = round(lo_freq / step) * step
                if lo_freq > f_max:
                    lo_freq -= step
            lo_freq += f_min
            return lo_freq
        else:
            ind = np.argmin(np.abs(np.array(fixed_lo) - (target_lo_freq)))
            return fixed_lo[ind]

    def configure_mod_freqs(self, operation=None, **kw):
        """Configure modulation freqs (IF) to be compatible with fixed LO freqs

        If {op}_fixed_lo_freq is not None for the operation {op},
        {op}_mod_freq will be updated to {op}_freq' - {op}_fixed_lo_freq.
        The method can be called with kw (see below) as a set_cmd when a
        relevant paramter changes, or without kw as a sanity check, in which
        case it shows a warning when updating an IF.

        Args:
            operation (str, None): configure the IF only for the operation
                indicated by the string or for all operations for which a
                fixed LO freq is configured.
            **kw: If a kew equals the name of a qcodes parameter of the qb,
                the corresponding value supersedes the parameter value.

        Returns:
            - The new IF if called with arguments operation and
              {operation}_mod_freq (can be used as set_parser).
            - None otherwise.
        """
        def get_param(param):
            if param in kw:
                return kw[param]
            else:
                return self.get(param)

        fixed_lo_suffix = '_fixed_lo_freq'
        if operation is None:
            ops = [k[:-len(fixed_lo_suffix)] for k in self.parameters
                   if k.endswith(fixed_lo_suffix)]
        else:
            ops = [operation]

        for op in ops:
            fixed_lo = get_param(f'{op}{fixed_lo_suffix}')
            if fixed_lo is None:
                if operation is not None and f'{op}_mod_freq' in kw:
                    # called for IF change of single op: behave as set_parser
                    return kw[f'{op}_mod_freq']
            else:
                freq = get_param(f'{op}_freq')
                old_mod_freq = get_param(f'{op}_mod_freq')
                if np.ndim(old_mod_freq):
                    raise NotImplementedError(
                        f'{op}: Fixed LO freq in combination with '
                        f'multichromatic mod freq is not implemented.')
                lo_freq = self.get_closest_lo_freq(
                    freq - old_mod_freq, fixed_lo, operation=op)
                mod_freq = get_param(f'{op}_freq') - lo_freq
                if operation is not None and f'{op}_mod_freq' in kw:
                    # called for IF change of single op: behave as set_parser
                    return mod_freq
                elif old_mod_freq != mod_freq:
                    if not any([k.startswith(f'{op}_') and k != f'{op}_mod_freq'
                            for k in kw]):
                        log.warning(
                            f'{self.name}: {op}_mod_freq {old_mod_freq} is not '
                            f'consistent '
                            f'with the fixed LO freq {fixed_lo} and will be '
                            f'adjusted to {mod_freq}.')
                    self.parameters[f'{op}_mod_freq'].cache._set_from_raw_value(
                        mod_freq)

    def configure_pulsar(self):
        """
        Configure qubit-specific settings in pulsar:
        - Reset modulation frequency and amplitude scaling
        - set AWG channel DC offsets and switch sigouts on,
           see configure_offsets
        - set flux distortion, see set_distortion_in_pulsar
        """
        pulsar = self.instr_pulsar.get_instr()
        # make sure that some settings are reset to their default values
        for quad in ['I', 'Q']:
            ch = self.get(f'ge_{quad}_channel')
            if f'{ch}_mod_freq' in pulsar.parameters:
                pulsar.parameters[f'{ch}_mod_freq'](None)
            if f'{ch}_amplitude_scaling' in pulsar.parameters:
                pulsar.parameters[f'{ch}_amplitude_scaling'](1)
        # set offsets and turn on AWG outputs
        self.configure_offsets()
        # set flux distortion
        self.set_distortion_in_pulsar()

    def configure_offsets(self, set_ro_offsets=True, set_ge_offsets=True):
        """
        Set AWG channel DC offsets and switch sigouts on.

        :param set_ro_offsets: whether to set offsets for RO channels
        :param set_ge_offsets: whether to set offsets for drive channels
        """
        pulsar = self.instr_pulsar.get_instr()
        offset_list = []
        if set_ro_offsets:
            offset_list += [('ro_I_channel', 'ro_I_offset')]
            if self.ro_Q_channel() is not None:
                offset_list += [('ro_Q_channel', 'ro_Q_offset')]
        if set_ge_offsets:
            ge_lo = self.instr_ge_lo
            if self.ge_lo_leakage_cal()['mode'] == 'fixed':
                offset_list += [('ge_I_channel', 'ge_I_offset'),
                                ('ge_Q_channel', 'ge_Q_offset')]
                if ge_lo() is not None and 'lo_cal_data' in ge_lo.get_instr().parameters:
                    ge_lo.get_instr().lo_cal_data().pop(self.name + '_I', None)
                    ge_lo.get_instr().lo_cal_data().pop(self.name + '_Q', None)
            elif ge_lo() is not None:
                # FIXME: configure lo.lo_cal_interp_kind based on a new setting in
                #  the qubit, e.g. self.ge_lo_leakage_cal()['interp_kind']
                lo_cal = ge_lo.get_instr().lo_cal_data()
                qb_lo_cal = self.ge_lo_leakage_cal()
                i_par = pulsar.parameters[self.get('ge_I_channel') + '_offset']
                q_par = pulsar.parameters[self.get('ge_Q_channel') + '_offset']
                lo_cal[self.name + '_I'] = (i_par, qb_lo_cal['freqs'],
                                            qb_lo_cal['I_offsets'])
                lo_cal[self.name + '_Q'] = (q_par, qb_lo_cal['freqs'],
                                            qb_lo_cal['Q_offsets'])

        for channel_par, offset_par in offset_list:
            ch = self.get(channel_par)
            if ch + '_offset' in pulsar.parameters:
                pulsar.set(ch + '_offset', self.get(offset_par))
                pulsar.sigout_on(ch)

    def set_distortion_in_pulsar(self, datadir=None):
        """
        Configures the fluxline distortion in a pulsar object according to the
        settings in the parameter flux_distortion of the qubit object.

        :param pulsar: the pulsar object. If None, self.find_instrument is
            used to find an obejct called 'Pulsar'.
        :param datadir: path to the pydata directory. If None,
            self.find_instrument is used to find an object called 'MC' and
            the datadir of MC is used.
        """
        if not self.flux_pulse_channel():
            return
        pulsar = self.instr_pulsar.get_instr()
        if datadir is None:
            datadir = self.find_instrument('MC').datadir()
        flux_distortion = deepcopy(self.DEFAULT_FLUX_DISTORTION)
        flux_distortion.update(self.flux_distortion())

        filterCoeffs = fl_predist.process_filter_coeffs_dict(
            flux_distortion, datadir=datadir,
            default_dt=1 / pulsar.clock(channel=self.flux_pulse_channel()))

        pulsar.set(f'{self.flux_pulse_channel()}_distortion_dict',
                   filterCoeffs)
        for param in ['distortion', 'charge_buildup_compensation',
                      'compensation_pulse_delay',
                      'compensation_pulse_gaussian_filter_sigma']:
            pulsar.set(f'{self.flux_pulse_channel()}_{param}',
                       flux_distortion[param])

    def get_channels(self, drive=True, ro=True, flux=True):
        """
        Returns (a subset of) channels.
        Args:
            drive (bool): whether or not to include drive channels
            ro (bool): whether or not to include readout channels
            flux (bool): whether or not to include flux channel

        Returns:
            channels (list)
        """
        d = [self.ge_I_channel(), self.ge_Q_channel()] if drive else []
        r = [self.ro_I_channel(), self.ro_Q_channel()] if ro else []
        f = [self.flux_pulse_channel()] if flux else []
        return d + r + f

    def get_channel_map(self, drive=True, ro=True, flux=True):
        """
        Returns a channel map.
        Args:
            drive (bool): whether or not to include drive channels
            ro (bool): whether or not to include readout channels
            flux (bool): whether or not to include flux channel

        Returns:
            channels (dict): key is the qubit name and value is a
            list of channels
        """
        return {self.name: self.get_channels(drive=drive, ro=ro, flux=flux)}

def add_CZ_pulse(qbc, qbt):
    """
    Args:
        qbc: Control qubit. A QudevTransmon object corresponding to the qubit
             that we apply the flux pulse on.
        qbt: Target qubit. A QudevTransmon object corresponding to the qubit
             we induce the conditional phase on.
    """

    # add flux pulse parameters
    op_name = 'upCZ ' + qbt.name
    ps_name = 'upCZ_' + qbt.name

    if np.any([op_name == i for i in qbc.get_operation_dict().keys()]):
        # do not try to add it again if operation already exists
        raise ValueError('Operation {} already exists.'.format(op_name))
    else:
        qbc.add_operation(op_name)

        qbc.add_pulse_parameter(op_name, ps_name + '_cz_target_qb',
                                'cz_target_qb',
                                initial_value=qbt.name,
                                vals=vals.Enum(qbt.name))
        qbc.add_pulse_parameter(op_name, ps_name + '_pulse_type', 'pulse_type',
                                initial_value='BufferedCZPulse',
                                vals=vals.Enum('BufferedSquarePulse',
                                               'BufferedCZPulse',
                                               'NZBufferedCZPulse',
                                               ))
        qbc.add_pulse_parameter(op_name, ps_name + '_channel', 'channel',
                                initial_value='', vals=vals.Strings())
        qbc.add_pulse_parameter(op_name, ps_name + '_aux_channels_dict',
                                'aux_channels_dict',
                                initial_value={}, vals=vals.Dict())
        qbc.add_pulse_parameter(op_name, ps_name + '_amplitude', 'amplitude',
                                initial_value=0, vals=vals.Numbers())
        qbc.add_pulse_parameter(op_name, ps_name + '_frequency', 'frequency',
                                initial_value=0, vals=vals.Numbers())
        qbc.add_pulse_parameter(op_name, ps_name + '_phase', 'phase',
                                initial_value=0, vals=vals.Numbers())
        qbc.add_pulse_parameter(op_name, ps_name + '_pulse_length',
                                'pulse_length',
                                initial_value=0, vals=vals.Numbers(0))
        qbc.add_pulse_parameter(op_name, ps_name + '_alpha', 'alpha',
                                initial_value=1, vals=vals.Numbers())
        qbc.add_pulse_parameter(op_name, ps_name + '_buffer_length_start',
                                'buffer_length_start', initial_value=10e-9,
                                vals=vals.Numbers(0))
        qbc.add_pulse_parameter(op_name, ps_name + '_buffer_length_end',
                                'buffer_length_end', initial_value=10e-9,
                                vals=vals.Numbers(0))
        qbc.add_pulse_parameter(op_name, ps_name + '_extra_buffer_aux_pulse',
                                'extra_buffer_aux_pulse', initial_value=5e-9,
                                vals=vals.Numbers(0))
        qbc.add_pulse_parameter(op_name, ps_name + '_pulse_delay',
                                'pulse_delay',
                                initial_value=0, vals=vals.Numbers())
        qbc.add_pulse_parameter(op_name, ps_name + '_basis_rotation',
                                'basis_rotation', initial_value={},
                                vals=vals.Dict())
        qbc.add_pulse_parameter(op_name, ps_name + '_gaussian_filter_sigma',
                                'gaussian_filter_sigma', initial_value=2e-9,
                                vals=vals.Numbers(0))
        qbc.add_pulse_parameter(op_name, ps_name + '_chevron_func',
                                'chevron_func', initial_value=None,
                                vals=vals.Callable(),
                                docstring="Callable required when using "
                                          "effective time CZ pulse to "
                                          "straighten Chevron.")


def add_CZ_MG_pulse(qbc, qbt):
    """
    Args:
        qbc: Control qubit. A QudevTransmon object corresponding to the qubit
             that we apply the flux pulse on.
        qbt: Target qubit. A QudevTransmon object corresponding to the qubit
             we induce the conditional phase on.
    """

    # add flux pulse parameters
    op_name = 'CZ ' + qbt.name
    ps_name = 'CZ_' + qbt.name

    if np.any([op_name == i for i in qbc.get_operation_dict().keys()]):
        # do not try to add it again if operation already exists
        raise ValueError('Operation {} already exists.'.format(op_name))
    else:
        qbc.add_operation(op_name)

        qbc.add_pulse_parameter(op_name, ps_name + '_cz_target_qb',
                                'cz_target_qb',
                                initial_value=qbt.name,
                                vals=vals.Enum(qbt.name))
        qbc.add_pulse_parameter(op_name, ps_name + '_pulse_type', 'pulse_type',
                                initial_value='NZMartinisGellarPulse',
                                vals=vals.Enum('NZMartinisGellarPulse',
                                               'BufferedCZPulse'))
        qbc.add_pulse_parameter(op_name, ps_name + '_channel', 'channel',
                                initial_value='', vals=vals.Strings())
        qbc.add_pulse_parameter(op_name, ps_name + '_aux_channels_dict',
                                'aux_channels_dict',
                                initial_value={}, vals=vals.Dict())
        qbc.add_pulse_parameter(op_name, ps_name + '_theta_f', 'theta_f',
                                initial_value=0, vals=vals.Numbers())
        qbc.add_pulse_parameter(op_name, ps_name + '_lambda_2', 'lambda_2',
                                initial_value=0, vals=vals.Numbers(0))
        qbc.add_pulse_parameter(op_name, ps_name + '_qbc_freq', 'qbc_freq',
                                initial_value=qbc.ge_freq(),
                                vals=vals.Numbers())
        qbc.add_pulse_parameter(op_name, ps_name + '_qbt_freq', 'qbt_freq',
                                initial_value=qbt.ge_freq(),
                                vals=vals.Numbers())
        qbc.add_pulse_parameter(op_name, ps_name + '_pulse_length',
                                'pulse_length',
                                initial_value=0, vals=vals.Numbers(0))
        qbc.add_pulse_parameter(op_name, ps_name + '_alpha', 'alpha',
                                initial_value=1, vals=vals.Numbers())
        qbc.add_pulse_parameter(op_name, ps_name + '_buffer_length_start',
                                'buffer_length_start', initial_value=10e-9,
                                vals=vals.Numbers(0))
        qbc.add_pulse_parameter(op_name, ps_name + '_buffer_length_end',
                                'buffer_length_end', initial_value=10e-9,
                                vals=vals.Numbers(0))
        qbc.add_pulse_parameter(op_name, ps_name + '_extra_buffer_aux_pulse',
                                'extra_buffer_aux_pulse', initial_value=5e-9,
                                vals=vals.Numbers(0))
        qbc.add_pulse_parameter(op_name, ps_name + '_anharmonicity',
                                'anharmonicity',
                                initial_value=0, vals=vals.Numbers())
        qbc.add_pulse_parameter(op_name, ps_name + '_J', 'J',
                                initial_value=0, vals=vals.Numbers())
        qbc.add_pulse_parameter(op_name, ps_name + '_basis_rotation',
                                'basis_rotation', initial_value={},
                                vals=vals.Dict())
        qbc.add_pulse_parameter(op_name, ps_name + '_dv_dphi', 'dv_dphi',
                                initial_value=0, vals=vals.Numbers(0))
        qbc.add_pulse_parameter(op_name, ps_name + '_loop_asym', 'loop_asym',
                                initial_value=0, vals=vals.Numbers(0))
        qbc.add_pulse_parameter(op_name, ps_name + '_wave_generation_func',
                                'wave_generation_func', initial_value=None,
                                vals=vals.Callable())
        qbc.add_pulse_parameter(op_name, ps_name + '_pulse_delay',
                                'pulse_delay',
                                initial_value=0, vals=vals.Numbers())









<|MERGE_RESOLUTION|>--- conflicted
+++ resolved
@@ -1310,14 +1310,7 @@
                 self.instr_ge_lo.get_instr().frequency)
         else:  # no external LO
             pulsar = self.instr_pulsar.get_instr()
-<<<<<<< HEAD
-            awg_name = pulsar.get(f'{self.ge_I_channel()}_awg')
-            awg_interface = pulsar.awg_interfaces[awg_name]
-            return awg_interface.get_frequency_sweep_function(
-                self.ge_I_channel())
-=======
             return pulsar.get_frequency_sweep_function(self.ge_I_channel())
->>>>>>> 30796d30
 
     def swf_ro_freq_lo(self):
         """Create a sweep function for sweeping the readout frequency.
