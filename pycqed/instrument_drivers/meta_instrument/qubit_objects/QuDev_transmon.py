--- conflicted
+++ resolved
@@ -259,29 +259,6 @@
                                  initial_value=None, vals=vals.Numbers())
         self.add_pulse_parameter('flux', 'flux_pulse_delay', 'pulse_delay',
                                  initial_value=None, vals=vals.Numbers())
-<<<<<<< HEAD
-=======
-
-        # add flux pulse parameters
-        self.add_operation('CZ')
-        self.add_pulse_parameter('CZ', 'CZ_qb_target', 'qb_target',
-                                 initial_value=None, vals=vals.Strings())
-        self.add_pulse_parameter('CZ', 'CZ_pulse_type', 'pulse_type',
-                                 initial_value=None, vals=vals.Strings())
-        self.add_pulse_parameter('CZ', 'CZ_pulse_channel', 'channel',
-                                 initial_value=None, vals=vals.Strings())
-        self.add_pulse_parameter('CZ', 'CZ_pulse_amp', 'amplitude',
-                                 initial_value=None, vals=vals.Numbers())
-        self.add_pulse_parameter('CZ', 'CZ_pulse_length', 'length',
-                                 initial_value=None, vals=vals.Numbers())
-        self.add_pulse_parameter('CZ', 'CZ_pulse_delay', 'pulse_delay',
-                                 initial_value=None, vals=vals.Numbers())
-        self.add_pulse_parameter('CZ', 'CZ_dynamic_phase', 'dynamic_phase',
-                                 initial_value=None, vals=vals.Numbers())
-        self.add_pulse_parameter('CZ', 'CZ_dynamic_phase_target',
-                                 'dynamic_phase_target',
-                                 initial_value=None, vals=vals.Numbers())
->>>>>>> babf8168
 
         self.update_detector_functions()
 
