--- conflicted
+++ resolved
@@ -1228,14 +1228,6 @@
         cp = CalibrationPoints.single_qubit(self.name, cal_states,
                                             n_per_state=n_cal_points_per_state)
 
-<<<<<<< HEAD
-=======
-        if thresholded:
-            if self.instr_uhf.get_instr().get('qas_0_thresholds_{}_level'.format(
-                    self.acq_I_channel())) == 0.0:
-                raise ValueError('The threshold value is not set.')
-
->>>>>>> 5e2c554c
         sequences, hard_sweep_points, soft_sweep_points = \
             sq.randomized_renchmarking_seqs(
                 qb_name=self.name, operation_dict=self.get_operation_dict(),
@@ -2429,14 +2421,6 @@
                     interleaved_gate, gate_decomposition,
                     nr_seeds, cliffords[-1]) + self.msmt_suffix
 
-<<<<<<< HEAD
-=======
-        if thresholded:
-            if self.instr_uhf.get_instr().get('qas_0_thresholds_{}_level'.format(
-                    self.acq_weights_I())) == 0.0:
-                raise ValueError('The threshold value is not set.')
-
->>>>>>> 5e2c554c
         #Perform measurement
         self.measure_randomized_benchmarking(
             cliffords=cliffords, nr_seeds=nr_seeds,
