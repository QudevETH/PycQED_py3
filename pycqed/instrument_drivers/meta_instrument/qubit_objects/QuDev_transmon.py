--- conflicted
+++ resolved
@@ -2428,11 +2428,7 @@
 
             self.prepare(drive='timedomain', switch='calib')
             MC.set_detector_function(self.int_avg_det_spec)
-<<<<<<< HEAD
-            self.instr_pulsar.get_instr().start(exclude=[self.instr_uhf()])
-=======
             self.instr_pulsar.get_instr().start(exclude=[self.instr_acq()])
->>>>>>> e054357b
             MC.run(name='drive_carrier_calibration' + self.msmt_suffix,
                    exp_metadata=exp_metadata)
 
@@ -2701,10 +2697,6 @@
         exp_metadata = {'qb_names': [self.name], 'rotate': False,
                         'cal_points': f"CalibrationPoints(['{self.name}'], [])"}
 
-<<<<<<< HEAD
-=======
-        exp_metadata = {'qb_names': [self.name], 'rotate': False}
->>>>>>> e054357b
         with temporary_value(
             (self.ro_freq, self.ge_freq() - 2*self.ge_mod_freq()),
             (self.ro_mod_freq, self.ro_mod_freq()), # for automatic reset
