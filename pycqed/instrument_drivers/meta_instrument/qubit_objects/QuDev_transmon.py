--- conflicted
+++ resolved
@@ -490,14 +490,6 @@
         self.add_parameter(
             'switch_modes', parameter_class=ManualParameter,
             initial_value=DEFAULT_SWITCH_MODES, vals=vals.Dict(),
-<<<<<<< HEAD
-            docstring="A dictionary whose keys are identifiers of switch "
-                      "modes (must contain 'modulated', 'spec', and 'calib', "
-                      "and can contain 'no_drive' as well as additional "
-                      "custom modes) and whose values are dicts understood by "
-                      "the set_switch method of the SwitchControls instrument "
-                      "specified in the parameter instr_switch.")
-=======
             docstring=
             "A dictionary whose keys are identifiers of switch modes and "
             "whose values are dicts understood by the set_switch method of "
@@ -514,7 +506,6 @@
             "without drive signal, i.e., when calling qb.prepare with "
             "drive=None) as well as additional custom modes (to be used in "
             "manual calls to set_switch).")
->>>>>>> 3f17cf68
 
     def get_idn(self):
         return {'driver': str(self.__class__), 'name': self.name}
@@ -924,12 +915,6 @@
         # other preparations
         self.update_detector_functions()
         self.set_readout_weights()
-<<<<<<< HEAD
-        if switch == 'default':
-            if drive is None and 'no_drive' in self.switch_modes():
-                self.set_switch('no_drive')
-            else:
-=======
         # See the docstring of switch_modes for an explanation of the
         # following modes.
         if switch == 'default':
@@ -940,16 +925,12 @@
             else:
                 # use 'spec' for qubit spectroscopy measurements
                 # (continuous_spec and pulsed_spec) and 'modulated' otherwise
->>>>>>> 3f17cf68
                 self.set_switch(
                     'spec' if drive is not None and drive.endswith('_spec')
                     else 'modulated')
         else:
-<<<<<<< HEAD
-=======
             # switch mode was explicitly provided by the caller (e.g.,
             # for mixer calib)
->>>>>>> 3f17cf68
             self.set_switch(switch)
 
     def set_readout_weights(self, weights_type=None, f_mod=None):
@@ -1048,11 +1029,7 @@
 
         :param switch_mode: (str) the name of a switch mode that is defined in
             the qcodes parameter switch_modes of this qubit (default:
-<<<<<<< HEAD
-            'modulated').
-=======
             'modulated'). See the docstring of switch_modes for more details.
->>>>>>> 3f17cf68
         """
         if self.instr_switch() is None:
             return
