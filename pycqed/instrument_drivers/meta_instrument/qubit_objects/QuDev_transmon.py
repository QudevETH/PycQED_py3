--- conflicted
+++ resolved
@@ -1150,10 +1150,6 @@
         if param in self.instr_pulsar.get_instr().parameters:
             self.instr_pulsar.get_instr().set(param, self.get_ge_lo_freq())
 
-        param = f'{self.ge_I_channel()}_centerfreq'
-        if param in self.instr_pulsar.get_instr().parameters:
-            self.instr_pulsar.get_instr().set(param, self.get_ge_lo_freq())
-
         # other preparations
         self.update_detector_functions()
         self.set_readout_weights()
@@ -1365,11 +1361,7 @@
             allow_IF_sweep (bool): specifies whether an IF sweep (or a combined
                 LO and IF sweep) may be used (default: True). Note that
                 setting this to False might lead to a sweep function that is
-<<<<<<< HEAD
-                only allowed to taken specific value supported by the
-=======
                 only allowed to take specific values supported by the
->>>>>>> d1865f31
                 internal LO.
 
         Returns: the Sweep_function object
@@ -2305,7 +2297,6 @@
             verbose=verbose,
             upload=upload))
         MC.set_sweep_points(delays)
-        # FIXME: how to fix this? chellings mentioned sweeper function
         MC.set_sweep_function_2D(swf.Offset_Sweep(
             mc_parameter_wrapper.wrap_par_to_swf(
                 self.instr_ge_lo.get_instr().frequency),
