--- conflicted
+++ resolved
@@ -20,6 +20,8 @@
 from pycqed.instrument_drivers.meta_instrument.MeasurementObject import (
     MeasurementObject,
 )
+from pycqed.instrument_drivers.meta_instrument.qubit_objects import \
+    qubit_calc_functions as qbcalc
 from pycqed.measurement import awg_sweep_functions as awg_swf
 from pycqed.measurement import detector_functions as det
 from pycqed.measurement import mc_parameter_wrapper
@@ -27,27 +29,10 @@
 from pycqed.measurement import sweep_functions as swf
 from pycqed.measurement.calibration.calibration_points import CalibrationPoints
 from pycqed.measurement.pulse_sequences import fluxing_sequences as fsqs
-<<<<<<< HEAD
 from pycqed.measurement.pulse_sequences import single_qubit_tek_seq_elts as sq
 from pycqed.measurement.waveform_control import reset_schemes as reset
 from pycqed.utilities.general import add_suffix_to_dict_keys, temporary_value
 from pycqed.utilities.math import dbm_to_vp
-=======
-from pycqed.analysis import measurement_analysis as ma
-from pycqed.analysis_v2 import timedomain_analysis as tda
-from pycqed.utilities.general import add_suffix_to_dict_keys
-from pycqed.utilities.general import temporary_value
-from pycqed.utilities.math import vp_to_dbm, dbm_to_vp
-from pycqed.measurement import optimization as opti
-from pycqed.measurement import mc_parameter_wrapper
-import pycqed.analysis_v2.spectroscopy_analysis as sa
-import \
-    pycqed.measurement.waveform_control.fluxpulse_predistortion as fl_predist
-from pycqed.instrument_drivers.meta_instrument.MeasurementObject import \
-    MeasurementObject
-from pycqed.instrument_drivers.meta_instrument.qubit_objects import \
-    qubit_calc_functions as qbcalc
->>>>>>> 197b74d7
 
 try:
     import pycqed.simulations.readout_mode_simulations_for_CLEAR_pulse as sim_CLEAR
@@ -864,305 +849,6 @@
         a, b = self.amp_scaling_correction_coeffs()
         return x * (a * (x ** 4 - 1) + b * (x ** 2 - 1) + 1)
 
-<<<<<<< HEAD
-    def calculate_frequency(self, bias=None, amplitude=0, transition='ge',
-                            model='transmon_res', flux=None, update=False):
-        """Calculates the transition frequency for a given DC bias and flux
-        pulse amplitude using fit parameters stored in the qubit object.
-        Note that the qubit parameter flux_amplitude_bias_ratio is used for
-        conversion between bias values and amplitudes.
-
-        :param bias: (float) DC bias. If model='approx' is used, the bias is
-            optional, and is understood relative to the parking position at
-            which the  model was measured. Otherwise, it mandatory and is
-            interpreted as voltage of the DC source.
-        :param amplitude: (float, default: 0) flux pulse amplitude
-        :param transition: (str or list of str, default: 'ge') the transition
-            or transitions whose frequency should be calculated.
-        :param model: (str, default: 'transmon_res') the model to use.
-            'approx': Qubit_dac_to_freq with parameters from
-                the qubit parameter fit_ge_freq_from_flux_pulse_amp.
-                bias is understood as relative to the parking position.
-            'transmon': Qubit_dac_to_freq_precise with parameters from
-                the qubit parameter fit_ge_freq_from_dc_offset.
-                bias is understood as the voltage of the DC source.
-            'transmon_res': Qubit_dac_to_freq_res with parameters from
-                the qubit parameter fit_ge_freq_from_dc_offset.
-                bias is understood as the voltage of the DC source.
-        :param flux: (float, default None) if this is not None, the frequency
-            is calculated for the given flux (in units of phi_0) instead of
-            for the given bias (for models 'transmon' and 'transmon_res') or
-            instead of the given amplitude (for model 'approx'). If both bias
-            and flux are None and the model is 'transmon' or 'transmon_res',
-            the flux value from self.flux_parking() is used.
-        :param update: (bool, default False) whether the result should be
-            stored as {transition}_freq parameter of the qubit object.
-        :return: calculated transition frequency/frequencies
-
-        TODO: Add feature to automatically make use of
-              `InterpolatedHamiltonianModel` to speed up the computation in
-              certain use cases.
-        """
-        if isinstance(transition, (list, tuple)):
-            return_list = True
-        else:
-            transition = [transition]
-            return_list = False
-
-        for t in transition:
-            if t not in ['ge', 'ef', 'gf']\
-                    or (t != 'ge' and model not in ['transmon_res']):
-                raise NotImplementedError(
-                    f'calculate_frequency: Currently, transition {t} '
-                    f'is not implemented for model {model}.')
-        flux_amplitude_bias_ratio = self.flux_amplitude_bias_ratio()
-        if flux_amplitude_bias_ratio is None:
-            if ((model in ['transmon', 'transmon_res'] and amplitude != 0) or
-                    (model == ['approx'] and bias is not None and bias != 0)):
-                raise ValueError('flux_amplitude_bias_ratio is None, but is '
-                                 'required for this calculation.')
-
-        if model in ['transmon', 'transmon_res']:
-            vfc = self.fit_ge_freq_from_dc_offset()
-            if bias is None and flux is None:
-                flux = self.flux_parking()
-            if flux is not None:
-                bias = self.calculate_voltage_from_flux(flux, model)
-        else:
-            vfc = self.fit_ge_freq_from_flux_pulse_amp()
-            if flux is not None:
-                amplitude = self.calculate_voltage_from_flux(flux, model)
-
-        if model == 'approx':
-            freqs = [fit_mods.Qubit_dac_to_freq(
-                amplitude + (0 if bias is None or np.all(bias == 0) else
-                             bias * flux_amplitude_bias_ratio), **vfc)]
-        elif model == 'transmon':
-            kw = deepcopy(vfc)
-            kw.pop('coupling', None)
-            # FIXME: 'fr' refers to the bare readout-resonator frequency,
-            #  this is not a very descriptive name. Should it be changed to
-            #  'bare_ro_res_freq'? This is relevant to the device database.
-            kw.pop('fr', None)
-            freqs = [fit_mods.Qubit_dac_to_freq_precise(bias + (
-                0 if np.all(amplitude == 0)
-                else amplitude / flux_amplitude_bias_ratio), **kw)]
-        elif model == 'transmon_res':
-            freqs = fit_mods.Qubit_dac_to_freq_res(
-                bias + (0 if np.all(amplitude == 0)
-                        else amplitude / flux_amplitude_bias_ratio),
-                return_ef=True, **vfc)
-            freqs = [
-                {'ge': freqs[0], 'ef': freqs[1], 'gf': freqs[0]+freqs[1]}[t]
-                for t in transition]
-        else:
-            raise NotImplementedError(
-                "Currently, only the models 'approx', 'transmon', and"
-                "'transmon_res' are implemented.")
-        if update:
-            for t, f in zip(transition, freqs):
-                if f'{t}_freq' in self.parameters:
-                    self.parameters[f'{t}_freq'](f)
-                else:
-                    log.warning(f'Cannot set the frequency of transition {t}!')
-        if return_list:
-            return freqs
-        else:
-            return freqs[0]
-
-    def calculate_flux_voltage(self, frequency=None, bias=None,
-                               amplitude=None, transition='ge',
-                               model='transmon_res', flux=None,
-                               branch=None):
-        """Calculates the flux pulse amplitude or DC bias required to reach a
-        transition frequency using fit parameters stored in the qubit
-        object. Note that the qubit parameter flux_amplitude_bias_ratio is
-        used for conversion between bias values and amplitudes.
-        :param frequency: (float, default: None = use self.ge_freq())
-            transition frequency
-        :param bias: (float, default; None) DC bias. If None, the function
-            calculates the required DC bias to reach the target frequency
-            (potentially taking into account the given flux pulse amplitude).
-            Otherwise, it fixes the DC bias and calculates the required pulse
-            amplitude. See note below.
-        :param amplitude: (float, default: None) flux pulse amplitude. If None,
-            the function calculates the required pulse amplitude to reach
-            the target frequency (taking into account the given bias).
-            Otherwise, it fixes the pulse amplitude and calculates the
-            required bias. See note below.
-        :param transition: (str, default: 'ge') the transition whose
-            frequency should be calculated. Currently, only 'ge' is
-            implemented for all models. The model 'transmon_res' also allows to
-            compute the 'ef' and 'gf' transition.
-        :param model: (str, default: 'transmon_res') the model to use.
-            Currently 'transmon_res' and 'approx' are supported. See
-            docstring of self.calculate_frequency
-        :param flux: (float, default None) if this is not None, the bias
-            parameter is overwritten with the bias corresponding to the given
-            flux (in units of phi_0) for models 'transmon' and 'transmon_res'.
-            This parameter is ignored if the model is 'approx'.
-        :param branch: which branch of the flux-to-frequency curve should be
-            used. See the meaning of this parameter in Qubit_freq_to_dac
-            and Qubit_freq_to_dac_res. If None, this is set to the bias (if
-            not None)
-        :return: calculated bias or amplitude, depending on which parameters
-            are passed in (see above and notes below).
-
-        Notes:
-        If model='approx' is used, the bias (parameter or return
-            value) is understood relative to the parking position at
-            which the model was measured. Otherwise, it is interpreted as
-            voltage of the DC source.
-        If both bias and amplitude are None, an amplitude is returned if the
-            model is 'approx'. For the other models, a bias is returned in
-            this case.
-        """
-        if frequency is None:
-            frequency = self.ge_freq()
-        if model != 'transmon_res' and transition not in ['ge']:
-            raise NotImplementedError(
-                'Currently, only ge transition is implemented.')
-        elif transition not in ['ge', 'ef', 'gf']:
-            raise NotImplementedError(
-                'Currently, only the ge, ef & gf transitions are implemented.')
-        flux_amplitude_bias_ratio = self.flux_amplitude_bias_ratio()
-
-        if model in ['transmon', 'transmon_res']:
-            vfc = self.fit_ge_freq_from_dc_offset()
-            if flux is not None:
-                bias = self.calculate_voltage_from_flux(flux, model)
-        else:
-            vfc = self.fit_ge_freq_from_flux_pulse_amp()
-
-        if flux_amplitude_bias_ratio is None:
-            if bias is not None and amplitude is not None:
-                raise ValueError(
-                    'flux_amplitude_bias_ratio is None, but is '
-                    'required for this calculation.')
-
-        if branch is None:
-            if bias is None and flux is None:
-                branch = 'negative'
-            else:
-                # select well-defined branch close to requested flux
-                if flux is None:
-                    flux = (bias - vfc['dac_sweet_spot']) / vfc['V_per_phi0']
-                if flux % 0.5:
-                    pass  # do not shift (well-defined branch)
-                elif flux != self.flux_parking():
-                    # shift slightly in the direction of flux parking
-                    flux += np.sign(self.flux_parking()-flux) * 0.25
-                elif flux != 0:
-                    # shift slightly in the direction of 0
-                    flux += -np.sign(flux) * 0.25
-                else:
-                    # shift slightly to the left to use rising branch as default
-                    flux = -0.25
-                branch = flux * vfc['V_per_phi0'] + vfc['dac_sweet_spot']
-
-        if model == 'approx':
-            val = fit_mods.Qubit_freq_to_dac(frequency, **vfc, branch=branch)
-        elif model == 'transmon_res':
-            val = fit_mods.Qubit_freq_to_dac_res(
-                frequency, **vfc, branch=branch, single_branch=True,
-                transition=transition)
-        else:
-            raise NotImplementedError(
-                "Currently, only the models 'approx' and"
-                "'transmon_res' are implemented.")
-
-        if model in ['transmon', 'transmon_res'] and bias is not None:
-            # return amplitude
-            val = (val - bias) * flux_amplitude_bias_ratio
-        elif model in ['approx'] and bias is not None:
-            # return amplitude
-            val = val - bias * flux_amplitude_bias_ratio
-        elif model in ['transmon', 'transmon_res'] and amplitude is not None:
-            # return bias, corrected for amplitude
-            val = val - amplitude / flux_amplitude_bias_ratio
-        elif model in ['approx'] and amplitude is not None:
-            # return bias
-            val = (val - amplitude) / flux_amplitude_bias_ratio
-        # If both bias and amplitude are None, the bare result is returned,
-        # see note in the doctring.
-        return val
-
-    def calculate_voltage_from_flux(self, flux, model='transmon_res'):
-        """Calculates the DC bias for a given target flux.
-
-        :param flux: (float) flux in units of phi_0
-        :param model: (str, default: 'transmon_res') the model to use,
-            see calculate_frequency.
-        :return: calculated DC bias if model is transmon or transmon_res,
-            calculated flux pulse amplitude otherwise
-        """
-        if model in ['transmon', 'transmon_res']:
-            vfc = self.fit_ge_freq_from_dc_offset()
-        else:
-            vfc = self.fit_ge_freq_from_flux_pulse_amp()
-        return vfc['dac_sweet_spot'] + vfc['V_per_phi0'] * flux
-
-    def calc_flux_amplitude_bias_ratio(self, amplitude, ge_freq, bias=None,
-                                       flux=None, update=False):
-        """Calculates the conversion factor between flux pulse amplitudes and bias
-        voltage changes that lead to the same qubit detuning. The calculation is
-        done based on the model Qubit_freq_to_dac_res and the parameters stored
-        in the qubit parameter fit_ge_freq_from_dc_offset.
-
-        :param amplitude: (float) flux pulse amplitude
-        :param ge_freq: (float) measured ge transition frequency
-        :param bias: (float) DC bias, i.e., voltage of the DC source.
-        :param flux: (float) if this is not None, the value of the bias
-            is overwritten with the voltage corresponding to the given flux
-            (in units of phi_0). If both bias and flux are None, the flux
-            value from self.flux_parking() is used.
-        :param update: (bool, default False) whether the result should be
-            stored as flux_amplitude_bias_ratio parameter of the qubit object.
-        :return: calculated conversion factor
-        """
-        if bias is None and flux is None:
-            flux = self.flux_parking()
-        if flux is not None:
-            bias = self.calculate_voltage_from_flux(flux)
-        v = fit_mods.Qubit_freq_to_dac_res(
-            ge_freq, **self.fit_ge_freq_from_dc_offset(), branch=bias)
-        flux_amplitude_bias_ratio = amplitude / (v - bias)
-        if flux_amplitude_bias_ratio < 0:
-            log.warning('The extracted flux_amplitude_bias_ratio is negative, '
-                        'please check your input values.')
-        if update:
-            self.flux_amplitude_bias_ratio(flux_amplitude_bias_ratio)
-        return flux_amplitude_bias_ratio
-
-    def generate_scaled_volt_freq_conv(self, scaling=None, flux=None,
-                                       bias=None):
-        """Generates a scaled and shifted version of the voltage frequency
-        conversion dictionary (self.fit_ge_freq_from_dc_offset). This can,
-        e.g., be used to calculate flux pulse amplitude to ge frequency
-        conversion using fit_mods.Qubit_dac_to_freq_res. This shift is done
-        relative to obtain a model that is relative to a flux offset (
-        parking position) indicated by either flux or bias.
-        :param scaling: the scaling factor. Default: use
-            self.flux_amplitude_bias_ratio()
-        :param flux: parking position in unit of Phi_0. If both bias and flux
-            are None, the flux value from self.flux_parking() is used.
-        :param bias: If not None, overwrite flux with the flux resulting from
-            the given DC voltage.
-        :return: the scaled and shifed voltage frequency conversion dictionary
-        """
-        vfc = deepcopy(self.fit_ge_freq_from_dc_offset())
-        if scaling is None:
-            scaling = self.flux_amplitude_bias_ratio()
-        if bias is not None:
-            flux = (bias - vfc['dac_sweet_spot']) / vfc['V_per_phi0']
-        elif flux is None:
-            flux = self.flux_parking()
-        vfc['V_per_phi0'] *= scaling
-        vfc['dac_sweet_spot'] = -flux * vfc['V_per_phi0']
-        return vfc
-
-=======
->>>>>>> 197b74d7
     def update_detector_functions(self):
         """Instantiates common detector classes and assigns them as attributes.
         See detector_functions.py for all available detector classes and the
@@ -3059,8 +2745,8 @@
                     submodule_name, reset.ParametricFluxReset(self.reset)
                 )
 
-# FIXME: We could call this also directly in `add_reset_schemes` when 
-# `parametric_flux_reset==True` if we detect that the operation 'PFM' 
+# FIXME: We could call this also directly in `add_reset_schemes` when
+# `parametric_flux_reset==True` if we detect that the operation 'PFM'
 # and/or 'PFM_ef' do not exist.
     def add_parametric_flux_modulation(
         self,
