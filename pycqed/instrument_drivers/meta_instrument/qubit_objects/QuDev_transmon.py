import logging
log = logging.getLogger(__name__)
import numpy as np
import matplotlib.pyplot as plt
from copy import deepcopy

from qcodes.instrument.parameter import (
    ManualParameter, InstrumentRefParameter)
from qcodes.utils import validators as vals

from pycqed.analysis_v2.readout_analysis import Singleshot_Readout_Analysis_Qutrit
from pycqed.measurement import detector_functions as det
from pycqed.measurement import awg_sweep_functions as awg_swf
from pycqed.measurement import awg_sweep_functions_multi_qubit as awg_swf2
from pycqed.measurement import sweep_functions as swf
from pycqed.measurement.sweep_points import SweepPoints
from pycqed.measurement.calibration.calibration_points import CalibrationPoints
from pycqed.analysis_v3.processing_pipeline import ProcessingPipeline
from pycqed.measurement.pulse_sequences import single_qubit_tek_seq_elts as sq
from pycqed.measurement.pulse_sequences import fluxing_sequences as fsqs
from pycqed.analysis_v3 import pipeline_analysis as pla
from pycqed.analysis import measurement_analysis as ma
from pycqed.analysis_v2 import timedomain_analysis as tda
from pycqed.utilities.general import add_suffix_to_dict_keys
from pycqed.utilities.general import temporary_value
from pycqed.instrument_drivers.meta_instrument.qubit_objects.qubit_object \
    import Qubit
from pycqed.measurement import optimization as opti
from pycqed.measurement import mc_parameter_wrapper
import pycqed.analysis_v2.spectroscopy_analysis as sa
from pycqed.utilities import math
import pycqed.analysis.fitting_models as fit_mods
import os
import \
    pycqed.measurement.waveform_control.fluxpulse_predistortion as fl_predist

try:
    import pycqed.simulations.readout_mode_simulations_for_CLEAR_pulse \
        as sim_CLEAR
except ModuleNotFoundError:
    log.warning('"readout_mode_simulations_for_CLEAR_pulse" not imported.')

class QuDev_transmon(Qubit):
    DEFAULT_FLUX_DISTORTION = dict(
        IIR_filter_list=[],
        FIR_filter_list=[],
        scale_IIR=1,
        distortion='off',
        charge_buildup_compensation=True,
        compensation_pulse_delay=100e-9,
        compensation_pulse_gaussian_filter_sigma=0,
    )

    def __init__(self, name, **kw):
        super().__init__(name, **kw)

        self.add_parameter('instr_mc',
            parameter_class=InstrumentRefParameter)
        self.add_parameter('instr_ge_lo',
            parameter_class=InstrumentRefParameter)
        self.add_parameter('instr_pulsar',
            parameter_class=InstrumentRefParameter)
        self.add_parameter('instr_uhf',
            parameter_class=InstrumentRefParameter)
        self.add_parameter('instr_ro_lo',
            parameter_class=InstrumentRefParameter)
        self.add_parameter('instr_trigger',
            parameter_class=InstrumentRefParameter)

        # device parameters for user only
        # could be cleaned up
        self.add_parameter('f_RO_resonator', label='RO resonator frequency',
                           unit='Hz', initial_value=0,
                           parameter_class=ManualParameter)
        self.add_parameter('f_RO_purcell', label='RO purcell filter frequency',
                           unit='Hz', initial_value=0,
                           parameter_class=ManualParameter)
        self.add_parameter('RO_purcell_kappa', label='Purcell filter kappa',
                           unit='Hz', initial_value=0,
                           parameter_class=ManualParameter)
        self.add_parameter('RO_J_coupling', label='J coupling of RO resonator'
                                                  'and purcell filter',
                           unit='Hz', initial_value=0,
                           parameter_class=ManualParameter)
        self.add_parameter('Q_RO_resonator', label='RO resonator Q factor',
                           initial_value=0, parameter_class=ManualParameter)
        self.add_parameter('ssro_contrast', unit='arb.', initial_value=0,
                           label='integrated g-e trace contrast',
                           parameter_class=ManualParameter)
        self.add_parameter('optimal_acquisition_delay', label='Optimal '
                           'acquisition delay', unit='s', initial_value=0,
                           parameter_class=ManualParameter)
        self.add_parameter('T1', label='Qubit relaxation', unit='s',
                           initial_value=0, parameter_class=ManualParameter)
        self.add_parameter('T1_ef', label='Qubit relaxation', unit='s',
                           initial_value=0, parameter_class=ManualParameter)
        self.add_parameter('T2', label='Qubit dephasing Echo', unit='s',
                           initial_value=0, parameter_class=ManualParameter)
        self.add_parameter('T2_ef', label='Qubit dephasing Echo', unit='s',
                           initial_value=0, parameter_class=ManualParameter)
        self.add_parameter('T2_star', label='Qubit dephasing', unit='s',
                           initial_value=0, parameter_class=ManualParameter)
        self.add_parameter('T2_star_ef', label='Qubit dephasing', unit='s',
                           initial_value=0, parameter_class=ManualParameter)
        self.add_parameter('anharmonicity', label='Qubit anharmonicity',
                           unit='Hz', initial_value=0,
                           parameter_class=ManualParameter)
        self.add_parameter('dynamic_phase', label='CZ dynamic phase',
                           unit='deg', initial_value=0,
                           parameter_class=ManualParameter)
        self.add_parameter('EC_qubit', label='Qubit EC', unit='Hz',
                           initial_value=0, parameter_class=ManualParameter)
        self.add_parameter('EJ_qubit', label='Qubit EJ', unit='Hz',
                           initial_value=0, parameter_class=ManualParameter)
        self.add_parameter('chi', unit='Hz', parameter_class=ManualParameter,
                           label='Chi')

        # readout pulse parameters
        self.add_parameter('ro_freq', unit='Hz',
                           parameter_class=ManualParameter,
                           label='Readout frequency')
        self.add_parameter('ro_I_offset', unit='V', initial_value=0,
                           parameter_class=ManualParameter,
                           label='DC offset for the readout I channel')
        self.add_parameter('ro_Q_offset', unit='V', initial_value=0,
                           parameter_class=ManualParameter,
                           label='DC offset for the readout Q channel')
        self.add_parameter('ro_lo_power', unit='dBm',
                           parameter_class=ManualParameter,
                           label='Readout pulse upconversion mixer LO power')
        self.add_operation('RO')
        self.add_pulse_parameter('RO', 'ro_pulse_type', 'pulse_type',
                                 vals=vals.Enum('GaussFilteredCosIQPulse',
                                                'GaussFilteredCosIQPulseMultiChromatic'),
                                 initial_value='GaussFilteredCosIQPulse')
        self.add_pulse_parameter('RO', 'ro_I_channel', 'I_channel',
                                 initial_value=None, vals=vals.Strings())
        self.add_pulse_parameter('RO', 'ro_Q_channel', 'Q_channel',
                                 initial_value=None, vals=vals.Strings())
        self.add_pulse_parameter('RO', 'ro_amp', 'amplitude',
                                 initial_value=0.001,
                                 vals=vals.MultiType(vals.Numbers(), vals.Lists()))
        self.add_pulse_parameter('RO', 'ro_length', 'pulse_length',
                                 initial_value=2e-6, vals=vals.Numbers())
        self.add_pulse_parameter('RO', 'ro_delay', 'pulse_delay',
                                 initial_value=0, vals=vals.Numbers())
        self.add_pulse_parameter('RO', 'ro_mod_freq', 'mod_frequency',
                                 initial_value=100e6,
                                 vals=vals.MultiType(vals.Numbers(), vals.Lists()))
        self.add_pulse_parameter('RO', 'ro_phase', 'phase',
                                 initial_value=0,
                                 vals=vals.MultiType(vals.Numbers(), vals.Lists()))
        self.add_pulse_parameter('RO', 'ro_phi_skew', 'phi_skew',
                                 initial_value=0,
                                 vals=vals.MultiType(vals.Numbers(), vals.Lists()))
        self.add_pulse_parameter('RO', 'ro_alpha', 'alpha',
                                 initial_value=1,
                                 vals=vals.MultiType(vals.Numbers(), vals.Lists()))
        self.add_pulse_parameter('RO', 'ro_sigma',
                                 'gaussian_filter_sigma',
                                 initial_value=10e-9, vals=vals.Numbers())
        self.add_pulse_parameter('RO', 'ro_nr_sigma', 'nr_sigma',
                                 initial_value=5, vals=vals.Numbers())
        self.add_pulse_parameter('RO', 'ro_phase_lock', 'phase_lock',
                                 initial_value=False, vals=vals.Bool())
        self.add_pulse_parameter('RO', 'ro_basis_rotation',
                                 'basis_rotation', initial_value={},
                                 docstring='Dynamic phase acquired by other '
                                           'qubits due to a measurement tone on'
                                           ' this qubit.',
                                 label='RO pulse basis rotation dictionary',
                                 vals=vals.Dict())

        # acquisition parameters
        self.add_parameter('acq_I_channel', initial_value=0,
                           vals=vals.Enum(0, 1, 2, 3, 4, 5, 6, 7, 8, 9),
                           parameter_class=ManualParameter)
        self.add_parameter('acq_Q_channel', initial_value=1,
                           vals=vals.Enum(0, 1, 2, 3, 4, 5, 6, 7, 8, 9),
                           parameter_class=ManualParameter)
        self.add_parameter('acq_averages', initial_value=1024,
                           vals=vals.Ints(0, 1000000),
                           parameter_class=ManualParameter)
        self.add_parameter('acq_shots', initial_value=4094,
                           docstring='Number of single shot measurements to do'
                                     'in single shot experiments.',
                           vals=vals.Ints(0, 1048576),
                           parameter_class=ManualParameter)
        self.add_parameter('acq_length', initial_value=2.2e-6,
                           vals=vals.Numbers(min_value=1e-8,
                                             max_value=4097/1.2e9),
                           parameter_class=ManualParameter)
        self.add_parameter('acq_IQ_angle', initial_value=0,
                           docstring='The phase of the integration weights '
                                     'when using SSB, DSB or square_rot '
                                     'integration weights',
                                     label='Acquisition IQ angle', unit='rad',
                           parameter_class=ManualParameter)
        self.add_parameter('acq_weights_I', vals=vals.Arrays(),
                           label='Optimized weights for I channel',
                           parameter_class=ManualParameter)
        self.add_parameter('acq_weights_Q', vals=vals.Arrays(),
                           label='Optimized weights for Q channel',
                           parameter_class=ManualParameter)
        self.add_parameter('acq_weights_type', initial_value='SSB',
                           vals=vals.Enum('SSB', 'DSB', 'optimal',
                                          'square_rot', 'manual',
                                          'optimal_qutrit'),
                           docstring=(
                               'Determines what type of integration weights to '
                               'use: \n\tSSB: Single sideband demodulation\n\t'
                               'DSB: Double sideband demodulation\n\toptimal: '
                               'waveforms specified in "ro_acq_weight_func_I" '
                               'and "ro_acq_weight_func_Q"\n\tsquare_rot: uses '
                               'a single integration channel with boxcar '
                               'weights'),
                           parameter_class=ManualParameter)
        self.add_parameter('acq_weights_I2', vals=vals.Arrays(),
                           label='Optimized weights for second integration '
                                 'channel I',
                           docstring=("Used for double weighted integration "
                                      "during qutrit readout"),
                           parameter_class=ManualParameter)
        self.add_parameter('acq_weights_Q2', vals=vals.Arrays(),
                           label='Optimized weights for second integration '
                                 'channel Q',
                           docstring=("Used for double weighted integration "
                                      "during qutrit readout"),
                           parameter_class=ManualParameter)
        self.add_parameter('acq_weights_basis', vals=vals.Lists(),
                           label="weight basis used",
                           docstring=("Used to log the weights basis for "
                                      "integration during qutrit readout. E.g."
                                      " ['ge', 'gf'] or ['ge', 'ortho']."),
                           parameter_class=ManualParameter)
        self.add_parameter('acq_classifier_params', vals=vals.Dict(),
                           label='Parameters for the qutrit classifier.',
                           docstring=("Used in the int_avg_classif_det to "
                                      "classify single shots into g, e, f."),
                           parameter_class=ManualParameter)
        self.add_parameter('acq_state_prob_mtx', vals=vals.Arrays(),
                           label='SSRO correction matrix.',
                           docstring=("Matrix of measured vs prepared qubit "
                                      "states."),
                           parameter_class=ManualParameter)

        # qubit drive pulse parameters
        self.add_parameter('ge_freq', label='Qubit drive frequency', unit='Hz',
                           initial_value=0, parameter_class=ManualParameter)
        self.add_parameter('ge_lo_power', unit='dBm',
                           parameter_class=ManualParameter,
                           label='Qubit drive pulse mixer LO power')
        self.add_parameter('ge_I_offset', unit='V', initial_value=0,
                           parameter_class=ManualParameter,
                           label='DC offset for the drive line I channel')
        self.add_parameter('ge_Q_offset', unit='V', initial_value=0,
                           parameter_class=ManualParameter,
                           label='DC offset for the drive line Q channel')
        # qubit ge frequency fit parameters
        self.add_parameter('fit_ge_freq_from_flux_pulse_amp',
                           label='Parameters for frequency vs flux pulse '
                                 'amplitude fit',
                           initial_value={}, parameter_class=ManualParameter)
        # add drive pulse parameters
        self.add_operation('X180')
        self.add_pulse_parameter('X180', 'ge_pulse_type', 'pulse_type',
                                 initial_value='SSB_DRAG_pulse',
                                 vals=vals.Enum(
                                     'SSB_DRAG_pulse',
                                     'SSB_DRAG_pulse_with_cancellation'
                                 ))
        self.add_pulse_parameter('X180', 'ge_I_channel', 'I_channel',
                                 initial_value=None, vals=vals.Strings())
        self.add_pulse_parameter('X180', 'ge_Q_channel', 'Q_channel',
                                 initial_value=None, vals=vals.Strings())
        self.add_pulse_parameter('X180', 'ge_amp180', 'amplitude',
                                 initial_value=0.001, vals=vals.Numbers())
        self.add_pulse_parameter('X180', 'ge_amp90_scale', 'amp90_scale',
                                 initial_value=0.5, vals=vals.Numbers(0, 1))
        self.add_pulse_parameter('X180', 'ge_delay', 'pulse_delay',
                                 initial_value=0, vals=vals.Numbers())
        self.add_pulse_parameter('X180', 'ge_sigma', 'sigma',
                                 initial_value=10e-9, vals=vals.Numbers())
        self.add_pulse_parameter('X180', 'ge_nr_sigma', 'nr_sigma',
                                 initial_value=5, vals=vals.Numbers())
        self.add_pulse_parameter('X180', 'ge_motzoi', 'motzoi',
                                 initial_value=0, vals=vals.Numbers())
        self.add_pulse_parameter('X180', 'ge_mod_freq', 'mod_frequency',
                                 initial_value=-100e6, vals=vals.Numbers())
        self.add_pulse_parameter('X180', 'ge_phi_skew', 'phi_skew',
                                 initial_value=0, vals=vals.Numbers())
        self.add_pulse_parameter('X180', 'ge_alpha', 'alpha',
                                 initial_value=1, vals=vals.Numbers())
        self.add_pulse_parameter('X180', 'ge_X_phase', 'phase',
                                 initial_value=0, vals=vals.Numbers())
        self.add_pulse_parameter('X180', 'ge_cancellation_params',
                                 'cancellation_params', initial_value={},
                                 vals=vals.Dict())

        # qubit 2nd excitation drive pulse parameters
        self.add_parameter('ef_freq', label='Qubit ef drive frequency',
                           unit='Hz', initial_value=0,
                           parameter_class=ManualParameter)
        self.add_operation('X180_ef')
        self.add_pulse_parameter('X180_ef', 'ef_pulse_type', 'pulse_type',
                                 initial_value='SSB_DRAG_pulse',
                                 vals=vals.Enum(
                                     'SSB_DRAG_pulse',
                                     'SSB_DRAG_pulse_with_cancellation'
                                 ))
        self.add_pulse_parameter('X180_ef', 'ef_amp180', 'amplitude',
                                 initial_value=0.001, vals=vals.Numbers())
        self.add_pulse_parameter('X180_ef', 'ef_amp90_scale', 'amp90_scale',
                                 initial_value=0.5, vals=vals.Numbers(0, 1))
        self.add_pulse_parameter('X180_ef', 'ef_delay', 'pulse_delay',
                                 initial_value=0, vals=vals.Numbers())
        self.add_pulse_parameter('X180_ef', 'ef_sigma', 'sigma',
                                 initial_value=10e-9, vals=vals.Numbers())
        self.add_pulse_parameter('X180_ef', 'ef_nr_sigma', 'nr_sigma',
                                 initial_value=5, vals=vals.Numbers())
        self.add_pulse_parameter('X180_ef', 'ef_motzoi', 'motzoi',
                                 initial_value=0, vals=vals.Numbers())
        self.add_pulse_parameter('X180_ef', 'ef_X_phase', 'phase',
                                 initial_value=0, vals=vals.Numbers())
        self.add_pulse_parameter('X180_ef', 'ef_cancellation_params',
                                 'cancellation_params', initial_value={},
                                 vals=vals.Dict())


        # add qubit spectroscopy parameters
        self.add_parameter('spec_power', unit='dBm', initial_value=-20,
                           parameter_class=ManualParameter,
                           label='Qubit spectroscopy power')
        self.add_operation('Spec')
        self.add_pulse_parameter('Spec', 'spec_pulse_type', 'pulse_type',
                                 initial_value='SquarePulse',
                                 vals=vals.Enum('SquarePulse'))
        self.add_pulse_parameter('Spec', 'spec_marker_channel', 'channel',
                                 initial_value=None, vals=vals.Strings())
        self.add_pulse_parameter('Spec', 'spec_marker_amp', 'amplitude',
                                 vals=vals.Numbers(), initial_value=1)
        self.add_pulse_parameter('Spec', 'spec_marker_length', 'length',
                                 initial_value=5e-6, vals=vals.Numbers())
        self.add_pulse_parameter('Spec', 'spec_marker_delay', 'pulse_delay',
                                 vals=vals.Numbers(), initial_value=0)

        # Flux pulse parameters
        ps_name = 'flux_pulse'
        op_name = 'FP'
        self.add_operation(op_name)
        self.add_pulse_parameter(op_name, 'flux_pulse_type', 'pulse_type',
                                 initial_value='BufferedCZPulse',
                                 vals=vals.Enum('BufferedSquarePulse',
                                                'BufferedCZPulse',
                                                'NZBufferedCZPulse'))
        self.add_pulse_parameter(op_name, ps_name + '_channel', 'channel',
                                 initial_value='', vals=vals.Strings())
        self.add_pulse_parameter(op_name, ps_name + '_aux_channels_dict',
                                 'aux_channels_dict',
                                 initial_value={}, vals=vals.Dict())
        self.add_pulse_parameter(op_name, ps_name + '_amplitude', 'amplitude',
                                 initial_value=0.5, vals=vals.Numbers())
        self.add_pulse_parameter(op_name, ps_name + '_frequency', 'frequency',
                                 initial_value=0, vals=vals.Numbers())
        self.add_pulse_parameter(op_name, ps_name + '_phase', 'phase',
                                 initial_value=0, vals=vals.Numbers())
        self.add_pulse_parameter(op_name, ps_name + '_pulse_length',
                                 'pulse_length',
                                 initial_value=100e-9, vals=vals.Numbers(0))
        self.add_pulse_parameter(op_name, ps_name + '_truncation_length',
                                 'truncation_length',
                                 initial_value=None)
        self.add_pulse_parameter(op_name, ps_name + '_buffer_length_start',
                                 'buffer_length_start', initial_value=20e-9,
                                 vals=vals.Numbers(0))
        self.add_pulse_parameter(op_name, ps_name + '_buffer_length_end',
                                 'buffer_length_end', initial_value=20e-9,
                                 vals=vals.Numbers(0))
        self.add_pulse_parameter(op_name, ps_name + '_extra_buffer_aux_pulse',
                                 'extra_buffer_aux_pulse', initial_value=5e-9,
                                 vals=vals.Numbers(0))
        self.add_pulse_parameter(op_name, ps_name + '_pulse_delay',
                                 'pulse_delay',
                                 initial_value=0, vals=vals.Numbers())
        self.add_pulse_parameter(op_name, ps_name + '_basis_rotation',
                                 'basis_rotation', initial_value={},
                                 vals=vals.Dict())
        self.add_pulse_parameter(op_name, ps_name + '_gaussian_filter_sigma',
                                 'gaussian_filter_sigma', initial_value=2e-9,
                                 vals=vals.Numbers(0))

        # dc flux parameters
        self.add_parameter('dc_flux_parameter', initial_value=None,
                           label='QCoDeS parameter to sweep the dc flux',
                           parameter_class=ManualParameter)

        # ac flux parameters
<<<<<<< HEAD
        DEFAULT_FLUX_DISTORTION = dict(
            IIR_filter_list=[],
            FIR_filter_list=[],
            scale_IIR=1,
            distortion='off',
            charge_buildup_compensation=True,
            compensation_pulse_delay=100e-9,
            compensation_pulse_gaussian_filter_sigma=0,
        )
        self.add_parameter('flux_distortion', parameter_class=ManualParameter,
                           initial_value=DEFAULT_FLUX_DISTORTION,
=======
        self.add_parameter('flux_distortion', parameter_class=ManualParameter,
                           initial_value=deepcopy(
                               self.DEFAULT_FLUX_DISTORTION),
>>>>>>> aec81eab
                           vals=vals.Dict())


        # Pulse preparation parameters
        DEFAULT_PREP_PARAMS = dict(preparation_type='wait',
                                   post_ro_wait=1e-6, reset_reps=1,
                                   final_reset_pulse=True,
                                   threshold_mapping={
                                       self.name: {0: 'g', 1: 'e'}})

        self.add_parameter('preparation_params', parameter_class=ManualParameter,
                            initial_value=DEFAULT_PREP_PARAMS, vals=vals.Dict())

        DEFAULT_GE_LO_CALIBRATION_PARAMS = dict(
            mode='fixed', # or 'freq_dependent'
            freqs=[],
            I_offsets=[],
            Q_offsets=[],
        )
        self.add_parameter('ge_lo_leakage_cal',
                           parameter_class=ManualParameter,
                           initial_value=DEFAULT_GE_LO_CALIBRATION_PARAMS,
                           vals=vals.Dict())

    def get_idn(self):
        return {'driver': str(self.__class__), 'name': self.name}

    def update_detector_functions(self):
        if self.acq_Q_channel() is None or \
           self.acq_weights_type() not in ['SSB', 'DSB', 'optimal_qutrit']:
            channels = [self.acq_I_channel()]
        else:
            channels = [self.acq_I_channel(), self.acq_Q_channel()]

        self.int_log_det = det.UHFQC_integration_logging_det(
            UHFQC=self.instr_uhf.get_instr(),
            AWG=self.instr_pulsar.get_instr(),
            channels=channels, nr_shots=self.acq_shots(),
            integration_length=self.acq_length(),
            result_logging_mode='raw')

        self.int_avg_classif_det = det.UHFQC_classifier_detector(
            UHFQC=self.instr_uhf.get_instr(),
            AWG=self.instr_pulsar.get_instr(),
            channels=channels, nr_shots=self.acq_averages(),
            integration_length=self.acq_length(),
            get_values_function_kwargs={
                'classifier_params': self.acq_classifier_params(),
                'state_prob_mtx': self.acq_state_prob_mtx()
            })

        self.int_avg_det = det.UHFQC_integrated_average_detector(
            UHFQC=self.instr_uhf.get_instr(),
            AWG=self.instr_pulsar.get_instr(),
            channels=channels, nr_averages=self.acq_averages(),
            integration_length=self.acq_length(),
            result_logging_mode='raw')

        self.dig_avg_det = det.UHFQC_integrated_average_detector(
            UHFQC=self.instr_uhf.get_instr(),
            AWG=self.instr_pulsar.get_instr(),
            channels=channels, nr_averages=self.acq_averages(),
            integration_length=self.acq_length(),
            result_logging_mode='digitized')

        nr_samples = int(self.acq_length() *
                         self.instr_uhf.get_instr().clock_freq())
        self.inp_avg_det = det.UHFQC_input_average_detector(
            UHFQC=self.instr_uhf.get_instr(),
            AWG=self.instr_pulsar.get_instr(),
            nr_averages=self.acq_averages(),
            nr_samples=nr_samples)

        self.dig_log_det = det.UHFQC_integration_logging_det(
            UHFQC=self.instr_uhf.get_instr(),
            AWG=self.instr_pulsar.get_instr(),
            channels=channels, nr_shots=self.acq_shots(),
            integration_length=self.acq_length(),
            result_logging_mode='digitized')

        self.int_avg_det_spec = det.UHFQC_integrated_average_detector(
            UHFQC=self.instr_uhf.get_instr(),
            AWG=self.instr_uhf.get_instr(),
            channels=[self.acq_I_channel(), self.acq_Q_channel()],
            nr_averages=self.acq_averages(),
            integration_length=self.acq_length(),
            result_logging_mode='raw', real_imag=False, single_int_avg=True)

        if hasattr(self.instr_uhf.get_instr().daq, 'scopeModule'):
            self.scope_fft_det = det.UHFQC_scope_detector(
                UHFQC=self.instr_uhf.get_instr(),
                AWG=self.instr_pulsar.get_instr(),
                fft_mode='fft_power',
                nr_averages=self.acq_averages(),
                nr_samples=nr_samples,
            )

    def prepare(self, drive='timedomain'):
        ro_lo = self.instr_ro_lo
        ge_lo = self.instr_ge_lo

        # set awg channel dc offsets
        offset_list = [('ro_I_channel', 'ro_I_offset'),
                       ('ro_Q_channel', 'ro_Q_offset')]
        if drive == 'timedomain':
            if self.ge_lo_leakage_cal()['mode'] == 'fixed':
                offset_list += [('ge_I_channel', 'ge_I_offset'),
                                ('ge_Q_channel', 'ge_Q_offset')]
                if 'lo_cal_data' in ge_lo.get_instr().parameters:
                    ge_lo.get_instr().lo_cal_data().pop(self.name + '_I', None)
                    ge_lo.get_instr().lo_cal_data().pop(self.name + '_Q', None)
            else:
                # FIXME: configure lo.lo_cal_interp_kind based on a new setting in
                #  the qubit, e.g. self.ge_lo_leakage_cal()['interp_kind']
                lo_cal = ge_lo.get_instr().lo_cal_data()
                qb_lo_cal = self.ge_lo_leakage_cal()
                pulsar = self.instr_pulsar.get_instr()
                i_par = pulsar.parameters[self.get('ge_I_channel') + '_offset']
                q_par = pulsar.parameters[self.get('ge_Q_channel') + '_offset']
                lo_cal[self.name + '_I'] = (i_par, qb_lo_cal['freqs'],
                                            qb_lo_cal['I_offsets'])
                lo_cal[self.name + '_Q'] = (q_par, qb_lo_cal['freqs'],
                                            qb_lo_cal['Q_offsets'])

        for channel_par, offset_par in offset_list:
            self.instr_pulsar.get_instr().set(
                self.get(channel_par) + '_offset', self.get(offset_par))

        # configure readout local oscillators
        if ro_lo() is not None:
            ro_lo.get_instr().pulsemod_state('Off')
            ro_lo.get_instr().power(self.ro_lo_power())
            # in case of multichromatic readout, take first ro freq, else just
            # wrap the frequency in a list and take the first
            if np.ndim(self.ro_freq()) == 0:
                ro_freq = [self.ro_freq()]
            else:
                ro_freq = self.ro_freq()
            if np.ndim(self.ro_mod_freq()) == 0:
                ro_mod_freq = [self.ro_mod_freq()]
            else:
                ro_mod_freq = self.ro_mod_freq()
            ro_lo.get_instr().frequency(ro_freq[0] - ro_mod_freq[0])

            ro_lo.get_instr().on()

        # configure qubit drive local oscillator
        if ge_lo() is not None:
            if drive is None:
                ge_lo.get_instr().off()
            elif drive == 'continuous_spec':
                ge_lo.get_instr().pulsemod_state('Off')
                ge_lo.get_instr().power(self.spec_power())
                ge_lo.get_instr().frequency(self.ge_freq())
                ge_lo.get_instr().on()
            elif drive == 'pulsed_spec':
                ge_lo.get_instr().pulsemod_state('On')
                ge_lo.get_instr().power(self.spec_power())
                ge_lo.get_instr().frequency(self.ge_freq())
                ge_lo.get_instr().on()
            elif drive == 'timedomain':
                ge_lo.get_instr().pulsemod_state('Off')
                ge_lo.get_instr().power(self.ge_lo_power())
                ge_lo.get_instr().frequency(self.ge_freq() - self.ge_mod_freq())
                ge_lo.get_instr().on()
            else:
                raise ValueError("Invalid drive parameter '{}'".format(drive)
                                 + ". Valid options are None, 'continuous_spec"
                                 + "', 'pulsed_spec' and 'timedomain'.")


        # other preparations
        self.update_detector_functions()
        self.set_readout_weights()

    def set_readout_weights(self, weights_type=None, f_mod=None):
        if weights_type is None:
            weights_type = self.acq_weights_type()
        if f_mod is None:
            f_mod = self.ro_mod_freq()
        if weights_type == 'manual':
            pass
        elif weights_type == 'optimal':
            if (self.acq_weights_I() is None or self.acq_weights_Q() is None):
                log.warning('Optimal weights are None, not setting '
                                'integration weights')
                return
            # When optimal weights are used, only the RO I weight
            # channel is used
            self.instr_uhf.get_instr().set('qas_0_integration_weights_{}_real'.format(
                self.acq_I_channel()), self.acq_weights_I().copy())
            self.instr_uhf.get_instr().set('qas_0_integration_weights_{}_imag'.format(
                self.acq_I_channel()), self.acq_weights_Q().copy())
            self.instr_uhf.get_instr().set('qas_0_rotations_{}'.format(
                self.acq_I_channel()), 1.0-1.0j)
        elif weights_type == 'optimal_qutrit':
            for w_f in [self.acq_weights_I, self.acq_weights_Q,
                        self.acq_weights_I2, self.acq_weights_Q2]:
                if w_f() is None:
                    log.warning('The optimal weights {} are None. '
                                    '\nNot setting integration weights.'
                                    .format(w_f.name))
                    return
            # if all weights are not None, set first integration weights (real 
            # and imag) on channel I amd second integration weights on channel 
            # Q.
            self.instr_uhf.get_instr().set('qas_0_integration_weights_{}_real'.format(
                self.acq_I_channel()),
                self.acq_weights_I().copy())
            self.instr_uhf.get_instr().set('qas_0_integration_weights_{}_imag'.format(
                self.acq_I_channel()),
                self.acq_weights_Q().copy())
            self.instr_uhf.get_instr().set('qas_0_integration_weights_{}_real'.format(
                self.acq_Q_channel()),
                self.acq_weights_I2().copy())
            self.instr_uhf.get_instr().set('qas_0_integration_weights_{}_imag'.format(
                self.acq_Q_channel()),
                self.acq_weights_Q2().copy())

            self.instr_uhf.get_instr().set('qas_0_rotations_{}'.format(
                self.acq_I_channel()), 1.0-1.0j)
            self.instr_uhf.get_instr().set('qas_0_rotations_{}'.format(
                self.acq_Q_channel()), 1.0-1.0j)

        else:
            tbase = np.arange(0, 4097 / 1.8e9, 1 / 1.8e9)
            theta = self.acq_IQ_angle()
            cosI = np.array(np.cos(2 * np.pi * f_mod * tbase + theta))
            sinI = np.array(np.sin(2 * np.pi * f_mod * tbase + theta))
            c1 = self.acq_I_channel()
            c2 = self.acq_Q_channel()
            uhf = self.instr_uhf.get_instr()
            if weights_type == 'SSB':
                uhf.set('qas_0_integration_weights_{}_real'.format(c1), cosI)
                uhf.set('qas_0_rotations_{}'.format(c1), 1.0+1.0j)
                uhf.set('qas_0_integration_weights_{}_real'.format(c2), sinI)
                uhf.set('qas_0_rotations_{}'.format(c2), 1.0-1.0j)
                uhf.set('qas_0_integration_weights_{}_imag'.format(c1), sinI)
                uhf.set('qas_0_integration_weights_{}_imag'.format(c2), cosI)
            elif weights_type == 'DSB':
                uhf.set('qas_0_integration_weights_{}_real'.format(c1), cosI)
                uhf.set('qas_0_rotations_{}'.format(c1), 1.0+0j)
                uhf.set('qas_0_integration_weights_{}_real'.format(c2), sinI)
                uhf.set('qas_0_rotations_{}'.format(c2), 1.0+0j)
            elif weights_type == 'square_rot':
                uhf.set('qas_0_integration_weights_{}_real'.format(c1), cosI)
                uhf.set('qas_0_rotations_{}'.format(c1), 1.0+1.0j)
                uhf.set('qas_0_integration_weights_{}_imag'.format(c1), sinI)
            else:
                raise KeyError('Invalid weights type: {}'.format(weights_type))

    def get_spec_pars(self):
        return self.get_operation_dict()['Spec ' + self.name]

    def get_ro_pars(self):
        return self.get_operation_dict()['RO ' + self.name]

    def get_acq_pars(self):
        return self.get_operation_dict()['Acq ' + self.name]

    def get_ge_pars(self):
        return self.get_operation_dict()['X180 ' + self.name]

    def get_ef_pars(self):
        return self.get_operation_dict()['X180_ef ' + self.name]

    def get_operation_dict(self, operation_dict=None):
        if operation_dict is None:
            operation_dict = {}
        operation_dict = super().get_operation_dict(operation_dict)
        operation_dict['Spec ' + self.name]['operation_type'] = 'Other'
        operation_dict['RO ' + self.name]['operation_type'] = 'RO'
        operation_dict['X180 ' + self.name]['operation_type'] = 'MW'
        operation_dict['X180_ef ' + self.name]['operation_type'] = 'MW'
        operation_dict['X180 ' + self.name]['basis'] = self.name
        operation_dict['X180_ef ' + self.name]['basis'] = self.name + \
                                                                   '_ef'
        operation_dict['X180_ef ' + self.name]['I_channel'] = \
            operation_dict['X180 ' + self.name]['I_channel']
        operation_dict['X180_ef ' + self.name]['Q_channel'] = \
            operation_dict['X180 ' + self.name]['Q_channel']
        operation_dict['X180_ef ' + self.name]['phi_skew'] = \
            operation_dict['X180 ' + self.name]['phi_skew']
        operation_dict['X180_ef ' + self.name]['alpha'] = \
            operation_dict['X180 ' + self.name]['alpha']
        operation_dict['Acq ' + self.name] = deepcopy(
            operation_dict['RO ' + self.name])
        operation_dict['Acq ' + self.name]['amplitude'] = 0

        if self.ef_freq() == 0:
            operation_dict['X180_ef ' + self.name]['mod_frequency'] = None
        else:
            operation_dict['X180_ef ' + self.name]['mod_frequency'] = \
                self.ef_freq() - self.ge_freq() + self.ge_mod_freq()

        operation_dict.update(add_suffix_to_dict_keys(
            sq.get_pulse_dict_from_pars(
                operation_dict['X180 ' + self.name]), ' ' + self.name))
        operation_dict.update(add_suffix_to_dict_keys(
            sq.get_pulse_dict_from_pars(
                operation_dict['X180_ef ' + self.name]), '_ef ' + self.name))
        if np.ndim(self.ro_freq()) != 0:
            delta_freqs = np.diff(self.ro_freq(), prepend=self.ro_freq()[0])
            mods = [self.ro_mod_freq() + d for d in delta_freqs]
            operation_dict['RO ' + self.name]['mod_frequency'] = mods

        for code, op in operation_dict.items():
            op['op_code'] = code
        return operation_dict

    def swf_ro_freq_lo(self):
        return swf.Offset_Sweep(
            self.instr_ro_lo.get_instr().frequency,
            -self.ro_mod_freq(),
            name='Readout frequency',
            parameter_name='Readout frequency')
    def swf_ro_mod_freq(self):
        return swf.Offset_Sweep(
            self.ro_mod_freq,
            self.instr_ro_lo.get_instr().frequency(),
            name='Readout frequency',
            parameter_name='Readout frequency')
    def measure_resonator_spectroscopy(self, freqs, sweep_points_2D=None,
                                       sweep_function_2D=None,
                                       trigger_separation=3e-6,
                                       upload=True, analyze=True,
                                       close_fig=True, label=None):
        """ Varies the frequency of the microwave source to the resonator and
        measures the transmittance """
        if np.any(freqs < 500e6):
            log.warning(('Some of the values in the freqs array might be '
                             'too small. The units should be Hz.'))

        if label is None:
            if sweep_function_2D is not None:
                label = 'resonator_scan_2d' + self.msmt_suffix
            else:
                label = 'resonator_scan' + self.msmt_suffix

        self.prepare(drive=None)
        if upload:
            sq.pulse_list_list_seq([[self.get_ro_pars()]])

        MC = self.instr_mc.get_instr()
        MC.set_sweep_function(self.swf_ro_freq_lo())
        if sweep_function_2D is not None:
            MC.set_sweep_function_2D(sweep_function_2D)
            mode = '2D'
        else:
            mode = '1D'
        MC.set_sweep_points(freqs)
        if sweep_points_2D is not None:
            MC.set_sweep_points_2D(sweep_points_2D)
        MC.set_detector_function(self.int_avg_det_spec)

        with temporary_value(self.instr_trigger.get_instr().pulse_period,
                             trigger_separation):
            self.instr_pulsar.get_instr().start(exclude=[self.instr_uhf()])
            MC.run(name=label, mode=mode)
            self.instr_pulsar.get_instr().stop()

        if analyze:
            ma.MeasurementAnalysis(close_fig=close_fig, qb_name=self.name,
                                   TwoD=(mode == '2D'))

    def measure_qubit_spectroscopy(self, freqs, sweep_points_2D=None,
            sweep_function_2D=None, pulsed=True, trigger_separation=13e-6,
            upload=True, analyze=True, close_fig=True, label=None):
        """ Varies qubit drive frequency and measures the resonator
        transmittance """
        if np.any(freqs < 500e6):
            log.warning(('Some of the values in the freqs array might be '
                             'too small. The units should be Hz.'))
        if pulsed:
            if label is None:
                if sweep_function_2D is not None:
                    label = 'pulsed_spec_2d' + self.msmt_suffix
                else:
                    label = 'pulsed_spec' + self.msmt_suffix
            self.prepare(drive='pulsed_spec')
            if upload:
                sq.pulse_list_list_seq([[self.get_spec_pars(),
                                         self.get_ro_pars()]])
        else:
            if label is None:
                if sweep_function_2D is not None:
                    label = 'continuous_spec_2d' + self.msmt_suffix
                else:
                    label = 'continuous_spec' + self.msmt_suffix
            self.prepare(drive='continuous_spec')
            if upload:
                sq.pulse_list_list_seq([[self.get_ro_pars()]])

        MC = self.instr_mc.get_instr()
        MC.set_sweep_function(self.instr_ge_lo.get_instr().frequency)
        if sweep_function_2D is not None:
            MC.set_sweep_function_2D(sweep_function_2D)
            mode = '2D'
        else:
            mode = '1D'
        MC.set_sweep_points(freqs)
        if sweep_points_2D is not None:
            MC.set_sweep_points_2D(sweep_points_2D)
        MC.set_detector_function(self.int_avg_det_spec)

        with temporary_value(self.instr_trigger.get_instr().pulse_period,
                             trigger_separation):
            self.instr_pulsar.get_instr().start(exclude=[self.instr_uhf()])
            MC.run(name=label, mode=mode)
            self.instr_pulsar.get_instr().stop()

        if analyze:
            ma.MeasurementAnalysis(close_fig=close_fig, qb_name=self.name,
                                   TwoD=(mode == '2D'))

    def measure_rabi(self, amps, analyze=True, upload=True, label=None, n=1,
                     last_ge_pulse=False, n_cal_points_per_state=2,
                     cal_states='auto', for_ef=False, classified_ro=False,
                     prep_params=None, exp_metadata=None, **kw):

        """
        Varies the amplitude of the qubit drive pulse and measures the readout
        resonator transmission.

        Args:
            amps            the array of drive pulse amplitudes
            analyze         whether to create a (base) MeasurementAnalysis
                            object for this measurement; offers possibility to
                            manually analyse data using the classes in
                            measurement_analysis.py
            close_fig       whether or not to close the default analysis figure
            cal_points      whether or not to use calibration points
            no_cal_points   how many calibration points to use
            upload          whether or not to upload the sequence to the AWG
            label           the measurement label
            n               the number of times the drive pulses with the same
                            amplitude should be repeated in each measurement
        """
        if prep_params is None:
            prep_params = self.preparation_params()

        # Define the measurement label
        if label is None:
            label = 'Rabi_ef' if for_ef else 'Rabi'
            if n != 1:
                label += f'-n{n}'
            if classified_ro:
                label += '_classified'
            if 'active' in prep_params['preparation_type']:
                label += '_reset'
            label += self.msmt_suffix

        # Prepare the physical instruments for a time domain measurement
        self.prepare(drive='timedomain')

        MC = self.instr_mc.get_instr()
        cal_states = CalibrationPoints.guess_cal_states(cal_states, for_ef)
        cp = CalibrationPoints.single_qubit(self.name, cal_states,
                                            n_per_state=n_cal_points_per_state)
        seq, sweep_points = sq.rabi_seq_active_reset(
            amps=amps, qb_name=self.name, cal_points=cp, n=n, for_ef=for_ef,
            operation_dict=self.get_operation_dict(), upload=False,
            last_ge_pulse=last_ge_pulse, prep_params=prep_params)
        # Specify the sweep function, the sweep points,
        # and the detector function, and run the measurement
        MC.set_sweep_function(awg_swf.SegmentHardSweep(
            sequence=seq, upload=upload, parameter_name='Amplitude', unit='V'))
        MC.set_sweep_points(sweep_points)
        MC.set_detector_function(self.int_avg_classif_det if classified_ro else
                                 self.int_avg_det)
        if exp_metadata is None:
            exp_metadata = {}
        exp_metadata.update({'sweep_points_dict': {self.name: amps},
                             'preparation_params': prep_params,
                             'cal_points': repr(cp),
                             'rotate': False if classified_ro else
                                len(cp.states) != 0,
                             'last_ge_pulses': [last_ge_pulse],
                             'data_to_fit': {self.name: 'pf' if for_ef else 'pe'},
                             "sweep_name": "Amplitude",
                             "sweep_unit": "V"})
        MC.run(label, exp_metadata=exp_metadata)

        # Create a MeasurementAnalysis object for this measurement
        if analyze:
            tda.MultiQubit_TimeDomain_Analysis(
                qb_names=[self.name], options_dict=dict(
                    delegate_plotting=kw.get('delegate_plotting', False)))

    def measure_rabi_amp90(self, scales=np.linspace(0.3, 0.7, 31), n=1,
                           MC=None, analyze=True, close_fig=True, upload=True):

        self.prepare(drive='timedomain')

        if MC is None:
            MC = self.instr_mc.get_instr()

        MC.set_sweep_function(awg_swf.Rabi_amp90(
            pulse_pars=self.get_ge_pars(), RO_pars=self.get_ro_pars(), n=n,
            upload=upload))
        MC.set_sweep_points(scales)
        MC.set_detector_function(self.int_avg_det)
        MC.run('Rabi_amp90_scales_n{}'.format(n)+ self.msmt_suffix)

    def measure_T1(self, times=None, analyze=True, upload=True,
                   last_ge_pulse=False, n_cal_points_per_state=2,
                   cal_states='auto', for_ef=False, classified_ro=False,
                   prep_params=None, label=None,
                   exp_metadata=None):

        if times is None:
            raise ValueError("Unspecified times for measure_T1")
        if np.any(times > 1e-3):
            log.warning('The values in the times array might be too large.'
                        'The units should be seconds.')

        self.prepare(drive='timedomain')
        MC = self.instr_mc.get_instr()
        if prep_params is None:
            prep_params = self.preparation_params()

        # Define the measurement label
        if label is None:
            label = f'T1{"_ef" if for_ef else ""}' + self.msmt_suffix

        cal_states = CalibrationPoints.guess_cal_states(cal_states, for_ef)
        cp = CalibrationPoints.single_qubit(self.name, cal_states,
                                            n_per_state=n_cal_points_per_state)

        seq, sweep_points = sq.t1_active_reset(
            times=times, qb_name=self.name, cal_points=cp, for_ef=for_ef,
            operation_dict=self.get_operation_dict(), upload=False,
            last_ge_pulse=last_ge_pulse, prep_params=prep_params)

        MC.set_sweep_function(awg_swf.SegmentHardSweep(
            sequence=seq, upload=upload, parameter_name='Time', unit='s'))
        MC.set_sweep_points(sweep_points)
        MC.set_detector_function(self.int_avg_classif_det if classified_ro else
                                 self.int_avg_det)

        if exp_metadata is None:
            exp_metadata = {}
        exp_metadata.update({'sweep_points_dict': {self.name: times},
                             'preparation_params': prep_params,
                             'cal_points': repr(cp),
                             'rotate': False if classified_ro else
                                len(cp.states) != 0,
                             'last_ge_pulses': [last_ge_pulse],
                             'data_to_fit': {self.name: 'pf' if for_ef else 'pe'},
                             "sweep_name": "Time",
                             "sweep_unit": "s"})

        MC.run(label, exp_metadata=exp_metadata)

        if analyze:
            tda.MultiQubit_TimeDomain_Analysis(qb_names=[self.name])

    def measure_qscale(self, qscales=None, analyze=True, upload=True, label=None,
                       cal_states="auto", n_cal_points_per_state=2,
                       last_ge_pulse=False, for_ef=False, classified_ro=False,
                       prep_params=None, exp_metadata=None):
        if qscales is None:
            raise ValueError("Unspecified qscale values for measure_qscale")
        uniques = np.unique(qscales[range(3)])
        if uniques.size > 1:
            raise ValueError("The values in the qscales array are not repeated "
                             "3 times.")

        if prep_params is None:
            prep_params = self.preparation_params()
            log.debug(f"Preparation Parameters:\n{prep_params}")

        # Define the measurement label
        if label is None:
            label = f'Qscale{"_ef" if for_ef else ""}'
            if classified_ro:
                label += '_classified'
            if 'active' in prep_params['preparation_type']:
                label += '_reset'
            label += self.msmt_suffix

        MC = self.instr_mc.get_instr()

        self.prepare(drive='timedomain')

        # create cal points
        cal_states = CalibrationPoints.guess_cal_states(cal_states, for_ef)
        cp = CalibrationPoints.single_qubit(self.name, cal_states,
                                            n_per_state=n_cal_points_per_state)
        # create sequence
        seq, sweep_points = sq.qscale_active_reset(qscales=qscales,
            qb_name=self.name, cal_points=cp,  for_ef=for_ef,
            operation_dict=self.get_operation_dict(), upload=False,
            last_ge_pulse=last_ge_pulse, prep_params=prep_params)

        MC.set_sweep_function(awg_swf.SegmentHardSweep(
            sequence=seq, upload=upload, parameter_name='Qscale factor'))
        MC.set_sweep_points(sweep_points)
        MC.set_detector_function(self.int_avg_classif_det if classified_ro else
                                 self.int_avg_det)
        if exp_metadata is None:
            exp_metadata = {}
        exp_metadata.update({'sweep_points_dict': {self.name: qscales},
             'sweep_name': 'Qscale factor',
             'sweep_unit': '',
             'preparation_params': prep_params,
             'cal_points': repr(cp),
             'rotate': False if classified_ro else len(cp.states) != 0,
             'last_ge_pulses': [last_ge_pulse],
             'data_to_fit': {self.name: 'pf' if for_ef else 'pe'}})
        MC.run(label, exp_metadata=exp_metadata)

        if analyze:
            tda.MultiQubit_TimeDomain_Analysis(qb_names=[self.name])


    def measure_ramsey_multiple_detunings(self, times=None,
                                          artificial_detunings=None, label='',
                                          MC=None, analyze=True, close_fig=True,
                                          cal_points=True, upload=True,
                                          exp_metadata=None):
        log.error("This function is deprecated, please use measure_ramsey()")
        if times is None:
            raise ValueError("Unspecified times for measure_ramsey")
        if artificial_detunings is None:
            log.warning('Artificial detuning is 0.')
        uniques = np.unique(times[range(len(artificial_detunings))])
        if uniques.size>1:
            raise ValueError("The values in the times array are not repeated "
                             "len(artificial_detunings) times.")
        if np.any(np.asarray(np.abs(artificial_detunings))<1e3):
            log.warning('The artificial detuning is too small. The units '
                            'should be Hz.')
        if np.any(times>1e-3):
            log.warning('The values in the times array might be too large.'
                            'The units should be seconds.')

        self.prepare(drive='timedomain')
        if MC is None:
            MC = self.instr_mc.get_instr()

        # Define the measurement label
        if label == '':
            label = 'Ramsey_mult_det' + self.msmt_suffix

        if cal_points:
            len_art_det = len(artificial_detunings)
            step = np.abs(times[-1] - times[-len_art_det-1])
            sweep_points = np.concatenate(
                [times, [times[-1] + step, times[-1] + 2*step,
                    times[-1] + 3*step, times[-1] + 4*step]])
        else:
            sweep_points = times

        Rams_swf = awg_swf.Ramsey_multiple_detunings(
            pulse_pars=self.get_ge_pars(), RO_pars=self.get_ro_pars(),
            artificial_detunings=artificial_detunings, cal_points=cal_points,
            upload=upload)
        MC.set_sweep_function(Rams_swf)
        MC.set_sweep_points(sweep_points)
        MC.set_detector_function(self.int_avg_det)
        if exp_metadata is None:
            exp_metadata = {}
        exp_metadata.update({'sweep_points_dict': {self.name: sweep_points},
                             'use_cal_points': cal_points,
                             'artificial_detunings': artificial_detunings})
        MC.run(label, exp_metadata=exp_metadata)

        if analyze:
            ma.MeasurementAnalysis(auto=True, close_fig=close_fig,
                                   qb_name=self.name)

    def measure_ramsey_dyn_decoupling(self, times=None, artificial_detuning=0,
                                      label='', MC=None, analyze=True,
                                      close_fig=True, cal_points=True,
                                      upload=True, nr_echo_pulses=4,
                                      seq_func=None, cpmg_scheme=True,
                                      exp_metadata=None):

        if times is None:
            raise ValueError("Unspecified times for measure_ramsey")
        if np.any(times > 1e-3):
            log.warning('The values in the times array might be too large.'
                            'The units should be seconds.')

        if artificial_detuning is None:
            log.warning('Artificial detuning is 0.')
        if np.abs(artificial_detuning) < 1e3:
            log.warning('The artificial detuning is too small. The units'
                            'should be Hz.')

        if seq_func is None:
            seq_func = sq.ramsey_seq

        self.prepare(drive='timedomain')
        if MC is None:
            MC = self.instr_mc.get_instr()

        # Define the measurement label
        if label == '':
            label = 'Ramsey' + self.msmt_suffix

        if cal_points:
            step = np.abs(times[-1]-times[-2])
            sweep_points = np.concatenate(
                [times, [times[-1]+step,  times[-1]+2*step,
                         times[-1]+3*step, times[-1]+4*step]])
        else:
            sweep_points = times

        Rams_swf = awg_swf.Ramsey_decoupling_swf(
            seq_func=seq_func,
            pulse_pars=self.get_ge_pars(), RO_pars=self.get_ro_pars(),
            artificial_detuning=artificial_detuning, cal_points=cal_points,
            upload=upload, nr_echo_pulses=nr_echo_pulses, cpmg_scheme=cpmg_scheme)
        MC.set_sweep_function(Rams_swf)
        MC.set_sweep_points(sweep_points)
        MC.set_detector_function(self.int_avg_det)
        if exp_metadata is None:
            exp_metadata = {}
        exp_metadata.update({'sweep_points_dict': {self.name: sweep_points},
                             'use_cal_points': cal_points,
                             'cpmg_scheme': cpmg_scheme,
                             'nr_echo_pulses': nr_echo_pulses,
                             'seq_func': seq_func,
                             'artificial_detuning': artificial_detuning})
        MC.run(label, exp_metadata=exp_metadata)

        if analyze:
            RamseyA = ma.Ramsey_Analysis(
                auto=True,
                label=label,
                qb_name=self.name,
                NoCalPoints=4,
                artificial_detuning=artificial_detuning,
                close_fig=close_fig)


    def measure_ramsey(self, times, artificial_detunings=None, label=None,
                       analyze=True, close_fig=True,
                       cal_states="auto", n_cal_points_per_state=2,
                       n=1, upload=True, last_ge_pulse=False, for_ef=False,
                       classified_ro=False, prep_params=None, exp_metadata=None):

        if prep_params is None:
            prep_params = self.preparation_params()

        # Define the measurement label
        if label is None:
            label = f'Ramsey{"_ef" if for_ef else ""}'
            if classified_ro:
                label += '_classified'
            if 'active' in prep_params['preparation_type']:
                label += '_reset'
            label += self.msmt_suffix

        MC = self.instr_mc.get_instr()
        self.prepare(drive='timedomain')

        # create cal points
        cal_states = CalibrationPoints.guess_cal_states(cal_states, for_ef)
        cp = CalibrationPoints.single_qubit(self.name, cal_states,
                                            n_per_state=n_cal_points_per_state)
        # create sequence
        seq, sweep_points = sq.ramsey_active_reset(
            times=times, artificial_detunings=artificial_detunings,
            qb_name=self.name, cal_points=cp, n=n, for_ef=for_ef,
            operation_dict=self.get_operation_dict(), upload=False,
            last_ge_pulse=last_ge_pulse, prep_params=prep_params)

        MC.set_sweep_function(awg_swf.SegmentHardSweep(
            sequence=seq, upload=upload, parameter_name='Delay', unit='s'))
        MC.set_sweep_points(sweep_points)

        MC.set_detector_function(self.int_avg_classif_det if classified_ro else
                                 self.int_avg_det)
        if exp_metadata is None:
            exp_metadata = {}
        exp_metadata.update(
            {'sweep_points_dict': {self.name: times},
             'sweep_name': 'Delay',
             'sweep_unit': 's',
             'cal_points': repr(cp),
             'preparation_params': prep_params,
             'last_ge_pulses': [last_ge_pulse],
             'artificial_detuning': artificial_detunings,
             'rotate': False if classified_ro else len(cp.states) != 0,
             'data_to_fit': {self.name: 'pf' if for_ef else 'pe'}})

        MC.run(label, exp_metadata=exp_metadata)

        if analyze:
            tda.MultiQubit_TimeDomain_Analysis(qb_names=[self.name])

    def measure_echo(self, times=None, artificial_detuning=None,
                     upload=True, analyze=True, close_fig=True, cal_points=True,
                     label=None, exp_metadata=None):

        if times is None:
            raise ValueError("Unspecified times for measure_echo")

        # Define the measurement label
        if label == '':
            label = 'Echo' + self.msmt_suffix

        if cal_points:
            step = np.abs(times[-1]-times[-2])
            sweep_points = np.concatenate(
                [times, [times[-1]+step,  times[-1]+2*step,
                         times[-1]+3*step, times[-1]+4*step]])
            cal_states_dict = {'g': [-4, -3], 'e': [-2, -1]}
            cal_states_rotations = {'g': 0, 'e': 1}
        else:
            sweep_points = times
            cal_states_dict = None
            cal_states_rotations = {}

        self.prepare(drive='timedomain')
        MC = self.instr_mc.get_instr()

        Echo_swf = awg_swf.Echo(
            pulse_pars=self.get_ge_pars(), RO_pars=self.get_ro_pars(),
            artificial_detuning=artificial_detuning, upload=upload)
        MC.set_sweep_function(Echo_swf)
        MC.set_sweep_points(sweep_points)
        MC.set_detector_function(self.int_avg_classif_det if
                                 self.acq_weights_type() == 'optimal_qutrit'
                                 else self.int_avg_det)
        if exp_metadata is None:
            exp_metadata = {}
        exp_metadata.update({'sweep_points_dict': {self.name: sweep_points},
                             'use_cal_points': cal_points,
                             'rotate': cal_points,
                             'cal_states_dict': cal_states_dict,
                             'cal_states_rotations': cal_states_rotations if
                                self.acq_weights_type() != 'optimal_qutrit'
                                else None,
                             'data_to_fit': {self.name: 'pe'},
                             'artificial_detuning': artificial_detuning})
        MC.run(label, exp_metadata=exp_metadata)

        if analyze:
            tda.MultiQubit_TimeDomain_Analysis(qb_names=[self.name])

    def measure_echo_2nd_exc(self, times=None, artificial_detuning=None,
                             label=None, analyze=True,
                             cal_points=True, no_cal_points=6, upload=True,
                             last_ge_pulse=False, exp_metadata=None):

        if times is None:
            raise ValueError("Unspecified times for measure_ramsey")
        if artificial_detuning is None:
            log.warning('Artificial detuning is 0.')
        if np.abs(artificial_detuning) < 1e3:
            log.warning('The artificial detuning is too small. The units'
                            'should be Hz.')
        if np.any(times > 1e-3):
            log.warning('The values in the times array might be too large.'
                            'The units should be seconds.')

        if label is None:
            label = 'Echo_ef' + self.msmt_suffix

        self.prepare(drive='timedomain')
        MC = self.instr_mc.get_instr()

        cal_states_dict = None
        cal_states_rotations = {}
        if cal_points:
            step = np.abs(times[-1]-times[-2])
            if no_cal_points == 6:
                sweep_points = np.concatenate(
                    [times, [times[-1]+step,  times[-1]+2*step,
                                 times[-1]+3*step, times[-1]+4*step,
                                 times[-1]+5*step, times[-1]+6*step]])
                cal_states_dict = {'g': [-6, -5], 'e': [-4, -3], 'f': [-2, -1]}
                cal_states_rotations = {'g': 0, 'f': 1} if last_ge_pulse else \
                    {'e': 0, 'f': 1}
            elif no_cal_points == 4:
                sweep_points = np.concatenate(
                    [times, [times[-1]+step,  times[-1]+2*step,
                                 times[-1]+3*step, times[-1]+4*step]])
                cal_states_dict = {'g': [-4, -3], 'e': [-2, -1]}
                cal_states_rotations = {'g': 0, 'e': 1}
            elif no_cal_points == 2:
                sweep_points = np.concatenate(
                    [times, [times[-1]+step,  times[-1]+2*step]])
                cal_states_dict = {'g': [-2, -1]}
                cal_states_rotations = {'g': 0}
            else:
                sweep_points = times
        else:
            sweep_points = times

        Echo_2nd_swf = awg_swf.Echo_2nd_exc(
            pulse_pars=self.get_ge_pars(),
            pulse_pars_2nd=self.get_ef_pars(),
            RO_pars=self.get_ro_pars(),
            artificial_detuning=artificial_detuning,
            cal_points=cal_points, upload=upload,
            no_cal_points=no_cal_points,
            last_ge_pulse=last_ge_pulse)
        MC.set_sweep_function(Echo_2nd_swf)
        MC.set_sweep_points(sweep_points)
        MC.set_detector_function(self.int_avg_classif_det if
                                 self.acq_weights_type() == 'optimal_qutrit'
                                 else self.int_avg_det)
        if exp_metadata is None:
            exp_metadata = {}
        exp_metadata.update({'sweep_points_dict': {self.name: sweep_points},
                             'rotate': cal_points,
                             'last_ge_pulse': last_ge_pulse,
                             'data_to_fit': {self.name: 'pf'},
                             'cal_states_dict': cal_states_dict,
                             'cal_states_rotations': cal_states_rotations if
                                self.acq_weights_type() != 'optimal_qutrit'
                                else None,
                             'artificial_detuning': artificial_detuning})
        MC.run(label, exp_metadata=exp_metadata)

        if analyze:
            tda.MultiQubit_TimeDomain_Analysis(qb_names=[self.name])

    def measure_randomized_benchmarking(
            self, cliffords, nr_seeds, cl_seq=None,
            gate_decomp='HZ', interleaved_gate=None,
            n_cal_points_per_state=2, cal_states=(),
            classified_ro=False, thresholded=True, label=None,
            upload=True, analyze=True, prep_params=None,
            exp_metadata=None, sampling_seeds=None, **kw):
        '''
        Performs a randomized benchmarking experiment on 1 qubit.
        '''

        # Define the measurement label
        if label is None:
            if interleaved_gate is None:
                label = 'RB_{}_{}_seeds_{}_cliffords'.format(
                    gate_decomp, nr_seeds, cliffords[-1]) + self.msmt_suffix
            else:
                label = 'IRB_{}_{}_{}_seeds_{}_cliffords'.format(
                    interleaved_gate, gate_decomp, nr_seeds, cliffords[-1]) + \
                        self.msmt_suffix

        if prep_params is None:
            prep_params = self.preparation_params()
        # Prepare the physical instruments for a time domain measurement
        self.prepare(drive='timedomain')

        MC = self.instr_mc.get_instr()
        cal_states = CalibrationPoints.guess_cal_states(cal_states)
        cp = CalibrationPoints.single_qubit(self.name, cal_states,
                                            n_per_state=n_cal_points_per_state)
        if sampling_seeds is None:
            sampling_seeds = np.random.randint(0, 1e8, nr_seeds)
        sequences, hard_sweep_points, soft_sweep_points = \
            sq.randomized_renchmarking_seqs(
                qb_name=self.name, operation_dict=self.get_operation_dict(),
                cliffords=cliffords, nr_seeds=np.arange(nr_seeds),
                gate_decomposition=gate_decomp, cl_sequence=cl_seq,
                interleaved_gate=interleaved_gate, upload=False,
                cal_points=cp, prep_params=prep_params,
                sampling_seeds=sampling_seeds)

        hard_sweep_func = awg_swf.SegmentHardSweep(
            sequence=sequences[0], upload=upload,
            parameter_name='Nr. Cliffords', unit='')
        MC.set_sweep_function(hard_sweep_func)
        MC.set_sweep_points(hard_sweep_points)

        MC.set_sweep_function_2D(awg_swf.SegmentSoftSweep(
            hard_sweep_func, sequences, 'Nr. Seeds', ''))
        MC.set_sweep_points_2D(soft_sweep_points)
        if thresholded:
            det_func = self.dig_avg_det
        elif classified_ro:
            det_func = self.int_avg_classif_det
        else:
            det_func = self.int_avg_det
        MC.set_detector_function(det_func)

        # create sweep points object
        sp = SweepPoints('seeds', np.arange(nr_seeds), '', 'Nr. Seeds')
        sp.add_sweep_dimension()
        sp.add_sweep_parameter('cliffords', cliffords, '',
                               'Number of applied Cliffords, $m$')
        # create analysis pipeline object
        pp = ProcessingPipeline()
        pp.add_node('average_data', keys_in='raw',
                    shape=(len(cliffords), nr_seeds),
                    meas_obj_names=[self.name])
        pp.add_node('get_std_deviation', keys_in='raw',
                    shape=(len(cliffords), nr_seeds),
                    meas_obj_names=[self.name])
        pp.add_node('rb_analysis', keys_in='previous average_data',
                    keys_in_std='previous get_std_deviation', keys_out=None,
                    meas_obj_names=[self.name], plot_T1_lim=True, d=2)
        if exp_metadata is None:
            exp_metadata = {}
        exp_metadata.update({'preparation_params': prep_params,
                             'cal_points': repr(cp),
                             'sweep_points': sp,
                             'interleaved_gate': interleaved_gate,
                             'sampling_seeds': sampling_seeds,
                             'gate_decomposition': gate_decomp,
                             'meas_obj_sweep_points_map':
                                 sp.get_meas_obj_sweep_points_map([self.name]),
                             'meas_obj_value_names_map':
                                 {self.name: det_func.value_names},
                             'processing_pipeline': pp})
        MC.run_2D(label, exp_metadata=exp_metadata)

        if analyze:
            pla.process_pipeline(pla.extract_data_hdf(**kw), **kw)

    def measure_transients(self, states=('g', 'e'), upload=True,
                           analyze=True, acq_length=4097/1.8e9,
                           prep_params=None, exp_metadata=None, **kw):
        """
        If the resulting transients will be used to caclulate the optimal
        weight functions, then it is important that the UHFQC iavg_delay and
        wint_delay are calibrated such that the weights and traces are
        aligned: iavg_delay = 2*wint_delay.

        """
        MC = self.instr_mc.get_instr()
        name_extra = kw.get('name_extra', None)

        if prep_params is None:
            prep_params = self.preparation_params()
        if exp_metadata is None:
            exp_metadata = dict()
        exp_metadata.update(
            {'sweep_name': 'time',
             'sweep_unit': ['s']})

        with temporary_value(self.acq_length, acq_length):
            self.prepare(drive='timedomain')
            npoints = self.inp_avg_det.nr_samples
            sweep_points = np.linspace(0, npoints / 1.8e9, npoints,
                                                endpoint=False)
            for state in states:
                if state not in ['g', 'e', 'f']:
                    raise ValueError("Unrecognized state: {}. Must be 'g', 'e' "
                                     "or 'f'.".format(state))
                base_name = 'timetrace_{}'.format(state)
                name = base_name + "_" + name_extra if name_extra is not None \
                    else base_name
                seq, _ = sq.single_state_active_reset(
                    operation_dict=self.get_operation_dict(),
                    qb_name=self.name, state=state, prep_params=prep_params,
                    upload=False)
                # set sweep function and run measurement
                MC.set_sweep_function(awg_swf.SegmentHardSweep(sequence=seq,
                                                               upload=upload))
                MC.set_sweep_points(sweep_points)
                MC.set_detector_function(self.inp_avg_det)
                exp_metadata.update(dict(sweep_points_dict=sweep_points))
                MC.run(name=name + self.msmt_suffix, exp_metadata=exp_metadata)

    def measure_readout_pulse_scope(self, delays, freqs, RO_separation=None,
                                    prep_pulses=None, comm_freq=225e6,
                                    analyze=True, label=None,
                                    close_fig=True, upload=True, verbose=False,
                                    cal_points=((-4, -3), (-2, -1)), MC=None):
        """
        From the documentation of the used sequence function:

        Prepares the AWGs for a readout pulse shape and timing measurement.

        The sequence consists of two readout pulses where the drive pulse start
        time is swept through the first readout pulse. Because the photons in
        the readout resonator induce an ac-Stark shift of the qubit frequency,
        we can determine the readout pulse shape by sweeping the drive frequency
        in an outer loop to determine the qubit frequency.

        Important: This sequence includes two readouts per segment. For this
        reason the calibration points are also duplicated.

        Args:
            delays: A list of delays between the start of the first readout pulse
                    and the center of the drive pulse.
            RO_separation: Separation between the starts of the two readout pulses.
                           If the comm_freq parameter is not None, the used value
                           is increased to satisfy the commensurability constraint.
            cal_points: True for default calibration points, False for no
                        calibration points or a list of two lists, containing
                        the indices of the calibration segments for the ground
                        and excited state.
            comm_freq: The readout pulse separation will be a multiple of
                       1/comm_freq
        """

        if delays is None:
            raise ValueError("Unspecified delays for "
                             "measure_readout_pulse_scope")
        if label is None:
            label = 'Readout_pulse_scope' + self.msmt_suffix
        if MC is None:
            MC = self.instr_mc.get_instr()
        if freqs is None:
            freqs = self.f_qubit() + np.linspace(-50e6, 50e6, 201)
        if RO_separation is None:
            RO_separation = 2 * self.ro_length()
            RO_separation += np.max(delays)
            RO_separation += 200e-9  # for slack

        self.prepare(drive='timedomain')
        MC.set_sweep_function(awg_swf.Readout_pulse_scope_swf(
            delays=delays,
            pulse_pars=self.get_ge_pars(),
            RO_pars=self.get_ro_pars(),
            RO_separation=RO_separation,
            cal_points=cal_points,
            prep_pulses=prep_pulses,
            comm_freq=comm_freq,
            verbose=verbose,
            upload=upload))
        MC.set_sweep_points(delays)
        MC.set_sweep_function_2D(swf.Offset_Sweep(
            mc_parameter_wrapper.wrap_par_to_swf(
                self.instr_ge_lo.get_instr().frequency),
            -self.ge_mod_freq(),
            parameter_name=self.name + ' drive frequency'))
        MC.set_sweep_points_2D(freqs)

        d = det.UHFQC_integrated_average_detector(
            self.instr_uhf.get_instr(), self.instr_pulsar.get_instr(),
            nr_averages=self.acq_averages(),
            channels=self.int_avg_det.channels,
            integration_length=self.acq_length(),
            values_per_point=2, values_per_point_suffex=['_probe', '_measure'])
        MC.set_detector_function(d)
        MC.run_2D(label)

        # Create a MeasurementAnalysis object for this measurement
        if analyze:
            ma.MeasurementAnalysis(TwoD=True, auto=True, close_fig=close_fig,
                                   qb_name=self.name)

    def measure_residual_readout_photons(
            self, delays_to_relax, ramsey_times, delay_buffer=0,
            cal_points=((-4, -3), (-2, -1)), verbose=False,
            artificial_detuning=None, analyze=True,
            label=None, close_fig=True, MC=None):
        """
        From the documentation of the used sequence function:

        The sequence consists of two readout pulses sandwitching two ramsey
        pulses inbetween. The delay between the first readout pulse and first
        ramsey pulse is swept, to measure the ac stark shift and dephasing
        from any residual photons.

        Important: This sequence includes two readouts per segment. For this
        reason the calibration points are also duplicated.

        Args:
            delays_to_relax: delay between the end of the first readout
                            pulse and the start of the first ramsey pulse.

            pulse_pars: Pulse dictionary for the ramsey pulse.
            RO_pars: Pulse dictionary for the readout pulse.
            ramsey_times: delays between ramsey pulses
            delay_buffer: delay between the start of the last ramsey pulse and
                          the start of the second readout pulse.
            cal_points: True for default calibration points, False for no
                        calibration points or a list of two lists,
                        containing the indices of the calibration
                        segments for the ground and excited state.
        """


        if label is None:
            label = 'residual_readout_photons' + self.msmt_suffix
        if MC is None:
            MC = self.instr_mc.get_instr()
        # duplicate sweep points for the two preparation states
        ramsey_times = np.vstack((ramsey_times, ramsey_times)).\
                       reshape((-1,), order='F')

        self.prepare(drive='timedomain')
        sf1 = awg_swf.readout_photons_in_resonator_swf(
            delay_to_relax=delays_to_relax[0],
            delay_buffer=delay_buffer,
            ramsey_times=ramsey_times,
            pulse_pars=self.get_ge_pars(),
            RO_pars=self.get_ro_pars(),
            cal_points=cal_points,
            verbose=verbose,
            artificial_detuning=artificial_detuning,
            upload=False)
        MC.set_sweep_function(sf1)
        MC.set_sweep_points(ramsey_times)
        sf2 = awg_swf.readout_photons_in_resonator_soft_swf(sf1)
        MC.set_sweep_function_2D(sf2)
        MC.set_sweep_points_2D(delays_to_relax)

        d = det.UHFQC_integrated_average_detector(
            self.instr_uhf.get_instr(), self.instr_pulsar.get_instr(),
            nr_averages=self.acq_averages(),
            channels=self.int_avg_det.channels,
            integration_length=self.acq_length(),
            values_per_point=2, values_per_point_suffex=['_test', '_measure'])
        MC.set_detector_function(d)
        MC.run_2D(label)
        self.artificial_detuning = artificial_detuning
        # Create a MeasurementAnalysis object for this measurement
        if analyze:
            kappa = list(map(lambda w:0.5*(self.RO_purcell_kappa() - np.real(
                np.sqrt(-16*self.RO_J_coupling()*self.RO_J_coupling() +
                        (self.RO_purcell_kappa()-2j*(np.abs(w-self.f_RO_purcell())))*
                        (self.RO_purcell_kappa()-2j*(np.abs(w-self.f_RO_purcell())))
                        ))),
                             [self.f_RO_resonator() - self.chi(),
                              self.f_RO_resonator() + self.chi()]))
            if not (self.T2_star_ef() == 0):
                T2star = self.T2_star_ef()
            else:
                if self.T2_star() == 0:
                   raise ValueError('T2star is not given.')
                else:
                    T2star = self.T2_star()
            tda.ReadoutROPhotonsAnalysis(t_start=None,
                  close_figs=close_fig, options_dict={
                      'f_qubit': self.f_qubit(),
                      'chi': self.chi(),
                      'kappa-effective': kappa,
                      'T2echo': T2star ,
                      'do_analysis': True,
                      'artif_detuning': self.artificial_detuning() },
                  do_fitting=True)

    def measure_multi_element_segment_timing(
            self, phases, ramsey_time=4e-6, nr_wait_elems=16,
            elem_type='interleaved', cal_points=((-4, -3), (-2, -1)),
            label=None, MC=None, upload=True, analyze=True, close_fig=True):

        if label is None:
            label = 'Multi_element_segment_timing' + self.msmt_suffix
        if MC is None:
            MC = self.instr_mc.get_instr()

        self.prepare(drive='timedomain')
        MC.set_sweep_function(awg_swf.MultiElemSegmentTimingSwf(
            phases=phases,
            qbn=self.name,
            op_dict=self.get_operation_dict(),
            ramsey_time=ramsey_time,
            nr_wait_elems=nr_wait_elems,
            elem_type=elem_type,
            cal_points=cal_points,
            upload=upload))
        MC.set_sweep_points(phases)
        d = det.UHFQC_integrated_average_detector(
            self.instr_uhf.get_instr(), self.instr_pulsar.get_instr(), nr_averages=self.acq_averages(),
            channels=self.int_avg_det.channels,
            integration_length=self.acq_length(),
            values_per_point=2, values_per_point_suffex=['_single_elem',
                                                         '_multi_elem'])
        MC.set_detector_function(d)

        metadata = dict(
            ramsey_time=ramsey_time,
            nr_wait_elems=nr_wait_elems,
            elem_type=elem_type,
            cal_points=cal_points
        )
        MC.run(label, exp_metadata=metadata)

        # Create a MeasurementAnalysis object for this measurement
        if analyze:
            ma.MeasurementAnalysis(auto=True, close_fig=close_fig,
                                   qb_name=self.name)

    def measure_drive_mixer_spectrum(self, if_freqs, amplitude=0.5,
                                     trigger_sep=5e-6, align_frequencies=True):
        MC = self.instr_mc.get_instr()
        if align_frequencies:
            if_freqs = (if_freqs*trigger_sep).astype(np.int)/trigger_sep
        s = swf.Offset_Sweep(
            self.instr_ro_lo.get_instr().frequency,
            self.ge_freq() - self.ro_mod_freq() - self.ge_mod_freq(),
            name='Drive intermediate frequency',
            parameter_name='Drive intermediate frequency')
        MC.set_sweep_function(s)
        MC.set_sweep_points(if_freqs)
        MC.set_detector_function(self.int_avg_det_spec)
        drive_pulse = dict(
                pulse_type='GaussFilteredCosIQPulse',
                pulse_length=self.acq_length(),
                ref_point='start',
                amplitude=amplitude,
                I_channel=self.ge_I_channel(),
                Q_channel=self.ge_Q_channel(),
                mod_frequency=self.ge_mod_freq(),
                phase_lock=False,
            )
        sq.pulse_list_list_seq([[self.get_acq_pars(), drive_pulse]])

        with temporary_value(
            (self.acq_weights_type, 'SSB'),
            (self.instr_trigger.get_instr().pulse_period, trigger_sep),
        ):
            self.prepare(drive='timedomain')
            self.instr_pulsar.get_instr().start()
            MC.run('ge_uc_spectrum' + self.msmt_suffix)

        a = ma.MeasurementAnalysis(plot_args=dict(log=True, marker=''))
        return a

    def measure_drive_mixer_spectrum_fft(self, ro_lo_freq, amplitude=0.5,
                                         trigger_sep=5e-6):
        MC = self.instr_mc.get_instr()
        s = swf.None_Sweep(
            name='UHF intermediate frequency',
            parameter_name='UHF intermediate frequency',
            unit='Hz')
        drive_pulse = dict(
            pulse_type='GaussFilteredCosIQPulse',
            pulse_length=self.acq_length(),
            ref_point='start',
            amplitude=amplitude,
            I_channel=self.ge_I_channel(),
            Q_channel=self.ge_Q_channel(),
            mod_frequency=self.ge_mod_freq(),
            phase_lock=False,
        )
        sq.pulse_list_list_seq([[self.get_acq_pars(), drive_pulse]])

        with temporary_value(
                (self.ro_freq, ro_lo_freq + self.ro_mod_freq()),
                (self.instr_trigger.get_instr().pulse_period, trigger_sep),
        ):
            self.prepare(drive='timedomain')
            MC.set_sweep_function(s)
            MC.set_sweep_points(self.scope_fft_det.get_sweep_vals())
            MC.set_detector_function(self.scope_fft_det)
            self.instr_pulsar.get_instr().start()
            MC.run('ge_uc_spectrum' + self.msmt_suffix)

        a = ma.MeasurementAnalysis(plot_args=dict(log=True, marker=''))
        return a

    def calibrate_drive_mixer_carrier(self, update=True, x0=(0., 0.),
                                      initial_stepsize=0.01, trigger_sep=5e-6,
                                      no_improv_break=50, upload=True,
                                      plot=True):
        MC = self.instr_mc.get_instr()
        ad_func_pars = {'adaptive_function': opti.nelder_mead,
                        'x0': x0,
                        'initial_step': [initial_stepsize, initial_stepsize],
                        'no_improv_break': no_improv_break,
                        'minimize': True,
                        'maxiter': 500}
        chI_par = self.instr_pulsar.get_instr().parameters['{}_offset'.format(
            self.ge_I_channel())]
        chQ_par = self.instr_pulsar.get_instr().parameters['{}_offset'.format(
            self.ge_Q_channel())]
        MC.set_sweep_functions([chI_par, chQ_par])
        MC.set_adaptive_function_parameters(ad_func_pars)
        if upload:
            sq.pulse_list_list_seq([[self.get_acq_pars(), dict(
                pulse_type='GaussFilteredCosIQPulse',
                pulse_length=self.acq_length(),
                ref_point='start',
                amplitude=0,
                I_channel=self.ge_I_channel(),
                Q_channel=self.ge_Q_channel(),
            )]])

        with temporary_value(
                (self.ro_freq, self.ge_freq() - self.ge_mod_freq()),
                (self.acq_weights_type, 'SSB'),
                (self.instr_trigger.get_instr().pulse_period, trigger_sep),
        ):
            self.prepare(drive='timedomain')
            MC.set_detector_function(det.IndexDetector(
                self.int_avg_det_spec, 0))
            self.instr_pulsar.get_instr().start(exclude=[self.instr_uhf()])
            MC.run(name='drive_carrier_calibration' + self.msmt_suffix,
                   mode='adaptive')

        a = ma.OptimizationAnalysis(label='drive_carrier_calibration')
        if plot:
            # v2 creates a pretty picture of the optimizations
            ma.OptimizationAnalysis_v2(label='drive_carrier_calibration')

        ch_1_min = a.optimization_result[0][0]
        ch_2_min = a.optimization_result[0][1]
        if update:
            self.ge_I_offset(ch_1_min)
            self.ge_Q_offset(ch_2_min)
        return ch_1_min, ch_2_min

    def calibrate_drive_mixer_carrier_fft(self, update=True, x0=(0., 0.),
                                      initial_stepsize=0.01, trigger_sep=5e-6,
                                      no_improv_break=50, upload=True,
                                      plot=True):
        MC = self.instr_mc.get_instr()
        ad_func_pars = {'adaptive_function': opti.nelder_mead,
                        'x0': x0,
                        'initial_step': [initial_stepsize, initial_stepsize],
                        'no_improv_break': no_improv_break,
                        'minimize': True,
                        'maxiter': 500}
        chI_par = self.instr_pulsar.get_instr().parameters['{}_offset'.format(
            self.ge_I_channel())]
        chQ_par = self.instr_pulsar.get_instr().parameters['{}_offset'.format(
            self.ge_Q_channel())]
        MC.set_sweep_functions([chI_par, chQ_par])
        MC.set_adaptive_function_parameters(ad_func_pars)
        if upload:
            sq.pulse_list_list_seq([[self.get_acq_pars(), dict(
                                pulse_type='GaussFilteredCosIQPulse',
                                pulse_length=self.acq_length(),
                                ref_point='start',
                                amplitude=0,
                                I_channel=self.ge_I_channel(),
                                Q_channel=self.ge_Q_channel(),
                            )]])

        with temporary_value(
                (self.ro_freq, self.ge_freq() - self.ge_mod_freq()),
                (self.instr_trigger.get_instr().pulse_period, trigger_sep),
        ):
            self.prepare(drive='timedomain')
            d = self.scope_fft_det
            d.AWG = None
            idx = np.argmin(np.abs(d.get_sweep_vals() -
                                   np.abs(self.ro_mod_freq())))

            d2 = det.IndexDetector(
                det.SumDetector(d), (0, idx))

            MC.set_detector_function(d2)
            self.instr_pulsar.get_instr().start(exclude=[self.instr_uhf()])
            MC.run(name='drive_carrier_calibration' + self.msmt_suffix,
                   mode='adaptive')

        a = ma.OptimizationAnalysis(label='drive_carrier_calibration')
        if plot:
            # v2 creates a pretty picture of the optimizations
            ma.OptimizationAnalysis_v2(label='drive_carrier_calibration')

        ch_1_min = a.optimization_result[0][0]
        ch_2_min = a.optimization_result[0][1]
        if update:
            self.ge_I_offset(ch_1_min)
            self.ge_Q_offset(ch_2_min)
        return ch_1_min, ch_2_min

    def calibrate_drive_mixer_skewness(self, update=True, amplitude=0.5,
                                       trigger_sep=5e-6, no_improv_break=50,
                                       initial_stepsize=(0.15, 10)):
        MC = self.instr_mc.get_instr()
        ad_func_pars = {'adaptive_function': opti.nelder_mead,
                        'x0': [self.ge_alpha(), self.ge_phi_skew()],
                        'initial_step': initial_stepsize,
                        'no_improv_break': no_improv_break,
                        'minimize': True,
                        'maxiter': 500}
        MC.set_sweep_functions([self.ge_alpha, self.ge_phi_skew])
        MC.set_adaptive_function_parameters(ad_func_pars)

        with temporary_value(
                (self.ge_alpha, self.ge_alpha()),
                (self.ge_phi_skew, self.ge_phi_skew()),
                (self.ro_freq, self.ge_freq() - 2 * self.ge_mod_freq()),
                (self.acq_weights_type, 'SSB'),
                (self.instr_trigger.get_instr().pulse_period, trigger_sep),
        ):
            self.prepare(drive='timedomain')
            detector = self.int_avg_det_spec
            detector.always_prepare = True
            detector.AWG = self.instr_pulsar.get_instr()
            detector.prepare_function = lambda \
                    alphaparam=self.ge_alpha, skewparam=self.ge_phi_skew: \
                sq.pulse_list_list_seq([[self.get_acq_pars(), dict(
                    pulse_type='GaussFilteredCosIQPulse',
                    pulse_length=self.acq_length(),
                    ref_point='start',
                    amplitude=amplitude,
                    I_channel=self.ge_I_channel(),
                    Q_channel=self.ge_Q_channel(),
                    mod_frequency=self.ge_mod_freq(),
                    phase_lock=False,
                    alpha=alphaparam(),
                    phi_skew=skewparam(),
                )]])
            MC.set_detector_function(det.IndexDetector(detector, 0))
            MC.run(name='drive_skewness_calibration' + self.msmt_suffix,
                   mode='adaptive')

        a = ma.OptimizationAnalysis(label='drive_skewness_calibration')
        # v2 creates a pretty picture of the optimizations
        ma.OptimizationAnalysis_v2(label='drive_skewness_calibration')

        # phi and alpha are the coefficients that go in the predistortion matrix
        alpha = a.optimization_result[0][0]
        phi = a.optimization_result[0][1]
        if update:
            self.ge_alpha(alpha)
            self.ge_phi_skew(phi)
        return alpha, phi

    def calibrate_drive_mixer_skewness(self, update=True, amplitude=0.5,
                                       trigger_sep=5e-6, no_improv_break=50,
                                       initial_stepsize=(0.15, 10)):
        MC = self.instr_mc.get_instr()
        ad_func_pars = {'adaptive_function': opti.nelder_mead,
                        'x0': [self.ge_alpha(), self.ge_phi_skew()],
                        'initial_step': initial_stepsize,
                        'no_improv_break': no_improv_break,
                        'minimize': True,
                        'maxiter': 500}
        MC.set_sweep_functions([self.ge_alpha, self.ge_phi_skew])
        MC.set_adaptive_function_parameters(ad_func_pars)

        with temporary_value(
            (self.ge_alpha, self.ge_alpha()),
            (self.ge_phi_skew, self.ge_phi_skew()),
            (self.ro_freq, self.ge_freq() - 2*self.ge_mod_freq()),
            (self.acq_weights_type, 'SSB'),
            (self.instr_trigger.get_instr().pulse_period, trigger_sep),
        ):
            self.prepare(drive='timedomain')
            detector = self.int_avg_det_spec
            detector.always_prepare = True
            detector.AWG = self.instr_pulsar.get_instr()
            detector.prepare_function = lambda \
                alphaparam=self.ge_alpha, skewparam=self.ge_phi_skew: \
                    sq.pulse_list_list_seq([[self.get_acq_pars(), dict(
                            pulse_type='GaussFilteredCosIQPulse',
                            pulse_length=self.acq_length(),
                            ref_point='start',
                            amplitude=amplitude,
                            I_channel=self.ge_I_channel(),
                            Q_channel=self.ge_Q_channel(),
                            mod_frequency=self.ge_mod_freq(),
                            phase_lock=False,
                            alpha=alphaparam(),
                            phi_skew=skewparam(),
                        )]])
            MC.set_detector_function(det.IndexDetector(detector, 0))
            MC.run(name='drive_skewness_calibration' + self.msmt_suffix,
                   mode='adaptive')

        a = ma.OptimizationAnalysis(label='drive_skewness_calibration')
        # v2 creates a pretty picture of the optimizations
        ma.OptimizationAnalysis_v2(label='drive_skewness_calibration')

        # phi and alpha are the coefficients that go in the predistortion matrix
        alpha = a.optimization_result[0][0]
        phi = a.optimization_result[0][1]
        if update:
            self.ge_alpha(alpha)
            self.ge_phi_skew(phi)
        return alpha, phi

    def calibrate_drive_mixer_skewness_NN(
            self, update=True,make_fig=True, meas_grid=None, n_meas=100,
            amplitude=0.1, trigger_sep=5e-6, two_rounds=False,
            estimator='GRNN_neupy', hyper_parameter_dict=None,
            first_round_limits=(0.6, 1.2, -50, 35), **kwargs):
        if not len(first_round_limits) == 4:
            log.error('Input variable `first_round_limits` in function call '
                      '`calibrate_drive_mixer_skewness_NN` needs to be a list '
                      'or 1D array of length 4.\nFound length '
                      '{} object instead!'.format(len(first_round_limits)))
        if hyper_parameter_dict is None:
            log.warning('No hyperparameters passed to predictive mixer '
                        'calibration routine. Default values for the estimator'
                        'will be used!\n')
            hyper_parameter_dict = {'hidden_layers': [10],
                                    'learning_rate': 1e-3,
                                    'regularization_coefficient': 0.,
                                    'std_scaling': 0.6,
                                    'learning_steps': 5000,
                                    'cv_n_fold': 5,
                                    'polynomial_dimension': 2}
        std_devs = kwargs.get('std_devs', [0.1, 10])
        c = kwargs.pop('second_round_std_scale', 0.4)

        # Could make sample size variable (maxiter) for better adapting)
        if isinstance(std_devs, (list, np.ndarray)):
            if len(std_devs) != 2:
                log.error('std_devs passed in kwargs of `calibrate_drive_'
                          'mixer_NN` is of length: {}. '
                          'Requires length 2 instead.'.format(len(std_devs)))

        MC = self.instr_mc.get_instr()
        _alpha = self.ge_alpha()
        _phi = self.ge_phi_skew()
        for runs in range(3 if two_rounds else 2):
            if runs == 0:
                # half as many points from a uniform distribution at first run
                meas_grid = np.array([
                    np.random.uniform(first_round_limits[0],
                                      first_round_limits[1], n_meas//2),
                    np.random.uniform(first_round_limits[2],
                                      first_round_limits[3], n_meas//2)])
            else:
                k = 1. if runs == 1 else c
                meas_grid = np.array([
                    np.random.normal(_alpha, k*std_devs[0], n_meas),
                    np.random.normal(_phi, k*std_devs[1], n_meas)])

            s1 = swf.Hard_Sweep()
            s1.name = 'Amplitude ratio hardware sweep'
            s1.parameter_name = r'Amplitude ratio, $\alpha$'
            s1.unit = ''
            s2 = swf.Hard_Sweep()
            s2.name = 'Phase skew hardware sweep'
            s2.parameter_name = r'Phase skew, $\phi$'
            s2.unit = 'deg'
            MC.set_sweep_functions([s1, s2])
            MC.set_sweep_points(meas_grid.T)

            pulse_list_list = []
            for alpha, phi_skew in meas_grid.T:
                pulse_list_list.append([self.get_acq_pars(), dict(
                            pulse_type='GaussFilteredCosIQPulse',
                            pulse_length=self.acq_length(),
                            ref_point='start',
                            amplitude=amplitude,
                            I_channel=self.ge_I_channel(),
                            Q_channel=self.ge_Q_channel(),
                            mod_frequency=self.ge_mod_freq(),
                            phase_lock=False,
                            alpha=alpha,
                            phi_skew=phi_skew,
                        )])
            sq.pulse_list_list_seq(pulse_list_list)

            with temporary_value(
                (self.ro_freq, self.ge_freq() - 2*self.ge_mod_freq()),
                (self.acq_weights_type, 'SSB'),
                (self.instr_trigger.get_instr().pulse_period, trigger_sep),
            ):
                self.prepare(drive='timedomain')
                MC.set_detector_function(self.int_avg_det)
                MC.run(name='drive_skewness_calibration' + self.msmt_suffix)

            a = ma.OptimizationAnalysisNN(
                label='drive_skewness_calibration',
                hyper_parameter_dict=hyper_parameter_dict,
                meas_grid=meas_grid.T,
                estimator=estimator,
                two_rounds=two_rounds,
                round=runs, make_fig=make_fig)

            _alpha = a.optimization_result[0]
            _phi = a.optimization_result[1]

            if update:
                self.ge_alpha(_alpha)
                self.ge_phi_skew(_phi)

        return _alpha, _phi, a

    def find_optimized_weights(self, update=True, measure=True,
                               qutrit=False, acq_length=4097/1.8e9, **kw):
        # FIXME: Make a proper analysis class for this (Ants, 04.12.2017)
        # I agree (Christian, 07.11.2018 -- around 1 year later)
        # Still no analysis class in 2020. (Michael, 28.01.2020)

        levels = ('g', 'e', 'f') if qutrit else ('g', 'e')
        if measure:
            self.measure_transients(analyze=True, states=levels,
                                    acq_length=acq_length, **kw)

        # create label, measurement analysis and data for each level
        if kw.get("name_extra", False):
            labels = {l: 'timetrace_{}_'.format(l) + kw.get('name_extra')
                         + "_{}".format(self.name) for l in levels}
        else:
            labels = {l: 'timetrace_{}'.format(l)
                         + "_{}".format(self.name) for l in levels}
        m_a = {l: ma.MeasurementAnalysis(label=labels[l]) for l in levels}
        iq_traces = {l: m_a[l].measured_values[0]
                        + 1j * m_a[l].measured_values[1] for l in levels}
        final_basis_labels = ['ge'] # default basis vector if only qubit ro
        if qutrit:
            ref_state = kw.get('ref_state', 'g')
            basis = [iq_traces[l] - iq_traces[ref_state] for l in levels
                     if l != ref_state]
            basis_labels = [l + ref_state for l in levels if l != ref_state]
            final_basis = math.gram_schmidt(np.array(basis).transpose())
            final_basis = final_basis.transpose()  # obtain basis vect as rows
            # basis using second vector as primary vector
            basis_2nd = list(reversed(basis))
            final_basis_2nd = math.gram_schmidt(np.array(basis_2nd).transpose())
            final_basis_2nd = final_basis_2nd.transpose()
            if kw.get('non_ortho_basis', False):
                final_basis_labels = basis_labels
                final_basis = np.array([final_basis[0], final_basis_2nd[0]])
            elif kw.get('basis_2nd', False):
                final_basis_labels = [basis_labels[1]] + ['ortho']
                final_basis = final_basis_2nd
            else:
                final_basis_labels = [basis_labels[0]] + ['ortho']

            log.info(f"Setting Basis: {final_basis_labels}")
        if update:
            # FIXME: could merge qutrit and non qutrit although normalization is not
            #  the same but would be a good thing to do. First test if qutrit works
            #  well. idem in plot
            if qutrit:
                self.acq_weights_I(final_basis[0].real)
                self.acq_weights_Q(final_basis[0].imag)
                self.acq_weights_I2(final_basis[1].real)
                self.acq_weights_Q2(final_basis[1].imag)
                self.acq_weights_basis(final_basis_labels)
            else:
                wre = np.real(iq_traces['e'] - iq_traces['g'])
                wim = np.imag(iq_traces['e'] - iq_traces['g'])
                k = max(np.max(np.abs(wre)), np.max(np.abs(wim)))
                wre /= k
                wim /= k
                self.acq_weights_I(wre)
                self.acq_weights_Q(wim)
        if kw.get('plot', True):
            # TODO: Nathan: plot amplitude instead of I, Q ?
            npoints = len(m_a['g'].sweep_points)
            plot_ylabels = dict(g='d.c. voltage,\nNo pulse (V)',
                                e='d.c. voltage,\nPi_ge pulse (V)',
                                f='d.c. voltage,\nPi_gf pulse (V)')
            tbase = np.linspace(0, npoints/1.8e9, npoints, endpoint=False)
            modulation = np.exp(2j * np.pi * self.ro_mod_freq() * tbase)
            fig, ax = plt.subplots(len(levels) + 1, figsize=(20,20))
            ax[0].set_title('optimized weights ' + self.name +
                        "".join('\n' + m_a[l].timestamp_string for l in levels)
                        + f'\nWeight Basis: {final_basis_labels}')
            for i, l in enumerate(levels):
                ax[i].plot(tbase / 1e-9, np.real(iq_traces[l] * modulation), '-',
                         label='I_' + l)
                ax[i].plot(tbase / 1e-9, np.imag(iq_traces[l] * modulation), '-',
                         label='Q_' + l)
                ax[i].set_ylabel(plot_ylabels[l])
                ax[i].set_xlim(0, kw.get('tmax', 300))
                ax[i].legend(loc='upper right')
            if qutrit:
                for i, vect in enumerate(final_basis):
                    ax[-1].plot(tbase / 1e-9, np.real(vect * modulation), '-',
                                label='I_' + str(i))
                    ax[-1].plot(tbase / 1e-9, np.imag(vect * modulation), '-',
                                label='Q_' + str(i))
            else:
                ax[-1].plot(tbase / 1e-9,
                            np.real((iq_traces['e'] - iq_traces['g']) * modulation), '-',
                            label='I')
                ax[-1].plot(tbase / 1e-9,
                            np.imag((iq_traces['e'] - iq_traces['g']) * modulation), '-',
                            label='Q')
            ax[-1].set_ylabel('d.c. voltage\ndifference (V)')
            ax[-1].set_xlim(0, kw.get('tmax', 300))
            ax[-1].legend(loc='upper right')
            ax[-1].set_xlabel('Time (ns)')
            m_a['g'].save_fig(plt.gcf(), 'timetraces', xlabel='time',
                           ylabel='voltage')
            plt.tight_layout()
            plt.close()

    def find_ssro_fidelity(self, analyze=True, close_fig=True, no_fits=False,
                           upload=True, thresholded=False, label=None,
                           RO_comm=3 / 225e6, RO_slack=150e-9,
                           qutrit=False, update=False, prep_params=None):
        """
        Conduct an off-on measurement on the qubit recording single-shot
        results and determine the single shot readout fidelity.

        Calculates the assignment fidelity `F_a` which is the average
        probability of correctly guessing the state that was prepared. If
        `no_fits` is `False` also finds the discrimination fidelity F_d, that
        takes into account the probability of an bit flip after state
        preparation, by fitting double gaussians to both |0> prepared and |1>
        prepared datasets.

        Args:
            reps: Number of repetitions. If greater than 1, a 2D sweep will be
                  made with the second sweep function a NoneSweep with number of
                  sweep points equal to reps. Default 1.
            analyze: Boolean flag, whether to analyse the measurement results.
                     Default `True`.
            close_fig: Boolean flag to close the matplotlib's figure. If
                       `False`, then the plots can be viewed with `plt.show()`
                       Default `True`.
            no_fits: Boolean flag to disable finding the discrimination
                     fidelity. Default `False`.
            preselection_pulse: Whether to do an additional readout pulse
                                before state preparation. Default `True`.
            qutrit: SSRO for 3 levels readout
        Returns:
            If `no_fits` is `False` returns assigment fidelity, discrimination
            fidelity and SNR = 2 |mu00 - mu11| / (sigma00 + sigma11). Else
            returns just assignment fidelity.
        """
        MC = self.instr_mc.get_instr()
        if label is None:
            label = 'SSRO_fidelity'
        if thresholded:
            label += '_thresh'

        if prep_params is None:
            prep_params = self.preparation_params()

        self.prepare(drive='timedomain')

        RO_spacing = self.instr_uhf.get_instr().qas_0_delay() / 1.8e9
        RO_spacing += self.acq_length()
        RO_spacing += RO_slack  # for slack
        RO_spacing = np.ceil(RO_spacing / RO_comm) * RO_comm

        if prep_params['preparation_type'] not in ['preselection', 'wait']:
            raise NotImplementedError()
        preselection = prep_params['preparation_type'] == 'preselection'

        if thresholded:
            det_func = self.dig_log_det
        else:
            det_func = self.int_log_det

        if qutrit:
            states = ('g', 'e', 'f')
            for state in states:
                seq, swp = sq.single_state_active_reset(
                    operation_dict=self.get_operation_dict(),
                    qb_name=self.name, state=state,
                    prep_params=prep_params, upload=False)
                # set sweep function and run measurement
                MC.set_sweep_function(awg_swf.SegmentHardSweep(sequence=seq,
                                                               upload=upload))
                MC.set_sweep_points(swp)
                MC.set_detector_function(det_func)
                with temporary_value(MC.soft_avg, 1):
                    MC.run(name=label + '_{}'.format(state) + self.msmt_suffix)

        else:
            MC.set_sweep_function(awg_swf2.n_qubit_off_on(
                pulse_pars_list=[self.get_ge_pars()],
                RO_pars_list=[self.get_ro_pars()],
                upload=upload,
                preselection=preselection,
                RO_spacing=RO_spacing))
            MC.set_sweep_points(np.arange(4 if preselection else 2))
            MC.set_detector_function(det_func)
            with temporary_value(MC.soft_avg, 1):
                MC.run(name=label + self.msmt_suffix)

        if analyze:
            if qutrit:
                # TODO Nathan: could try and merge this with no qutrit to
                #  avoid logical branching
                options = \
                    dict(classif_method='threshold' if thresholded else 'gmm',
                         pre_selection=preselection)
                # options = 'gmm'
                labels = [label + '_{}'.format(l) for l in states]
                ssqtro = \
                    Singleshot_Readout_Analysis_Qutrit(label=labels,
                                                          options_dict=options)
                state_prob_mtx = ssqtro.proc_data_dict[
                    'analysis_params']['state_prob_mtx_masked']
                classifier_params = ssqtro.proc_data_dict[
                    'analysis_params'].get('classifier_params', None)
                if update:
                    self.acq_classifier_params(classifier_params)
                    self.acq_state_prob_mtx(state_prob_mtx)
                return state_prob_mtx, classifier_params
            else:
                rotate = self.acq_weights_type() in {'SSB', 'DSB'}
                preselection = prep_params['preparation_type'] == 'preselection'
                channels = det_func.value_names
                if preselection:
                    nr_samples = 4
                    sample_0 = 0
                    sample_1 = 2
                else:
                    nr_samples = 2
                    sample_0 = 0
                    sample_1 = 1
                ana = ma.SSRO_Analysis(auto=True, close_fig=close_fig,
                                       qb_name=self.name,
                                       rotate=rotate, no_fits=no_fits,
                                       channels=channels, nr_samples=nr_samples,
                                       sample_0=sample_0, sample_1=sample_1,
                                       preselection=preselection)
                if not no_fits:
                    return ana.F_a, ana.F_d, ana.SNR
                else:
                    return ana.F_a
    def find_readout_angle(self, MC=None, upload=True, close_fig=True, update=True, nreps=10):
        """
        Finds the optimal angle on the IQ plane for readout (optimal phase for
        the boxcar integration weights)
        If the Q wint channel is set to `None`, sets it to the next channel
        after I.

        Args:
            MC: MeasurementControl object to use. Default `None`.
            upload: Whether to update the AWG sequence. Default `True`.
            close_fig: Wheter to close the figures in measurement analysis.
                       Default `True`.
            update: Whether to update the integration weights and the  Default `True`.
            nreps: Default 10.
        """
        if MC is None:
            MC = self.instr_mc.get_instr()

        label = 'RO_theta'
        if self.acq_weights_Q() is None:
            self.acq_weights_Q(
                (self.acq_weights_I() + 1) % 9)
        self.set_readout_weights(weights_type='SSB')
        prev_shots = self.acq_shots()
        self.acq_shots(2*(self.acq_shots()//2))
        self.prepare(drive='timedomain')
        MC.set_sweep_function(awg_swf.SingleLevel(
            pulse_pars=self.get_ge_pars(),
            RO_pars=self.get_ro_pars(),
            upload=upload,
            preselection=False))
        spoints = np.arange(self.acq_shots())
        MC.set_sweep_points(np.arange(self.acq_shots()))
        MC.set_detector_function(self.int_log_det)
        prev_avg = MC.soft_avg()
        MC.soft_avg(1)

        mode = '1D'
        if nreps > 1:
            MC.set_sweep_function_2D(swf.None_Sweep())
            MC.set_sweep_points_2D(np.arange(nreps))
            mode = '2D'

        MC.run(name=label+self.msmt_suffix, mode=mode)

        MC.soft_avg(prev_avg)
        self.acq_shots(prev_shots)

        rotate = self.acq_weights_Q() is not None
        channels = self.int_log_det.value_names
        ana = ma.SSRO_Analysis(auto=True, close_fig=close_fig,
                               rotate=rotate, no_fits=True,
                               channels=channels,
                               preselection=False)
        if update:
            self.acq_IQ_angle(self.acq_IQ_angle() + ana.theta)
        return ana.theta

    def find_qubit_frequency(self, freqs, method='cw_spectroscopy',
                             update=False, trigger_separation=3e-6,
                             close_fig=True, analyze_ef=False, analyze=True,
                             upload=True, label=None, **kw):
        """
        WARNING: Does not automatically update the qubit frequency parameter.
        Set update=True if you want this!

        Args:
            method:                   the spectroscopy type; options: 'pulsed',
                                      'spectrsocopy'
            update:                   whether to update the relevant qubit
                                      parameters with the found frequency(ies)
            MC:                       the measurement control object
            close_fig:                whether or not to close the figure
            analyze_ef:               whether or not to also look for the gf/2

        Keyword Args:
            interactive_plot:        (default=False)
                whether to plot with plotly or not
            analyze_ef:              (default=False)
                whether to look for another f_ge/2 peak/dip
            percentile:              (default=20)
                percentile of the data that is considered background noise
            num_sigma_threshold:     (default=5)
                used to define the threshold above(below) which to look for
                peaks(dips); threshold = background_mean +
                num_sigma_threshold * background_std
            window_len              (default=3)
                filtering window length; uses a_tools.smooth
            analysis_window         (default=10)
                how many data points (calibration points) to remove before
                sending data to peak_finder; uses a_tools.cut_edges,
                data = data[(analysis_window//2):-(analysis_window//2)]
            amp_only                (default=False)
                whether only I data exists
            save_name               (default='Source Frequency')
                figure name with which it will be saved
            auto                    (default=True)
                automatically perform the entire analysis upon call
            label                   (default=none?)
                label of the analysis routine
            folder                  (default=working folder)
                working folder
            NoCalPoints             (default=4)
                number of calibration points
            print_fit_results       (default=True)
                print the fit report
            print_frequency         (default=False)
                whether to print the f_ge and f_gf/2
            make_fig          {default=True)
                    whether or not to make a figure
            show                    (default=True)
                show the plots
            show_guess              (default=False)
                plot with initial guess values
            close_file              (default=True)
                close the hdf5 file

        Returns:
            the peak frequency(ies).
        """
        if not update:
            log.warning("Does not automatically update the qubit "
                            "frequency parameter. "
                            "Set update=True if you want this!")
        if np.any(freqs<500e6):
            log.warning(('Some of the values in the freqs array might be '
                             'too small. The units should be Hz.'))

        if freqs is None:
            f_span = kw.get('f_span', 100e6)
            f_mean = kw.get('f_mean', self.f_qubit())
            nr_points = kw.get('nr_points', 100)
            if f_mean == 0:
                log.warning("find_frequency does not know where to "
                                "look for the qubit. Please specify the "
                                "f_mean or the freqs function parameter.")
                return 0
            else:
                freqs = np.linspace(f_mean - f_span/2, f_mean + f_span/2,
                                    nr_points)

        if 'pulse' not in method.lower():
            if label is None:
                label = 'spectroscopy' + self.msmt_suffix
            if analyze_ef:
                label = 'high_power_' + label

            self.measure_qubit_spectroscopy(freqs, pulsed=False,
                                      trigger_separation=trigger_separation,
                                      label=label, close_fig=close_fig)
        else:
            if label is None:
                label = 'pulsed_spec' + self.msmt_suffix
            if analyze_ef:
                label = 'high_power_' + label

            self.measure_qubit_spectroscopy(freqs, pulsed=True, label=label,
                                      close_fig=close_fig, upload=upload)


        if analyze:
            SpecA = ma.Qubit_Spectroscopy_Analysis(
                qb_name=self.name,
                analyze_ef=analyze_ef,
                label=label,
                close_fig=close_fig, **kw)

            f0 = SpecA.fitted_freq
            if update:
                if not analyze_ef:
                    self.ge_freq(f0)
                else:
                    f0_ef = 2*SpecA.fitted_freq_gf_over_2 - f0
                    self.ef_freq(f0_ef)
            if analyze_ef:
                return f0, f0_ef
            else:
                return f0
        else:
            return

    def find_amplitudes(self, rabi_amps=None, label=None, for_ef=False,
                        n_cal_points_per_state=2, cal_states='auto',
                        upload=True, last_ge_pulse=False, classified_ro=False,
                        prep_params=None, analyze=True, update=False,
                        exp_metadata=None, **kw):
        """
            Finds the pi and pi/2 pulse amplitudes from the fit to a Rabi
            experiment. Uses the Rabi_Analysis(_new)
            class from measurement_analysis.py
            WARNING: Does not automatically update the qubit amplitudes.
            Set update=True if you want this!

            Analysis script for the Rabi measurement:
            1. The I and Q data are rotated and normalized based on the calibration
                points. In most analysis routines, the latter are typically 4:
                2 X180 measurements, and 2 identity measurements, which get
                averaged resulting in one X180 point and one identity point.
                However, the default for Rabi is 2 (2 identity measurements)
                because we typically do Rabi in order to find the correct amplitude
                for an X180 pulse. However, if a previous such value exists, this
                routine also accepts 4 cal pts. If X180_ef pulse was also
                previously calibrated, this routine also accepts 6 cal pts.
            2. The normalized data is fitted to a cosine function.
            3. The pi-pulse and pi/2-pulse amplitudes are calculated from the fit.
            4. The normalized data, the best fit results, and the pi and pi/2
                pulses are plotted.

            The ef analysis assumes the the e population is zero (because of the
            ge X180 pulse at the end).

            Arguments:
                rabi_amps:          amplitude sweep points for the
                                    Rabi experiment
                label:              label of the analysis routine
                for_ef:             find amplitudes for the ef transition
                update:             update the qubit amp180 and amp90 parameters
                MC:                 the measurement control object
                close_fig:          close the resulting figure?
                cal_points          whether to used calibration points of not
                no_cal_points       number of calibration points to use; if it's
                                    the first time rabi is run
                                    then 2 cal points (two I pulses at the end)
                                    should be used for the ge Rabi,
                                    and 4 (two I pulses and 2 ge X180 pulses at
                                    the end) for the ef Rabi
                last_ge_pulse       whether to map the population to the ground
                                    state after each run of the Rabi experiment
                                    on the ef level
            Keyword arguments:
                other keyword arguments. The Rabi sweep parameters 'amps_mean',
                 'amps_span', and 'nr_poinys' should be passed here. This will
                 result in a sweep over rabi_amps = np.linspace(amps_mean -
                 amps_span/2, amps_mean + amps_span/2, nr_points)

                auto              (default=True)
                    automatically perform the entire analysis upon call
                print_fit_results (default=True)
                    print the fit report
                make_fig          {default=True)
                    whether or not to make a figure
                show              (default=True)
                    show the plots
                show_guess        (default=False)
                    plot with initial guess values
                show_amplitudes   (default=True)
                    print the pi&piHalf pulses amplitudes
                plot_amplitudes   (default=True)
                    plot the pi&piHalf pulses amplitudes
                no_of_columns     (default=1)
                    number of columns in your paper; figure sizes will be adjusted
                    accordingly (1 col: figsize = ( 7in , 4in ) 2 cols: figsize =
                    ( 3.375in , 2.25in ), PRL guidelines)

            Returns:
                pi and pi/2 pulses amplitudes + their stderr as a dictionary with
                keys 'piPulse', 'piHalfPulse', 'piPulse_std', 'piHalfPulse_std'.
            """

        if not update:
            log.warning("Does not automatically update the qubit pi and "
                        "pi/2 amplitudes. Set update=True if you want this!")

        #how many times to apply the Rabi pulse
        n = kw.get('n', 1)

        if rabi_amps is None:
            raise ValueError('rabi_amps is None.')

        #Perform Rabi
        self.measure_rabi(amps=rabi_amps, analyze=False,
                          upload=upload, label=label, n=n,
                          n_cal_points_per_state=n_cal_points_per_state,
                          cal_states=cal_states, last_ge_pulse=last_ge_pulse,
                          for_ef=for_ef, classified_ro=classified_ro,
                          prep_params=prep_params, exp_metadata=exp_metadata)

        #get pi and pi/2 amplitudes from the analysis results
        if analyze:
            rabi_ana = tda.RabiAnalysis(qb_names=[self.name])
            if update:
                amp180 = rabi_ana.proc_data_dict['analysis_params_dict'][
                    self.name]['piPulse']
                if not for_ef:
                    self.ge_amp180(amp180)
                    self.ge_amp90_scale(0.5)
                else:
                    self.ef_amp180(amp180)
                    self.ef_amp90_scale(0.5)

        return

    def find_T1(self, times, n_cal_points_per_state=2, cal_states='auto',
                upload=True, last_ge_pulse=False, classified_ro=False,
                prep_params=None, analyze=True, update=False, label=None,
                for_ef=False, exp_metadata=None, **kw):

        """
        Finds the relaxation time T1 from the fit to an exponential
        decay function.
        WARNING: Does not automatically update the qubit T1 parameter.
        Set update=True if you want this!

        Routine:
            1. Apply pi pulse to get population in the excited state.
            2. Wait for different amounts of time before doing a measurement.

        Uses the T1_Analysis class from measurement_analysis.py.
        The ef analysis assumes the the e population is zero (because of the
        ge X180 pulse at the end).

        Arguments:
            times:                   array of times to wait before measurement
            label:                   label of the analysis routine
            for_ef:                  find T1 for the 2nd excitation (ef)
            update:                  update the qubit T1 parameter
            MC:                      the measurement control object
            close_fig:               close the resulting figure?

        Keyword Arguments:
            other keyword arguments. The the parameters times_mean, times_span,
            nr_points should be passed here. These are an alternative to
            passing the times array.

            auto              (default=True)
                automatically perform the entire analysis upon call
            print_fit_results (default=True)
                print the fit report
            make_fig          (default=True)
                whether to make the figures or not
            show_guess        (default=False)
                plot with initial guess values
            show_T1           (default=True)
                print the T1 and T1_stderr
            no_of_columns     (default=1)
                number of columns in your paper; figure sizes will be adjusted
                accordingly  (1 col: figsize = ( 7in , 4in ) 2 cols:
                figsize = ( 3.375in , 2.25in ), PRL guidelines)

        Returns:
            the relaxation time T1 + standard deviation as a dictionary with
            keys: 'T1', and 'T1_std'

        ! Specify either the times array or the times_mean value (defaults to
        5 micro-s) and the span around it (defaults to 10 micro-s) as kw.
        Then the script will construct the sweep points as
        np.linspace(times_mean - times_span/2, times_mean + times_span/2,
        nr_points)
        """

        if not update:
            log.warning("Does not automatically update the qubit "
                        "T1 parameter. Set update=True if you want this!")
        if np.any(times > 1e-3):
            raise ValueError('Some of the values in the times array might be too '
                             'large. The units should be seconds.')

        if times is None:
            times_span = kw.get('times_span', 10e-6)
            times_mean = kw.get('times_mean', 5e-6)
            nr_points = kw.get('nr_points', 50)
            if times_mean == 0:
                log.warning("find_T1 does not know how long to wait before"
                            "doing the read out. Please specify the "
                            "times_mean or the times function parameter.")
                return 0
            else:
                times = np.linspace(times_mean - times_span / 2, times_mean +
                                    times_span / 2, nr_points)

        # Perform measurement
        self.measure_T1(times=times,
                        analyze=False, upload=upload,
                        last_ge_pulse=last_ge_pulse, for_ef=for_ef,
                        n_cal_points_per_state=n_cal_points_per_state,
                        cal_states=cal_states, classified_ro=classified_ro,
                        prep_params=prep_params, label=label,
                        exp_metadata=exp_metadata)

        # Extract T1 and T1_stddev from ma.T1_Analysis
        if analyze:
            T1_ana = tda.T1Analysis(qb_names=[self.name])
            if update:
                T1 = T1_ana.proc_data_dict['analysis_params_dict'][
                    self.name]['T1']
                if for_ef:
                    self.T1_ef(T1)
                else:
                    self.T1(T1)
            return T1

    def find_rb_gate_fidelity(self, cliffords, nr_seeds, label=None,
                              gate_decomposition='HZ', interleaved_gate=None,
                              thresholded=True, classified_ro=False,
                              n_cal_points_per_state=2, cal_states=(),
                              upload=True, analyze=True,
                              prep_params=None, exp_metadata=None, **kw):

        if cliffords is None:
            raise ValueError("Unspecified cliffords array")

        if label is None:
            if interleaved_gate is None:
                label = 'RB_{}_{}_seeds_{}_cliffords'.format(
                    gate_decomposition, nr_seeds,
                    cliffords[-1]) + self.msmt_suffix
            else:
                label = 'IRB_{}_{}_{}_seeds_{}_cliffords'.format(
                    interleaved_gate, gate_decomposition,
                    nr_seeds, cliffords[-1]) + self.msmt_suffix

        #Perform measurement
        self.measure_randomized_benchmarking(
            cliffords=cliffords, nr_seeds=nr_seeds,
            gate_decomp=gate_decomposition, interleaved_gate=interleaved_gate,
            n_cal_points_per_state=n_cal_points_per_state, cal_states=cal_states,
            classified_ro=classified_ro, thresholded=thresholded, label=label,
            upload=upload, analyze=False, prep_params=prep_params,
            exp_metadata=exp_metadata)

        #Analysis
        if analyze:
            pla.PipelineDataAnalysis()

    def find_frequency_T2_ramsey(self, times, artificial_detunings=None,
                                 upload=True, label=None, n=1,
                                 cal_states="auto", n_cal_points_per_state=2,
                                 analyze=True, update=False, for_ef=False,
                                 last_ge_pulse=False, classified_ro=False,
                                 prep_params=None, exp_metadata=None, **kw):
        """
        Finds the real qubit GE or EF transition frequencies and the dephasing
        rates T2* or T2*_ef from the fit to a Ramsey experiment.

        Uses the Ramsey_Analysis class for Ramsey with one artificial detuning,
        and the Ramsey_Analysis_multiple_detunings class for Ramsey with 2
        artificial detunings.

        Has support only for 1 or 2 artifical detunings.

        WARNING: Does not automatically update the qubit freq and T2_star
        parameters. Set update=True if you want this!

        Arguments:
            times                    array of times over which to sweep in
                                        the Ramsey measurement
            artificial_detunings:     difference between drive frequency and
                                        qubit frequency estimated from
                                        qubit spectroscopy. Must be a list with
                                        one or two entries.
            upload:                  upload sequence to AWG
            update:                  update the qubit frequency and T2*
                                        parameters
            label:                   measurement label
            cal_points:              use calibration points or not
            no_cal_points:           number of cal_points (4 for ge;
                                        2,4,6 for ef)
            analyze:                 perform analysis
            close_fig:               close the resulting figure
            update:                  update relevant parameters
            for_ef:                  perform msmt and analysis on ef transition
            last_ge_pulse:           ge pi pulse at the end of each sequence

        Keyword arguments:
            For one artificial detuning, the Ramsey sweep time delays array
            'times', or the parameter 'times_mean' should be passed
            here (in seconds).

        Returns:
            The real qubit frequency + stddev, the dephasing rate T2* + stddev.

        For 1 artificial_detuning:
            ! Specify either the times array or the times_mean value (defaults
            to 2.5 micro-s) and the span around it (times_mean; defaults to 5
            micro-s) as kw. Then the script will construct the sweep points as
            times = np.linspace(times_mean - times_span/2, times_mean +
            times_span/2, nr_points).
        """
        if not update:
            log.warning("Does not automatically update the qubit frequency "
                            "and T2_star parameters. "
                            "Set update=True if you want this!")
        if artificial_detunings is None:
            log.warning('Artificial_detuning is None; qubit driven at "%s" '
                        'estimated with spectroscopy' %self.f_qubit())
        if np.any(np.asarray(np.abs(artificial_detunings)) < 1e3):
            log.warning('The artificial detuning is too small.')
        if np.any(times > 1e-3):
            log.warning('The values in the times array might be too large.')

        self.measure_ramsey(times, artificial_detunings=artificial_detunings,
                            label=label, cal_states=cal_states, n=n,
                            n_cal_points_per_state=n_cal_points_per_state,
                            last_ge_pulse=last_ge_pulse, for_ef=for_ef,
                            classified_ro=classified_ro, upload=upload,
                            prep_params=prep_params, exp_metadata=exp_metadata,
                            analyze=False)

        # # Check if one or more artificial detunings
        if (hasattr(artificial_detunings, '__iter__') and
                (len(artificial_detunings) > 1)):
            multiple_detunings = True
        else:
            multiple_detunings = False

        if analyze:
            if multiple_detunings:
                ramsey_ana = ma.Ramsey_Analysis(
                    auto=True,
                    label=label,
                    qb_name=self.name,
                    NoCalPoints=len(cal_states)*n_cal_points_per_state,
                    for_ef=for_ef,
                    last_ge_pulse=last_ge_pulse,
                    artificial_detuning=artificial_detunings, **kw)

                # get new freq and T2* from analysis results
                new_qubit_freq = ramsey_ana.qubit_frequency  # value
                T2_star = ramsey_ana.T2_star['T2_star']  # dict

            else:
                ramsey_ana = tda.RamseyAnalysis(
                    qb_names=[self.name], options_dict=dict(
                        fit_gaussian_decay=kw.get('fit_gaussian_decay', True)))
                new_qubit_freq = ramsey_ana.proc_data_dict[
                    'analysis_params_dict'][self.name]['exp_decay_' + self.name][
                    'new_qb_freq']
                T2_star = ramsey_ana.proc_data_dict[
                    'analysis_params_dict'][self.name]['exp_decay_' + self.name][
                    'T2_star']

            if update:
                if for_ef:
                    try:
                        self.ef_freq(new_qubit_freq)
                    except AttributeError as e:
                        log.warning('%s. This parameter will not be '
                                        'updated.'%e)
                    try:
                        self.T2_star_ef(T2_star)
                    except AttributeError as e:
                        log.warning('%s. This parameter will not be '
                                        'updated.'%e)
                else:
                    try:
                        self.ge_freq(new_qubit_freq)
                    except AttributeError as e:
                        log.warning('%s. This parameter will not be '
                                        'updated.'%e)
                    try:
                        self.T2_star(T2_star)
                    except AttributeError as e:
                        log.warning('%s. This parameter will not be '
                                        'updated.'%e)


    def find_T2_echo(self, times, artificial_detuning=None,
                     upload=True, label=None,
                     cal_points=True, no_cal_points=None,
                     analyze=True, for_ef=False,
                     close_fig=True, update=False,
                     last_ge_pulse=False, **kw):
        """
        Finds the qubit T2 Echo.
        Uses the EchoAnalysis class in timedomain_analysis.py.

        WARNING: Does not automatically update the qubit freq and T2_star
        parameters. Set update=True if you want this!

        Arguments:
            times                    array of times over which to sweep in
                                        the Ramsey measurement
            artificial_detuning:     difference between drive frequency and
                                        qubit frequency estimated from
                                        qubit spectroscopy. Must be a list with
                                        one or two entries.
            upload:                  upload sequence to AWG
            update:                  update the qubit frequency and T2*
                                        parameters
            label:                   measurement label
            cal_points:              use calibration points or not
            analyze:                 perform analysis
            close_fig:               close the resulting figure
            update:                  update relevant parameters

        Keyword arguments:
            The time delays array 'times', or the parameter 'times_mean'
            should be passed here (in seconds).

        Returns:
            Nothing
        """
        if not update:
            log.warning("Does not automatically update the qubit "
                            "T2_echo parameter. "
                            "Set update=True if you want this!")
        if artificial_detuning == None:
            log.warning('Artificial_detuning is None; applying resonant '
                            'drive.')
        else:
            if np.any(np.asarray(np.abs(artificial_detuning)) < 1e3):
                log.warning('The artificial detuning is too small.')
        if np.any(times > 1e-3):
            log.warning('The values in the times array might be too large.')

        if cal_points and no_cal_points is None:
            log.warning('no_cal_points is None. Defaults to 4 if '
                            'for_ef==False, or to 6 if for_ef==True.')
            if for_ef:
                no_cal_points = 6
            else:
                no_cal_points = 4

        if not cal_points:
            no_cal_points = 0

        if label is None:
            if for_ef:
                label = 'Echo_ef' + self.msmt_suffix
            else:
                label = 'Echo' + self.msmt_suffix

        if times is None:
            times_span = kw.get('times_span', 5e-6)
            times_mean = kw.get('times_mean', 2.5e-6)
            nr_points = kw.get('nr_points', 50)
            if times_mean == 0:
                log.warning("find_T2_echo does not know "
                                "over which times to do Ramsey. Please "
                                "specify the times_mean or the times "
                                "function parameter.")
                return 0
            else:
                times = np.linspace(times_mean - times_span/2,
                                    times_mean + times_span/2,
                                    nr_points)

        # perform measurement
        if for_ef:
            self.measure_echo_2nd_exc(times=times,
                                      artificial_detuning=artificial_detuning,
                                      label=label, cal_points=cal_points,
                                      no_cal_points=no_cal_points, upload=upload,
                                      last_ge_pulse=last_ge_pulse)
        else:
            self.measure_echo(
                times=times, artificial_detuning=artificial_detuning,
                cal_points=cal_points,
                close_fig=close_fig, upload=upload, label=label)

        if analyze:
            echo_ana = tda.EchoAnalysis(
                qb_names=[self.name],
                options_dict={
                    'artificial_detuning': artificial_detuning,
                    'fit_gaussian_decay':
                                  kw.get('fit_gaussian_decay', True)})
            if update:
                T2_echo = echo_ana.proc_data_dict[
                    'analysis_params_dict'][self.name]['T2_echo']
                try:
                    self.T2(T2_echo)
                except AttributeError as e:
                    log.warning('%s. This parameter will not be '
                                    'updated.'%e)

        return

    def find_qscale(self, qscales, label=None, for_ef=False,
                    last_ge_pulse=False, upload=True, analyze=True,
                    cal_states="auto", n_cal_points_per_state=2,
                    classified_ro=False, prep_params=None,
                    exp_metadata=None, update=False, **kw):

        '''
        Performs the QScale calibration measurement ( (xX)-(xY)-(xmY) ) and
        extracts the optimal QScale parameter
        from the fits (ma.QScale_Analysis).
        WARNING: Does not automatically update the qubit qscale parameter. Set
        update=True if you want this!

        ma.QScale_Analysis:
        1. The I and Q data are rotated and normalized based on the calibration
            points. In most
            analysis routines, the latter are typically 4: 2 X180 measurements,
            and 2 identity measurements, which get averaged resulting in one
            X180 point and one identity point.
        2. The data points for the same qscale value are extracted (every other
            3rd point because the sequence
            used for this measurement applies the 3 sets of pulses
            ( (xX)-(xY)-(xmY) ) consecutively for each qscale value).
        3. The xX data is fitted to a lmfit.models.ConstantModel(), and the
            other 2 to an lmfit.models.LinearModel().
        4. The data and the resulting fits are all plotted on the same graph
            (self.make_figures).
        5. The optimal qscale parameter is obtained from the point where the 2
            linear fits intersect.

        Other possible  input parameters:
            qscales
                array of qscale values over which to sweep...
            or qscales_mean and qscales_span
                ...or the mean qscale value and the span around it
                (defaults to 3) as kw. Then the script will construct the sweep
                points as np.linspace(qscales_mean - qscales_span/2,
                qscales_mean + qscales_span/2, nr_points)

        Keyword parameters:
            label             (default=none?)
                label of the analysis routine
            for_ef            (default=False)
                whether to obtain the drag_qscale_ef parameter
            update            (default=True)
                whether or not to update the qubit drag_qscale parameter with
                the found value
            MC                (default=self.MC)
                the measurement control object
            close_fig         (default=True)
                close the resulting figure
            last_ge_pulse     (default=True)
                whether to apply an X180 ge pulse at the end

            Keyword parameters:
                qscale_mean       (default=self.drag_qscale()
                    mean of the desired qscale sweep values
                qscale_span       (default=3)
                    span around the qscale mean
                nr_points         (default=30)
                    number of sweep points between mean-span/2 and mean+span/2
                auto              (default=True)
                    automatically perform the entire analysis upon call
                folder            (default=working folder)
                    Working folder
                NoCalPoints       (default=4)
                    Number of calibration points
                cal_points        (default=[[-4, -3], [-2, -1]])
                    The indices of the calibration points
                show              (default=True)
                    show the plot
                show_guess        (default=False)
                    plot with initial guess values
                plot_title        (default=measurementstring)
                    the title for the plot as a string
                xlabel            (default=self.xlabel)
                    the label for the x axis as a string
                ylabel            (default=r'$F|1\rangle$')
                    the label for the x axis as a string
                close_file        (default=True)
                    close the hdf5 file

        Returns:
            the optimal DRAG QScale parameter + its stderr as a dictionary with
            keys 'qscale' and 'qscale_std'.
        '''

        if not update:
            log.warning("Does not automatically update the qubit qscale "
                            "parameter. "
                            "Set update=True if you want this!")

        qscales = np.repeat(qscales, 3)

        #Perform the qscale calibration measurement
        self.measure_qscale(qscales=qscales, upload=upload, label=label,
                            cal_states=cal_states, exp_metadata=exp_metadata,
                            n_cal_points_per_state=n_cal_points_per_state,
                            last_ge_pulse=last_ge_pulse, for_ef=for_ef,
                            classified_ro=classified_ro,
                            prep_params=prep_params, analyze=False)

        # Perform analysis and extract the optimal qscale parameter
        # Returns the optimal qscale parameter
        if analyze:
            qscale_ana = tda.QScaleAnalysis(qb_names=[self.name])
            if update:
                qscale = qscale_ana.proc_data_dict['analysis_params_dict'][
                    self.name]['qscale']
                if for_ef:
                    self.ef_motzoi(qscale)
                else:
                    self.ge_motzoi(qscale)
        return


    def find_readout_frequency(self, freqs=None, update=False, MC=None,
                               qutrit=False, **kw):
        """
        Find readout frequency at which contrast between the states of the
        qubit is the highest.
        You need a working pi-pulse for this to work, as well as a pi_ef
        pulse if you intend to use `for_3_level_ro`. Also, if your
        readout pulse length is much longer than the T1, the results will not
        be nice as the excited state spectrum will be mixed with the ground
        state spectrum.

        Args:
            freqs: frequencies to sweep
            qutrit (bool): find optimal frequency for 3-level readout.
                                    Default is False.
            **kw:

        Returns:

        """
        # FIXME: Make proper analysis class for this (Ants, 04.12.2017)
        if not update:
            log.info("Does not automatically update the RO resonator "
                         "parameters. Set update=True if you want this!")
        if freqs is None:
            if self.f_RO() is not None:
                f_span = kw.pop('f_span', 20e6)
                fmin = self.f_RO() - f_span
                fmax = self.f_RO() + f_span
                n_freq = kw.pop('n_freq', 401)
                freqs = np.linspace(fmin, fmax, n_freq)
            else:
                raise ValueError("Unspecified frequencies for find_resonator_"
                                 "frequency and no previous value exists")
        if np.any(freqs < 500e6):
            log.warning('Some of the values in the freqs array might be '
                            'too small. The units should be Hz.')
        if MC is None:
            MC = self.instr_mc.get_instr()

        levels = ('g', 'e', 'f') if qutrit else ('g', 'e')

        self.measure_dispersive_shift(freqs, states=levels, analyze=False)
        labels = {l: '{}-spec'.format(l) + self.msmt_suffix for l in levels}
        m_a = {l: ma.MeasurementAnalysis(label=labels[l]) for l in levels}
        trace = {l: m_a[l].measured_values[0] *
                    np.exp(1j * np.pi * m_a[l].measured_values[1] / 180.)
                 for l in levels}
        # FIXME: make something that doesn't require a conditional branching
        if qutrit:
            total_dist = np.abs(trace['e'] - trace['g']) + \
                         np.abs(trace['f'] - trace['g']) + \
                         np.abs(trace['f'] - trace['e'])
            fmax = freqs[np.argmax(total_dist)]
            # FIXME: just as debug plotting for now
            fig, ax = plt.subplots(2)
            ax[0].plot(freqs, np.abs(trace['g']), label='g')
            ax[0].plot(freqs, np.abs(trace['e']), label='e')
            ax[0].plot(freqs, np.abs(trace['f']), label='f')
            ax[0].set_ylabel('Amplitude')
            ax[0].legend()
            ax[1].plot(freqs, np.abs(trace['e'] - trace['g']), label='eg')
            ax[1].plot(freqs, np.abs(trace['f'] - trace['g']), label='fg')
            ax[1].plot(freqs, np.abs(trace['e'] - trace['f']), label='ef')
            ax[1].plot(freqs, total_dist, label='total distance')
            ax[1].set_xlabel("Freq. [Hz]")
            ax[1].set_ylabel('Distance in IQ plane')
            ax[0].set_title("Current RO_freq: {} Hz\nOptimal Freq: {} Hz".format(
                self.ro_freq(),
                                                                          fmax))
            plt.legend()

            m_a['g'].save_fig(fig, 'IQplane_distance')
            plt.show()
            if kw.get('analyze', True):
                sa.ResonatorSpectroscopy_v2(labels=[l for l in labels.values()])
        else:
            fmax = freqs[np.argmax(np.abs(trace['e'] - trace['g']))]

        log.info("Optimal RO frequency to distinguish states {}: {} Hz"
                     .format(levels, fmax))

        if kw.get('analyze', True):
            SA = sa.ResonatorSpectroscopy(t_start=[m_a['g'].timestamp_string,
                                                   m_a['e'].timestamp_string],
                                          options_dict=dict(simultan=True,
                                                            fit_options=dict(
                                                            model='hanger_with_pf'),
                                                            scan_label=''),
                                          do_fitting=True)
            # FIXME Nathan: remove 3 level dependency; fix this analysis:
            # if qutrit:
            #     SA2 = sa.ResonatorSpectroscopy(t_start=m_a['f'].timestamp_string,
            #                               options_dict=dict(simultan=False,
            #                                                 fit_options = dict(
            #                                                 model='hanger_with_pf'),
            #                                                 scan_label=''),
            #                               do_fitting=True)

            if update:
                # FIXME Nathan: update parameters accordingly
                self.ro_freq(SA.f_RO if not qutrit else fmax)
                self.chi(SA.chi)
                self.f_RO_resonator(SA.f_RO_res)
                self.f_RO_purcell(SA.f_PF)
                self.RO_purcell_kappa(SA.kappa)
                self.RO_J_coupling(SA.J_)
                if kw.pop('get_CLEAR_params', False):
                    if self.ro_CLEAR_segment_length is None:
                        self.ro_CLEAR_segment_length = self.ro_length/10
                    if kw.get('max_amp_difference', False) :
                        '''this gives the ratio of the maximal hight for'''
                        '''the segments to the base amplitude'''
                        max_diff = kw.pop('max_amp_difference')
                    else:
                        max_diff = 3
                    self.ro_CLEAR_delta_amp_segment = \
                        sim_CLEAR.get_CLEAR_amplitudes(
                            self.f_RO_purcell, self.f_RO_resonator,
                            self.ro_freq, self.RO_purcell_kappa,
                            self.RO_J_coupling, self.chi, 1, self.ro_length,
                            length_segments=self.ro_CLEAR_segment_length,
                            sigma=self.ro_sigma,
                            max_amp_diff=max_diff) * self.ro_amp


    def measure_dispersive_shift(self, freqs, analyze=True, close_fig=True,
                                 upload=True, states=('g','e'), prep_params=None):
        """ Varies the frequency of the microwave source to the resonator and
        measures the transmittance """

        if freqs is None:
            raise ValueError("Unspecified frequencies for "
                             "measure_resonator_spectroscopy")
        if np.any(freqs < 500e6):
            log.warning(('Some of the values in the freqs array '
                         'might be too small. The units should be Hz.'))
        if prep_params is None:
            prep_params = self.preparation_params()

        assert isinstance(states, tuple), \
            "states should be a tuple, not {}".format(type(states))

        self.prepare(drive='timedomain')
        MC = self.instr_mc.get_instr()

        for state in states:
            sq.single_state_active_reset(
                    operation_dict=self.get_operation_dict(),
                    qb_name=self.name,
                    state=state, prep_params=prep_params, upload=upload)

            MC.set_sweep_function(self.swf_ro_freq_lo())
            MC.set_sweep_points(freqs)
            MC.set_detector_function(self.int_avg_det_spec)

            self.instr_pulsar.get_instr().start(exclude=[self.instr_uhf()])
            MC.run(name=f"{state}-spec" + self.msmt_suffix)
            self.instr_pulsar.get_instr().stop()

            if analyze:
                ma.MeasurementAnalysis(auto=True, close_fig=close_fig,
                                    qb_name=self.name)

    def calibrate_flux_pulse_timing(self, freqs=None, delays=None, MC=None,
                                    analyze=False, update=False,**kw):
        """
        flux pulse timing calibration

        does a 2D measuement of the type:

                -------|X180|  ----------------  |RO|
                   <----->
                   | fluxpulse |

        where the flux pulse delay and the drive pulse frequency of the X180 pulse
        are swept.

        Args:
            MC: measurement control object
            freqs: numpy array frequencies in Hz for the flux pulse scope type experiment
            delays: numpy array with delays (in s) swept through
                    as delay of the drive pulse
            analyze: bool, if True, then the measured data
                        gets analyzed (for detailed documentation of the analysis see in
                        the FluxPulse_timing_calibration class update: bool, if True,
                        the AWG channel delay gets corrected, such that single qubit
                        gates and flux pulses have no relative delay

        Returns:
            fitted_delay: float, only returned, if analyze is True.
        """
        if MC is None:
            MC = self.instr_mc.get_instr()

        channel = self.flux_pulse_channel()

        pulse_length = kw.pop('pulse_length', 100e-9)
        self.flux_pulse_length(pulse_length)
        amplitude = kw.pop('amplitude', 0.5)
        self.flux_pulse_amp(amplitude)

        measurement_string = 'Flux_pulse_delay_calibration_{}'.format(self.name)

        if freqs is None:
            freqs = self.f_qubit() + np.linspace(-50e6, 50e6, 20, endpoint=False)
        if delays is None:
            delays = np.linspace(-100e-9, pulse_length + 100e-9, 40, endpoint=False)

        self.prepare(drive='timedomain')

        detector_fun = self.int_avg_det

        s1 = awg_swf.Fluxpulse_scope_swf(self)
        s2 = awg_swf.Fluxpulse_scope_drive_freq_sweep(self)

        MC.set_sweep_function(s1)
        MC.set_sweep_points(delays)
        MC.set_sweep_function_2D(s2)
        MC.set_sweep_points_2D(freqs)
        MC.set_detector_function(detector_fun)
        MC.run_2D(measurement_string)

        if analyze:
            flux_pulse_timing_ma = ma.FluxPulse_timing_calibration(
                        label=measurement_string,
                        flux_pulse_length=pulse_length,
                        qb_name=self.name,
                        auto=True,
                        plot=True)

            if update:
                new_delay = self.instr_pulsar.get_instr().get('{}_delay'.format(channel)) + \
                            flux_pulse_timing_ma.fitted_delay
                self.instr_pulsar.get_instr().set('{}_delay'.format(channel), new_delay)
                print('updated delay of channel {}.'.format(channel))
            else:
                log.warning('Not updated, since update was disabled.')
            return flux_pulse_timing_ma.fitted_delay
        else:
            return



    def calibrate_flux_pulse_frequency(self, MC=None, thetas=None, ampls=None,
                                       analyze=False,
                                       plot=False,
                                       ampls_bidirectional = False,
                                       **kw):
        """
        flux pulse frequency calibration

        does a 2D measuement of the type:

                      X90_separation
                < -- ---- ----------- --->
                |X90|  --------------     |X90|  ---  |RO|
                       | fluxpulse |

        where the flux pulse amplitude and the angle of the second X90 pulse
        are swept.

        Args:
            MC: measurement control object
            thetas: numpy array with angles (in rad) for the Ramsey type
            ampls: numpy array with amplitudes (in V) swept through
                as flux pulse amplitudes
            ampls_bidirectional: bool, for use if the qubit is parked at sweetspot.
                                If true, the flux pulse amplitudes are swept to positive
                                and negative voltages and the frequency model fit is ]
                                performed on the combined dataset
            analyze: bool, if True, then the measured data
                     gets analyzed ( ma.fit_qubit_frequency() )


        """

        if MC is None:
            MC = self.instr_mc.get_instr()

        channel = self.flux_pulse_channel()
        clock_rate = MC.station.pulsar.clock(channel)

        X90_separation = kw.pop('X90_separation', 200e-9)

        distorted = kw.pop('distorted', False)
        distortion_dict = kw.pop('distortion_dict', None)

        pulse_length = kw.pop('pulse_length', 30e-9)
        self.flux_pulse_length(pulse_length)

        pulse_delay = kw.pop('pulse_delay', 50e-9)
        self.flux_pulse_delay(pulse_delay)

        if thetas is None:
            thetas = np.linspace(0, 2*np.pi, 8, endpoint=False)

        if ampls is None:
            ampls = np.linspace(0, 1, 21)
            ampls_flag = True

        self.prepare(drive='timedomain')
        detector_fun = self.int_avg_det

        s1 = awg_swf.Ramsey_interleaved_fluxpulse_sweep(
            self,
            X90_separation=X90_separation,
            distorted=distorted,
            distortion_dict=distortion_dict)
        s2 = awg_swf.Ramsey_fluxpulse_ampl_sweep(self, s1)

        MC.set_sweep_function(s1)
        MC.set_sweep_points(thetas)
        MC.set_sweep_function_2D(s2)
        MC.set_sweep_points_2D(ampls)
        MC.set_detector_function(detector_fun)

        measurement_string_1 = 'Flux_pulse_frequency_calibration_{}_1'.format(self.name)
        MC.run_2D(measurement_string_1)

        if ampls_bidirectional:
            MC.set_sweep_function(s1)
            MC.set_sweep_points(thetas)
            MC.set_sweep_function_2D(s2)
            MC.set_sweep_points_2D(-ampls)
            MC.set_detector_function(detector_fun)


            measurement_string_2 = 'Flux_pulse_frequency_calibration_{}_2'.format(self.name)
            MC.run_2D(measurement_string_2)

        if analyze:
            flux_pulse_ma_1 = ma.Fluxpulse_Ramsey_2D_Analysis(
                label=measurement_string_1,
                X90_separation=X90_separation,
                flux_pulse_length=pulse_length,
                qb_name=self.name,
                auto=False)
            flux_pulse_ma_1.fit_all(extrapolate_phase=True, plot=True)

            phases = flux_pulse_ma_1.fitted_phases
            ampls = flux_pulse_ma_1.sweep_points_2D


            if ampls_bidirectional:
                flux_pulse_ma_2 = ma.Fluxpulse_Ramsey_2D_Analysis(
                    label=measurement_string_2,
                    X90_separation=X90_separation,
                    flux_pulse_length=pulse_length,
                    qb_name=self.name,
                    auto=False)
                flux_pulse_ma_2.fit_all(extrapolate_phase=True, plot=True)

                phases = np.concatenate(flux_pulse_ma_2.fitted_phases[-1:0:-1],
                                        flux_pulse_ma_1.fitted_phases)
                ampls = np.concatenate(flux_pulse_ma_2.sweep_points_2D[-1:0:-1],
                                   flux_pulse_ma_1.sweep_points_2D)

            instrument_settings = flux_pulse_ma_1.data_file['Instrument settings']
            qubit_attrs = instrument_settings[self.name].attrs
            E_c = kw.pop('E_c', qubit_attrs.get('E_c', 0.3e9))
            f_max = kw.pop('f_max', qubit_attrs.get('f_max', self.f_qubit()))
            V_per_phi0 = kw.pop('V_per_phi0',
                                qubit_attrs.get('V_per_phi0', 1.))
            dac_sweet_spot = kw.pop('dac_sweet_spot',
                                    qubit_attrs.get('dac_sweet_spot', 0))


            freqs = f_max - phases/(2*np.pi*pulse_length)

            fit_res = ma.fit_qubit_frequency(ampls, freqs, E_c=E_c, f_max=f_max,
                                             V_per_phi0=V_per_phi0,
                                             dac_sweet_spot=dac_sweet_spot
                                             )
            print(fit_res.fit_report())

            if plot and ampls_bidirectional:
                fit_res.plot()
            if ampls_bidirectional:
                return fit_res


    def calibrate_CPhase_dynamic_phases(self,
                                        flux_pulse_length=None,
                                        flux_pulse_amp=None,
                                        flux_pulse_delay=None,
                                        thetas=None,
                                        X90_separation=None,
                                        flux_pulse_channel=None,
                                        MC=None, label=None,
                                        analyze=True, update=True, **kw):
        """
        CPhase dynamic phase calibration

        does a measuement of the type:

                      X90_separation
                < -- ---- ----------- --->
                |X90|  --------------     |X90|  ---  |RO|
                       | fluxpulse |

        where  the angle of the second X90 pulse is swept for
        the flux pulse amplitude  in [0,cphase_ampl].

        Args:
            MC: measurement control object
            thetas: numpy array with angles (in rad) for the Ramsey type
            ampls: numpy array with amplitudes (in V) swept through
                as flux pulse amplitudes
            analyze: bool, if True, then the measured data
                gets analyzed (


        """

        if MC is None:
            MC = self.instr_mc.get_instr()

        if flux_pulse_amp is None:
            flux_pulse_amp = self.flux_pulse_amp()
            log.warning('flux_pulse_amp is not specified. Using the value'
                            'in the flux_pulse_amp parameter.')
        if flux_pulse_length is None:
            flux_pulse_length = self.flux_pulse_length()
            log.warning('flux_pulse_length is not specified. Using the value'
                            'in the flux_pulse_length parameter.')
        if flux_pulse_delay is None:
            flux_pulse_delay = self.flux_pulse_delay()
            log.warning('flux_pulse_delay is not specified. Using the value'
                            'in the flux_pulse_delay parameter.')
        if flux_pulse_channel is None:
            flux_pulse_channel = self.flux_pulse_channel()
            log.warning('flux_pulse_channel is not specified. Using the value'
                            'in the flux_pulse_channel parameter.')
        if thetas is None:
            thetas = np.linspace(0, 4*np.pi, 16)
            print('Sweeping over phases thata=np.linspace(0, 4*np.pi, 16).')

        if label is None:
            label = 'Dynamic_phase_measurement_{}_{}_filter'.format(
                self.name, self.flux_pulse_channel())

        self.measure_dynamic_phase(flux_pulse_length=flux_pulse_length,
                                   flux_pulse_amp=flux_pulse_amp,
                                   flux_pulse_channel=flux_pulse_channel,
                                   flux_pulse_delay=flux_pulse_delay,
                                   X90_separation=X90_separation,
                                   thetas=thetas,
                                   MC=MC,
                                   label=label)

        if analyze:
            MA = ma.Dynamic_phase_Analysis(
                    TwoD=True,
                    flux_pulse_amp=flux_pulse_amp,
                    flux_pulse_length=flux_pulse_length,
                    qb_name=self.name, **kw)

            dynamic_phase = MA.dyn_phase
            print('fitted dynamic phase on {}: {:0.3f} [deg]'.format(self.name,
                                                                dynamic_phase))
            if update:
                try:
                    self.dynamic_phase(dynamic_phase)
                except Exception:
                    log.warning('Could not update '
                                    '{}.dynamic_phase().'.format(self.name))

            return dynamic_phase
        else:
            return

    def measure_flux_pulse_timing(self, delays, analyze, label=None, **kw):
        if label is None:
            label = 'Flux_pulse_timing_{}'.format(self.name)
        self.measure_flux_pulse_scope([self.ge_freq()], delays,
                                      label=label, analyze=False, **kw)
        if analyze:
            tda.FluxPulseTimingAnalysis(qb_names=[self.name])

    def measure_flux_pulse_scope(self, freqs, delays, cz_pulse_name=None,
                                 analyze=True, cal_points=True,
                                 upload=True, label=None,
                                 n_cal_points_per_state=2, cal_states='auto',
                                 prep_params=None, exp_metadata=None, **kw):
        '''
        flux pulse scope measurement used to determine the shape of flux pulses
        set up as a 2D measurement (delay and drive pulse frequecy are
        being swept)
        pulse sequence:
                      <- delay ->
           |    -------------    |X180|  ---------------------  |RO|
           |    ---   | ---- fluxpulse ----- |


        Args:
            freqs (numpy array): array of drive frequencies
            delays (numpy array): array of delays of the drive pulse w.r.t
                the flux pulse
            pulse_length (float): flux pulse length (if not specified, the
                                    self.flux_pulse_length() is taken)
            pulse_amp (float): flux pulse amplitude  (if not specified, the
                                    self.flux_pulse_amp() is taken)
            pulse_delay (float): flux pulse delay
            MC (MeasurementControl): if None, then the self.MC is taken

        Returns: None

        '''
        if label is None:
            label = 'Flux_scope_{}'.format(self.name)
        MC = self.instr_mc.get_instr()
        self.prepare(drive='timedomain')

        if cz_pulse_name is None:
            cz_pulse_name = 'FP ' + self.name

        if cal_points:
            cal_states = CalibrationPoints.guess_cal_states(cal_states)
            cp = CalibrationPoints.single_qubit(
                self.name, cal_states, n_per_state=n_cal_points_per_state)
        else:
            cp = None
        if prep_params is None:
            prep_params = self.preparation_params()

        op_dict = kw.pop('operation_dict', self.get_operation_dict())

        seq, sweep_points, sweep_points_2D = \
            fsqs.fluxpulse_scope_sequence(
                delays=delays, freqs=freqs, qb_name=self.name,
                operation_dict=op_dict,
                cz_pulse_name=cz_pulse_name, cal_points=cp,
                prep_params=prep_params, upload=False, **kw)
        MC.set_sweep_function(awg_swf.SegmentHardSweep(
            sequence=seq, upload=upload, parameter_name='Delay', unit='s'))
        MC.set_sweep_points(sweep_points)
        MC.set_sweep_function_2D(swf.Offset_Sweep(
            self.instr_ge_lo.get_instr().frequency,
            -self.ge_mod_freq(),
            name='Drive frequency',
            parameter_name='Drive frequency', unit='Hz'))
        MC.set_sweep_points_2D(sweep_points_2D)
        det_func = self.int_avg_det
        MC.set_detector_function(det_func)
        sweep_points = SweepPoints('delay', delays, unit='s',
                                   label=r'delay, $\tau$', dimension=0)
        sweep_points.add_sweep_parameter('freq', freqs, unit='Hz',
                                         label=r'drive frequency, $f_d$',
                                         dimension=1)
        mospm = {self.name: ['delay', 'freq']}
        if exp_metadata is None:
            exp_metadata = {}
        exp_metadata.update({'sweep_points_dict': {self.name: delays},
                             'sweep_points_dict_2D': {self.name: freqs},
                             'sweep_points': sweep_points,
                             'meas_obj_sweep_points_map': mospm,
                             'meas_obj_value_names_map':
                                 {self.name: det_func.value_names},
                             'use_cal_points': cal_points,
                             'preparation_params': prep_params,
                             'cal_points': repr(cp),
                             'rotate': cal_points,
                             'data_to_fit': {self.name: 'pe'},
                             "sweep_name": "Delay",
                             "sweep_unit": "s"})
        MC.run_2D(label, exp_metadata=exp_metadata)

        if analyze:
            try:
                tda.FluxPulseScopeAnalysis(
                    qb_names=[self.name],
                    options_dict=dict(TwoD=True, global_PCA=True,))
            except Exception:
                ma.MeasurementAnalysis(TwoD=True)

    def measure_flux_pulse_amplitude(self, freqs, amplitudes, cz_pulse_name=None,
                                     analyze=True, cal_points=True,
                                     upload=True, label=None,
                                     n_cal_points_per_state=2, delay=None,
                                     cal_states='auto', prep_params=None,
                                     exp_metadata=None, update=False):
        '''
        Flux pulse amplitude measurement used to determine the qubits energy in
        dependence of flux pulse amplitude.

        pulse sequence:
           |    -------------    |X180|  ---------------------  |RO|
           |    ---   | ---- fluxpulse ----- |


        Args:
            freqs (numpy array): array of drive frequencies
            amplitudes (numpy array): array of amplitudes of the flux pulse
            delay (float): flux pulse delay
            MC (MeasurementControl): if None, then the self.MC is taken

        Returns: None

        '''

        if cz_pulse_name is None:
            cz_pulse_name = 'FP ' + self.name

        if label is None:
            label = 'Flux_amplitude_{}'.format(self.name)
        MC = self.instr_mc.get_instr()
        self.prepare(drive='timedomain')

        if cal_points:
            cal_states = CalibrationPoints.guess_cal_states(cal_states)
            cp = CalibrationPoints.single_qubit(
                self.name, cal_states, n_per_state=n_cal_points_per_state)
        else:
            cp = None
        if prep_params is None:
            prep_params = self.preparation_params()
        seq, sweep_points, sweep_points_2D = \
            fsqs.fluxpulse_amplitude_sequence(
                amplitudes=amplitudes, freqs=freqs, qb_name=self.name,
                operation_dict=self.get_operation_dict(), delay=delay,
                cz_pulse_name=cz_pulse_name, cal_points=cp,
                prep_params=prep_params, upload=False)
        MC.set_sweep_function(awg_swf.SegmentHardSweep(
            sequence=seq, upload=upload, parameter_name='Amplitude', unit='V'))
        MC.set_sweep_points(sweep_points)
        MC.set_sweep_function_2D(swf.Offset_Sweep(
            self.instr_ge_lo.get_instr().frequency,
            -self.ge_mod_freq(),
            name='Drive frequency',
            parameter_name='Drive frequency', unit='Hz'))
        MC.set_sweep_points_2D(sweep_points_2D)
        MC.set_detector_function(self.int_avg_det)
        if exp_metadata is None:
            exp_metadata = {}

        sp = SweepPoints()
        sp.add_sweep_parameter(f'{self.name}_amplitude', amplitudes, 'V',
                               'Flux pulse amplitude')
        sp.add_sweep_dimension()
        sp.add_sweep_parameter(f'{self.name}_freq', freqs, 'Hz',
                               'Qubit frequency')
        exp_metadata.update({'sweep_points': sp,
                             'meas_obj_sweep_points_map':
                                 sp.get_meas_obj_sweep_points_map([self.name]),
                             'use_cal_points': cal_points,
                             'preparation_params': prep_params,
                             'cal_points': repr(cp),
                             'rotate': cal_points,
                             'data_to_fit': {self.name: 'pe'},
                             "sweep_name": "Amplitude",
                             "sweep_unit": "V",
                             "global_PCA": True})
        MC.run_2D(label, exp_metadata=exp_metadata)

        if analyze:
            try:
                MA = tda.FluxAmplitudeSweepAnalysis(qb_names = [self.name],
                                                    options_dict=dict(TwoD=True))
            except Exception:
                ma.MeasurementAnalysis(TwoD=True)

        if update:
            self.fit_ge_freq_from_flux_pulse_amp(
                MA.fit_res[f'freq_fit_{self.name}'].best_values)

    def measure_T1_freq_sweep(self, flux_lengths, cz_pulse_name=None,
                              freqs=None, amplitudes=None,
                              analyze=True,cal_states='auto', cal_points=True,
                              upload=True, label=None,n_cal_points_per_state=2,
                              exp_metadata=None, all_fits=False,
                              prep_params=None):
        '''
        Flux pulse amplitude measurement used to determine the qubits energy in
        dependence of flux pulse amplitude.

        Timings of sequence

       |          ---|X180|  ------------------------------|RO|
       |          --------| --------- fluxpulse ---------- |


        Args:
            freqs (numpy array): array of drive frequencies
            amplitudes (numpy array): array of amplitudes of the flux pulse
            delay (float): flux pulse delay
            MC (MeasurementControl): if None, then the self.MC is taken

        Returns: None

        '''

        if prep_params is None:
            prep_params = self.preparation_params()

        # Define the measurement label
        if label is None:
            label = 'T1_frequency_sweep'
            if 'active' in prep_params['preparation_type']:
                label += '_reset'
            label += self.msmt_suffix

        if cz_pulse_name is None:
            cz_pulse_name = 'FP ' + self.name

        fit_paras = deepcopy(self.fit_ge_freq_from_flux_pulse_amp())
        if freqs is not None:
            amplitudes = fit_mods.Qubit_freq_to_dac(freqs, **fit_paras)

        amplitudes = np.array(amplitudes)

        if np.any((amplitudes > abs(fit_paras['V_per_phi0']) / 2)):
            amplitudes -= fit_paras['V_per_phi0']
        elif np.any((amplitudes < -abs(fit_paras['V_per_phi0']) / 2)):
            amplitudes += fit_paras['V_per_phi0']

        if np.any(np.isnan(amplitudes)):
            raise ValueError('Specified frequencies resulted in nan amplitude. '
                             'Check frequency range!')

        if amplitudes is None:
            raise ValueError('Either freqs or amplitudes need to be specified')

        MC = self.instr_mc.get_instr()
        self.prepare(drive='timedomain')

        amplitudes = np.array(amplitudes)
        flux_lengths = np.array(flux_lengths)

        if cal_points:
            cal_states = CalibrationPoints.guess_cal_states(cal_states)
            cp = CalibrationPoints.single_qubit(
                self.name, cal_states, n_per_state=n_cal_points_per_state)
        else:
            cp = None

        seq, sweep_points = \
            fsqs.T1_freq_sweep_seq(
                amplitudes=amplitudes, qb_name=self.name,
                operation_dict=self.get_operation_dict(), flux_lengths=flux_lengths,
                cz_pulse_name=cz_pulse_name, upload=False, cal_points=cp,
                prep_params=prep_params)
        MC.set_sweep_function(awg_swf.SegmentHardSweep(
            sequence=seq, upload=upload, parameter_name='Amplitude', unit='V'))
        MC.set_sweep_points(sweep_points)
        MC.set_detector_function(self.int_avg_det)
        if exp_metadata is None:
            exp_metadata = {}
        # create SweepPoints
        sp = SweepPoints(f'{self.name}_pulse_length', flux_lengths, 's',
                         'Flux pulse length')
        sp.add_sweep_dimension()
        sp.add_sweep_parameter(f'{self.name}_amplitude', amplitudes, 'V',
                               'Flux pulse amplitude')
        mospm = sp.get_meas_obj_sweep_points_map(self.name)
        if freqs is not None:
            sp.add_sweep_parameter(f'{self.name}_qubit_freqs', freqs, 'Hz',
                                   'Qubit frequency')
            mospm[self.name] += [f'{self.name}_qubit_freqs']
        exp_metadata.update({'sweep_points': sp,
                             'meas_obj_sweep_points_map': mospm,
                             'preparation_params': prep_params,
                             'cal_points': repr(cp),
                             'rotate': cal_points,
                             'data_to_fit': {self.name: 'pe'},
                             'global_PCA': not cal_points})
        MC.run(label, exp_metadata=exp_metadata)

        if analyze:
            try:
                tda.T1FrequencySweepAnalysis(qb_names=[self.name],
                            options_dict=dict(TwoD=True, all_fits=all_fits))
            except Exception:
                ma.MeasurementAnalysis(TwoD=False)

    def measure_T2_freq_sweep(self, flux_lengths, cz_pulse_name=None,
                              freqs=None, amplitudes=None, phases=[0,120,240],
                              analyze=True, cal_states='auto', cal_points=False,
                              upload=True, label=None, n_cal_points_per_state=2,
                              exp_metadata=None):
        '''
        Flux pulse amplitude measurement used to determine the qubits energy in
        dependence of flux pulse amplitude.

        Timings of sequence

       |          ----|X90| --------------------------- |X90|--|RO|
       |          --------| --------- fluxpulse ------- |


        Args:
            freqs (numpy array): array of drive frequencies
            amplitudes (numpy array): array of amplitudes of the flux pulse
            delay (float): flux pulse delay
            MC (MeasurementControl): if None, then the self.MC is taken

        Returns: None

        '''
        fit_paras = deepcopy(self.fit_ge_freq_from_flux_pulse_amp())
        if freqs is not None:
            amplitudes = fit_mods.Qubit_freq_to_dac(freqs, **fit_paras)

        amplitudes = np.array(amplitudes)

        if cz_pulse_name is None:
            cz_pulse_name = 'FP ' + self.name

        if np.any((amplitudes > abs(fit_paras['dac_sweet_spot']))):
            amplitudes -= fit_paras['V_per_phi0']
        elif np.any((amplitudes < -abs(fit_paras['dac_sweet_spot']))):
            amplitudes += fit_paras['V_per_phi0']

        if np.any((amplitudes > abs(fit_paras['V_per_phi0']) / 2)):
            amplitudes -= fit_paras['V_per_phi0']
        elif np.any((amplitudes < -abs(fit_paras['V_per_phi0']) / 2)):
            amplitudes += fit_paras['V_per_phi0']

        if np.any(np.isnan(amplitudes)):
            raise ValueError('Specified frequencies resulted in nan amplitude. '
                             'Check frequency range!')

        if amplitudes is None:
            raise ValueError('Either freqs or amplitudes need to be specified')

        if label is None:
            label = 'T2_Frequency_Sweep_{}'.format(self.name)
        MC = self.instr_mc.get_instr()
        self.prepare(drive='timedomain')

        amplitudes = np.array(amplitudes)
        flux_lengths = np.array(flux_lengths)
        phases = np.array(phases)

        if cal_points:
            cal_states = CalibrationPoints.guess_cal_states(cal_states)
            cp = CalibrationPoints.single_qubit(
                self.name, cal_states, n_per_state=n_cal_points_per_state)
        else:
            cp = None

        seq, sweep_points = \
            fsqs.T2_freq_sweep_seq(
                amplitudes=amplitudes, qb_name=self.name,
                operation_dict=self.get_operation_dict(),
                flux_lengths=flux_lengths, phases = phases,
                cz_pulse_name=cz_pulse_name, upload=False, cal_points=cp)
        MC.set_sweep_function(awg_swf.SegmentHardSweep(
            sequence=seq, upload=upload, parameter_name='Amplitude', unit='V'))
        MC.set_sweep_points(sweep_points)
        MC.set_detector_function(self.int_avg_det)
        if exp_metadata is None:
            exp_metadata = {}
        exp_metadata.update({'amplitudes': amplitudes,
                             'frequencies': freqs,
                             'phases': phases,
                             'flux_lengths': flux_lengths,
                             'use_cal_points': cal_points,
                             'cal_points': repr(cp),
                             'rotate': cal_points,
                             'data_to_fit': {self.name: 'pe'},
                             'global_PCA': not cal_points})
        MC.run(label, exp_metadata=exp_metadata)

        if analyze:
            try:
                tda.T2FrequencySweepAnalysis(qb_names=[self.name],
                                             options_dict=dict(TwoD=False))
            except Exception:
                ma.MeasurementAnalysis(TwoD=False)

    def measure_flux_pulse_scope_nzcz_alpha(
            self, nzcz_alphas, delays, CZ_pulse_name=None,
            cal_points=True, upload=True, upload_all=True,
            spacing=30e-9, MC=None):

        if MC is None:
            MC = self.instr_mc.get_instr()

        self.prepare(drive='timedomain')

        if cal_points:
            step = np.abs(delays[-1] - delays[-2])
            sweep_points = np.concatenate(
                [delays, [delays[-1]+step, delays[-1]+2*step,
                          delays[-1]+3*step, delays[-1]+4*step]])
        else:
            sweep_points = delays

        s1 = awg_swf.Fluxpulse_scope_nzcz_alpha_hard_swf(
            qb_name=self.name, nzcz_alpha=nzcz_alphas[0],
            CZ_pulse_name=CZ_pulse_name,
            operation_dict=self.get_operation_dict(),
            cal_points=cal_points, upload=False,
            upload_all=upload_all, spacing=spacing)
        s2 = awg_swf.Fluxpulse_scope_nzcz_alpha_soft_sweep(
            s1, upload=upload)

        MC.set_sweep_function(s1)
        MC.set_sweep_points(sweep_points)
        MC.set_sweep_function_2D(s2)
        MC.set_sweep_points_2D(nzcz_alphas)
        MC.set_detector_function(self.int_avg_det)
        MC.run_2D('Flux_scope_nzcz_alpha' + self.msmt_suffix)

        ma.MeasurementAnalysis(TwoD=True)

    def set_distortion_in_pulsar(self, pulsar=None, datadir=None):
<<<<<<< HEAD

=======
        """
        Configures the fluxline distortion in a pulsar object according to the
        settings in the parameter flux_distortion of the qubit object.

        :param pulse: the pulsar object. If None, self.find_instrument is
            used to find an obejct called 'Pulsar'.
        :param datadir: path to the pydata directory. If None,
            self.find_instrument is used to find an obejct called 'MC' and
            the datadir of MC is used.
        """
>>>>>>> aec81eab
        if pulsar is None:
            pulsar = self.find_instrument('Pulsar')
        if datadir is None:
            datadir = self.find_instrument('MC').datadir()
<<<<<<< HEAD
        DEFAULT_FLUX_DISTORTION = dict(
            IIR_filter_list=[],
            FIR_filter_list=[],
            scale_IIR=1,
            distortion='off',
            charge_buildup_compensation=True,
            compensation_pulse_delay=100e-9,
            compensation_pulse_gaussian_filter_sigma=0,
        )
        flux_distortion = deepcopy(DEFAULT_FLUX_DISTORTION)
=======
        flux_distortion = deepcopy(self.DEFAULT_FLUX_DISTORTION)
>>>>>>> aec81eab
        flux_distortion.update(self.flux_distortion())

        filterCoeffs = {}
        for fclass in 'IIR', 'FIR':
            filterCoeffs[fclass] = []
<<<<<<< HEAD
            for f in self.flux_distortion()[f'{fclass}_filter_list']:
=======
            for f in flux_distortion[f'{fclass}_filter_list']:
>>>>>>> aec81eab
                if f['type'] == 'Gaussian':
                    coeffs = fl_predist.gaussian_filter_kernel(
                        f.get('sigma', 1e-9),
                        f.get('nr_sigma', 40),
<<<<<<< HEAD
                        f.get('dt', 1 / 2.4e9))
=======
                        f.get('dt', 1 / pulsar.clock(
                            channel=self.flux_pulse_channel())))
>>>>>>> aec81eab
                elif f['type'] == 'csv':
                    filename = os.path.join(datadir,
                                            f['filename'].lstrip('\\'))
                    if fclass == 'IIR':
                        coeffs = fl_predist.import_iir(filename)
                    else:
                        coeffs = np.loadtxt(filename)
                else:
                    raise KeyError(f"Unknown filter type {f['type']}")
                filterCoeffs[fclass].append(coeffs)

        if len(filterCoeffs['FIR']) > 0:
            filterCoeffs['FIR'] = [
                fl_predist.combine_FIR_filters(filterCoeffs['FIR'])]
        else:
            del filterCoeffs['FIR']
        if len(filterCoeffs['IIR']) > 1:
            log.warning('For now, only one IIR filter can be used. Taking '
                        'the last one.')
        if len(filterCoeffs['IIR']) > 0:
            filterCoeffs['IIR'] = filterCoeffs['IIR'][-1]
            fl_predist.scale_and_negate_IIR(filterCoeffs['IIR'],
                                 flux_distortion['scale_IIR'])
        else:
            del filterCoeffs['IIR']

        pulsar.set(f'{self.flux_pulse_channel()}_distortion_dict',
                   filterCoeffs)
        for param in ['distortion', 'charge_buildup_compensation',
                      'compensation_pulse_delay',
                      'compensation_pulse_gaussian_filter_sigma']:
            pulsar.set(f'{self.flux_pulse_channel()}_{param}',
                       flux_distortion[param])


def add_CZ_pulse(qbc, qbt):
    """
    Args:
        qbc: Control qubit. A QudevTransmon object corresponding to the qubit
             that we apply the flux pulse on.
        qbt: Target qubit. A QudevTransmon object corresponding to the qubit
             we induce the conditional phase on.
    """

    # add flux pulse parameters
    op_name = 'upCZ ' + qbt.name
    ps_name = 'upCZ_' + qbt.name

    if np.any([op_name == i for i in qbc.get_operation_dict().keys()]):
        # do not try to add it again if operation already exists
        raise ValueError('Operation {} already exists.'.format(op_name))
    else:
        qbc.add_operation(op_name)

        qbc.add_pulse_parameter(op_name, ps_name + '_cz_target_qb',
                                'cz_target_qb',
                                initial_value=qbt.name,
                                vals=vals.Enum(qbt.name))
        qbc.add_pulse_parameter(op_name, ps_name + '_pulse_type', 'pulse_type',
                                initial_value='BufferedCZPulse',
                                vals=vals.Enum('BufferedSquarePulse',
                                               'BufferedCZPulse',
                                               'NZBufferedCZPulse',
                                               ))
        qbc.add_pulse_parameter(op_name, ps_name + '_channel', 'channel',
                                initial_value='', vals=vals.Strings())
        qbc.add_pulse_parameter(op_name, ps_name + '_aux_channels_dict',
                                'aux_channels_dict',
                                initial_value={}, vals=vals.Dict())
        qbc.add_pulse_parameter(op_name, ps_name + '_amplitude', 'amplitude',
                                initial_value=0, vals=vals.Numbers())
        qbc.add_pulse_parameter(op_name, ps_name + '_frequency', 'frequency',
                                initial_value=0, vals=vals.Numbers())
        qbc.add_pulse_parameter(op_name, ps_name + '_phase', 'phase',
                                initial_value=0, vals=vals.Numbers())
        qbc.add_pulse_parameter(op_name, ps_name + '_pulse_length',
                                'pulse_length',
                                initial_value=0, vals=vals.Numbers(0))
        qbc.add_pulse_parameter(op_name, ps_name + '_alpha', 'alpha',
                                initial_value=1, vals=vals.Numbers())
        qbc.add_pulse_parameter(op_name, ps_name + '_buffer_length_start',
                                'buffer_length_start', initial_value=10e-9,
                                vals=vals.Numbers(0))
        qbc.add_pulse_parameter(op_name, ps_name + '_buffer_length_end',
                                'buffer_length_end', initial_value=10e-9,
                                vals=vals.Numbers(0))
        qbc.add_pulse_parameter(op_name, ps_name + '_extra_buffer_aux_pulse',
                                'extra_buffer_aux_pulse', initial_value=5e-9,
                                vals=vals.Numbers(0))
        qbc.add_pulse_parameter(op_name, ps_name + '_pulse_delay',
                                'pulse_delay',
                                initial_value=0, vals=vals.Numbers())
        qbc.add_pulse_parameter(op_name, ps_name + '_basis_rotation',
                                'basis_rotation', initial_value={},
                                vals=vals.Dict())
        qbc.add_pulse_parameter(op_name, ps_name + '_gaussian_filter_sigma',
                                'gaussian_filter_sigma', initial_value=2e-9,
                                vals=vals.Numbers(0))
        qbc.add_pulse_parameter(op_name, ps_name + '_chevron_func',
                                'chevron_func', initial_value=None,
                                vals=vals.Callable(),
                                docstring="Callable required when using "
                                          "effective time CZ pulse to "
                                          "straighten Chevron.")


def add_CZ_MG_pulse(qbc, qbt):
    """
    Args:
        qbc: Control qubit. A QudevTransmon object corresponding to the qubit
             that we apply the flux pulse on.
        qbt: Target qubit. A QudevTransmon object corresponding to the qubit
             we induce the conditional phase on.
    """

    # add flux pulse parameters
    op_name = 'CZ ' + qbt.name
    ps_name = 'CZ_' + qbt.name

    if np.any([op_name == i for i in qbc.get_operation_dict().keys()]):
        # do not try to add it again if operation already exists
        raise ValueError('Operation {} already exists.'.format(op_name))
    else:
        qbc.add_operation(op_name)

        qbc.add_pulse_parameter(op_name, ps_name + '_cz_target_qb',
                                'cz_target_qb',
                                initial_value=qbt.name,
                                vals=vals.Enum(qbt.name))
        qbc.add_pulse_parameter(op_name, ps_name + '_pulse_type', 'pulse_type',
                                initial_value='NZMartinisGellarPulse',
                                vals=vals.Enum('NZMartinisGellarPulse',
                                               'BufferedCZPulse'))
        qbc.add_pulse_parameter(op_name, ps_name + '_channel', 'channel',
                                initial_value='', vals=vals.Strings())
        qbc.add_pulse_parameter(op_name, ps_name + '_aux_channels_dict',
                                'aux_channels_dict',
                                initial_value={}, vals=vals.Dict())
        qbc.add_pulse_parameter(op_name, ps_name + '_theta_f', 'theta_f',
                                initial_value=0, vals=vals.Numbers())
        qbc.add_pulse_parameter(op_name, ps_name + '_lambda_2', 'lambda_2',
                                initial_value=0, vals=vals.Numbers(0))
        qbc.add_pulse_parameter(op_name, ps_name + '_qbc_freq', 'qbc_freq',
                                initial_value=qbc.ge_freq(),
                                vals=vals.Numbers())
        qbc.add_pulse_parameter(op_name, ps_name + '_qbt_freq', 'qbt_freq',
                                initial_value=qbt.ge_freq(),
                                vals=vals.Numbers())
        qbc.add_pulse_parameter(op_name, ps_name + '_pulse_length',
                                'pulse_length',
                                initial_value=0, vals=vals.Numbers(0))
        qbc.add_pulse_parameter(op_name, ps_name + '_alpha', 'alpha',
                                initial_value=1, vals=vals.Numbers())
        qbc.add_pulse_parameter(op_name, ps_name + '_buffer_length_start',
                                'buffer_length_start', initial_value=10e-9,
                                vals=vals.Numbers(0))
        qbc.add_pulse_parameter(op_name, ps_name + '_buffer_length_end',
                                'buffer_length_end', initial_value=10e-9,
                                vals=vals.Numbers(0))
        qbc.add_pulse_parameter(op_name, ps_name + '_extra_buffer_aux_pulse',
                                'extra_buffer_aux_pulse', initial_value=5e-9,
                                vals=vals.Numbers(0))
        qbc.add_pulse_parameter(op_name, ps_name + '_anharmonicity',
                                'anharmonicity',
                                initial_value=0, vals=vals.Numbers())
        qbc.add_pulse_parameter(op_name, ps_name + '_J', 'J',
                                initial_value=0, vals=vals.Numbers())
        qbc.add_pulse_parameter(op_name, ps_name + '_basis_rotation',
                                'basis_rotation', initial_value={},
                                vals=vals.Dict())
        qbc.add_pulse_parameter(op_name, ps_name + '_dv_dphi', 'dv_dphi',
                                initial_value=0, vals=vals.Numbers(0))
        qbc.add_pulse_parameter(op_name, ps_name + '_loop_asym', 'loop_asym',
                                initial_value=0, vals=vals.Numbers(0))
        qbc.add_pulse_parameter(op_name, ps_name + '_wave_generation_func',
                                'wave_generation_func', initial_value=None,
                                vals=vals.Callable())
        qbc.add_pulse_parameter(op_name, ps_name + '_pulse_delay',
                                'pulse_delay',
                                initial_value=0, vals=vals.Numbers())









<|MERGE_RESOLUTION|>--- conflicted
+++ resolved
@@ -395,23 +395,9 @@
                            parameter_class=ManualParameter)
 
         # ac flux parameters
-<<<<<<< HEAD
-        DEFAULT_FLUX_DISTORTION = dict(
-            IIR_filter_list=[],
-            FIR_filter_list=[],
-            scale_IIR=1,
-            distortion='off',
-            charge_buildup_compensation=True,
-            compensation_pulse_delay=100e-9,
-            compensation_pulse_gaussian_filter_sigma=0,
-        )
-        self.add_parameter('flux_distortion', parameter_class=ManualParameter,
-                           initial_value=DEFAULT_FLUX_DISTORTION,
-=======
         self.add_parameter('flux_distortion', parameter_class=ManualParameter,
                            initial_value=deepcopy(
                                self.DEFAULT_FLUX_DISTORTION),
->>>>>>> aec81eab
                            vals=vals.Dict())
 
 
@@ -3995,9 +3981,6 @@
         ma.MeasurementAnalysis(TwoD=True)
 
     def set_distortion_in_pulsar(self, pulsar=None, datadir=None):
-<<<<<<< HEAD
-
-=======
         """
         Configures the fluxline distortion in a pulsar object according to the
         settings in the parameter flux_distortion of the qubit object.
@@ -4008,45 +3991,23 @@
             self.find_instrument is used to find an obejct called 'MC' and
             the datadir of MC is used.
         """
->>>>>>> aec81eab
         if pulsar is None:
             pulsar = self.find_instrument('Pulsar')
         if datadir is None:
             datadir = self.find_instrument('MC').datadir()
-<<<<<<< HEAD
-        DEFAULT_FLUX_DISTORTION = dict(
-            IIR_filter_list=[],
-            FIR_filter_list=[],
-            scale_IIR=1,
-            distortion='off',
-            charge_buildup_compensation=True,
-            compensation_pulse_delay=100e-9,
-            compensation_pulse_gaussian_filter_sigma=0,
-        )
-        flux_distortion = deepcopy(DEFAULT_FLUX_DISTORTION)
-=======
         flux_distortion = deepcopy(self.DEFAULT_FLUX_DISTORTION)
->>>>>>> aec81eab
         flux_distortion.update(self.flux_distortion())
 
         filterCoeffs = {}
         for fclass in 'IIR', 'FIR':
             filterCoeffs[fclass] = []
-<<<<<<< HEAD
-            for f in self.flux_distortion()[f'{fclass}_filter_list']:
-=======
             for f in flux_distortion[f'{fclass}_filter_list']:
->>>>>>> aec81eab
                 if f['type'] == 'Gaussian':
                     coeffs = fl_predist.gaussian_filter_kernel(
                         f.get('sigma', 1e-9),
                         f.get('nr_sigma', 40),
-<<<<<<< HEAD
-                        f.get('dt', 1 / 2.4e9))
-=======
                         f.get('dt', 1 / pulsar.clock(
                             channel=self.flux_pulse_channel())))
->>>>>>> aec81eab
                 elif f['type'] == 'csv':
                     filename = os.path.join(datadir,
                                             f['filename'].lstrip('\\'))
