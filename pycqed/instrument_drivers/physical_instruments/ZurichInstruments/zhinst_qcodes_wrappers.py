"""
    Qudev specific drivers ZI Qcodes instruments.
"""

import numpy as np
import logging
log = logging.getLogger(__name__)

from zhinst.qcodes import HDAWG as HDAWG_core
from zhinst.qcodes import UHFQA as UHFQA_core
from zhinst.qcodes import SHFSG as SHFSG_core
from qcodes.utils import validators
from qcodes.instrument.parameter import ManualParameter


<<<<<<< HEAD
class ZHInstMixin:
=======
class HDAWG8(HDAWG_core):
    """QuDev-specific PycQED driver for the ZI HDAWG

    This is not the driver currently used for general operation of PycQED,
    but only used to enable parallel compilation, which required a driver
    based on the zhinst-qcodes framework.
    """
>>>>>>> d3da700c

    @property
    def devname(self):
        return self.serial

    @property
    def daq(self):
        """Returns the ZI data server (DAQ).
        """
        return self.session.daq_server

    def _check_server(self, kwargs):
        # Note: kwargs are passed without ** in order to allow modifying them.
        if kwargs.pop('server', None) == 'emulator':
            from pycqed.instrument_drivers.physical_instruments \
                .ZurichInstruments import ZI_base_qudev as zibase
            from zhinst.qcodes import session as ziqcsess
            # non-standard host to distinguish from real servers
            host = kwargs.get('host', 'localhost') + '_virtual'
            kwargs['host'] = host
            port = kwargs.get('port', 8004)
            kwargs['port'] = port
            daq = zibase.MockDAQServer.get_instance(host, port=port)
            self._session = ziqcsess.ZISession(
                server_host=host, server_port=port,
                connection=daq, new_session=False)
            return daq


<<<<<<< HEAD
class ZHInstSHFMixin:

    def configure_sine_generation(self, chid, enable=True, osc_index=0, freq=None,
                                  phase=0.0, gains=(0.0, 1.0, 1.0, 0.0),
                                  sine_generator_index=0,
                                  force_enable=False):
        """Configure the direct output of the SHF sine generators.

        Unless `force_enable` is set tor True, this method does not enable the
        sine output and instead only sets the corresponding flag in
        'self._sgchannel_sine_enable' which is used in :meth:`self.start`.

        Args:
            chid (str): Name of the SGChannel to configure
            enable (bool, optional): Enable of the sine generator. Also see
                comment above and parameter description of `force_enable`.
                Defaults to True.
            osc_index (int, optional): Index of the digital oscillator to be
                used. Defaults to 0.
            freq (float, optional): Frequency of the digital oscillator. If
                `None` the frequency of the oscillator will
                not be changed. Defaults to `None`.
            phase (float, optional): Phase of the sine generator.
                Defaults to 0.0.
            gains (tuple, optional): Tuple of floats of length 4. Structure:
                (sin I, cos I, sin Q, cos Q). Defaults to `(0.0, 1.0, 1.0, 0.0)`.
            sine_generator_index (int, optional): index of the sine generator to
                be used. Defaults to 0.
            force_enable (bool): In combination with `enable` this parameter
                determines whether the sine output is enabled. Defaults to False
        """
        if freq is None:
            freq = self.sgchannels[int(chid[2]) - 1].oscs[osc_index].freq()
        self.sgchannels[int(chid[2]) - 1].configure_sine_generation(
            enable=(enable and force_enable),
            osc_index=osc_index,
            osc_frequency=freq,
            phase=phase,
            gains=gains,
            sine_generator_index=sine_generator_index,
        )
        self._sgchannel_sine_enable[int(chid[2]) - 1] = enable

    def configure_internal_mod(self, chid, enable=True, osc_index=0, phase=0.0,
                               global_amp=0.5, gains=(1.0, - 1.0, 1.0, 1.0),
                               sine_generator_index=0):
        """Configure the internal modulation of the SG channel.

        Args:
            chid (str): Name of the SGChannel to configure
            enable (bool, optional): Enable of the digital modulation.
                Defaults to True.
            osc_index (int, optional): Index of the digital oscillator to be
                used. Defaults to 0.
            phase (float, optional): Phase of the digital modulation.
                Defaults to 0.0.
            global_amp (float, optional): Defaults to 0.5.
            gains (tuple, optional): Tuple of floats of length 4. Structure:
                (sin I, cos I, sin Q, cos Q). Defaults to (1.0, -1.0, 1.0, 1.0).
            sine_generator_index (int, optional): index of the sine generator to
                be used. Defaults to 0.
        """
        self.sgchannels[int(chid[2]) - 1].configure_pulse_modulation(
            enable=enable,
            osc_index=osc_index,
            osc_frequency=self.sgchannels[int(chid[2]) - 1].oscs[osc_index].freq(),
            phase=phase,
            global_amp=global_amp,
            gains=gains,
            sine_generator_index=sine_generator_index,
        )
        self.configure_sine_generation(chid,
            enable=False, # do not turn on the output of the sine
                          # generator for internal modulation
            osc_index=osc_index,
            sine_generator_index=sine_generator_index)

    def start(self):
        first_sg_awg = len(getattr(self, 'qachannels', []))
        for awg_nr, sgchannel in enumerate(self.sgchannels):
            if self._awg_program[awg_nr + first_sg_awg] is not None:
                sgchannel.awg.enable(1)
            if self._sgchannel_sine_enable[awg_nr]:
                sgchannel.sines[0].i.enable(1)
                sgchannel.sines[0].q.enable(1)

    def stop(self):
        for awg_nr, sgchannel in enumerate(self.sgchannels):
            sgchannel.awg.enable(0)
            if self._sgchannel_sine_enable[awg_nr]:
                sgchannel.sines[0].i.enable(0)
                sgchannel.sines[0].q.enable(0)


class SHFSG(SHFSG_core, ZHInstSHFMixin, ZHInstMixin):
    """QuDev-specific PycQED driver for the ZI SHFSG
    """

    def __init__(self, serial, *args, **kwargs):
        daq = self._check_server(kwargs)
        if daq is not None:
            daq.set_device_type(serial, 'SHFSG4')
        self._awg_source_strings = {}
        super().__init__(serial, *args, **kwargs)
        self._awg_program = [None] * len(self.sgchannels)
        self._sgchannel_sine_enable = [False] * len(self.sgchannels)

        self.add_parameter(
            'allowed_lo_freqs',
            initial_value=np.arange(1e9, 8.1e9, 100e6),
            parameter_class=ManualParameter,
            docstring='List of values that the center frequency (LO) is '
                      'allowed to take. As of now this is limited to steps '
                      'of 100 MHz.',
            set_parser=lambda x: list(np.atleast_1d(x).flatten()),
            vals=validators.MultiType(validators.Lists(), validators.Arrays(),
                                      validators.Numbers()))

    def store_awg_source_string(self, channel, awg_str):
        """
        Store AWG source strings to a private property for debugging.

        This function is called automatically when programming a QA
        channel via set_awg_program and currently still needs to be called
        manually after programming an SG channel. The source strings get
        stored in the dict self._awg_source_strings.

        Args:
             channel: the QA or SG channel object for which the AWG was
                programmed
            awg_str: the source string that was programmed to the AWG
        """
        key = channel.short_name[:2] + channel.short_name[-1:]
        self._awg_source_strings[key] = awg_str


class HDAWG8(HDAWG_core, ZHInstMixin):
    """QuDev-specific PycQED driver for the ZI HDAWG
=======
class UHFQA(UHFQA_core):
    """QuDev-specific PycQED driver for the ZI UHFQA

    This is not the driver currently used for general operation of PycQED,
    but only used to enable parallel compilation, which required a driver
    based on the zhinst-qcodes framework.
>>>>>>> d3da700c
    """

    def __init__(self, *args, **kwargs):
        self._check_server(kwargs)
        super().__init__(*args, **kwargs)

<<<<<<< HEAD

class UHFQA(UHFQA_core, ZHInstMixin):
    """QuDev-specific PycQED driver for the ZI UHFQA
    """

    def __init__(self, *args, **kwargs):
        self._check_server(kwargs)
        super().__init__(*args, **kwargs)
=======
    def _check_server(self, kwargs):
        if kwargs.pop('server', '') == 'emulator':
            from pycqed.instrument_drivers.physical_instruments \
                .ZurichInstruments import ZI_base_qudev as zibase
            from zhinst.qcodes import session as ziqcsess
            # non-standard host to distinguish from real servers
            host = kwargs.get('host', 'localhost') + '_virtual'
            kwargs['host'] = host
            port = kwargs.get('port', 8004)
            kwargs['port'] = port
            daq = zibase.MockDAQServer.get_instance(host, port=port)
            self._session = ziqcsess.ZISession(
                server_host=host, server_port=port,
                connection=daq, new_session=False)
            return daq
>>>>>>> d3da700c
<|MERGE_RESOLUTION|>--- conflicted
+++ resolved
@@ -13,17 +13,7 @@
 from qcodes.instrument.parameter import ManualParameter
 
 
-<<<<<<< HEAD
 class ZHInstMixin:
-=======
-class HDAWG8(HDAWG_core):
-    """QuDev-specific PycQED driver for the ZI HDAWG
-
-    This is not the driver currently used for general operation of PycQED,
-    but only used to enable parallel compilation, which required a driver
-    based on the zhinst-qcodes framework.
-    """
->>>>>>> d3da700c
 
     @property
     def devname(self):
@@ -53,7 +43,6 @@
             return daq
 
 
-<<<<<<< HEAD
 class ZHInstSHFMixin:
 
     def configure_sine_generation(self, chid, enable=True, osc_index=0, freq=None,
@@ -192,43 +181,25 @@
 
 class HDAWG8(HDAWG_core, ZHInstMixin):
     """QuDev-specific PycQED driver for the ZI HDAWG
-=======
-class UHFQA(UHFQA_core):
-    """QuDev-specific PycQED driver for the ZI UHFQA
 
     This is not the driver currently used for general operation of PycQED,
     but only used to enable parallel compilation, which required a driver
     based on the zhinst-qcodes framework.
->>>>>>> d3da700c
     """
 
     def __init__(self, *args, **kwargs):
         self._check_server(kwargs)
         super().__init__(*args, **kwargs)
 
-<<<<<<< HEAD
 
 class UHFQA(UHFQA_core, ZHInstMixin):
     """QuDev-specific PycQED driver for the ZI UHFQA
+
+    This is not the driver currently used for general operation of PycQED,
+    but only used to enable parallel compilation, which required a driver
+    based on the zhinst-qcodes framework.
     """
 
     def __init__(self, *args, **kwargs):
         self._check_server(kwargs)
-        super().__init__(*args, **kwargs)
-=======
-    def _check_server(self, kwargs):
-        if kwargs.pop('server', '') == 'emulator':
-            from pycqed.instrument_drivers.physical_instruments \
-                .ZurichInstruments import ZI_base_qudev as zibase
-            from zhinst.qcodes import session as ziqcsess
-            # non-standard host to distinguish from real servers
-            host = kwargs.get('host', 'localhost') + '_virtual'
-            kwargs['host'] = host
-            port = kwargs.get('port', 8004)
-            kwargs['port'] = port
-            daq = zibase.MockDAQServer.get_instance(host, port=port)
-            self._session = ziqcsess.ZISession(
-                server_host=host, server_port=port,
-                connection=daq, new_session=False)
-            return daq
->>>>>>> d3da700c
+        super().__init__(*args, **kwargs)