import pycqed.instrument_drivers.physical_instruments.ZurichInstruments.ZI_base_instrument as zibase
import json
import os
import time
import numpy as np
import re
import copy
import fnmatch

class ZI_base_instrument_qudev(zibase.ZI_base_instrument):
    """
    Class to override functionality of ZI_base_instrument using
    multi-inheritance in ZI_HDAWG_qudev and acquisition_devices.uhfqa.
    """
    def __init__(self, *args, **kwargs):
        super().__init__(*args, **kwargs)
        self._awg_source_strings = {}

    def start(self, **kw):
        """
        Start the sequencer
        :param kw: currently ignored, added for compatibilty with other
        instruments that accept kwargs in start().
        """
        super().start()  # ZI_base_instrument.start() does not expect kwargs

    def configure_awg_from_string(self, awg_nr: int, program_string: str,
                                  *args, **kwargs):
        self._awg_source_strings[awg_nr] = program_string
        super().configure_awg_from_string(awg_nr, program_string,
                                          *args, **kwargs)

    def _add_codeword_waveform_parameters(self, num_codewords) -> None:
        """
        Override to remove Delft-specific functionality.
        """
        pass


class MockDAQServer(zibase.MockDAQServer):
    _instances = {}
<<<<<<< HEAD
=======
    """Dict of existing instances, keys are tuples of host (str) and 
    port (int)."""
>>>>>>> cf027caa

    @classmethod
    def get_instance(cls, host='localhost', port=8004):
        """
<<<<<<< HEAD
        Returns an instance of the class if not already created for the host
        and port.
        Collects new instances in cls._instances.
=======
        Provides a MockDAQServer instance for the given host and port.
        A new instance is automatically created if no existing instance for
        the given combination of host and port is found.
        Collects new instances in cls._instances.

>>>>>>> cf027caa
        Instantiating this class with this method allows to have multiple
        devices running on the same server/session.

        Arguments:
<<<<<<< HEAD
            host   (str) the host where the ziDataServer is running
            port   (int) the port to connect to for the ziDataServer
=======
            host (str): the host where the ziDataServer is running.
            port (int): the port to connect to for the ziDataServer.
>>>>>>> cf027caa
        """
        if cls._instances.get((host, port)) is None:
            cls._instances[(host, port)] = cls(host, port=port, apilevel=5)
        return cls._instances[(host, port)]

    def __init__(self, server, port, apilevel, verbose=False):
        """
        Mock ZI daq server.
        This class should be instantiated via the class method get_instance
        to ensure that all instruments belong to the same server/session.

        Arguments:
            server (str): the host where the ziDataServer is running.
            port (int): the port to connect to for the ziDataServer.
            apilevel (int) the API version level to use.
            verbose (bool): the port to connect to for the ziDataServer
                (default: False).
        """
        super().__init__(server, port, apilevel, verbose=verbose)
        self.devices = set()  # devices on the same server
        self.nodes['/zi/about/dataserver'] = {
            'type': 'String', 'value': self.__class__.__name__}
        self._device_types = {}
        # create aliases syncSet...
        for k in dir(self):
            if k.startswith('set') and len(k) > 3:
                setattr(self, f'syncS{k[1:]}', getattr(self, k))

    def listNodes(self, path):
        return json.loads(self.listNodesJSON(path + "/*"))

    def set_device_type(self, device, devtype):
        self._device_types[device] = devtype

    def awgModule(self):
        return MockAwgModule(self)

    def connectDevice(self, device, interface):
        if device in self._device_types:
            self.devtype = self._device_types[device]
        elif device.lower().startswith('dev12'):
            self.devtype = 'SHFQA4'
            # FIXME: it could also be 'SHFQC', but not clear how to
            #  distinguish by serial. A virtual SHFQC currently has to set it
            #  beforehand using set_device_type.

        # The line below is a hack to trick this class to allow multiple
        # devices. We set self.device to None here because it will be
        # overwritten in the super call for the current device. Then we add
        # the self.device to self.devices.
        self.device = None
        super().connectDevice(device, interface)
        if self.devtype == 'SHFQC':
            for awg_nr in range(6):
                for i in range(2048):
                    self.nodes[f'/{self.device}/sgchannels/{awg_nr}/awg/' \
                               f'waveform/waves/{i}'] = {
                        'type': 'ZIVectorData', 'value': np.array([])}
        # The 3 lines below are a hack to allow multiple devices.
        self.devices.add(self.device)
        self._device_types[device] = self.devtype
        self.nodes['/zi/devices/connected']['value'] = ','.join(self.devices)

    def listNodesJSON(self, path):
        dd = {k: copy.copy(v) for k, v in self.nodes.items()
              if fnmatch.fnmatch(k, path)}
        defaults = {
            'Description': 'Description not available.',
            'Properties': 'Read, Write, Setting',
            'Unit': 'None',
        }
        for name, node in dd.items():
            node.pop('value')
            node['Type'] = node.pop('type')
            node['Node'] = name
            for k in defaults:
                if k not in node:
                    node[k] = defaults[k]
        return json.dumps(dd)

    def getInt(self, path):
        if '/qachannels/' in path and '/result/' in path:
            m = re.match(
                r'/(\w+)/qachannels/(\d+)/spectroscopy/result/acquired', path)
            if m:
                p = ('/' + m.group(1) + '/qachannels/' + m.group(2) +
                     '/spectroscopy/result')
                return (self.getInt(f'{p}/length')
                        * self.getInt(f'{p}/averages'))
        if '/scopes/' in path:
            m = re.match(r'/(\w+)/scopes/(\d+)/enable', path)
            if m and self.getInt('/' + m.group(1) + '/scopes/' + m.group(2)
                                 + '/single') and (
                    time.time() - self.nodes[path].get('timestamp', np.inf) >
                    .1):
                return 0  # emulate that single run finishes after 0.1s
        if '/sgchannels/' in path and '/awg/ready' in path:
            return 1
        if '/awgs/' in path and '/ready' in path:
            return 1

        if 'Options' in self.nodes[path]:
            raw_val = self.nodes[path]['value']
            vals = [k for k, v in self.nodes[path]['Options'].items()
                    if v.startswith(f'"{raw_val}"')]
            if len(vals):
                return int(vals[0])

        return super().getInt(path)

    def setInt(self, path, value):
        super().setInt(path, value)
        if fnmatch.fnmatch(path, '/*/qachannels/*/generator/reset'):
            self.nodes[path[:-5] + 'ready']['value'] = 0
        elif re.match(r'/(\w+)/scopes/(\d+)/enable', path):
            self.nodes[path]['timestamp'] = time.time()

    def get(self, path, flat=None, flags=None, **kw):
        if path not in self.nodes:
            paths = [p for p in self.nodes if fnmatch.fnmatch(p, path)]
            if not len(paths):
                raise zibase.ziRuntimeError(
                    "Unknown node '" + path +
                    "' used with mocked server and device!")
            ret = {}
            for p in paths:
                ret.update(self.get(p, flat=flat, flags=flags))
            return ret

        l = None
        if '/qachannels/' in path and '/result/' in path:
            m = re.match(r'/(\w+)/qachannels/(\d+)/readout/result/data/'
                         r'(\d+)/wave', path)
            if m:
                l = self.getInt('/' + m.group(1) + '/qachannels/'
                                + m.group(2) + '/readout/result/length')
            m = re.match(
                r'/(\w+)/qachannels/(\d+)/spectroscopy/result/data/wave', path)
            if m:
                l = self.getInt('/' + m.group(1) + '/qachannels/' + m.group(2)
                                + '/spectroscopy/result/length')
        if '/scopes/' in path:
            m = re.match(r'/(\w+)/scopes/(\d+)/channels/(\d+)/wave', path)
            if m:
                l = self.getInt(
                    '/' + m.group(1) + '/scopes/' + m.group(2) + '/length')
        if l is not None:
            return {path: [{
                'vector': np.random.rand(l) + 1j * np.random.rand(l),
                'timestamp': 0,
            }]}
        if '/sgchannels/' in path:
            m = re.match(r'/(\w+)/sgchannels/(\d+)/awg/waveform/descriptors',
                         path)
            if m:
                val = []
                paths = [p for p in self.nodes if fnmatch.fnmatch(
                    p, '/' + m.group(1) + '/sgchannels/' + m.group(2) + '/awg'
                       '/waveform/waves/*')]
                for p in paths:
                    val.append({
                        'name': p.replace('/', '_'),
                        "filename": "",
                        "function": "",
                        "channels": "2",
                        "marker_bits": "0;0",
                        "length": "0",
                        "timestamp": "0",
                        "play_config": "0"
                    })
                return {path: [{'vector': json.dumps(
                    {'waveforms': val}), 'timestamp': 0}]}
        ret = super().get(path, flat, flags)
        ret[path][0]['timestamp'] = 0
        return ret

    def set(self, path, value=None, **kwargs):
        if value is None:
            [self.set(*v) for v in path]
            return
        if path not in self.nodes:
            paths = [p for p in self.nodes if fnmatch.fnmatch(p, path)]
            if len(paths):
                [self.set(p, value) for p in paths]
                return
            else:
                raise zibase.ziRuntimeError(
                    "Unknown node '" + path +
                    "' used with mocked server and device!")
        self.nodes[path]['value'] = value
        if re.match(r'/(\w+)/scopes/(\d+)/enable', path):
            self.nodes[path]['timestamp'] = time.time()

    def _load_parameter_file(self, filename: str):
        node_pars = super()._load_parameter_file(filename)
        for par in node_pars.values():
            node = par['Node'].split('/')
            parpath = '/' + self.device + '/' + '/'.join(node)
            if par['Type'] == 'ZIVectorData':
                self.nodes[parpath.lower()] = {
                    'type': par['Type'], 'value': np.array([])}
            if parpath.lower() in self.nodes:
                for k in ['Description', 'Options', 'Properties', 'Unit']:
                    if k in par:
                        self.nodes[parpath.lower()][k] = par[k]


class MockAwgModule(zibase.MockAwgModule):
    def __init__(self, daq):
        super().__init__(daq)
        self._sequencertype = None

    def set(self, path, value):
        if path[0] == '/':
            path = path[1:]
        if not path.startswith('awgModule/'):
            path = 'awgModule/' + path
        if path == 'awgModule/sequencertype':
            self._sequencertype = value
        elif path == 'awgModule/compiler/sourcestring':
            if self._sequencertype == "qa":
                # The compiled program is stored in _sourcestring
                self._sourcestring = value
                if self._index not in self._compilation_count:
                    raise zibase.ziModuleError(
                        'Trying to compile AWG program, but no AWG index has been configured!')

                if self._device is None:
                    raise zibase.ziModuleError(
                        'Trying to compile AWG program, but no AWG device has been configured!')

                self._compilation_count[self._index] += 1
                self._daq.setInt('/' + self._device + '/qachannels/'
                                 + str(self._index) + '/generator/ready', 1)
            else:
                # create directories for dumping elf files
                base_dir = self.getString('/directory')
                base_dir = os.path.join(base_dir, "awg/elf")
                os.makedirs(base_dir, exist_ok=True)
                fn = os.path.join(base_dir, f'{self._device}_{self._index}_awg_default.elf')
                with open(fn, "w") as f:
                    f.write('')
        else:
            super().set(path, value)

    def getInt(self, path):
        if path == 'compiler/status':
            return 0
        elif path == 'elf/status':
            return 0
        else:
            return 0

    def getString(self, path):
        if path == 'compiler/statusstring':
            return 'File successfully uploaded'
        elif path == '/directory':
            from pycqed.utilities.general import get_pycqed_appdata_dir
            return get_pycqed_appdata_dir()
        else:
            return ''

    def getDouble(self, path):
        if path == '/progress':
            return 1
        else:
            return 0

    def listNodesJSON(self, path):
        filename = os.path.join(os.path.dirname(os.path.abspath(
            __file__)), 'zi_parameter_files', 'node_doc_awgModule.json')
        with open(filename) as fo:
            f = fo.read()
        dd = json.loads(f)

        defaults = {
            'Description': 'Description not available.',
            'Properties': 'Read, Write, Setting',
            'Unit': 'None',
        }
        for name, node in dd.items():
            node.pop('value', None)
            node['Type'] = node.pop('type', node.get('Type', 'String'))
            node['Node'] = name
            for k in defaults:
                if k not in node:
                    node[k] = defaults[k]
        return json.dumps(dd)

    def finish(self):
        pass<|MERGE_RESOLUTION|>--- conflicted
+++ resolved
@@ -39,37 +39,23 @@
 
 class MockDAQServer(zibase.MockDAQServer):
     _instances = {}
-<<<<<<< HEAD
-=======
     """Dict of existing instances, keys are tuples of host (str) and 
     port (int)."""
->>>>>>> cf027caa
 
     @classmethod
     def get_instance(cls, host='localhost', port=8004):
         """
-<<<<<<< HEAD
-        Returns an instance of the class if not already created for the host
-        and port.
-        Collects new instances in cls._instances.
-=======
         Provides a MockDAQServer instance for the given host and port.
         A new instance is automatically created if no existing instance for
         the given combination of host and port is found.
         Collects new instances in cls._instances.
 
->>>>>>> cf027caa
         Instantiating this class with this method allows to have multiple
         devices running on the same server/session.
 
         Arguments:
-<<<<<<< HEAD
-            host   (str) the host where the ziDataServer is running
-            port   (int) the port to connect to for the ziDataServer
-=======
             host (str): the host where the ziDataServer is running.
             port (int): the port to connect to for the ziDataServer.
->>>>>>> cf027caa
         """
         if cls._instances.get((host, port)) is None:
             cls._instances[(host, port)] = cls(host, port=port, apilevel=5)
