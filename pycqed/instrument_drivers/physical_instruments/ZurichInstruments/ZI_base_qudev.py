import pycqed.instrument_drivers.physical_instruments.ZurichInstruments.ZI_base_instrument as zibase
import json
import os
import time
import numpy as np
import re
import copy
import fnmatch

class ZI_base_instrument_qudev(zibase.ZI_base_instrument):
    """
    Class to override functionality of ZI_base_instrument using
    multi-inheritance in ZI_HDAWG_qudev and acquisition_devices.uhfqa.
    """
    def __init__(self, *args, **kwargs):
        super().__init__(*args, **kwargs)
        self._awg_source_strings = {}

    def start(self, **kw):
        """
        Start the sequencer
        :param kw: currently ignored, added for compatibilty with other
        instruments that accept kwargs in start().
        """
        super().start()  # ZI_base_instrument.start() does not expect kwargs

    def configure_awg_from_string(self, awg_nr: int, program_string: str,
                                  *args, **kwargs):
        self._awg_source_strings[awg_nr] = program_string
        super().configure_awg_from_string(awg_nr, program_string,
                                          *args, **kwargs)

    def _add_codeword_waveform_parameters(self, num_codewords) -> None:
        """
        Override to remove Delft-specific functionality.
        """
        pass


class MockDAQServer(zibase.MockDAQServer):
    _instances = {}
    """Dict of existing instances, keys are tuples of host (str) and 
    port (int)."""

    @classmethod
    def get_instance(cls, host='localhost', port=8004):
        """
        Provides a MockDAQServer instance for the given host and port.
        A new instance is automatically created if no existing instance for
        the given combination of host and port is found.
        Collects new instances in cls._instances.

        Instantiating this class with this method allows to have multiple
        devices running on the same server/session.

        Arguments:
            host (str): the host where the ziDataServer is running.
            port (int): the port to connect to for the ziDataServer.
        """
        if cls._instances.get((host, port)) is None:
            cls._instances[(host, port)] = cls(host, port=port, apilevel=5)
        return cls._instances[(host, port)]

    def __init__(self, server, port, apilevel, verbose=False):
        """
        Mock ZI daq server.
        This class should be instantiated via the class method get_instance
        to ensure that all instruments belong to the same server/session.

        Arguments:
            server (str): the host where the ziDataServer is running.
            port (int): the port to connect to for the ziDataServer.
            apilevel (int) the API version level to use.
            verbose (bool): the port to connect to for the ziDataServer
                (default: False).
        """
        super().__init__(server, port, apilevel, verbose=verbose)
        self.devices = set()  # devices on the same server
        self.nodes['/zi/about/dataserver'] = {
            'type': 'String', 'value': self.__class__.__name__}
        self._device_types = {}
        # create aliases syncSet...
        for k in dir(self):
            if k.startswith('set') and len(k) > 3:
                setattr(self, f'syncS{k[1:]}', getattr(self, k))

    def listNodes(self, path):
        return json.loads(self.listNodesJSON(path + "/*"))

    def set_device_type(self, device, devtype):
        self._device_types[device] = devtype

    def awgModule(self):
        return MockAwgModule(self)

    def connectDevice(self, device, interface):
        if device in self._device_types:
            self.devtype = self._device_types[device]
        elif device.lower().startswith('dev12'):
            self.devtype = 'SHFQA4'
            # FIXME: it could also be 'SHFQC', but not clear how to
            #  distinguish by serial. A virtual SHFQC currently has to set it
            #  beforehand using set_device_type.

        # The line below is a hack to trick this class to allow multiple
        # devices. We set self.device to None here because it will be
        # overwritten in the super call for the current device. Then we add
        # the self.device to self.devices.
        self.device = None
        super().connectDevice(device, interface)
<<<<<<< HEAD
        pattern = f'/{self.device}/sgchannels/*'
        awg_nrs = list(np.unique([n[len(pattern) - 1:][:1] for n in
                                  self.nodes if fnmatch.fnmatch(n, pattern)]))
        for awg_nr in awg_nrs:
            for i in range(2048):
                self.nodes[f'/{self.device}/sgchannels/{awg_nr}/awg/' \
                           f'waveform/waves/{i}'] = {
                    'type': 'ZIVectorData', 'value': np.array([])}
=======
        if self.devtype == 'SHFQC':
            for awg_nr in range(6):
                for i in range(2048):
                    self.nodes[f'/{self.device}/sgchannels/{awg_nr}/awg/' \
                               f'waveform/waves/{i}'] = {
                        'type': 'ZIVectorData', 'value': np.array([])}
        # The 3 lines below are a hack to allow multiple devices.
        self.devices.add(self.device)
        self._device_types[device] = self.devtype
        self.nodes['/zi/devices/connected']['value'] = ','.join(self.devices)
>>>>>>> cf027caa

    def listNodesJSON(self, path):
        dd = {k: copy.copy(v) for k, v in self.nodes.items()
              if fnmatch.fnmatch(k, path)}
        defaults = {
            'Description': 'Description not available.',
            'Properties': 'Read, Write, Setting',
            'Unit': 'None',
        }
        for name, node in dd.items():
            node.pop('value')
            node['Type'] = node.pop('type')
            node['Node'] = name
            for k in defaults:
                if k not in node:
                    node[k] = defaults[k]
        return json.dumps(dd)

    def getInt(self, path):
        if '/qachannels/' in path and '/result/' in path:
            m = re.match(
                r'/(\w+)/qachannels/(\d+)/spectroscopy/result/acquired', path)
            if m:
                p = ('/' + m.group(1) + '/qachannels/' + m.group(2) +
                     '/spectroscopy/result')
                return (self.getInt(f'{p}/length')
                        * self.getInt(f'{p}/averages'))
        if '/scopes/' in path:
            m = re.match(r'/(\w+)/scopes/(\d+)/enable', path)
            if m and self.getInt('/' + m.group(1) + '/scopes/' + m.group(2)
                                 + '/single') and (
                    time.time() - self.nodes[path].get('timestamp', np.inf) >
                    .1):
                return 0  # emulate that single run finishes after 0.1s
        if '/sgchannels/' in path and '/awg/ready' in path:
            return 1

        if 'Options' in self.nodes[path]:
            raw_val = self.nodes[path]['value']
            vals = [k for k, v in self.nodes[path]['Options'].items()
                    if v.startswith(f'"{raw_val}"')]
            if len(vals):
                return int(vals[0])

        return super().getInt(path)

    def setInt(self, path, value):
        super().setInt(path, value)
        if fnmatch.fnmatch(path, '/*/qachannels/*/generator/reset'):
            self.nodes[path[:-5] + 'ready']['value'] = 0
        elif re.match(r'/(\w+)/scopes/(\d+)/enable', path):
            self.nodes[path]['timestamp'] = time.time()

    def get(self, path, flat=None, flags=None, **kw):
        if path not in self.nodes:
            paths = [p for p in self.nodes if fnmatch.fnmatch(p, path)]
            if not len(paths):
                raise zibase.ziRuntimeError(
                    "Unknown node '" + path +
                    "' used with mocked server and device!")
            ret = {}
            for p in paths:
                ret.update(self.get(p, flat=flat, flags=flags))
            return ret

        l = None
        if '/qachannels/' in path and '/result/' in path:
            m = re.match(r'/(\w+)/qachannels/(\d+)/readout/result/data/'
                         r'(\d+)/wave', path)
            if m:
                l = self.getInt('/' + m.group(1) + '/qachannels/'
                                + m.group(2) + '/readout/result/length')
            m = re.match(
                r'/(\w+)/qachannels/(\d+)/spectroscopy/result/data/wave', path)
            if m:
                l = self.getInt('/' + m.group(1) + '/qachannels/' + m.group(2)
                                + '/spectroscopy/result/length')
        if '/scopes/' in path:
            m = re.match(r'/(\w+)/scopes/(\d+)/channels/(\d+)/wave', path)
            if m:
                l = self.getInt(
                    '/' + m.group(1) + '/scopes/' + m.group(2) + '/length')
        if l is not None:
            return {path: [{
                'vector': np.random.rand(l) + 1j * np.random.rand(l),
                'timestamp': 0,
            }]}
        if '/sgchannels/' in path:
            m = re.match(r'/(\w+)/sgchannels/(\d+)/awg/waveform/descriptors',
                         path)
            if m:
                val = []
                paths = [p for p in self.nodes if fnmatch.fnmatch(
                    p, '/' + m.group(1) + '/sgchannels/' + m.group(2) + '/awg'
                       '/waveform/waves/*')]
                for p in paths:
                    val.append({
                        'name': p.replace('/', '_'),
                        "filename": "",
                        "function": "",
                        "channels": "2",
                        "marker_bits": "0;0",
                        "length": "0",
                        "timestamp": "0",
                        "play_config": "0"
                    })
                return {path: [{'vector': json.dumps(
                    {'waveforms': val}), 'timestamp': 0}]}
        ret = super().get(path, flat, flags)
        ret[path][0]['timestamp'] = 0
        return ret

    def set(self, path, value=None, **kwargs):
        if value is None:
            [self.set(*v) for v in path]
            return
        if path not in self.nodes:
            paths = [p for p in self.nodes if fnmatch.fnmatch(p, path)]
            if len(paths):
                [self.set(p, value) for p in paths]
                return
            else:
                raise zibase.ziRuntimeError(
                    "Unknown node '" + path +
                    "' used with mocked server and device!")
        self.nodes[path]['value'] = value
        if re.match(r'/(\w+)/scopes/(\d+)/enable', path):
            self.nodes[path]['timestamp'] = time.time()

    def _load_parameter_file(self, filename: str):
        node_pars = super()._load_parameter_file(filename)
        for par in node_pars.values():
            node = par['Node'].split('/')
            parpath = '/' + self.device + '/' + '/'.join(node)
            if par['Type'] == 'ZIVectorData':
                self.nodes[parpath.lower()] = {
                    'type': par['Type'], 'value': np.array([])}
            if parpath.lower() in self.nodes:
                for k in ['Description', 'Options', 'Properties', 'Unit']:
                    if k in par:
                        self.nodes[parpath.lower()][k] = par[k]


class MockAwgModule(zibase.MockAwgModule):
    def __init__(self, daq):
        super().__init__(daq)
        self._sequencertype = None

    def set(self, path, value):
        if not path.startswith('awgModule/'):
            path = 'awgModule/' + path
        if path == 'awgModule/sequencertype':
            self._sequencertype = value
        elif path == 'awgModule/compiler/sourcestring' and \
                self._sequencertype == "qa":
            # The compiled program is stored in _sourcestring
            self._sourcestring = value
            if self._index not in self._compilation_count:
                raise zibase.ziModuleError(
                    'Trying to compile AWG program, but no AWG index has been configured!')

            if self._device is None:
                raise zibase.ziModuleError(
                    'Trying to compile AWG program, but no AWG device has been configured!')

            self._compilation_count[self._index] += 1
            self._daq.setInt('/' + self._device + '/qachannels/'
                             + str(self._index) + '/generator/ready', 1)
        else:
            super().set(path, value)

    def getInt(self, path):
        if path == 'compiler/status':
            return 0
        elif path == 'elf/status':
            return 0
        else:
            return 0

    def getString(self, path):
        if path == 'compiler/statusstring':
            return 'File successfully uploaded'
        else:
            return ''

    def getDouble(self, path):
        if path == '/progress':
            return 1
        else:
            return 0

    def listNodesJSON(self, path):
        filename = os.path.join(os.path.dirname(os.path.abspath(
            __file__)), 'zi_parameter_files', 'node_doc_awgModule.json')
        with open(filename) as fo:
            f = fo.read()
        dd = json.loads(f)

        defaults = {
            'Description': 'Description not available.',
            'Properties': 'Read, Write, Setting',
            'Unit': 'None',
        }
        for name, node in dd.items():
            node.pop('value', None)
            node['Type'] = node.pop('type', node.get('Type', 'String'))
            node['Node'] = name
            for k in defaults:
                if k not in node:
                    node[k] = defaults[k]
        return json.dumps(dd)<|MERGE_RESOLUTION|>--- conflicted
+++ resolved
@@ -108,7 +108,6 @@
         # the self.device to self.devices.
         self.device = None
         super().connectDevice(device, interface)
-<<<<<<< HEAD
         pattern = f'/{self.device}/sgchannels/*'
         awg_nrs = list(np.unique([n[len(pattern) - 1:][:1] for n in
                                   self.nodes if fnmatch.fnmatch(n, pattern)]))
@@ -117,18 +116,10 @@
                 self.nodes[f'/{self.device}/sgchannels/{awg_nr}/awg/' \
                            f'waveform/waves/{i}'] = {
                     'type': 'ZIVectorData', 'value': np.array([])}
-=======
-        if self.devtype == 'SHFQC':
-            for awg_nr in range(6):
-                for i in range(2048):
-                    self.nodes[f'/{self.device}/sgchannels/{awg_nr}/awg/' \
-                               f'waveform/waves/{i}'] = {
-                        'type': 'ZIVectorData', 'value': np.array([])}
         # The 3 lines below are a hack to allow multiple devices.
         self.devices.add(self.device)
         self._device_types[device] = self.devtype
         self.nodes['/zi/devices/connected']['value'] = ','.join(self.devices)
->>>>>>> cf027caa
 
     def listNodesJSON(self, path):
         dd = {k: copy.copy(v) for k, v in self.nodes.items()
