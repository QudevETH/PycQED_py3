--- conflicted
+++ resolved
@@ -343,14 +343,9 @@
                         'type': 'ZIVectorData', 'value': np.array([])}
                     self.nodes[f'/{self.device}/awgs/{awg_nr}/waveform/waves/{i}'] = {
                         'type': 'ZIVectorData', 'value': np.array([])}
-<<<<<<< HEAD
                 # adds nodes that save command tables
                 self.nodes[f'/{self.device}/awgs/{awg_nr}/commandtable/data'] = {
                     'type': 'ZIVectorData', 'value': []}
-=======
-                self.nodes[f'/{self.device}/awgs/{awg_nr}/commandtable/data'] = {
-                    'type': 'ZIVectorData', 'value': np.array([])}
->>>>>>> 39a80649
             for sigout_nr in range(8):
                 self.nodes[f'/{self.device}/sigouts/{sigout_nr}/precompensation/fir/coefficients'] = {
                     'type': 'ZIVectorData', 'value': np.array([])}
