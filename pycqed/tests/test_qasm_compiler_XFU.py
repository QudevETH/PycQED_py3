--- conflicted
+++ resolved
@@ -70,11 +70,7 @@
 
     def test_loading_config(self):
         compiler = qcx.QASM_QuMIS_Compiler()
-<<<<<<< HEAD
-        self.assertEqual(compiler.config_filename, None)
-=======
         self.assertEqual(compiler.config_filename, '')
->>>>>>> d32992bf
         self.assertNotEqual(compiler.config_filename, self.config_fn)
         compiler.load_config(self.config_fn)
         self.assertEqual(compiler.config_filename, self.config_fn)
