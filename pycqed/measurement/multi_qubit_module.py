import numpy as np
import matplotlib.pyplot as plt
import logging
import itertools
import time
import copy
import datetime
import os
import lmfit
from copy import deepcopy
import pygsti

import pycqed.measurement.sweep_functions as swf
import pycqed.measurement.awg_sweep_functions as awg_swf
import pycqed.measurement.awg_sweep_functions_multi_qubit as awg_swf2
import pycqed.measurement.pulse_sequences.multi_qubit_tek_seq_elts as mqs
import pycqed.measurement.pulse_sequences.fluxing_sequences as fsqs
import pycqed.measurement.detector_functions as det
import pycqed.measurement.composite_detector_functions as cdet
import pycqed.analysis.measurement_analysis as ma
import pycqed.analysis.randomized_benchmarking_analysis as rbma
import pycqed.analysis_v2.readout_analysis as ra
import pycqed.analysis_v2.timedomain_analysis as tda
import pycqed.analysis.tomography as tomo
try:
    import pycqed.instrument_drivers.physical_instruments.ZurichInstruments.UHFQuantumController as uhfqc
except ModuleNotFoundError:
    logging.warning('"UHFQuantumController" not imported.')

from pycqed.measurement.optimization import nelder_mead, \
                                            generate_new_training_set
from pygsti import construction as constr

import qcodes as qc
station = qc.station

def measure_two_qubit_AllXY(device, q0_name, q1_name,
                            sequence_type='sequential', MC=None):
    if MC is None:
        MC = qc.station.components['MC']
    q0 = station.components[q0_name]
    q1 = station.components[q1_name]
    # AllXY on Data top
    # FIXME: multiplexed RO should come from the device
    int_avg_det = det.UHFQC_integrated_average_detector(
        UHFQC=q0._acquisition_instr, AWG=q0.AWG,
        channels=[q1.RO_acq_weight_function_I(),
                  q0.RO_acq_weight_function_I()],
        nr_averages=q0.RO_acq_averages(),
        integration_length=q0.RO_acq_integration_length(),
        result_logging_mode='lin_trans')

    operation_dict = device.get_operation_dict()

    two_qubit_AllXY_sweep = awg_swf.awg_seq_swf(
        mqs.two_qubit_AllXY,
        awg_seq_func_kwargs={'operation_dict': operation_dict,
                             'q0': q0_name,
                             'q1': q1_name,
                             'RO_target': q0_name,
                             'sequence_type': sequence_type})

    MC.set_sweep_function(two_qubit_AllXY_sweep)
    MC.set_sweep_points(np.arange(42))
    MC.set_detector_function(int_avg_det)
    MC.run('2 qubit AllXY sequential')
    ma.MeasurementAnalysis()


def measure_SWAP_CZ_SWAP(device, qS_name, qCZ_name,
                         CZ_phase_corr_amps,
                         sweep_qubit,
                         excitations='both_cases',
                         MC=None, upload=True):
    if MC is None:
        MC = station.components['MC']
    if excitations == 'both_cases':
        CZ_phase_corr_amps = np.tile(CZ_phase_corr_amps, 2)
    amp_step = CZ_phase_corr_amps[1]-CZ_phase_corr_amps[0]
    swp_pts = np.concatenate([CZ_phase_corr_amps,
                              np.arange(4)*amp_step+CZ_phase_corr_amps[-1]])

    qS = device.qubits()[qS_name]
    qCZ = device.qubits()[qCZ_name]

    int_avg_det = det.UHFQC_integrated_average_detector(
        UHFQC=qS._acquisition_instr, AWG=qS.AWG,
        channels=[qCZ.RO_acq_weight_function_I(),
                  qS.RO_acq_weight_function_I()],
        nr_averages=qS.RO_acq_averages(),
        integration_length=qS.RO_acq_integration_length(),
        result_logging_mode='lin_trans')
    operation_dict = device.get_operation_dict()
    S_CZ_S_swf = awg_swf.awg_seq_swf(
        fsqs.SWAP_CZ_SWAP_phase_corr_swp,
        parameter_name='phase_corr_amps',
        unit='V',
        AWG=qS.AWG,
        fluxing_channels=[qS.fluxing_channel(), qCZ.fluxing_channel()],
        upload=upload,
        awg_seq_func_kwargs={'operation_dict': operation_dict,
                             'qS': qS.name,
                             'qCZ': qCZ.name,
                             'sweep_qubit': sweep_qubit,
                             'RO_target': qCZ.name,
                             'excitations': excitations,
                             'upload': upload,
                             'distortion_dict': qS.dist_dict()})

    MC.set_sweep_function(S_CZ_S_swf)
    MC.set_detector_function(int_avg_det)
    MC.set_sweep_points(swp_pts)
    # MC.set_sweep_points(phases)

    MC.run('SWAP_CP_SWAP_{}_{}'.format(qS_name, qCZ_name))
    ma.MeasurementAnalysis()  # N.B. you may want to run different analysis


def resonant_cphase(phases, low_qubit, high_qubit,
                    timings_dict, mmt_label='', MC=None, run=True):
    """
    Performs the fringe measurements of a resonant cphase gate between two qubits.
    low_qubit is gonna be swapped with the bus
    high_qubit is gonna be adiabatically pulsed
    """
    if MC is None:
        MC = station.MC
    cal_points = 8
    lengths_cal = phases[-1] + np.arange(1, 1+cal_points)*(phases[1]-phases[0])
    lengths_vec = np.concatenate((np.repeat(phases, 2), lengths_cal))

    q0_pulse_pars, RO_pars = low_qubit.get_pulse_pars()
    q1_pulse_pars, RO_pars = high_qubit.get_pulse_pars()
    swap_pars_q0 = low_qubit.get_flux_pars()[0]
    cphase_pars_q1 = high_qubit._cphase_pars
    swap_pars_q0.update({'pulse_type': 'SquarePulse'})
    # print(phases)
    cphase = awg_swf.cphase_fringes(phases=phases,
                                    q0_pulse_pars=q0_pulse_pars,
                                    q1_pulse_pars=q1_pulse_pars,
                                    RO_pars=RO_pars,
                                    swap_pars_q0=swap_pars_q0,
                                    cphase_pars_q1=cphase_pars_q1,
                                    timings_dict=timings_dict,
                                    dist_dict=dist_dict,
                                    upload=False,
                                    return_seq=True)

    station.AWG.ch3_amp(2.)
    station.AWG.ch4_amp(2.)
    cphase.pre_upload()

    MC.set_sweep_function(cphase)
    MC.set_sweep_points(lengths_vec)

    p = 'ch%d_amp' % high_qubit.fluxing_channel()
    station.AWG.set(p, high_qubit.SWAP_amp())
    p = 'ch%d_amp' % low_qubit.fluxing_channel()
    station.AWG.set(p, low_qubit.SWAP_amp())
    MC.set_detector_function(high_qubit.int_avg_det)
    if run:
        MC.run('CPHASE_Fringes_%s_%s_%s' %
               (low_qubit.name, high_qubit.name, mmt_label))
        # ma.TD_Analysis(auto=True,label='CPHASE_Fringes')
    return cphase.seq


def tomo2Q_cardinal(cardinal, qubit0, qubit1, timings_dict,
                    nr_shots=512, nr_rep=10, mmt_label='', MC=None, run=True):
    """
    Performs the fringe measurements of a resonant cphase gate between two qubits.
    low_qubit is gonna be swapped with the bus
    high_qubit is gonna be adiabatically pulsed
    """
    if MC is None:
        MC = station.MC
    cal_points = 28
    # sweep_points = np.arange(cal_points+36)
    sweep_points = np.arange(nr_shots*nr_rep*(36+cal_points))

    q0_pulse_pars, RO_pars = qubit0.get_pulse_pars()
    q1_pulse_pars, RO_pars = qubit1.get_pulse_pars()
    # print(phases)
    tomo = awg_swf.two_qubit_tomo_cardinal(cardinal=cardinal,
                                           q0_pulse_pars=q0_pulse_pars,
                                           q1_pulse_pars=q1_pulse_pars,
                                           RO_pars=RO_pars,
                                           timings_dict=timings_dict,
                                           upload=True,
                                           return_seq=False)

    # detector = det.UHFQC_integrated_average_detector(
    #     UHFQC=qubit0._acquisition_instr,
    #     AWG=station.AWG,
    #     channels=[qubit0.RO_acq_weight_function_I(),
    #               qubit1.RO_acq_weight_function_I()],
    #     nr_averages=qubit0.RO_acq_averages(),
    #     integration_length=qubit0.RO_acq_integration_length(),
    #     result_logging_mode='lin_trans')

    detector = det.UHFQC_integration_logging_det(
        UHFQC=qubit0._acquisition_instr,
        AWG=station.AWG,
        channels=[qubit0.RO_acq_weight_function_I(),
                  qubit1.RO_acq_weight_function_I()],
        nr_shots=256,
        integration_length=qubit0.RO_acq_integration_length(),
        result_logging_mode='lin_trans')

    MC.set_sweep_function(tomo)
    MC.set_sweep_points(sweep_points)
    MC.set_detector_function(detector)
    if run:
        MC.run('Tomo_%s_%s_%s_%s' % (cardinal,
                                     qubit0.name,
                                     qubit1.name,
                                     mmt_label))
    return tomo.seq


def tomo2Q_bell(bell_state, device, qS_name, qCZ_name, CPhase=True,
                nr_shots=256, nr_rep=1, mmt_label='',
                MLE=False,
                MC=None, run=True):
    """
    Performs the fringe measurements of a resonant cphase gate between two qubits.
    low_qubit is gonna be swapped with the bus
    high_qubit is gonna be adiabatically pulsed
    """
    if MC is None:
        MC = station.MC
    cal_points = 28
    sweep_points = np.arange(nr_shots*nr_rep*(36+cal_points))

    operation_dict = device.get_operation_dict()
    qS = device.qubits()[qS_name]
    qCZ = device.qubits()[qCZ_name]

    detector = det.UHFQC_integration_logging_det(
        UHFQC=qS._acquisition_instr,
        AWG=qS.AWG,
        channels=[qCZ.RO_acq_weight_function_I(),
                  qS.RO_acq_weight_function_I()],
        nr_shots=nr_shots,
        integration_length=qS.RO_acq_integration_length(),
        result_logging_mode='lin_trans')

    tomo_swf = awg_swf.awg_seq_swf(
        mqs.two_qubit_tomo_bell,
        # parameter_name='Pre-rotation',
        AWG=qS.AWG,
        fluxing_channels=[qS.fluxing_channel(), qCZ.fluxing_channel()],
        awg_seq_func_kwargs={'bell_state': bell_state,
                             'operation_dict': operation_dict,
                             'qS': qS.name,
                             'qCZ': qCZ.name,
                             'RO_target': qCZ.name,
                             'distortion_dict': qS.dist_dict()})
    MC.soft_avg(1) # Single shots cannot be averaged.
    MC.set_sweep_function(tomo_swf)
    MC.set_sweep_points(sweep_points)
    MC.set_detector_function(detector)
    if run:
        MC.run('BellTomo_%s_%s_%s_%s' % (bell_state,
                                         qS_name,
                                         qCZ_name,
                                         mmt_label))
    tomo.analyse_tomo(MLE=MLE, target_bell=bell_state%10)
    # return tomo_swf.seq


def rSWAP_scan(device, qS_name, qCZ_name,
               recovery_swap_amps, emulate_cross_driving=False,
               MC=None, upload=True):
    if MC is None:
        MC = station.components['MC']
    amp_step = recovery_swap_amps[1]-recovery_swap_amps[0]
    swp_pts = np.concatenate([recovery_swap_amps,
                              np.arange(4)*amp_step+recovery_swap_amps[-1]])

    qS = device.qubits()[qS_name]
    qCZ = device.qubits()[qCZ_name]

    int_avg_det = det.UHFQC_integrated_average_detector(
        UHFQC=qS._acquisition_instr, AWG=qS.AWG,
        channels=[qCZ.RO_acq_weight_function_I(),
                  qS.RO_acq_weight_function_I()],
        nr_averages=qS.RO_acq_averages(),
        integration_length=qS.RO_acq_integration_length(),
        result_logging_mode='lin_trans')
    operation_dict = device.get_operation_dict()
    rSWAP_swf = awg_swf.awg_seq_swf(
        fsqs.rSWAP_amp_sweep,
        parameter_name='rSWAP amplitude',
        unit=r'% dac resolution',
        AWG=qS.AWG,
        fluxing_channels=[qS.fluxing_channel(), qCZ.fluxing_channel()],
        upload=upload,
        awg_seq_func_kwargs={'operation_dict': operation_dict,
                             'qS': qS.name,
                             'qCZ': qCZ.name,
                             'recovery_swap_amps': swp_pts,
                             'RO_target': qCZ.name,
                             'emulate_cross_driving': emulate_cross_driving,
                             'upload': upload,
                             'distortion_dict': qS.dist_dict()})

    MC.set_sweep_function(rSWAP_swf)
    MC.set_detector_function(int_avg_det)
    MC.set_sweep_points(swp_pts)
    # MC.set_sweep_points(phases)

    MC.run('rSWAP_{}_{}'.format(qS_name, qCZ_name))
    ma.MeasurementAnalysis()  # N.B. you may want to run different analysis

def tomo2Q_cphase_cardinal(cardinal_state, device, qS_name, qCZ_name, CPhase=True,
                nr_shots=256, nr_rep=1, mmt_label='',
                MLE=False,
                MC=None, run=True):
    """
    Performs the fringe measurements of a resonant cphase gate between two qubits.
    low_qubit is gonna be swapped with the bus
    high_qubit is gonna be adiabatically pulsed
    """
    if MC is None:
        MC = station.MC
    cal_points = 28
    sweep_points = np.arange(nr_shots*nr_rep*(36+cal_points))

    operation_dict = device.get_operation_dict()
    qS = device.qubits()[qS_name]
    qCZ = device.qubits()[qCZ_name]

    detector = det.UHFQC_integration_logging_det(
        UHFQC=qS._acquisition_instr,
        AWG=qS.AWG,
        channels=[qCZ.RO_acq_weight_function_I(),
                  qS.RO_acq_weight_function_I()],
        nr_shots=nr_shots,
        integration_length=qS.RO_acq_integration_length(),
        result_logging_mode='lin_trans')

    tomo_swf = awg_swf.awg_seq_swf(
        mqs.two_qubit_tomo_cphase_cardinal,
        # parameter_name='Pre-rotation',
        AWG=qS.AWG,
        fluxing_channels=[qS.fluxing_channel(), qCZ.fluxing_channel()],
        awg_seq_func_kwargs={'cardinal_state': cardinal_state,
                             'operation_dict': operation_dict,
                             'qS': qS.name,
                             'qCZ': qCZ.name,
                             'RO_target': qCZ.name,
                             'distortion_dict': qS.dist_dict()})
    MC.soft_avg(1) # Single shots cannot be averaged.
    MC.set_sweep_function(tomo_swf)
    MC.set_sweep_points(sweep_points)
    MC.set_detector_function(detector)
    if run:
        MC.run('CPhaseTomo_%s_%s_%s_%s' % (cardinal_state,
                                         qS_name,
                                         qCZ_name,
                                         mmt_label))
    # return tomo_swf.seq



def multiplexed_pulse(readouts, f_LO, upload=True):
    """
    Sets up a frequency-multiplexed pulse on the awg-sequencer of the UHFQC.
    Updates the qubit ro_pulse_type parameter. This needs to be reverted if
    thq qubit object is to update its readout pulse later on.

    Args:
        readouts: A list of different readouts. For each readout the list
                  contains the qubit objects that are read out in that readout.
        f_LO: The LO frequency that will be used.
        upload: Whether to update the hardware instrument settings.
        plot_filename: The file to save the plot of the multiplexed pulse PSD.
            If `None` or `True`, plot is only shown, and not saved. If `False`,
            no plot is generated.

    Returns:
        The generated pulse waveform.
    """
    if not hasattr(readouts[0], '__iter__'):
        readouts = [readouts]
    fs = 1.8e9


    readout_pulses = []
    for qubits in readouts:
        qb_pulses = {}
        maxlen = 0

        for qb in qubits:
            #qb.RO_pulse_type('Multiplexed_pulse_UHFQC')
            qb.f_RO_mod(qb.f_RO() - f_LO)
            samples = int(qb.RO_pulse_length() * fs)

            pulse = qb.RO_amp()*np.ones(samples)
            tbase = np.linspace(0, len(pulse) / fs, len(pulse), endpoint=False)

            if qb.ro_pulse_shape() == 'gaussian_filtered':
                filter_sigma = qb.ro_pulse_filter_sigma()
                nr_sigma = qb.ro_pulse_nr_sigma()
                filter_samples = int(filter_sigma*nr_sigma*fs)
                filter_sample_idxs = np.arange(filter_samples)
                filter = np.exp(-0.5*(filter_sample_idxs - filter_samples/2)**2 /
                                (filter_sigma*fs)**2)
                filter /= filter.sum()
                pulse = np.convolve(pulse, filter, mode='full')
            elif qb.ro_pulse_shape() == 'gaussian_filtered_flip':
                pulse = pulse*(np.ones(samples) - np.cos(2*np.pi*200e6*tbase))

                filter_sigma = qb.ro_pulse_filter_sigma()
                nr_sigma = qb.ro_pulse_nr_sigma()
                filter_samples = int(filter_sigma*nr_sigma*fs)
                filter_sample_idxs = np.arange(filter_samples)
                filter = np.exp(-0.5*(filter_sample_idxs - filter_samples/2)**2 /
                                (filter_sigma*fs)**2)
                filter /= filter.sum()
                pulse = np.convolve(pulse, filter, mode='full')
            elif qb.ro_pulse_shape() == 'CLEAR':
                filter_sigma = qb.ro_pulse_filter_sigma()
                nr_sigma = qb.ro_pulse_nr_sigma()
                filter_samples = int(filter_sigma*nr_sigma*fs)
                filter_sample_idxs = np.arange(filter_samples)
                filter = np.exp(-0.5*(filter_sample_idxs - filter_samples/2)**2 /
                                (filter_sigma*fs)**2)
                filter /= filter.sum()
                pulse = uhfqc.CLEAR_shape(qb.RO_amp(), qb.RO_pulse_length(),
                                 qb.ro_CLEAR_delta_amp_segment(),
                                 qb.ro_CLEAR_segment_length(), sampling_rate=fs)

                pulse = np.convolve(pulse, filter, mode='full')
            elif qb.ro_pulse_shape() == 'square':
                pass
            else:
                raise ValueError('Unsupported pulse type for {}: {}' \
                                 .format(qb.name, qb.ro_pulse_shape()))

            tbase = np.linspace(0, len(pulse) / fs, len(pulse), endpoint=False)
            pulse = pulse * np.exp(-2j * np.pi * qb.f_RO_mod() * tbase)

            qb_pulses[qb.name] = pulse
            if pulse.size > maxlen:
                maxlen = pulse.size

        pulse = np.zeros(maxlen, dtype=np.complex)
        for p in qb_pulses.values():
            pulse += np.pad(p, (0, maxlen - p.size), mode='constant',
                            constant_values=0)
        readout_pulses.append(pulse)

    if upload:
        UHFQC = readouts[0][0].UHFQC
        if len(readout_pulses) == 1:
            UHFQC.awg_sequence_acquisition_and_pulse(
                Iwave=np.real(pulse).copy(), Qwave=np.imag(pulse).copy())
        else:
            UHFQC.awg_sequence_acquisition_and_pulse_multi_segment(readout_pulses)
        DC_LO = readouts[0][0].readout_DC_LO
        UC_LO = readouts[0][0].readout_UC_LO
        DC_LO.frequency(f_LO)
        UC_LO.frequency(f_LO)


def get_multiplexed_readout_pulse_dictionary(qubits):
    """Takes the readout pulse parameters from the first qubit in `qubits`"""
    maxlen = 0
    basis_rotation = {}
    for qb in qubits:
        if qb.RO_pulse_length() > maxlen:
            maxlen = qb.RO_pulse_length()
        for qbn, rot in qb.ro_pulse_basis_rotation().items():
            basis_rotation[qbn] = basis_rotation.get(qbn, 0) + rot

    return {'RO_pulse_marker_channel': qubits[0].RO_acq_marker_channel(),
            'acq_marker_channel': qubits[0].RO_acq_marker_channel(),
            'acq_marker_delay': qubits[0].RO_acq_marker_delay(),
            'amplitude': 0.0,
            'length': maxlen,
            'operation_type': 'RO',
            'phase': 0,
            'pulse_delay': qubits[0].RO_pulse_delay(),
            'pulse_type': 'Multiplexed_UHFQC_pulse',
            'basis_rotation': basis_rotation,
            'target_qubit': ','.join([qb.name for qb in qubits])}


def get_operation_dict(qubits):
    operation_dict = {'RO mux':
                      get_multiplexed_readout_pulse_dictionary(qubits)}
    for qb in qubits:
        operation_dict.update(qb.get_operation_dict())
    return operation_dict


def get_multiplexed_readout_detector_functions(qubits, nr_averages=2**10,
                                               nr_shots=4095, UHFQC=None,
                                               pulsar=None,
                                               used_channels=None,
                                               correlations=None,
                                               add_channels=None,
                                               **kw):
    max_int_len = 0
    for qb in qubits:
        if qb.RO_acq_integration_length() > max_int_len:
            max_int_len = qb.RO_acq_integration_length()

    channels = []
    for qb in qubits:
        channels += [qb.RO_acq_weight_function_I()]
        if qb.ro_acq_weight_type() in ['SSB', 'DSB']:
            if qb.RO_acq_weight_function_Q() is not None:
                channels += [qb.RO_acq_weight_function_Q()]
    if add_channels is not None:
        channels += add_channels

    if correlations is None:
        correlations = []
    if used_channels is None:
        used_channels = channels

    for qb in qubits:
        if UHFQC is None:
            UHFQC = qb.UHFQC
        if pulsar is None:
            pulsar = qb.AWG
        break
    return {
        'int_log_det': det.UHFQC_integration_logging_det(
            UHFQC=UHFQC, AWG=pulsar, channels=channels,
            integration_length=max_int_len, nr_shots=nr_shots,
            result_logging_mode='raw', **kw),
        'dig_log_det': det.UHFQC_integration_logging_det(
            UHFQC=UHFQC, AWG=pulsar, channels=channels,
            integration_length=max_int_len, nr_shots=nr_shots,
            result_logging_mode='digitized', **kw),
        'int_avg_det': det.UHFQC_integrated_average_detector(
            UHFQC=UHFQC, AWG=pulsar, channels=channels,
            integration_length=max_int_len, nr_averages=nr_averages, **kw),
        'dig_avg_det': det.UHFQC_integrated_average_detector(
            UHFQC=UHFQC, AWG=pulsar, channels=channels,
            integration_length=max_int_len, nr_averages=nr_averages,
            result_logging_mode='digitized', **kw),
        'inp_avg_det': det.UHFQC_input_average_detector(
            UHFQC=UHFQC, AWG=pulsar, nr_averages=nr_averages, nr_samples=4096,
            **kw),
        'int_corr_det': det.UHFQC_correlation_detector(
            UHFQC=UHFQC, AWG=pulsar, channels=channels,
            used_channels=used_channels,
            integration_length=max_int_len, nr_averages=nr_averages,
            correlations=correlations, **kw),
        'dig_corr_det': det.UHFQC_correlation_detector(
            UHFQC=UHFQC, AWG=pulsar, channels=channels,
            used_channels=used_channels,
            integration_length=max_int_len, nr_averages=nr_averages,
            correlations=correlations, thresholding=True, **kw),
    }


def calculate_minimal_readout_spacing(qubits, ro_slack=10e-9, drive_pulses=0):
    """

    Args:
        qubits:
        ro_slack: minimal time needed between end of wint and next RO trigger
        drive_pulses:

    Returns:

    """
    UHFQC = None
    for qb in qubits:
        UHFQC = qb.UHFQC
        break
    drive_pulse_len = None
    max_ro_len = 0
    max_int_length = 0
    for qb in qubits:
        if drive_pulse_len is not None:
            if drive_pulse_len != qb.gauss_sigma()*qb.nr_sigma() and \
                            drive_pulses != 0:
                logging.warning('Caution! Not all qubit drive pulses are the '
                                'same length. This might cause trouble in the '
                                'sequence.')
            drive_pulse_len = max(drive_pulse_len,
                                  qb.gauss_sigma()*qb.nr_sigma())
        else:
            drive_pulse_len = qb.gauss_sigma()*qb.nr_sigma()
        max_ro_len = max(max_ro_len, qb.RO_pulse_length())
        max_int_length = max(max_int_length, qb.RO_acq_integration_length())

    ro_spacing = 2 * UHFQC.quex_wint_delay() / 1.8e9
    ro_spacing += max_int_length
    ro_spacing += ro_slack
    ro_spacing -= drive_pulse_len
    ro_spacing -= max_ro_len
    return ro_spacing


def measure_multiplexed_readout(qubits, f_LO, nreps=1, liveplot=False,
                                shots=5000,
                                RO_spacing=None, preselection=True, MC=None,
                                thresholds=None, thresholded=False,
                                analyse=True):

    multiplexed_pulse(qubits, f_LO, upload=True)

    for qb in qubits:
        if MC is None:
            MC = qb.MC
        else:
            break

    for qb in qubits:
        qb.prepare_for_timedomain(multiplexed=True)

    UHFQC = qubits[0].UHFQC

    if RO_spacing is None:
        RO_spacing = UHFQC.quex_wint_delay()*2/1.8e9
        RO_spacing += UHFQC.quex_wint_length()/1.8e9
        RO_spacing += 50e-9  # for slack
        RO_spacing = np.ceil(RO_spacing*225e6/3)/225e6*3

    sf = awg_swf2.n_qubit_off_on(
        [qb.get_drive_pars() for qb in qubits],
        get_multiplexed_readout_pulse_dictionary(qubits),
        preselection=preselection,
        parallel_pulses=True,
        RO_spacing=RO_spacing)

    m = 2 ** (len(qubits))
    if preselection:
        m *= 2
    # shots = 4094 - 4094 % m
    shots *= m
    if thresholded:
        df = get_multiplexed_readout_detector_functions(qubits,
                 nr_shots=shots)['dig_log_det']
    else:
        df = get_multiplexed_readout_detector_functions(qubits,
                 nr_shots=shots)['int_log_det']


    MC.live_plot_enabled(liveplot)
    MC.soft_avg(1)
    MC.set_sweep_function(sf)
    MC.set_sweep_points(np.arange(shots))
    MC.set_sweep_function_2D(swf.None_Sweep())
    MC.set_sweep_points_2D(np.arange(nreps))
    MC.set_detector_function(df)
    MC.run_2D('{}_multiplexed_ssro'.format('-'.join(
        [qb.name for qb in qubits])))

    if analyse and thresholds is not None:
        channel_map = {qb.name: qb.int_log_det.value_names[0] for qb in qubits}
        print('MRO channel map ', channel_map)
        ra.Multiplexed_Readout_Analysis(options_dict=dict(
            n_readouts=(2 if preselection else 1)*2**len(qubits),
            thresholds=thresholds,
            channel_map=channel_map,
            use_preselection=preselection
        ))

def measure_active_reset(qubits, reset_cycle_time, nr_resets=1, nreps=1,
                         shots=5000,
                         MC=None, upload=True, sequence='reset_g'):
    """possible sequences: 'reset_g', 'reset_e', 'idle', 'flip'"""
    for qb in qubits:
        if MC is None:
            MC = qb.MC
        else:
            break
    exp_metadata = {'reset_cycle_time': reset_cycle_time,
                    'nr_resets': nr_resets,
                    'shots': shots}
    operation_dict = {
        'RO': get_multiplexed_readout_pulse_dictionary(qubits)}
    qb_names = []
    for qb in qubits:
        qb_names.append(qb.name)
        operation_dict.update(qb.get_operation_dict())

    sf = awg_swf2.n_qubit_reset(
        qubit_names=qb_names,
        operation_dict=operation_dict,
        reset_cycle_time=reset_cycle_time,
        #sequence=sequence,
        nr_resets=nr_resets,
        upload=upload)

    m = 2 ** (len(qubits))
    m *= (nr_resets + 1)
    # shots = 4094 - 4094 % m
    shots *= m
    df = get_multiplexed_readout_detector_functions(qubits,
             nr_shots=shots)['int_log_det']

    prev_avg = MC.soft_avg()
    MC.soft_avg(1)

    for qb in qubits:
        qb.prepare_for_timedomain()

    f_LO = qubits[0].f_RO() - qubits[0].f_RO_mod()
    multiplexed_pulse(qubits, f_LO)

    MC.set_sweep_function(sf)
    MC.set_sweep_points(np.arange(shots))
    MC.set_sweep_function_2D(swf.None_Sweep())
    MC.set_sweep_points_2D(np.arange(nreps))
    MC.set_detector_function(df)

    MC.run_2D(name='active_reset_x{}_{}'.format(nr_resets, ','.join(qb_names)),
              exp_metadata=exp_metadata)

    MC.soft_avg(prev_avg)


def measure_parity_correction(qb0, qb1, qb2, feedback_delay, f_LO,
                              CZ_pulses, nreps=1, parity_op='ZZ',
                              upload=True, MC=None, prep_sequence=None,
                              nr_dd_pulses=0, dd_scheme=None,
                              nr_shots=5000, nr_parity_measurements=1,
                              tomography_basis=(
                                  'I', 'X180', 'Y90', 'mY90', 'X90', 'mX90'),
                              reset=True, preselection=False, ro_spacing=1e-6,
                              skip_n_initial_parity_checks=0, skip_elem='RO',
                              add_channels=None):
    """
    Important things to check when running the experiment:
        Is the readout separation commensurate with 225 MHz?
    
    Args:
        parity_op: 'ZZ', 'XX', 'XX,ZZ' or 'ZZ,XX' specifies the type of parity 
                   measurement
    """
    exp_metadata = {'feedback_delay': feedback_delay,
                    'CZ_pulses': CZ_pulses,
                    'nr_parity_measurements': nr_parity_measurements,
                    'ro_spacing': ro_spacing,
                    'nr_dd_pulses': nr_dd_pulses,
                    'dd_scheme': dd_scheme,
                    'parity_op': parity_op,
                    'prep_sequence': prep_sequence,
                    'skip_n_initial_parity_checks': 
                        skip_n_initial_parity_checks,
                    'skip_elem': skip_elem}

    if reset == 'simple':
        nr_parity_measurements = 1

    nr_ancilla_readouts = nr_parity_measurements
    if skip_elem == 'RO':
        nr_ancilla_readouts -= skip_n_initial_parity_checks
    if preselection:
        if prep_sequence == 'mixed':
            multiplexed_pulse([(qb0, qb1, qb2), (qb0, qb2)] +
                              [(qb1,)]*nr_ancilla_readouts +
                              [(qb0, qb1, qb2)], f_LO)
        else:
            multiplexed_pulse([(qb0, qb1, qb2)] +
                              [(qb1,)]*nr_ancilla_readouts +
                              [(qb0, qb1, qb2)], f_LO)
    else:
        if prep_sequence == 'mixed':
            multiplexed_pulse([(qb0, qb2)] +
                              [(qb1,)]*nr_ancilla_readouts +
                              [(qb0, qb1, qb2)], f_LO)
        else:
            multiplexed_pulse([(qb1,)]*nr_ancilla_readouts +
                              [(qb0, qb1, qb2)], f_LO)

    qubits = [qb0, qb1, qb2]
    for qb in qubits:
        if MC is None:
            MC = qb.MC
        else:
            break

    for qb in qubits:
        qb.prepare_for_timedomain(multiplexed=True)

    sf = awg_swf2.parity_correction(
        qb0.name, qb1.name, qb2.name,
        operation_dict=get_operation_dict(qubits), CZ_pulses=CZ_pulses,   
        feedback_delay=feedback_delay, prep_sequence=prep_sequence, 
        reset=reset, nr_parity_measurements=nr_parity_measurements,
        parity_op=parity_op,
        tomography_basis=tomography_basis,
        preselection=preselection,
        ro_spacing=ro_spacing,
        dd_scheme=dd_scheme,
        nr_dd_pulses=nr_dd_pulses,
        skip_n_initial_parity_checks=skip_n_initial_parity_checks,
        skip_elem=skip_elem,
        upload=upload, verbose=False)

    nr_readouts = 1 + nr_ancilla_readouts + (1 if preselection else 0)\
        + (1 if prep_sequence == 'mixed' else 0)
    nr_readouts *= len(tomography_basis)**2
    
    nr_shots *= nr_readouts
    df = get_multiplexed_readout_detector_functions(
        qubits, nr_shots=nr_shots, add_channels=add_channels)['int_log_det']

    MC.set_sweep_function(sf)
    MC.set_sweep_points(np.arange(nr_shots))
    MC.set_sweep_function_2D(swf.Delayed_None_Sweep(mode='set_delay', delay=5))
    MC.set_sweep_points_2D(np.arange(nreps))
    MC.set_detector_function(df)

    if skip_n_initial_parity_checks == 0:
        skip_str = ''
    else:
        skip_str = 'skip' + str(skip_n_initial_parity_checks)
        skip_str += skip_elem.replace(' ', '')

    MC.run_2D(name='two_qubit_parity_{}_x{}{}{}{}-{}'.format(
        parity_op, nr_parity_measurements, skip_str,
        prep_sequence if prep_sequence=='mixed' else '',
        '' if reset else '_noreset', '_'.join([qb.name for qb in qubits])),
        exp_metadata=exp_metadata)


def measure_tomography(qubits, prep_sequence, state_name, f_LO,
                       rots_basis=('I', 'X180', 'Y90', 'mY90', 'X90', 'mX90'),
                       use_cal_points=True,
                       preselection=True,
                       rho_target=None,
                       shots=None,
                       MC=None,
                       ro_spacing=1e-6,
                       ro_slack=10e-9,
                       thresholded=False,
                       liveplot=True,
                       nreps=1, run=True,
                       upload=True):
    exp_metadata = {}

    for qb in qubits:
        if MC is None:
            MC = qb.MC
        else:
            break

    # set up multiplexed readout
    multiplexed_pulse(qubits, f_LO, upload=True)

    if ro_spacing is None:
        ro_spacing = calculate_minimal_readout_spacing(qubits, ro_slack,
                                                           drive_pulses=1)

    qubit_names = [qb.name for qb in qubits]
    seq_tomo, elts_tomo = mqs.n_qubit_tomo_seq(qubit_names,
                                               get_operation_dict(qubits),
                                               prep_sequence=prep_sequence,
                                               rots_basis=rots_basis,
                                               return_seq=True,
                                               upload=False,
                                               preselection=preselection,
                                               ro_spacing=ro_spacing)
    seq = seq_tomo
    elts = elts_tomo

    if use_cal_points:
        seq_cal, elts_cal = mqs.n_qubit_ref_all_seq(qubit_names,
                                                    get_operation_dict(qubits),
                                                    return_seq=True,
                                                    upload=False,
                                                    preselection=preselection,
                                                    ro_spacing=ro_spacing)
        seq += seq_cal
        elts += elts_cal
    n_segments = len(seq.elements)
    if preselection:
        n_segments *= 2
    print(n_segments)
    # from this point on number of segments is fixed
    sf = awg_swf2.n_qubit_seq_sweep(seq_len=n_segments)
    shots *= n_segments
    if shots > 1048576:
        shots = 1048576 - 1048576 % n_segments
    print('shots = ', shots)
    # if shots is None:
    #     shots = 4094 - 4094 % n_segments
    # # shots = 600000

    if thresholded:
        df = get_multiplexed_readout_detector_functions(qubits,
                                            nr_shots=shots)['dig_log_det']
    else:
        df = get_multiplexed_readout_detector_functions(qubits,
                                            nr_shots=shots)['int_log_det']
    for qb in qubits:
        qb.prepare_for_timedomain(multiplexed=True)

    # make a channel map
    # fixme - channels and qubits are not always in the same order
    # getting a channel map should be a nice function, but where ?
    channel_map = {}
    for qb, channel_name in zip(qubits, df.value_names):
        channel_map[qb.name] = channel_name

    # todo Calibration point description code should be a reusable function
    #   but where?
    if use_cal_points:
        # calibration definition for all combinations
        cal_defs = []
        for i, name in enumerate(itertools.product("ge", repeat=len(qubits))):
            name = ''.join(name)  # tuple to string
            cal_defs.append({})
            for qb in qubits:
                if preselection:
                    cal_defs[i][channel_map[qb.name]] = \
                        [2*len(seq_tomo.elements) + 2*i + 1]
                else:
                    cal_defs[i][channel_map[qb.name]] = \
                        [len(seq_tomo.elements) + i]
    else:
        cal_defs = None

    exp_metadata["n_segments"] = n_segments
    exp_metadata["rots_basis"] = rots_basis
    if rho_target is not None:
        exp_metadata["rho_target"] = rho_target
    exp_metadata["cal_points"] = cal_defs
    exp_metadata["channel_map"] = channel_map
    exp_metadata["use_preselection"] = preselection

    if upload:
        station.pulsar.program_awgs(seq, *elts)

    MC.live_plot_enabled(liveplot)
    MC.soft_avg(1)
    MC.set_sweep_function(sf)
    MC.set_sweep_points(np.arange(shots))
    MC.set_sweep_function_2D(swf.None_Sweep())
    MC.set_sweep_points_2D(np.arange(nreps))
    MC.set_detector_function(df)
    if run:
        if preselection:
            label = '{}_tomography_ssro_preselection_{}'.format(state_name, '-'.join(
                [qb.name for qb in qubits]))
        else:
            label = '{}_tomography_ssro_{}'.format(state_name, '-'.join(
                [qb.name for qb in qubits]))

        MC.run_2D(label, exp_metadata=exp_metadata)

    return elts


def measure_two_qubit_randomized_benchmarking(qb1, qb2, f_LO,
                                              nr_cliffords_array,
                                              nr_seeds_value,
                                              cl_seq=None,
                                              CZ_pulse_name=None,
                                              net_clifford=0,
                                              nr_averages=4096,
                                              clifford_decomposition_name='HZ',
                                              interleaved_gate=None,
                                              MC=None, UHFQC=None,
                                              pulsar=None, label=None, run=True,
                                              analyze_RB=True):

    qb1n = qb1.name
    qb2n = qb2.name
    qubits = [qb1, qb2]

    if label is None:
        if interleaved_gate is None:
            label = 'RB_{}_{}_seeds_{}_cliffords_{}{}'.format(
                clifford_decomposition_name, nr_seeds_value,
                nr_cliffords_array[-1], qb1n, qb2n)
        else:
            label = 'IRB_{}_{}_{}_seeds_{}_cliffords_{}{}'.format(
                interleaved_gate, clifford_decomposition_name, nr_seeds_value,
                nr_cliffords_array[-1], qb1n, qb2n)

    if UHFQC is None:
        UHFQC = qb1.UHFQC
        logging.warning("Unspecified UHFQC instrument. Using qb1.UHFQC.")
    if pulsar is None:
        pulsar = qb1.AWG
        logging.warning("Unspecified pulsar instrument. Using qb1.AWG.")
    if MC is None:
        MC = qb1.MC
        logging.warning("Unspecified MC object. Using qb1.MC.")

    if CZ_pulse_name is None:
        logging.warning('"CZ_pulse_name" is not specified. Using '
                        '"CZ_pulse_name = CZ {} {}".'.format(qb2n, qb1n))
        CZ_pulse_name = 'CZ ' + qb2n + ' ' + qb1n

    for qb in qubits:
        qb.RO_acq_averages(nr_averages)
        qb.prepare_for_timedomain(multiplexed=True)

    multiplexed_pulse(qubits, f_LO, upload=True)
    operation_dict = get_operation_dict(qubits)

    hard_sweep_points = np.arange(nr_seeds_value)
    hard_sweep_func = awg_swf2.two_qubit_randomized_benchmarking_one_length(
        qb1n=qb1n, qb2n=qb2n, operation_dict=operation_dict,
        nr_cliffords_value=nr_cliffords_array[0],
        cl_seq=cl_seq,
        CZ_pulse_name=CZ_pulse_name,
        net_clifford=net_clifford,
        clifford_decomposition_name=clifford_decomposition_name,
        interleaved_gate=interleaved_gate,
        upload=False)

    soft_sweep_points = nr_cliffords_array
    soft_sweep_func = awg_swf2.two_qubit_randomized_benchmarking_nr_cliffords(
        two_qubit_RB_sweepfunction=hard_sweep_func)

    MC.set_sweep_function(hard_sweep_func)
    MC.set_sweep_points(hard_sweep_points)
    MC.set_sweep_function_2D(soft_sweep_func)
    MC.set_sweep_points_2D(soft_sweep_points)

    correlations = [(qb1.RO_acq_weight_function_I(),
                     qb2.RO_acq_weight_function_I())]

    det_func = get_multiplexed_readout_detector_functions(
        qubits, nr_averages=nr_averages, UHFQC=UHFQC, pulsar=pulsar,
        correlations=correlations)['dig_corr_det']

    MC.set_detector_function(det_func)
    if run:
        MC.run(label, mode='2D')
        ma.MeasurementAnalysis(label=label, TwoD=True, close_file=True)

        if analyze_RB:
            rbma.Simultaneous_RB_Analysis(
                qb_names=[qb1n, qb2n],
                use_latest_data=True,
                gate_decomp=clifford_decomposition_name,
                add_correction=True)


def measure_n_qubit_simultaneous_randomized_benchmarking(
        qubits, f_LO, clifford_sequence_list=None,
        nr_cliffords=None, nr_seeds=50,
        gate_decomp='HZ', interleaved_gate=None,
        cal_points=False, nr_averages=None,
        thresholded=True,
        experiment_channels=None,
        soft_avgs=1, analyze_RB=True,
        MC=None, UHFQC=None, pulsar=None,
        label=None, verbose=False, run=True):

    '''
    Performs a simultaneous randomized benchmarking experiment on n qubits.
    type(nr_cliffords) == array
    type(nr_seeds) == int

    Args:
        qubits (list): list of qubit objects to perfomr RB on
        f_LO (float): readout LO frequency
        nr_cliffords (numpy.ndarray): numpy.arange(max_nr_cliffords), where
            max_nr_cliffords is the number of Cliffords in the longest seqeunce
            in the RB experiment
        nr_seeds (int): the number of times to repeat each Clifford sequence of
            length nr_cliffords[i]
        gate_decomposition (str): 'HZ' or 'XY'
        interleaved_gate (str): used for regular single qubit Clifford IRB
            string referring to one of the gates in the single qubit
            Clifford group
        thresholded (bool): whether to use the thresholding feature
            of the UHFQC
        experiment_channels (list or tuple): all the qb UHFQC RO channels used
            in the experiment. Not always just the RO channels for the qubits
            passed in to this function. The user might be running an n qubit
            experiment but is now only measuring a subset of them. This function
            should not use the channels for the unused qubits as correlation
            channels because this will change the settings of that channel.
        soft_avgs (int): number of soft averages to use
        MC: MeasurementControl object
        UHFQC: UHFQC object
        pulsar: pulsar object or AWG object
        label (str): measurement label
        verbose (bool): print runtime info
    '''

    if nr_cliffords is None:
        raise ValueError("Unspecified nr_cliffords.")
    if UHFQC is None:
        UHFQC = qubits[0].UHFQC
        logging.warning("Unspecified UHFQC instrument. Using qubits[0].UHFQC.")
    if pulsar is None:
        pulsar = qubits[0].AWG
        logging.warning("Unspecified pulsar instrument. Using qubits[0].AWG.")
    if MC is None:
        MC = qubits[0].MC
        logging.warning("Unspecified MC object. Using qubits[0].MC.")
    if experiment_channels is None:
        experiment_channels = []
        for qb in qubits:
            experiment_channels += [qb.RO_acq_weight_function_I()]
        logging.warning('experiment_channels is None. Using only the channels '
                        'in the qubits RO_acq_weight_function_I parameters.')
    print(experiment_channels)
    if label is None:
        label = 'SRB_{}_{}_seeds_{}_cliffords_qubits{}'.format(
            gate_decomp, nr_seeds, nr_cliffords[-1] if
            hasattr(nr_cliffords, '__iter__') else nr_cliffords,
            ''.join([qb.name[-1] for qb in qubits]))

    key = 'int'
    if thresholded:
        key = 'dig'
        logging.warning('Make sure you have set them!.')
        label += '_thresh'

    if nr_averages is None:
        nr_averages = max(qb.RO_acq_averages() for qb in qubits)
    operation_dict = get_operation_dict(qubits)
    qubit_names_list = [qb.name for qb in qubits]
    for qb in qubits:
        qb.prepare_for_timedomain(multiplexed=True)
    multiplexed_pulse(qubits, f_LO, upload=True)

    if len(qubits) == 2:
        if not hasattr(nr_cliffords, '__iter__'):
            raise ValueError('For a two qubit experiment, nr_cliffords must '
                             'be an array of sequence lengths.')

        correlations = [(qubits[0].RO_acq_weight_function_I(),
                         qubits[1].RO_acq_weight_function_I())]
        det_func = get_multiplexed_readout_detector_functions(
            qubits, nr_averages=nr_averages, UHFQC=UHFQC,
            pulsar=pulsar, used_channels=experiment_channels,
            correlations=correlations)[key+'_corr_det']
        hard_sweep_points = np.arange(nr_seeds)
        hard_sweep_func = \
            awg_swf2.n_qubit_Simultaneous_RB_fixed_length(
                qubit_names_list=qubit_names_list,
                operation_dict=operation_dict,
                nr_cliffords_value=nr_cliffords[0],
                nr_seeds_array=np.arange(nr_seeds),
                # clifford_sequence_list=clifford_sequence_list,
                upload=False,
                gate_decomposition=gate_decomp,
                interleaved_gate=interleaved_gate,
                verbose=verbose, cal_points=cal_points)
        soft_sweep_points = nr_cliffords
        soft_sweep_func = \
            awg_swf2.n_qubit_Simultaneous_RB_sequence_lengths(
            n_qubit_RB_sweepfunction=hard_sweep_func)

    else:
        # if hasattr(nr_cliffords, '__iter__'):
        #             raise ValueError('For an experiment with more than two '
        #                              'qubits, nr_cliffords must int or float.')

        nr_shots = nr_averages*nr_seeds
        det_func = get_multiplexed_readout_detector_functions(
            qubits, UHFQC=UHFQC, pulsar=pulsar,
            nr_shots=nr_shots)[key+'_log_det']

        hard_sweep_points = np.tile(np.arange(nr_seeds), nr_averages)
        # hard_sweep_points = np.arange(nr_shots)
        hard_sweep_func = \
            awg_swf2.n_qubit_Simultaneous_RB_fixed_length(
                qubit_names_list=qubit_names_list,
                operation_dict=operation_dict,
                nr_cliffords_value=nr_cliffords[0],
                nr_seeds_array=np.arange(nr_seeds),
                # clifford_sequence_list=clifford_sequence_list,
                upload=False,
                gate_decomposition=gate_decomp,
                interleaved_gate=interleaved_gate,
                verbose=verbose, cal_points=cal_points)
        soft_sweep_points = nr_cliffords
        soft_sweep_func = \
            awg_swf2.n_qubit_Simultaneous_RB_sequence_lengths(
                n_qubit_RB_sweepfunction=hard_sweep_func)

        # k = 4095//nr_seeds
        # nr_shots = 4095 - 4095 % nr_seeds
        # det_func = get_multiplexed_readout_detector_functions(
        #     qubits, UHFQC=UHFQC, pulsar=pulsar,
        #     nr_shots=nr_shots)[key+'_log_det']
        #
        # hard_sweep_points = np.tile(np.arange(nr_seeds), k)
        # hard_sweep_func = \
        #     awg_swf2.n_qubit_Simultaneous_RB_fixed_length(
        #         qubit_names_list=qubit_names_list,
        #         operation_dict=operation_dict,
        #         nr_cliffords_value=nr_cliffords,
        #         nr_seeds_array=np.arange(nr_seeds),
        #         upload=True,
        #         gate_decomposition=gate_decomp,
        #         interleaved_gate=interleaved_gate,
        #         verbose=verbose, cal_points=cal_points)
        # soft_sweep_points = np.arange(nr_averages//k)
        # soft_sweep_func = swf.None_Sweep()

    if cal_points:
        step = np.abs(hard_sweep_points[-1] - hard_sweep_points[-2])
        hard_sweep_points_to_use = np.concatenate(
            [hard_sweep_points,
             [hard_sweep_points[-1]+step, hard_sweep_points[-1]+2*step]])
    else:
        hard_sweep_points_to_use = hard_sweep_points

    MC.soft_avg(soft_avgs)
    MC.set_sweep_function(hard_sweep_func)
    MC.set_sweep_points(hard_sweep_points_to_use)

    MC.set_sweep_function_2D(soft_sweep_func)
    MC.set_sweep_points_2D(soft_sweep_points)

    MC.set_detector_function(det_func)
    if run:
        MC.run_2D(label)

    if len(qubits) == 2:
        ma.MeasurementAnalysis(label=label, TwoD=True, close_file=True)

        if analyze_RB:
            rbma.Simultaneous_RB_Analysis(
                qb_names=[qb.name for qb in qubits],
                use_latest_data=True,
                gate_decomp=gate_decomp,
                add_correction=True)

    return MC


def measure_two_qubit_tomo_Bell(bell_state, qb_c, qb_t, f_LO,
                                basis_pulses=None,
                                cal_state_repeats=7, spacing=100e-9,
                                CZ_disabled=False,
                                num_flux_pulses=0, verbose=False,
                                nr_averages=1024, soft_avgs=1,
                                MC=None, UHFQC=None, pulsar=None,
                                upload=True, label=None, run=True,
                                used_channels=None):
    """
                 |spacing|spacing|
    |qCZ> --gate1--------*--------after_pulse-----| tomo |
                         |
    |qS > --gate2--------*------------------------| tomo |

        qb_c (qCZ) is the control qubit (pulsed)
        qb_t (qS) is the target qubit

    Args:
        bell_state (int): which Bell state to prepare according to:
            0 -> phi_Minus
            1 -> phi_Plus
            2 -> psi_Minus
            3 -> psi_Plus
        qb_c (qubit object): control qubit
        qb_t (qubit object): target qubit
        f_LO (float): RO LO frequency
        basis_pulses (tuple): tomo pulses to be applied on each qubit
            default: ('I', 'X180', 'Y90', 'mY90', 'X90', 'mX90')
        cal_state_repeats (int): number of times to repeat each cal state
        spacing (float): spacing before and after CZ pulse; see diagram above
        CZ_disabled (bool): True -> same bell state preparation but without
            the CZ pulse; False -> normal bell state preparation
        num_flux_pulses (int): number of times to apply a flux pulse with the
            same length as the one used in the CZ gate before the entire
            sequence (before bell state prep).
        verbose (bool): print runtime info
        nr_averages (float): number of averages to use
        soft_avgs (int): number of soft averages to use
        MC: MeasurementControl object
        UHFQC: UHFQC object
        pulsar: pulsar object or AWG object
        upload (bool): whether to upload sequence to AWG or not
        label (str): measurement label
        run (bool): whether to execute MC.run() or not
    """
    if basis_pulses is None:
        basis_pulses = ('I', 'X180', 'Y90', 'mY90', 'X90', 'mX90')
        logging.warning('basis_pulses not specified. Using the'
                        'following basis:\n{}'.format(basis_pulses))

    qubits = [qb_c, qb_t]
    for qb in qubits:
        qb.prepare_for_timedomain(multiplexed=True)

    if UHFQC is None:
        UHFQC = qb_c.UHFQC
        logging.warning("Unspecified UHFQC instrument. Using qb_c.UHFQC.")
    if pulsar is None:
        pulsar = qb_c.AWG
        logging.warning("Unspecified pulsar instrument. Using qb_c.AWG.")
    if MC is None:
        MC = qb_c.MC
        logging.warning("Unspecified MC object. Using qb_c.MC.")

    Bell_state_dict = {'0': 'phiMinus', '1': 'phiPlus',
                       '2': 'psiMinus', '3': 'psiPlus'}
    if label is None:
        label = '{}_tomo_Bell_{}_{}'.format(
            Bell_state_dict[str(bell_state)], qb_c.name, qb_t.name)

    if num_flux_pulses != 0:
        label += '_' + str(num_flux_pulses) + 'preFluxPulses'

    multiplexed_pulse(qubits, f_LO, upload=True)
    RO_pars = get_multiplexed_readout_pulse_dictionary(qubits)


    correlations = [(qubits[0].RO_acq_weight_function_I(),
                     qubits[1].RO_acq_weight_function_I())]

    corr_det = get_multiplexed_readout_detector_functions(
        qubits, nr_averages=nr_averages, UHFQC=UHFQC,
        used_channels=used_channels,
        pulsar=pulsar, correlations=correlations)['int_corr_det']

    tomo_Bell_swf_func = awg_swf2.tomo_Bell(
        bell_state=bell_state, qb_c=qb_c, qb_t=qb_t,
        RO_pars=RO_pars, num_flux_pulses=num_flux_pulses, spacing=spacing,
        basis_pulses=basis_pulses, cal_state_repeats=cal_state_repeats,
        verbose=verbose, upload=upload, CZ_disabled=CZ_disabled)

    MC.soft_avg(soft_avgs)
    MC.set_sweep_function(tomo_Bell_swf_func)
    MC.set_sweep_points(np.arange(64))
    MC.set_detector_function(corr_det)
    if run:
        MC.run(label)

    ma.MeasurementAnalysis(close_file=True)


def measure_three_qubit_tomo_GHZ(qubits, f_LO,
                                 basis_pulses=None,
                                 CZ_qubit_dict=None,
                                 cal_state_repeats=2,
                                 spacing=100e-9,
                                 thresholding=True, V_th_a=None,
                                 verbose=False,
                                 nr_averages=1024, soft_avgs=1,
                                 MC=None, UHFQC=None, pulsar=None,
                                 upload=True, label=None, run=True):
    """
              |spacing|spacing|
    |q0> --Y90--------*--------------------------------------|======|
                      |
    |q1> --Y90s-------*--------mY90--------*-----------------| tomo |
                                           |
    |q2> --Y90s----------------------------*--------mY90-----|======|
                                   |spacing|spacing|
    Args:
        qubits (list or tuple): list of 3 qubits
        f_LO (float): RO LO frequency
        CZ_qubit_dict(dict):  dict of the following form:
            {'qbc0': qb_control_name_CZ0,
             'qbt0': qb_target_name_CZ0,
             'qbc1': qb_control_name_CZ1,
             'qbt1': qb_target_name_CZ1}
            where CZ0, and CZ1 refer to the first and second CZ applied.
            (We start counting from zero because we are programmers.)
        basis_pulses (tuple): tomo pulses to be applied on each qubit
            default: ('I', 'X180', 'Y90', 'mY90', 'X90', 'mX90')
        cal_state_repeats (int): number of times to repeat each cal state
        spacing (float): spacing before and after CZ pulse; see diagram above
        thresholding (bool): whether to use the thresholding feature
            of the UHFQC
        V_th_a (list or tuple): contains the SSRO assignment thresholds for
            each qubit in qubits. These values must be correctly scaled!
        verbose (bool): print runtime info
        nr_averages (float): number of averages to use
        soft_avgs (int): number of soft averages to use
        MC: MeasurementControl object
        UHFQC: UHFQC object
        pulsar: pulsar object or AWG object
        upload (bool): whether to upload sequence to AWG or not
        label (str): measurement label
        run (bool): whether to execute MC.run() or not
    """
    if CZ_qubit_dict is None:
        raise ValueError('CZ_qubit_dict is None.')
    if basis_pulses is None:
        basis_pulses = ('I', 'X180', 'Y90', 'mY90', 'X90', 'mX90')
        logging.warning('basis_pulses not specified. Using the'
                        'following basis:\n{}'.format(basis_pulses))
    if UHFQC is None:
        UHFQC = qubits[0].UHFQC
        logging.warning("Unspecified UHFQC instrument. Using {}.UHFQC.".format(
            qubits[0].name))
    if pulsar is None:
        pulsar = qubits[0].AWG
        logging.warning("Unspecified pulsar instrument. Using {}.AWG.".format(
            qubits[0].name))
    if MC is None:
        MC = qubits[0].MC
        logging.warning("Unspecified MC object. Using {}.MC.".format(
            qubits[0].name))

    if label is None:
        label = '{}-{}-{}_GHZ_tomo'.format(*[qb.name for qb in qubits])

    key = 'int'
    if thresholding:
        if V_th_a is None:
            raise ValueError('Unknown threshold values.')
        else:
            label += '_thresh'
            key = 'dig'
            for thresh_level, qb in zip(V_th_a, qubits):
                UHFQC.set('quex_thres_{}_level'.format(
                    qb.RO_acq_weight_function_I()), thresh_level)

    for qb in qubits:
        qb.prepare_for_timedomain(multiplexed=True)

    multiplexed_pulse(qubits, f_LO, upload=True)
    RO_pars = get_multiplexed_readout_pulse_dictionary(qubits)

    det_func = get_multiplexed_readout_detector_functions(
        qubits, UHFQC=UHFQC, pulsar=pulsar,
        nr_shots=nr_averages)[key+'_log_det']

    hard_sweep_points = np.arange(nr_averages)
    hard_sweep_func = \
        awg_swf2.three_qubit_GHZ_tomo(qubits=qubits, RO_pars=RO_pars,
                                      CZ_qubit_dict=CZ_qubit_dict,
                                      basis_pulses=basis_pulses,
                                      cal_state_repeats=cal_state_repeats,
                                      spacing=spacing,
                                      verbose=verbose,
                                      upload=upload)

    total_nr_segments = len(basis_pulses)**len(qubits) + \
                        cal_state_repeats*2**len(qubits)
    soft_sweep_points = np.arange(total_nr_segments)
    soft_sweep_func = swf.None_Sweep()

    MC.soft_avg(soft_avgs)
    MC.set_sweep_function(hard_sweep_func)
    MC.set_sweep_points(hard_sweep_points)

    MC.set_sweep_function_2D(soft_sweep_func)
    MC.set_sweep_points_2D(soft_sweep_points)

    MC.set_detector_function(det_func)
    if run:
        MC.run_2D(label)

    ma.TwoD_Analysis(label=label, close_file=True)


def cphase_gate_tuneup(qb_control, qb_target,
                       initial_values_dict=None,
                       initial_step_dict=None,
                       MC_optimization=None,
                       MC_detector=None,
                       maxiter=50,
                       spacing=20e-9,
                       ramsey_phases=None):

    '''
    function that runs the nelder mead algorithm to optimize the CPhase gate
    parameters (pulse lengths and pulse amplitude)

    Args:
        qb_control (QuDev_Transmon): control qubit (with flux pulses)
        qb_target (QuDev_Transmon): target qubit
        initial_values_dict (dict): dictionary containing the initial flux
                                    pulse amp and length (keys are 'amplitude'
                                    and 'length')
        initial_step_dict (dict): dictionary containing the initial step size
                                  of the flux pulse amp and length (keys are
                                  'step_amplitude' and 'step_length')
        MC_optimization (MeasurementControl): measurement control for the
                                              adaptive optimization sweep
        MC_detector (MeasurementControl): measurement control used in the detector
                                            function to run the actual experiment
        maxiter (int): maximum optimization steps passed to the nelder mead function
        name (str): measurement name
        spacing (float): safety spacing between drive pulses and flux pulse
        ramsey_phases (numpy array): phases used in the Ramsey measurement

    Returns:
        pulse_length_best_value, pulse_amplitude_best_value

    '''

    if MC_optimization is None:
        MC_optimization = qb_control.MC

    if initial_values_dict is None:
        pulse_length_init = qb_control.flux_pulse_length()
        pulse_amplitude_init = qb_control.flux_pulse_amp()
    else:
        pulse_length_init = initial_values_dict['length']
        pulse_amplitude_init = initial_values_dict['amplitude']

    if initial_step_dict is None:
        init_step_length = 1.0e-9
        init_step_amplitude = 1.0e-3
    else:
        init_step_length = initial_step_dict['step_length']
        init_step_amplitude = initial_step_dict['step_amplitude']

    # initial measurement so set up all instruments
    qb_control.measure_cphase(qb_target,
                              amps=[pulse_amplitude_init],
                              lengths=[pulse_length_init],
                              cal_points=False, plot=False,
                              phases=ramsey_phases, spacing=spacing,
                              prepare_for_timedomain=False
                              )

    d = cdet.CPhase_optimization(qb_control=qb_control, qb_target=qb_target,
                                 MC=MC_detector,
                                 ramsey_phases=ramsey_phases,
                                 spacing=spacing)

    S1 = d.flux_pulse_length
    S2 = d.flux_pulse_amp

    ad_func_pars = {'adaptive_function': nelder_mead,
                    'x0': [pulse_length_init, pulse_amplitude_init],
                    'initial_step': [init_step_length, init_step_amplitude],
                    'no_improv_break': 12,
                    'minimize': True,
                    'maxiter': maxiter}
    MC_optimization.set_sweep_functions([S1, S2])
    MC_optimization.set_detector_function(d)
    MC_optimization.set_adaptive_function_parameters(ad_func_pars)
    MC_optimization.run(name=name, mode='adaptive')
    a1 = ma.OptimizationAnalysis(label=name)
    a2 = ma.OptimizationAnalysis_v2(label=name)
    pulse_length_best_value = a1.optimization_result[0][0]
    pulse_amplitude_best_value = a1.optimization_result[0][1]

    return pulse_length_best_value, pulse_amplitude_best_value


def cphase_gate_tuneup_predictive(qbc, qbt, qbr, initial_values: list,
                                  std_deviations: list = [20e-9,0.02],
                                  phases = None, MC = None,
                                  estimator = 'GRNN_neupy',
                                  hyper_parameter_dict : dict = None,
                                  sampling_numbers: list = [70,30],
                                  max_measurements = 2,
                                  tol = [0.016,0.05],
                                  timestamps : list = None,
                                  update = False,
                                  full_output = True,
                                  fine_tune = True, fine_tune_minmax=None):
    '''
    Args:
        qb_control (QuDev_Transmon): control qubit (with flux pulses)
        qb_target (QuDev_Transmon): target qubit
        phases (numpy array): phases used in the Ramsey measurement
        timestamps (list): measurement history. Enables collecting
                           datapoints from existing measurements and add them
                           to the training set. If there are existing timestamps,
                           cphases and population losses will be extracted from
                           all timestamps in the list. It will be optimized for
                           the combined data then and a cphase measurement will
                           be run with the optimal parameters. Possibly more data
                           will be taken after the first optimization round.
    Returns:
        pulse_length_best_value, pulse_amplitude_best_value

    '''
    ############## CHECKING INPUT #######################
    if not update:
        logging.warning("Does not automatically update the CZ pulse length "
                        "and amplitude. "
                        "Set update=True if you want this!")
    if not (isinstance(sampling_numbers,list) or
            isinstance(sampling_numbers,np.ndarray)):
        sampling_numbers = [sampling_numbers]
    if max_measurements != len(sampling_numbers):
        logging.warning('Did not provide sampling number for each iteration '
                        'step! Additional iterations will be carried out with the'
                        'last value in sampling numbers ')
    if len(initial_values) != 2:
        logging.error('Incorrect number of input mean values for Gaussian '
                      'sampling provided!')
    if len(std_deviations) != 2:
        logging.error('Incorrect number of standard deviations for Gaussian '
                      'sampling provided!')
    if hyper_parameter_dict is None:
        logging.warning('\n No hyperparameters passed to predictive mixer '
                        'calibration routine. Default values for the estimator'
                        'will be used!\n')

        hyper_parameter_dict = {'cv_n_fold': 10,
                                'std_scaling': [0.4, 0.4]}

    if phases is None:
        phases = np.linspace(0, 2*np.pi, 16, endpoint=False)
    phases = np.concatenate((phases, phases))


    if MC is None:
        MC = qbc.MC

    if not isinstance(timestamps, list):
        if timestamps is None:
            timestamps = []
        else:
            timestamps = [timestamps]
    timestamps_iter = copy.deepcopy(timestamps)
    target_value_names = [r"$|\phi_c/\pi - 1| [a.u]$", 'Population Loss [%]']
    std_factor = 0.2

    ################## START ROUTINE ######################

    pulse_length_best = initial_values[0]
    pulse_amplitude_best = initial_values[1]
    std_length = std_deviations[0]
    std_amp = std_deviations[1]
    iteration = 0

    cphase_testing_agent = Averaged_Cphase_Measurement(qbc, qbt, qbr, 32, MC,
                                                        n_average=5, tol=tol)

    while not cphase_testing_agent.converged:
        training_grid = None
        target_values = None

        for i,t in enumerate(timestamps_iter):

            flux_pulse_ma = ma.Fluxpulse_Ramsey_2D_Analysis_Predictive(
                timestamp=t,
                label='CPhase_measurement_{}_{}'.format(qbc.name, qbt.name),
                qb_name=qbc.name, cal_points=False, plot=False,
                save_plot=False,
                reference_measurements=True, only_cos_fits=True)

            cphases = flux_pulse_ma.cphases
            population_losses = flux_pulse_ma.population_losses

            target_phases = np.abs(np.abs(cphases/np.pi) - 1.)
            target_pops = np.abs(population_losses)

            new_train_values = np.array([flux_pulse_ma.sweep_points_2D[0][::2],
                                       flux_pulse_ma.sweep_points_2D[1][::2]]).T
            new_target_values = np.array([target_phases, target_pops]).T
            training_grid, target_values = generate_new_training_set(
                                                  new_train_values,
                                                  new_target_values,
                                                  training_grid=training_grid,
                                                  target_values=target_values)

            if iteration == 0:
                print('Added {} training samples from timestamp {}!'\
                      .format(np.shape(new_train_values)[0], t))

        data_size = 0 if training_grid is None else np.shape(training_grid)[0]

        # if not (iteration == 0 and timestamps_iter):
        print('\n{} samples before Iteration {}'.format(data_size,
                                                       iteration))
        if iteration >= len(sampling_numbers):
            sampling_number = sampling_numbers[-1]
        else:
            sampling_number = sampling_numbers[iteration]
        if iteration > 0:
            std_length *= std_factor #rescale std deviations for next round
            std_amp *= std_factor

        new_flux_lengths = np.random.normal(pulse_length_best,
                                            std_length,
                                            sampling_number)
        new_flux_lengths = np.abs(new_flux_lengths)
        new_flux_amps = np.random.normal(pulse_amplitude_best,
                                         std_amp,
                                         sampling_number)
        print('measuring {} samples in iteration {} \n'.\
              format(sampling_number, iteration))

        cphases, population_losses, flux_pulse_ma = \
                    measure_cphase(qbc, qbt, qbr,
                                     new_flux_lengths, new_flux_amps,
                                     phases = phases,
                                     plot = False,
                                     MC = MC)

        target_phases = np.abs(np.abs(cphases/np.pi) - 1.)
        target_pops = np.abs(population_losses)
        new_train_values = np.array([flux_pulse_ma.sweep_points_2D[0][::2],
                                   flux_pulse_ma.sweep_points_2D[1][::2]]).T
        new_target_values = np.array([target_phases, target_pops]).T

        training_grid, target_values = generate_new_training_set(
                                              new_train_values,
                                              new_target_values,
                                              training_grid = training_grid,
                                              target_values = target_values)
        new_timestamp = flux_pulse_ma.timestamp_string

    #train and test
        target_norm = np.sqrt(target_values[:, 0]**2+target_values[:, 1]**2)
        min_ind = np.argmin(target_norm)
        x_init = [training_grid[min_ind, 0], training_grid[min_ind,1]]
        a_pred = ma.OptimizationAnalysis_Predictive2D(training_grid,
                                    target_values,
                                    flux_pulse_ma,
                                    x_init = x_init,
                                    estimator = estimator,
                                    hyper_parameter_dict = hyper_parameter_dict,
                                    target_value_names = target_value_names)
        pulse_length_best = a_pred.optimization_result[0]
        pulse_amplitude_best = a_pred.optimization_result[1]
        cphase_testing_agent.lengths_opt.append(pulse_length_best)
        cphase_testing_agent.amps_opt.append(pulse_amplitude_best)

        #Get cphase with optimized values
        cphase_opt, population_loss_opt = cphase_testing_agent. \
                                                         yield_new_measurement()

        if fine_tune:
            print('optimized flux parameters good enough for finetuning.\n'
                  'Finetuning amplitude with 6 values at fixed flux length!')
            if fine_tune_minmax is None:
                lower_amp = pulse_amplitude_best - std_amp
                higher_amp = pulse_amplitude_best + std_amp
            else:
                lower_amp = pulse_amplitude_best - fine_tune_minmax
                higher_amp = pulse_amplitude_best + fine_tune_minmax

            finetune_amps = np.linspace(lower_amp, higher_amp, 6)
            pulse_amplitude_best = cphase_finetune_parameters(
                qbc, qbt, qbr,
                pulse_length_best,
                finetune_amps, phases, MC)
            cphase_testing_agent.lengths_opt.append(pulse_length_best)
            cphase_testing_agent.amps_opt.append(pulse_amplitude_best)
            cphase_testing_agent.yield_new_measurement()


        #check success of iteration step
        if cphase_testing_agent.converged:
            print('Cphase optimization converged in iteration {}.'.\
                  format(iteration))

        elif iteration+1 >= max_measurements:
            cphase_testing_agent.converged = True
            logging.warning('\n maximum iterations exceeded without hitting'
                            ' specified tolerance levels for optimization!\n')
        else:
            print('Iteration {} finished. Not converged with cphase {}*pi and '
                  'population recovery {} %'\
                  .format(iteration,cphase_testing_agent.cphases[-1],
                           np.abs(1.- cphase_testing_agent.pop_losses[-1])*100))

            print('Running Iteration {} of {} ...'.format(iteration+1,
                                                          max_measurements))

        if len(cphase_testing_agent.cphases) >= 2:
            cphases1 = cphase_testing_agent.cphases[-1]
            cphases2 = cphase_testing_agent.cphases[-2]
            if cphases1 > cphases2:
                std_factor = 1.5

        if new_timestamp is not None:
            timestamps_iter.append(new_timestamp)
        iteration += 1

    cphase_opt = cphase_testing_agent.cphases[-1]
    population_recovery_opt = np.abs(1.-cphase_testing_agent.pop_losses[-1])*100
    pulse_length_best = cphase_testing_agent.lengths_opt[-1]
    pulse_amplitude_best = cphase_testing_agent.amps_opt[-1]
    std_cphase = cphase_testing_agent.cphase_std

    print('CPhase optimization finished with optimal values: \n',
          'Controlled Phase QBc={} Qb Target={}: '.format(qbc.name,qbt.name),
          cphase_opt,r" ($ \pm $",std_cphase,' )',r"$\pi$",'\n',
          'Population Recovery |e> Qb Target: {}% \n' \
          .format(population_recovery_opt),
          '@ flux pulse Paramters: \n',
          'Pulse Length: {:0.1f} ns \n'.format(pulse_length_best*1e9),
          'Pulse Length: {:0.4f} V \n'.format(pulse_amplitude_best))
    if update:
        qbc.set('CZ_{}_amp'.format(qbt.name), pulse_amplitude_best)
        qbc.set('CZ_{}_length'.format(qbt.name), pulse_length_best)
    if full_output:
        return pulse_length_best, pulse_amplitude_best,\
               [population_recovery_opt,cphase_opt],[std_cphase]
    else:
        return pulse_length_best, pulse_amplitude_best


def cphase_finetune_parameters(qbc, qbt, qbr, flux_length, flux_amplitudes,
                               phases, MC, save_fig=True, show=True):
    """
    measures cphases for a single slice of chevron with fixed flux length.
    Returns the best amplitude in flux_amplitudes for a cphase of pi.
    """
    flux_lengths = len(flux_amplitudes)*[flux_length]
    cphases, population_losses, ma_ram2D = \
        measure_cphase(qbc, qbt, qbr,
                       flux_lengths,
                       flux_amplitudes,
                       phases=phases,
                       plot=True,
                       MC=MC,
                       fit_statistics=False)
    cphases %= 2*np.pi
    fit_res = lmfit.Model(lambda x, m, b: m*np.tan(x/2-np.pi/2) + b).fit(
        x=cphases, data=flux_amplitudes, m=1, b=np.mean(flux_amplitudes))
    best_amp = fit_res.model.func(np.pi, **fit_res.best_values)
    amps_model = fit_res.model.func(cphases, **fit_res.best_values)
    fig, ax = plt.subplots()
    ax.plot(cphases*180/np.pi, flux_amplitudes/1e-3, 'o-')
    ax.plot(cphases*180/np.pi, amps_model/1e-3, '-r')
    ax.hlines(best_amp/1e-3, cphases[0]*180/np.pi, cphases[-1]*180/np.pi)
    ax.vlines(180, flux_amplitudes.min()/1e-3, flux_amplitudes.max()/1e-3)
    ax.set_ylabel('Flux pulse amplitude (mV)')
    ax.set_xlabel('Conditional phase (rad)')
    ax.set_title('CZ {}-{}'.format(qbc.name, qbt.name ))

    ax.text(0.5, 0.95, 'Best amp = {:.6f} V'.format(best_amp),
            horizontalalignment='center', verticalalignment='top',
            transform=ax.transAxes)

    if save_fig:

        fig_title = 'CPhase_amp_sweep_{}_{}'.format(qbc.name, qbt.name)
        fig_title = '{}--{:%Y%m%d_%H%M%S}'.format(
            fig_title, datetime.datetime.now())
        save_folder = ma_ram2D.folder
        filename = os.path.abspath(os.path.join(save_folder, fig_title+'.png'))
        fig.savefig(filename, bbox_inches='tight')
    if show:
        plt.show()

    return best_amp

def measure_measurement_induced_dephasing(qb_dephased, qb_targeted, phases, amps,
        readout_separation, f_LO, nr_readouts=1, label=None,
        cal_points=((-4, -3), (-2, -1)), MC=None, UHFQC=None, pulsar=None, 
        upload=True):
    if label is None:
        label = 'measurement_induced_dephasing_x{}_{}_{}'.format(
            nr_readouts, qb_dephased.name, qb_targeted.name)
    if MC is None:
        MC = qb_dephased.MC
    if UHFQC is None:
        UHFQC = qb_dephased.UHFQC
    if pulsar is None:
        pulsar = qb_dephased.AWG
    operation_dict = get_operation_dict([qb_dephased, qb_targeted])
    for qb in [qb_targeted, qb_dephased]:
        qb.prepare_for_timedomain(multiplexed=True)
    sf = awg_swf2.Measurement_Induced_Dephasing_Phase_Swf(
        qbn_dephased=qb_dephased.name, 
        ro_op='RO ' + qb_targeted.name,
        operation_dict=operation_dict, 
        readout_separation=readout_separation,
        nr_readouts=nr_readouts, 
        cal_points=cal_points, 
        upload=upload)
    MC.set_sweep_function(sf)
    MC.set_sweep_points(phases)
    sf2 = awg_swf2.Measurement_Induced_Dephasing_Amplitude_Swf(
        qb_dephased=qb_dephased,
        qb_targeted=qb_targeted,
        nr_readouts=nr_readouts,
        multiplexed_pulse_fn=multiplexed_pulse, 
        f_LO=f_LO
    )
    MC.set_sweep_function_2D(sf2)
    MC.set_sweep_points_2D(amps)
    channels = qb_dephased.int_avg_det.channels
    suffixes = ['_probe_{}'.format(i + 1) for i in range(nr_readouts)] + \
               ['_measure']
    df = det.UHFQC_integrated_average_detector(
        UHFQC=UHFQC, AWG=pulsar, channels=channels,
        integration_length=qb_dephased.RO_acq_integration_length(),
        nr_averages=qb_dephased.RO_acq_averages(),
        values_per_point=nr_readouts+1,
        values_per_point_suffex=suffixes)
    MC.set_detector_function(df)
    exp_metadata = {'readout_separation': readout_separation,
                    'nr_readouts': nr_readouts, 
                    'cal_points': cal_points,
                    'f_LO': f_LO
                    }
    MC.run_2D(label, exp_metadata=exp_metadata)
    tda.MeasurementInducedDephasingAnalysis(do_fitting=True)


class Averaged_Cphase_Measurement():

    def __init__(self, qbc, qbt, qbr, n_phases, MC, n_average=5,
                 tol= [0.016, 0.05]):
        if MC is None:
            self.MC = qbc.MC
        self.qbc = qbc
        self.qbt = qbt
        self.qbr = qbr
        self.MC = MC
        phases = np.linspace(0, 2*np.pi, n_phases, endpoint=False)
        self.phases = np.concatenate((phases, phases))
        self.cphases = []
        self.pop_losses = []
        self.lengths_opt = []
        self.amps_opt = []
        self.n_average = n_average
        self.cphase_std = None
        self.tol = tol
        self.converged = False

    def yield_new_measurement(self):

        if not self.lengths_opt or not self.amps_opt:
            logging.error('called averaged cphase measurement generator without'
                          'and optimization result for flux parameters!')
        test_lengths = np.repeat([self.lengths_opt[-1]], self.n_average)
        test_amps = np.repeat([self.amps_opt[-1]], self.n_average)

        cphases_opt, population_losses_opt, ma_ram2D_opt = \
                                    measure_cphase(self.qbc,
                                                    self.qbt,
                                                    self.qbr,
                                                    test_lengths,
                                                    test_amps,
                                                    phases=self.phases,
                                                    plot=True,
                                                    MC=self.MC,
                                                    fit_statistics=True)
        cphases_opt = np.abs(cphases_opt/np.pi)
        self.cphase_std = np.std(cphases_opt)
        self.cphases.append(np.mean(cphases_opt))
        self.pop_losses.append(np.mean(population_losses_opt))
        self.check_convergence()

        return self.cphases[-1],self.pop_losses[-1]

    def check_convergence(self):

        if np.abs(self.cphases[-1] - 1.) < self.tol[0] \
              and self.pop_losses[-1] < self.tol[1]:

            self.converged = True


def calibrate_n_qubits(qubits, f_LO, sweep_points_dict, sweep_params=None,
                       artificial_detuning=None,
                       cal_points=True, no_cal_points=4, upload=True,
                       MC=None, soft_avgs=1, n_rabi_pulses=1,
                       thresholded=False, #analyses can't do thresholded=True!
                       analyze=True, update=False,
                       UHFQC=None, pulsar=None, **kw):

    """
    Args:
        qubits: list of qubits
        f_LO: multiplexed RO LO freq
        sweep_points_dict:  dict of the form {msmt_name: sweep_points_array}
            where msmt_name must be one of the following:
            ['rabi', 'n_rabi', 'ramsey', 'qscale', 'T1', 'T2'}
        sweep_params: this function defines this variable for each msmt. But
            see the seqeunce function mqs.general_multi_qubit_seq for details
        artificial_detuning: for ramsey and T2 (echo) measurements. It is
            ignored for the other measurements
        cal_points: whether to prepare cal points or not
        no_cal_points: how many cal points to prepare
        upload: whether to upload to AWGs
        MC: MC object
        soft_avgs:  soft averages
        n_rabi_pulses: for the n_rabi measurement
        thresholded: whether to threshold the results (NOT IMPLEMENTED)
        analyze: whether to analyze
        update: whether to update relevant parameters based on analysis
        UHFQC: UHFQC object
        pulsar: pulsar

    Kwargs:
        This function can also add dynamical decoupling (DD) pulses with the
        following parameters:

        nr_echo_pulses (int, default=0): number of DD pulses; if 0 then this
            function will not add DD pulses
        UDD_scheme (bool, default=True): if True, it uses the Uhrig DD scheme,
            else it uses the CPMG scheme
        idx_DD_start (int, default:-1): index of the first DD pulse in the
            waveform for a single qubit. For example, is we have n=3 qubits,
            and have 4 pulses per qubit, and we want to inset DD pulses
            between the first and second pulse, then idx_DD_start = 1.
            For a Ramsey experiment (2 pulses per qubit), idx_DD_start = -1
            (default value) and the DD pulses are inserted between the
            two pulses.

        You can also add the kwargs used in the standard TD analysis functions.
    """

    if MC is None:
        MC = qubits[0].MC
    if UHFQC is None:
        UHFQC = qubits[0].UHFQC
    if pulsar is None:
        pulsar = qubits[0].AWG
    artificial_detuning_echo = kw.pop('artificial_detuning_echo', None)

    qubit_names = [qb.name for qb in qubits]
    if len(qubit_names) == 1:
        msmt_suffix = qubits[0].msmt_suffix
    elif len(qubit_names) > 5:
        msmt_suffix = '_{}qubits'.format(len(qubit_names))
    else:
        msmt_suffix = '_qbs{}'.format(''.join([i[-1] for i in qubit_names]))

    for key, spts in sweep_points_dict.items():
        if spts is None:
            if key == 'n_rabi':
                print('n_rabi')
                sweep_points_dict[key] = {}
                for qb in qubits:
                    sweep_points_dict[key][qb.name] = \
                        np.linspace(
                            (n_rabi_pulses-1)*qb.amp180()/n_rabi_pulses,
                            min((n_rabi_pulses+1)*qb.amp180()/n_rabi_pulses,
                                0.9), 41)
            else:
                raise ValueError('Sweep points for {} measurement are not '
                                 'defined.'.format(key))

    if cal_points:
        sweep_points_dict = deepcopy(sweep_points_dict)
        for key, spts in sweep_points_dict.items():
            if not isinstance(spts, dict):
                if key == 'qscale':
                    temp_array = np.zeros(3*spts.size)
                    np.put(temp_array, list(range(0, temp_array.size, 3)), spts)
                    np.put(temp_array, list(range(1, temp_array.size, 3)), spts)
                    np.put(temp_array, list(range(2, temp_array.size, 3)), spts)
                    spts = temp_array
                    step = np.abs(spts[-1]-spts[-4])
                else:
                    step = np.abs(spts[-1]-spts[-2])
                if no_cal_points == 4:
                    sweep_points_dict[key] = np.concatenate(
                        [spts, [spts[-1]+step, spts[-1]+2*step,
                                spts[-1]+3*step, spts[-1]+4*step]])
                elif no_cal_points == 2:
                    sweep_points_dict[key] = np.concatenate(
                        [spts, [spts[-1]+step, spts[-1]+2*step]])
                else:
                    sweep_points_dict[key] = spts
            else:
                for k in spts:
                    if key == 'qscale':
                        temp_array = np.zeros(3*spts[k].size)
                        np.put(temp_array, list(range(0, temp_array.size, 3)),
                               spts[k])
                        np.put(temp_array, list(range(1, temp_array.size, 3)),
                               spts[k])
                        np.put(temp_array, list(range(2, temp_array.size, 3)),
                               spts[k])
                        spts[k] = temp_array
                        step = np.abs(spts[k][-1]-spts[k][-4])
                    else:
                        step = np.abs(spts[k][-1]-spts[k][-2])
                    if no_cal_points == 4:
                        sweep_points_dict[key][k] = np.concatenate(
                            [spts[k], [spts[k][-1]+step, spts[k][-1]+2*step,
                                    spts[k][-1]+3*step, spts[k][-1]+4*step]])
                    elif no_cal_points == 2:
                        sweep_points_dict[key][k] = np.concatenate(
                            [spts[k], [spts[k][-1]+step, spts[k][-1]+2*step]])
                    else:
                        sweep_points_dict[key][k] = spts[k]

    # set up multiplexed readout
    multiplexed_pulse(qubits, f_LO, upload=True)
    operation_dict = get_operation_dict(qubits)
    if thresholded:
        key = 'dig'
    else:
        key = 'int'

    nr_averages = max([qb.RO_acq_averages() for qb in qubits])
    df = get_multiplexed_readout_detector_functions(
        qubits, UHFQC=UHFQC, pulsar=pulsar,
        nr_averages=nr_averages)[key + '_avg_det']

    for qb in qubits:
        qb.prepare_for_timedomain(multiplexed=True)

    # Do measurements
    # RABI
    if 'rabi' in sweep_points_dict:
        exp_metadata = {}
        sweep_points = sweep_points_dict['rabi']

        if sweep_params is None:
            sweep_params = (
                ('X180', {'pulse_pars': {'amplitude': (lambda sp: sp)},
                          'repeat': 1}),
            )

        sf = awg_swf2.calibrate_n_qubits(sweep_params=sweep_params,
                                sweep_points=sweep_points,
                                qubit_names=qubit_names,
                                operation_dict=operation_dict,
                                cal_points=cal_points,
                                upload=upload,
                                parameter_name='amplitude',
                                unit='V', **kw)

        MC.soft_avg(soft_avgs)
        MC.set_sweep_function(sf)
        MC.set_sweep_points(sweep_points)
        MC.set_detector_function(df)
        label = 'Rabi' + msmt_suffix
        if isinstance(sweep_points, dict):
            exp_metadata = {'sweep_points_dict': sweep_points}
        MC.run(label, exp_metadata=exp_metadata)
        sweep_params = None

        if analyze:
            rabi_ana = tda.RabiAnalysis(qb_names=qubit_names)
            if update:
                for qb in qubits:
                    try:
                        qb.amp180(rabi_ana.proc_data_dict[
                                  'analysis_params_dict'][qb.name]['piPulse'])
                        qb.amp90_scale(0.5)
                    except AttributeError as e:
                        logging.warning('%s. This parameter will not be '
                                        'updated.'%e)

    # N-RABI
    if 'n_rabi' in sweep_points_dict:
        exp_metadata = {}
        sweep_points = sweep_points_dict['n_rabi']
        if sweep_params is None:
            sweep_params = (
                ('X180', {'pulse_pars': {'amplitude': (lambda sp: sp)},
                          'repeat': n_rabi_pulses}),
            )

        sf = awg_swf2.calibrate_n_qubits(sweep_params=sweep_params,
                                         sweep_points=sweep_points,
                                         qubit_names=qubit_names,
                                         operation_dict=operation_dict,
                                         cal_points=cal_points,
                                         upload=upload,
                                         parameter_name='amplitude',
                                         unit='V', **kw)

        MC.soft_avg(soft_avgs)
        MC.set_sweep_function(sf)
        MC.set_sweep_points(sweep_points[list(sweep_points)[0]])
        MC.set_detector_function(df)
        label = 'Rabi-n{}'.format(n_rabi_pulses) + msmt_suffix
        if isinstance(sweep_points, dict):
            exp_metadata = {'sweep_points_dict': sweep_points}
        MC.run(label, exp_metadata=exp_metadata)
        sweep_params = None

        if analyze:
            rabi_ana = tda.RabiAnalysis(qb_names=qubit_names)
            if update:
                for qb in qubits:
                    try:
                        qb.amp180(rabi_ana.proc_data_dict[
                                   'analysis_params_dict'][qb.name]['piPulse'])
                        qb.amp90_scale(0.5)
                    except AttributeError as e:
                        logging.warning('%s. This parameter will not be '
                                        'updated.'%e)

    # RAMSEY
    if 'ramsey' in sweep_points_dict:
        exp_metadata = {}
        if artificial_detuning is None:
            raise ValueError('Specify an artificial_detuning for the Ramsey '
                             'measurement.')
        sweep_points = sweep_points_dict['ramsey']
        drag_pulse_length = qubits[0].nr_sigma()*qubits[0].gauss_sigma()
        zz_coupling = 470e3
        if sweep_params is None:
            sweep_params = (
                ('X90', {}),
                ('X90', {
                    'pulse_pars': {
                        'refpoint': 'start',
                        'pulse_delay': (lambda sp: sp),
                        'phase': (lambda sp:
                                  ((sp-sweep_points[0]) * artificial_detuning *
                                   360) % 360),
                       # 'basis_rotation': (lambda sp: 2*np.pi*zz_coupling *
                       #                   (sp+drag_pulse_length)*180/np.pi)
                    }}),

            )
        sf = awg_swf2.calibrate_n_qubits(sweep_params=sweep_params,
                                sweep_points=sweep_points,
                                qubit_names=qubit_names,
                                operation_dict=operation_dict,
                                cal_points=cal_points,
                                upload=upload,
                                parameter_name='time',
                                unit='s', **kw)

        MC.soft_avg(soft_avgs)
        MC.set_sweep_function(sf)
        MC.set_sweep_points(sweep_points)
        MC.set_detector_function(df)
        label = 'Ramsey' + msmt_suffix
        if isinstance(sweep_points, dict):
            exp_metadata = {'sweep_points_dict': sweep_points}
        exp_metadata['artificial_detuning'] = artificial_detuning
        MC.run(label, exp_metadata=exp_metadata)
        sweep_params = None

        if analyze:
            ramsey_ana = tda.RamseyAnalysis(qb_names=qubit_names)
            if update:
                for qb in qubits:
                    try:
                        qb.f_qubit(ramsey_ana.proc_data_dict[
                                   'analysis_params_dict'][qb.name][
                                   'exp_decay_'+qb.name]['new_qb_freq'])
                    except AttributeError as e:
                        logging.warning('%s. This parameter will not be '
                                        'updated.'%e)
                    try:
                        qb.T2_star(ramsey_ana.proc_data_dict[
                                       'analysis_params_dict'][qb.name][
                                       'exp_decay_'+qb.name]['T2_star'])
                    except AttributeError as e:
                        logging.warning('%s. This parameter will not be '
                                        'updated.'%e)

    # QSCALE
    if 'qscale' in sweep_points_dict:
        exp_metadata = {}
        sweep_points = sweep_points_dict['qscale']

        if sweep_params is None:
            sweep_params = (
                ('X90', {'pulse_pars': {'motzoi': (lambda sp: sp)},
                         'condition': (lambda i: i%3==0)}),
                ('X180', {'pulse_pars': {'motzoi': (lambda sp: sp)},
                          'condition': (lambda i: i%3==0)}),
                ('X90', {'pulse_pars': {'motzoi': (lambda sp: sp)},
                         'condition': (lambda i: i%3==1)}),
                ('Y180', {'pulse_pars': {'motzoi': (lambda sp: sp)},
                          'condition': (lambda i: i%3==1)}),
                ('X90', {'pulse_pars': {'motzoi': (lambda sp: sp)},
                         'condition': (lambda i: i%3==2)}),
                ('mY180', {'pulse_pars': {'motzoi': (lambda sp: sp)},
                           'condition': (lambda i: i%3==2)}),
                ('RO', {})
            )

        sf = awg_swf2.calibrate_n_qubits(sweep_params=sweep_params,
                                sweep_points=sweep_points,
                                         qubit_names=qubit_names,
                                operation_dict=operation_dict,
                                cal_points=cal_points,
                                upload=upload,
                                parameter_name='qscale_factor',
                                unit='', **kw)

        MC.soft_avg(soft_avgs)
        MC.set_sweep_function(sf)
        MC.set_sweep_points(sweep_points)
        MC.set_detector_function(df)
        label = 'QScale' + msmt_suffix
        if isinstance(sweep_points, dict):
            exp_metadata = {'sweep_points_dict': sweep_points}
        MC.run(label, exp_metadata=exp_metadata)
        sweep_params = None

        if analyze:
            qscale_ana = tda.QScaleAnalysis(qb_names=qubit_names)
            if update:
                for qb in qubits:
                    try:
                        qb.motzoi(qscale_ana.proc_data_dict[
                                  'analysis_params_dict'][qb.name]['qscale'])
                    except AttributeError as e:
                        logging.warning('%s. This parameter will not be '
                                        'updated.'%e)

    # T1
    if 'T1' in sweep_points_dict:
        exp_metadata = {}
        sweep_points = sweep_points_dict['T1']
        if sweep_params is None:
            sweep_params = (
                ('X180', {}),
                ('RO mux', {'pulse_pars': {'pulse_delay': (lambda sp: sp)}})
            )

        sf = awg_swf2.calibrate_n_qubits(sweep_params=sweep_params,
                                sweep_points=sweep_points,
                                qubit_names=qubit_names,
                                operation_dict=operation_dict,
                                cal_points=cal_points,
                                upload=upload,
                                parameter_name='time',
                                unit='s', **kw)

        MC.soft_avg(soft_avgs)
        MC.set_sweep_function(sf)
        MC.set_sweep_points(sweep_points)
        MC.set_detector_function(df)
        label = 'T1' + msmt_suffix
        if isinstance(sweep_points, dict):
            exp_metadata = {'sweep_points_dict': sweep_points}
        MC.run(label, exp_metadata=exp_metadata)
        sweep_params = None

        if analyze:
            T1_ana = tda.T1Analysis(qb_names=qubit_names)
            if update:
                for qb in qubits:
                    try:
                        qb.T1(T1_ana.proc_data_dict['analysis_params_dict'][
                                  qb.name]['T1'])
                    except AttributeError as e:
                        logging.warning('%s. This parameter will not be '
                                        'updated.'%e)
    # T2 ECHO
    if 'T2' in sweep_points_dict:
        exp_metadata = {}
<<<<<<< HEAD
=======
        if artificial_detuning is None:
            raise ValueError('Specify an artificial_detuning for the Ramsey '
                             'measurement.')
>>>>>>> e156919b
        sweep_points = sweep_points_dict['T2']
        if sweep_params is None:
            sweep_params = (
                ('X90', {}),
                ('X180', {'pulse_pars': {'refpoint': 'start',
                                         'pulse_delay': (lambda sp: sp/2)}}),
                ('X90', {'pulse_pars': {
                    'refpoint': 'start',
                    'pulse_delay': (lambda sp: sp/2)}})
            )

        if artificial_detuning_echo is not None:
            sweep_params[-1][1]['pulse_pars']['phase'] = \
                lambda sp: ((sp-sweep_points[0]) *
                            artificial_detuning_echo * 360) % 360

        sf = awg_swf2.calibrate_n_qubits(sweep_params=sweep_params,
                                sweep_points=sweep_points,
                                qubit_names=qubit_names,
                                operation_dict=operation_dict,
                                cal_points=cal_points,
                                upload=upload,
                                parameter_name='time',
                                unit='s', **kw)

        MC.soft_avg(soft_avgs)
        MC.set_sweep_function(sf)
        MC.set_sweep_points(sweep_points)
        MC.set_detector_function(df)
        label = 'T2_echo' + msmt_suffix
        if isinstance(sweep_points, dict):
            exp_metadata = {'sweep_points_dict': sweep_points,
                            'artificial_detuning': artificial_detuning_echo}
        MC.run(label, exp_metadata=exp_metadata)
        sweep_params = None

        if analyze:
            echo_ana = tda.EchoAnalysis(
                qb_names=qubit_names,
                options_dict={'artificial_detuning': artificial_detuning_echo})
            if update:
                for qb in qubits:
                    try:
                        qb.T2(echo_ana.proc_data_dict[
                               'analysis_params_dict'][qb.name]['T2_echo'])
                    except AttributeError as e:
                        logging.warning('%s. This parameter will not be '
                                        'updated.'%e)


def measure_cz_frequency_sweep(qbc, qbt, qbr, frequencies, length, amplitude,
                    cal_points=True, upload=True,
                    verbose=False, return_seq=False,
                    MC=None, soft_averages=1):

    if MC is None:
        MC = qbc.MC

    operation_dict = get_operation_dict([qbc, qbt, qbr])
    CZ_pulse_name = 'CZ ' + qbt.name + ' ' + qbc.name

    for qb in [qbc, qbt, qbr]:
        qb.prepare_for_timedomain()

    sf1 = awg_swf.Chevron_frequency_hard_swf(
        frequencies=frequencies,
        length=length,
        flux_pulse_amp=amplitude,
        qbc_name=qbc.name,
        qbt_name=qbt.name,
        qbr_name=qbr.name,
        readout_qbt=qbr.name,
        CZ_pulse_name=CZ_pulse_name,
        operation_dict=operation_dict,
        verbose=verbose, cal_points=cal_points,
        upload=upload, return_seq=return_seq)
    MC.soft_avg(soft_averages)
    MC.set_sweep_function(sf1)
    MC.set_sweep_points(frequencies)

    MC.set_detector_function(qbr.int_avg_det)
    MC.run('CZ_Frequency_Sweep_{}{}'.format(qbc.name, qbt.name))

    ma.MeasurementAnalysis()


def measure_fgge_frequency_sweep(qbc, qbt, qbm, fgge_pulse_name,
                                 mod_frequencies, length, amplitude,
                                 cal_points=True, upload=True,
                                 verbose=False, return_seq=False,
                                 MC=None, soft_averages=1):

    if MC is None:
        MC = qbm.MC

    operation_dict = get_operation_dict([qbc, qbt])

    for qb in [qbc, qbt, qbm]:
        qb.prepare_for_timedomain()

    sf1 = awg_swf2.fgge_frequency_hard_swf(
        mod_frequencies=mod_frequencies,
        length=length,
        amplitude=amplitude,
        qbt_name=qbt.name,
        qbm_name=qbm.name,
        fgge_pulse_name=fgge_pulse_name,
        operation_dict=operation_dict,
        verbose=verbose, cal_points=cal_points,
        upload=upload, return_seq=return_seq)
    MC.soft_avg(soft_averages)
    MC.set_sweep_function(sf1)
    MC.set_sweep_points(mod_frequencies)

    MC.set_detector_function(qbm.int_avg_det)
    MC.run('fgge_Frequency_Sweep_{}{}'.format(qbc.name, qbt.name))

    ma.MeasurementAnalysis()


def measure_chevron(qbc, qbt, qbr, lengths, amplitudes, frequencies,
                    cal_points=True, upload=True,
                    verbose=False, return_seq=False,
                    MC=None, soft_averages=1):

    if MC is None:
        MC = qbc.MC

    operation_dict = get_operation_dict([qbc, qbt, qbr])
    CZ_pulse_name = 'CZ ' + qbt.name + ' ' + qbc.name

    for qb in [qbc, qbt, qbr]:
        qb.prepare_for_timedomain()

    flux_channel = operation_dict[CZ_pulse_name]['channel']

    sf1 = awg_swf.Chevron_length_swf_new(
                lengths=lengths,
                flux_pulse_amp=amplitudes[0],
                frequency=frequencies[0],
                qbc_name=qbc.name,
                qbt_name=qbt.name,
                qbr_name=qbr.name,
                readout_qbt=qbr.name,
                CZ_pulse_name=CZ_pulse_name,
                operation_dict=operation_dict,
                verbose=verbose, cal_points=cal_points,
                upload=False, return_seq=return_seq)
    MC.soft_avg(soft_averages)
    MC.set_sweep_function(sf1)
    MC.set_sweep_points(lengths)

    if len(amplitudes) > 1:
        sf2 = awg_swf.Chevron_ampl_swf_new(hard_sweep=sf1)
        sweep_points_2D = amplitudes
        exp_metadata = {'CZ_frequency': frequencies[0]}
    elif len(frequencies) > 1:
        sf2 = awg_swf.Chevron_freq_swf_new(hard_sweep=sf1)
        sweep_points_2D = frequencies
        exp_metadata = {'CZ_amplitude': amplitudes[0]}
    else:
        raise ValueError('At least amplitudes or frequencies must have len > 1')


    MC.set_sweep_function_2D(sf2)
    MC.set_sweep_points_2D(sweep_points_2D)
    MC.set_detector_function(qbr.int_avg_det)
    MC.run_2D('Chevron_{}{}'.format(qbc.name, qbt.name),
              exp_metadata=exp_metadata)

    ma.MeasurementAnalysis(TwoD=True)

def measure_cphase(qbc, qbt, qbr, lengths, amps,
                       CZ_pulse_name=None,
                       phases=None, MC=None,
                       cal_points=False, plot=False,
                       save_plot=True,
                       prepare_for_timedomain=True,
                       output_measured_values=False,
                       upload=True,**kw):
    '''
    method to measure the phase acquired during a flux pulse conditioned on the state
    of the control qubit (self).
    In this measurement, the phase from two Ramsey type measurements
    on qb_target is measured, once with the control qubit in the excited state and once
    in the ground state. The conditional phase is calculated as the difference.


    Args:
        qb_target (QuDev_transmon): target qubit / non-fluxed qubit
        amps (list): list or array of flux pulse amplitudes
        lengths (list):  list or array of flux pulse lengths (must have same dimension as
                         amps)
        phases (array): phases used for the Ramsey type phase sweep
        spacing (float): spacing between flux pulse and Ramsey pulses in s
        MC (optional): measurement control
        cal_points (bool): if True, calibration points are measured
        plot (bool): if true, the phase fit is shown
        return_population_loss: if true, the population loss (loss of contrast when having
                                the control qubit in the excited state is returned)
        upload_AWGs (list): list of the AWGs to be uploaded
        upload_channels (list): list of channels to be uploaded
        prepare_for_timedomain (bool): if False, the self.prepare_for_timedomain()
                                       is NOT called

    Returns:
        cphases (numpy array): array of the conditional phases measured at
                              (amps[i], lengths[i])
    '''
    if len(amps) != len(lengths):
        logging.warning('amps and lengths must have the same '
                        'dimension.')

    if MC is None:
        MC = qbc.MC

    if phases is None:
        phases = np.linspace(0, 2*np.pi, 16, endpoint=False)
        phases = np.concatenate((phases,phases))


    operation_dict = get_operation_dict([qbc, qbt, qbr])
    if CZ_pulse_name is None:
        CZ_pulse_name = 'CZ ' + qbt.name + ' ' + qbc.name
    CZ_pulse_channel = qbc.flux_pulse_channel()
    max_flux_length = np.max(lengths)

    s1 = awg_swf.Flux_pulse_CPhase_hard_swf_new(phases,
                                                qbc.name,
                                                qbt.name,
                                                qbr.name,
                                                CZ_pulse_name,
                                                CZ_pulse_channel,
                                                operation_dict,
                                                max_flux_length,
                                                cal_points=cal_points,
                                                reference_measurements=True,
                                                upload=upload)
    s2 = awg_swf.Flux_pulse_CPhase_soft_swf(s1,sweep_param='length',
                                                  upload=upload)
    s3 = awg_swf.Flux_pulse_CPhase_soft_swf(s1,sweep_param='amplitude',
                                    upload=upload)

    t0 = time.time()
    if prepare_for_timedomain:
        for qb in [qbc, qbt, qbr]:
             qb.prepare_for_timedomain()
    MC.set_sweep_functions([s1,s2,s3])
    MC.set_sweep_points(phases)
    #Here the order of the parameters matters! Paramters must be
    #set in the same order as their sweepfunctions!
    MC.set_sweep_points_2D(np.array([lengths,amps]).T)
    MC.set_detector_function(qbr.int_avg_det)
    MC.run_2D('CPhase_measurement_{}_{}'.format(qbc.name,qbt.name))

    t1 = time.time()
    print('Measured Cphases with ',
          len(amps)*len(phases),
          ' sweeppoints in T=',t1-t0,' s.')

    # ma.TwoD_Analysis(close_file=True)
    flux_pulse_ma = ma.Fluxpulse_Ramsey_2D_Analysis_Predictive(
        label='CPhase_measurement_{}_{}'.format(qbc.name, qbt.name),
        qb_name=qbc.name, cal_points=cal_points, plot=plot, save_plot=save_plot,
        reference_measurements=True, only_cos_fits=True, **kw)
    cphases = flux_pulse_ma.cphases
    population_losses = flux_pulse_ma.population_losses
    if output_measured_values:
        print('fitted phases: ', cphases)
        print('pop loss: ', population_losses)
    return cphases, population_losses, flux_pulse_ma


def measure_cphase_frequency(qbc, qbt, qbr, frequencies, length, amp,
                       phases=None, MC=None, cal_points=False, plot=False,
                       save_plot=True, CZ_pulse_name=None,
                       prepare_for_timedomain=True,
                       output_measured_values=False,
                       upload=True,**kw):
    '''
    method to measure the phase acquired during a flux pulse conditioned on the state
    of the control qubit (self).
    In this measurement, the phase from two Ramsey type measurements
    on qb_target is measured, once with the control qubit in the excited state and once
    in the ground state. The conditional phase is calculated as the difference.


    Args:
        qb_target (QuDev_transmon): target qubit / non-fluxed qubit
        amps (list): list or array of flux pulse amplitudes
        lengths (list):  list or array of flux pulse lengths (must have same dimension as
                         amps)
        phases (array): phases used for the Ramsey type phase sweep
        spacing (float): spacing between flux pulse and Ramsey pulses in s
        MC (optional): measurement control
        cal_points (bool): if True, calibration points are measured
        plot (bool): if true, the phase fit is shown
        return_population_loss: if true, the population loss (loss of contrast when having
                                the control qubit in the excited state is returned)
        upload_AWGs (list): list of the AWGs to be uploaded
        upload_channels (list): list of channels to be uploaded
        prepare_for_timedomain (bool): if False, the self.prepare_for_timedomain()
                                       is NOT called

    Returns:
        cphases (numpy array): array of the conditional phases measured at
                              (amps[i], lengths[i])
    '''

    if MC is None:
        MC = qbc.MC

    if phases is None:
        phases = np.linspace(0, 2*np.pi, 16, endpoint=False)
        phases = np.concatenate((phases,phases))


    operation_dict = get_operation_dict([qbc, qbt, qbr])
    if CZ_pulse_name is None:
        CZ_pulse_name = 'CZ ' + qbt.name + ' ' + qbc.name
    CZ_pulse_channel = qbc.flux_pulse_channel()
    max_flux_length = length

    s1 = awg_swf.Flux_pulse_CPhase_hard_swf_frequency(phases,
                                                qbc.name,
                                                qbt.name,
                                                qbr.name,
                                                CZ_pulse_name,
                                                length, amp,
                                                CZ_pulse_channel,
                                                operation_dict,
                                                max_flux_length,
                                                cal_points=cal_points,
                                                reference_measurements=True,
                                                upload=upload)
    s2 = awg_swf.Flux_pulse_CPhase_soft_swf(s1,sweep_param='frequency',
                                            upload=upload)

    if prepare_for_timedomain:
        for qb in [qbc, qbt, qbr]:
            qb.prepare_for_timedomain()
    MC.set_sweep_function(s1)
    MC.set_sweep_points(phases)
    #Here the order of the parameters matters! Paramters must be
    #set in the same order as their sweepfunctions!
    MC.set_sweep_function_2D(s2)
    MC.set_sweep_points_2D(frequencies)
    MC.set_detector_function(qbr.int_avg_det)
    MC.run_2D('CPhase_measurement_{}_{}'.format(qbc.name, qbt.name))

    flux_pulse_ma = ma.Fluxpulse_Ramsey_2D_Analysis(
        label='CPhase_measurement_{}_{}'.format(qbc.name, qbt.name),
        qb_name=qbc.name, cal_points=False, save_plot=False,
        reference_measurements=True, only_cos_fits=True)

    fitted_phases_exited = flux_pulse_ma.fitted_phases[:: 2]
    fitted_phases_ground = flux_pulse_ma.fitted_phases[1:: 2]

    cphases = fitted_phases_exited - fitted_phases_ground
    if output_measured_values:
        print('fitted phases: ', cphases)
    return cphases, flux_pulse_ma


def measure_CZ_bleed_through(qb, CZ_separation_times, phases, CZ_pulse_name,
                             label=None, upload=True, cal_points=True,
                             soft_avgs=1, analyze=True, MC=None):

    if MC is None:
        MC = qb.MC

    qb.prepare_for_timedomain()

    if cal_points:
        step = np.abs(phases[-1]-phases[-2])
        phases = np.concatenate(
            [phases, [phases[-1]+step,  phases[-1]+2*step,
                      phases[-1]+3*step, phases[-1]+4*step]])

    operation_dict = qb.get_operation_dict()

    s1 = awg_swf.CZ_bleed_through_phase_hard_sweep(
        qb_name=qb.name,
        CZ_pulse_name=CZ_pulse_name,
        CZ_separation=CZ_separation_times[0],
        operation_dict=operation_dict,
        maximum_CZ_separation=np.max(CZ_separation_times),
        verbose=False,
        upload=False,
        return_seq=False,
        cal_points=cal_points)

    s2 = awg_swf.CZ_bleed_through_separation_time_soft_sweep(
        s1, upload=upload)
    MC.set_sweep_function(s1)
    MC.set_sweep_points(phases)
    MC.set_sweep_function_2D(s2)
    MC.set_sweep_points_2D(CZ_separation_times)
    MC.set_detector_function(qb.int_avg_det)
    MC.soft_avg(soft_avgs)

    if label is None:
        idx = CZ_pulse_name.index('q')
        label = 'CZ_bleed_through_{}{}'.format(CZ_pulse_name[idx:idx+3],
                                              qb.msmt_suffix)

    if len(CZ_separation_times) == 1:
        exp_metadata = {'CZ_separation_time': CZ_separation_times[0]}
        MC.run(label, exp_metadata=exp_metadata)
    else:
        MC.run_2D(label)
    if analyze:
        ma.MeasurementAnalysis(TwoD=True)


def measure_ramsey_add_pulse(measured_qubit, pulsed_qubit, times=None,
                             artificial_detuning=0, interleave=True,
                             label='', MC=None, analyze=True, close_fig=True,
                             cal_points=True, upload=True):
    if times is None:
        raise ValueError("Unspecified times for measure_ramsey")
    if artificial_detuning is None:
        logging.warning('Artificial detuning is 0.')
    if np.abs(artificial_detuning) < 1e3:
        logging.warning('The artificial detuning is too small. The units'
                        'should be Hz.')
    if np.any(times > 1e-3):
        logging.warning('The values in the times array might be too large.'
                        'The units should be seconds.')

    for qb in [pulsed_qubit, measured_qubit]:
        qb.prepare_for_timedomain()
    if MC is None:
        MC = measured_qubit.MC

    # Define the measurement label
    if label == '':
        label = 'Ramsey_add_pulse_{}'.format(pulsed_qubit.name) + \
                measured_qubit.msmt_suffix

    step = np.abs(times[1]-times[0])
    if interleave:
        times = np.repeat(times, 2)

    if cal_points:
        sweep_points = np.concatenate(
            [times, [times[-1]+step,  times[-1]+2*step,
                     times[-1]+3*step, times[-1]+4*step]])
    else:
        sweep_points = times

    Rams_swf = awg_swf2.Ramsey_add_pulse_swf(
        measured_qubit_name=measured_qubit.name,
        pulsed_qubit_name=pulsed_qubit.name,
        operation_dict=get_operation_dict([measured_qubit, pulsed_qubit]),
        artificial_detuning=artificial_detuning,
        cal_points=cal_points,
        upload=upload)
    MC.set_sweep_function(Rams_swf)
    MC.set_sweep_points(sweep_points)
    MC.set_detector_function(measured_qubit.int_avg_det)
    MC.run(label, exp_metadata={'artificial_detuning': artificial_detuning})

    if analyze:
        ma.MeasurementAnalysis(auto=True, close_fig=close_fig,
                               qb_name=measured_qubit.name)


def measure_ramsey_add_pulse_sweep_phase(
        measured_qubit, pulsed_qubit, phases,
        interleave=True, label='', MC=None,
        analyze=True, close_fig=True,
        cal_points=True, upload=True):

    for qb in [pulsed_qubit, measured_qubit]:
        qb.prepare_for_timedomain()
    if MC is None:
        MC = measured_qubit.MC

    # Define the measurement label
    if label == '':
        label = 'Ramsey_add_pulse_{}_Sweep_phases'.format(pulsed_qubit.name) + \
                measured_qubit.msmt_suffix

    step = np.abs(phases[1]-phases[0])
    if interleave:
        phases = np.repeat(phases, 2)

    if cal_points:
        sweep_points = np.concatenate(
            [phases, [phases[-1]+step,  phases[-1]+2*step,
                      phases[-1]+3*step, phases[-1]+4*step]])
    else:
        sweep_points = phases

    Rams_swf = awg_swf2.Ramsey_add_pulse_sweep_phase_swf(
        measured_qubit_name=measured_qubit.name,
        pulsed_qubit_name=pulsed_qubit.name,
        operation_dict=get_operation_dict([measured_qubit, pulsed_qubit]),
        cal_points=cal_points,
        upload=upload)
    MC.set_sweep_function(Rams_swf)
    MC.set_sweep_points(sweep_points)
    MC.set_detector_function(measured_qubit.int_avg_det)
    MC.run(label, exp_metadata={'artificial_detuning': artificial_detuning})

    if analyze:
        ma.MeasurementAnalysis(auto=True, close_fig=close_fig,
                               qb_name=measured_qubit.name)


def measure_chevron_fgge(qbc, qbt, qbm, lengths, amplitudes,
                         mod_frequencies, fgge_pulse_name=None,
                         cal_points=True, upload=True,
                         verbose=False, return_seq=False,
                         MC=None):

    if MC is None:
        MC = qbt.MC
    if fgge_pulse_name is None:
        fgge_pulse_name = 'fgge {} {}'.format(qbt.name, qbc.name)

    operation_dict = get_operation_dict([qbc, qbt])
    for qb in [qbc, qbt, qbm]:
        qb.prepare_for_timedomain()

    if np.any(np.asarray(mod_frequencies) > 1e9):
        logging.warning('mod_frequencies are too large. I will assume they are '
                        'pulse frequencies and I will subtract qbc drive LO.')
    # mod_frequencies = pulse_frequencies - (qbc.f_qubit() - qbc.f_pulse_mod())

    sf1 = awg_swf2.FGGE_length_swf(
        lengths=lengths,
        amplitude=amplitudes[0],
        mod_frequency=mod_frequencies[0],
        qbt_name=qbt.name,
        qbm_name=qbm.name,
        fgge_pulse_name=fgge_pulse_name,
        operation_dict=operation_dict,
        verbose=verbose, cal_points=cal_points,
        upload=False, return_seq=return_seq)
    MC.set_sweep_function(sf1)
    MC.set_sweep_points(lengths)

    if len(amplitudes) > 1:
        sf2 = awg_swf2.FGGE_amplitude_swf(hard_sweep=sf1)
        sweep_points_2D = amplitudes
        exp_metadata = {'fgge_mod_frequency': mod_frequencies[0]}
    elif len(mod_frequencies) > 1:
        sf2 = awg_swf2.FGGE_frequency_swf(hard_sweep=sf1)
        sweep_points_2D = mod_frequencies
        exp_metadata = {'fgge_amplitude': amplitudes[0]}
    else:
        raise ValueError('At least amplitudes or frequencies must have len > 1')


    MC.set_sweep_function_2D(sf2)
    MC.set_sweep_points_2D(sweep_points_2D)
    MC.set_detector_function(qbm.int_avg_det)
    MC.run_2D('Chevron_fgge_{}{}'.format(qbc.name, qbt.name),
              exp_metadata=exp_metadata)

    ma.MeasurementAnalysis(TwoD=True)


def measure_pygsti(qubits, f_LO, pygsti_gateset=None,
                   upload=True, nr_shots_per_seg=2**12,
                   thresholded=True, analyze_shots=True, analyze_pygsti=True,
                   preselection=True, ro_spacing=1e-6, label=None,
                   MC=None, UHFQC=None, pulsar=None, run=True, **kw):

    if UHFQC is None:
        UHFQC = qubits[0].UHFQC
        print("Unspecified UHFQC instrument. Using {}.UHFQC.".format(
            qubits[0].name))
    if pulsar is None:
        pulsar = qubits[0].AWG
        print("Unspecified pulsar instrument. Using {}.AWG.".format(
            qubits[0].name))
    if MC is None:
        MC = qubits[0].MC
        print("Unspecified MC object. Using {}.MC.".format(
            qubits[0].name))

    if len(qubits) == 2:
        logging.warning('Make sure the first qubit in the list is the '
                        'control qubit!')
    # Generate list of experiments with pyGSTi
    qb_names = [qb.name for qb in qubits]

    maxLengths = kw.pop('maxLengths', [1, 2])
    linear_GST = kw.pop('linear_GST', True)
    if pygsti_gateset is not None:
        prep_fiducials = pygsti_gateset.prepStrs
        meas_fiducials = pygsti_gateset.effectStrs
        germs = pygsti_gateset.germs
        gs_target = pygsti_gateset.gs_target
        if linear_GST:
            listOfExperiments = pygsti.construction.list_lgst_gatestrings(
                prep_fiducials, meas_fiducials, gs_target)
        else:
            listOfExperiments = constr.make_lsgst_experiment_list(
                gs_target, prep_fiducials, meas_fiducials, germs, maxLengths)
    else:
        prep_fiducials = kw.pop('prep_fiducials', None)
        meas_fiducials = kw.pop('meas_fiducials', None)
        germs = kw.pop('germs', None)
        gs_target = kw.pop('gs_target', None)
        listOfExperiments = kw.pop('listOfExperiments', None)
        # if np.any(np.array([prep_fiducials, meas_fiducials, germs,
        #                     gs_target]) == None):
        #     raise ValueError('Please provide either pyGSTi gate set or the '
        #                      'kwargs "prep_fiducials", "meas_fiducials", '
        #                      '"germs", "gs_target".')
        # listOfExperiments = constr.make_lsgst_experiment_list(
        #     gs_target, prep_fiducials, meas_fiducials, germs, maxLengths)

    nr_exp = len(listOfExperiments)

    # Set label
    if label is None:
        label = ''
        if pygsti_gateset is not None:
            if linear_GST:
                label += 'Linear'
            else:
                label += 'LongSeq'
        if len(qubits) == 1:
            label += 'GST_{}{}'.format(
                '-'.join([s[1::] for s in gs_target.gates]),
                qubits[0].msmt_suffix)
        else:
            label += 'GST_{}_qbs{}'.format(
                '-'.join([s[1::] for s in gs_target.gates]),
                ''.join([qb.name[-1] for qb in qubits]))

    # Set detector function
    key = 'int'
    if thresholded:
        key = 'dig'
        print('This is a thresholded measurement. Make sure you '
              'have set the threshold values!')
        label += '_thresh'

    # Prepare qubits and readout pulse
    for qb in qubits:
        qb.prepare_for_timedomain(multiplexed=True)
    multiplexed_pulse(qubits, f_LO, upload=True)

    MC_run_mode = '1D'
    # Check if there are too many experiments to do
    max_exp_len = kw.pop('max_exp_len', 800)
    if nr_exp > max_exp_len:
        print('2D Sweep')
        nr_subexp = nr_exp // max_exp_len
        print(nr_subexp)
        pygsti_sublistOfExperiments = [listOfExperiments[
                                       i*max_exp_len:(i+1)*max_exp_len] for
                                       i in range(nr_subexp)]
        remaining_exps = nr_exp - max_exp_len*nr_subexp
        if remaining_exps > 0:
            pygsti_sublistOfExperiments += [listOfExperiments[-remaining_exps::]]
        print(len(pygsti_sublistOfExperiments))
        # Set detector function
        nr_shots = nr_shots_per_seg*max_exp_len*(2 if preselection else 1)
        det_func = get_multiplexed_readout_detector_functions(
            qubits, UHFQC=UHFQC, pulsar=pulsar,
            nr_shots=nr_shots, values_per_point=2,
            values_per_point_suffex=['_presel', '_measure'])[key+'_log_det']

        # Define hard sweep
        # hard_sweep_points = np.repeat(np.arange(max_exp_len),
        #                             nr_shots_per_seg*(2 if preselection else 1))
        hard_sweep_points = np.arange(max_exp_len*nr_shots_per_seg *
                                      (2 if preselection else 1))

        hard_sweep_func = \
            awg_swf2.GST_swf(qb_names,
                             pygsti_listOfExperiments=
                                pygsti_sublistOfExperiments[0],
                             operation_dict=get_operation_dict(qubits),
                             preselection=preselection,
                             ro_spacing=ro_spacing,
                             upload=False)

        # Define hard sweep
        soft_sweep_points = np.arange(len(pygsti_sublistOfExperiments))
        soft_sweep_func = awg_swf2.GST_experiment_sublist_swf(
            hard_sweep_func,
            pygsti_sublistOfExperiments)
        MC_run_mode = '2D'
    else:
        print('1D Sweep')
        # Set detector function
        nr_shots = nr_shots_per_seg*nr_exp*(2 if preselection else 1)
        det_func = get_multiplexed_readout_detector_functions(
            qubits, UHFQC=UHFQC, pulsar=pulsar,
            nr_shots=nr_shots, values_per_point=2,
            values_per_point_suffex=['_presel', '_measure'])[key+'_log_det']
        # Define hard sweep
        # hard_sweep_points = np.repeat(np.arange(nr_exp),
        #                             nr_shots_per_seg*(2 if preselection else 1))
        hard_sweep_points = np.arange(max_exp_len*nr_shots_per_seg *
                                      (2 if preselection else 1))
        hard_sweep_func = \
            awg_swf2.GST_swf(qb_names,
                             pygsti_listOfExperiments=listOfExperiments,
                             operation_dict=get_operation_dict(qubits),
                             preselection=preselection,
                             ro_spacing=ro_spacing,
                             upload=upload)

    MC.set_sweep_function(hard_sweep_func)
    MC.set_sweep_points(hard_sweep_points)
    if MC_run_mode == '2D':
        MC.set_sweep_function_2D(soft_sweep_func)
        MC.set_sweep_points_2D(soft_sweep_points)
    MC.set_detector_function(det_func)

    exp_metadata = {'pygsti_gateset': pygsti_gateset,
                    'linear_GST': linear_GST,
                    'preselection': preselection,
                    'thresholded': thresholded,
                    'nr_shots_per_seg': nr_shots_per_seg,
                    'nr_exp': nr_exp}
    reduction_type = kw.pop('reduction_type', None)
    if reduction_type is not None:
        exp_metadata.update({'reduction_type': reduction_type})
    if nr_exp > max_exp_len:
        exp_metadata.update({'max_exp_len': max_exp_len})
    if not linear_GST:
        exp_metadata.update({'maxLengths': maxLengths})
    if preselection:
        exp_metadata.update({'ro_spacing': ro_spacing})
    if run:
        MC.run(name=label, mode=MC_run_mode, exp_metadata=exp_metadata)

    # Analysis
    if analyze_shots:
        if thresholded:
            MA = ma.MeasurementAnalysis(TwoD=(MC_run_mode == '2D'))
        else:
            thresholds = {qb.name: 1.5*UHFQC.get(
                          'quex_thres_{}_level'.format(
                              qb.RO_acq_weight_function_I())) for qb in qubits}
            channel_map = {qb.name: det_func.value_names[0] for qb in qubits}
            MA = ra.MultiQubit_SingleShot_Analysis(options_dict=dict(
                    TwoD=(MC_run_mode == '2D'),
                    n_readouts=(2 if preselection else 1)*nr_exp,
                    thresholds=thresholds,
                    channel_map=channel_map
            ))

        if analyze_pygsti:
            # Create experiment dataset
            basis_states = [''.join(s) for s in
                            list(itertools.product(['0', '1'],
                                                   repeat=len(qubits)))]
            dataset = pygsti.objects.DataSet(outcomeLabels=basis_states)
            if thresholded:
                if len(qubits) == 1:
                    shots = MA.measured_values[0]
                    if preselection:
                        shots = shots[1::2]
                    for i, gs in enumerate(listOfExperiments):
                        gs_shots = shots[i::nr_exp]
                        dataset[gs] = {'0': len(gs_shots[gs_shots == 0]),
                                       '1': len(gs_shots[gs_shots == 1])}
            else:
                nr_shots_MA = len(MA.proc_data_dict[
                                      'shots_thresholded'][qb_names[0]])
                shots = MA.proc_data_dict['probability_table']*nr_shots_MA
                if preselection:
                    shots = shots[1::2]
                for i, gs in enumerate(listOfExperiments):
                    for j, state in enumerate(basis_states):
                        dataset[gs].update({basis_states[j]: shots[i, j]})

            dataset.done_adding_data()
            print(dataset)
            # Get results
            if linear_GST:
                results = pygsti.do_linear_gst(dataset, gs_target,
                                               prep_fiducials, meas_fiducials,
                                               verbosity=3)
            else:
                results = pygsti.do_long_sequence_gst(dataset, gs_target,
                                                      prep_fiducials,
                                                      meas_fiducials,
                                                      germs, maxLengths,
                                                      verbosity=3)
            # Save analysis report
            filename = os.path.abspath(os.path.join(
                MA.folder, label))
            pygsti.report.create_standard_report(
                results,
                filename=filename,
                title=label, verbosity=2)

    return MC


def measure_ro_dynamic_phases(pulsed_qubit, measured_qubits, phases,
                               f_LO, pulse_separation=None, init_state='g',
                               upload=True, cal_points=True,
                               MC=None, UHFQC=None, pulsar=None):

    if not hasattr(measured_qubits, '__iter__'):
        measured_qubits = [measured_qubits]
    qubits = measured_qubits + [pulsed_qubit]

    if pulse_separation is None:
        pulse_separation = max([qb.RO_acq_integration_length()
                                for qb in qubits])
    if MC is None:
        MC = measured_qubits[0].MC
    if UHFQC is None:
        UHFQC = measured_qubits[0].UHFQC
    if pulsar is None:
        pulsar = measured_qubits[0].AWG
    operation_dict = get_operation_dict(qubits)
    operation_dict['RO mux'] = get_multiplexed_readout_pulse_dictionary(
        measured_qubits)

    for qb in qubits:
        qb.prepare_for_timedomain(multiplexed=True)
    multiplexed_pulse([[pulsed_qubit], measured_qubits, measured_qubits],
                      f_LO, upload=True)

    channels = []
    for qb in qubits:
        channels += [qb.RO_acq_weight_function_I()]
        if qb.ro_acq_weight_type() in ['SSB', 'DSB']:
            if qb.RO_acq_weight_function_Q() is not None:
                channels += [qb.RO_acq_weight_function_Q()]
    df = det.UHFQC_integrated_average_detector(
            UHFQC=UHFQC, AWG=pulsar, channels=channels,
            integration_length=pulse_separation,
            nr_averages=max([qb.RO_acq_averages() for qb in qubits]),
            values_per_point=3,
            values_per_point_suffex=['_probe', '_measure', '_ref_measure'])

    qbr_names = [qbr.name for qbr in measured_qubits]
    sf = awg_swf2.RO_dynamic_phase_swf(
        qbp_name=pulsed_qubit.name,
        qbr_names=qbr_names,
        phases=phases,
        operation_dict=operation_dict,
        pulse_separation=pulse_separation,
        init_state=init_state,
        cal_points=cal_points,
        upload=upload)
    MC.set_sweep_function(sf)
    MC.set_sweep_points(phases)
    MC.set_detector_function(df)
    exp_metadata = {'pulse_separation': pulse_separation,
                    'cal_points': cal_points,
                    'f_LO': f_LO}
    MC.run('RO_DynamicPhase_{}{}'.format(
        pulsed_qubit.name, ''.join(qbr_names)),
              exp_metadata=exp_metadata)
    ma.MeasurementAnalysis()<|MERGE_RESOLUTION|>--- conflicted
+++ resolved
@@ -2330,12 +2330,6 @@
     # T2 ECHO
     if 'T2' in sweep_points_dict:
         exp_metadata = {}
-<<<<<<< HEAD
-=======
-        if artificial_detuning is None:
-            raise ValueError('Specify an artificial_detuning for the Ramsey '
-                             'measurement.')
->>>>>>> e156919b
         sweep_points = sweep_points_dict['T2']
         if sweep_params is None:
             sweep_params = (
