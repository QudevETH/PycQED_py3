import numpy as np
import matplotlib.pyplot as plt
import itertools
import time
import copy
import datetime
import os
import lmfit
from copy import deepcopy
import pygsti
from pycqed.utilities.general import temporary_value

import logging
log = logging.getLogger(__name__)

import pycqed.measurement.sweep_functions as swf
import pycqed.measurement.awg_sweep_functions as awg_swf
import pycqed.measurement.awg_sweep_functions_multi_qubit as awg_swf2
import pycqed.measurement.pulse_sequences.multi_qubit_tek_seq_elts as mqs
import pycqed.measurement.pulse_sequences.fluxing_sequences as fsqs
import pycqed.measurement.detector_functions as det
import pycqed.analysis.fitting_models as fms
from pycqed.measurement.sweep_points import SweepPoints
from pycqed.measurement.calibration_points import CalibrationPoints
from pycqed.analysis_v3.processing_pipeline import ProcessingPipeline
from pycqed.measurement.waveform_control import pulsar as ps
import pycqed.analysis.measurement_analysis as ma
from pycqed.analysis_v3 import pipeline_analysis as pla
import pycqed.analysis_v2.readout_analysis as ra
import pycqed.analysis_v2.timedomain_analysis as tda
from pycqed.analysis_v3 import helper_functions as hlp_mod
import pycqed.measurement.waveform_control.sequence as sequence
from pycqed.utilities.general import temporary_value
from pycqed.analysis_v2 import tomography_qudev as tomo


try:
    import \
        pycqed.instrument_drivers.physical_instruments.ZurichInstruments.UHFQuantumController as uhfqc
except ModuleNotFoundError:
    log.warning('"UHFQuantumController" not imported.')

from pycqed.measurement.optimization import nelder_mead, \
    generate_new_training_set
from pygsti import construction as constr


def multiplexed_pulse(readouts, f_LO, upload=True):
    """
    Sets up a frequency-multiplexed pulse on the awg-sequencer of the UHFQC.
    Updates the qubit ro_pulse_type parameter. This needs to be reverted if
    thq qubit object is to update its readout pulse later on.

    Args:
        readouts: A list of different readouts. For each readout the list
                  contains the qubit objects that are read out in that readout.
        f_LO: The LO frequency that will be used.
        upload: Whether to update the hardware instrument settings.
        plot_filename: The file to save the plot of the multiplexed pulse PSD.
            If `None` or `True`, plot is only shown, and not saved. If `False`,
            no plot is generated.

    Returns:
        The generated pulse waveform.
    """
    if not hasattr(readouts[0], '__iter__'):
        readouts = [readouts]
    fs = 1.8e9

    readout_pulses = []
    for qubits in readouts:
        qb_pulses = {}
        maxlen = 0

        for qb in qubits:
            # qb.RO_pulse_type('Multiplexed_pulse_UHFQC')
            qb.f_RO_mod(qb.f_RO() - f_LO)
            samples = int(qb.RO_pulse_length() * fs)

            pulse = qb.RO_amp() * np.ones(samples)
            tbase = np.linspace(0, len(pulse) / fs, len(pulse), endpoint=False)

            if qb.ro_pulse_shape() == 'gaussian_filtered':
                filter_sigma = qb.ro_pulse_filter_sigma()
                nr_sigma = qb.ro_pulse_nr_sigma()
                filter_samples = int(filter_sigma * nr_sigma * fs)
                filter_sample_idxs = np.arange(filter_samples)
                filter = np.exp(
                    -0.5 * (filter_sample_idxs - filter_samples / 2) ** 2 /
                    (filter_sigma * fs) ** 2)
                filter /= filter.sum()
                pulse = np.convolve(pulse, filter, mode='full')
            elif qb.ro_pulse_shape() == 'gaussian_filtered_flip':
                pulse = pulse * (
                            np.ones(samples) - np.cos(2 * np.pi * 200e6 * tbase))

                filter_sigma = qb.ro_pulse_filter_sigma()
                nr_sigma = qb.ro_pulse_nr_sigma()
                filter_samples = int(filter_sigma * nr_sigma * fs)
                filter_sample_idxs = np.arange(filter_samples)
                filter = np.exp(
                    -0.5 * (filter_sample_idxs - filter_samples / 2) ** 2 /
                    (filter_sigma * fs) ** 2)
                filter /= filter.sum()
                pulse = np.convolve(pulse, filter, mode='full')
            elif qb.ro_pulse_shape() == 'CLEAR':
                filter_sigma = qb.ro_pulse_filter_sigma()
                nr_sigma = qb.ro_pulse_nr_sigma()
                filter_samples = int(filter_sigma * nr_sigma * fs)
                filter_sample_idxs = np.arange(filter_samples)
                filter = np.exp(
                    -0.5 * (filter_sample_idxs - filter_samples / 2) ** 2 /
                    (filter_sigma * fs) ** 2)
                filter /= filter.sum()
                pulse = uhfqc.CLEAR_shape(qb.RO_amp(), qb.RO_pulse_length(),
                                          qb.ro_CLEAR_delta_amp_segment(),
                                          qb.ro_CLEAR_segment_length(),
                                          sampling_rate=fs)

                pulse = np.convolve(pulse, filter, mode='full')
            elif qb.ro_pulse_shape() == 'square':
                pass
            else:
                raise ValueError('Unsupported pulse type for {}: {}' \
                                 .format(qb.name, qb.ro_pulse_shape()))

            tbase = np.linspace(0, len(pulse) / fs, len(pulse), endpoint=False)
            pulse = pulse * np.exp(-2j * np.pi * qb.f_RO_mod() * tbase)

            qb_pulses[qb.name] = pulse
            if pulse.size > maxlen:
                maxlen = pulse.size

        pulse = np.zeros(maxlen, dtype=np.complex)
        for p in qb_pulses.values():
            pulse += np.pad(p, (0, maxlen - p.size), mode='constant',
                            constant_values=0)
        readout_pulses.append(pulse)

    if upload:
        UHFQC = readouts[0][0].UHFQC
        if len(readout_pulses) == 1:
            UHFQC.awg_sequence_acquisition_and_pulse(
                Iwave=np.real(pulse).copy(), Qwave=np.imag(pulse).copy())
        else:
            UHFQC.awg_sequence_acquisition_and_pulse_multi_segment(readout_pulses)
        DC_LO = readouts[0][0].readout_DC_LO
        UC_LO = readouts[0][0].readout_UC_LO
        DC_LO.frequency(f_LO)
        UC_LO.frequency(f_LO)


def get_operation_dict(qubits):
    operation_dict = dict()
    for qb in qubits:
        operation_dict.update(qb.get_operation_dict())
    return operation_dict


def get_multiplexed_readout_detector_functions(qubits, nr_averages=2**10,
                                               nr_shots=4095,
                                               used_channels=None,
                                               correlations=None,
                                               add_channels=None,
                                               det_get_values_kws=None,
                                               **kw):
    uhfs = set()
    uhf_instances = {}
    max_int_len = {}
    channels = {}
    acq_classifier_params = {}
    acq_state_prob_mtxs = {}
    for qb in qubits:
        uhf = qb.instr_uhf()
        uhfs.add(uhf)
        uhf_instances[uhf] = qb.instr_uhf.get_instr()

        if uhf not in max_int_len:
            max_int_len[uhf] = 0
        max_int_len[uhf] = max(max_int_len[uhf], qb.acq_length())

        if uhf not in channels:
            channels[uhf] = []
        channels[uhf] += [qb.acq_I_channel()]
        if qb.acq_weights_type() in ['SSB', 'DSB', 'optimal_qutrit']:
            if qb.acq_Q_channel() is not None:
                channels[uhf] += [qb.acq_Q_channel()]

        if uhf not in acq_classifier_params:
            acq_classifier_params[uhf] = []
        acq_classifier_params[uhf] += [qb.acq_classifier_params()]
        if uhf not in acq_state_prob_mtxs:
            acq_state_prob_mtxs[uhf] = []
        acq_state_prob_mtxs[uhf] += [qb.acq_state_prob_mtx()]

    if det_get_values_kws is None:
        det_get_values_kws = {}
        det_get_values_kws_in = None
    else:
        det_get_values_kws_in = deepcopy(det_get_values_kws)
        for uhf in acq_state_prob_mtxs:
            det_get_values_kws_in.pop(uhf, False)
    for uhf in acq_state_prob_mtxs:
        if uhf not in det_get_values_kws:
            det_get_values_kws[uhf] = {}
        det_get_values_kws[uhf].update({
            'classifier_params': acq_classifier_params[uhf],
            'state_prob_mtx': acq_state_prob_mtxs[uhf]})
        if det_get_values_kws_in is not None:
            det_get_values_kws[uhf].update(det_get_values_kws_in)
    if add_channels is None:
        add_channels = {uhf: [] for uhf in uhfs}
    elif isinstance(add_channels, list):
        add_channels = {uhf: add_channels for uhf in uhfs}
    else:  # is a dict
        pass
    for uhf in add_channels:
        channels[uhf] += add_channels[uhf]

    if correlations is None:
        correlations = {uhf: [] for uhf in uhfs}
    elif isinstance(correlations, list):
        correlations = {uhf: correlations for uhf in uhfs}
    else:  # is a dict
        for uhf in uhfs:
            if uhf not in correlations:
                correlations[uhf] = []

    if used_channels is None:
        used_channels = {uhf: None for uhf in uhfs}
    elif isinstance(used_channels, list):
        used_channels = {uhf: used_channels for uhf in uhfs}
    else:  # is a dict
        for uhf in uhfs:
            if uhf not in used_channels:
                used_channels[uhf] = None

    AWG = None
    for qb in qubits:
        qbAWG = qb.instr_pulsar.get_instr()
        if AWG is not None and qbAWG is not AWG:
            raise Exception('Multi qubit detector can not be created with '
                            'multiple pulsar instances')
        AWG = qbAWG

    individual_detectors = {uhf: {
            'int_log_det': det.UHFQC_integration_logging_det(
                UHFQC=uhf_instances[uhf], AWG=AWG, channels=channels[uhf],
                integration_length=max_int_len[uhf], nr_shots=nr_shots,
                result_logging_mode='raw', **kw),
            'dig_log_det': det.UHFQC_integration_logging_det(
                UHFQC=uhf_instances[uhf], AWG=AWG, channels=channels[uhf],
                integration_length=max_int_len[uhf], nr_shots=nr_shots,
                result_logging_mode='digitized', **kw),
            'int_avg_det': det.UHFQC_integrated_average_detector(
                UHFQC=uhf_instances[uhf], AWG=AWG, channels=channels[uhf],
                integration_length=max_int_len[uhf], nr_averages=nr_averages, **kw),
            'int_avg_classif_det': det.UHFQC_classifier_detector(
                UHFQC=uhf_instances[uhf], AWG=AWG, channels=channels[uhf],
                integration_length=max_int_len[uhf], nr_shots=nr_shots,
                get_values_function_kwargs=det_get_values_kws[uhf],
                result_logging_mode='raw', **kw),
            'dig_avg_det': det.UHFQC_integrated_average_detector(
                UHFQC=uhf_instances[uhf], AWG=AWG, channels=channels[uhf],
                integration_length=max_int_len[uhf], nr_averages=nr_averages,
                result_logging_mode='digitized', **kw),
            'inp_avg_det': det.UHFQC_input_average_detector(
                UHFQC=uhf_instances[uhf], AWG=AWG, nr_averages=nr_averages,
                nr_samples=4096,
                **kw),
            'int_corr_det': det.UHFQC_correlation_detector(
                UHFQC=uhf_instances[uhf], AWG=AWG, channels=channels[uhf],
                used_channels=used_channels[uhf],
                integration_length=max_int_len[uhf], nr_averages=nr_averages,
                correlations=correlations[uhf], **kw),
            'dig_corr_det': det.UHFQC_correlation_detector(
                UHFQC=uhf_instances[uhf], AWG=AWG, channels=channels[uhf],
                used_channels=used_channels[uhf],
                integration_length=max_int_len[uhf], nr_averages=nr_averages,
                correlations=correlations[uhf], thresholding=True, **kw),
        } for uhf in uhfs}

    combined_detectors = {det_type: det.UHFQC_multi_detector([
        individual_detectors[uhf][det_type] for uhf in uhfs])
        for det_type in ['int_log_det', 'dig_log_det',
                         'int_avg_det', 'dig_avg_det', 'inp_avg_det',
                         'int_avg_classif_det', 'int_corr_det', 'dig_corr_det']}

    return combined_detectors


def get_multi_qubit_prep_params(prep_params_list):
    if len(prep_params_list) == 0:
        raise ValueError('prep_params_list is empty.')

    thresh_map = {}
    for prep_params in prep_params_list:
        if 'threshold_mapping' in prep_params:
            thresh_map.update(prep_params['threshold_mapping'])

    prep_params = deepcopy(prep_params_list[0])
    prep_params['threshold_mapping'] = thresh_map
    return prep_params


def get_meas_obj_value_names_map(mobjs, multi_uhf_det_func):
    # we cannot just use the value_names from the qubit detector functions
    # because the UHF_multi_detector function adds suffixes

    if multi_uhf_det_func.detectors[0].name == 'raw_UHFQC_classifier_det':
        meas_obj_value_names_map = {
            qb.name: hlp_mod.get_sublst_with_all_strings_of_list(
                multi_uhf_det_func.value_names,
                qb.int_avg_classif_det.value_names)
            for qb in mobjs}
    elif multi_uhf_det_func.detectors[0].name == 'UHFQC_input_average_detector':
        meas_obj_value_names_map = {
            qb.name: hlp_mod.get_sublst_with_all_strings_of_list(
                multi_uhf_det_func.value_names, qb.inp_avg_det.value_names)
            for qb in mobjs}
    else:
        meas_obj_value_names_map = {
            qb.name: hlp_mod.get_sublst_with_all_strings_of_list(
                multi_uhf_det_func.value_names, qb.int_avg_det.value_names)
            for qb in mobjs}

    meas_obj_value_names_map.update({
        name: [name] for name in
        [vn for vn in multi_uhf_det_func.value_names if vn not in
         hlp_mod.flatten_list(list(meas_obj_value_names_map.values()))]})

    return meas_obj_value_names_map


def calculate_minimal_readout_spacing(qubits, ro_slack=10e-9, drive_pulses=0):
    """

    Args:
        qubits:
        ro_slack: minimal time needed between end of wint and next RO trigger
        drive_pulses:

    Returns:

    """
    UHFQC = None
    for qb in qubits:
        UHFQC = qb.UHFQC
        break
    drive_pulse_len = None
    max_ro_len = 0
    max_int_length = 0
    for qb in qubits:
        if drive_pulse_len is not None:
            if drive_pulse_len != qb.gauss_sigma() * qb.nr_sigma() and \
                    drive_pulses != 0:
                log.warning('Caution! Not all qubit drive pulses are the '
                            'same length. This might cause trouble in the '
                            'sequence.')
            drive_pulse_len = max(drive_pulse_len,
                                  qb.gauss_sigma() * qb.nr_sigma())
        else:
            drive_pulse_len = qb.gauss_sigma() * qb.nr_sigma()
        max_ro_len = max(max_ro_len, qb.RO_pulse_length())
        max_int_length = max(max_int_length, qb.RO_acq_integration_length())

    ro_spacing = 2 * UHFQC.qas_0_delay() / 1.8e9
    ro_spacing += max_int_length
    ro_spacing += ro_slack
    ro_spacing -= drive_pulse_len
    ro_spacing -= max_ro_len
    return ro_spacing


def measure_multiplexed_readout(qubits, liveplot=False,
                                shots=5000,
                                RO_spacing=None, preselection=True,
                                thresholds=None, thresholded=False,
                                analyse=True):
    for qb in qubits:
        MC = qb.instr_mc.get_instr()

    for qb in qubits:
        qb.prepare(drive='timedomain')

    if RO_spacing is None:
        UHFQC = qubits[0].instr_uhf.get_instr()
        RO_spacing = UHFQC.qas_0_delay() * 2 / 1.8e9
        RO_spacing += UHFQC.qas_0_integration_length() / 1.8e9
        RO_spacing += 50e-9  # for slack
        RO_spacing = np.ceil(RO_spacing * 225e6 / 3) / 225e6 * 3

    sf = awg_swf2.n_qubit_off_on(
        [qb.get_ge_pars() for qb in qubits],
        [qb.get_ro_pars() for qb in qubits],
        preselection=preselection,
        parallel_pulses=True,
        RO_spacing=RO_spacing)

    m = 2 ** (len(qubits))
    if preselection:
        m *= 2
    if thresholded:
        df = get_multiplexed_readout_detector_functions(qubits,
                                                        nr_shots=shots)[
            'dig_log_det']
    else:
        df = get_multiplexed_readout_detector_functions(qubits,
                                                        nr_shots=shots)[
            'int_log_det']

    MC.live_plot_enabled(liveplot)
    MC.soft_avg(1)
    MC.set_sweep_function(sf)
    MC.set_sweep_points(np.arange(m))
    MC.set_detector_function(df)
    MC.run('{}_multiplexed_ssro'.format('-'.join(
        [qb.name for qb in qubits])))

    if analyse and thresholds is not None:
        channel_map = {qb.name: qb.int_log_det.value_names[0]+' '+qb.instr_uhf() for qb in qubits}
        ra.Multiplexed_Readout_Analysis(options_dict=dict(
            n_readouts=(2 if preselection else 1) * 2 ** len(qubits),
            thresholds=thresholds,
            channel_map=channel_map,
            use_preselection=preselection
        ))


def measure_active_reset(qubits, shots=5000,
                         qutrit=False, upload=True, label=None,
                         detector='int_log_det'):
    MC = qubits[0].instr_mc.get_instr()
    trig = qubits[0].instr_trigger.get_instr()

    # combine operations and preparation dictionaries
    operation_dict = get_operation_dict(qubits)
    qb_names = [qb.name for qb in qubits]
    prep_params = \
        get_multi_qubit_prep_params([qb.preparation_params() for qb in qubits])

    # sequence
    seq, swp = mqs.n_qubit_reset(qb_names, operation_dict, prep_params,
                                upload=False, states='gef' if qutrit else 'ge')
    # create sweep points
    sp = SweepPoints('reset_reps', swp, '', 'Nr. Reset Repetitions')

    df = get_multiplexed_readout_detector_functions(qubits,
                                                    nr_shots=shots)[detector]

    for qb in qubits:
        qb.prepare(drive='timedomain')

    MC.set_sweep_function(awg_swf.SegmentHardSweep(sequence=seq, upload=upload))
    MC.set_sweep_points(swp)
    MC.set_detector_function(df)
    if label is None:
        label = 'active_reset_{}_x{}_{}'.format('ef' if qutrit else 'e',
                                                prep_params['reset_reps'],
                                                ','.join(qb_names))
    exp_metadata = {'preparation_params': prep_params,
                    'sweep_points': sp,
                    'shots': shots}
    temp_values = [(qb.acq_shots, shots) for qb in qubits]
    temp_values += [(MC.soft_avg, 1)]
    with temporary_value(*temp_values):
        MC.run(name=label,  exp_metadata=exp_metadata)

def measure_arbitrary_sequence(qubits, sequence=None, sequence_function=None,
                               sequence_args=None, drive='timedomain', label=None,
                               detector_function=None, df_kwargs=None,
                               sweep_function=awg_swf.SegmentHardSweep,
                               sweep_points=None, temporary_values=(),
                               exp_metadata=None, upload=True,
                               analyze=True):
    """
    Measures arbitrary sequence provided in input.
    Args:
        qubits (list): qubits on which the sequence is performed
        sequence (Sequence): sequence to measure. Optionally,
            the path of the sequence can be provided (eg. sqs.active_reset) as
            sequence_function.
        sequence_function (callable): sequence function which creates a sequences using
            sequence_args. Should return (sequence, sweep_points).
        sequence_args (dict): arguments used to build the sequence
        drive (string): drive method. Defaults to timedomain
        label (string): measurement label. Defaults to sequence.name.
        detector_function (string): detector function string. eg.
            'int_avg_detector'. Built using multi_uhf get_multiplexed_readout_detector_functions
        df_kwargs (dict): detector function kwargs
        sweep_function (callable): sweep function. Defaults to segment hard sweep.
        sweep_points (list or array): list of sweep points. Required only if
            argument sequence is used.
        temporary_values (tuple): list of tuple pairs with qcode param and its
            temporary value. eg [(qb1.acq_shots, 10000),(MC.soft_avg, 1)]
        exp_metadata:
        upload:
        analyze:

    Returns:

    """
    if sequence is None and sequence_function is None:
        raise ValueError("Either Sequence or sequence name must be given.")

    MC = qubits[0].instr_mc.get_instr()

    # combine preparation dictionaries
    qb_names = [qb.name for qb in qubits]
    prep_params = \
        get_multi_qubit_prep_params([qb.preparation_params() for qb in qubits])

    # sequence
    if sequence is not None:
        if sweep_points is None:
            raise ValueError("Sweep points must be specified if sequence object"
                             "is given")
    else:
        if sequence_args is None:
            sequence_args = {}
        sequence, sweep_points = sequence_function(**sequence_args)

    # create sweep points
    if df_kwargs is None:
        df_kwargs = {}
    df = get_multiplexed_readout_detector_functions(qubits, **df_kwargs)[
        detector_function]

    for qb in qubits:
        qb.prepare(drive=drive)

    MC.set_sweep_function(sweep_function(sequence=sequence, upload=upload))
    MC.set_sweep_points(sweep_points)
    MC.set_detector_function(df)

    if label is None:
        label = f'{sequence.name}_{",".join(qb_names)}'

    if exp_metadata is None:
        exp_metadata = {}

    exp_metadata.update({'preparation_params': prep_params,
                    # 'sweep_points': ,
                    })
    if len(temporary_values) > 0:
        with temporary_value(*temporary_values):
            MC.run(name=label, exp_metadata=exp_metadata)
    else:
        MC.run(name=label, exp_metadata=exp_metadata)

    if analyze:
        return ma.MeasurementAnalysis()

def measure_parity_correction(qb0, qb1, qb2, feedback_delay, f_LO,
                              CZ_pulses, nreps=1, parity_op='ZZ',
                              upload=True, MC=None, prep_sequence=None,
                              nr_dd_pulses=0, dd_scheme=None,
                              nr_shots=5000, nr_parity_measurements=1,
                              tomography_basis=tomo.DEFAULT_BASIS_ROTS,
                              reset=True, preselection=False, ro_spacing=1e-6,
                              skip_n_initial_parity_checks=0, skip_elem='RO',
                              add_channels=None):
    """
    Important things to check when running the experiment:
        Is the readout separation commensurate with 225 MHz?

    Args:
        parity_op: 'ZZ', 'XX', 'XX,ZZ' or 'ZZ,XX' specifies the type of parity
                   measurement
    """
    exp_metadata = {'feedback_delay': feedback_delay,
                    'CZ_pulses': CZ_pulses,
                    'nr_parity_measurements': nr_parity_measurements,
                    'ro_spacing': ro_spacing,
                    'nr_dd_pulses': nr_dd_pulses,
                    'dd_scheme': dd_scheme,
                    'parity_op': parity_op,
                    'prep_sequence': prep_sequence,
                    'skip_n_initial_parity_checks':
                        skip_n_initial_parity_checks,
                    'skip_elem': skip_elem}

    if reset == 'simple':
        nr_parity_measurements = 1

    nr_ancilla_readouts = nr_parity_measurements
    if skip_elem == 'RO':
        nr_ancilla_readouts -= skip_n_initial_parity_checks
    if preselection:
        if prep_sequence == 'mixed':
            multiplexed_pulse([(qb0, qb1, qb2), (qb0, qb2)] +
                              [(qb1,)] * nr_ancilla_readouts +
                              [(qb0, qb1, qb2)], f_LO)
        else:
            multiplexed_pulse([(qb0, qb1, qb2)] +
                              [(qb1,)] * nr_ancilla_readouts +
                              [(qb0, qb1, qb2)], f_LO)
    else:
        if prep_sequence == 'mixed':
            multiplexed_pulse([(qb0, qb2)] +
                              [(qb1,)] * nr_ancilla_readouts +
                              [(qb0, qb1, qb2)], f_LO)
        else:
            multiplexed_pulse([(qb1,)] * nr_ancilla_readouts +
                              [(qb0, qb1, qb2)], f_LO)

    qubits = [qb0, qb1, qb2]
    for qb in qubits:
        if MC is None:
            MC = qb.MC
        else:
            break

    for qb in qubits:
        qb.prepare_for_timedomain(multiplexed=True)

    sf = awg_swf2.parity_correction(
        qb0.name, qb1.name, qb2.name,
        operation_dict=get_operation_dict(qubits), CZ_pulses=CZ_pulses,
        feedback_delay=feedback_delay, prep_sequence=prep_sequence,
        reset=reset, nr_parity_measurements=nr_parity_measurements,
        parity_op=parity_op,
        tomography_basis=tomography_basis,
        preselection=preselection,
        ro_spacing=ro_spacing,
        dd_scheme=dd_scheme,
        nr_dd_pulses=nr_dd_pulses,
        skip_n_initial_parity_checks=skip_n_initial_parity_checks,
        skip_elem=skip_elem,
        upload=upload, verbose=False)

    nr_readouts = 1 + nr_ancilla_readouts + (1 if preselection else 0) \
                  + (1 if prep_sequence == 'mixed' else 0)
    nr_readouts *= len(tomography_basis) ** 2

    nr_shots *= nr_readouts
    df = get_multiplexed_readout_detector_functions(
        qubits, nr_shots=nr_shots, add_channels=add_channels)['int_log_det']

    MC.set_sweep_function(sf)
    MC.set_sweep_points(np.arange(nr_shots))
    MC.set_sweep_function_2D(swf.Delayed_None_Sweep(mode='set_delay', delay=5))
    MC.set_sweep_points_2D(np.arange(nreps))
    MC.set_detector_function(df)

    if skip_n_initial_parity_checks == 0:
        skip_str = ''
    else:
        skip_str = 'skip' + str(skip_n_initial_parity_checks)
        skip_str += skip_elem.replace(' ', '')

    MC.run_2D(name='two_qubit_parity_{}_x{}{}{}{}-{}'.format(
        parity_op, nr_parity_measurements, skip_str,
        prep_sequence if prep_sequence == 'mixed' else '',
        '' if reset else '_noreset', '_'.join([qb.name for qb in qubits])),
        exp_metadata=exp_metadata)

def measure_parity_single_round(ancilla_qubit, data_qubits, CZ_map, 
                                preps=None, upload=True, prep_params=None, 
                                cal_points=None, analyze=True,
                                exp_metadata=None, label=None, 
                                detector='int_avg_det'):
    """

    :param ancilla_qubit:
    :param data_qubits:
    :param CZ_map: example:
        {'CZ qb1 qb2': ['Y90 qb1', 'CX qb1 qb2', 'mY90 qb1'],
         'CZ qb3 qb4': ['CZ qb4 qb3']}
    :param preps:
    :param upload:
    :param prep_params:
    :param cal_points:
    :param analyze:
    :param exp_metadata:
    :param label:
    :param detector:
    :return:
    """

    qubits = [ancilla_qubit] + data_qubits
    qb_names = [qb.name for qb in qubits]
    for qb in qubits:
        qb.prepare(drive='timedomain')
    
    if label is None:
        label = 'Parity-1-round_'+'-'.join([qb.name for qb in qubits])
    
    if prep_params is None:
        prep_params = get_multi_qubit_prep_params(
            [qb.preparation_params() for qb in qubits])

    if cal_points is None:
        cal_points = CalibrationPoints.multi_qubit(qb_names, 'ge')

    if preps is None:
        preps = [''.join(s) 
            for s in itertools.product(*len(data_qubits)*['ge'])]

    MC = ancilla_qubit.instr_mc.get_instr()

    seq, sweep_points = mqs.parity_single_round_seq(
            ancilla_qubit.name, [qb.name for qb in data_qubits], CZ_map,
            preps=preps, cal_points=cal_points, prep_params=prep_params,
            operation_dict=get_operation_dict(qubits), upload=False)

    MC.set_sweep_function(awg_swf.SegmentHardSweep(
            sequence=seq, upload=upload, parameter_name='Preparation'))
    MC.set_sweep_points(sweep_points)

    MC.set_detector_function(
        get_multiplexed_readout_detector_functions(
            qubits, 
            nr_averages=ancilla_qubit.acq_averages(), 
            nr_shots=ancilla_qubit.acq_shots(),
        )[detector])
    if exp_metadata is None:
        exp_metadata = {}
    exp_metadata.update(
        {'sweep_name': 'Preparation',
         'preparations': preps,
         'cal_points': repr(cal_points),
         'rotate': True,
         'cal_states_rotations':
             {qbn: {'g': 0, 'e': 1} for qbn in qb_names},
         'data_to_fit': {qbn: 'pe' for qbn in qb_names},
         'preparation_params': prep_params,
         'hard_sweep_params': {'preps': {'values': np.arange(0, len(preps)),
                                         'unit': ''}}
        })

    MC.run(label, exp_metadata=exp_metadata)

    if analyze:
        channel_map = {
            qb.name: qb.int_log_det.value_names[0] + ' ' + qb.instr_uhf() for qb in
            qubits}
        tda.MultiQubit_TimeDomain_Analysis(qb_names=qb_names, options_dict=dict(
                channel_map=channel_map
            ))


def measure_parity_single_round_phases(ancilla_qubit, data_qubits, CZ_map,
                                       phases = np.linspace(0,2*np.pi,7),
                                       prep_anc='g', upload=True,
                                       prep_params=None,
                                       cal_points=None, analyze=True,
                                       exp_metadata=None, label=None,
                                       detector='int_avg_det'):
    """

    :param ancilla_qubit:
    :param data_qubits:
    :param CZ_map: example:
        {'CZ qb1 qb2': ['Y90 qb1', 'CX qb1 qb2', 'mY90 qb1'],
         'CZ qb3 qb4': ['CZ qb4 qb3']}
    :param preps:
    :param upload:
    :param prep_params:
    :param cal_points:
    :param analyze:
    :param exp_metadata:
    :param label:
    :param detector:
    :return:
    """

    qubits = [ancilla_qubit] + data_qubits
    qb_names = [qb.name for qb in qubits]
    for qb in qubits:
        qb.prepare(drive='timedomain')

    if label is None:
        label = 'Parity-1-round_phases_' + '-'.join([qb.name for qb in qubits])

    if prep_params is None:
        prep_params = get_multi_qubit_prep_params(
            [qb.preparation_params() for qb in qubits])

    if cal_points is None:
        cal_points = CalibrationPoints.multi_qubit(qb_names, 'ge')

    MC = ancilla_qubit.instr_mc.get_instr()

    seq, sweep_points = mqs.parity_single_round__phases_seq(
        ancilla_qubit.name, [qb.name for qb in data_qubits], CZ_map,
        phases=phases,
        prep_anc=prep_anc, cal_points=cal_points, prep_params=prep_params,
        operation_dict=get_operation_dict(qubits), upload=False)

    MC.set_sweep_function(awg_swf.SegmentHardSweep(
        sequence=seq, upload=upload, parameter_name='Preparation'))
    MC.set_sweep_points(sweep_points)

    MC.set_detector_function(
        get_multiplexed_readout_detector_functions(
            qubits,
            nr_averages=ancilla_qubit.acq_averages(),
            nr_shots=ancilla_qubit.acq_shots(),
        )[detector])
    if exp_metadata is None:
        exp_metadata = {}
    exp_metadata.update(
        {'sweep_name': 'Phases',
         'preparations': phases,
         'cal_points': repr(cal_points),
         'rotate': True,
         'cal_states_rotations':
             {qbn: {'g': 0, 'e': 1} for qbn in qb_names},
         'data_to_fit': {qbn: 'pe' for qbn in qb_names},
         'preparation_params': prep_params,
         'hard_sweep_params': {'phases': {'values': phases,
                                         'unit': 'rad'}}
         })

    MC.run(label, exp_metadata=exp_metadata)

    if analyze:
        channel_map = {
            qb.name: qb.int_log_det.value_names[0] + ' ' + qb.instr_uhf() for qb in
            qubits}
        tda.MultiQubit_TimeDomain_Analysis(qb_names=qb_names, options_dict=dict(
            channel_map=channel_map
        ))


def measure_tomography(dev, qubits, prep_sequence, state_name,
                       rots_basis=tomo.DEFAULT_BASIS_ROTS,
                       use_cal_points=True,
                       preselection=True,
                       rho_target=None,
                       shots=4096,
                       ro_spacing=1e-6,
                       thresholded=False,
                       liveplot=True,
                       nreps=1, run=True,
                       operation_dict=None,
                       upload=True):
    exp_metadata = {}

    MC = dev.instr_mc.get_instr()

    qubits = [dev.get_qb(qb) if isinstance(qb, str) else qb for qb in qubits]

    for qb in qubits:
        qb.prepare(drive='timedomain')

    if operation_dict is None:
        operation_dict = dev.get_operation_dict()

    qubit_names = [qb.name for qb in qubits]
    if preselection:
        label = '{}_tomography_ssro_preselection_{}'.format(state_name, '-'.join(
            [qb.name for qb in qubits]))
    else:
        label = '{}_tomography_ssro_{}'.format(state_name, '-'.join(
            [qb.name for qb in qubits]))

    seq_tomo, seg_list_tomo = mqs.n_qubit_tomo_seq(
        qubit_names, operation_dict, prep_sequence=prep_sequence,
        rots_basis=rots_basis, return_seq=True, upload=False,
        preselection=preselection, ro_spacing=ro_spacing)
    seg_list = seg_list_tomo

    if use_cal_points:
        seq_cal, seg_list_cal = mqs.n_qubit_ref_all_seq(
            qubit_names, operation_dict, return_seq=True, upload=False,
            preselection=preselection, ro_spacing=ro_spacing)
        seg_list += seg_list_cal

    seq = sequence.Sequence(label)
    for seg in seg_list:
        seq.add(seg)

    # reuse sequencer memory by repeating readout pattern
    for qbn in qubit_names:
        seq.repeat_ro(f"RO {qbn}", operation_dict)

    n_segments = seq.n_acq_elements()
    sf = awg_swf2.n_qubit_seq_sweep(seq_len=n_segments)
    if shots > 1048576:
        shots = 1048576 - 1048576 % n_segments
    if thresholded:
        df = get_multiplexed_readout_detector_functions(
            qubits, nr_shots=shots)['dig_log_det']
    else:
        df = get_multiplexed_readout_detector_functions(
            qubits, nr_shots=shots)['int_log_det']

    # get channel map
    channel_map = get_meas_obj_value_names_map(qubits, df)
    # the above function returns channels in a list, but the state tomo analysis
    # expects a single string as values, not list
    for qb in qubits:
        if len(channel_map[qb.name]) == 1:
            channel_map[qb.name] = channel_map[qb.name][0]

    # todo Calibration point description code should be a reusable function
    #   but where?
    if use_cal_points:
        # calibration definition for all combinations
        cal_defs = []
        for i, name in enumerate(itertools.product("ge", repeat=len(qubits))):
            cal_defs.append({})
            for qb in qubits:
                if preselection:
                    cal_defs[i][channel_map[qb.name]] = \
                        [2 * len(seg_list) + 2 * i + 1]
                else:
                    cal_defs[i][channel_map[qb.name]] = \
                        [len(seg_list) + i]
    else:
        cal_defs = None

    exp_metadata["n_segments"] = n_segments
    exp_metadata["rots_basis"] = rots_basis
    if rho_target is not None:
        exp_metadata["rho_target"] = rho_target
    exp_metadata["cal_points"] = cal_defs
    exp_metadata["channel_map"] = channel_map
    exp_metadata["use_preselection"] = preselection

    if upload:
        ps.Pulsar.get_instance().program_awgs(seq)

    MC.live_plot_enabled(liveplot)
    MC.soft_avg(1)
    MC.set_sweep_function(sf)
    MC.set_sweep_points(np.arange(n_segments))
    MC.set_sweep_function_2D(swf.None_Sweep())
    MC.set_sweep_points_2D(np.arange(nreps))
    MC.set_detector_function(df)
    if run:
        MC.run_2D(label, exp_metadata=exp_metadata)


def measure_two_qubit_randomized_benchmarking(
        dev, qb1, qb2, cliffords,
        nr_seeds, cz_pulse_name,
        character_rb=False, net_clifford=0,
        clifford_decomposition_name='HZ', interleaved_gate=None,
        n_cal_points_per_state=2, cal_states=tuple(),
        label=None, prep_params=None, upload=True, analyze_RB=True,
        classified=True, correlated=False, thresholded=True, averaged=True):

    # check whether qubits are connected
    dev.check_connection(qb1, qb2)

    if isinstance(qb1, str):
        qb1 = dev.get_qb(qb1)
    if isinstance(qb2, str):
        qb2 = dev.get_qb(qb2)

    qb1n = qb1.name
    qb2n = qb2.name
    qubits = [qb1, qb2]

    if label is None:
        if interleaved_gate is None:
            label = 'RB_{}_{}_seeds_{}_cliffords_{}{}'.format(
                clifford_decomposition_name, nr_seeds, cliffords[-1],
                qb1n, qb2n)
        else:
            label = 'IRB_{}_{}_{}_seeds_{}_cliffords_{}{}'.format(
                interleaved_gate, clifford_decomposition_name, nr_seeds,
                cliffords[-1], qb1n, qb2n)

    MC = dev.instr_mc.get_instr()

    for qb in qubits:
        qb.prepare(drive='timedomain')

    if prep_params is None:
        prep_params = dev.get_prep_params([qb1, qb2])

    cal_states = CalibrationPoints.guess_cal_states(cal_states)
    cp = CalibrationPoints.multi_qubit([qb1n, qb2n], cal_states,
                                       n_per_state=n_cal_points_per_state)

    operation_dict = dev.get_operation_dict()
    sequences, hard_sweep_points, soft_sweep_points = \
        mqs.two_qubit_randomized_benchmarking_seqs(
            qb1n=qb1n, qb2n=qb2n, operation_dict=operation_dict,
            cliffords=cliffords, nr_seeds=np.arange(nr_seeds),
            max_clifford_idx=24 ** 2 if character_rb else 11520,
            cz_pulse_name=cz_pulse_name + f' {qb1n} {qb2n}', net_clifford=net_clifford,
            clifford_decomposition_name=clifford_decomposition_name,
            interleaved_gate=interleaved_gate, upload=False,
            cal_points=cp, prep_params=prep_params)

    hard_sweep_func = awg_swf.SegmentHardSweep(
        sequence=sequences[0], upload=upload,
        parameter_name='Nr. Cliffords', unit='')
    MC.set_sweep_function(hard_sweep_func)
    MC.set_sweep_points(hard_sweep_points if classified else
                        hard_sweep_points * max(qb.acq_shots() for qb in qubits))

    MC.set_sweep_function_2D(awg_swf.SegmentSoftSweep(
        hard_sweep_func, sequences, 'Nr. Seeds', ''))
    MC.set_sweep_points_2D(soft_sweep_points)
    det_get_values_kws = {'classified': classified,
                          'correlated': correlated,
                          'thresholded': thresholded,
                          'averaged': averaged}
    if classified:
        det_type = 'int_avg_classif_det'
        nr_shots = max(qb.acq_averages() for qb in qubits)
    else:
        det_type = 'int_log_det'
        nr_shots = max(qb.acq_shots() for qb in qubits)
    det_func = get_multiplexed_readout_detector_functions(
        qubits, nr_averages=max(qb.acq_averages() for qb in qubits),
        nr_shots=nr_shots, det_get_values_kws=det_get_values_kws)[det_type]
    MC.set_detector_function(det_func)

    # create sweep points
    sp = SweepPoints('nr_seeds', np.arange(nr_seeds), '', 'Nr. Seeds')
    sp.add_sweep_dimension()
    sp.add_sweep_parameter('cliffords', cliffords, '',
                           'Number of applied Cliffords, $m$')

    # create analysis pipeline object
    meas_obj_value_names_map = get_meas_obj_value_names_map(qubits, det_func)
    mobj_names = list(meas_obj_value_names_map)
    pp = ProcessingPipeline(meas_obj_value_names_map)
    for i, mobjn in enumerate(mobj_names):
        pp.add_node(
            'average_data', keys_in='raw',
            shape=(len(cliffords), nr_seeds), meas_obj_names=[mobjn])
        pp.add_node(
            'get_std_deviation', keys_in='raw',
            shape=(len(cliffords), nr_seeds), meas_obj_names=[mobjn])
        pp.add_node(
            'SingleQubitRBAnalysis', keys_in='previous average_data',
            std_keys='previous get_std_deviation',
            meas_obj_names=[mobjn], plot_T1_lim=False, d=4)
    # create experimental metadata
    exp_metadata = {'preparation_params': prep_params,
                    'cal_points': repr(cp),
                    'sweep_points': sp,
                    'meas_obj_sweep_points_map':
                        {qbn: ['nr_seeds', 'cliffords'] for qbn in mobj_names},
                    'meas_obj_value_names_map': meas_obj_value_names_map,
                    'processing_pipe': pp}
    MC.run_2D(name=label, exp_metadata=exp_metadata)

    if analyze_RB:
        pla.PipelineDataAnalysis()


def measure_n_qubit_simultaneous_randomized_benchmarking(
        qubits, f_LO,
        nr_cliffords=None, nr_seeds=50,
        gate_decomp='HZ', interleaved_gate=None,
        cal_points=False, nr_averages=None,
        thresholded=True,
        experiment_channels=None,
        soft_avgs=1, analyze_RB=True,
        MC=None, UHFQC=None, pulsar=None,
        label=None, verbose=False, run=True):
    '''
    Performs a simultaneous randomized benchmarking experiment on n qubits.
    type(nr_cliffords) == array
    type(nr_seeds) == int

    Args:
        qubits (list): list of qubit objects to perfomr RB on
        f_LO (float): readout LO frequency
        nr_cliffords (numpy.ndarray): numpy.arange(max_nr_cliffords), where
            max_nr_cliffords is the number of Cliffords in the longest seqeunce
            in the RB experiment
        nr_seeds (int): the number of times to repeat each Clifford sequence of
            length nr_cliffords[i]
        gate_decomposition (str): 'HZ' or 'XY'
        interleaved_gate (str): used for regular single qubit Clifford IRB
            string referring to one of the gates in the single qubit
            Clifford group
        thresholded (bool): whether to use the thresholding feature
            of the UHFQC
        experiment_channels (list or tuple): all the qb UHFQC RO channels used
            in the experiment. Not always just the RO channels for the qubits
            passed in to this function. The user might be running an n qubit
            experiment but is now only measuring a subset of them. This function
            should not use the channels for the unused qubits as correlation
            channels because this will change the settings of that channel.
        soft_avgs (int): number of soft averages to use
        MC: MeasurementControl object
        UHFQC: UHFQC object
        pulsar: pulsar object or AWG object
        label (str): measurement label
        verbose (bool): print runtime info
    '''

    if nr_cliffords is None:
        raise ValueError("Unspecified nr_cliffords.")
    if UHFQC is None:
        UHFQC = qubits[0].UHFQC
        log.warning("Unspecified UHFQC instrument. Using qubits[0].UHFQC.")
    if pulsar is None:
        pulsar = qubits[0].AWG
        log.warning("Unspecified pulsar instrument. Using qubits[0].AWG.")
    if MC is None:
        MC = qubits[0].MC
        log.warning("Unspecified MC object. Using qubits[0].MC.")
    if experiment_channels is None:
        experiment_channels = []
        for qb in qubits:
            experiment_channels += [qb.RO_acq_weight_function_I()]
        log.warning('experiment_channels is None. Using only the channels '
                    'in the qubits RO_acq_weight_function_I parameters.')
    if label is None:
        label = 'SRB_{}_{}_seeds_{}_cliffords_qubits{}'.format(
            gate_decomp, nr_seeds, nr_cliffords[-1] if
            hasattr(nr_cliffords, '__iter__') else nr_cliffords,
            ''.join([qb.name[-1] for qb in qubits]))

    key = 'int'
    if thresholded:
        key = 'dig'
        log.warning('Make sure you have set them!.')
        label += '_thresh'

    if nr_averages is None:
        nr_averages = max(qb.RO_acq_averages() for qb in qubits)
    operation_dict = get_operation_dict(qubits)
    qubit_names_list = [qb.name for qb in qubits]
    for qb in qubits:
        qb.prepare_for_timedomain(multiplexed=True)
    multiplexed_pulse(qubits, f_LO, upload=True)

    if len(qubits) == 2:
        if not hasattr(nr_cliffords, '__iter__'):
            raise ValueError('For a two qubit experiment, nr_cliffords must '
                             'be an array of sequence lengths.')

        correlations = [(qubits[0].RO_acq_weight_function_I(),
                         qubits[1].RO_acq_weight_function_I())]
        det_func = get_multiplexed_readout_detector_functions(
            qubits, nr_averages=nr_averages, used_channels=experiment_channels,
            correlations=correlations)[key + '_corr_det']
        hard_sweep_points = np.arange(nr_seeds)
        hard_sweep_func = \
            awg_swf2.n_qubit_Simultaneous_RB_fixed_length(
                qubit_names_list=qubit_names_list,
                operation_dict=operation_dict,
                nr_cliffords_value=nr_cliffords[0],
                nr_seeds_array=np.arange(nr_seeds),
                # clifford_sequence_list=clifford_sequence_list,
                upload=False,
                gate_decomposition=gate_decomp,
                interleaved_gate=interleaved_gate,
                verbose=verbose, cal_points=cal_points)
        soft_sweep_points = nr_cliffords
        soft_sweep_func = \
            awg_swf2.n_qubit_Simultaneous_RB_sequence_lengths(
                n_qubit_RB_sweepfunction=hard_sweep_func)

    else:
        nr_shots = nr_averages * nr_seeds
        det_func = get_multiplexed_readout_detector_functions(
            qubits, nr_shots=nr_shots)[key + '_log_det']

        hard_sweep_points = np.tile(np.arange(nr_seeds), nr_averages)
        # hard_sweep_points = np.arange(nr_shots)
        hard_sweep_func = \
            awg_swf2.n_qubit_Simultaneous_RB_fixed_length(
                qubit_names_list=qubit_names_list,
                operation_dict=operation_dict,
                nr_cliffords_value=nr_cliffords[0],
                nr_seeds_array=np.arange(nr_seeds),
                # clifford_sequence_list=clifford_sequence_list,
                upload=False,
                gate_decomposition=gate_decomp,
                interleaved_gate=interleaved_gate,
                verbose=verbose, cal_points=cal_points)
        soft_sweep_points = nr_cliffords
        soft_sweep_func = \
            awg_swf2.n_qubit_Simultaneous_RB_sequence_lengths(
                n_qubit_RB_sweepfunction=hard_sweep_func)

    if cal_points:
        step = np.abs(hard_sweep_points[-1] - hard_sweep_points[-2])
        hard_sweep_points_to_use = np.concatenate(
            [hard_sweep_points,
             [hard_sweep_points[-1] + step, hard_sweep_points[-1] + 2 * step]])
    else:
        hard_sweep_points_to_use = hard_sweep_points

    MC.soft_avg(soft_avgs)
    MC.set_sweep_function(hard_sweep_func)
    MC.set_sweep_points(hard_sweep_points_to_use)

    MC.set_sweep_function_2D(soft_sweep_func)
    MC.set_sweep_points_2D(soft_sweep_points)

    MC.set_detector_function(det_func)
    if run:
        MC.run_2D(label)

    if len(qubits) == 2:
        ma.MeasurementAnalysis(label=label, TwoD=True, close_file=True)

        if analyze_RB:
            rbma.Simultaneous_RB_Analysis(
                qb_names=[qb.name for qb in qubits],
                use_latest_data=True,
                gate_decomp=gate_decomp,
                add_correction=True)

    return MC


def cphase_gate_tuneup_predictive(qbc, qbt, qbr, initial_values: list,
                                  std_deviations: list = [20e-9, 0.02],
                                  phases=None, MC=None,
                                  estimator='GRNN_neupy',
                                  hyper_parameter_dict: dict = None,
                                  sampling_numbers: list = [70, 30],
                                  max_measurements=2,
                                  tol=[0.016, 0.05],
                                  timestamps: list = None,
                                  update=False, full_output=True,
                                  fine_tune=True, fine_tune_minmax=None):
    '''
    Args:
        qb_control (QuDev_Transmon): control qubit (with flux pulses)
        qb_target (QuDev_Transmon): target qubit
        phases (numpy array): phases used in the Ramsey measurement
        timestamps (list): measurement history. Enables collecting
                           datapoints from existing measurements and add them
                           to the training set. If there are existing timestamps,
                           cphases and population losses will be extracted from
                           all timestamps in the list. It will be optimized for
                           the combined data then and a cphase measurement will
                           be run with the optimal parameters. Possibly more data
                           will be taken after the first optimization round.
    Returns:
        pulse_length_best_value, pulse_amplitude_best_value

    '''
    ############## CHECKING INPUT #######################
    if not update:
        log.warning("Does not automatically update the CZ pulse length "
                    "and amplitude. "
                    "Set update=True if you want this!")
    if not (isinstance(sampling_numbers, list) or
            isinstance(sampling_numbers, np.ndarray)):
        sampling_numbers = [sampling_numbers]
    if max_measurements != len(sampling_numbers):
        log.warning('Did not provide sampling number for each iteration '
                    'step! Additional iterations will be carried out with the'
                    'last value in sampling numbers ')
    if len(initial_values) != 2:
        logging.error('Incorrect number of input mean values for Gaussian '
                      'sampling provided!')
    if len(std_deviations) != 2:
        logging.error('Incorrect number of standard deviations for Gaussian '
                      'sampling provided!')
    if hyper_parameter_dict is None:
        log.warning('\n No hyperparameters passed to predictive mixer '
                    'calibration routine. Default values for the estimator'
                    'will be used!\n')

        hyper_parameter_dict = {'cv_n_fold': 10,
                                'std_scaling': [0.4, 0.4]}

    if phases is None:
        phases = np.linspace(0, 2 * np.pi, 16, endpoint=False)
    phases = np.concatenate((phases, phases))

    if MC is None:
        MC = qbc.MC

    if not isinstance(timestamps, list):
        if timestamps is None:
            timestamps = []
        else:
            timestamps = [timestamps]
    timestamps_iter = copy.deepcopy(timestamps)
    target_value_names = [r"$|\phi_c/\pi - 1| [a.u]$", 'Population Loss [%]']
    std_factor = 0.2

    ################## START ROUTINE ######################

    pulse_length_best = initial_values[0]
    pulse_amplitude_best = initial_values[1]
    std_length = std_deviations[0]
    std_amp = std_deviations[1]
    iteration = 0

    cphase_testing_agent = Averaged_Cphase_Measurement(qbc, qbt, qbr, 32, MC,
                                                       n_average=5, tol=tol)

    while not cphase_testing_agent.converged:
        training_grid = None
        target_values = None

        for i, t in enumerate(timestamps_iter):

            flux_pulse_ma = ma.Fluxpulse_Ramsey_2D_Analysis_Predictive(
                timestamp=t,
                label='CPhase_measurement_{}_{}'.format(qbc.name, qbt.name),
                qb_name=qbc.name, cal_points=False, plot=False,
                save_plot=False,
                reference_measurements=True, only_cos_fits=True)

            cphases = flux_pulse_ma.cphases
            population_losses = flux_pulse_ma.population_losses

            target_phases = np.abs(np.abs(cphases / np.pi) - 1.)
            target_pops = np.abs(population_losses)

            new_train_values = np.array([flux_pulse_ma.sweep_points_2D[0][::2],
                                         flux_pulse_ma.sweep_points_2D[1][::2]]).T
            new_target_values = np.array([target_phases, target_pops]).T
            training_grid, target_values = generate_new_training_set(
                new_train_values,
                new_target_values,
                training_grid=training_grid,
                target_values=target_values)

            if iteration == 0:
                log.info('Added {} training samples from timestamp {}!' \
                      .format(np.shape(new_train_values)[0], t))

        data_size = 0 if training_grid is None else np.shape(training_grid)[0]

        # if not (iteration == 0 and timestamps_iter):
        log.info('\n{} samples before Iteration {}'.format(data_size,
                                                        iteration))
        if iteration >= len(sampling_numbers):
            sampling_number = sampling_numbers[-1]
        else:
            sampling_number = sampling_numbers[iteration]
        if iteration > 0:
            std_length *= std_factor  # rescale std deviations for next round
            std_amp *= std_factor

        new_flux_lengths = np.random.normal(pulse_length_best,
                                            std_length,
                                            sampling_number)
        new_flux_lengths = np.abs(new_flux_lengths)
        new_flux_amps = np.random.normal(pulse_amplitude_best,
                                         std_amp,
                                         sampling_number)
        log.info('measuring {} samples in iteration {} \n'. \
              format(sampling_number, iteration))

        cphases, population_losses, flux_pulse_ma = \
            measure_cphase(qbc, qbt, qbr,
                           new_flux_lengths, new_flux_amps,
                           phases=phases,
                           plot=False,
                           MC=MC)

        target_phases = np.abs(np.abs(cphases / np.pi) - 1.)
        target_pops = np.abs(population_losses)
        new_train_values = np.array([flux_pulse_ma.sweep_points_2D[0][::2],
                                     flux_pulse_ma.sweep_points_2D[1][::2]]).T
        new_target_values = np.array([target_phases, target_pops]).T

        training_grid, target_values = generate_new_training_set(
            new_train_values,
            new_target_values,
            training_grid=training_grid,
            target_values=target_values)
        new_timestamp = flux_pulse_ma.timestamp_string

        # train and test
        target_norm = np.sqrt(target_values[:, 0] ** 2 + target_values[:, 1] ** 2)
        min_ind = np.argmin(target_norm)
        x_init = [training_grid[min_ind, 0], training_grid[min_ind, 1]]
        a_pred = ma.OptimizationAnalysis_Predictive2D(training_grid,
                                                      target_values,
                                                      flux_pulse_ma,
                                                      x_init=x_init,
                                                      estimator=estimator,
                                                      hyper_parameter_dict=hyper_parameter_dict,
                                                      target_value_names=target_value_names)
        pulse_length_best = a_pred.optimization_result[0]
        pulse_amplitude_best = a_pred.optimization_result[1]
        cphase_testing_agent.lengths_opt.append(pulse_length_best)
        cphase_testing_agent.amps_opt.append(pulse_amplitude_best)

        # Get cphase with optimized values
        cphase_opt, population_loss_opt = cphase_testing_agent. \
            yield_new_measurement()

        if fine_tune:
            log.info('optimized flux parameters good enough for finetuning.\n'
                  'Finetuning amplitude with 6 values at fixed flux length!')
            if fine_tune_minmax is None:
                lower_amp = pulse_amplitude_best - std_amp
                higher_amp = pulse_amplitude_best + std_amp
            else:
                lower_amp = pulse_amplitude_best - fine_tune_minmax
                higher_amp = pulse_amplitude_best + fine_tune_minmax

            finetune_amps = np.linspace(lower_amp, higher_amp, 6)
            pulse_amplitude_best = cphase_finetune_parameters(
                qbc, qbt, qbr,
                pulse_length_best,
                finetune_amps, phases, MC)
            cphase_testing_agent.lengths_opt.append(pulse_length_best)
            cphase_testing_agent.amps_opt.append(pulse_amplitude_best)
            cphase_testing_agent.yield_new_measurement()

        # check success of iteration step
        if cphase_testing_agent.converged:
            log.info('Cphase optimization converged in iteration {}.'. \
                  format(iteration))

        elif iteration + 1 >= max_measurements:
            cphase_testing_agent.converged = True
            log.warning('\n maximum iterations exceeded without hitting'
                        ' specified tolerance levels for optimization!\n')
        else:
            log.info('Iteration {} finished. Not converged with cphase {}*pi and '
                  'population recovery {} %' \
                  .format(iteration, cphase_testing_agent.cphases[-1],
                          np.abs(1. - cphase_testing_agent.pop_losses[-1]) * 100))

            log.info('Running Iteration {} of {} ...'.format(iteration + 1,
                                                          max_measurements))

        if len(cphase_testing_agent.cphases) >= 2:
            cphases1 = cphase_testing_agent.cphases[-1]
            cphases2 = cphase_testing_agent.cphases[-2]
            if cphases1 > cphases2:
                std_factor = 1.5

        if new_timestamp is not None:
            timestamps_iter.append(new_timestamp)
        iteration += 1

    cphase_opt = cphase_testing_agent.cphases[-1]
    population_recovery_opt = np.abs(
        1. - cphase_testing_agent.pop_losses[-1]) * 100
    pulse_length_best = cphase_testing_agent.lengths_opt[-1]
    pulse_amplitude_best = cphase_testing_agent.amps_opt[-1]
    std_cphase = cphase_testing_agent.cphase_std

    log.info('CPhase optimization finished with optimal values: \n',
          'Controlled Phase QBc={} Qb Target={}: '.format(qbc.name, qbt.name),
          cphase_opt, r" ($ \pm $", std_cphase, ' )', r"$\pi$", '\n',
          'Population Recovery |e> Qb Target: {}% \n' \
          .format(population_recovery_opt),
          '@ flux pulse Paramters: \n',
          'Pulse Length: {:0.1f} ns \n'.format(pulse_length_best * 1e9),
          'Pulse Ampllitude: {:0.4f} V \n'.format(pulse_amplitude_best))
    if update:
        qbc.set('CZ_{}_amp'.format(qbt.name), pulse_amplitude_best)
        qbc.set('CZ_{}_length'.format(qbt.name), pulse_length_best)
    if full_output:
        return pulse_length_best, pulse_amplitude_best, \
               [population_recovery_opt, cphase_opt], [std_cphase]
    else:
        return pulse_length_best, pulse_amplitude_best


def cphase_finetune_parameters(qbc, qbt, qbr, flux_length, flux_amplitudes,
                               phases, MC, save_fig=True, show=True):
    """
    measures cphases for a single slice of chevron with fixed flux length.
    Returns the best amplitude in flux_amplitudes for a cphase of pi.
    """
    flux_lengths = len(flux_amplitudes) * [flux_length]
    cphases, population_losses, ma_ram2D = \
        measure_cphase(qbc, qbt, qbr,
                       flux_lengths,
                       flux_amplitudes,
                       phases=phases,
                       plot=True,
                       MC=MC,
                       fit_statistics=False)
    cphases %= 2 * np.pi
    fit_res = lmfit.Model(lambda x, m, b: m * np.tan(x / 2 - np.pi / 2) + b).fit(
        x=cphases, data=flux_amplitudes, m=1, b=np.mean(flux_amplitudes))
    best_amp = fit_res.model.func(np.pi, **fit_res.best_values)
    amps_model = fit_res.model.func(cphases, **fit_res.best_values)
    fig, ax = plt.subplots()
    ax.plot(cphases * 180 / np.pi, flux_amplitudes / 1e-3, 'o-')
    ax.plot(cphases * 180 / np.pi, amps_model / 1e-3, '-r')
    ax.hlines(best_amp / 1e-3, cphases[0] * 180 / np.pi, cphases[-1] * 180 / np.pi)
    ax.vlines(180, flux_amplitudes.min() / 1e-3, flux_amplitudes.max() / 1e-3)
    ax.set_ylabel('Flux pulse amplitude (mV)')
    ax.set_xlabel('Conditional phase (rad)')
    ax.set_title('CZ {}-{}'.format(qbc.name, qbt.name))

    ax.text(0.5, 0.95, 'Best amp = {:.6f} V'.format(best_amp),
            horizontalalignment='center', verticalalignment='top',
            transform=ax.transAxes)

    if save_fig:
        fig_title = 'CPhase_amp_sweep_{}_{}'.format(qbc.name, qbt.name)
        fig_title = '{}--{:%Y%m%d_%H%M%S}'.format(
            fig_title, datetime.datetime.now())
        save_folder = ma_ram2D.folder
        filename = os.path.abspath(os.path.join(save_folder, fig_title + '.png'))
        fig.savefig(filename, bbox_inches='tight')
    if show:
        plt.show()

    return best_amp


def measure_measurement_induced_dephasing(qb_dephased, qb_targeted, phases, amps,
                                          readout_separation, nr_readouts=1,
                                          label=None, n_cal_points_per_state=1,
                                          cal_states='auto', prep_params=None,
                                          exp_metadata=None, analyze=True,
                                          upload=True, **kw):
    classified = kw.get('classified', False)
    predictive_label = kw.pop('predictive_label', False)
    if prep_params is None:
        prep_params = get_multi_qubit_prep_params(
            [qb.preparation_params() for qb in qb_dephased])

    if label is None:
        label = 'measurement_induced_dephasing_x{}_{}_{}'.format(
            nr_readouts,
            ''.join([qb.name for qb in qb_dephased]),
            ''.join([qb.name for qb in qb_targeted]))

    hard_sweep_params = {
        'phase': {'unit': 'deg',
            'values': np.tile(phases, len(amps))},
        'ro_amp_scale': {'unit': 'deg',
            'values': np.repeat(amps, len(phases))}
    }

    for qb in set(qb_targeted) | set(qb_dephased):
        MC = qb.instr_mc.get_instr()
        qb.prepare(drive='timedomain')

    cal_states = CalibrationPoints.guess_cal_states(cal_states)
    cp = CalibrationPoints.multi_qubit([qb.name for qb in qb_dephased], cal_states,
                                       n_per_state=n_cal_points_per_state)

    operation_dict = get_operation_dict(list(set(qb_dephased + qb_targeted)))
    seq, sweep_points = mqs.measurement_induced_dephasing_seq(
        [qb.name for qb in qb_targeted], [qb.name for qb in qb_dephased], operation_dict,
        amps, phases, pihalf_spacing=readout_separation, prep_params=prep_params,
        cal_points=cp, upload=False, sequence_name=label)

    hard_sweep_func = awg_swf.SegmentHardSweep(
        sequence=seq, upload=upload,
        parameter_name='readout_idx', unit='')
    MC.set_sweep_function(hard_sweep_func)
    MC.set_sweep_points(sweep_points)

    det_name = 'int_avg{}_det'.format('_classif' if classified else '')
    det_func = get_multiplexed_readout_detector_functions(
        qb_dephased, nr_averages=max(qb.acq_averages() for qb in qb_dephased)
    )[det_name]
    MC.set_detector_function(det_func)

    if exp_metadata is None:
        exp_metadata = {}
    exp_metadata.update({'qb_dephased': [qb.name for qb in qb_dephased],
                         'qb_targeted': [qb.name for qb in qb_targeted],
                         'preparation_params': prep_params,
                         'cal_points': repr(cp),
                         'classified_ro': classified,
                         'rotate': len(cal_states) != 0 and not classified,
                         'data_to_fit': {qb.name: 'pe' for qb in qb_dephased},
                         'hard_sweep_params': hard_sweep_params})

    MC.run(label, exp_metadata=exp_metadata)

    tda.MeasurementInducedDephasingAnalysis(qb_names=[qb.name for qb in qb_dephased])


def calibrate_n_qubits(qubits, f_LO, sweep_points_dict, sweep_params=None,
                       artificial_detuning=None,
                       cal_points=True, no_cal_points=4, upload=True,
                       MC=None, soft_avgs=1, n_rabi_pulses=1,
                       thresholded=False,  # analyses can't do thresholded=True!
                       analyze=True, update=False,
                       UHFQC=None, pulsar=None, **kw):
    """
    Args:
        qubits: list of qubits
        f_LO: multiplexed RO LO freq
        sweep_points_dict:  dict of the form {msmt_name: sweep_points_array}
            where msmt_name must be one of the following:
            ['rabi', 'n_rabi', 'ramsey', 'qscale', 'T1', 'T2'}
        sweep_params: this function defines this variable for each msmt. But
            see the seqeunce function mqs.general_multi_qubit_seq for details
        artificial_detuning: for ramsey and T2 (echo) measurements. It is
            ignored for the other measurements
        cal_points: whether to prepare cal points or not
        no_cal_points: how many cal points to prepare
        upload: whether to upload to AWGs
        MC: MC object
        soft_avgs:  soft averages
        n_rabi_pulses: for the n_rabi measurement
        thresholded: whether to threshold the results (NOT IMPLEMENTED)
        analyze: whether to analyze
        update: whether to update relevant parameters based on analysis
        UHFQC: UHFQC object
        pulsar: pulsar

    Kwargs:
        This function can also add dynamical decoupling (DD) pulses with the
        following parameters:

        nr_echo_pulses (int, default=0): number of DD pulses; if 0 then this
            function will not add DD pulses
        UDD_scheme (bool, default=True): if True, it uses the Uhrig DD scheme,
            else it uses the CPMG scheme
        idx_DD_start (int, default:-1): index of the first DD pulse in the
            waveform for a single qubit. For example, is we have n=3 qubits,
            and have 4 pulses per qubit, and we want to inset DD pulses
            between the first and second pulse, then idx_DD_start = 1.
            For a Ramsey experiment (2 pulses per qubit), idx_DD_start = -1
            (default value) and the DD pulses are inserted between the
            two pulses.

        You can also add the kwargs used in the standard TD analysis functions.
    """

    if MC is None:
        MC = qubits[0].MC
    if UHFQC is None:
        UHFQC = qubits[0].UHFQC
    if pulsar is None:
        pulsar = qubits[0].AWG
    artificial_detuning_echo = kw.pop('artificial_detuning_echo', None)

    qubit_names = [qb.name for qb in qubits]
    if len(qubit_names) == 1:
        msmt_suffix = qubits[0].msmt_suffix
    elif len(qubit_names) > 5:
        msmt_suffix = '_{}qubits'.format(len(qubit_names))
    else:
        msmt_suffix = '_qbs{}'.format(''.join([i[-1] for i in qubit_names]))

    sweep_points_dict = deepcopy(sweep_points_dict)
    for key, spts in sweep_points_dict.items():
        if spts is None:
            if key == 'n_rabi':
                sweep_points_dict[key] = {}
                for qb in qubits:
                    sweep_points_dict[key][qb.name] = \
                        np.linspace(
                            (n_rabi_pulses - 1) * qb.amp180() / n_rabi_pulses,
                            min((n_rabi_pulses + 1) * qb.amp180() / n_rabi_pulses,
                                0.9), 41)
            else:
                raise ValueError('Sweep points for {} measurement are not '
                                 'defined.'.format(key))

    if cal_points:
        sweep_points_dict = deepcopy(sweep_points_dict)
        for key, spts in sweep_points_dict.items():
            if not isinstance(spts, dict):
                if key == 'qscale':
                    temp_array = np.zeros(3 * spts.size)
                    np.put(temp_array, list(range(0, temp_array.size, 3)), spts)
                    np.put(temp_array, list(range(1, temp_array.size, 3)), spts)
                    np.put(temp_array, list(range(2, temp_array.size, 3)), spts)
                    spts = temp_array
                    step = np.abs(spts[-1] - spts[-4])
                else:
                    step = np.abs(spts[-1] - spts[-2])
                if no_cal_points == 4:
                    sweep_points_dict[key] = np.concatenate(
                        [spts, [spts[-1] + step, spts[-1] + 2 * step,
                                spts[-1] + 3 * step, spts[-1] + 4 * step]])
                elif no_cal_points == 2:
                    sweep_points_dict[key] = np.concatenate(
                        [spts, [spts[-1] + step, spts[-1] + 2 * step]])
                else:
                    sweep_points_dict[key] = spts
            else:
                for k in spts:
                    if key == 'qscale':
                        temp_array = np.zeros(3 * spts[k].size)
                        np.put(temp_array, list(range(0, temp_array.size, 3)),
                               spts[k])
                        np.put(temp_array, list(range(1, temp_array.size, 3)),
                               spts[k])
                        np.put(temp_array, list(range(2, temp_array.size, 3)),
                               spts[k])
                        spts[k] = temp_array
                        step = np.abs(spts[k][-1] - spts[k][-4])
                    else:
                        step = np.abs(spts[k][-1] - spts[k][-2])
                    if no_cal_points == 4:
                        sweep_points_dict[key][k] = np.concatenate(
                            [spts[k], [spts[k][-1] + step, spts[k][-1] + 2 * step,
                                       spts[k][-1] + 3 * step,
                                       spts[k][-1] + 4 * step]])
                    elif no_cal_points == 2:
                        sweep_points_dict[key][k] = np.concatenate(
                            [spts[k],
                             [spts[k][-1] + step, spts[k][-1] + 2 * step]])
                    else:
                        sweep_points_dict[key][k] = spts[k]

    # set up multiplexed readout
    multiplexed_pulse(qubits, f_LO, upload=True)
    operation_dict = get_operation_dict(qubits)
    if thresholded:
        key = 'dig'
    else:
        key = 'int'

    nr_averages = max([qb.RO_acq_averages() for qb in qubits])
    df = get_multiplexed_readout_detector_functions(
        qubits, nr_averages=nr_averages)[key + '_avg_det']

    for qb in qubits:
        qb.prepare_for_timedomain(multiplexed=True)

    # Do measurements
    # RABI
    if 'rabi' in sweep_points_dict:
        exp_metadata = {}
        sweep_points = sweep_points_dict['rabi']

        if sweep_params is None:
            sweep_params = (
                ('X180', {'pulse_pars': {'amplitude': (lambda sp: sp)},
                          'repeat': 1}),
            )

        sf = awg_swf2.calibrate_n_qubits(sweep_params=sweep_params,
                                         sweep_points=sweep_points,
                                         qubit_names=qubit_names,
                                         operation_dict=operation_dict,
                                         cal_points=cal_points,
                                         upload=upload,
                                         parameter_name='amplitude',
                                         unit='V', **kw)

        MC.soft_avg(soft_avgs)
        MC.set_sweep_function(sf)
        MC.set_sweep_points(sweep_points)
        MC.set_detector_function(df)
        label = 'Rabi' + msmt_suffix
        if isinstance(sweep_points, dict):
            exp_metadata = {'sweep_points_dict': sweep_points}
        MC.run(label, exp_metadata=exp_metadata)
        sweep_params = None

        if analyze:
            rabi_ana = tda.RabiAnalysis(qb_names=qubit_names)
            if update:
                for qb in qubits:
                    try:
                        qb.amp180(rabi_ana.proc_data_dict[
                                      'analysis_params_dict'][qb.name]['piPulse'])
                        qb.amp90_scale(0.5)
                    except AttributeError as e:
                        log.warning('%s. This parameter will not be '
                                    'updated.' % e)

    # N-RABI
    if 'n_rabi' in sweep_points_dict:
        exp_metadata = {}
        sweep_points = sweep_points_dict['n_rabi']
        if sweep_params is None:
            sweep_params = (
                ('X180', {'pulse_pars': {'amplitude': (lambda sp: sp)},
                          'repeat': n_rabi_pulses}),
            )

        sf = awg_swf2.calibrate_n_qubits(sweep_params=sweep_params,
                                         sweep_points=sweep_points,
                                         qubit_names=qubit_names,
                                         operation_dict=operation_dict,
                                         cal_points=cal_points,
                                         upload=upload,
                                         parameter_name='amplitude',
                                         unit='V', **kw)

        MC.soft_avg(soft_avgs)
        MC.set_sweep_function(sf)
        MC.set_sweep_points(sweep_points[list(sweep_points)[0]])
        MC.set_detector_function(df)
        label = 'Rabi-n{}'.format(n_rabi_pulses) + msmt_suffix
        if isinstance(sweep_points, dict):
            exp_metadata = {'sweep_points_dict': sweep_points}
        MC.run(label, exp_metadata=exp_metadata)
        sweep_params = None

        if analyze:
            rabi_ana = tda.RabiAnalysis(qb_names=qubit_names)
            if update:
                for qb in qubits:
                    try:
                        qb.amp180(rabi_ana.proc_data_dict[
                                      'analysis_params_dict'][qb.name]['piPulse'])
                        qb.amp90_scale(0.5)
                    except AttributeError as e:
                        log.warning('%s. This parameter will not be '
                                    'updated.' % e)

    # RAMSEY
    if 'ramsey' in sweep_points_dict:
        exp_metadata = {}
        if artificial_detuning is None:
            raise ValueError('Specify an artificial_detuning for the Ramsey '
                             'measurement.')
        sweep_points = sweep_points_dict['ramsey']
        drag_pulse_length = qubits[0].nr_sigma() * qubits[0].gauss_sigma()
        zz_coupling = 470e3
        if sweep_params is None:
            sweep_params = (
                ('X90', {}),
                ('X90', {
                    'pulse_pars': {
                        'refpoint': 'start',
                        'pulse_delay': (lambda sp: sp),
                        'phase': (lambda sp:
                                  ((sp - sweep_points[0]) * artificial_detuning *
                                   360) % 360),
                        # 'basis_rotation': (lambda sp: 2*np.pi*zz_coupling *
                        #                   (sp+drag_pulse_length)*180/np.pi)
                    }}),

            )
        sf = awg_swf2.calibrate_n_qubits(sweep_params=sweep_params,
                                         sweep_points=sweep_points,
                                         qubit_names=qubit_names,
                                         operation_dict=operation_dict,
                                         cal_points=cal_points,
                                         upload=upload,
                                         parameter_name='time',
                                         unit='s', **kw)

        MC.soft_avg(soft_avgs)
        MC.set_sweep_function(sf)
        MC.set_sweep_points(sweep_points)
        MC.set_detector_function(df)
        label = 'Ramsey' + msmt_suffix
        if isinstance(sweep_points, dict):
            exp_metadata = {'sweep_points_dict': sweep_points}
        exp_metadata['artificial_detuning'] = artificial_detuning
        MC.run(label, exp_metadata=exp_metadata)
        sweep_params = None

        if analyze:
            ramsey_ana = tda.RamseyAnalysis(qb_names=qubit_names)
            if update:
                for qb in qubits:
                    try:
                        qb.f_qubit(ramsey_ana.proc_data_dict[
                                       'analysis_params_dict'][qb.name][
                                       'exp_decay_' + qb.name]['new_qb_freq'])
                    except AttributeError as e:
                        log.warning('%s. This parameter will not be '
                                    'updated.' % e)
                    try:
                        qb.T2_star(ramsey_ana.proc_data_dict[
                                       'analysis_params_dict'][qb.name][
                                       'exp_decay_' + qb.name]['T2_star'])
                    except AttributeError as e:
                        log.warning('%s. This parameter will not be '
                                    'updated.' % e)

    # QSCALE
    if 'qscale' in sweep_points_dict:
        exp_metadata = {}
        sweep_points = sweep_points_dict['qscale']

        if sweep_params is None:
            sweep_params = (
                ('X90', {'pulse_pars': {'motzoi': (lambda sp: sp)},
                         'condition': (lambda i: i % 3 == 0)}),
                ('X180', {'pulse_pars': {'motzoi': (lambda sp: sp)},
                          'condition': (lambda i: i % 3 == 0)}),
                ('X90', {'pulse_pars': {'motzoi': (lambda sp: sp)},
                         'condition': (lambda i: i % 3 == 1)}),
                ('Y180', {'pulse_pars': {'motzoi': (lambda sp: sp)},
                          'condition': (lambda i: i % 3 == 1)}),
                ('X90', {'pulse_pars': {'motzoi': (lambda sp: sp)},
                         'condition': (lambda i: i % 3 == 2)}),
                ('mY180', {'pulse_pars': {'motzoi': (lambda sp: sp)},
                           'condition': (lambda i: i % 3 == 2)}),
                ('RO', {})
            )

        sf = awg_swf2.calibrate_n_qubits(sweep_params=sweep_params,
                                         sweep_points=sweep_points,
                                         qubit_names=qubit_names,
                                         operation_dict=operation_dict,
                                         cal_points=cal_points,
                                         upload=upload,
                                         parameter_name='qscale_factor',
                                         unit='', **kw)

        MC.soft_avg(soft_avgs)
        MC.set_sweep_function(sf)
        MC.set_sweep_points(sweep_points)
        MC.set_detector_function(df)
        label = 'QScale' + msmt_suffix
        if isinstance(sweep_points, dict):
            exp_metadata = {'sweep_points_dict': sweep_points}
        MC.run(label, exp_metadata=exp_metadata)
        sweep_params = None

        if analyze:
            qscale_ana = tda.QScaleAnalysis(qb_names=qubit_names)
            if update:
                for qb in qubits:
                    try:
                        qb.motzoi(qscale_ana.proc_data_dict[
                                      'analysis_params_dict'][qb.name]['qscale'])
                    except AttributeError as e:
                        log.warning('%s. This parameter will not be '
                                    'updated.' % e)

    # T1
    if 'T1' in sweep_points_dict:
        exp_metadata = {}
        sweep_points = sweep_points_dict['T1']
        if sweep_params is None:
            sweep_params = (
                ('X180', {}),
                ('RO mux', {'pulse_pars': {'pulse_delay': (lambda sp: sp)}})
            )

        sf = awg_swf2.calibrate_n_qubits(sweep_params=sweep_params,
                                         sweep_points=sweep_points,
                                         qubit_names=qubit_names,
                                         operation_dict=operation_dict,
                                         cal_points=cal_points,
                                         upload=upload,
                                         parameter_name='time',
                                         unit='s', **kw)

        MC.soft_avg(soft_avgs)
        MC.set_sweep_function(sf)
        MC.set_sweep_points(sweep_points)
        MC.set_detector_function(df)
        label = 'T1' + msmt_suffix
        if isinstance(sweep_points, dict):
            exp_metadata = {'sweep_points_dict': sweep_points}
        MC.run(label, exp_metadata=exp_metadata)
        sweep_params = None

        if analyze:
            T1_ana = tda.T1Analysis(qb_names=qubit_names)
            if update:
                for qb in qubits:
                    try:
                        qb.T1(T1_ana.proc_data_dict['analysis_params_dict'][
                                  qb.name]['T1'])
                    except AttributeError as e:
                        log.warning('%s. This parameter will not be '
                                    'updated.' % e)
    # T2 ECHO
    if 'T2' in sweep_points_dict:
        exp_metadata = {}
        sweep_points = sweep_points_dict['T2']
        if sweep_params is None:
            sweep_params = (
                ('X90', {}),
                ('X180', {'pulse_pars': {'refpoint': 'start',
                                         'pulse_delay': (lambda sp: sp / 2)}}),
                ('X90', {'pulse_pars': {
                    'refpoint': 'start',
                    'pulse_delay': (lambda sp: sp / 2)}})
            )

        if artificial_detuning_echo is not None:
            sweep_params[-1][1]['pulse_pars']['phase'] = \
                lambda sp: ((sp - sweep_points[0]) *
                            artificial_detuning_echo * 360) % 360

        sf = awg_swf2.calibrate_n_qubits(sweep_params=sweep_params,
                                         sweep_points=sweep_points,
                                         qubit_names=qubit_names,
                                         operation_dict=operation_dict,
                                         cal_points=cal_points,
                                         upload=upload,
                                         parameter_name='time',
                                         unit='s', **kw)

        MC.soft_avg(soft_avgs)
        MC.set_sweep_function(sf)
        MC.set_sweep_points(sweep_points)
        MC.set_detector_function(df)
        label = 'T2_echo' + msmt_suffix
        if isinstance(sweep_points, dict):
            exp_metadata = {'sweep_points_dict': sweep_points,
                            'artificial_detuning': artificial_detuning_echo}
        MC.run(label, exp_metadata=exp_metadata)
        sweep_params = None

        if analyze:
            echo_ana = tda.EchoAnalysis(
                qb_names=qubit_names,
                options_dict={'artificial_detuning': artificial_detuning_echo})
            if update:
                for qb in qubits:
                    try:
                        qb.T2(echo_ana.proc_data_dict[
                                  'analysis_params_dict'][qb.name]['T2_echo'])
                    except AttributeError as e:
                        log.warning('%s. This parameter will not be '
                                    'updated.' % e)


def measure_chevron(dev, qbc, qbt, hard_sweep_params, soft_sweep_params,
                    cz_pulse_name, upload=True, label=None, qbr=None,
                    classified=False, n_cal_points_per_state=2,
                    num_cz_gates=1, cal_states='auto', prep_params=None,
                    exp_metadata=None, analyze=True, return_seq=False):

    if isinstance(qbc, str):
        qbc = dev.get_qb(qbc)
    if isinstance(qbt, str):
        qbt = dev.get_qb(qbt)

    if qbr is None:
        qbr = qbt
    elif qbr != qbc and qbr != qbt:
        raise ValueError('Only target or control qubit can be read out!')

    # check whether qubits are connected
    dev.check_connection(qbc, qbt)

    if len(list(soft_sweep_params)) > 1:
        log.warning('There is more than one soft sweep parameter.')
    if label is None:
        label = 'Chevron_{}{}'.format(qbc.name, qbt.name)
    MC = dev.find_instrument('MC')
    for qb in [qbc, qbt]:
        qb.prepare(drive='timedomain')

    cal_states = CalibrationPoints.guess_cal_states(cal_states)
    cp = CalibrationPoints.single_qubit(qbr.name, cal_states,
                                        n_per_state=n_cal_points_per_state)

    if prep_params is None:
        prep_params = dev.get_prep_params([qbc, qbt])

    operation_dict = dev.get_operation_dict()

    sequences, hard_sweep_points, soft_sweep_points = \
        fsqs.chevron_seqs(
            qbc_name=qbc.name, qbt_name=qbt.name, qbr_name=qbr.name,
            hard_sweep_dict=hard_sweep_params,
            soft_sweep_dict=soft_sweep_params,
            operation_dict=operation_dict,
            cz_pulse_name=cz_pulse_name,
            num_cz_gates=num_cz_gates,
            cal_points=cp, upload=False, prep_params=prep_params)

    if return_seq:
        return sequences

    hard_sweep_func = awg_swf.SegmentHardSweep(
        sequence=sequences[0], upload=upload,
        parameter_name=list(hard_sweep_params)[0],
        unit=list(hard_sweep_params.values())[0]['unit'])
    MC.set_sweep_function(hard_sweep_func)
    MC.set_sweep_points(hard_sweep_points)

    # sweep over flux pulse amplitude of qbc
    channels_to_upload = [qbc.flux_pulse_channel()]
    MC.set_sweep_function_2D(awg_swf.SegmentSoftSweep(
        hard_sweep_func, sequences,
        list(soft_sweep_params)[0], list(soft_sweep_params.values())[0]['unit'],
        channels_to_upload=channels_to_upload))
    MC.set_sweep_points_2D(soft_sweep_points)
    MC.set_detector_function(qbr.int_avg_classif_det if classified
                             else qbr.int_avg_det)
    if exp_metadata is None:
        exp_metadata = {}
    exp_metadata.update({'preparation_params': prep_params,
                         'cal_points': repr(cp),
                         'rotate': len(cal_states) != 0,
                         'data_to_fit': {qbr.name: 'pe'},
                         'hard_sweep_params': hard_sweep_params,
                         'soft_sweep_params': soft_sweep_params})
    MC.run_2D(name=label, exp_metadata=exp_metadata)

    if analyze:
        tda.MultiQubit_TimeDomain_Analysis(qb_names=[qbr.name],
                                           options_dict={'TwoD': True})


def measure_cphase_nn(qbc, qbt, qbr, lengths, amps, alphas=None,
                   CZ_pulse_name=None,
                   phases=None, MC=None,
                   cal_points=False, plot=False,
                   save_plot=True,
                   prepare_for_timedomain=True,
                   output_measured_values=False,
                   analyze=True, upload=True, **kw):
    '''
    method to measure the phase acquired during a flux pulse conditioned on the
    state of the control qubit (self).
    In this measurement, the phase from two Ramsey type measurements
    on qb_target is measured, once with the control qubit in the excited state
    and once in the ground state. The conditional phase is calculated as the
    difference.


    Args:
        qb_target (QuDev_transmon): target qubit / non-fluxed qubit
        amps (list): list or array of flux pulse amplitudes
        lengths (list):  list or array of flux pulse lengths (must have same
                         dimension as amps)
        phases (array): phases used for the Ramsey type phase sweep
        spacing (float): spacing between flux pulse and Ramsey pulses in s
        MC (optional): measurement control
        cal_points (bool): if True, calibration points are measured
        plot (bool): if true, the phase fit is shown
        return_population_loss: if true, the population loss (loss of contrast
                                when having the control qubit in the excited
                                state is returned)
        upload_AWGs (list): list of the AWGs to be uploaded
        upload_channels (list): list of channels to be uploaded
        prepare_for_timedomain (bool): if False, the
                                       self.prepare_for_timedomain()
                                       is NOT called

    Returns:
        cphases (numpy array): array of the conditional phases measured at
                              (amps[i], lengths[i])
    '''
    if len(amps) != len(lengths):
        raise ValueError('amps and lengths must have the same '
                         'dimension.')

    if MC is None:
        MC = qbc.MC

    if phases is None:
        phases = np.linspace(0, 2 * np.pi, 16, endpoint=False)
        phases = np.concatenate((phases, phases))

    operation_dict = get_operation_dict([qbc, qbt, qbr])
    if CZ_pulse_name is None:
        CZ_pulse_name = 'CZ ' + qbt.name + ' ' + qbc.name

    optimize_nz_pulse = False

    CZ_pulse_channel = operation_dict[CZ_pulse_name]['channel']
    max_flux_length = np.max(lengths)
    if optimize_nz_pulse:
        s1 = awg_swf.CPhase_NZ_hard_swf(phases,
                                        qbc.name,
                                        qbt.name,
                                        CZ_pulse_name,
                                        CZ_pulse_channel,
                                        operation_dict,
                                        max_flux_length,
                                        cal_points=cal_points,
                                        reference_measurements=True,
                                        upload=upload)
        s2 = awg_swf.Flux_pulse_CPhase_soft_swf(s1, sweep_param='length',
                                                upload=upload)
        s3 = awg_swf.Flux_pulse_CPhase_soft_swf(s1, sweep_param='amplitude',
                                                upload=upload)
        s4 = awg_swf.Flux_pulse_CPhase_soft_swf(s1, sweep_param='alpha',
                                                upload=upload)
        MC.set_sweep_functions([s1, s2, s3, s4])
        MC.set_sweep_points(phases)
        # Here the order of the parameters matters! Paramters must be
        # set in the same order as their sweepfunctions!
        MC.set_sweep_points_2D(np.array([lengths, amps, alphas]).T)
        MC.set_detector_function(qbr.int_avg_det)
    else:
        s1 = awg_swf.Flux_pulse_CPhase_hard_swf_new(phases,
                                                    qbc.name,
                                                    qbt.name,
                                                    qbr.name,
                                                    CZ_pulse_name,
                                                    CZ_pulse_channel,
                                                    operation_dict,
                                                    max_flux_length,
                                                    cal_points=cal_points,
                                                    reference_measurements=True,
                                                    upload=upload)
        s2 = awg_swf.Flux_pulse_CPhase_soft_swf(s1, sweep_param='length',
                                                upload=upload)
        s3 = awg_swf.Flux_pulse_CPhase_soft_swf(s1, sweep_param='amplitude',
                                                upload=upload)

        MC.set_sweep_functions([s1, s2, s3])
        MC.set_sweep_points(phases)
        # Here the order of the parameters matters! Paramters must be
        # set in the same order as their sweepfunctions!
        MC.set_sweep_points_2D(np.array([lengths, amps]).T)
        MC.set_detector_function(qbr.int_avg_det)

    t0 = time.time()
    if prepare_for_timedomain:
        for qb in [qbc, qbt, qbr]:
            qb.prepare_for_timedomain()
    MC.run_2D('CPhase_measurement_{}_{}'.format(qbc.name, qbt.name))

    t1 = time.time()
    log.info('Measured Cphases with ',
          len(amps) * len(phases),
          ' sweeppoints in T=', t1 - t0, ' s.')

    if analyze:
        flux_pulse_ma = ma.Fluxpulse_Ramsey_2D_Analysis_Predictive(
            label='CPhase_measurement_{}_{}'.format(qbc.name, qbt.name),
            qb_name=qbc.name, cal_points=cal_points, plot=plot,
            save_plot=save_plot, reference_measurements=True,
            only_cos_fits=True, **kw)
        cphases = flux_pulse_ma.cphases
        population_losses = flux_pulse_ma.population_losses
        if output_measured_values:
            log.info('fitted phases: ', cphases)
            log.info('pop loss: ', population_losses)
        return cphases, population_losses, flux_pulse_ma
    else:
        return


def measure_cphase(dev, qbc, qbt, soft_sweep_params, cz_pulse_name,
                   hard_sweep_params=None, max_flux_length=None,
                   num_cz_gates=1, n_cal_points_per_state=1, cal_states='auto',
                   prep_params=None, exp_metadata=None, label=None,
                   analyze=True, upload=True, for_ef=True, **kw):
    '''
    method to measure the leakage and the phase acquired during a flux pulse
    conditioned on the state of the control qubit (qbc).
    In this measurement, the phase from two Ramsey type measurements
    on qb_target is measured, once with the control qubit in the excited state
    and once in the ground state. The conditional phase is calculated as the
    difference.

    Args:
<<<<<<< HEAD
        dev (Device)
        qbc (QuDev_transmon, str): control qubit
        qbt (QuDev_transmon, str): target qubit
        FIXME: add further args
=======
        qbc (QuDev_transmon): control qubit / fluxed qubit
        qbt (QuDev_transmon): target qubit / non-fluxed qubit
        compression_seg_lim (int): Default: None. If speficied, it activates the
            compression of a 2D sweep (see Sequence.compress_2D_sweep) with the given
            limit on the maximal number of segments per sequence.
>>>>>>> be0d439a
    '''

    if isinstance(qbc, str):
        qbc = dev.get_qb(qbc)
    if isinstance(qbt, str):
        qbt = dev.get_qb(qbt)

    # check whether qubits are connected
    dev.check_connection(qbc, qbt)

    MC = dev.instr_mc.get_instr()

    plot_all_traces = kw.get('plot_all_traces', True)
    plot_all_probs = kw.get('plot_all_probs', True)
    classified = kw.get('classified', False)
    predictive_label = kw.pop('predictive_label', False)
    if prep_params is None:
        prep_params = dev.get_prep_params([qbc, qbt])

    if label is None:
        if predictive_label:
            label = 'Predictive_cphase_nz_measurement'
        else:
            label = 'CPhase_nz_measurement'
        if classified:
            label += '_classified'
        if 'active' in prep_params['preparation_type']:
            label += '_reset'
        if num_cz_gates > 1:
            label += f'_{num_cz_gates}_gates'
        label += f'_{qbc.name}_{qbt.name}'

    if hard_sweep_params is None:
        hard_sweep_params = {
            'phase': {'values': np.tile(np.linspace(0, 2 * np.pi, 6) * 180 / np.pi, 2),
                      'unit': 'deg'}
        }

    if exp_metadata is None:
        exp_metadata = {}

    for qb in [qbc, qbt]:
        qb.prepare(drive='timedomain')

    cal_states = CalibrationPoints.guess_cal_states(cal_states,
                                                    for_ef=for_ef)
    cp = CalibrationPoints.multi_qubit([qbc.name, qbt.name], cal_states,
                                       n_per_state=n_cal_points_per_state)

    if max_flux_length is not None:
        log.debug(f'max_flux_length = {max_flux_length * 1e9:.2f} ns, set by user')
    operation_dict = dev.get_operation_dict()
    sequences, hard_sweep_points, soft_sweep_points = \
        fsqs.cphase_seqs(
            hard_sweep_dict=hard_sweep_params,
            soft_sweep_dict=soft_sweep_params,
            qbc_name=qbc.name, qbt_name=qbt.name,
            cz_pulse_name=cz_pulse_name + f' {qbc.name} {qbt.name}',
            operation_dict=operation_dict,
            cal_points=cp, upload=False, prep_params=prep_params,
            max_flux_length=max_flux_length,
            num_cz_gates=num_cz_gates)
    # compress 2D sweep
    if kw.get('compression_seg_lim', None) is not None:
        sequences, hard_sweep_points, soft_sweep_points, cf = \
            sequences[0].compress_2D_sweep(sequences,
                                           kw.get("compression_seg_lim"))
        exp_metadata.update({'compression_factor': cf})
        
    hard_sweep_func = awg_swf.SegmentHardSweep(
        sequence=sequences[0], upload=upload,
        parameter_name=list(hard_sweep_params)[0],
        unit=list(hard_sweep_params.values())[0]['unit'])
    MC.set_sweep_function(hard_sweep_func)
    MC.set_sweep_points(hard_sweep_points)

    channels_to_upload = [operation_dict[cz_pulse_name +
                                         f' {qbc.name} {qbt.name}']['channel']]
    MC.set_sweep_function_2D(awg_swf.SegmentSoftSweep(
        hard_sweep_func, sequences,
        list(soft_sweep_params)[0], list(soft_sweep_params.values())[0]['unit'],
        channels_to_upload=channels_to_upload))
    MC.set_sweep_points_2D(soft_sweep_points)

    det_get_values_kws = {'classified': classified,
                          'correlated': False,
                          'thresholded': True,
                          'averaged': True}
    det_name = 'int_avg{}_det'.format('_classif' if classified else '')
    det_func = get_multiplexed_readout_detector_functions(
        [qbc, qbt], nr_averages=max(qb.acq_averages() for qb in [qbc, qbt]),
        det_get_values_kws=det_get_values_kws)[det_name]
    MC.set_detector_function(det_func)

    exp_metadata.update({'leakage_qbname': qbc.name,
                         'cphase_qbname': qbt.name,
                         'preparation_params': prep_params,
                         'cal_points': repr(cp),
                         'classified_ro': classified,
                         'rotate': len(cal_states) != 0 and not classified,
                         'cal_states_rotations':
                             {qbc.name: {'g': 0, 'f': 1},
                              qbt.name: {'g': 0, 'e': 1}} if
                             (len(cal_states) != 0 and not classified) else None,
                         'data_to_fit': {qbc.name: 'pf', qbt.name: 'pe'},
                         'hard_sweep_params': hard_sweep_params,
                         'soft_sweep_params': soft_sweep_params})
    MC.run_2D(label, exp_metadata=exp_metadata)
    if analyze:
        if classified:
            channel_map = {qb.name: [vn + ' ' +
                                     qb.instr_uhf() for vn in
                                     qb.int_avg_classif_det.value_names]
                           for qb in [qbc, qbt]}
        else:
            channel_map = {qb.name: [vn + ' ' +
                                     qb.instr_uhf() for vn in
                                     qb.int_avg_det.value_names]
                           for qb in [qbc, qbt]}
        flux_pulse_tdma = tda.CPhaseLeakageAnalysis(
            qb_names=[qbc.name, qbt.name],
            options_dict={'TwoD': True, 'plot_all_traces': plot_all_traces,
                          'plot_all_probs': plot_all_probs,
                          'channel_map': channel_map})
        cphases = flux_pulse_tdma.proc_data_dict[
            'analysis_params_dict']['cphase']['val']
        population_losses = flux_pulse_tdma.proc_data_dict[
            'analysis_params_dict']['population_loss']['val']
        leakage = flux_pulse_tdma.proc_data_dict[
            'analysis_params_dict']['leakage']['val']
        return cphases, population_losses, leakage, flux_pulse_tdma
    else:
        return

def measure_arbitrary_phase(qbc, qbt, target_phases, phase_func, cz_pulse_name,
        soft_sweep_params=dict(), measure_dynamic_phase=False,
        measure_conditional_phase=True, hard_sweep_params=None,
        num_cz_gates=1, n_cal_points_per_state=1, cal_states='auto',
        classified_ro=True, prep_params=None, exp_metadata=dict(), label=None,
        analyze=True, upload=True, for_ef=True, **kw):
    '''
    method to measure the leakage and the phase acquired during a flux pulse
    conditioned on the state of the control qubit (self).
    In this measurement, the phase from two Ramsey type measurements
    on qb_target is measured, once with the control qubit in the excited state
    and once in the ground state. The conditional phase is calculated as the
    difference.

    Args:
        qbc (QuDev_transmon): control qubit / fluxed qubit
        qbt (QuDev_transmon): target qubit / non-fluxed qubit
        phase_func (callable): function with input the target phase, returning
         (flux pulse amplitude, dyn_phase)
    '''

    if label is None:
        label = 'Arbitrary_Phase_{}_{}'.format(qbc.name, qbt.name)
    assert qbc.get_operation_dict()[cz_pulse_name]['pulse_type'] == \
        'BufferedCZPulseEffectiveTime', "Arbritrary phase measurement requires" \
            "'BufferedCZPulseEffectiveTime' pulse type but pulse type is '{}'" \
        .format(qbc.get_operation_dict()[cz_pulse_name]['pulse_type'])
    results = dict() #dictionary to store measurement results
    amplitudes, predicted_dyn_phase = phase_func(target_phases)
    soft_sweep_params['amplitude'] = dict(values=amplitudes, unit='V')
    exp_metadata.update(dict(target_phases=target_phases))
    if measure_conditional_phase:
        cphases, population_losses, leakage, flux_pulse_tdma = \
            measure_cphase(qbc=qbc, qbt=qbt, soft_sweep_params=soft_sweep_params,
                           cz_pulse_name=cz_pulse_name,
                           hard_sweep_params=hard_sweep_params,
                           num_cz_gates=num_cz_gates,
                           n_cal_points_per_state=n_cal_points_per_state,
                           cal_states=cal_states,
                           prep_params=prep_params, exp_metadata=exp_metadata,
                           label=label, analyze=True, upload=upload, for_ef=for_ef,
                           classified= classified_ro,
                           **kw)
        if analyze:
            # get folder to save figures.
            # FIXME: temporary while no proper analysis class is made
            a = ma.MeasurementAnalysis(auto=False)
            a.get_naming_and_values()
            save_folder = a.folder
            if kw.get("wrap_phase", True):
                tol = kw.get("wrap_tol", 0)
                cphases[cphases < 0 - tol] = cphases[cphases < 0 - tol] + 2 * np.pi
                cphases[cphases > 2 * np.pi + tol] = cphases[cphases > 2 * np.pi + tol] + \
                                                     2 * np.pi
                target_phases[target_phases < 0 - tol] = \
                    target_phases[target_phases < 0 - tol] + 2 * np.pi
                target_phases[target_phases > 2 * np.pi + tol] = \
                    target_phases[target_phases > 2 * np.pi + tol] + 2 * np.pi

            for param_name, values in soft_sweep_params.items():
                fig, ax = plt.subplots(2, sharex=True, figsize=(7, 8))
                ax[0].scatter(values['values'], target_phases * 180 / np.pi,
                              label='Target phase', marker='x')
                ax[0].scatter(values['values'], cphases * 180 / np.pi,
                              label='Measured phase', marker='x')
                ax[0].set_ylabel(f"Conditional Phase (deg)")
                ax[0].legend(prop=dict(size=12))

                diff_phases = ((cphases - target_phases + np.pi) %
                               (2 * np.pi) - np.pi) * 180 / np.pi

                ax[1].scatter(values['values'], diff_phases, label='Target - Measured')
                ax[1].set_xlabel(f"{param_name} ({values.get('unit', '')})")
                ax[1].set_ylabel(f"Conditional Phase (deg)")
                ax[1].plot([], [], color='w',
                           label=f"mean err: {np.mean(diff_phases):0.2f} $\pm$ "
                           f"{np.std(diff_phases):0.2f}°\n" \
                           f"median err: {np.median(diff_phases): 0.2f}°")
                ax[1].legend(prop=dict(size=12))
                fig.savefig(
                    os.path.join(save_folder,
                                 f"cphase_and_target_phase_vs_{param_name}.png"))
            results['cphases'] = cphases
            results['cphases_diff'] = diff_phases

    if measure_dynamic_phase:
        dyn_phases = []
        # FIXME: infering amplitude parameter from pulse name, but if naming
        #  protocol changes this might fail
        ampl_param_name = "_".join(cz_pulse_name.split(" ")[:-1] + ["amplitude"])
        for amp in amplitudes:
            with temporary_value(
                    (getattr(qbc, ampl_param_name), amp)):
                dyn_phases.append(
                    measure_dynamic_phases(qbc, qbt, cz_pulse_name, update=False,
                                           qubits_to_measure=[qbc],
                                           reset_phases_before_measurement=True))

        if analyze:
            a = ma.MeasurementAnalysis(auto=False)
            a.get_naming_and_values()
            save_folder = a.folder
            dyn_phases = np.array([d[qbc.name] for d in dyn_phases])

            if kw.get("wrap_phase", True):
                dyn_phases[dyn_phases < 0 ] = dyn_phases[dyn_phases < 0] + 360
                dyn_phases[dyn_phases > 360] = dyn_phases[dyn_phases > 360] + 360
            fig, ax = plt.subplots(2, sharex=True)
            ax[0].scatter(amplitudes, predicted_dyn_phase,
                          label='Predicted dynamic phase', marker='x')
            ax[0].scatter(amplitudes, dyn_phases, marker='x',
                          label='Measured dynamic phase')
            ax[0].set_ylabel(f"Dynamic Phase (deg)")
            ax[0].legend(prop=dict(size=12))

            # wrapping to get difference around 0 degree
            diff_dyn_phases = \
                (dyn_phases - predicted_dyn_phase + 180) % 360 - 180
            ax[1].scatter(amplitudes, diff_dyn_phases, label='Target - Measured')
            ax[1].set_xlabel(f"Amplitude (V)")
            ax[1].set_ylabel(f"Dynamic Phase (deg)")
            ax[1].legend(prop=dict(size=12))
            fig.savefig(os.path.join(save_folder, "dynamic_phase.png"))
            results['dphases'] = dyn_phases
            results['dphases_diff'] = diff_dyn_phases

    return results


def measure_dynamic_phases(dev, qbc, qbt, cz_pulse_name, hard_sweep_params=None,
                           qubits_to_measure=None, cal_points=True,
                           analyze=True, upload=True, n_cal_points_per_state=1,
                           cal_states='auto', prep_params=None,
                           exp_metadata=None, classified=False, update=False,
                           reset_phases_before_measurement=True,
                           prepend_n_cz=0):
    if isinstance(qbc, str):
        qbc = dev.get_qb(qbc)
    if isinstance(qbt, str):
        qbt = dev.get_qb(qbt)

    if qubits_to_measure is None:
        qubits_to_measure = [qbc, qbt]
    if hard_sweep_params is None:
        hard_sweep_params = {
            'phase': {
                'values': np.tile(np.linspace(0, 2 * np.pi, 6) * 180 / np.pi, 2),
                'unit': 'deg'}}

    if reset_phases_before_measurement:
        dyn_phases = {qb.name: 0 for qb in qubits_to_measure}
        dev.get_pulse_par(cz_pulse_name,
                           qbc, qbt, 'basis_rotation')(dyn_phases)
    else:
        dyn_phases = dev.get_pulse_par(cz_pulse_name,
                                        qbc, qbt, 'basis_rotation')()

    # check whether qubits are connected
    dev.check_connection(qbc, qbt)

    if prep_params is None:
        prep_params = dev.get_prep_params([qbc, qbt])

    for qb in qubits_to_measure:
        label = f'Dynamic_phase_measurement_CZ{qbt.name}{qbc.name}-{qb.name}'
        qb.prepare(drive='timedomain')
        MC = qbc.instr_mc.get_instr()

        if cal_points:
            cal_states = CalibrationPoints.guess_cal_states(cal_states)
            cp = CalibrationPoints.single_qubit(
                qb.name, cal_states, n_per_state=n_cal_points_per_state)
        else:
            cp = None

        seq, hard_sweep_points = \
            fsqs.dynamic_phase_seq(
                qb_name=qb.name, hard_sweep_dict=hard_sweep_params,
                operation_dict=dev.get_operation_dict(),
                cz_pulse_name=cz_pulse_name + f' {qbc.name} {qbt.name}',
                cal_points=cp,
                prepend_n_cz=prepend_n_cz,
                upload=False, prep_params=prep_params)

        MC.set_sweep_function(awg_swf.SegmentHardSweep(
            sequence=seq, upload=upload,
            parameter_name=list(hard_sweep_params)[0],
            unit=list(hard_sweep_params.values())[0]['unit']))
        MC.set_sweep_points(hard_sweep_points)
        MC.set_detector_function(qb.int_avg_classif_det if classified
                                 else qb.int_avg_det)
        if exp_metadata is None:
            exp_metadata = {}
        exp_metadata.update({'use_cal_points': cal_points,
                             'preparation_params': prep_params,
                             'cal_points': repr(cp),
                             'rotate': cal_points,
                             'data_to_fit': {qb.name: 'pe'},
                             'cal_states_rotations':
                                 {qb.name: {'g': 0, 'e': 1}},
                             'hard_sweep_params': hard_sweep_params})
        MC.run(label, exp_metadata=exp_metadata)

        if analyze:
            MA = tda.CZDynamicPhaseAnalysis(qb_names=[qb.name], options_dict={
                'flux_pulse_length': dev.get_pulse_par(cz_pulse_name,
                                                        qbc, qbt,
                                                        'pulse_length')(),
                'flux_pulse_amp': dev.get_pulse_par(cz_pulse_name,
                                                     qbc, qbt,
                                                     'amplitude')(), })
            dyn_phases[qb.name] = \
                MA.proc_data_dict['analysis_params_dict'][qb.name][
                    'dynamic_phase']['val'] * 180 / np.pi
    if update and reset_phases_before_measurement:
        dev.get_pulse_par(cz_pulse_name,
                           qbc, qbt, 'basis_rotation')(dyn_phases)
    return dyn_phases


def measure_J_coupling(dev, qbm, qbs, freqs, cz_pulse_name,
                       label=None, cal_points=False, prep_params=None,
                       cal_states='auto', n_cal_points_per_state=1,
                       freq_s=None, f_offset=0, exp_metadata=None,
                       upload=True, analyze=True):

    """
    Measure the J coupling between the qubits qbm and qbs at the interaction
    frequency freq.

    :param qbm:
    :param qbs:
    :param freq:
    :param cz_pulse_name:
    :param label:
    :param cal_points:
    :param prep_params:
    :return:
    """

    # check whether qubits are connected
    dev.check_connection(qbm, qbs)

    if isinstance(qbm, str):
        qbm = dev.get_qb(qbm)
    if isinstance(qbs, str):
        qbs = dev.get_qb(qbs)

    if label is None:
        label = f'J_coupling_{qbm.name}{qbs.name}'
    MC = dev.instr_mc.get_instr()

    for qb in [qbm, qbs]:
        qb.prepare(drive='timedomain')

    if cal_points:
        cal_states = CalibrationPoints.guess_cal_states(cal_states)
        cp = CalibrationPoints.single_qubit(
            qbm.name, cal_states, n_per_state=n_cal_points_per_state)
    else:
        cp = None
    if prep_params is None:
        prep_params = dev.get_prep_params([qbm, qbs])

    operation_dict = dev.get_operation_dict()

    # Adjust amplitude of stationary qubit
    if freq_s is None:
        freq_s = freqs.mean()

    amp_s = fms.Qubit_freq_to_dac(freq_s,
                                  **qbs.fit_ge_freq_from_flux_pulse_amp())

    fit_paras = qbm.fit_ge_freq_from_flux_pulse_amp()

    amplitudes = fms.Qubit_freq_to_dac(freqs,
                                       **fit_paras)

    amplitudes = np.array(amplitudes)

    if np.any((amplitudes > abs(fit_paras['V_per_phi0']) / 2)):
        amplitudes -= fit_paras['V_per_phi0']
    elif np.any((amplitudes < -abs(fit_paras['V_per_phi0']) / 2)):
        amplitudes += fit_paras['V_per_phi0']

    for [qb1, qb2] in [[qbm, qbs], [qbs, qbm]]:
        operation_dict[cz_pulse_name + f' {qb1.name} {qb2.name}'] \
            ['amplitude2'] = amp_s

    freqs += f_offset

    cz_pulse_name += f' {qbm.name} {qbs.name}'

    seq, sweep_points, sweep_points_2D = \
        fsqs.fluxpulse_amplitude_sequence(
            amplitudes=amplitudes, freqs=freqs, qb_name=qbm.name,
            operation_dict=operation_dict,
            cz_pulse_name=cz_pulse_name, cal_points=cp,
            prep_params=prep_params, upload=False)

    MC.set_sweep_function(awg_swf.SegmentHardSweep(
        sequence=seq, upload=upload, parameter_name='Amplitude', unit='V'))

    MC.set_sweep_points(sweep_points)
    MC.set_sweep_function_2D(swf.Offset_Sweep(
        qbm.instr_ge_lo.get_instr().frequency,
        -qbm.ge_mod_freq(),
        name='Drive frequency',
        parameter_name='Drive frequency', unit='Hz'))
    MC.set_sweep_points_2D(sweep_points_2D)
    MC.set_detector_function(qbm.int_avg_det)
    if exp_metadata is None:
        exp_metadata = {}
    exp_metadata.update({'sweep_points_dict': {qbm.name: amplitudes},
                         'sweep_points_dict_2D': {qbm.name: freqs},
                         'use_cal_points': cal_points,
                         'preparation_params': prep_params,
                         'cal_points': repr(cp),
                         'rotate': cal_points,
                         'data_to_fit': {qbm.name: 'pe'},
                         "sweep_name": "Amplitude",
                         "sweep_unit": "V",
                         "global_PCA": True})
    MC.run_2D(label, exp_metadata=exp_metadata)

    if analyze:
        ma.MeasurementAnalysis(TwoD=True)


def measure_ramsey_with_flux_pulse(qb, cz_pulse_name, hard_sweep_params=None,
                           qb_freq=None,
                           artificial_detunings=20e6,
                           cal_points=True,
                           analyze=True, upload=True, n_cal_points_per_state=2,
                           cal_states='auto', prep_params=None,
                           exp_metadata=None, classified=False):

    if hard_sweep_params is None:
        hard_sweep_params = {
            'Delay': {
                'values': np.linspace(0, 200e-9, 31),
                'unit': 's'}}
    label = f'Ramsey_flux_pulse-{qb.name}'


    if qb_freq is None:
        qb_freq = qb.ge_freq()

    with temporary_value(qb.ge_freq, qb_freq):
        qb.prepare(drive='timedomain')
        MC = qb.instr_mc.get_instr()

        if cal_points:
            cal_states = CalibrationPoints.guess_cal_states(cal_states)
            cp = CalibrationPoints.single_qubit(
                qb.name, cal_states, n_per_state=n_cal_points_per_state)
        else:
            cp = None

        if prep_params is None:
            prep_params = qb.preparation_params()

        operation_dict = get_operation_dict([qb])

        seq, hard_sweep_points = fsqs.Ramsey_time_with_flux_seq(qb.name,
                                                                hard_sweep_params,
                                                                operation_dict,
                                                                cz_pulse_name,
                                                                artificial_detunings=artificial_detunings,
                                                                cal_points=cp,
                                                                upload=False,
                                                                prep_params=prep_params)

        MC.set_sweep_function(awg_swf.SegmentHardSweep(
            sequence=seq, upload=upload,
            parameter_name=list(hard_sweep_params)[0],
            unit=list(hard_sweep_params.values())[0]['unit']))
        MC.set_sweep_points(hard_sweep_points)
        MC.set_detector_function(qb.int_avg_classif_det if classified
                                 else qb.int_avg_det)
        if exp_metadata is None:
            exp_metadata = {}
        exp_metadata.update({'sweep_points_dict': {qb.name: hard_sweep_params[
            'Delay']['values']},
                             'sweep_name': 'Delay',
                             'sweep_unit': 's',
                             'artificial_detuning': artificial_detunings,
                             'preparation_params': prep_params,
                             'cal_points': repr(cp),
                             'rotate': True,
                             'cal_states_rotations': {qb.name: []},
                             'data_to_fit': {qb.name: 'pe'},
                            })
        MC.run(label, exp_metadata=exp_metadata)

    ramsey_ana = None
    if analyze:
        ramsey_ana = tda.RamseyAnalysis(
            qb_names=[qb.name], options_dict=dict(
                fit_gaussian_decay=True))
        new_qubit_freq = ramsey_ana.proc_data_dict[
            'analysis_params_dict'][qb.name]['exp_decay_' + qb.name][
            'new_qb_freq']
        T2_star = ramsey_ana.proc_data_dict[
            'analysis_params_dict'][qb.name]['exp_decay_' + qb.name][
            'T2_star']
    return new_qubit_freq, T2_star


def measure_cz_bleed_through(qb, CZ_separation_times, phases, CZ_pulse_name,
                             label=None, upload=True, cal_points=True,
                             oneCZ_msmt=False, soft_avgs=1, nr_cz_gates=1,
                             TwoD=True, analyze=True, MC=None):
    if MC is None:
        MC = qb.MC

    exp_metadata = {'CZ_pulse_name': CZ_pulse_name,
                    'cal_points': cal_points,
                    'oneCZ_msmt': oneCZ_msmt,
                    'nr_cz_gates': nr_cz_gates}

    qb.prepare_for_timedomain()

    if cal_points:
        step = np.abs(phases[-1] - phases[-2])
        phases = np.concatenate(
            [phases, [phases[-1] + step, phases[-1] + 2 * step,
                      phases[-1] + 3 * step, phases[-1] + 4 * step]])

    operation_dict = qb.get_operation_dict()

    s1 = awg_swf.CZ_bleed_through_phase_hard_sweep(
        qb_name=qb.name,
        CZ_pulse_name=CZ_pulse_name,
        CZ_separation=CZ_separation_times[0],
        operation_dict=operation_dict,
        oneCZ_msmt=oneCZ_msmt,
        nr_cz_gates=nr_cz_gates,
        verbose=False,
        upload=(False if TwoD else upload),
        return_seq=False,
        cal_points=cal_points)

    MC.set_sweep_function(s1)
    MC.set_sweep_points(phases)
    if TwoD:
        if len(CZ_separation_times) != 1:
            s2 = awg_swf.CZ_bleed_through_separation_time_soft_sweep(
                s1, upload=upload)
            MC.set_sweep_function_2D(s2)
            MC.set_sweep_points_2D(CZ_separation_times)
        elif nr_cz_gates > 1:
            exp_metadata['CZ_separation_time'] = CZ_separation_times[0]
            s2 = awg_swf.CZ_bleed_through_nr_cz_gates_soft_sweep(
                s1, upload=upload)
            MC.set_sweep_function_2D(s2)
            MC.set_sweep_points_2D(1 + np.arange(0, nr_cz_gates, 2))
    MC.set_detector_function(qb.int_avg_det)
    MC.soft_avg(soft_avgs)

    if label is None:
        idx = CZ_pulse_name.index('q')
        if oneCZ_msmt:
            label = 'CZ_phase_msmt_{}{}'.format(CZ_pulse_name[idx:idx + 3],
                                                qb.msmt_suffix)
        else:
            label = str(nr_cz_gates)
            label += 'CZ_bleed_through_{}{}'.format(CZ_pulse_name[idx:idx + 3],
                                                    qb.msmt_suffix)
    MC.run(label, mode=('2D' if TwoD else '1D'), exp_metadata=exp_metadata)

    if analyze:
        tda.MultiQubit_TimeDomain_Analysis(qb_names=[qb.name],
                                           options_dict={'TwoD': TwoD})


def measure_ramsey_add_pulse(measured_qubit, pulsed_qubit, times=None,
                             artificial_detuning=0, label='', analyze=True,
                             cal_states="auto", n_cal_points_per_state=2,
                             n=1, upload=True,  last_ge_pulse=False, for_ef=False,
                             classified_ro=False, prep_params=None,
                             exp_metadata=None):
    if times is None:
        raise ValueError("Unspecified times for measure_ramsey")
    if artificial_detuning is None:
        log.warning('Artificial detuning is 0.')
    if np.abs(artificial_detuning) < 1e3:
        log.warning('The artificial detuning is too small. The units'
                    'should be Hz.')
    if np.any(times > 1e-3):
        log.warning('The values in the times array might be too large.'
                    'The units should be seconds.')

    for qb in [pulsed_qubit, measured_qubit]:
        qb.prepare(drive='timedomain')
    MC = measured_qubit.instr_mc.get_instr()
    if prep_params is None:
        prep_params = measured_qubit.preparation_params()

    # Define the measurement label
    if label == '':
        label = 'Ramsey_add_pulse_{}'.format(pulsed_qubit.name) + \
                measured_qubit.msmt_suffix

    # create cal points
    cal_states = CalibrationPoints.guess_cal_states(cal_states, for_ef)
    cp = CalibrationPoints.single_qubit(measured_qubit.name, cal_states,
                                        n_per_state=n_cal_points_per_state)
    # create sequence
    seq, sweep_points = mqs.ramsey_add_pulse_seq_active_reset(
        times=times, measured_qubit_name=measured_qubit.name,
        pulsed_qubit_name=pulsed_qubit.name,
        operation_dict=get_operation_dict([measured_qubit, pulsed_qubit]),
        cal_points=cp, n=n, artificial_detunings=artificial_detuning,
        upload=False, for_ef=for_ef, last_ge_pulse=False, prep_params=prep_params)

    MC.set_sweep_function(awg_swf.SegmentHardSweep(
        sequence=seq, upload=upload, parameter_name='Delay', unit='s'))
    MC.set_sweep_points(sweep_points)

    MC.set_detector_function(
        measured_qubit.int_avg_classif_det if classified_ro else
        measured_qubit.int_avg_det)

    if exp_metadata is None:
        exp_metadata = {}
    exp_metadata.update(
        {'sweep_points_dict': {measured_qubit.name: times},
         'sweep_name': 'Delay',
         'sweep_unit': 's',
         'cal_points': repr(cp),
         'preparation_params': prep_params,
         'last_ge_pulses': [last_ge_pulse],
         'artificial_detuning': artificial_detuning,
         'rotate': len(cp.states) != 0,
         'data_to_fit': {measured_qubit.name: 'pf' if for_ef else 'pe'},
         'measured_qubit': measured_qubit.name,
         'pulsed_qubit': pulsed_qubit.name})

    MC.run(label, exp_metadata=exp_metadata)

    if analyze:
        tda.RamseyAddPulseAnalysis(qb_names=[measured_qubit.name])


def measure_ramsey_add_pulse_sweep_phase(
        measured_qubit, pulsed_qubit, phases,
        interleave=True, label='', MC=None,
        analyze=True, close_fig=True,
        cal_points=True, upload=True):
    for qb in [pulsed_qubit, measured_qubit]:
        qb.prepare_for_timedomain()
    if MC is None:
        MC = measured_qubit.MC

    # Define the measurement label
    if label == '':
        label = 'Ramsey_add_pulse_{}_Sweep_phases'.format(pulsed_qubit.name) + \
                measured_qubit.msmt_suffix

    step = np.abs(phases[1] - phases[0])
    if interleave:
        phases = np.repeat(phases, 2)

    if cal_points:
        sweep_points = np.concatenate(
            [phases, [phases[-1] + step, phases[-1] + 2 * step,
                      phases[-1] + 3 * step, phases[-1] + 4 * step]])
    else:
        sweep_points = phases

    Rams_swf = awg_swf2.Ramsey_add_pulse_sweep_phase_swf(
        measured_qubit_name=measured_qubit.name,
        pulsed_qubit_name=pulsed_qubit.name,
        operation_dict=get_operation_dict([measured_qubit, pulsed_qubit]),
        cal_points=cal_points,
        upload=upload)
    MC.set_sweep_function(Rams_swf)
    MC.set_sweep_points(sweep_points)
    MC.set_detector_function(measured_qubit.int_avg_det)
    MC.run(label, exp_metadata={'measured_qubit': measured_qubit.name,
                                'pulsed_qubit': pulsed_qubit.name})

    if analyze:
        ma.MeasurementAnalysis(auto=True, close_fig=close_fig,
                               qb_name=measured_qubit.name)


def measure_pygsti(qubits, f_LO, pygsti_gateset=None,
                   upload=True, nr_shots_per_seg=2 ** 12,
                   thresholded=True, analyze_shots=True, analyze_pygsti=True,
                   preselection=True, ro_spacing=1e-6, label=None,
                   MC=None, UHFQC=None, pulsar=None, run=True, **kw):
    if UHFQC is None:
        UHFQC = qubits[0].UHFQC
        log.warning("Unspecified UHFQC instrument. Using {}.UHFQC.".format(
            qubits[0].name))
    if pulsar is None:
        pulsar = qubits[0].AWG
        log.warning("Unspecified pulsar instrument. Using {}.AWG.".format(
            qubits[0].name))
    if MC is None:
        MC = qubits[0].MC
        log.warning("Unspecified MC object. Using {}.MC.".format(
            qubits[0].name))

    if len(qubits) == 2:
        log.warning('Make sure the first qubit in the list is the '
                    'control qubit!')
    # Generate list of experiments with pyGSTi
    qb_names = [qb.name for qb in qubits]

    maxLengths = kw.pop('maxLengths', [1, 2])
    linear_GST = kw.pop('linear_GST', True)
    if pygsti_gateset is not None:
        prep_fiducials = pygsti_gateset.prepStrs
        meas_fiducials = pygsti_gateset.effectStrs
        germs = pygsti_gateset.germs
        gs_target = pygsti_gateset.gs_target
        if linear_GST:
            listOfExperiments = pygsti.construction.list_lgst_gatestrings(
                prep_fiducials, meas_fiducials, gs_target)
        else:
            listOfExperiments = constr.make_lsgst_experiment_list(
                gs_target, prep_fiducials, meas_fiducials, germs, maxLengths)
    else:
        prep_fiducials = kw.pop('prep_fiducials', None)
        meas_fiducials = kw.pop('meas_fiducials', None)
        germs = kw.pop('germs', None)
        gs_target = kw.pop('gs_target', None)
        listOfExperiments = kw.pop('listOfExperiments', None)
        # if np.any(np.array([prep_fiducials, meas_fiducials, germs,
        #                     gs_target]) == None):
        #     raise ValueError('Please provide either pyGSTi gate set or the '
        #                      'kwargs "prep_fiducials", "meas_fiducials", '
        #                      '"germs", "gs_target".')
        # listOfExperiments = constr.make_lsgst_experiment_list(
        #     gs_target, prep_fiducials, meas_fiducials, germs, maxLengths)

    nr_exp = len(listOfExperiments)

    # Set label
    if label is None:
        label = ''
        if pygsti_gateset is not None:
            if linear_GST:
                label += 'Linear'
            else:
                label += 'LongSeq'
        if len(qubits) == 1:
            label += 'GST_{}{}'.format(
                '-'.join([s[1::] for s in gs_target.gates]),
                qubits[0].msmt_suffix)
        else:
            label += 'GST_{}_qbs{}'.format(
                '-'.join([s[1::] for s in gs_target.gates]),
                ''.join([qb.name[-1] for qb in qubits]))

    # Set detector function
    key = 'int'
    if thresholded:
        key = 'dig'
        log.warning('This is a thresholded measurement. Make sure you '
              'have set the threshold values!')
        label += '_thresh'

    # Prepare qubits and readout pulse
    for qb in qubits:
        qb.prepare_for_timedomain(multiplexed=True)
    multiplexed_pulse(qubits, f_LO, upload=True)

    MC_run_mode = '1D'
    # Check if there are too many experiments to do
    max_exp_len = kw.pop('max_exp_len', 800)
    if nr_exp > max_exp_len:
        nr_subexp = nr_exp // max_exp_len
        pygsti_sublistOfExperiments = [listOfExperiments[
                                       i * max_exp_len:(i + 1) * max_exp_len] for
                                       i in range(nr_subexp)]
        remaining_exps = nr_exp - max_exp_len * nr_subexp
        if remaining_exps > 0:
            pygsti_sublistOfExperiments += [listOfExperiments[-remaining_exps::]]
        # Set detector function
        nr_shots = nr_shots_per_seg * max_exp_len * (2 if preselection else 1)
        det_func = get_multiplexed_readout_detector_functions(
            qubits, nr_shots=nr_shots, values_per_point=2,
            values_per_point_suffex=['_presel', '_measure'])[key + '_log_det']

        # Define hard sweep
        # hard_sweep_points = np.repeat(np.arange(max_exp_len),
        #                             nr_shots_per_seg*(2 if preselection else 1))
        hard_sweep_points = np.arange(max_exp_len * nr_shots_per_seg *
                                      (2 if preselection else 1))

        hard_sweep_func = \
            awg_swf2.GST_swf(qb_names,
                             pygsti_listOfExperiments=
                             pygsti_sublistOfExperiments[0],
                             operation_dict=get_operation_dict(qubits),
                             preselection=preselection,
                             ro_spacing=ro_spacing,
                             upload=False)

        # Define hard sweep
        soft_sweep_points = np.arange(len(pygsti_sublistOfExperiments))
        soft_sweep_func = awg_swf2.GST_experiment_sublist_swf(
            hard_sweep_func,
            pygsti_sublistOfExperiments)
        MC_run_mode = '2D'
    else:
        # Set detector function
        nr_shots = nr_shots_per_seg * nr_exp * (2 if preselection else 1)
        det_func = get_multiplexed_readout_detector_functions(
            qubits, nr_shots=nr_shots, values_per_point=2,
            values_per_point_suffex=['_presel', '_measure'])[key + '_log_det']
        # Define hard sweep
        # hard_sweep_points = np.repeat(np.arange(nr_exp),
        #                             nr_shots_per_seg*(2 if preselection else 1))
        hard_sweep_points = np.arange(max_exp_len * nr_shots_per_seg *
                                      (2 if preselection else 1))
        hard_sweep_func = \
            awg_swf2.GST_swf(qb_names,
                             pygsti_listOfExperiments=listOfExperiments,
                             operation_dict=get_operation_dict(qubits),
                             preselection=preselection,
                             ro_spacing=ro_spacing,
                             upload=upload)

    MC.set_sweep_function(hard_sweep_func)
    MC.set_sweep_points(hard_sweep_points)
    if MC_run_mode == '2D':
        MC.set_sweep_function_2D(soft_sweep_func)
        MC.set_sweep_points_2D(soft_sweep_points)
    MC.set_detector_function(det_func)

    exp_metadata = {'pygsti_gateset': pygsti_gateset,
                    'linear_GST': linear_GST,
                    'preselection': preselection,
                    'thresholded': thresholded,
                    'nr_shots_per_seg': nr_shots_per_seg,
                    'nr_exp': nr_exp}
    reduction_type = kw.pop('reduction_type', None)
    if reduction_type is not None:
        exp_metadata.update({'reduction_type': reduction_type})
    if nr_exp > max_exp_len:
        exp_metadata.update({'max_exp_len': max_exp_len})
    if not linear_GST:
        exp_metadata.update({'maxLengths': maxLengths})
    if preselection:
        exp_metadata.update({'ro_spacing': ro_spacing})
    if run:
        MC.run(name=label, mode=MC_run_mode, exp_metadata=exp_metadata)

    # Analysis
    if analyze_shots:
        if thresholded:
            MA = ma.MeasurementAnalysis(TwoD=(MC_run_mode == '2D'))
        else:
            thresholds = {qb.name: 1.5 * UHFQC.get(
                'qas_0_thresholds_{}_level'.format(
                    qb.RO_acq_weight_function_I())) for qb in qubits}
            channel_map = {qb.name: det_func.value_names[0] for qb in qubits}
            MA = ra.MultiQubit_SingleShot_Analysis(options_dict=dict(
                TwoD=(MC_run_mode == '2D'),
                n_readouts=(2 if preselection else 1) * nr_exp,
                thresholds=thresholds,
                channel_map=channel_map
            ))

        if analyze_pygsti:
            # Create experiment dataset
            basis_states = [''.join(s) for s in
                            list(itertools.product(['0', '1'],
                                                   repeat=len(qubits)))]
            dataset = pygsti.objects.DataSet(outcomeLabels=basis_states)
            if thresholded:
                if len(qubits) == 1:
                    shots = MA.measured_values[0]
                    if preselection:
                        shots = shots[1::2]
                    for i, gs in enumerate(listOfExperiments):
                        gs_shots = shots[i::nr_exp]
                        dataset[gs] = {'0': len(gs_shots[gs_shots == 0]),
                                       '1': len(gs_shots[gs_shots == 1])}
            else:
                nr_shots_MA = len(MA.proc_data_dict[
                                      'shots_thresholded'][qb_names[0]])
                shots = MA.proc_data_dict['probability_table'] * nr_shots_MA
                if preselection:
                    shots = shots[1::2]
                for i, gs in enumerate(listOfExperiments):
                    for j, state in enumerate(basis_states):
                        dataset[gs].update({basis_states[j]: shots[i, j]})

            dataset.done_adding_data()
            # Get results
            if linear_GST:
                results = pygsti.do_linear_gst(dataset, gs_target,
                                               prep_fiducials, meas_fiducials,
                                               verbosity=3)
            else:
                results = pygsti.do_long_sequence_gst(dataset, gs_target,
                                                      prep_fiducials,
                                                      meas_fiducials,
                                                      germs, maxLengths,
                                                      verbosity=3)
            # Save analysis report
            filename = os.path.abspath(os.path.join(
                MA.folder, label))
            pygsti.report.create_standard_report(
                results,
                filename=filename,
                title=label, verbosity=2)

    return MC


def measure_multi_parity_multi_round(ancilla_qubits, data_qubits,
                                     parity_map, CZ_map,
                                     prep=None, upload=True, prep_params=None,
                                     mode='tomo',
                                     parity_seperation=1100e-9,
                                     rots_basis=('I', 'Y90', 'X90'),
                                     parity_loops = 1,
                                     cal_points=None, analyze=True,
                                     exp_metadata=None, label=None,
                                     detector='int_log_det'):
    """

    :param ancilla_qubit:
    :param data_qubits:
    :param CZ_map: example:
        {'CZ qb1 qb2': ['Y90 qb1', 'CX qb1 qb2', 'mY90 qb1'],
         'CZ qb3 qb4': ['CZ qb4 qb3']}
    :param preps:
    :param upload:
    :param prep_params:
    :param cal_points:
    :param analyze:
    :param exp_metadata:
    :param label:
    :param detector:
    :return:
    """

    qubits = ancilla_qubits + data_qubits
    qb_names = [qb.name for qb in qubits]
    for qb in qubits:
        qb.prepare(drive='timedomain')

    if label is None:
        label = 'S7-rounds_' + str(parity_loops) + '_' + '-'.join(rots_basis) + \
                '_' + '-'.join([qb.name for qb in qubits])

    if prep_params is None:
        prep_params = get_multi_qubit_prep_params(
            [qb.preparation_params() for qb in qubits])

    # if cal_points is None:
    #     cal_points = CalibrationPoints.multi_qubit(qb_names, 'ge')

    if prep is None:
        prep = 'g'*len(data_qubits)

    MC = ancilla_qubits[0].instr_mc.get_instr()

    seq, sweep_points = mqs.multi_parity_multi_round_seq(
                                 [qb.name for qb in ancilla_qubits],
                                 [qb.name for qb in data_qubits],
                                 parity_map,
                                 CZ_map,
                                 prep,
                                 operation_dict=get_operation_dict(qubits),
                                 mode=mode,
                                 parity_seperation=parity_seperation,
                                 rots_basis=rots_basis,
                                 parity_loops=parity_loops,
                                 cal_points=cal_points,
                                 prep_params=prep_params,
                                 upload=upload)

    MC.set_sweep_function(awg_swf.SegmentHardSweep(
        sequence=seq, upload=False, parameter_name='Tomography'))
    MC.set_sweep_points(sweep_points)

    rounds = 0
    for k in range(len(parity_map)):
        if parity_map[k]['round'] > rounds:
            rounds = parity_map[k]['round']
    rounds += 1

    MC.set_detector_function(
        get_multiplexed_readout_detector_functions(
            qubits,
            nr_averages=ancilla_qubits[0].acq_averages(),
            nr_shots=ancilla_qubits[0].acq_shots(),
        )[detector])
    if exp_metadata is None:
        exp_metadata = {}
    exp_metadata.update(
        {'sweep_name': 'Tomography',
         'preparation_params': prep_params,
         'hard_sweep_params': {'tomo': {'values': np.arange(0, len(sweep_points)),
                                         'unit': ''}},
         'parity_map': parity_map
         })

    MC.run(label, exp_metadata=exp_metadata)

    if analyze:
        tda.MultiQubit_TimeDomain_Analysis(qb_names=qb_names)


def measure_ro_dynamic_phases(pulsed_qubit, measured_qubits,
                              hard_sweep_params=None, exp_metadata=None,
                              pulse_separation=None, init_state='g',
                              upload=True, n_cal_points_per_state=1,
                              cal_states='auto', classified=False,
                              prep_params=None):
    if not hasattr(measured_qubits, '__iter__'):
        measured_qubits = [measured_qubits]
    qubits = measured_qubits + [pulsed_qubit]

    if pulse_separation is None:
        pulse_separation = max([qb.acq_length() for qb in qubits])

    for qb in qubits:
        MC = qb.instr_mc.get_instr()
        qb.prepare(drive='timedomain')

    if hard_sweep_params is None:
        hard_sweep_params = {
            'phase': {'values': np.tile(np.linspace(0, 2*np.pi, 6)*180/np.pi, 2),
                      'unit': 'deg'}
        }

    cal_states = CalibrationPoints.guess_cal_states(cal_states,
                                                    for_ef=False)
    cp = CalibrationPoints.multi_qubit([qb.name for qb in qubits], cal_states,
                                       n_per_state=n_cal_points_per_state)

    if prep_params is None:
        prep_params = measured_qubits[0].preparation_params()
    operation_dict = get_operation_dict(qubits)
    sequences, hard_sweep_points = \
        mqs.ro_dynamic_phase_seq(
            hard_sweep_dict=hard_sweep_params,
            qbp_name=pulsed_qubit.name, qbr_names=[qb.name for qb in
                                                   measured_qubits],
            operation_dict=operation_dict,
            pulse_separation=pulse_separation,
            init_state = init_state, prep_params=prep_params,
            cal_points=cp, upload=False)

    hard_sweep_func = awg_swf.SegmentHardSweep(
        sequence=sequences, upload=upload,
        parameter_name=list(hard_sweep_params)[0],
        unit=list(hard_sweep_params.values())[0]['unit'])
    MC.set_sweep_function(hard_sweep_func)
    MC.set_sweep_points(hard_sweep_points)

    det_name = 'int_avg{}_det'.format('_classif' if classified else '')
    det_func = get_multiplexed_readout_detector_functions(
        measured_qubits, nr_averages=max(qb.acq_averages() for qb in measured_qubits)
    )[det_name]
    MC.set_detector_function(det_func)

    if exp_metadata is None:
        exp_metadata = {}

    hard_sweep_params = {
        'phase': {'values': np.repeat(np.tile(np.linspace(0, 2 * np.pi, 6) * 180 /
                                         np.pi,
                                     2), 2),
                  'unit': 'deg'}
    }
    exp_metadata.update({'qbnames': [qb.name for qb in qubits],
                         'preparation_params': prep_params,
                         'cal_points': repr(cp),
                         'rotate': len(cal_states) != 0,
                         'cal_states_rotations':
                             {qb.name: {'g': 0, 'e': 1} for qb in qubits} if
                             len(cal_states) != 0 else None,
                         'data_to_fit': {qb.name: 'pe' for qb in qubits},
                         'hard_sweep_params': hard_sweep_params})
    MC.run('RO_DynamicPhase_{}{}'.format(
        pulsed_qubit.name, ''.join([qb.name for qb in qubits])),
        exp_metadata=exp_metadata)
    tda.MultiQubit_TimeDomain_Analysis(qb_names=[qb.name for qb in measured_qubits])<|MERGE_RESOLUTION|>--- conflicted
+++ resolved
@@ -2232,18 +2232,13 @@
     difference.
 
     Args:
-<<<<<<< HEAD
         dev (Device)
         qbc (QuDev_transmon, str): control qubit
         qbt (QuDev_transmon, str): target qubit
         FIXME: add further args
-=======
-        qbc (QuDev_transmon): control qubit / fluxed qubit
-        qbt (QuDev_transmon): target qubit / non-fluxed qubit
         compression_seg_lim (int): Default: None. If speficied, it activates the
             compression of a 2D sweep (see Sequence.compress_2D_sweep) with the given
             limit on the maximal number of segments per sequence.
->>>>>>> be0d439a
     '''
 
     if isinstance(qbc, str):
