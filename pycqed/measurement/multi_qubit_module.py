import numpy as np
import itertools
from copy import deepcopy
import logging
log = logging.getLogger(__name__)

import pycqed.measurement.sweep_functions as swf
import pycqed.measurement.awg_sweep_functions as awg_swf
import pycqed.measurement.awg_sweep_functions_multi_qubit as awg_swf2
import pycqed.measurement.pulse_sequences.multi_qubit_tek_seq_elts as mqs
import pycqed.measurement.pulse_sequences.fluxing_sequences as fsqs
import pycqed.measurement.detector_functions as det
import pycqed.analysis.fitting_models as fms
from pycqed.measurement.sweep_points import SweepPoints
from pycqed.measurement.calibration.calibration_points import CalibrationPoints
from pycqed.measurement.waveform_control import pulsar as ps
import pycqed.analysis.measurement_analysis as ma
import pycqed.analysis_v2.readout_analysis as ra
import pycqed.analysis_v2.timedomain_analysis as tda
from pycqed.analysis_v3 import helper_functions as hlp_mod
import pycqed.measurement.waveform_control.sequence as sequence
from pycqed.utilities.general import temporary_value
from pycqed.analysis_v2 import tomography_qudev as tomo
import pycqed.analysis.analysis_toolbox as a_tools


def get_operation_dict(qubits):
    operation_dict = dict()
    for qb in qubits:
        operation_dict.update(qb.get_operation_dict())
    return operation_dict


def get_correlation_channels(qubits, self_correlated, **kw):
    """
    Creates the correlations input parameter for the UHFQC_correlation_detector.
    :param qubits: list of QuDev_transmon instrances
    :param self_correlated: whether to do also measure self correlations
    :return: list of tuples with the channels to correlate; only looks at the
        acq_I_channel of each qubit!
    """
    if self_correlated:
        return list(itertools.combinations_with_replacement(
            [qb.get_acq_int_channels(n_channels=1)[0] for qb in qubits], r=2))
    else:
        return list(itertools.combinations(
            [qb.get_acq_int_channels(n_channels=1)[0] for qb in qubits], r=2))


def get_multiplexed_readout_detector_functions(df_name, qubits,
                                               nr_averages=None,
                                               nr_shots=None,
                                               used_channels=None,
                                               correlations=None,
                                               add_channels=None,
                                               det_get_values_kws=None,
                                               enforce_pulsar_restart=False,
                                               **kw):
    """
    Creates an instances of the MultiPollDetector with the detector classes
    specified by df_name and for the specified qubits.
    See detector_functions.py for all available detector classes.

    An instance of the same type of detector class is constructed for
    each acquisition device (taken from qubits) and passed as a list to the
    MultiPollDetector.
    Also see the docstring of the MultiPollDetector for more details.

    Args:
        df_name (str): string indicating which detector class is to be used
            to instantiate the MultiPollDetector.
            The following strings are understood (see also the docstring of the
            individual detector classes):
             - int_log_det: IntegratingSingleShotPollDetector with
                data_type='raw'
                Used for single shot acquisition
             - dig_log_det: IntegratingSingleShotPollDetector with
                data_type='digitized'
                Used for thresholded single shot acquisition
             - int_avg_det: IntegratingAveragingPollDetector with
                data_type='raw'
                Used for integrated averaged acquisition
             - dig_avg_det: IntegratingAveragingPollDetector with
                data_type='digitized'
                Used for thresholded integrated averaged acquisition
             - int_avg_classif_det: ClassifyingPollDetector
                Used for classified acquisition.
             - inp_avg_det: AveragingPollDetector
                Used for recording timetraces
             - int_corr_det: UHFQC_correlation_detector with
                data_type='raw'
                Used for recording correlations of acquisition channels
             - dig_corr_det: UHFQC_correlation_detector with
                data_type='digitized'
                Used for recording thresholded correlations of acquisition
                channels
        qubits (list): instances of QuDev_transmon for which the acquisition
            will be performed
        nr_averages (int): number of acquisition averages as a power of 2.
        nr_shots (int): number of acquisition shots as a power of 2.
        used_channels (dict): only used with the UHFQC_correlation_detector.
            Keys are UHFQA instances and values are lists/tuples of lists/tuples
            with the channels on which the acquisition is done (excluding
            correlation channels). See more details about channels in the
            docstring of AcquisitionDevice.acquisition_initialize.
        correlations (dict): only used with the UHFQC_correlation_detector.
            Keys are UHFQA instances and values are lists/tuples of lists/tuples
            with the pairs of acquisition channels from used_channels that are
            to be correlated
        add_channels (dict): keys are acquisition devices and values are
            lists/tuples of lists/tuples/dicts with groups (usually pairs or
            singletons) of acquisition channels to be used IN ADDITION to those
            returned by qb.get_acq_int_channels(). If a dict is used,
            it must contain a key acq_channels specifying the list/tuple of
            channels in the group, and can have further keys acq_length,
            acq_classifier_params, and acq_state_prob_mtxs. Channels must be
            specified in the format understood by the acquisition device, see
            docstring of AcquisitionDevice.acquisition_initialize.
            Examples:
                add_channels={'UHF1': [[(0,2), (0,3)], [(0,6), (0,7)]]}
                add_channels={'Osci': [{
                    'acq_length': 10e-6,
                    'acq_channels': [(0,0), (1,0)]}]}
            Remark: Specifying an acq_length is necessary if the acquisition
                device is added to the detector function only due to
                add_channels.
            Remark: In case of a detector function that uses
                acq_classifier_params or acq_state_prob_mtxs, channels have to
                be specified in the correct groups (pairs or singletons),
                with the corresponding acq_classifier_params or
                acq_state_prob_mtxs passed along with the group. Otherwise,
                the grouping of channels can be useful to reflect structure,
                but has not particular consequence.
        det_get_values_kws (dict): on used with the ClassifyingPollDetector.
            Keys are acquisition devices and values are dictionaries
            corresponding to get_values_function_kwargs (see docstring of the
            ClassifyingPollDetector).
        enforce_pulsar_restart (bool): Whether or not to pass pulsar as AWG to
            the detector and thereby enforce restarting the pulsar, e.g. after
            a poll. Defaults to `False`.

    Keyword args: passed to the instantiation call of the detector classes that
        are used to instantiate the MultiPollDetector's

    Returns:
        instance of MultiPollDetector for qubits with the detector classes
        specified by df_name
    """
    if nr_averages is None:
        nr_averages = max(qb.acq_averages() for qb in qubits)
    if nr_shots is None:
        nr_shots = max(qb.acq_shots() for qb in qubits)

    uhfs = set()
    uhf_instances = {}
    max_int_len = {}
    int_channels = {}
    inp_channels = {}
    acq_classifier_params = {}
    acq_state_prob_mtxs = {}
    for qb in qubits:
        uhf = qb.instr_acq()
        uhfs.add(uhf)
        uhf_instances[uhf] = qb.instr_acq.get_instr()

        if uhf not in max_int_len:
            max_int_len[uhf] = 0
        max_int_len[uhf] = max(max_int_len[uhf], qb.acq_length())

        if uhf not in int_channels:
            int_channels[uhf] = []
            inp_channels[uhf] = []
        int_channels[uhf] += qb.get_acq_int_channels()
        inp_channels[uhf] += qb.get_acq_inp_channels()

        if uhf not in acq_classifier_params:
            acq_classifier_params[uhf] = []
        acq_classifier_params[uhf] += [qb.acq_classifier_params()]
        if uhf not in acq_state_prob_mtxs:
            acq_state_prob_mtxs[uhf] = []
        acq_state_prob_mtxs[uhf] += [qb.acq_state_prob_mtx()]

    if add_channels is None:
        add_channels = {}
    elif isinstance(add_channels, list):
        add_channels = {uhf: add_channels for uhf in uhfs}
    for uhf, add_chs in add_channels.items():
        if isinstance(add_chs, dict):
            add_chs = [add_chs]  # autocorrect to a list of dicts
        if uhf not in uhfs:
            uhfs.add(uhf)
            uhf_instances[uhf] = qubits[0].find_instrument(uhf)
            max_int_len[uhf] = 0
            int_channels[uhf] = []
            inp_channels[uhf] = []
            acq_classifier_params[uhf] = []
            acq_state_prob_mtxs[uhf] = []
        for params in add_chs:
            if not isinstance(params, dict):
                params = dict(acq_channels=params)

            # FIXME: the following is a hack that will work as long as all
            #  detector functions below use either int_channels or inp_channels,
            #  but not both: we just add the extra channels to both lists to
            #  make sure that they will be passed to the detector function no
            #  matter which list the particular detector function gets.
            int_channels[uhf] += params.get('acq_channels', [])
            inp_channels[uhf] += params.get('acq_channels', [])

            max_int_len[uhf] = max(max_int_len[uhf], params.get('acq_length',
                                                                0))
            acq_classifier_params[uhf] += [params.get('acq_classifier_params',
                                                      {})]
            acq_state_prob_mtxs[uhf] += [params.get('acq_state_prob_mtx', None)]

    if det_get_values_kws is None:
        det_get_values_kws = {}
        det_get_values_kws_in = None
    else:
        det_get_values_kws_in = deepcopy(det_get_values_kws)
        for uhf in acq_state_prob_mtxs:
            det_get_values_kws_in.pop(uhf, False)
    for uhf in acq_state_prob_mtxs:
        if uhf not in det_get_values_kws:
            det_get_values_kws[uhf] = {}
        det_get_values_kws[uhf].update({
            'classifier_params': acq_classifier_params[uhf],
            'state_prob_mtx': acq_state_prob_mtxs[uhf]})
        if det_get_values_kws_in is not None:
            det_get_values_kws[uhf].update(det_get_values_kws_in)

    if correlations is None:
        correlations = {uhf: [] for uhf in uhfs}
    elif isinstance(correlations, list):
        correlations = {uhf: correlations for uhf in uhfs}
    else:  # is a dict
        for uhf in uhfs:
            if uhf not in correlations:
                correlations[uhf] = []

    if used_channels is None:
        used_channels = {uhf: None for uhf in uhfs}
    elif isinstance(used_channels, list):
        used_channels = {uhf: used_channels for uhf in uhfs}
    else:  # is a dict
        for uhf in uhfs:
            if uhf not in used_channels:
                used_channels[uhf] = None

    AWG = None
    for qb in qubits:
        qbAWG = qb.instr_pulsar.get_instr()
        if AWG is not None and qbAWG is not AWG:
            raise Exception('Multi qubit detector can not be created with '
                            'multiple pulsar instances')
        AWG = qbAWG
    trigger_dev = None
    for qb in qubits:
        qb_trigger = qb.instr_trigger.get_instr()
        if trigger_dev is not None and qb_trigger is not trigger_dev:
            raise Exception('Multi qubit detector can not be created with '
                            'multiple trigger device instances')
        trigger_dev = qb_trigger

    if df_name == 'int_log_det':
        return det.MultiPollDetector([
            det.IntegratingSingleShotPollDetector(
                acq_dev=uhf_instances[uhf], AWG=AWG,
                channels=int_channels[uhf],
                integration_length=max_int_len[uhf], nr_shots=nr_shots,
                data_type='raw', **kw)
            for uhf in uhfs])
    elif df_name == 'dig_log_det':
        return det.MultiPollDetector([
            det.IntegratingSingleShotPollDetector(
                acq_dev=uhf_instances[uhf], AWG=AWG,
                channels=int_channels[uhf],
                integration_length=max_int_len[uhf], nr_shots=nr_shots,
                data_type='digitized', **kw)
            for uhf in uhfs])
    elif df_name == 'int_avg_det':
        return det.MultiPollDetector([
            det.IntegratingAveragingPollDetector(
                acq_dev=uhf_instances[uhf], AWG=AWG,
                channels=int_channels[uhf],
                integration_length=max_int_len[uhf], nr_averages=nr_averages,
                **kw)
            for uhf in uhfs])
    elif df_name == 'int_avg_det_spec':
        # Can be used to force a hard sweep by explicitly setting to False
        kw['single_int_avg'] = kw.get('single_int_avg', True)
        return det.MultiPollDetector([
            det.IntegratingAveragingPollDetector(
                acq_dev=uhf_instances[uhf],
<<<<<<< HEAD
                AWG=AWG if enforce_pulsar_restart else uhf_instances[uhf],
=======
                AWG=uhf_instances[uhf].get_awg_control_object()[0],
>>>>>>> b7822598
                channels=int_channels[uhf],
                prepare_and_finish_pulsar=(not enforce_pulsar_restart),
                integration_length=max_int_len[uhf], nr_averages=nr_averages,
                polar=False, **kw)
            for uhf in uhfs],
            AWG=trigger_dev if len(uhfs) > 1 and not enforce_pulsar_restart else None)
    elif df_name == 'dig_avg_det':
        return det.MultiPollDetector([
            det.IntegratingAveragingPollDetector(
                acq_dev=uhf_instances[uhf], AWG=AWG,
                channels=int_channels[uhf],
                integration_length=max_int_len[uhf], nr_averages=nr_averages,
                data_type='digitized', **kw)
            for uhf in uhfs])
    elif df_name == 'int_avg_classif_det':
        return det.MultiPollDetector([
            det.ClassifyingPollDetector(
                acq_dev=uhf_instances[uhf], AWG=AWG,
                channels=int_channels[uhf],
                integration_length=max_int_len[uhf], nr_shots=nr_shots,
                get_values_function_kwargs=det_get_values_kws[uhf],
                data_type='raw', **kw)
            for uhf in uhfs])
    elif df_name == 'inp_avg_det':
        return det.MultiPollDetector([
            det.AveragingPollDetector(
                acq_dev=uhf_instances[uhf], AWG=AWG, nr_averages=nr_averages,
                acquisition_length=max_int_len[uhf],
                channels=inp_channels[uhf],
                **kw)
            for uhf in uhfs])
    elif df_name == 'int_corr_det':
        return det.MultiPollDetector([
            det.UHFQC_correlation_detector(
                acq_dev=uhf_instances[uhf], AWG=AWG,
                channels=int_channels[uhf],
                used_channels=used_channels[uhf],
                integration_length=max_int_len[uhf], nr_averages=nr_averages,
                correlations=correlations[uhf], data_type='raw_corr', **kw)
            for uhf in uhfs])
    elif df_name == 'dig_corr_det':
        return det.MultiPollDetector([
            det.UHFQC_correlation_detector(
                acq_dev=uhf_instances[uhf], AWG=AWG,
                channels=int_channels[uhf],
                used_channels=used_channels[uhf],
                integration_length=max_int_len[uhf], nr_averages=nr_averages,
                correlations=correlations[uhf], data_type='digitized_corr',
                **kw)
            for uhf in uhfs])
    elif df_name == 'timetrace_avg_ss_det':  # ss: single-shot
        return det.MultiPollDetector([
            det.ScopePollDetector(
                acq_dev=uhf_instances[uhf], AWG=AWG, channels=int_channels[uhf],
                nr_shots=nr_shots,
                acquisition_length=max_int_len[uhf], nr_averages=nr_averages,
                data_type='timedomain',
                **kw)
            for uhf in uhfs])
    elif df_name == 'psd_avg_det':
        return det.MultiPollDetector([
            det.ScopePollDetector(
                acq_dev=uhf_instances[uhf], AWG=AWG, channels=int_channels[uhf],
                nr_shots=nr_shots,
                acquisition_length=max_int_len[uhf], nr_averages=nr_averages,
                data_type='fft_power',
                **kw)
            for uhf in uhfs])


def get_multi_qubit_prep_params(qubits):
    """
    Create the preparation parameters dict from the preparation_params of each
    qubit.

    Args:
        qubits (list): instances of QuDev_transmon

    Returns:
        preparation parameters dict for a measurement on qubits
    """
    prep_params_list = [qb.preparation_params() for qb in qubits]
    if len(prep_params_list) == 0:
        raise ValueError('prep_params_list is empty.')

    thresh_map = {}
    for i, prep_params in enumerate(prep_params_list):
        if 'threshold_mapping' in prep_params:
            thresh_map.update({qubits[i].name:
                                   prep_params['threshold_mapping']})

    prep_params = deepcopy(prep_params_list[0])
    prep_params['threshold_mapping'] = thresh_map
    return prep_params


def get_meas_obj_value_names_map(mobjs, multi_uhf_det_func):
    # we cannot just use the value_names from the qubit detector functions
    # because the UHF_multi_detector function adds suffixes

    if multi_uhf_det_func.detectors[0].name == 'raw_classifier_det':
        meas_obj_value_names_map = {
            qb.name: hlp_mod.get_sublst_with_all_strings_of_list(
                multi_uhf_det_func.value_names,
                qb.int_avg_classif_det.value_names)
            for qb in mobjs}
    elif multi_uhf_det_func.detectors[0].name == 'AveragingPollDetector':
        meas_obj_value_names_map = {
            qb.name: hlp_mod.get_sublst_with_all_strings_of_list(
                multi_uhf_det_func.value_names, qb.inp_avg_det.value_names)
            for qb in mobjs}
    else:
        meas_obj_value_names_map = {
            qb.name: hlp_mod.get_sublst_with_all_strings_of_list(
                multi_uhf_det_func.value_names, qb.int_avg_det.value_names)
            for qb in mobjs}

    meas_obj_value_names_map.update({
        name + '_object': [name] for name in
        [vn for vn in multi_uhf_det_func.value_names if vn not in
         hlp_mod.flatten_list(list(meas_obj_value_names_map.values()))]})

    return meas_obj_value_names_map


def measure_multiplexed_readout(dev, qubits, liveplot=False, shots=5000,
                                thresholds=None, thresholded=False,
                                analyse=True, upload=True):
    for qb in qubits:
        MC = qb.instr_mc.get_instr()

    for qb in qubits:
        qb.prepare(drive='timedomain')

    prep_params = \
        get_multi_qubit_prep_params([qb.preparation_params() for qb in qubits])
    preselection = prep_params.get(
        'preparation_type', 'preselection') == 'preselection'
    RO_spacing = prep_params.get('ro_separation', None)
    if prep_params and RO_spacing is None:
        log.warning('This measurement will do preselection but ro_separation '
                    'is not specified in the prep_params.')

    operation_dict = dev.get_operation_dict(qubits=qubits)
    sf = awg_swf2.n_qubit_off_on(
        [operation_dict['X180 ' + qb.name] for qb in qubits],
        [operation_dict['RO ' + qb.name] for qb in qubits],
        preselection=preselection,
        parallel_pulses=True,
        RO_spacing=RO_spacing,
        upload=upload)

    m = 2 ** (len(qubits))
    if preselection:
        m *= 2
    if thresholded:
        df = get_multiplexed_readout_detector_functions('dig_log_det', qubits,
                                                        nr_shots=shots)
    else:
        df = get_multiplexed_readout_detector_functions('int_log_det', qubits,
                                                        nr_shots=shots)

    MC.live_plot_enabled(liveplot)
    MC.soft_avg(1)
    MC.set_sweep_function(sf)
    MC.set_sweep_points(np.arange(m))
    MC.set_detector_function(df)
    MC.run('{}_multiplexed_ssro'.format('-'.join(
        [qb.name for qb in qubits])))

    if analyse and thresholds is not None:
        channel_map = {qb.name: qb.int_log_det.value_names[0]+' '+qb.instr_acq()
                       for qb in qubits}
        return ra.Multiplexed_Readout_Analysis(options_dict=dict(
            n_readouts=(2 if preselection else 1) * 2 ** len(qubits),
            thresholds=thresholds,
            channel_map=channel_map,
            use_preselection=preselection
        ))

def measure_ssro(dev, qubits, states=('g', 'e'), n_shots=10000, label=None,
                 preselection=True, all_states_combinations=False, upload=True,
                 exp_metadata=None, analyze=True, analysis_kwargs=None,
                 delegate_plotting=False, update=True):
    """
    Measures in single shot readout the specified states and performs
    a Gaussian mixture fit to calibrate the state classfier and provide the
    single shot readout probability assignment matrix
    Args:
        dev (Device): device object
        qubits (list): list of qubits to calibrate in parallel
        states (tuple, str, list of tuples): if tuple, each entry will be interpreted
            as a state. if string (e.g. "gef"), each letter will be interpreted
            as a state. All qubits will be prepared simultaneously in each given state.
            If list of tuples is given, then each tuple should be of length = qubits
            and the ith tuple should represent the state that each qubit should have
            in the ith segment. In the latter case, all_state_combinations is ignored.
        n_shots (int): number of shots
        label (str): measurement label
        preselection (bool, None): If True, force preselection even if not
            in preparation params. If False, then removes preselection even if in prep_params.
            if None, then takes prep_param of first qubit.

        all_states_combinations (bool): if False, then all qubits are prepared
            simultaneously in the first state and then read out, then all qubits
            are prepared in the second state, etc. If True, then all combinations
            are measured, which allows to characterize the multiplexed readout of
            each basis state. e.g. say qubits = [qb1, qb2], states = "ge" and
            all_states_combinations = False, then the different segments will be "g, g"
            and "e, e" for "qb1, qb2" respectively. all_states_combinations=True would
            yield "g,g", "g, e", "e, g" , "e,e".
        upload (bool): upload waveforms to AWGs
        exp_metadata (dict): experimental metadata
        analyze (bool): analyze data
        analysis_kwargs (dict): arguments for the analysis. Defaults to all qb names
        delegate_plotting (bool): Whether or not to create a job for an analysisDaemon
            and skip the plotting during the analysis.
        update (bool): update readout classifier parameters (qb.acq_classifier_params)
            and the acquisition state probability matrix (qb.acq_state_prob_mtx).

    Returns:

    """
    # combine operations and preparation dictionaries
    qubits = dev.get_qubits(qubits)
    qb_names = dev.get_qubits(qubits, "str")
    operation_dict = dev.get_operation_dict(qubits=qubits)
    prep_params = dev.get_prep_params(qubits)

    if preselection is None:
        pass
    elif preselection: # force preselection for this measurement if desired by user
        prep_params['preparation_type'] = "preselection"
    else:
        prep_params['preparation_type'] = "wait"

    # create and set sequence
    if np.ndim(states) == 2: # list of custom states provided
        if len(qb_names) != len(states[0]):
            raise ValueError(f"{len(qb_names)} qubits were given but custom "
                             f"states were "
                             f"specified for {len(states[0])} qubits.")
        cp = CalibrationPoints(qb_names, states)
    else:
        cp = CalibrationPoints.multi_qubit(qb_names, states, n_per_state=1,
                                       all_combinations=all_states_combinations)
    seq = sequence.Sequence("SSRO_calibration",
                            cp.create_segments(operation_dict, **prep_params))

    # prepare measurement
    for qb in qubits:
        qb.prepare(drive='timedomain')
    label = f"SSRO_calibration_{states}{get_multi_qubit_msmt_suffix(qubits)}" if \
        label is None else label
    channel_map = {qb.name: [vn + ' ' + qb.instr_acq()
                             for vn in qb.int_log_det.value_names]
                   for qb in qubits}
    if exp_metadata is None:
        exp_metadata = {}
    exp_metadata.update({"cal_points": repr(cp),
                         "preparation_params": prep_params,
                         "all_states_combinations": all_states_combinations,
                         "n_shots": n_shots,
                         "channel_map": channel_map,
                         "data_to_fit": {},
                         "rotate": False,
                         })
    df = get_multiplexed_readout_detector_functions(
            'int_log_det', qubits, nr_shots=n_shots)
    MC = dev.instr_mc.get_instr()
    MC.set_sweep_function(awg_swf.SegmentHardSweep(sequence=seq,
                                                   upload=upload))
    MC.set_sweep_points(np.arange(seq.n_acq_elements()))
    MC.set_detector_function(df)

    # run measurement
    temp_values = [(MC.soft_avg, 1)]

    # required to ensure having original prep_params after mmnt
    # in case preselection=True
    temp_values += [(qb.preparation_params, prep_params) for qb in qubits]
    with temporary_value(*temp_values):
        MC.run(name=label, exp_metadata=exp_metadata)

    # analyze
    if analyze:
        if analysis_kwargs is None:
            analysis_kwargs = dict()
        if "qb_names" not in analysis_kwargs:
            analysis_kwargs["qb_names"] = qb_names # all qubits by default
        if "options_dict" not in analysis_kwargs:
            analysis_kwargs["options_dict"] = \
                dict(delegate_plotting=delegate_plotting)
        else:
            analysis_kwargs["options_dict"].update(
                                dict(delegate_plotting=delegate_plotting))
        a = tda.MultiQutrit_Singleshot_Readout_Analysis(**analysis_kwargs)
        for qb in qubits:
            classifier_params = a.proc_data_dict[
                'analysis_params']['classifier_params'][qb.name]
            if update:
                qb.acq_classifier_params().update(classifier_params)
                if 'state_prob_mtx_masked' in a.proc_data_dict[
                        'analysis_params']:
                    qb.acq_state_prob_mtx(a.proc_data_dict['analysis_params'][
                        'state_prob_mtx_masked'][qb.name])
                else:
                    log.warning('Measurement was not run with preselection. '
                                'state_prob_matx updated with non-masked one.')
                    qb.acq_state_prob_mtx(a.proc_data_dict['analysis_params'][
                        'state_prob_mtx'][qb.name])
        return a


def find_optimal_weights(dev, qubits, states=('g', 'e'), upload=True,
                         acq_length=4096/1.8e9, exp_metadata=None,
                         analyze=True, analysis_kwargs=None,
                         acq_weights_basis=None, orthonormalize=True,
                         update=True, measure=True, operation_dict=None,
                         df_kwargs=None):
    """
    Measures time traces for specified states and
    Args:
        dev (Device): quantum device object
        qubits: qubits on which traces should be measured
        states (tuple, list, str): if str or tuple of single character strings,
            then interprets each letter as a state and does it on all qubits
             simultaneously. e.g. "ge" or ('g', 'e') --> measures all qbs
             in g then all in e.
             If list/tuple of tuples, then interprets the list as custom states:
             each tuple should be of length equal to the number of qubits
             and each state is calibrated individually. e.g. for 2 qubits:
             [('g', 'g'), ('e', 'e'), ('f', 'g')] --> qb1=qb2=g then qb1=qb2=e
             and then qb1 = "f" != qb2 = 'g'

        upload: upload waveforms to AWG
        acq_length: length of timetrace to record
        exp_metadata: experimental metadata
        analyze (bool): whether analysis should be run (default: True)
        analysis_kwargs (dict or None): keyword arguments for the analysis class
        acq_weights_basis (list): shortcut for analysis parameter.
            list of basis vectors used for computing the weights.
            (see Timetrace Analysis). e.g. ["ge", "gf"] yields basis vectors e - g
            and f - g. If None, defaults to  ["ge", "ef"] when more than 2
            traces are passed to the analysis and to ['ge'] if 2 traces are
            measured.
        orthonormalize (bool): shortcut for analysis parameter. Whether or not to
            orthonormalize the optimal weights (see MultiQutrit Timetrace Analysis)
        update (bool): update weights
        measure (bool): whether the measurement should be run (default: True)
        operation_dict (dict or None): the operations dictionary of the (device
            and) qubits. Will be obtained from the dev object if it is None
            (default).
        df_kwargs (dict or None): keyword arguments for the detector function

    Returns:
        The analysis object if analze is True, and None otherwise.
    """
    # check whether timetraces can be compute simultaneously
    qubits = dev.get_qubits(qubits)
    qb_names = dev.get_qubits(qubits, "str")

    if measure:
        uhf_names = np.array([qubit.instr_acq.get_instr().name for qubit in qubits])
        unique, counts = np.unique(uhf_names, return_counts=True)
        for u, c in zip(unique, counts):
            if c != 1:
                log.warning(f"{np.array(qubits)[uhf_names == u]} "
                            f"share the same UHF ({u}) and therefore their "
                            f"timetraces should not be measured simultaneously, "
                            f"except if you know what you are doing.")

        # combine operations and preparation dictionaries
        if operation_dict is None:
            operation_dict = dev.get_operation_dict(qubits=qubits)
        prep_params = dev.get_prep_params(qubits)
        MC = qubits[0].instr_mc.get_instr()

        if exp_metadata is None:
            exp_metadata = dict()
        temp_val = [(qb.acq_length, acq_length) for qb in qubits]
        with temporary_value(*temp_val):
            [qb.prepare(drive='timedomain') for qb in qubits]
            # create dict with acq instr as keys and nr samples corresponding to
            # acq_length as values
            samples = [(qb.instr_acq.get_instr(),
                        qb.instr_acq.get_instr().convert_time_to_n_samples(
                            acq_length)) for qb in qubits]
            # sort by nr samples
            samples.sort(key=lambda t: t[1])
            sweep_points = samples[0][0].get_sweep_points_time_trace(acq_length)
            channel_map = {qb.name: [vn + ' ' + qb.instr_acq()
                            for vn in qb.inp_avg_det.value_names]
                            for qb in qubits}
            exp_metadata.update(
                {'sweep_name': 'time',
                 'sweep_unit': ['s'],
                 'sweep_points': sweep_points,
                 'acq_length': acq_length,
                 'channel_map': channel_map,
                 'orthonormalize': orthonormalize,
                 "acq_weights_basis": acq_weights_basis})

            for state in states:
                # create sequence
                name = f'timetrace_{state}{get_multi_qubit_msmt_suffix(qubits)}'
                if isinstance(state, str) and len(state) == 1:
                    # same state for all qubits, e.g. "e"
                    cp = CalibrationPoints.multi_qubit(qb_names, state,
                                                       n_per_state=1)
                else:
                    # ('g','e','f') as qb1=g, qb2=e, qb3=f
                    if len(qb_names) != len(state):
                        raise ValueError(f"{len(qb_names)} qubits were given "
                                         f"but custom states were "
                                         f"specified for {len(state)} qubits.")
                    cp = CalibrationPoints(qb_names, state)
                exp_metadata.update({'cal_points': repr(cp)})
                seq = sequence.Sequence("timetrace",
                                        cp.create_segments(operation_dict,
                                                           **prep_params))
                # set sweep function and run measurement
                if len(set(qb.instr_acq() for qb in qubits)) == 1:
                    # No synchronization between AWGs is needed if only a single
                    # acq device is used. We will keep other AWGs free running
                    # and only start the acq device for repetitions or averages
                    # of the timetrace measurement.
                    single_acq_dev = qubits[0].instr_acq.get_instr()
                    # FIXME: use df.prepare_and_finish_pulsar instead
                    MC.set_sweep_function(awg_swf.SegmentHardSweep(
                        sequence=seq, upload=upload, start_pulsar=True,
                        start_exclude_awgs=[single_acq_dev.name]))
                else:
                    single_acq_dev = None
                    MC.set_sweep_function(awg_swf.SegmentHardSweep(
                        sequence=seq, upload=upload))

                MC.set_sweep_points(sweep_points)
                if df_kwargs is None:
                    df_kwargs = {}
                df = get_multiplexed_readout_detector_functions(
                    'inp_avg_det', qubits, **df_kwargs)
                if single_acq_dev is not None:
                    df.AWG = single_acq_dev
                MC.set_detector_function(df)
                try:
                    MC.run(name=name, exp_metadata=exp_metadata)
                finally:
                    try:
                        if single_acq_dev is not None:
                            # FIXME: use df.prepare_and_finish_pulsar instead
                            ps.Pulsar.get_instance().stop()
                    except Exception:
                        pass

    if analyze:
        tps = [a_tools.latest_data(
            contains=f'timetrace_{s}{get_multi_qubit_msmt_suffix(qubits)}',
            n_matches=1, return_timestamp=True)[0][0] for s in states]
        if analysis_kwargs is None:
            analysis_kwargs = {}
        if 't_start' not in analysis_kwargs:
            analysis_kwargs.update({"t_start": tps[0],
                                    "t_stop": tps[-1]})

        options_dict = dict(orthonormalize=orthonormalize,
                            acq_weights_basis=acq_weights_basis)
        options_dict.update(analysis_kwargs.pop("options_dict", {}))
        a = tda.MultiQutrit_Timetrace_Analysis(options_dict=options_dict,
                                               **analysis_kwargs)

        if update:
            for qb in qubits:
                weights = a.proc_data_dict['analysis_params_dict'
                    ]['optimal_weights'][qb.name]
                if np.ndim(weights) == 1:
                    # single channel
                    qb.acq_weights_I(weights.real)
                    qb.acq_weights_Q(weights.imag)
                elif np.ndim(weights) == 2 and len(weights) == 1:
                    # single channels
                    qb.acq_weights_I(weights[0].real)
                    qb.acq_weights_Q(weights[0].imag)
                elif np.ndim(weights) == 2 and len(weights) == 2:
                    # two channels
                    qb.acq_weights_I(weights[0].real)
                    qb.acq_weights_Q(weights[0].imag)
                    qb.acq_weights_I2(weights[1].real)
                    qb.acq_weights_Q2(weights[1].imag)
                else:
                    log.warning(f"{qb.name}: Number of weight vectors > 2: "
                                f"{len(weights)}. Cannot update weights "
                                f"automatically.")
                qb.acq_weights_basis(a.proc_data_dict['analysis_params_dict'
                    ]['optimal_weights_basis_labels'][qb.name])
        return a


def measure_tomography(dev, qubits, prep_sequence, state_name,
                       rots_basis=tomo.DEFAULT_BASIS_ROTS,
                       use_cal_points=True,
                       preselection=True,
                       rho_target=None,
                       shots=4096,
                       ro_spacing=1e-6,
                       thresholded=False,
                       liveplot=True,
                       nreps=1, run=True,
                       operation_dict=None,
                       upload=True):
    exp_metadata = {}

    MC = dev.instr_mc.get_instr()

    qubits = [dev.get_qb(qb) if isinstance(qb, str) else qb for qb in qubits]

    for qb in qubits:
        qb.prepare(drive='timedomain')

    if operation_dict is None:
        operation_dict = dev.get_operation_dict()

    qubit_names = [qb.name for qb in qubits]
    if preselection:
        label = '{}_tomography_ssro_preselection_{}'.format(state_name, '-'.join(
            [qb.name for qb in qubits]))
    else:
        label = '{}_tomography_ssro_{}'.format(state_name, '-'.join(
            [qb.name for qb in qubits]))

    seq_tomo, seg_list_tomo = mqs.n_qubit_tomo_seq(
        qubit_names, operation_dict, prep_sequence=prep_sequence,
        rots_basis=rots_basis, return_seq=True, upload=False,
        preselection=preselection, ro_spacing=ro_spacing)
    seg_list = seg_list_tomo

    if use_cal_points:
        seq_cal, seg_list_cal = mqs.n_qubit_ref_all_seq(
            qubit_names, operation_dict, return_seq=True, upload=False,
            preselection=preselection, ro_spacing=ro_spacing)
        seg_list += seg_list_cal

    seq = sequence.Sequence(label)
    for seg in seg_list:
        seq.add(seg)

    # reuse sequencer memory by repeating readout pattern
    for qbn in qubit_names:
        seq.repeat_ro(f"RO {qbn}", operation_dict)

    n_segments = seq.n_acq_elements()
    sf = awg_swf2.n_qubit_seq_sweep(seq_len=n_segments)
    if shots > 1048576:
        shots = 1048576 - 1048576 % n_segments
    if thresholded:
        df = get_multiplexed_readout_detector_functions(
            'dig_log_det', qubits, nr_shots=shots)
    else:
        df = get_multiplexed_readout_detector_functions(
            'int_log_det', qubits, nr_shots=shots)

    # get channel map
    channel_map = get_meas_obj_value_names_map(qubits, df)
    # the above function returns channels in a list, but the state tomo analysis
    # expects a single string as values, not list
    for qb in qubits:
        if len(channel_map[qb.name]) == 1:
            channel_map[qb.name] = channel_map[qb.name][0]

    # todo Calibration point description code should be a reusable function
    #   but where?
    if use_cal_points:
        # calibration definition for all combinations
        cal_defs = []
        for i, name in enumerate(itertools.product("ge", repeat=len(qubits))):
            cal_defs.append({})
            for qb in qubits:
                if preselection:
                    cal_defs[i][channel_map[qb.name]] = \
                        [2 * len(seg_list) + 2 * i + 1]
                else:
                    cal_defs[i][channel_map[qb.name]] = \
                        [len(seg_list) + i]
    else:
        cal_defs = None

    exp_metadata["n_segments"] = n_segments
    exp_metadata["rots_basis"] = rots_basis
    if rho_target is not None:
        exp_metadata["rho_target"] = rho_target
    exp_metadata["cal_points"] = cal_defs
    exp_metadata["channel_map"] = channel_map
    exp_metadata["use_preselection"] = preselection

    if upload:
        ps.Pulsar.get_instance().program_awgs(seq)

    MC.live_plot_enabled(liveplot)
    MC.soft_avg(1)
    MC.set_sweep_function(sf)
    MC.set_sweep_points(np.arange(n_segments))
    MC.set_sweep_function_2D(swf.None_Sweep())
    MC.set_sweep_points_2D(np.arange(nreps))
    MC.set_detector_function(df)
    if run:
        MC.run_2D(label, exp_metadata=exp_metadata)


def measure_measurement_induced_dephasing(qb_dephased, qb_targeted, phases, amps,
                                          readout_separation, nr_readouts=1,
                                          label=None, n_cal_points_per_state=1,
                                          cal_states='auto', prep_params=None,
                                          exp_metadata=None, analyze=True,
                                          upload=True, **kw):
    classified = kw.get('classified', False)
    predictive_label = kw.pop('predictive_label', False)
    if prep_params is None:
        prep_params = get_multi_qubit_prep_params(qb_dephased)

    if label is None:
        label = 'measurement_induced_dephasing_x{}_{}_{}'.format(
            nr_readouts,
            ''.join([qb.name for qb in qb_dephased]),
            ''.join([qb.name for qb in qb_targeted]))

    hard_sweep_params = {
        'phase': {'unit': 'deg',
            'values': np.tile(phases, len(amps))},
        'ro_amp_scale': {'unit': 'deg',
            'values': np.repeat(amps, len(phases))}
    }

    for qb in set(qb_targeted) | set(qb_dephased):
        MC = qb.instr_mc.get_instr()
        qb.prepare(drive='timedomain')

    cal_states = CalibrationPoints.guess_cal_states(cal_states)
    cp = CalibrationPoints.multi_qubit([qb.name for qb in qb_dephased], cal_states,
                                       n_per_state=n_cal_points_per_state)

    operation_dict = get_operation_dict(list(set(qb_dephased + qb_targeted)))
    seq, sweep_points = mqs.measurement_induced_dephasing_seq(
        [qb.name for qb in qb_targeted], [qb.name for qb in qb_dephased], operation_dict,
        amps, phases, pihalf_spacing=readout_separation, prep_params=prep_params,
        cal_points=cp, upload=False, sequence_name=label)

    hard_sweep_func = awg_swf.SegmentHardSweep(
        sequence=seq, upload=upload,
        parameter_name='readout_idx', unit='')
    MC.set_sweep_function(hard_sweep_func)
    MC.set_sweep_points(sweep_points)

    det_name = 'int_avg{}_det'.format('_classif' if classified else '')
    det_func = get_multiplexed_readout_detector_functions(
        det_name, qb_dephased,
        nr_averages=max(qb.acq_averages() for qb in qb_dephased))
    MC.set_detector_function(det_func)

    if exp_metadata is None:
        exp_metadata = {}
    exp_metadata.update({'qb_dephased': [qb.name for qb in qb_dephased],
                         'qb_targeted': [qb.name for qb in qb_targeted],
                         'preparation_params': prep_params,
                         'cal_points': repr(cp),
                         'classified_ro': classified,
                         'rotate': len(cal_states) != 0 and not classified,
                         'data_to_fit': {qb.name: 'pe' for qb in qb_dephased},
                         'hard_sweep_params': hard_sweep_params})

    MC.run(label, exp_metadata=exp_metadata)

    tda.MeasurementInducedDephasingAnalysis(qb_names=[qb.name for qb in qb_dephased])


def measure_drive_cancellation(
        dev, driven_qubit, ramsey_qubits, sweep_points,
        phases=None, n_pulses=1, pulse='X180',
        n_cal_points_per_state=2, cal_states='auto', prep_params=None,
        exp_metadata=None, label=None, upload=True, analyze=True):
        """
        Sweep pulse cancellation parameters and measure Ramsey on qubits the
        cancellation is for.

        Args:
            dev: The Device object used for the measurement
            driven_qubit: The qubit object corresponding to the desired
                target of the pulse that is being cancelled.
            ramsey_qubits: A list of qubit objects corresponding to the
                undesired targets of the pulse that is being cancelled.
            sweep_points: A SweepPoints object that describes the pulse
                parameters to sweep. The sweep point keys should be of the form
                `qb.param`, where `qb` is the name of the qubit the cancellation
                is for and `param` is a parameter in the pulses
                cancellation_params dict. For example to sweep the amplitude of
                the cancellation pulse on qb1, you could configure the sweep
                points as `SweepPoints('qb1.amplitude', np.linspace(0, 1, 21))`.
            phases: An array of Ramsey phases in degrees.
            n_pulses: Number of pulse repetitions done between the Ramsey
                pulses. Useful for amplification of small errors. Defaults to 1.
            pulse: Operation name (without qb name) that will be done between
                the Ramsey pulses. Defaults to 'X180'.
            n_cal_points_per_state: Number of calibration measurements per
                calibration state. Defaults to 2.
            cal_states:
                List of qubit states to use for calibration. Defaults to 'auto'.
            prep_params: Perparation parameters dictionary specifying the type
                of state preparation.
            exp_metadata: A dictionary of extra metadata to save with the
                experiment.
            label: Overwrite the default measuremnt label.
            upload: Whether the experimental sequence should be uploaded.
                Defaults to true.
            analyze: Whether the analysis will be run. Defaults to True.

        """
        if phases is None:
            phases = np.linspace(0, 360, 3, endpoint=False)

        if isinstance(driven_qubit, str):
            driven_qubit = dev.get_qb(driven_qubit)
        ramsey_qubits = [dev.get_qb(qb) if isinstance(qb, str) else qb
                         for qb in ramsey_qubits]
        ramsey_qubit_names = [qb.name for qb in ramsey_qubits]

        MC = dev.instr_mc.get_instr()
        if label is None:
            label = f'drive_{driven_qubit.name}_cancel_'\
                    f'{list(sweep_points[0].keys())}'

        if prep_params is None:
            prep_params = dev.get_prep_params(ramsey_qubits)

        sweep_points = deepcopy(sweep_points)
        sweep_points.add_sweep_dimension()
        sweep_points.add_sweep_parameter('phase', phases, 'deg', 'Ramsey phase')

        if exp_metadata is None:
            exp_metadata = {}

        for qb in [driven_qubit] + ramsey_qubits:
            qb.prepare(drive='timedomain')

        cal_states = CalibrationPoints.guess_cal_states(cal_states,
                                                        for_ef=False)
        cp = CalibrationPoints.multi_qubit(
            [qb.name for qb in ramsey_qubits], cal_states,
            n_per_state=n_cal_points_per_state)
        operation_dict = dev.get_operation_dict()

        drive_op_code = pulse + ' ' + driven_qubit.name
        # We get sweep_vals for only one dimension since drive_cancellation_seq
        # turns 2D sweep points into 1D-SegmentHardSweep.
        # FIXME: in the future, this should rather be implemented via
        # sequence.compress_2D_sweep
        seq, sweep_vals = mqs.drive_cancellation_seq(
            drive_op_code, ramsey_qubit_names, operation_dict, sweep_points,
            n_pulses=n_pulses, prep_params=prep_params, cal_points=cp,
            upload=False)

        [seq.repeat_ro(f"RO {qbn}", operation_dict)
         for qbn in ramsey_qubit_names]

        sweep_func = awg_swf.SegmentHardSweep(
                sequence=seq, upload=upload,
                parameter_name='segment_index')
        MC.set_sweep_function(sweep_func)
        MC.set_sweep_points(sweep_vals)

        det_func = get_multiplexed_readout_detector_functions(
            'int_avg_det', ramsey_qubits,
            nr_averages=max([qb.acq_averages() for qb in ramsey_qubits]))
        MC.set_detector_function(det_func)

        # !!! Watch out with the call below. See docstring for this function
        # to see the assumptions it makes !!!
        meas_obj_sweep_points_map = sweep_points.get_meas_obj_sweep_points_map(
            [qb.name for qb in ramsey_qubits])
        exp_metadata.update({
            'ramsey_qubit_names': ramsey_qubit_names,
            'preparation_params': prep_params,
            'cal_points': repr(cp),
            'sweep_points': sweep_points,
            'meas_obj_sweep_points_map': meas_obj_sweep_points_map,
            'meas_obj_value_names_map':
                get_meas_obj_value_names_map(ramsey_qubits, det_func),
            'rotate': len(cp.states) != 0,
            'data_to_fit': {qbn: 'pe' for qbn in ramsey_qubit_names}
        })

        MC.run(label, exp_metadata=exp_metadata)

        if analyze:
            return tda.DriveCrosstalkCancellationAnalysis(
                qb_names=ramsey_qubit_names, options_dict={'TwoD': True})


def measure_fluxline_crosstalk(
        dev, target_qubit, crosstalk_qubits, amplitudes,
        crosstalk_qubits_amplitudes=None, phases=None,
        target_fluxpulse_length=500e-9, crosstalk_fluxpulse_length=None,
        skip_qb_freq_fits=False, n_cal_points_per_state=2,
        cal_states='auto', prep_params=None, label=None, upload=True,
        analyze=True, delegate_plotting=False):
    """
    Applies a flux pulse on the target qubit with various amplitudes.
    Measure the phase shift due to these pulses on the crosstalk qubits which
    are measured in a Ramsey setting and fluxed to a more sensitive frequency.

    Args:
        dev: The Device object used for the measurement
        target_qubit: the qubit to which a fluxpulse with varying amplitude
            is applied
        crosstalk_qubits: a list of qubits to do a Ramsey on.
        amplitudes: A list of flux pulse amplitudes to apply to the target qubit
        crosstalk_qubits_amplitudes: A dictionary from crosstalk qubit names
            to flux pulse amplitudes that are applied to them to increase their
            flux sensitivity. Missing amplitudes are set to 0.
        phases: An array of Ramsey phases in degrees.
        target_fluxpulse_length: length of the flux pulse on the target qubit.
            Default: 500 ns.
        crosstalk_fluxpulse_length: length of the flux pulses on the crosstalk
            qubits. Default: target_fluxpulse_length + 50 ns.
        n_cal_points_per_state: Number of calibration measurements per
            calibration state. Defaults to 2.
        cal_states:
            List of qubit states to use for calibration. Defaults to 'auto'.
        prep_params: Perparation parameters dictionary specifying the type
            of state preparation.
        label: Overwrite the default measuremnt label.
        upload: Whether the experimental sequence should be uploaded.
            Defaults to True.
        analyze: Whether the analysis will be run. Defaults to True.

    """
    if phases is None:
        phases = np.linspace(0, 360, 3, endpoint=False)
    if crosstalk_fluxpulse_length is None:
        crosstalk_fluxpulse_length = target_fluxpulse_length + 50e-9
    if crosstalk_qubits_amplitudes is None:
        crosstalk_qubits_amplitudes = {}

    if isinstance(target_qubit, str):
        target_qubit = dev.get_qb(target_qubit)
    target_qubit_name = target_qubit.name
    crosstalk_qubits = [dev.get_qb(qb) if isinstance(qb, str) else qb
                     for qb in crosstalk_qubits]
    crosstalk_qubits_names = [qb.name for qb in crosstalk_qubits]

    MC = dev.instr_mc.get_instr()
    if label is None:
        label = f'fluxline_crosstalk_{target_qubit_name}_' + \
                ''.join(crosstalk_qubits_names)

    if prep_params is None:
        prep_params = dev.get_prep_params(crosstalk_qubits)

    sweep_points = SweepPoints('phase', phases, 'deg', 'Ramsey phase')
    sweep_points.add_sweep_dimension()
    sweep_points.add_sweep_parameter('target_amp', amplitudes, 'V',
                                     'Target qubit flux pulse amplitude')

    exp_metadata = {}

    for qb in set(crosstalk_qubits) | {target_qubit}:
        qb.prepare(drive='timedomain')

    cal_states = CalibrationPoints.guess_cal_states(cal_states,
                                                    for_ef=False)
    cp = CalibrationPoints.multi_qubit(
        [qb.name for qb in crosstalk_qubits], cal_states,
        n_per_state=n_cal_points_per_state)
    operation_dict = dev.get_operation_dict()

    # We get sweep_vals for only one dimension since drive_cancellation_seq
    # turns 2D sweep points into 1D-SegmentHardSweep.
    # FIXME: in the future, this should rather be implemented via
    # sequence.compress_2D_sweep
    seq, sweep_vals = mqs.fluxline_crosstalk_seq(
        target_qubit_name, crosstalk_qubits_names,
        crosstalk_qubits_amplitudes, sweep_points, operation_dict,
        crosstalk_fluxpulse_length=crosstalk_fluxpulse_length,
        target_fluxpulse_length=target_fluxpulse_length,
        prep_params=prep_params, cal_points=cp, upload=False)

    [seq.repeat_ro(f"RO {qbn}", operation_dict)
     for qbn in crosstalk_qubits_names]

    sweep_func = awg_swf.SegmentHardSweep(
        sequence=seq, upload=upload,
        parameter_name='segment_index')
    MC.set_sweep_function(sweep_func)
    MC.set_sweep_points(sweep_vals)

    det_func = get_multiplexed_readout_detector_functions(
        'int_avg_det', crosstalk_qubits,
        nr_averages=max([qb.acq_averages() for qb in crosstalk_qubits]))
    MC.set_detector_function(det_func)

    # !!! Watch out with the call below. See docstring for this function
    # to see the assumptions it makes !!!
    meas_obj_sweep_points_map = sweep_points.get_meas_obj_sweep_points_map(
        [qb.name for qb in crosstalk_qubits])
    exp_metadata.update({
        'target_qubit_name': target_qubit_name,
        'crosstalk_qubits_names': crosstalk_qubits_names,
        'crosstalk_qubits_amplitudes': crosstalk_qubits_amplitudes,
        'target_fluxpulse_length': target_fluxpulse_length,
        'crosstalk_fluxpulse_length': crosstalk_fluxpulse_length,
        'skip_qb_freq_fits': skip_qb_freq_fits,
        'preparation_params': prep_params,
        'cal_points': repr(cp),
        'sweep_points': sweep_points,
        'meas_obj_sweep_points_map': meas_obj_sweep_points_map,
        'meas_obj_value_names_map':
            get_meas_obj_value_names_map(crosstalk_qubits, det_func),
        'rotate': len(cp.states) != 0,
        'data_to_fit': {qbn: 'pe' for qbn in crosstalk_qubits_names}
    })

    MC.run(label, exp_metadata=exp_metadata)

    if analyze:
        return tda.FluxlineCrosstalkAnalysis(
            qb_names=crosstalk_qubits_names, options_dict={
                'TwoD': True,
                'skip_qb_freq_fits': skip_qb_freq_fits,
                'delegate_plotting': delegate_plotting,
            })


def measure_J_coupling(dev, qbm, qbs, freqs, cz_pulse_name,
                       label=None, cal_points=False, prep_params=None,
                       cal_states='auto', n_cal_points_per_state=1,
                       freq_s=None, f_offset=0, exp_metadata=None,
                       upload=True, analyze=True):

    """
    Measure the J coupling between the qubits qbm and qbs at the interaction
    frequency freq.

    :param qbm:
    :param qbs:
    :param freq:
    :param cz_pulse_name:
    :param label:
    :param cal_points:
    :param prep_params:
    :return:
    """

    # check whether qubits are connected
    dev.check_connection(qbm, qbs)

    if isinstance(qbm, str):
        qbm = dev.get_qb(qbm)
    if isinstance(qbs, str):
        qbs = dev.get_qb(qbs)

    if label is None:
        label = f'J_coupling_{qbm.name}{qbs.name}'
    MC = dev.instr_mc.get_instr()

    for qb in [qbm, qbs]:
        qb.prepare(drive='timedomain')

    if cal_points:
        cal_states = CalibrationPoints.guess_cal_states(cal_states)
        cp = CalibrationPoints.single_qubit(
            qbm.name, cal_states, n_per_state=n_cal_points_per_state)
    else:
        cp = None
    if prep_params is None:
        prep_params = dev.get_prep_params([qbm, qbs])

    operation_dict = dev.get_operation_dict()

    # Adjust amplitude of stationary qubit
    if freq_s is None:
        freq_s = freqs.mean()

    amp_s = fms.Qubit_freq_to_dac(freq_s,
                                  **qbs.fit_ge_freq_from_flux_pulse_amp())

    fit_paras = qbm.fit_ge_freq_from_flux_pulse_amp()

    amplitudes = fms.Qubit_freq_to_dac(freqs,
                                       **fit_paras)

    amplitudes = np.array(amplitudes)

    if np.any((amplitudes > abs(fit_paras['V_per_phi0']) / 2)):
        amplitudes -= fit_paras['V_per_phi0']
    elif np.any((amplitudes < -abs(fit_paras['V_per_phi0']) / 2)):
        amplitudes += fit_paras['V_per_phi0']

    for [qb1, qb2] in [[qbm, qbs], [qbs, qbm]]:
        operation_dict[cz_pulse_name + f' {qb1.name} {qb2.name}'] \
            ['amplitude2'] = amp_s

    freqs += f_offset

    cz_pulse_name += f' {qbm.name} {qbs.name}'

    seq, sweep_points, sweep_points_2D = \
        fsqs.fluxpulse_amplitude_sequence(
            amplitudes=amplitudes, freqs=freqs, qb_name=qbm.name,
            operation_dict=operation_dict,
            cz_pulse_name=cz_pulse_name, cal_points=cp,
            prep_params=prep_params, upload=False)

    MC.set_sweep_function(awg_swf.SegmentHardSweep(
        sequence=seq, upload=upload, parameter_name='Amplitude', unit='V'))

    MC.set_sweep_points(sweep_points)
    if qbm.instr_ge_lo is None:
        raise NotImplementedError('measure_J_coupling is not implemented '
                                  'for non-mixer based drive pulse '
                                  'generation.')
    MC.set_sweep_function_2D(swf.Offset_Sweep(
        qbm.instr_ge_lo.get_instr().frequency,
        -qbm.ge_mod_freq(),
        name='Drive frequency',
        parameter_name='Drive frequency', unit='Hz'))
    MC.set_sweep_points_2D(sweep_points_2D)
    MC.set_detector_function(qbm.int_avg_det)
    if exp_metadata is None:
        exp_metadata = {}
    exp_metadata.update({'sweep_points_dict': {qbm.name: amplitudes},
                         'sweep_points_dict_2D': {qbm.name: freqs},
                         'use_cal_points': cal_points,
                         'preparation_params': prep_params,
                         'cal_points': repr(cp),
                         'rotate': cal_points,
                         'data_to_fit': {qbm.name: 'pe'},
                         "sweep_name": "Amplitude",
                         "sweep_unit": "V",
                         "rotation_type": 'global_PCA'})
    MC.run_2D(label, exp_metadata=exp_metadata)

    if analyze:
        ma.MeasurementAnalysis(TwoD=True)


def measure_ramsey_add_pulse(measured_qubit, pulsed_qubit, times=None,
                             artificial_detuning=0, label='', analyze=True,
                             cal_states="auto", n_cal_points_per_state=2,
                             n=1, upload=True,  last_ge_pulse=False, for_ef=False,
                             classified_ro=False, prep_params=None,
                             exp_metadata=None):
    if times is None:
        raise ValueError("Unspecified times for measure_ramsey")
    if artificial_detuning is None:
        log.warning('Artificial detuning is 0.')
    if np.abs(artificial_detuning) < 1e3:
        log.warning('The artificial detuning is too small. The units'
                    'should be Hz.')
    if np.any(times > 1e-3):
        log.warning('The values in the times array might be too large.'
                    'The units should be seconds.')

    for qb in [pulsed_qubit, measured_qubit]:
        qb.prepare(drive='timedomain')
    MC = measured_qubit.instr_mc.get_instr()
    if prep_params is None:
        prep_params = measured_qubit.preparation_params()

    # Define the measurement label
    if label == '':
        label = 'Ramsey_add_pulse_{}'.format(pulsed_qubit.name) + \
                measured_qubit.msmt_suffix

    # create cal points
    cal_states = CalibrationPoints.guess_cal_states(cal_states, for_ef)
    cp = CalibrationPoints.single_qubit(measured_qubit.name, cal_states,
                                        n_per_state=n_cal_points_per_state)
    # create sequence
    seq, sweep_points = mqs.ramsey_add_pulse_seq_active_reset(
        times=times, measured_qubit_name=measured_qubit.name,
        pulsed_qubit_name=pulsed_qubit.name,
        operation_dict=get_operation_dict([measured_qubit, pulsed_qubit]),
        cal_points=cp, n=n, artificial_detunings=artificial_detuning,
        upload=False, for_ef=for_ef, last_ge_pulse=False, prep_params=prep_params)

    MC.set_sweep_function(awg_swf.SegmentHardSweep(
        sequence=seq, upload=upload, parameter_name='Delay', unit='s'))
    MC.set_sweep_points(sweep_points)

    MC.set_detector_function(
        measured_qubit.int_avg_classif_det if classified_ro else
        measured_qubit.int_avg_det)

    if exp_metadata is None:
        exp_metadata = {}
    exp_metadata.update(
        {'sweep_points_dict': {measured_qubit.name: times},
         'sweep_name': 'Delay',
         'sweep_unit': 's',
         'cal_points': repr(cp),
         'preparation_params': prep_params,
         'last_ge_pulses': [last_ge_pulse],
         'artificial_detuning': artificial_detuning,
         'rotate': len(cp.states) != 0,
         'data_to_fit': {measured_qubit.name: 'pf' if for_ef else 'pe'},
         'measured_qubit': measured_qubit.name,
         'pulsed_qubit': pulsed_qubit.name})

    MC.run(label, exp_metadata=exp_metadata)

    if analyze:
        tda.RamseyAddPulseAnalysis(qb_names=[measured_qubit.name])


def get_multi_qubit_msmt_suffix(qubits):
    """
    Function to get measurement label suffix from the measured qubit names.
    :param qubits: list of QuDev_transmon instances.
    :return: string with the measurement label suffix
    """
    # TODO: this was also added in Device. Remove from here when all the
    # functions that call it have been upgraded to use the Device class
    # (Steph 15.06.2020)
    qubit_names = [qb.name for qb in qubits]
    if len(qubit_names) == 1:
        msmt_suffix = qubits[0].msmt_suffix
    elif len(qubit_names) > 5:
        msmt_suffix = '_{}qubits'.format(len(qubit_names))
    else:
        msmt_suffix = '_{}'.format(''.join([qbn for qbn in qubit_names]))
    return msmt_suffix<|MERGE_RESOLUTION|>--- conflicted
+++ resolved
@@ -292,11 +292,8 @@
         return det.MultiPollDetector([
             det.IntegratingAveragingPollDetector(
                 acq_dev=uhf_instances[uhf],
-<<<<<<< HEAD
-                AWG=AWG if enforce_pulsar_restart else uhf_instances[uhf],
-=======
-                AWG=uhf_instances[uhf].get_awg_control_object()[0],
->>>>>>> b7822598
+                AWG=(AWG if enforce_pulsar_restart
+                     else uhf_instances[uhf].get_awg_control_object()[0]),
                 channels=int_channels[uhf],
                 prepare_and_finish_pulsar=(not enforce_pulsar_restart),
                 integration_length=max_int_len[uhf], nr_averages=nr_averages,
