import numpy as np
import matplotlib.pyplot as plt
import itertools
import copy
import datetime
import os
import lmfit
from copy import deepcopy
import pygsti
import logging
log = logging.getLogger(__name__)

import pycqed.measurement.sweep_functions as swf
import pycqed.measurement.awg_sweep_functions as awg_swf
import pycqed.measurement.awg_sweep_functions_multi_qubit as awg_swf2
import pycqed.measurement.pulse_sequences.multi_qubit_tek_seq_elts as mqs
import pycqed.measurement.pulse_sequences.fluxing_sequences as fsqs
import pycqed.measurement.detector_functions as det
import pycqed.analysis.fitting_models as fms
from pycqed.measurement.sweep_points import SweepPoints
from pycqed.measurement.calibration.calibration_points import CalibrationPoints
from pycqed.analysis_v3.processing_pipeline import ProcessingPipeline
from pycqed.measurement.waveform_control import pulsar as ps
import pycqed.analysis.measurement_analysis as ma
from pycqed.analysis_v3 import pipeline_analysis as pla
import pycqed.analysis_v2.readout_analysis as ra
import pycqed.analysis_v2.timedomain_analysis as tda
from pycqed.analysis_v3 import helper_functions as hlp_mod
import pycqed.measurement.waveform_control.sequence as sequence
from pycqed.utilities.general import temporary_value
from pycqed.analysis_v2 import tomography_qudev as tomo
import pycqed.analysis.analysis_toolbox as a_tools


try:
    import \
        pycqed.instrument_drivers.physical_instruments.ZurichInstruments.UHFQuantumController as uhfqc
except ModuleNotFoundError:
    log.warning('"UHFQuantumController" not imported.')

from pycqed.measurement.optimization import generate_new_training_set
from pygsti import construction as constr


def multiplexed_pulse(readouts, f_LO, upload=True):
    """
    Sets up a frequency-multiplexed pulse on the awg-sequencer of the UHFQC.
    Updates the qubit ro_pulse_type parameter. This needs to be reverted if
    thq qubit object is to update its readout pulse later on.

    Args:
        readouts: A list of different readouts. For each readout the list
                  contains the qubit objects that are read out in that readout.
        f_LO: The LO frequency that will be used.
        upload: Whether to update the hardware instrument settings.
        plot_filename: The file to save the plot of the multiplexed pulse PSD.
            If `None` or `True`, plot is only shown, and not saved. If `False`,
            no plot is generated.

    Returns:
        The generated pulse waveform.
    """
    if not hasattr(readouts[0], '__iter__'):
        readouts = [readouts]
    fs = 1.8e9

    readout_pulses = []
    for qubits in readouts:
        qb_pulses = {}
        maxlen = 0

        for qb in qubits:
            # qb.RO_pulse_type('Multiplexed_pulse_UHFQC')
            qb.f_RO_mod(qb.f_RO() - f_LO)
            samples = int(qb.RO_pulse_length() * fs)

            pulse = qb.RO_amp() * np.ones(samples)
            tbase = np.linspace(0, len(pulse) / fs, len(pulse), endpoint=False)

            if qb.ro_pulse_shape() == 'gaussian_filtered':
                filter_sigma = qb.ro_pulse_filter_sigma()
                nr_sigma = qb.ro_pulse_nr_sigma()
                filter_samples = int(filter_sigma * nr_sigma * fs)
                filter_sample_idxs = np.arange(filter_samples)
                filter = np.exp(
                    -0.5 * (filter_sample_idxs - filter_samples / 2) ** 2 /
                    (filter_sigma * fs) ** 2)
                filter /= filter.sum()
                pulse = np.convolve(pulse, filter, mode='full')
            elif qb.ro_pulse_shape() == 'gaussian_filtered_flip':
                pulse = pulse * (
                            np.ones(samples) - np.cos(2 * np.pi * 200e6 * tbase))

                filter_sigma = qb.ro_pulse_filter_sigma()
                nr_sigma = qb.ro_pulse_nr_sigma()
                filter_samples = int(filter_sigma * nr_sigma * fs)
                filter_sample_idxs = np.arange(filter_samples)
                filter = np.exp(
                    -0.5 * (filter_sample_idxs - filter_samples / 2) ** 2 /
                    (filter_sigma * fs) ** 2)
                filter /= filter.sum()
                pulse = np.convolve(pulse, filter, mode='full')
            elif qb.ro_pulse_shape() == 'CLEAR':
                filter_sigma = qb.ro_pulse_filter_sigma()
                nr_sigma = qb.ro_pulse_nr_sigma()
                filter_samples = int(filter_sigma * nr_sigma * fs)
                filter_sample_idxs = np.arange(filter_samples)
                filter = np.exp(
                    -0.5 * (filter_sample_idxs - filter_samples / 2) ** 2 /
                    (filter_sigma * fs) ** 2)
                filter /= filter.sum()
                pulse = uhfqc.CLEAR_shape(qb.RO_amp(), qb.RO_pulse_length(),
                                          qb.ro_CLEAR_delta_amp_segment(),
                                          qb.ro_CLEAR_segment_length(),
                                          sampling_rate=fs)

                pulse = np.convolve(pulse, filter, mode='full')
            elif qb.ro_pulse_shape() == 'square':
                pass
            else:
                raise ValueError('Unsupported pulse type for {}: {}' \
                                 .format(qb.name, qb.ro_pulse_shape()))

            tbase = np.linspace(0, len(pulse) / fs, len(pulse), endpoint=False)
            pulse = pulse * np.exp(-2j * np.pi * qb.f_RO_mod() * tbase)

            qb_pulses[qb.name] = pulse
            if pulse.size > maxlen:
                maxlen = pulse.size

        pulse = np.zeros(maxlen, dtype=np.complex)
        for p in qb_pulses.values():
            pulse += np.pad(p, (0, maxlen - p.size), mode='constant',
                            constant_values=0)
        readout_pulses.append(pulse)

    if upload:
        UHFQC = readouts[0][0].UHFQC
        if len(readout_pulses) == 1:
            UHFQC.awg_sequence_acquisition_and_pulse(
                Iwave=np.real(pulse).copy(), Qwave=np.imag(pulse).copy())
        else:
            UHFQC.awg_sequence_acquisition_and_pulse_multi_segment(readout_pulses)
        DC_LO = readouts[0][0].readout_DC_LO
        UC_LO = readouts[0][0].readout_UC_LO
        DC_LO.frequency(f_LO)
        UC_LO.frequency(f_LO)


def get_operation_dict(qubits):
    operation_dict = dict()
    for qb in qubits:
        operation_dict.update(qb.get_operation_dict())
    return operation_dict


def get_correlation_channels(qubits, self_correlated, **kw):
    """
    Creates the correlations input parameter for the UHFQC_correlation_detector.
    :param qubits: list of QuDev_transmon instrances
    :param self_correlated: whether to do also measure self correlations
    :return: list of tuples with the channels to correlate; only looks at the
        acq_I_channel of each qubit!
    """
    if self_correlated:
        return list(itertools.combinations_with_replacement(
            [qb.acq_I_channel() for qb in qubits], r=2))
    else:
        return list(itertools.combinations(
            [qb.acq_I_channel() for qb in qubits], r=2))


def get_multiplexed_readout_detector_functions(qubits, nr_averages=None,
                                               nr_shots=None,
                                               used_channels=None,
                                               correlations=None,
                                               add_channels=None,
                                               det_get_values_kws=None,
                                               nr_samples=4096,
                                               **kw):
    if nr_averages is None:
        nr_averages = max(qb.acq_averages() for qb in qubits)
    if nr_shots is None:
        nr_shots = max(qb.acq_shots() for qb in qubits)

    uhfs = set()
    uhf_instances = {}
    max_int_len = {}
    channels = {}
    acq_classifier_params = {}
    acq_state_prob_mtxs = {}
    for qb in qubits:
        uhf = qb.instr_uhf()
        uhfs.add(uhf)
        uhf_instances[uhf] = qb.instr_uhf.get_instr()

        if uhf not in max_int_len:
            max_int_len[uhf] = 0
        max_int_len[uhf] = max(max_int_len[uhf], qb.acq_length())

        if uhf not in channels:
            channels[uhf] = []
        channels[uhf] += [qb.acq_I_channel()]
        if qb.acq_weights_type() in ['SSB', 'DSB', 'optimal_qutrit']:
            if qb.acq_Q_channel() is not None:
                channels[uhf] += [qb.acq_Q_channel()]

        if uhf not in acq_classifier_params:
            acq_classifier_params[uhf] = []
        acq_classifier_params[uhf] += [qb.acq_classifier_params()]
        if uhf not in acq_state_prob_mtxs:
            acq_state_prob_mtxs[uhf] = []
        acq_state_prob_mtxs[uhf] += [qb.acq_state_prob_mtx()]

    if det_get_values_kws is None:
        det_get_values_kws = {}
        det_get_values_kws_in = None
    else:
        det_get_values_kws_in = deepcopy(det_get_values_kws)
        for uhf in acq_state_prob_mtxs:
            det_get_values_kws_in.pop(uhf, False)
    for uhf in acq_state_prob_mtxs:
        if uhf not in det_get_values_kws:
            det_get_values_kws[uhf] = {}
        det_get_values_kws[uhf].update({
            'classifier_params': acq_classifier_params[uhf],
            'state_prob_mtx': acq_state_prob_mtxs[uhf]})
        if det_get_values_kws_in is not None:
            det_get_values_kws[uhf].update(det_get_values_kws_in)
    if add_channels is None:
        add_channels = {uhf: [] for uhf in uhfs}
    elif isinstance(add_channels, list):
        add_channels = {uhf: add_channels for uhf in uhfs}
    else:  # is a dict
        pass
    for uhf in add_channels:
        channels[uhf] += add_channels[uhf]

    if correlations is None:
        correlations = {uhf: [] for uhf in uhfs}
    elif isinstance(correlations, list):
        correlations = {uhf: correlations for uhf in uhfs}
    else:  # is a dict
        for uhf in uhfs:
            if uhf not in correlations:
                correlations[uhf] = []

    if used_channels is None:
        used_channels = {uhf: None for uhf in uhfs}
    elif isinstance(used_channels, list):
        used_channels = {uhf: used_channels for uhf in uhfs}
    else:  # is a dict
        for uhf in uhfs:
            if uhf not in used_channels:
                used_channels[uhf] = None

    AWG = None
    for qb in qubits:
        qbAWG = qb.instr_pulsar.get_instr()
        if AWG is not None and qbAWG is not AWG:
            raise Exception('Multi qubit detector can not be created with '
                            'multiple pulsar instances')
        AWG = qbAWG

    individual_detectors = {uhf: {
            'int_log_det': det.UHFQC_integration_logging_det(
                UHFQC=uhf_instances[uhf], AWG=AWG, channels=channels[uhf],
                integration_length=max_int_len[uhf], nr_shots=nr_shots,
                result_logging_mode='raw', **kw),
            'dig_log_det': det.UHFQC_integration_logging_det(
                UHFQC=uhf_instances[uhf], AWG=AWG, channels=channels[uhf],
                integration_length=max_int_len[uhf], nr_shots=nr_shots,
                result_logging_mode='digitized', **kw),
            'int_avg_det': det.UHFQC_integrated_average_detector(
                UHFQC=uhf_instances[uhf], AWG=AWG, channels=channels[uhf],
                integration_length=max_int_len[uhf], nr_averages=nr_averages, **kw),
            'int_avg_classif_det': det.UHFQC_classifier_detector(
                UHFQC=uhf_instances[uhf], AWG=AWG, channels=channels[uhf],
                integration_length=max_int_len[uhf], nr_shots=nr_shots,
                get_values_function_kwargs=det_get_values_kws[uhf],
                result_logging_mode='raw', **kw),
            'dig_avg_det': det.UHFQC_integrated_average_detector(
                UHFQC=uhf_instances[uhf], AWG=AWG, channels=channels[uhf],
                integration_length=max_int_len[uhf], nr_averages=nr_averages,
                result_logging_mode='digitized', **kw),
            'inp_avg_det': det.UHFQC_input_average_detector(
                UHFQC=uhf_instances[uhf], AWG=AWG, nr_averages=nr_averages,
                nr_samples=nr_samples,
                **kw),
            'int_corr_det': det.UHFQC_correlation_detector(
                UHFQC=uhf_instances[uhf], AWG=AWG, channels=channels[uhf],
                used_channels=used_channels[uhf],
                integration_length=max_int_len[uhf], nr_averages=nr_averages,
                correlations=correlations[uhf], **kw),
            'dig_corr_det': det.UHFQC_correlation_detector(
                UHFQC=uhf_instances[uhf], AWG=AWG, channels=channels[uhf],
                used_channels=used_channels[uhf],
                integration_length=max_int_len[uhf], nr_averages=nr_averages,
                correlations=correlations[uhf], thresholding=True, **kw),
        } for uhf in uhfs}

    combined_detectors = {det_type: det.UHFQC_multi_detector([
        individual_detectors[uhf][det_type] for uhf in uhfs])
        for det_type in ['int_log_det', 'dig_log_det',
                         'int_avg_det', 'dig_avg_det', 'inp_avg_det',
                         'int_avg_classif_det', 'int_corr_det', 'dig_corr_det']}

    return combined_detectors


def get_multi_qubit_prep_params(prep_params_list):
    if len(prep_params_list) == 0:
        raise ValueError('prep_params_list is empty.')

    thresh_map = {}
    for prep_params in prep_params_list:
        if 'threshold_mapping' in prep_params:
            thresh_map.update(prep_params['threshold_mapping'])

    prep_params = deepcopy(prep_params_list[0])
    prep_params['threshold_mapping'] = thresh_map
    return prep_params


def get_meas_obj_value_names_map(mobjs, multi_uhf_det_func):
    # we cannot just use the value_names from the qubit detector functions
    # because the UHF_multi_detector function adds suffixes

    if multi_uhf_det_func.detectors[0].name == 'raw_UHFQC_classifier_det':
        meas_obj_value_names_map = {
            qb.name: hlp_mod.get_sublst_with_all_strings_of_list(
                multi_uhf_det_func.value_names,
                qb.int_avg_classif_det.value_names)
            for qb in mobjs}
    elif multi_uhf_det_func.detectors[0].name == 'UHFQC_input_average_detector':
        meas_obj_value_names_map = {
            qb.name: hlp_mod.get_sublst_with_all_strings_of_list(
                multi_uhf_det_func.value_names, qb.inp_avg_det.value_names)
            for qb in mobjs}
    else:
        meas_obj_value_names_map = {
            qb.name: hlp_mod.get_sublst_with_all_strings_of_list(
                multi_uhf_det_func.value_names, qb.int_avg_det.value_names)
            for qb in mobjs}

    meas_obj_value_names_map.update({
        name + '_object': [name] for name in
        [vn for vn in multi_uhf_det_func.value_names if vn not in
         hlp_mod.flatten_list(list(meas_obj_value_names_map.values()))]})

    return meas_obj_value_names_map


def calculate_minimal_readout_spacing(qubits, ro_slack=10e-9, drive_pulses=0):
    """

    Args:
        qubits:
        ro_slack: minimal time needed between end of wint and next RO trigger
        drive_pulses:

    Returns:

    """
    UHFQC = None
    for qb in qubits:
        UHFQC = qb.UHFQC
        break
    drive_pulse_len = None
    max_ro_len = 0
    max_int_length = 0
    for qb in qubits:
        if drive_pulse_len is not None:
            if drive_pulse_len != qb.gauss_sigma() * qb.nr_sigma() and \
                    drive_pulses != 0:
                log.warning('Caution! Not all qubit drive pulses are the '
                            'same length. This might cause trouble in the '
                            'sequence.')
            drive_pulse_len = max(drive_pulse_len,
                                  qb.gauss_sigma() * qb.nr_sigma())
        else:
            drive_pulse_len = qb.gauss_sigma() * qb.nr_sigma()
        max_ro_len = max(max_ro_len, qb.RO_pulse_length())
        max_int_length = max(max_int_length, qb.RO_acq_integration_length())

    ro_spacing = 2 * UHFQC.qas_0_delay() / 1.8e9
    ro_spacing += max_int_length
    ro_spacing += ro_slack
    ro_spacing -= drive_pulse_len
    ro_spacing -= max_ro_len
    return ro_spacing


def measure_multiplexed_readout(dev, qubits, liveplot=False,
                                shots=5000,
                                RO_spacing=None, preselection=True,
                                thresholds=None, thresholded=False,
                                analyse=True):
    for qb in qubits:
        MC = qb.instr_mc.get_instr()

    for qb in qubits:
        qb.prepare(drive='timedomain')

    if RO_spacing is None:
        UHFQC = qubits[0].instr_uhf.get_instr()
        RO_spacing = UHFQC.qas_0_delay() * 2 / 1.8e9
        RO_spacing += UHFQC.qas_0_integration_length() / 1.8e9
        RO_spacing += 50e-9  # for slack
        RO_spacing = np.ceil(RO_spacing * 225e6 / 3) / 225e6 * 3
    
    operation_dict = dev.get_operation_dict(qubits=qubits)
    sf = awg_swf2.n_qubit_off_on(
        [operation_dict['X180 ' + qb.name] for qb in qubits],
        [operation_dict['RO ' + qb.name] for qb in qubits],
        preselection=preselection,
        parallel_pulses=True,
        RO_spacing=RO_spacing)

    m = 2 ** (len(qubits))
    if preselection:
        m *= 2
    if thresholded:
        df = get_multiplexed_readout_detector_functions(qubits,
                                                        nr_shots=shots)[
            'dig_log_det']
    else:
        df = get_multiplexed_readout_detector_functions(qubits,
                                                        nr_shots=shots)[
            'int_log_det']

    MC.live_plot_enabled(liveplot)
    MC.soft_avg(1)
    MC.set_sweep_function(sf)
    MC.set_sweep_points(np.arange(m))
    MC.set_detector_function(df)
    MC.run('{}_multiplexed_ssro'.format('-'.join(
        [qb.name for qb in qubits])))

    if analyse and thresholds is not None:
        channel_map = {qb.name: qb.int_log_det.value_names[0]+' '+qb.instr_uhf()
                       for qb in qubits}
        ra.Multiplexed_Readout_Analysis(options_dict=dict(
            n_readouts=(2 if preselection else 1) * 2 ** len(qubits),
            thresholds=thresholds,
            channel_map=channel_map,
            use_preselection=preselection
        ))

def measure_ssro(dev, qubits, states=('g', 'e'), n_shots=10000, label=None,
                 preselection=True, all_states_combinations=False, upload=True,
                 exp_metadata=None, analyze=True, analysis_kwargs=None,
                 delegate_plotting=False, update=True):
    """
    Measures in single shot readout the specified states and performs
    a Gaussian mixture fit to calibrate the state classfier and provide the
    single shot readout probability assignment matrix
    Args:
        dev (Device): device object
        qubits (list): list of qubits to calibrate in parallel
        states (tuple, str, list of tuples): if tuple, each entry will be interpreted
            as a state. if string (e.g. "gef"), each letter will be interpreted
            as a state. All qubits will be prepared simultaneously in each given state.
            If list of tuples is given, then each tuple should be of length = qubits
            and the ith tuple should represent the state that each qubit should have
            in the ith segment. In the latter case, all_state_combinations is ignored.
        n_shots (int): number of shots
        label (str): measurement label
        preselection (bool, None): If True, force preselection even if not
            in preparation params. If False, then removes preselection even if in prep_params.
            if None, then takes prep_param of first qubit.

        all_states_combinations (bool): if False, then all qubits are prepared
            simultaneously in the first state and then read out, then all qubits
            are prepared in the second state, etc. If True, then all combinations
            are measured, which allows to characterize the multiplexed readout of
            each basis state. e.g. say qubits = [qb1, qb2], states = "ge" and
            all_states_combinations = False, then the different segments will be "g, g"
            and "e, e" for "qb1, qb2" respectively. all_states_combinations=True would
            yield "g,g", "g, e", "e, g" , "e,e".
        upload (bool): upload waveforms to AWGs
        exp_metadata (dict): experimental metadata
        analyze (bool): analyze data
        analysis_kwargs (dict): arguments for the analysis. Defaults to all qb names
        delegate_plotting (bool): Whether or not to create a job for an analysisDaemon
            and skip the plotting during the analysis.
        update (bool): update readout classifier parameters.
            Does not update the readout correction matrix (i.e. qb.acq_state_prob_mtx),
            as we ended up using this a lot less often than the update for readout
            classifier params. The user can still access the state_prob_mtx through
            the analysis object and set the corresponding parameter manually if desired.


    Returns:

    """
    # combine operations and preparation dictionaries
    qubits = dev.get_qubits(qubits)
    qb_names = dev.get_qubits(qubits, "str")
    operation_dict = dev.get_operation_dict(qubits=qubits)
    prep_params = dev.get_prep_params(qubits)

    if preselection is None:
        pass
    elif preselection: # force preselection for this measurement if desired by user
        prep_params['preparation_type'] = "preselection"
    else:
        prep_params['preparation_type'] = "wait"

    # create and set sequence
    if np.ndim(states) == 2: # list of custom states provided
        if len(qb_names) != len(states[0]):
            raise ValueError(f"{len(qb_names)} qubits were given but custom "
                             f"states were "
                             f"specified for {len(states[0])} qubits.")
        cp = CalibrationPoints(qb_names, states)
    else:
        cp = CalibrationPoints.multi_qubit(qb_names, states, n_per_state=1,
                                       all_combinations=all_states_combinations)
    seq = sequence.Sequence("SSRO_calibration",
                            cp.create_segments(operation_dict, **prep_params))

    # prepare measurement
    for qb in qubits:
        qb.prepare(drive='timedomain')
    label = f"SSRO_calibration_{states}{get_multi_qubit_msmt_suffix(qubits)}" if \
        label is None else label
    channel_map = {qb.name: [vn + ' ' + qb.instr_uhf()
                             for vn in qb.int_log_det.value_names]
                   for qb in qubits}
    if exp_metadata is None:
        exp_metadata = {}
    exp_metadata.update({"cal_points": repr(cp),
                         "preparation_params": prep_params,
                         "all_states_combinations": all_states_combinations,
                         "n_shots": n_shots,
                         "channel_map": channel_map
                         })
    df = get_multiplexed_readout_detector_functions(
            qubits, nr_shots=n_shots)['int_log_det']
    MC = dev.instr_mc.get_instr()
    MC.set_sweep_function(awg_swf.SegmentHardSweep(sequence=seq,
                                                   upload=upload))
    MC.set_sweep_points(np.arange(seq.n_acq_elements()))
    MC.set_detector_function(df)

    # run measurement
    temp_values = [(MC.soft_avg, 1)]

    # required to ensure having original prep_params after mmnt
    # in case preselection=True
    temp_values += [(qb.preparation_params, prep_params) for qb in qubits]
    with temporary_value(*temp_values):
        MC.run(name=label, exp_metadata=exp_metadata)

    # analyze
    if analyze:
        if analysis_kwargs is None:
            analysis_kwargs = dict()
        if "qb_names" not in analysis_kwargs:
            analysis_kwargs["qb_names"] = qb_names # all qubits by default
        if "options_dict" not in analysis_kwargs:
            analysis_kwargs["options_dict"] = \
                dict(delegate_plotting=delegate_plotting)
        else:
            analysis_kwargs["options_dict"].update(
                                dict(delegate_plotting=delegate_plotting))
        a = tda.MultiQutrit_Singleshot_Readout_Analysis(**analysis_kwargs)
        for qb in qubits:
            classifier_params = a.proc_data_dict[
                'analysis_params']['classifier_params'][qb.name]
            if update:
                qb.acq_classifier_params(classifier_params)
        return a

def find_optimal_weights(dev, qubits, states=('g', 'e'), upload=True,
                         acq_length=4096/1.8e9, exp_metadata=None,
                         analyze=True, analysis_kwargs=None,
                         acq_weights_basis=None, orthonormalize=False,
                         update=True):
    """
    Measures time traces for specified states and
    Args:
        dev (Device): quantum device object
        qubits: qubits on which traces should be measured
        states (tuple, list, str): if str or tuple of single character strings,
            then interprets each letter as a state and does it on all qubits
             simultaneously. e.g. "ge" or ('g', 'e') --> measures all qbs
             in g then all in e.
             If list/tuple of tuples, then interprets the list as custom states:
             each tuple should be of length equal to the number of qubits
             and each state is calibrated individually. e.g. for 2 qubits:
             [('g', 'g'), ('e', 'e'), ('f', 'g')] --> qb1=qb2=g then qb1=qb2=e
             and then qb1 = "f" != qb2 = 'g'

        upload: upload waveforms to AWG
        acq_length: length of timetrace to record
        exp_metadata: experimental metadata
        acq_weights_basis (list): shortcut for analysis parameter.
            list of basis vectors used for computing the weights.
            (see Timetrace Analysis). e.g. ["ge", "gf"] yields basis vectors e - g
            and f - g. If None, defaults to  ["ge", "gf"] when more than 2 traces are
            passed to the analysis and to ['ge'] if 2 traces are measured.
        orthonormalize (bool): shortcut for analysis parameter. Whether or not to
            orthonormalize the optimal weights (see MultiQutrit Timetrace Analysis)
        update (bool): update weights


    Returns:

    """
    # check whether timetraces can be compute simultaneously
    qubits = dev.get_qubits(qubits)
    uhf_names = np.array([qubit.instr_uhf.get_instr().name for qubit in qubits])
    unique, counts = np.unique(uhf_names, return_counts=True)
    for u, c in zip(unique, counts):
        if c != 1:
            raise ValueError(f"{np.array(qubits)[uhf_names == u]}"
                             f" share the same UHF ({u}) and therefore"
                             f" their timetraces cannot be computed "
                             f"simultaneously.")

    # combine operations and preparation dictionaries
    operation_dict = dev.get_operation_dict(qubits=qubits)
    qb_names = dev.get_qubits(qubits, "str")
    prep_params = dev.get_prep_params(qubits)
    MC = qubits[0].instr_mc.get_instr()

    if exp_metadata is None:
        exp_metadata = dict()
    temp_val = [(qb.acq_length, acq_length) for qb in qubits]
    with temporary_value(*temp_val):
        [qb.prepare(drive='timedomain') for qb in qubits]
        npoints = qubits[0].inp_avg_det.nr_samples # same for all qubits
        sweep_points = np.linspace(0, npoints / 1.8e9, npoints,
                                            endpoint=False)
        channel_map = {qb.name: [vn + ' ' + qb.instr_uhf()
                        for vn in qb.inp_avg_det.value_names]
                        for qb in qubits}
        exp_metadata.update(
            {'sweep_name': 'time',
             'sweep_unit': ['s'],
             'sweep_points': sweep_points,
             'acq_length': acq_length,
             'channel_map': channel_map,
             'orthonormalize': orthonormalize,
             "acq_weights_basis": acq_weights_basis})

        for state in states:
            # create sequence
            name = f'timetrace_{state}{get_multi_qubit_msmt_suffix(qubits)}'
            if isinstance(state, str) and len(state) == 1:
                # same state for all qubits, e.g. "e"
                cp = CalibrationPoints.multi_qubit(qb_names, state,
                                                   n_per_state=1)
            else:
                # ('g','e','f') as qb1=g, qb2=e, qb3=f
                if len(qb_names) != len(state):
                    raise ValueError(f"{len(qb_names)} qubits were given "
                                     f"but custom states were "
                                     f"specified for {len(state)} qubits.")
                cp = CalibrationPoints(qb_names, state)
            exp_metadata.update({'cal_points': repr(cp)})
            seq = sequence.Sequence("timetrace",
                                    cp.create_segments(operation_dict,
                                                       **prep_params))
            # set sweep function and run measurement
            MC.set_sweep_function(awg_swf.SegmentHardSweep(sequence=seq,
                                                           upload=upload))
            MC.set_sweep_points(sweep_points)
            df = get_multiplexed_readout_detector_functions(
                qubits, nr_samples=npoints)["inp_avg_det"]
            MC.set_detector_function(df)
            MC.run(name=name, exp_metadata=exp_metadata)

    if analyze:
        tps = a_tools.latest_data(n_matches=len(states),
                                  return_timestamp=True)[0]
        if analysis_kwargs is None:
            analysis_kwargs = {}
        if 't_start' not in analysis_kwargs:
            analysis_kwargs.update({"t_start": tps[0],
                                    "t_stop": tps[-1]})

        options_dict = dict(orthonormalize=orthonormalize,
                            acq_weights_basis=acq_weights_basis)
        options_dict.update(analysis_kwargs.pop("options_dict", {}))
        a = tda.MultiQutrit_Timetrace_Analysis(options_dict=options_dict,
                                               **analysis_kwargs)

        if update:
            for qb in qubits:
                weights = a.proc_data_dict['analysis_params_dict'
                    ]['optimal_weights'][qb.name]
                if np.ndim(weights) == 1:
                    # single channel
                    qb.acq_weights_I(weights.real)
                    qb.acq_weights_Q(weights.imag)
                elif np.ndim(weights) == 2 and len(weights) == 1:
                    # single channels
                    qb.acq_weights_I(weights[0].real)
                    qb.acq_weights_Q(weights[0].imag)
                elif np.ndim(weights) == 2 and len(weights) == 2:
                    # two channels
                    qb.acq_weights_I(weights[0].real)
                    qb.acq_weights_Q(weights[0].imag)
                    qb.acq_weights_I2(weights[1].real)
                    qb.acq_weights_Q2(weights[1].imag)
                else:
                    log.warning(f"{qb.name}: Number of weight vectors > 2: "
                                f"{len(weights)}. Cannot update weights "
                                f"automatically.")
                qb.acq_weights_basis(a.proc_data_dict['analysis_params_dict'
                    ]['optimal_weights_basis_labels'][qb.name])
        return a

def measure_active_reset(qubits, shots=5000,
                         qutrit=False, upload=True, label=None,
                         detector='int_log_det'):
    MC = qubits[0].instr_mc.get_instr()
    trig = qubits[0].instr_trigger.get_instr()

    # combine operations and preparation dictionaries
    operation_dict = get_operation_dict(qubits)
    qb_names = [qb.name for qb in qubits]
    prep_params = \
        get_multi_qubit_prep_params([qb.preparation_params() for qb in qubits])

    # sequence
    seq, swp = mqs.n_qubit_reset(qb_names, operation_dict, prep_params,
                                upload=False, states='gef' if qutrit else 'ge')
    # create sweep points
    sp = SweepPoints('reset_reps', swp, '', 'Nr. Reset Repetitions')

    df = get_multiplexed_readout_detector_functions(qubits,
                                                    nr_shots=shots)[detector]

    for qb in qubits:
        qb.prepare(drive='timedomain')

    MC.set_sweep_function(awg_swf.SegmentHardSweep(sequence=seq, upload=upload))
    MC.set_sweep_points(swp)
    MC.set_detector_function(df)
    if label is None:
        label = 'active_reset_{}_x{}_{}'.format('ef' if qutrit else 'e',
                                                prep_params['reset_reps'],
                                                ','.join(qb_names))
    exp_metadata = {'preparation_params': prep_params,
                    'sweep_points': sp,
                    'shots': shots}
    temp_values = [(qb.acq_shots, shots) for qb in qubits]
    temp_values += [(MC.soft_avg, 1)]
    with temporary_value(*temp_values):
        MC.run(name=label,  exp_metadata=exp_metadata)

def measure_arbitrary_sequence(qubits, sequence=None, sequence_function=None,
                               sequence_args=None, drive='timedomain', label=None,
                               detector_function=None, df_kwargs=None,
                               sweep_function=awg_swf.SegmentHardSweep,
                               sweep_points=None, temporary_values=(),
                               exp_metadata=None, upload=True,
                               analyze=True):
    """
    Measures arbitrary sequence provided in input.
    Args:
        qubits (list): qubits on which the sequence is performed
        sequence (Sequence): sequence to measure. Optionally,
            the path of the sequence can be provided (eg. sqs.active_reset) as
            sequence_function.
        sequence_function (callable): sequence function which creates a sequences using
            sequence_args. Should return (sequence, sweep_points).
        sequence_args (dict): arguments used to build the sequence
        drive (string): drive method. Defaults to timedomain
        label (string): measurement label. Defaults to sequence.name.
        detector_function (string): detector function string. eg.
            'int_avg_detector'. Built using multi_uhf
            get_multiplexed_readout_detector_functions
        df_kwargs (dict): detector function kwargs
        sweep_function (callable): sweep function. Defaults to segment hard sweep.
        sweep_points (list or array): list of sweep points. Required only if
            argument sequence is used.
        temporary_values (tuple): list of tuple pairs with qcode param and its
            temporary value. eg [(qb1.acq_shots, 10000),(MC.soft_avg, 1)]
        exp_metadata:
        upload:
        analyze:

    Returns:

    """
    if sequence is None and sequence_function is None:
        raise ValueError("Either Sequence or sequence name must be given.")

    MC = qubits[0].instr_mc.get_instr()

    # combine preparation dictionaries
    qb_names = [qb.name for qb in qubits]
    prep_params = \
        get_multi_qubit_prep_params([qb.preparation_params() for qb in qubits])

    # sequence
    if sequence is not None:
        if sweep_points is None:
            raise ValueError("Sweep points must be specified if sequence object"
                             "is given")
    else:
        if sequence_args is None:
            sequence_args = {}
        sequence, sweep_points = sequence_function(**sequence_args)

    # create sweep points
    if df_kwargs is None:
        df_kwargs = {}
    df = get_multiplexed_readout_detector_functions(qubits, **df_kwargs)[
        detector_function]

    for qb in qubits:
        qb.prepare(drive=drive)

    MC.set_sweep_function(sweep_function(sequence=sequence, upload=upload))
    MC.set_sweep_points(sweep_points)
    MC.set_detector_function(df)

    if label is None:
        label = f'{sequence.name}_{",".join(qb_names)}'

    if exp_metadata is None:
        exp_metadata = {}

    exp_metadata.update({'preparation_params': prep_params,
                    # 'sweep_points': ,
                    })
    if len(temporary_values) > 0:
        with temporary_value(*temporary_values):
            MC.run(name=label, exp_metadata=exp_metadata)
    else:
        MC.run(name=label, exp_metadata=exp_metadata)

    if analyze:
        return ma.MeasurementAnalysis()

def measure_parity_correction(qb0, qb1, qb2, feedback_delay, f_LO,
                              CZ_pulses, nreps=1, parity_op='ZZ',
                              upload=True, MC=None, prep_sequence=None,
                              nr_dd_pulses=0, dd_scheme=None,
                              nr_shots=5000, nr_parity_measurements=1,
                              tomography_basis=tomo.DEFAULT_BASIS_ROTS,
                              reset=True, preselection=False, ro_spacing=1e-6,
                              skip_n_initial_parity_checks=0, skip_elem='RO',
                              add_channels=None):
    """
    Important things to check when running the experiment:
        Is the readout separation commensurate with 225 MHz?

    Args:
        parity_op: 'ZZ', 'XX', 'XX,ZZ' or 'ZZ,XX' specifies the type of parity
                   measurement
    """
    exp_metadata = {'feedback_delay': feedback_delay,
                    'CZ_pulses': CZ_pulses,
                    'nr_parity_measurements': nr_parity_measurements,
                    'ro_spacing': ro_spacing,
                    'nr_dd_pulses': nr_dd_pulses,
                    'dd_scheme': dd_scheme,
                    'parity_op': parity_op,
                    'prep_sequence': prep_sequence,
                    'skip_n_initial_parity_checks':
                        skip_n_initial_parity_checks,
                    'skip_elem': skip_elem}

    if reset == 'simple':
        nr_parity_measurements = 1

    nr_ancilla_readouts = nr_parity_measurements
    if skip_elem == 'RO':
        nr_ancilla_readouts -= skip_n_initial_parity_checks
    if preselection:
        if prep_sequence == 'mixed':
            multiplexed_pulse([(qb0, qb1, qb2), (qb0, qb2)] +
                              [(qb1,)] * nr_ancilla_readouts +
                              [(qb0, qb1, qb2)], f_LO)
        else:
            multiplexed_pulse([(qb0, qb1, qb2)] +
                              [(qb1,)] * nr_ancilla_readouts +
                              [(qb0, qb1, qb2)], f_LO)
    else:
        if prep_sequence == 'mixed':
            multiplexed_pulse([(qb0, qb2)] +
                              [(qb1,)] * nr_ancilla_readouts +
                              [(qb0, qb1, qb2)], f_LO)
        else:
            multiplexed_pulse([(qb1,)] * nr_ancilla_readouts +
                              [(qb0, qb1, qb2)], f_LO)

    qubits = [qb0, qb1, qb2]
    for qb in qubits:
        if MC is None:
            MC = qb.MC
        else:
            break

    for qb in qubits:
        qb.prepare_for_timedomain(multiplexed=True)

    sf = awg_swf2.parity_correction(
        qb0.name, qb1.name, qb2.name,
        operation_dict=get_operation_dict(qubits), CZ_pulses=CZ_pulses,
        feedback_delay=feedback_delay, prep_sequence=prep_sequence,
        reset=reset, nr_parity_measurements=nr_parity_measurements,
        parity_op=parity_op,
        tomography_basis=tomography_basis,
        preselection=preselection,
        ro_spacing=ro_spacing,
        dd_scheme=dd_scheme,
        nr_dd_pulses=nr_dd_pulses,
        skip_n_initial_parity_checks=skip_n_initial_parity_checks,
        skip_elem=skip_elem,
        upload=upload, verbose=False)

    nr_readouts = 1 + nr_ancilla_readouts + (1 if preselection else 0) \
                  + (1 if prep_sequence == 'mixed' else 0)
    nr_readouts *= len(tomography_basis) ** 2

    nr_shots *= nr_readouts
    df = get_multiplexed_readout_detector_functions(
        qubits, nr_shots=nr_shots, add_channels=add_channels)['int_log_det']

    MC.set_sweep_function(sf)
    MC.set_sweep_points(np.arange(nr_shots))
    MC.set_sweep_function_2D(swf.Delayed_None_Sweep(mode='set_delay', delay=5))
    MC.set_sweep_points_2D(np.arange(nreps))
    MC.set_detector_function(df)

    if skip_n_initial_parity_checks == 0:
        skip_str = ''
    else:
        skip_str = 'skip' + str(skip_n_initial_parity_checks)
        skip_str += skip_elem.replace(' ', '')

    MC.run_2D(name='two_qubit_parity_{}_x{}{}{}{}-{}'.format(
        parity_op, nr_parity_measurements, skip_str,
        prep_sequence if prep_sequence == 'mixed' else '',
        '' if reset else '_noreset', '_'.join([qb.name for qb in qubits])),
        exp_metadata=exp_metadata)

def measure_parity_single_round(dev, ancilla_qubit, data_qubits, CZ_map,
                                preps=None, upload=True, prep_params=None, 
                                cal_points=None, analyze=True,
                                exp_metadata=None, label=None, 
                                detector='int_avg_det'):
    """

    :param ancilla_qubit:
    :param data_qubits:
    :param CZ_map: example:
        {'CZ qb1 qb2': ['Y90 qb1', 'CX qb1 qb2', 'mY90 qb1'],
         'CZ qb3 qb4': ['CZ qb4 qb3']}
    :param preps:
    :param upload:
    :param prep_params:
    :param cal_points:
    :param analyze:
    :param exp_metadata:
    :param label:
    :param detector:
    :return:
    """

    qubits = [ancilla_qubit] + data_qubits
    qb_names = [qb.name for qb in qubits]
    for qb in qubits:
        qb.prepare(drive='timedomain')
    
    if label is None:
        label = 'Parity-1-round_'+'-'.join([qb.name for qb in qubits])
    
    if prep_params is None:
        prep_params = get_multi_qubit_prep_params(
            [qb.preparation_params() for qb in qubits])

    if cal_points is None:
        cal_points = CalibrationPoints.multi_qubit(qb_names, 'ge')

    if preps is None:
        preps = [''.join(s) 
            for s in itertools.product(*len(data_qubits)*['ge'])]

    MC = ancilla_qubit.instr_mc.get_instr()

    seq, sweep_points = mqs.parity_single_round_seq(
            ancilla_qubit.name, [qb.name for qb in data_qubits], CZ_map,
            preps=preps, cal_points=cal_points, prep_params=prep_params,
            operation_dict=dev.get_operation_dict(), upload=False)

    MC.set_sweep_function(awg_swf.SegmentHardSweep(
            sequence=seq, upload=upload, parameter_name='Preparation'))
    MC.set_sweep_points(sweep_points)

    MC.set_detector_function(
        get_multiplexed_readout_detector_functions(
            qubits, 
            nr_averages=ancilla_qubit.acq_averages(), 
            nr_shots=ancilla_qubit.acq_shots(),
        )[detector])
    if exp_metadata is None:
        exp_metadata = {}
    exp_metadata.update(
        {'sweep_name': 'Preparation',
         'preparations': preps,
         'cal_points': repr(cal_points),
         'rotate': True,
         'cal_states_rotations':
             {qbn: {'g': 0, 'e': 1} for qbn in qb_names},
         'data_to_fit': {qbn: 'pe' for qbn in qb_names},
         'preparation_params': prep_params,
         'hard_sweep_params': {'preps': {'values': np.arange(0, len(preps)),
                                         'unit': ''}}
        })

    MC.run(label, exp_metadata=exp_metadata)

    if analyze:
        channel_map = {
            qb.name: qb.int_log_det.value_names[0] + ' ' + qb.instr_uhf() for qb in
            qubits}
        tda.MultiQubit_TimeDomain_Analysis(qb_names=qb_names, options_dict=dict(
                channel_map=channel_map
            ))


def measure_parity_single_round_phases(ancilla_qubit, data_qubits, CZ_map,
                                       phases = np.linspace(0,2*np.pi,7),
                                       prep_anc='g', upload=True,
                                       prep_params=None,
                                       cal_points=None, analyze=True,
                                       exp_metadata=None, label=None,
                                       detector='int_avg_det'):
    """

    :param ancilla_qubit:
    :param data_qubits:
    :param CZ_map: example:
        {'CZ qb1 qb2': ['Y90 qb1', 'CX qb1 qb2', 'mY90 qb1'],
         'CZ qb3 qb4': ['CZ qb4 qb3']}
    :param preps:
    :param upload:
    :param prep_params:
    :param cal_points:
    :param analyze:
    :param exp_metadata:
    :param label:
    :param detector:
    :return:
    """

    qubits = [ancilla_qubit] + data_qubits
    qb_names = [qb.name for qb in qubits]
    for qb in qubits:
        qb.prepare(drive='timedomain')

    if label is None:
        label = 'Parity-1-round_phases_' + '-'.join([qb.name for qb in qubits])

    if prep_params is None:
        prep_params = get_multi_qubit_prep_params(
            [qb.preparation_params() for qb in qubits])

    if cal_points is None:
        cal_points = CalibrationPoints.multi_qubit(qb_names, 'ge')

    MC = ancilla_qubit.instr_mc.get_instr()

    seq, sweep_points = mqs.parity_single_round__phases_seq(
        ancilla_qubit.name, [qb.name for qb in data_qubits], CZ_map,
        phases=phases,
        prep_anc=prep_anc, cal_points=cal_points, prep_params=prep_params,
        operation_dict=get_operation_dict(qubits), upload=False)

    MC.set_sweep_function(awg_swf.SegmentHardSweep(
        sequence=seq, upload=upload, parameter_name='Preparation'))
    MC.set_sweep_points(sweep_points)

    MC.set_detector_function(
        get_multiplexed_readout_detector_functions(
            qubits,
            nr_averages=ancilla_qubit.acq_averages(),
            nr_shots=ancilla_qubit.acq_shots(),
        )[detector])
    if exp_metadata is None:
        exp_metadata = {}
    exp_metadata.update(
        {'sweep_name': 'Phases',
         'preparations': phases,
         'cal_points': repr(cal_points),
         'rotate': True,
         'cal_states_rotations':
             {qbn: {'g': 0, 'e': 1} for qbn in qb_names},
         'data_to_fit': {qbn: 'pe' for qbn in qb_names},
         'preparation_params': prep_params,
         'hard_sweep_params': {'phases': {'values': phases,
                                         'unit': 'rad'}}
         })

    MC.run(label, exp_metadata=exp_metadata)

    if analyze:
        channel_map = {
            qb.name: qb.int_log_det.value_names[0] + ' ' + qb.instr_uhf() for qb in
            qubits}
        tda.MultiQubit_TimeDomain_Analysis(qb_names=qb_names, options_dict=dict(
            channel_map=channel_map
        ))


def measure_tomography(dev, qubits, prep_sequence, state_name,
                       rots_basis=tomo.DEFAULT_BASIS_ROTS,
                       use_cal_points=True,
                       preselection=True,
                       rho_target=None,
                       shots=4096,
                       ro_spacing=1e-6,
                       thresholded=False,
                       liveplot=True,
                       nreps=1, run=True,
                       operation_dict=None,
                       upload=True):
    exp_metadata = {}

    MC = dev.instr_mc.get_instr()

    qubits = [dev.get_qb(qb) if isinstance(qb, str) else qb for qb in qubits]

    for qb in qubits:
        qb.prepare(drive='timedomain')

    if operation_dict is None:
        operation_dict = dev.get_operation_dict()

    qubit_names = [qb.name for qb in qubits]
    if preselection:
        label = '{}_tomography_ssro_preselection_{}'.format(state_name, '-'.join(
            [qb.name for qb in qubits]))
    else:
        label = '{}_tomography_ssro_{}'.format(state_name, '-'.join(
            [qb.name for qb in qubits]))

    seq_tomo, seg_list_tomo = mqs.n_qubit_tomo_seq(
        qubit_names, operation_dict, prep_sequence=prep_sequence,
        rots_basis=rots_basis, return_seq=True, upload=False,
        preselection=preselection, ro_spacing=ro_spacing)
    seg_list = seg_list_tomo

    if use_cal_points:
        seq_cal, seg_list_cal = mqs.n_qubit_ref_all_seq(
            qubit_names, operation_dict, return_seq=True, upload=False,
            preselection=preselection, ro_spacing=ro_spacing)
        seg_list += seg_list_cal

    seq = sequence.Sequence(label)
    for seg in seg_list:
        seq.add(seg)

    # reuse sequencer memory by repeating readout pattern
    for qbn in qubit_names:
        seq.repeat_ro(f"RO {qbn}", operation_dict)

    n_segments = seq.n_acq_elements()
    sf = awg_swf2.n_qubit_seq_sweep(seq_len=n_segments)
    if shots > 1048576:
        shots = 1048576 - 1048576 % n_segments
    if thresholded:
        df = get_multiplexed_readout_detector_functions(
            qubits, nr_shots=shots)['dig_log_det']
    else:
        df = get_multiplexed_readout_detector_functions(
            qubits, nr_shots=shots)['int_log_det']

    # get channel map
    channel_map = get_meas_obj_value_names_map(qubits, df)
    # the above function returns channels in a list, but the state tomo analysis
    # expects a single string as values, not list
    for qb in qubits:
        if len(channel_map[qb.name]) == 1:
            channel_map[qb.name] = channel_map[qb.name][0]

    # todo Calibration point description code should be a reusable function
    #   but where?
    if use_cal_points:
        # calibration definition for all combinations
        cal_defs = []
        for i, name in enumerate(itertools.product("ge", repeat=len(qubits))):
            cal_defs.append({})
            for qb in qubits:
                if preselection:
                    cal_defs[i][channel_map[qb.name]] = \
                        [2 * len(seg_list) + 2 * i + 1]
                else:
                    cal_defs[i][channel_map[qb.name]] = \
                        [len(seg_list) + i]
    else:
        cal_defs = None

    exp_metadata["n_segments"] = n_segments
    exp_metadata["rots_basis"] = rots_basis
    if rho_target is not None:
        exp_metadata["rho_target"] = rho_target
    exp_metadata["cal_points"] = cal_defs
    exp_metadata["channel_map"] = channel_map
    exp_metadata["use_preselection"] = preselection

    if upload:
        ps.Pulsar.get_instance().program_awgs(seq)

    MC.live_plot_enabled(liveplot)
    MC.soft_avg(1)
    MC.set_sweep_function(sf)
    MC.set_sweep_points(np.arange(n_segments))
    MC.set_sweep_function_2D(swf.None_Sweep())
    MC.set_sweep_points_2D(np.arange(nreps))
    MC.set_detector_function(df)
    if run:
        MC.run_2D(label, exp_metadata=exp_metadata)


def measure_two_qubit_randomized_benchmarking(
        dev, qb1, qb2, cliffords,
        nr_seeds, cz_pulse_name, cl_seq=None,
        character_rb=False, net_clifford=0,
        clifford_decomposition_name='HZ', interleaved_gate=None,
        n_cal_points_per_state=2, cal_states=tuple(),
        label=None, prep_params=None, upload=True, analyze_RB=True,
        classified=True, correlated=True, thresholded=True,
        averaged=True, sampling_seeds=None, **kw):

    # check whether qubits are connected
    dev.check_connection(qb1, qb2)

    if isinstance(qb1, str):
        qb1 = dev.get_qb(qb1)
    if isinstance(qb2, str):
        qb2 = dev.get_qb(qb2)

    qb1n = qb1.name
    qb2n = qb2.name
    qubits = [qb1, qb2]

    if label is None:
        if interleaved_gate is None:
            label = 'RB_{}_{}_seeds_{}_cliffords_{}{}'.format(
                clifford_decomposition_name, nr_seeds, cliffords[-1],
                qb1n, qb2n)
        else:
            label = 'IRB_{}_{}_{}_seeds_{}_cliffords_{}{}'.format(
                interleaved_gate, clifford_decomposition_name, nr_seeds,
                cliffords[-1], qb1n, qb2n)

    MC = dev.instr_mc.get_instr()

    for qb in qubits:
        qb.prepare(drive='timedomain')

    if prep_params is None:
        prep_params = dev.get_prep_params([qb1, qb2])

    cal_states = CalibrationPoints.guess_cal_states(cal_states)
    cp = CalibrationPoints.multi_qubit([qb1n, qb2n], cal_states,
                                       n_per_state=n_cal_points_per_state)
    if sampling_seeds is None:
        sampling_seeds = np.random.randint(0, 1e8, nr_seeds)
    operation_dict = dev.get_operation_dict()
    sequences, hard_sweep_points, soft_sweep_points = \
        mqs.two_qubit_randomized_benchmarking_seqs(
            qb1n=qb1n, qb2n=qb2n, operation_dict=operation_dict,
            cliffords=cliffords, nr_seeds=np.arange(nr_seeds),
            max_clifford_idx=24 ** 2 if character_rb else 11520,
            cz_pulse_name=cz_pulse_name + f' {qb1n} {qb2n}', net_clifford=net_clifford,
            clifford_decomposition_name=clifford_decomposition_name,
            interleaved_gate=interleaved_gate, upload=False,
            cal_points=cp, prep_params=prep_params,
            cl_sequence=cl_seq, sampling_seeds=sampling_seeds)

    hard_sweep_func = awg_swf.SegmentHardSweep(
        sequence=sequences[0], upload=upload,
        parameter_name='Nr. Cliffords', unit='')
    MC.set_sweep_function(hard_sweep_func)
    MC.set_sweep_points(hard_sweep_points)

    MC.set_sweep_function_2D(awg_swf.SegmentSoftSweep(
        hard_sweep_func, sequences, 'Nr. Seeds', ''))
    MC.set_sweep_points_2D(soft_sweep_points)
    det_get_values_kws = {'classified': classified,
                          'correlated': correlated,
                          'thresholded': thresholded,
                          'averaged': averaged}
    if classified:
        det_type = 'int_avg_classif_det'
        nr_shots = max(qb.acq_averages() for qb in qubits)
    else:
        det_type = 'int_log_det'
        nr_shots = max(qb.acq_shots() for qb in qubits)
    det_func = get_multiplexed_readout_detector_functions(
        qubits, nr_averages=max(qb.acq_averages() for qb in qubits),
        nr_shots=nr_shots, det_get_values_kws=det_get_values_kws)[det_type]
    MC.set_detector_function(det_func)

    # create sweep points
    sp = SweepPoints('nr_seeds', np.arange(nr_seeds), '', 'Nr. Seeds')
    sp.add_sweep_dimension()
    sp.add_sweep_parameter('cliffords', cliffords, '',
                           'Number of applied Cliffords, $m$')

    # create analysis pipeline object
    meas_obj_value_names_map = get_meas_obj_value_names_map(qubits, det_func)
    mobj_names = list(meas_obj_value_names_map)
    pp = ProcessingPipeline()
    pp.add_node('average_data', keys_in='raw',
                shape=(len(cliffords), nr_seeds), meas_obj_names=mobj_names)
    pp.add_node('get_std_deviation', keys_in='raw',
                shape=(len(cliffords), nr_seeds), meas_obj_names=mobj_names)
    pp.add_node('rb_analysis', keys_in='previous average_data',
                keys_in_std='previous get_std_deviation', keys_out=None,
                meas_obj_names=mobj_names, plot_T1_lim=False, d=4)

    # create experimental metadata
    exp_metadata = {'preparation_params': prep_params,
                    'cal_points': repr(cp),
                    'sweep_points': sp,
                    'character_rb': character_rb,
                    'interleaved_gate': interleaved_gate,
                    'sampling_seeds': sampling_seeds,
                    'net_clifford': net_clifford,
                    'gate_decomposition': clifford_decomposition_name,
                    'meas_obj_sweep_points_map':
                        {qbn: ['nr_seeds', 'cliffords'] for qbn in mobj_names},
                    'meas_obj_value_names_map': meas_obj_value_names_map,
                    'processing_pipeline': pp}
    MC.run_2D(name=label, exp_metadata=exp_metadata)

    if analyze_RB:
        pla.process_pipeline(pla.extract_data_hdf(**kw), **kw)


def measure_n_qubit_simultaneous_randomized_benchmarking(
        qubits, f_LO,
        nr_cliffords=None, nr_seeds=50,
        gate_decomp='HZ', interleaved_gate=None,
        cal_points=False, nr_averages=None,
        thresholded=True,
        experiment_channels=None,
        soft_avgs=1, analyze_RB=True,
        MC=None, UHFQC=None, pulsar=None,
        label=None, verbose=False, run=True):
    '''
    Performs a simultaneous randomized benchmarking experiment on n qubits.
    type(nr_cliffords) == array
    type(nr_seeds) == int

    Args:
        qubits (list): list of qubit objects to perfomr RB on
        f_LO (float): readout LO frequency
        nr_cliffords (numpy.ndarray): numpy.arange(max_nr_cliffords), where
            max_nr_cliffords is the number of Cliffords in the longest seqeunce
            in the RB experiment
        nr_seeds (int): the number of times to repeat each Clifford sequence of
            length nr_cliffords[i]
        gate_decomposition (str): 'HZ' or 'XY'
        interleaved_gate (str): used for regular single qubit Clifford IRB
            string referring to one of the gates in the single qubit
            Clifford group
        thresholded (bool): whether to use the thresholding feature
            of the UHFQC
        experiment_channels (list or tuple): all the qb UHFQC RO channels used
            in the experiment. Not always just the RO channels for the qubits
            passed in to this function. The user might be running an n qubit
            experiment but is now only measuring a subset of them. This function
            should not use the channels for the unused qubits as correlation
            channels because this will change the settings of that channel.
        soft_avgs (int): number of soft averages to use
        MC: MeasurementControl object
        UHFQC: UHFQC object
        pulsar: pulsar object or AWG object
        label (str): measurement label
        verbose (bool): print runtime info
    '''

    if nr_cliffords is None:
        raise ValueError("Unspecified nr_cliffords.")
    if UHFQC is None:
        UHFQC = qubits[0].UHFQC
        log.warning("Unspecified UHFQC instrument. Using qubits[0].UHFQC.")
    if pulsar is None:
        pulsar = qubits[0].AWG
        log.warning("Unspecified pulsar instrument. Using qubits[0].AWG.")
    if MC is None:
        MC = qubits[0].MC
        log.warning("Unspecified MC object. Using qubits[0].MC.")
    if experiment_channels is None:
        experiment_channels = []
        for qb in qubits:
            experiment_channels += [qb.RO_acq_weight_function_I()]
        log.warning('experiment_channels is None. Using only the channels '
                    'in the qubits RO_acq_weight_function_I parameters.')
    if label is None:
        label = 'SRB_{}_{}_seeds_{}_cliffords_qubits{}'.format(
            gate_decomp, nr_seeds, nr_cliffords[-1] if
            hasattr(nr_cliffords, '__iter__') else nr_cliffords,
            ''.join([qb.name[-1] for qb in qubits]))

    key = 'int'
    if thresholded:
        key = 'dig'
        log.warning('Make sure you have set them!.')
        label += '_thresh'

    if nr_averages is None:
        nr_averages = max(qb.RO_acq_averages() for qb in qubits)
    operation_dict = get_operation_dict(qubits)
    qubit_names_list = [qb.name for qb in qubits]
    for qb in qubits:
        qb.prepare_for_timedomain(multiplexed=True)
    multiplexed_pulse(qubits, f_LO, upload=True)

    if len(qubits) == 2:
        if not hasattr(nr_cliffords, '__iter__'):
            raise ValueError('For a two qubit experiment, nr_cliffords must '
                             'be an array of sequence lengths.')

        correlations = [(qubits[0].RO_acq_weight_function_I(),
                         qubits[1].RO_acq_weight_function_I())]
        det_func = get_multiplexed_readout_detector_functions(
            qubits, nr_averages=nr_averages, used_channels=experiment_channels,
            correlations=correlations)[key + '_corr_det']
        hard_sweep_points = np.arange(nr_seeds)
        hard_sweep_func = \
            awg_swf2.n_qubit_Simultaneous_RB_fixed_length(
                qubit_names_list=qubit_names_list,
                operation_dict=operation_dict,
                nr_cliffords_value=nr_cliffords[0],
                nr_seeds_array=np.arange(nr_seeds),
                # clifford_sequence_list=clifford_sequence_list,
                upload=False,
                gate_decomposition=gate_decomp,
                interleaved_gate=interleaved_gate,
                verbose=verbose, cal_points=cal_points)
        soft_sweep_points = nr_cliffords
        soft_sweep_func = \
            awg_swf2.n_qubit_Simultaneous_RB_sequence_lengths(
                n_qubit_RB_sweepfunction=hard_sweep_func)

    else:
        nr_shots = nr_averages * nr_seeds
        det_func = get_multiplexed_readout_detector_functions(
            qubits, nr_shots=nr_shots)[key + '_log_det']

        hard_sweep_points = np.tile(np.arange(nr_seeds), nr_averages)
        # hard_sweep_points = np.arange(nr_shots)
        hard_sweep_func = \
            awg_swf2.n_qubit_Simultaneous_RB_fixed_length(
                qubit_names_list=qubit_names_list,
                operation_dict=operation_dict,
                nr_cliffords_value=nr_cliffords[0],
                nr_seeds_array=np.arange(nr_seeds),
                # clifford_sequence_list=clifford_sequence_list,
                upload=False,
                gate_decomposition=gate_decomp,
                interleaved_gate=interleaved_gate,
                verbose=verbose, cal_points=cal_points)
        soft_sweep_points = nr_cliffords
        soft_sweep_func = \
            awg_swf2.n_qubit_Simultaneous_RB_sequence_lengths(
                n_qubit_RB_sweepfunction=hard_sweep_func)

    if cal_points:
        step = np.abs(hard_sweep_points[-1] - hard_sweep_points[-2])
        hard_sweep_points_to_use = np.concatenate(
            [hard_sweep_points,
             [hard_sweep_points[-1] + step, hard_sweep_points[-1] + 2 * step]])
    else:
        hard_sweep_points_to_use = hard_sweep_points

    MC.soft_avg(soft_avgs)
    MC.set_sweep_function(hard_sweep_func)
    MC.set_sweep_points(hard_sweep_points_to_use)

    MC.set_sweep_function_2D(soft_sweep_func)
    MC.set_sweep_points_2D(soft_sweep_points)

    MC.set_detector_function(det_func)
    if run:
        MC.run_2D(label)

    if len(qubits) == 2:
        ma.MeasurementAnalysis(label=label, TwoD=True, close_file=True)

        if analyze_RB:
            rbma.Simultaneous_RB_Analysis(
                qb_names=[qb.name for qb in qubits],
                use_latest_data=True,
                gate_decomp=gate_decomp,
                add_correction=True)

    return MC


def cphase_gate_tuneup_predictive(qbc, qbt, qbr, initial_values: list,
                                  std_deviations: list = [20e-9, 0.02],
                                  phases=None, MC=None,
                                  estimator='GRNN_neupy',
                                  hyper_parameter_dict: dict = None,
                                  sampling_numbers: list = [70, 30],
                                  max_measurements=2,
                                  tol=[0.016, 0.05],
                                  timestamps: list = None,
                                  update=False, full_output=True,
                                  fine_tune=True, fine_tune_minmax=None):
    '''
    Args:
        qb_control (QuDev_Transmon): control qubit (with flux pulses)
        qb_target (QuDev_Transmon): target qubit
        phases (numpy array): phases used in the Ramsey measurement
        timestamps (list): measurement history. Enables collecting
                           datapoints from existing measurements and add them
                           to the training set. If there are existing timestamps,
                           cphases and population losses will be extracted from
                           all timestamps in the list. It will be optimized for
                           the combined data then and a cphase measurement will
                           be run with the optimal parameters. Possibly more data
                           will be taken after the first optimization round.
    Returns:
        pulse_length_best_value, pulse_amplitude_best_value

    '''
    ############## CHECKING INPUT #######################
    if not update:
        log.warning("Does not automatically update the CZ pulse length "
                    "and amplitude. "
                    "Set update=True if you want this!")
    if not (isinstance(sampling_numbers, list) or
            isinstance(sampling_numbers, np.ndarray)):
        sampling_numbers = [sampling_numbers]
    if max_measurements != len(sampling_numbers):
        log.warning('Did not provide sampling number for each iteration '
                    'step! Additional iterations will be carried out with the'
                    'last value in sampling numbers ')
    if len(initial_values) != 2:
        logging.error('Incorrect number of input mean values for Gaussian '
                      'sampling provided!')
    if len(std_deviations) != 2:
        logging.error('Incorrect number of standard deviations for Gaussian '
                      'sampling provided!')
    if hyper_parameter_dict is None:
        log.warning('\n No hyperparameters passed to predictive mixer '
                    'calibration routine. Default values for the estimator'
                    'will be used!\n')

        hyper_parameter_dict = {'cv_n_fold': 10,
                                'std_scaling': [0.4, 0.4]}

    if phases is None:
        phases = np.linspace(0, 2 * np.pi, 16, endpoint=False)
    phases = np.concatenate((phases, phases))

    if MC is None:
        MC = qbc.MC

    if not isinstance(timestamps, list):
        if timestamps is None:
            timestamps = []
        else:
            timestamps = [timestamps]
    timestamps_iter = copy.deepcopy(timestamps)
    target_value_names = [r"$|\phi_c/\pi - 1| [a.u]$", 'Population Loss [%]']
    std_factor = 0.2

    ################## START ROUTINE ######################

    pulse_length_best = initial_values[0]
    pulse_amplitude_best = initial_values[1]
    std_length = std_deviations[0]
    std_amp = std_deviations[1]
    iteration = 0

    cphase_testing_agent = Averaged_Cphase_Measurement(qbc, qbt, qbr, 32, MC,
                                                       n_average=5, tol=tol)

    while not cphase_testing_agent.converged:
        training_grid = None
        target_values = None

        for i, t in enumerate(timestamps_iter):

            flux_pulse_ma = ma.Fluxpulse_Ramsey_2D_Analysis_Predictive(
                timestamp=t,
                label='CPhase_measurement_{}_{}'.format(qbc.name, qbt.name),
                qb_name=qbc.name, cal_points=False, plot=False,
                save_plot=False,
                reference_measurements=True, only_cos_fits=True)

            cphases = flux_pulse_ma.cphases
            population_losses = flux_pulse_ma.population_losses

            target_phases = np.abs(np.abs(cphases / np.pi) - 1.)
            target_pops = np.abs(population_losses)

            new_train_values = np.array([flux_pulse_ma.sweep_points_2D[0][::2],
                                         flux_pulse_ma.sweep_points_2D[1][::2]]).T
            new_target_values = np.array([target_phases, target_pops]).T
            training_grid, target_values = generate_new_training_set(
                new_train_values,
                new_target_values,
                training_grid=training_grid,
                target_values=target_values)

            if iteration == 0:
                log.info('Added {} training samples from timestamp {}!' \
                      .format(np.shape(new_train_values)[0], t))

        data_size = 0 if training_grid is None else np.shape(training_grid)[0]

        # if not (iteration == 0 and timestamps_iter):
        log.info('\n{} samples before Iteration {}'.format(data_size,
                                                        iteration))
        if iteration >= len(sampling_numbers):
            sampling_number = sampling_numbers[-1]
        else:
            sampling_number = sampling_numbers[iteration]
        if iteration > 0:
            std_length *= std_factor  # rescale std deviations for next round
            std_amp *= std_factor

        new_flux_lengths = np.random.normal(pulse_length_best,
                                            std_length,
                                            sampling_number)
        new_flux_lengths = np.abs(new_flux_lengths)
        new_flux_amps = np.random.normal(pulse_amplitude_best,
                                         std_amp,
                                         sampling_number)
        log.info('measuring {} samples in iteration {} \n'. \
              format(sampling_number, iteration))

        cphases, population_losses, flux_pulse_ma = \
            measure_cphase(qbc, qbt, qbr,
                           new_flux_lengths, new_flux_amps,
                           phases=phases,
                           plot=False,
                           MC=MC)

        target_phases = np.abs(np.abs(cphases / np.pi) - 1.)
        target_pops = np.abs(population_losses)
        new_train_values = np.array([flux_pulse_ma.sweep_points_2D[0][::2],
                                     flux_pulse_ma.sweep_points_2D[1][::2]]).T
        new_target_values = np.array([target_phases, target_pops]).T

        training_grid, target_values = generate_new_training_set(
            new_train_values,
            new_target_values,
            training_grid=training_grid,
            target_values=target_values)
        new_timestamp = flux_pulse_ma.timestamp_string

        # train and test
        target_norm = np.sqrt(target_values[:, 0] ** 2 + target_values[:, 1] ** 2)
        min_ind = np.argmin(target_norm)
        x_init = [training_grid[min_ind, 0], training_grid[min_ind, 1]]
        a_pred = ma.OptimizationAnalysis_Predictive2D(training_grid,
                                                      target_values,
                                                      flux_pulse_ma,
                                                      x_init=x_init,
                                                      estimator=estimator,
                                                      hyper_parameter_dict=hyper_parameter_dict,
                                                      target_value_names=target_value_names)
        pulse_length_best = a_pred.optimization_result[0]
        pulse_amplitude_best = a_pred.optimization_result[1]
        cphase_testing_agent.lengths_opt.append(pulse_length_best)
        cphase_testing_agent.amps_opt.append(pulse_amplitude_best)

        # Get cphase with optimized values
        cphase_opt, population_loss_opt = cphase_testing_agent. \
            yield_new_measurement()

        if fine_tune:
            log.info('optimized flux parameters good enough for finetuning.\n'
                  'Finetuning amplitude with 6 values at fixed flux length!')
            if fine_tune_minmax is None:
                lower_amp = pulse_amplitude_best - std_amp
                higher_amp = pulse_amplitude_best + std_amp
            else:
                lower_amp = pulse_amplitude_best - fine_tune_minmax
                higher_amp = pulse_amplitude_best + fine_tune_minmax

            finetune_amps = np.linspace(lower_amp, higher_amp, 6)
            pulse_amplitude_best = cphase_finetune_parameters(
                qbc, qbt, qbr,
                pulse_length_best,
                finetune_amps, phases, MC)
            cphase_testing_agent.lengths_opt.append(pulse_length_best)
            cphase_testing_agent.amps_opt.append(pulse_amplitude_best)
            cphase_testing_agent.yield_new_measurement()

        # check success of iteration step
        if cphase_testing_agent.converged:
            log.info('Cphase optimization converged in iteration {}.'. \
                  format(iteration))

        elif iteration + 1 >= max_measurements:
            cphase_testing_agent.converged = True
            log.warning('\n maximum iterations exceeded without hitting'
                        ' specified tolerance levels for optimization!\n')
        else:
            log.info('Iteration {} finished. Not converged with cphase {}*pi and '
                  'population recovery {} %' \
                  .format(iteration, cphase_testing_agent.cphases[-1],
                          np.abs(1. - cphase_testing_agent.pop_losses[-1]) * 100))

            log.info('Running Iteration {} of {} ...'.format(iteration + 1,
                                                          max_measurements))

        if len(cphase_testing_agent.cphases) >= 2:
            cphases1 = cphase_testing_agent.cphases[-1]
            cphases2 = cphase_testing_agent.cphases[-2]
            if cphases1 > cphases2:
                std_factor = 1.5

        if new_timestamp is not None:
            timestamps_iter.append(new_timestamp)
        iteration += 1

    cphase_opt = cphase_testing_agent.cphases[-1]
    population_recovery_opt = np.abs(
        1. - cphase_testing_agent.pop_losses[-1]) * 100
    pulse_length_best = cphase_testing_agent.lengths_opt[-1]
    pulse_amplitude_best = cphase_testing_agent.amps_opt[-1]
    std_cphase = cphase_testing_agent.cphase_std

    log.info('CPhase optimization finished with optimal values: \n',
          'Controlled Phase QBc={} Qb Target={}: '.format(qbc.name, qbt.name),
          cphase_opt, r" ($ \pm $", std_cphase, ' )', r"$\pi$", '\n',
          'Population Recovery |e> Qb Target: {}% \n' \
          .format(population_recovery_opt),
          '@ flux pulse Paramters: \n',
          'Pulse Length: {:0.1f} ns \n'.format(pulse_length_best * 1e9),
          'Pulse Ampllitude: {:0.4f} V \n'.format(pulse_amplitude_best))
    if update:
        qbc.set('CZ_{}_amp'.format(qbt.name), pulse_amplitude_best)
        qbc.set('CZ_{}_length'.format(qbt.name), pulse_length_best)
    if full_output:
        return pulse_length_best, pulse_amplitude_best, \
               [population_recovery_opt, cphase_opt], [std_cphase]
    else:
        return pulse_length_best, pulse_amplitude_best


def cphase_finetune_parameters(qbc, qbt, qbr, flux_length, flux_amplitudes,
                               phases, MC, save_fig=True, show=True):
    """
    measures cphases for a single slice of chevron with fixed flux length.
    Returns the best amplitude in flux_amplitudes for a cphase of pi.
    """
    flux_lengths = len(flux_amplitudes) * [flux_length]
    cphases, population_losses, ma_ram2D = \
        measure_cphase(qbc, qbt, qbr,
                       flux_lengths,
                       flux_amplitudes,
                       phases=phases,
                       plot=True,
                       MC=MC,
                       fit_statistics=False)
    cphases %= 2 * np.pi
    fit_res = lmfit.Model(lambda x, m, b: m * np.tan(x / 2 - np.pi / 2) + b).fit(
        x=cphases, data=flux_amplitudes, m=1, b=np.mean(flux_amplitudes))
    best_amp = fit_res.model.func(np.pi, **fit_res.best_values)
    amps_model = fit_res.model.func(cphases, **fit_res.best_values)
    fig, ax = plt.subplots()
    ax.plot(cphases * 180 / np.pi, flux_amplitudes / 1e-3, 'o-')
    ax.plot(cphases * 180 / np.pi, amps_model / 1e-3, '-r')
    ax.hlines(best_amp / 1e-3, cphases[0] * 180 / np.pi, cphases[-1] * 180 / np.pi)
    ax.vlines(180, flux_amplitudes.min() / 1e-3, flux_amplitudes.max() / 1e-3)
    ax.set_ylabel('Flux pulse amplitude (mV)')
    ax.set_xlabel('Conditional phase (rad)')
    ax.set_title('CZ {}-{}'.format(qbc.name, qbt.name))

    ax.text(0.5, 0.95, 'Best amp = {:.6f} V'.format(best_amp),
            horizontalalignment='center', verticalalignment='top',
            transform=ax.transAxes)

    if save_fig:
        fig_title = 'CPhase_amp_sweep_{}_{}'.format(qbc.name, qbt.name)
        fig_title = '{}--{:%Y%m%d_%H%M%S}'.format(
            fig_title, datetime.datetime.now())
        save_folder = ma_ram2D.folder
        filename = os.path.abspath(os.path.join(save_folder, fig_title + '.png'))
        fig.savefig(filename, bbox_inches='tight')
    if show:
        plt.show()

    return best_amp


def measure_measurement_induced_dephasing(qb_dephased, qb_targeted, phases, amps,
                                          readout_separation, nr_readouts=1,
                                          label=None, n_cal_points_per_state=1,
                                          cal_states='auto', prep_params=None,
                                          exp_metadata=None, analyze=True,
                                          upload=True, **kw):
    classified = kw.get('classified', False)
    predictive_label = kw.pop('predictive_label', False)
    if prep_params is None:
        prep_params = get_multi_qubit_prep_params(
            [qb.preparation_params() for qb in qb_dephased])

    if label is None:
        label = 'measurement_induced_dephasing_x{}_{}_{}'.format(
            nr_readouts,
            ''.join([qb.name for qb in qb_dephased]),
            ''.join([qb.name for qb in qb_targeted]))

    hard_sweep_params = {
        'phase': {'unit': 'deg',
            'values': np.tile(phases, len(amps))},
        'ro_amp_scale': {'unit': 'deg',
            'values': np.repeat(amps, len(phases))}
    }

    for qb in set(qb_targeted) | set(qb_dephased):
        MC = qb.instr_mc.get_instr()
        qb.prepare(drive='timedomain')

    cal_states = CalibrationPoints.guess_cal_states(cal_states)
    cp = CalibrationPoints.multi_qubit([qb.name for qb in qb_dephased], cal_states,
                                       n_per_state=n_cal_points_per_state)

    operation_dict = get_operation_dict(list(set(qb_dephased + qb_targeted)))
    seq, sweep_points = mqs.measurement_induced_dephasing_seq(
        [qb.name for qb in qb_targeted], [qb.name for qb in qb_dephased], operation_dict,
        amps, phases, pihalf_spacing=readout_separation, prep_params=prep_params,
        cal_points=cp, upload=False, sequence_name=label)

    hard_sweep_func = awg_swf.SegmentHardSweep(
        sequence=seq, upload=upload,
        parameter_name='readout_idx', unit='')
    MC.set_sweep_function(hard_sweep_func)
    MC.set_sweep_points(sweep_points)

    det_name = 'int_avg{}_det'.format('_classif' if classified else '')
    det_func = get_multiplexed_readout_detector_functions(
        qb_dephased, nr_averages=max(qb.acq_averages() for qb in qb_dephased)
    )[det_name]
    MC.set_detector_function(det_func)

    if exp_metadata is None:
        exp_metadata = {}
    exp_metadata.update({'qb_dephased': [qb.name for qb in qb_dephased],
                         'qb_targeted': [qb.name for qb in qb_targeted],
                         'preparation_params': prep_params,
                         'cal_points': repr(cp),
                         'classified_ro': classified,
                         'rotate': len(cal_states) != 0 and not classified,
                         'data_to_fit': {qb.name: 'pe' for qb in qb_dephased},
                         'hard_sweep_params': hard_sweep_params})

    MC.run(label, exp_metadata=exp_metadata)

    tda.MeasurementInducedDephasingAnalysis(qb_names=[qb.name for qb in qb_dephased])


def measure_drive_cancellation(
        dev, driven_qubit, ramsey_qubits, sweep_points,
        phases=None, n_pulses=1, pulse='X180',
        n_cal_points_per_state=2, cal_states='auto', prep_params=None,
        exp_metadata=None, label=None, upload=True, analyze=True):
        """
        Sweep pulse cancellation parameters and measure Ramsey on qubits the
        cancellation is for.

        Args:
            dev: The Device object used for the measurement
            driven_qubit: The qubit object corresponding to the desired
                target of the pulse that is being cancelled.
            ramsey_qubits: A list of qubit objects corresponding to the
                undesired targets of the pulse that is being cancelled.
            sweep_points: A SweepPoints object that describes the pulse
                parameters to sweep. The sweep point keys should be of the form
                `qb.param`, where `qb` is the name of the qubit the cancellation
                is for and `param` is a parameter in the pulses
                cancellation_params dict. For example to sweep the amplitude of
                the cancellation pulse on qb1, you could configure the sweep
                points as `SweepPoints('qb1.amplitude', np.linspace(0, 1, 21))`.
            phases: An array of Ramsey phases in degrees.
            n_pulses: Number of pulse repetitions done between the Ramsey
                pulses. Useful for amplification of small errors. Defaults to 1.
            pulse: Operation name (without qb name) that will be done between
                the Ramsey pulses. Defaults to 'X180'.
            n_cal_points_per_state: Number of calibration measurements per
                calibration state. Defaults to 2.
            cal_states:
                List of qubit states to use for calibration. Defaults to 'auto'.
            prep_params: Perparation parameters dictionary specifying the type
                of state preparation.
            exp_metadata: A dictionary of extra metadata to save with the
                experiment.
            label: Overwrite the default measuremnt label.
            upload: Whether the experimental sequence should be uploaded.
                Defaults to true.
            analyze: Whether the analysis will be run. Defaults to True.

        """
        if phases is None:
            phases = np.linspace(0, 360, 3, endpoint=False)

        if isinstance(driven_qubit, str):
            driven_qubit = dev.get_qb(driven_qubit)
        ramsey_qubits = [dev.get_qb(qb) if isinstance(qb, str) else qb
                         for qb in ramsey_qubits]
        ramsey_qubit_names = [qb.name for qb in ramsey_qubits]

        MC = dev.instr_mc.get_instr()
        if label is None:
            label = f'drive_{driven_qubit.name}_cancel_'\
                    f'{list(sweep_points[0].keys())}'

        if prep_params is None:
            prep_params = dev.get_prep_params(ramsey_qubits)

        sweep_points.add_sweep_dimension()
        sweep_points.add_sweep_parameter('phase', phases, 'deg', 'Ramsey phase')

        if exp_metadata is None:
            exp_metadata = {}

        for qb in [driven_qubit] + ramsey_qubits:
            qb.prepare(drive='timedomain')

        cal_states = CalibrationPoints.guess_cal_states(cal_states,
                                                        for_ef=False)
        cp = CalibrationPoints.multi_qubit(
            [qb.name for qb in ramsey_qubits], cal_states,
            n_per_state=n_cal_points_per_state)
        operation_dict = dev.get_operation_dict()

        drive_op_code = pulse + ' ' + driven_qubit.name
        # We get sweep_vals for only one dimension since drive_cancellation_seq
        # turns 2D sweep points into 1D-SegmentHardSweep.
        # FIXME: in the future, this should rather be implemented via
        # sequence.compress_2D_sweep
        seq, sweep_vals = mqs.drive_cancellation_seq(
            drive_op_code, ramsey_qubit_names, operation_dict, sweep_points,
            n_pulses=n_pulses, prep_params=prep_params, cal_points=cp,
            upload=False)

        [seq.repeat_ro(f"RO {qbn}", operation_dict)
         for qbn in ramsey_qubit_names]

        sweep_func = awg_swf.SegmentHardSweep(
                sequence=seq, upload=upload,
                parameter_name='segment_index')
        MC.set_sweep_function(sweep_func)
        MC.set_sweep_points(sweep_vals)

        det_func = get_multiplexed_readout_detector_functions(
            ramsey_qubits,
            nr_averages=max([qb.acq_averages() for qb in ramsey_qubits]))\
            ['int_avg_det']
        MC.set_detector_function(det_func)

        # !!! Watch out with the call below. See docstring for this function
        # to see the assumptions it makes !!!
        meas_obj_sweep_points_map = sweep_points.get_meas_obj_sweep_points_map(
            [qb.name for qb in ramsey_qubits])
        exp_metadata.update({
            'ramsey_qubit_names': ramsey_qubit_names,
            'preparation_params': prep_params,
            'cal_points': repr(cp),
            'sweep_points': sweep_points,
            'meas_obj_sweep_points_map': meas_obj_sweep_points_map,
            'meas_obj_value_names_map':
                get_meas_obj_value_names_map(ramsey_qubits, det_func),
            'rotate': len(cp.states) != 0,
            'data_to_fit': {qbn: 'pe' for qbn in ramsey_qubit_names}
        })

        MC.run(label, exp_metadata=exp_metadata)

        if analyze:
            return tda.DriveCrosstalkCancellationAnalysis(
                qb_names=ramsey_qubit_names, options_dict={'TwoD': True})


def calibrate_n_qubits(qubits, f_LO, sweep_points_dict, sweep_params=None,
                       artificial_detuning=None,
                       cal_points=True, no_cal_points=4, upload=True,
                       MC=None, soft_avgs=1, n_rabi_pulses=1,
                       thresholded=False,  # analyses can't do thresholded=True!
                       analyze=True, update=False,
                       UHFQC=None, pulsar=None, **kw):
    """
    Args:
        qubits: list of qubits
        f_LO: multiplexed RO LO freq
        sweep_points_dict:  dict of the form {msmt_name: sweep_points_array}
            where msmt_name must be one of the following:
            ['rabi', 'n_rabi', 'ramsey', 'qscale', 'T1', 'T2'}
        sweep_params: this function defines this variable for each msmt. But
            see the seqeunce function mqs.general_multi_qubit_seq for details
        artificial_detuning: for ramsey and T2 (echo) measurements. It is
            ignored for the other measurements
        cal_points: whether to prepare cal points or not
        no_cal_points: how many cal points to prepare
        upload: whether to upload to AWGs
        MC: MC object
        soft_avgs:  soft averages
        n_rabi_pulses: for the n_rabi measurement
        thresholded: whether to threshold the results (NOT IMPLEMENTED)
        analyze: whether to analyze
        update: whether to update relevant parameters based on analysis
        UHFQC: UHFQC object
        pulsar: pulsar

    Kwargs:
        This function can also add dynamical decoupling (DD) pulses with the
        following parameters:

        nr_echo_pulses (int, default=0): number of DD pulses; if 0 then this
            function will not add DD pulses
        UDD_scheme (bool, default=True): if True, it uses the Uhrig DD scheme,
            else it uses the CPMG scheme
        idx_DD_start (int, default:-1): index of the first DD pulse in the
            waveform for a single qubit. For example, is we have n=3 qubits,
            and have 4 pulses per qubit, and we want to inset DD pulses
            between the first and second pulse, then idx_DD_start = 1.
            For a Ramsey experiment (2 pulses per qubit), idx_DD_start = -1
            (default value) and the DD pulses are inserted between the
            two pulses.

        You can also add the kwargs used in the standard TD analysis functions.
    """

    if MC is None:
        MC = qubits[0].MC
    if UHFQC is None:
        UHFQC = qubits[0].UHFQC
    if pulsar is None:
        pulsar = qubits[0].AWG
    artificial_detuning_echo = kw.pop('artificial_detuning_echo', None)

    qubit_names = [qb.name for qb in qubits]
    if len(qubit_names) == 1:
        msmt_suffix = qubits[0].msmt_suffix
    elif len(qubit_names) > 5:
        msmt_suffix = '_{}qubits'.format(len(qubit_names))
    else:
        msmt_suffix = '_qbs{}'.format(''.join([i[-1] for i in qubit_names]))

    sweep_points_dict = deepcopy(sweep_points_dict)
    for key, spts in sweep_points_dict.items():
        if spts is None:
            if key == 'n_rabi':
                sweep_points_dict[key] = {}
                for qb in qubits:
                    sweep_points_dict[key][qb.name] = \
                        np.linspace(
                            (n_rabi_pulses - 1) * qb.amp180() / n_rabi_pulses,
                            min((n_rabi_pulses + 1) * qb.amp180() / n_rabi_pulses,
                                0.9), 41)
            else:
                raise ValueError('Sweep points for {} measurement are not '
                                 'defined.'.format(key))

    if cal_points:
        sweep_points_dict = deepcopy(sweep_points_dict)
        for key, spts in sweep_points_dict.items():
            if not isinstance(spts, dict):
                if key == 'qscale':
                    temp_array = np.zeros(3 * spts.size)
                    np.put(temp_array, list(range(0, temp_array.size, 3)), spts)
                    np.put(temp_array, list(range(1, temp_array.size, 3)), spts)
                    np.put(temp_array, list(range(2, temp_array.size, 3)), spts)
                    spts = temp_array
                    step = np.abs(spts[-1] - spts[-4])
                else:
                    step = np.abs(spts[-1] - spts[-2])
                if no_cal_points == 4:
                    sweep_points_dict[key] = np.concatenate(
                        [spts, [spts[-1] + step, spts[-1] + 2 * step,
                                spts[-1] + 3 * step, spts[-1] + 4 * step]])
                elif no_cal_points == 2:
                    sweep_points_dict[key] = np.concatenate(
                        [spts, [spts[-1] + step, spts[-1] + 2 * step]])
                else:
                    sweep_points_dict[key] = spts
            else:
                for k in spts:
                    if key == 'qscale':
                        temp_array = np.zeros(3 * spts[k].size)
                        np.put(temp_array, list(range(0, temp_array.size, 3)),
                               spts[k])
                        np.put(temp_array, list(range(1, temp_array.size, 3)),
                               spts[k])
                        np.put(temp_array, list(range(2, temp_array.size, 3)),
                               spts[k])
                        spts[k] = temp_array
                        step = np.abs(spts[k][-1] - spts[k][-4])
                    else:
                        step = np.abs(spts[k][-1] - spts[k][-2])
                    if no_cal_points == 4:
                        sweep_points_dict[key][k] = np.concatenate(
                            [spts[k], [spts[k][-1] + step, spts[k][-1] + 2 * step,
                                       spts[k][-1] + 3 * step,
                                       spts[k][-1] + 4 * step]])
                    elif no_cal_points == 2:
                        sweep_points_dict[key][k] = np.concatenate(
                            [spts[k],
                             [spts[k][-1] + step, spts[k][-1] + 2 * step]])
                    else:
                        sweep_points_dict[key][k] = spts[k]

    # set up multiplexed readout
    multiplexed_pulse(qubits, f_LO, upload=True)
    operation_dict = get_operation_dict(qubits)
    if thresholded:
        key = 'dig'
    else:
        key = 'int'

    nr_averages = max([qb.RO_acq_averages() for qb in qubits])
    df = get_multiplexed_readout_detector_functions(
        qubits, nr_averages=nr_averages)[key + '_avg_det']

    for qb in qubits:
        qb.prepare_for_timedomain(multiplexed=True)

    # Do measurements
    # RABI
    if 'rabi' in sweep_points_dict:
        exp_metadata = {}
        sweep_points = sweep_points_dict['rabi']

        if sweep_params is None:
            sweep_params = (
                ('X180', {'pulse_pars': {'amplitude': (lambda sp: sp)},
                          'repeat': 1}),
            )

        sf = awg_swf2.calibrate_n_qubits(sweep_params=sweep_params,
                                         sweep_points=sweep_points,
                                         qubit_names=qubit_names,
                                         operation_dict=operation_dict,
                                         cal_points=cal_points,
                                         upload=upload,
                                         parameter_name='amplitude',
                                         unit='V', **kw)

        MC.soft_avg(soft_avgs)
        MC.set_sweep_function(sf)
        MC.set_sweep_points(sweep_points)
        MC.set_detector_function(df)
        label = 'Rabi' + msmt_suffix
        if isinstance(sweep_points, dict):
            exp_metadata = {'sweep_points_dict': sweep_points}
        MC.run(label, exp_metadata=exp_metadata)
        sweep_params = None

        if analyze:
            rabi_ana = tda.RabiAnalysis(qb_names=qubit_names)
            if update:
                for qb in qubits:
                    try:
                        qb.amp180(rabi_ana.proc_data_dict[
                                      'analysis_params_dict'][qb.name]['piPulse'])
                        qb.amp90_scale(0.5)
                    except AttributeError as e:
                        log.warning('%s. This parameter will not be '
                                    'updated.' % e)

    # N-RABI
    if 'n_rabi' in sweep_points_dict:
        exp_metadata = {}
        sweep_points = sweep_points_dict['n_rabi']
        if sweep_params is None:
            sweep_params = (
                ('X180', {'pulse_pars': {'amplitude': (lambda sp: sp)},
                          'repeat': n_rabi_pulses}),
            )

        sf = awg_swf2.calibrate_n_qubits(sweep_params=sweep_params,
                                         sweep_points=sweep_points,
                                         qubit_names=qubit_names,
                                         operation_dict=operation_dict,
                                         cal_points=cal_points,
                                         upload=upload,
                                         parameter_name='amplitude',
                                         unit='V', **kw)

        MC.soft_avg(soft_avgs)
        MC.set_sweep_function(sf)
        MC.set_sweep_points(sweep_points[list(sweep_points)[0]])
        MC.set_detector_function(df)
        label = 'Rabi-n{}'.format(n_rabi_pulses) + msmt_suffix
        if isinstance(sweep_points, dict):
            exp_metadata = {'sweep_points_dict': sweep_points}
        MC.run(label, exp_metadata=exp_metadata)
        sweep_params = None

        if analyze:
            rabi_ana = tda.RabiAnalysis(qb_names=qubit_names)
            if update:
                for qb in qubits:
                    try:
                        qb.amp180(rabi_ana.proc_data_dict[
                                      'analysis_params_dict'][qb.name]['piPulse'])
                        qb.amp90_scale(0.5)
                    except AttributeError as e:
                        log.warning('%s. This parameter will not be '
                                    'updated.' % e)

    # RAMSEY
    if 'ramsey' in sweep_points_dict:
        exp_metadata = {}
        if artificial_detuning is None:
            raise ValueError('Specify an artificial_detuning for the Ramsey '
                             'measurement.')
        sweep_points = sweep_points_dict['ramsey']
        drag_pulse_length = qubits[0].nr_sigma() * qubits[0].gauss_sigma()
        zz_coupling = 470e3
        if sweep_params is None:
            sweep_params = (
                ('X90', {}),
                ('X90', {
                    'pulse_pars': {
                        'refpoint': 'start',
                        'pulse_delay': (lambda sp: sp),
                        'phase': (lambda sp:
                                  ((sp - sweep_points[0]) * artificial_detuning *
                                   360) % 360),
                        # 'basis_rotation': (lambda sp: 2*np.pi*zz_coupling *
                        #                   (sp+drag_pulse_length)*180/np.pi)
                    }}),

            )
        sf = awg_swf2.calibrate_n_qubits(sweep_params=sweep_params,
                                         sweep_points=sweep_points,
                                         qubit_names=qubit_names,
                                         operation_dict=operation_dict,
                                         cal_points=cal_points,
                                         upload=upload,
                                         parameter_name='time',
                                         unit='s', **kw)

        MC.soft_avg(soft_avgs)
        MC.set_sweep_function(sf)
        MC.set_sweep_points(sweep_points)
        MC.set_detector_function(df)
        label = 'Ramsey' + msmt_suffix
        if isinstance(sweep_points, dict):
            exp_metadata = {'sweep_points_dict': sweep_points}
        exp_metadata['artificial_detuning'] = artificial_detuning
        MC.run(label, exp_metadata=exp_metadata)
        sweep_params = None

        if analyze:
            ramsey_ana = tda.RamseyAnalysis(qb_names=qubit_names)
            if update:
                for qb in qubits:
                    try:
                        qb.f_qubit(ramsey_ana.proc_data_dict[
                                       'analysis_params_dict'][qb.name][
                                       'exp_decay_' + qb.name]['new_qb_freq'])
                    except AttributeError as e:
                        log.warning('%s. This parameter will not be '
                                    'updated.' % e)
                    try:
                        qb.T2_star(ramsey_ana.proc_data_dict[
                                       'analysis_params_dict'][qb.name][
                                       'exp_decay_' + qb.name]['T2_star'])
                    except AttributeError as e:
                        log.warning('%s. This parameter will not be '
                                    'updated.' % e)

    # QSCALE
    if 'qscale' in sweep_points_dict:
        exp_metadata = {}
        sweep_points = sweep_points_dict['qscale']

        if sweep_params is None:
            sweep_params = (
                ('X90', {'pulse_pars': {'motzoi': (lambda sp: sp)},
                         'condition': (lambda i: i % 3 == 0)}),
                ('X180', {'pulse_pars': {'motzoi': (lambda sp: sp)},
                          'condition': (lambda i: i % 3 == 0)}),
                ('X90', {'pulse_pars': {'motzoi': (lambda sp: sp)},
                         'condition': (lambda i: i % 3 == 1)}),
                ('Y180', {'pulse_pars': {'motzoi': (lambda sp: sp)},
                          'condition': (lambda i: i % 3 == 1)}),
                ('X90', {'pulse_pars': {'motzoi': (lambda sp: sp)},
                         'condition': (lambda i: i % 3 == 2)}),
                ('mY180', {'pulse_pars': {'motzoi': (lambda sp: sp)},
                           'condition': (lambda i: i % 3 == 2)}),
                ('RO', {})
            )

        sf = awg_swf2.calibrate_n_qubits(sweep_params=sweep_params,
                                         sweep_points=sweep_points,
                                         qubit_names=qubit_names,
                                         operation_dict=operation_dict,
                                         cal_points=cal_points,
                                         upload=upload,
                                         parameter_name='qscale_factor',
                                         unit='', **kw)

        MC.soft_avg(soft_avgs)
        MC.set_sweep_function(sf)
        MC.set_sweep_points(sweep_points)
        MC.set_detector_function(df)
        label = 'QScale' + msmt_suffix
        if isinstance(sweep_points, dict):
            exp_metadata = {'sweep_points_dict': sweep_points}
        MC.run(label, exp_metadata=exp_metadata)
        sweep_params = None

        if analyze:
            qscale_ana = tda.QScaleAnalysis(qb_names=qubit_names)
            if update:
                for qb in qubits:
                    try:
                        qb.motzoi(qscale_ana.proc_data_dict[
                                      'analysis_params_dict'][qb.name]['qscale'])
                    except AttributeError as e:
                        log.warning('%s. This parameter will not be '
                                    'updated.' % e)

    # T1
    if 'T1' in sweep_points_dict:
        exp_metadata = {}
        sweep_points = sweep_points_dict['T1']
        if sweep_params is None:
            sweep_params = (
                ('X180', {}),
                ('RO mux', {'pulse_pars': {'pulse_delay': (lambda sp: sp)}})
            )

        sf = awg_swf2.calibrate_n_qubits(sweep_params=sweep_params,
                                         sweep_points=sweep_points,
                                         qubit_names=qubit_names,
                                         operation_dict=operation_dict,
                                         cal_points=cal_points,
                                         upload=upload,
                                         parameter_name='time',
                                         unit='s', **kw)

        MC.soft_avg(soft_avgs)
        MC.set_sweep_function(sf)
        MC.set_sweep_points(sweep_points)
        MC.set_detector_function(df)
        label = 'T1' + msmt_suffix
        if isinstance(sweep_points, dict):
            exp_metadata = {'sweep_points_dict': sweep_points}
        MC.run(label, exp_metadata=exp_metadata)
        sweep_params = None

        if analyze:
            T1_ana = tda.T1Analysis(qb_names=qubit_names)
            if update:
                for qb in qubits:
                    try:
                        qb.T1(T1_ana.proc_data_dict['analysis_params_dict'][
                                  qb.name]['T1'])
                    except AttributeError as e:
                        log.warning('%s. This parameter will not be '
                                    'updated.' % e)
    # T2 ECHO
    if 'T2' in sweep_points_dict:
        exp_metadata = {}
        sweep_points = sweep_points_dict['T2']
        if sweep_params is None:
            sweep_params = (
                ('X90', {}),
                ('X180', {'pulse_pars': {'refpoint': 'start',
                                         'pulse_delay': (lambda sp: sp / 2)}}),
                ('X90', {'pulse_pars': {
                    'refpoint': 'start',
                    'pulse_delay': (lambda sp: sp / 2)}})
            )

        if artificial_detuning_echo is not None:
            sweep_params[-1][1]['pulse_pars']['phase'] = \
                lambda sp: ((sp - sweep_points[0]) *
                            artificial_detuning_echo * 360) % 360

        sf = awg_swf2.calibrate_n_qubits(sweep_params=sweep_params,
                                         sweep_points=sweep_points,
                                         qubit_names=qubit_names,
                                         operation_dict=operation_dict,
                                         cal_points=cal_points,
                                         upload=upload,
                                         parameter_name='time',
                                         unit='s', **kw)

        MC.soft_avg(soft_avgs)
        MC.set_sweep_function(sf)
        MC.set_sweep_points(sweep_points)
        MC.set_detector_function(df)
        label = 'T2_echo' + msmt_suffix
        if isinstance(sweep_points, dict):
            exp_metadata = {'sweep_points_dict': sweep_points,
                            'artificial_detuning': artificial_detuning_echo}
        MC.run(label, exp_metadata=exp_metadata)
        sweep_params = None

        if analyze:
            echo_ana = tda.EchoAnalysis(
                qb_names=qubit_names,
                options_dict={'artificial_detuning': artificial_detuning_echo})
            if update:
                for qb in qubits:
                    try:
                        qb.T2(echo_ana.proc_data_dict[
                                  'analysis_params_dict'][qb.name]['T2_echo'])
                    except AttributeError as e:
                        log.warning('%s. This parameter will not be '
                                    'updated.' % e)


def measure_chevron(dev, qbc, qbt, hard_sweep_params, soft_sweep_params,
                    cz_pulse_name, upload=True, label=None, qbr=None,
                    classified=False, n_cal_points_per_state=1,
<<<<<<< HEAD
                    num_cz_gates=1, cal_states='auto', prep_params=None,
                    exp_metadata=None, analyze=True, return_seq=False,
                    channels_to_upload=None, **kw):
=======
                    num_cz_gates=1, cal_states=('g', 'e', 'f'),
                    prep_params=None, exp_metadata=None, analyze=True,
                    return_seq=False, channels_to_upload=None):
>>>>>>> 5f2a928f

    if isinstance(qbc, str):
        qbc = dev.get_qb(qbc)
    if isinstance(qbt, str):
        qbt = dev.get_qb(qbt)

    if qbr is None:
        qbr = qbt
    elif isinstance(qbr, str):
        qbr = dev.get_qb(qbr)

    if qbr != qbc and qbr != qbt:
        raise ValueError('Only target or control qubit can be read out!')

    # check whether qubits are connected
    dev.check_connection(qbc, qbt)

    if len(list(soft_sweep_params)) > 1:
        log.warning('There is more than one soft sweep parameter.')
    if label is None:
        label = 'Chevron_{}{}'.format(qbc.name, qbt.name)
    if exp_metadata is None:
        exp_metadata = {}
    MC = dev.find_instrument('MC')
    for qb in [qbc, qbt]:
        qb.prepare(drive='timedomain')

    cal_states = CalibrationPoints.guess_cal_states(cal_states, for_ef=True)
    cp = CalibrationPoints.multi_qubit([qbr.name], cal_states,
                                       n_per_state=n_cal_points_per_state)

    if prep_params is None:
        prep_params = dev.get_prep_params([qbc, qbt])

    operation_dict = dev.get_operation_dict()

    sequences, hard_sweep_points, soft_sweep_points = \
        fsqs.chevron_seqs(
            qbc_name=qbc.name, qbt_name=qbt.name, qbr_name=qbr.name,
            hard_sweep_dict=hard_sweep_params,
            soft_sweep_dict=soft_sweep_params,
            operation_dict=operation_dict,
            cz_pulse_name=cz_pulse_name,
            num_cz_gates=num_cz_gates,
            cal_points=cp, upload=False, prep_params=prep_params)
    # compress 2D sweep
    if kw.get('compression_seg_lim', None) is not None:
        sequences, hard_sweep_points, soft_sweep_points, cf = \
            sequences[0].compress_2D_sweep(sequences,
                                           kw.get("compression_seg_lim"))
        exp_metadata.update({'compression_factor': cf})

    if return_seq:
        return sequences

    hard_sweep_func = awg_swf.SegmentHardSweep(
        sequence=sequences[0], upload=upload,
        parameter_name=list(hard_sweep_params)[0],
        unit=list(hard_sweep_params.values())[0]['unit'])
    MC.set_sweep_function(hard_sweep_func)
    MC.set_sweep_points(hard_sweep_points)

    # sweep over flux pulse amplitude of qbc
    if channels_to_upload is None:
        channels_to_upload = [qbc.flux_pulse_channel(),
                              qbt.flux_pulse_channel()]

    MC.set_sweep_function_2D(awg_swf.SegmentSoftSweep(
        hard_sweep_func, sequences,
        list(soft_sweep_params)[0], list(soft_sweep_params.values())[0]['unit'],
        channels_to_upload=channels_to_upload))
    MC.set_sweep_points_2D(soft_sweep_points)
    det_func = qbr.int_avg_classif_det if classified else qbr.int_avg_det
    MC.set_detector_function(det_func)
    sweep_points = SweepPoints(from_dict_list=[hard_sweep_params,
                                               soft_sweep_params])
    exp_metadata.update({
        'preparation_params': prep_params,
        'cal_points': repr(cp),
        'rotate': len(cal_states) != 0,
        'data_to_fit': {qbr.name: 'pe'},
        'sweep_points': sweep_points,
        'meas_obj_sweep_points_map':
            sweep_points.get_meas_obj_sweep_points_map([qbr.name]),
        'meas_obj_value_names_map':
            get_meas_obj_value_names_map([qbr], det_func)
    })
    MC.run_2D(name=label, exp_metadata=exp_metadata)

    if analyze:
        tda.MultiQubit_TimeDomain_Analysis(qb_names=[qbr.name],
                                           options_dict={'TwoD': True})


def measure_cphase(dev, qbc, qbt, soft_sweep_params, cz_pulse_name,
                   hard_sweep_params=None, max_flux_length=None,
                   num_cz_gates=1, n_cal_points_per_state=1, cal_states='auto',
                   prep_params=None, exp_metadata=None, label=None,
                   prepend_pulse_dicts=None,
                   analyze=True, upload=True, for_ef=True, **kw):
    '''
    method to measure the leakage and the phase acquired during a flux pulse
    conditioned on the state of the control qubit (qbc).
    In this measurement, the phase from two Ramsey type measurements
    on qb_target is measured, once with the control qubit in the excited state
    and once in the ground state. The conditional phase is calculated as the
    difference.

    Args:
        dev (Device)
        qbc (QuDev_transmon, str): control qubit
        qbt (QuDev_transmon, str): target qubit
        FIXME: add further args
        prepend_pulse_dicts: (list) list of pulse dictionaries to prepend
            to each segment. Each dictionary must contain a key 'op_code'
            to specify a pulse from the operation dictionary. The other keys
            are interpreted as pulse parameters.
        compression_seg_lim (int): Default: None. If speficied, it activates the
            compression of a 2D sweep (see Sequence.compress_2D_sweep) with the given
            limit on the maximal number of segments per sequence.
    '''

    if isinstance(qbc, str):
        qbc = dev.get_qb(qbc)
    if isinstance(qbt, str):
        qbt = dev.get_qb(qbt)

    # check whether qubits are connected
    dev.check_connection(qbc, qbt)

    MC = dev.instr_mc.get_instr()

    plot_all_traces = kw.get('plot_all_traces', True)
    plot_all_probs = kw.get('plot_all_probs', True)
    classified = kw.get('classified', False)
    predictive_label = kw.pop('predictive_label', False)
    if prep_params is None:
        prep_params = dev.get_prep_params([qbc, qbt])

    if label is None:
        if predictive_label:
            label = 'Predictive_cphase_nz_measurement'
        else:
            label = 'CPhase_nz_measurement'
        if classified:
            label += '_classified'
        if 'active' in prep_params['preparation_type']:
            label += '_reset'
        if num_cz_gates > 1:
            label += f'_{num_cz_gates}_gates'
        label += f'_{qbc.name}_{qbt.name}'

    if hard_sweep_params is None:
        hard_sweep_params = {
            'phase': {'values': np.tile(np.linspace(0, 2 * np.pi, 6) * 180 / np.pi, 2),
                      'unit': 'deg'}
        }

    if exp_metadata is None:
        exp_metadata = {}

    for qb in [qbc, qbt]:
        qb.prepare(drive='timedomain')

    cal_states = CalibrationPoints.guess_cal_states(cal_states,
                                                    for_ef=for_ef)
    cp = CalibrationPoints.multi_qubit([qbc.name, qbt.name], cal_states,
                                       n_per_state=n_cal_points_per_state)

    if max_flux_length is not None:
        log.debug(f'max_flux_length = {max_flux_length * 1e9:.2f} ns, set by user')
    operation_dict = dev.get_operation_dict()

    sequences, hard_sweep_points, soft_sweep_points = \
        fsqs.cphase_seqs(
            hard_sweep_dict=hard_sweep_params,
            soft_sweep_dict=soft_sweep_params,
            qbc_name=qbc.name, qbt_name=qbt.name,
            cz_pulse_name=cz_pulse_name + f' {qbc.name} {qbt.name}',
            operation_dict=operation_dict,
            cal_points=cp, upload=False, prep_params=prep_params,
            max_flux_length=max_flux_length,
            num_cz_gates=num_cz_gates,
            prepend_pulse_dicts=prepend_pulse_dicts)
    # compress 2D sweep
    if kw.get('compression_seg_lim', None) is not None:
        sequences, hard_sweep_points, soft_sweep_points, cf = \
            sequences[0].compress_2D_sweep(sequences,
                                           kw.get("compression_seg_lim"))
        exp_metadata.update({'compression_factor': cf})
        
    hard_sweep_func = awg_swf.SegmentHardSweep(
        sequence=sequences[0], upload=upload,
        parameter_name=list(hard_sweep_params)[0],
        unit=list(hard_sweep_params.values())[0]['unit'])
    MC.set_sweep_function(hard_sweep_func)
    MC.set_sweep_points(hard_sweep_points)

    channels_to_upload = [operation_dict[cz_pulse_name +
                                         f' {qbc.name} {qbt.name}']['channel']]
    if 'channel2' in operation_dict[cz_pulse_name + f' {qbc.name} {qbt.name}']:
        channels_to_upload += [operation_dict[cz_pulse_name +
                                         f' {qbc.name} {qbt.name}']['channel2']]

    MC.set_sweep_function_2D(awg_swf.SegmentSoftSweep(
        hard_sweep_func, sequences,
        list(soft_sweep_params)[0], list(soft_sweep_params.values())[0]['unit'],
        channels_to_upload=channels_to_upload))
    MC.set_sweep_points_2D(soft_sweep_points)

    det_get_values_kws = {'classified': classified,
                          'correlated': False,
                          'thresholded': True,
                          'averaged': True}
    det_name = 'int_avg{}_det'.format('_classif' if classified else '')
    det_func = get_multiplexed_readout_detector_functions(
        [qbc, qbt], nr_averages=max(qb.acq_averages() for qb in [qbc, qbt]),
        det_get_values_kws=det_get_values_kws)[det_name]
    MC.set_detector_function(det_func)

    exp_metadata.update({'leakage_qbnames': [qbc.name],
                         'cphase_qbnames': [qbt.name],
                         'preparation_params': prep_params,
                         'cal_points': repr(cp),
                         'classified_ro': classified,
                         'rotate': len(cal_states) != 0 and not classified,
                         'cal_states_rotations':
                             {qbc.name: {'g': 0, 'e': 1, 'f': 2},
                              qbt.name: {'g': 0, 'e': 1}} if
                             (len(cal_states) != 0 and not classified) else None,
                         'data_to_fit': {qbc.name: 'pf', qbt.name: 'pe'},
                         'hard_sweep_params': hard_sweep_params,
                         'soft_sweep_params': soft_sweep_params,
                         'prepend_pulse_dicts': prepend_pulse_dicts})
    exp_metadata.update(kw)
    MC.run_2D(label, exp_metadata=exp_metadata)
    if analyze:
        if classified:
            channel_map = {qb.name: [vn + ' ' +
                                     qb.instr_uhf() for vn in
                                     qb.int_avg_classif_det.value_names]
                           for qb in [qbc, qbt]}
        else:
            channel_map = {qb.name: [vn + ' ' +
                                     qb.instr_uhf() for vn in
                                     qb.int_avg_det.value_names]
                           for qb in [qbc, qbt]}
        flux_pulse_tdma = tda.CPhaseLeakageAnalysis(
            qb_names=[qbc.name, qbt.name],
            options_dict={'TwoD': True, 'plot_all_traces': plot_all_traces,
                          'plot_all_probs': plot_all_probs,
                          'channel_map': channel_map})
        cphases = flux_pulse_tdma.proc_data_dict[
            'analysis_params_dict'][f'cphase_{qbt.name}']['val']
        population_losses = flux_pulse_tdma.proc_data_dict[
            'analysis_params_dict'][f'population_loss_{qbt.name}']['val']
        leakage = flux_pulse_tdma.proc_data_dict[
            'analysis_params_dict'][f'leakage_{qbc.name}']['val']
        return cphases, population_losses, leakage, flux_pulse_tdma
    else:
        return

def measure_arbitrary_phase(qbc, qbt, target_phases, phase_func, cz_pulse_name,
        soft_sweep_params=dict(), measure_dynamic_phase=False,
        measure_conditional_phase=True, hard_sweep_params=None,
        num_cz_gates=1, n_cal_points_per_state=1, cal_states='auto',
        classified_ro=True, prep_params=None, exp_metadata=dict(), label=None,
        analyze=True, upload=True, for_ef=True, **kw):
    '''
    method to measure the leakage and the phase acquired during a flux pulse
    conditioned on the state of the control qubit (self).
    In this measurement, the phase from two Ramsey type measurements
    on qb_target is measured, once with the control qubit in the excited state
    and once in the ground state. The conditional phase is calculated as the
    difference.

    Args:
        qbc (QuDev_transmon): control qubit / fluxed qubit
        qbt (QuDev_transmon): target qubit / non-fluxed qubit
        phase_func (callable): function with input the target phase, returning
         (flux pulse amplitude, dyn_phase)
    '''

    if label is None:
        label = 'Arbitrary_Phase_{}_{}'.format(qbc.name, qbt.name)
    assert qbc.get_operation_dict()[cz_pulse_name]['pulse_type'] == \
        'BufferedCZPulseEffectiveTime', "Arbritrary phase measurement requires" \
            "'BufferedCZPulseEffectiveTime' pulse type but pulse type is '{}'" \
        .format(qbc.get_operation_dict()[cz_pulse_name]['pulse_type'])
    results = dict() #dictionary to store measurement results
    amplitudes, predicted_dyn_phase = phase_func(target_phases)
    soft_sweep_params['amplitude'] = dict(values=amplitudes, unit='V')
    exp_metadata.update(dict(target_phases=target_phases))
    if measure_conditional_phase:
        cphases, population_losses, leakage, flux_pulse_tdma = \
            measure_cphase(qbc=qbc, qbt=qbt, soft_sweep_params=soft_sweep_params,
                           cz_pulse_name=cz_pulse_name,
                           hard_sweep_params=hard_sweep_params,
                           num_cz_gates=num_cz_gates,
                           n_cal_points_per_state=n_cal_points_per_state,
                           cal_states=cal_states,
                           prep_params=prep_params, exp_metadata=exp_metadata,
                           label=label, analyze=True, upload=upload, for_ef=for_ef,
                           classified= classified_ro,
                           **kw)
        if analyze:
            # get folder to save figures.
            # FIXME: temporary while no proper analysis class is made
            a = ma.MeasurementAnalysis(auto=False)
            a.get_naming_and_values()
            save_folder = a.folder
            if kw.get("wrap_phase", True):
                tol = kw.get("wrap_tol", 0)
                cphases[cphases < 0 - tol] = cphases[cphases < 0 - tol] + 2 * np.pi
                cphases[cphases > 2 * np.pi + tol] = cphases[cphases > 2 * np.pi + tol] + \
                                                     2 * np.pi
                target_phases[target_phases < 0 - tol] = \
                    target_phases[target_phases < 0 - tol] + 2 * np.pi
                target_phases[target_phases > 2 * np.pi + tol] = \
                    target_phases[target_phases > 2 * np.pi + tol] + 2 * np.pi

            for param_name, values in soft_sweep_params.items():
                fig, ax = plt.subplots(2, sharex=True, figsize=(7, 8))
                ax[0].scatter(values['values'], target_phases * 180 / np.pi,
                              label='Target phase', marker='x')
                ax[0].scatter(values['values'], cphases * 180 / np.pi,
                              label='Measured phase', marker='x')
                ax[0].set_ylabel(f"Conditional Phase (deg)")
                ax[0].legend(prop=dict(size=12))

                diff_phases = ((cphases - target_phases + np.pi) %
                               (2 * np.pi) - np.pi) * 180 / np.pi

                ax[1].scatter(values['values'], diff_phases, label='Target - Measured')
                ax[1].set_xlabel(f"{param_name} ({values.get('unit', '')})")
                ax[1].set_ylabel(f"Conditional Phase (deg)")
                ax[1].plot([], [], color='w',
                           label=f"mean err: {np.mean(diff_phases):0.2f} $\pm$ "
                           f"{np.std(diff_phases):0.2f}°\n" \
                           f"median err: {np.median(diff_phases): 0.2f}°")
                ax[1].legend(prop=dict(size=12))
                fig.savefig(
                    os.path.join(save_folder,
                                 f"cphase_and_target_phase_vs_{param_name}.png"))
            results['cphases'] = cphases
            results['cphases_diff'] = diff_phases

    if measure_dynamic_phase:
        dyn_phases = []
        # FIXME: infering amplitude parameter from pulse name, but if naming
        #  protocol changes this might fail
        ampl_param_name = "_".join(cz_pulse_name.split(" ")[:-1] + ["amplitude"])
        for amp in amplitudes:
            with temporary_value(
                    (getattr(qbc, ampl_param_name), amp)):
                dyn_phases.append(
                    measure_dynamic_phases(qbc, qbt, cz_pulse_name, update=False,
                                           qubits_to_measure=[qbc],
                                           reset_phases_before_measurement=True))

        if analyze:
            a = ma.MeasurementAnalysis(auto=False)
            a.get_naming_and_values()
            save_folder = a.folder
            dyn_phases = np.array([d[qbc.name] for d in dyn_phases])

            if kw.get("wrap_phase", True):
                dyn_phases[dyn_phases < 0 ] = dyn_phases[dyn_phases < 0] + 360
                dyn_phases[dyn_phases > 360] = dyn_phases[dyn_phases > 360] + 360
            fig, ax = plt.subplots(2, sharex=True)
            ax[0].scatter(amplitudes, predicted_dyn_phase,
                          label='Predicted dynamic phase', marker='x')
            ax[0].scatter(amplitudes, dyn_phases, marker='x',
                          label='Measured dynamic phase')
            ax[0].set_ylabel(f"Dynamic Phase (deg)")
            ax[0].legend(prop=dict(size=12))

            # wrapping to get difference around 0 degree
            diff_dyn_phases = \
                (dyn_phases - predicted_dyn_phase + 180) % 360 - 180
            ax[1].scatter(amplitudes, diff_dyn_phases, label='Target - Measured')
            ax[1].set_xlabel(f"Amplitude (V)")
            ax[1].set_ylabel(f"Dynamic Phase (deg)")
            ax[1].legend(prop=dict(size=12))
            fig.savefig(os.path.join(save_folder, "dynamic_phase.png"))
            results['dphases'] = dyn_phases
            results['dphases_diff'] = diff_dyn_phases

    return results


def measure_dynamic_phases(dev, qbc, qbt, cz_pulse_name, hard_sweep_params=None,
                           qubits_to_measure=None, nr_cz_gates=1,
                           analyze=True, upload=True, n_cal_points_per_state=1,
                           cal_states='auto', prep_params=None,
                           exp_metadata=None, classified=False, update=False,
                           reset_phases_before_measurement=True,
                           extract_only=False, simultaneous=False,
                           prepend_pulse_dicts=None, **kw):

    """
    Function to calibrate the dynamic phases for a CZ gate.
    :param dev: (Device object)
    :param qbc: (QuDev_transmon object) one of the gate qubits,
        usually the qubit that goes to the f level
    :param qbt: (QuDev_transmon object) the other gate qubit,
        usually the qubit that does not go to f level
    :param cz_pulse_name: (str) name of the CZ pulse in the operation dict
    :param hard_sweep_params: (dict) specifies the sweep information for
        the hard sweep. If None, will default to
            hard_sweep_params['phase'] = {
                'values': np.tile(np.linspace(0, 2 * np.pi, 6) * 180 / np.pi, 2),
                'unit': 'deg'}
    :param qubits_to_measure: (list) list of QuDev_transmon objects to
        be measured
    :param nr_cz_gates: (int) number of two-qubit gates to insert between
        Ramsey pulses
    :param analyze: (bool) whether to do analysis
    :param upload: (bool) whether to upload to AWGs
    :param n_cal_points_per_state: (int) how many cal points per cal state
    :param cal_states: (str or tuple of str) Depetermines which cal states are
        measured. Can be 'auto' or tuple of strings specifying qubit states
        (ex: ('g', 'e')).
    :prep_params: (dict) preparation parameters
    :param exp_metadata: (dict) experimental metadata dictionary
    :param classified: (bool) whether to use the UHFQC_classifier_detector
    :param update: (bool) whether to update the basis_rotation parameter with
        the measured dynamic phase(s)
    :param reset_phases_before_measurement: (bool) If True, resets the
        basis_rotation parameter to {} before measurement(s). If False, keeps
        the dict stored in this parameter and updates only the entries in
        this dict that were measured (specified by qubits_to_measure).
    :param simultaneous: (bool) whether to measure to do the measurement
        simultaneously on all qubits_to_measure
    :param extract_only: (bool) whether to only extract the data without 
        plotting it
    :param prepend_pulse_dicts: (list) list of pulse dictionaries to prepend
        to each segment. Each dictionary must contain a key 'op_code'
        to specify a pulse from the operation dictionary. The other keys
        are interpreted as pulse parameters.
    :param kw: keyword arguments

    """
    if isinstance(qbc, str):
        qbc = dev.get_qb(qbc)
    if isinstance(qbt, str):
        qbt = dev.get_qb(qbt)

    if qubits_to_measure is None:
        qubits_to_measure = [qbc, qbt]
    if hard_sweep_params is None:
        hard_sweep_params = {
            'phase': {
                'values': np.tile(np.linspace(0, 2 * np.pi, 6) * 180 / np.pi, 2),
                'unit': 'deg'}}

    basis_rot_par = dev.get_pulse_par(cz_pulse_name, qbc, qbt, 'basis_rotation')
    dyn_phases = {}
    if reset_phases_before_measurement:
        old_dyn_phases = {}
    else:
        old_dyn_phases = deepcopy(basis_rot_par())

    # check whether qubits are connected
    dev.check_connection(qbc, qbt)

    with temporary_value(basis_rot_par, old_dyn_phases):
        if not simultaneous:
            qubits_to_measure = [[qb] for qb in qubits_to_measure]
        else:
            qubits_to_measure = [qubits_to_measure]

        for qbs in qubits_to_measure:
            assert (qbc not in qbs or qbt not in qbs), \
                "Dynamic phases of control and target qubit cannot be " \
                "measured simultaneously."

            label = f'Dynamic_phase_measurement_CZ{qbt.name}{qbc.name}-' + \
                    ''.join([qb.name for qb in qbs])
            for qb in qbs:
                qb.prepare(drive='timedomain')
            MC = qbc.instr_mc.get_instr()

            cal_states = CalibrationPoints.guess_cal_states(cal_states)
            cp = CalibrationPoints.multi_qubit(
                [qb.name for qb in qbs], cal_states,
                n_per_state=n_cal_points_per_state)

            if prep_params is not None:
                current_prep_params = prep_params
            else:
                current_prep_params = dev.get_prep_params(qbs)

            seq, hard_sweep_points = \
                fsqs.dynamic_phase_seq(
                    qb_names=[qb.name for qb in qbs],
                    hard_sweep_dict=hard_sweep_params,
                    operation_dict=dev.get_operation_dict(),
                    cz_pulse_name=cz_pulse_name + f' {qbc.name} {qbt.name}',
                    cal_points=cp, nr_cz_gates=nr_cz_gates,
                    upload=False, prep_params=current_prep_params,
                    prepend_pulse_dicts=prepend_pulse_dicts)

            MC.set_sweep_function(awg_swf.SegmentHardSweep(
                sequence=seq, upload=upload,
                parameter_name=list(hard_sweep_params)[0],
                unit=list(hard_sweep_params.values())[0]['unit']))
            MC.set_sweep_points(hard_sweep_points)
            det_get_values_kws = {'classified': classified,
                                  'correlated': False,
                                  'thresholded': True,
                                  'averaged': True}
            det_name = 'int_avg{}_det'.format('_classif' if classified else '')
            MC.set_detector_function(get_multiplexed_readout_detector_functions(
                qbs, nr_averages=max(qb.acq_averages() for qb in qbs),
                det_get_values_kws=det_get_values_kws)[det_name])

            if exp_metadata is None:
                exp_metadata = {}
            exp_metadata.update({'preparation_params': current_prep_params,
                                 'cal_points': repr(cp),
                                 'rotate': False if classified else
                                    len(cp.states) != 0,
                                 'data_to_fit': {qb.name: 'pe' for qb in qbs},
                                 'cal_states_rotations':
                                     {qb.name: {'g': 0, 'e': 1} for qb in qbs},
                                 'hard_sweep_params': hard_sweep_params,
                                 'prepend_pulse_dicts': prepend_pulse_dicts})
            MC.run(label, exp_metadata=exp_metadata)

            if analyze:
                MA = tda.CZDynamicPhaseAnalysis(
                    qb_names=[qb.name for qb in qbs],
                    options_dict={
                    'flux_pulse_length': dev.get_pulse_par(cz_pulse_name,
                                                            qbc, qbt,
                                                            'pulse_length')(),
                    'flux_pulse_amp': dev.get_pulse_par(cz_pulse_name,
                                                         qbc, qbt,
                                                         'amplitude')(),
                        'save_figs': ~extract_only}, extract_only=extract_only)
                for qb in qbs:
                    dyn_phases[qb.name] = \
                        MA.proc_data_dict['analysis_params_dict'][qb.name][
                            'dynamic_phase']['val'] * 180 / np.pi

    if update:
        if reset_phases_before_measurement:
            basis_rot_par(dyn_phases)
        else:
            basis_rot_par().update(dyn_phases)
            not_updated = {k: v for k, v in old_dyn_phases.items()
                           if k not in dyn_phases}
            if len(not_updated) > 0:
                log.warning(f'Not all basis_rotations stored in the pulse '
                            f'settings have been measured. Keeping the '
                            f'following old value(s): {not_updated}')
    return dyn_phases


def measure_J_coupling(dev, qbm, qbs, freqs, cz_pulse_name,
                       label=None, cal_points=False, prep_params=None,
                       cal_states='auto', n_cal_points_per_state=1,
                       freq_s=None, f_offset=0, exp_metadata=None,
                       upload=True, analyze=True):

    """
    Measure the J coupling between the qubits qbm and qbs at the interaction
    frequency freq.

    :param qbm:
    :param qbs:
    :param freq:
    :param cz_pulse_name:
    :param label:
    :param cal_points:
    :param prep_params:
    :return:
    """

    # check whether qubits are connected
    dev.check_connection(qbm, qbs)

    if isinstance(qbm, str):
        qbm = dev.get_qb(qbm)
    if isinstance(qbs, str):
        qbs = dev.get_qb(qbs)

    if label is None:
        label = f'J_coupling_{qbm.name}{qbs.name}'
    MC = dev.instr_mc.get_instr()

    for qb in [qbm, qbs]:
        qb.prepare(drive='timedomain')

    if cal_points:
        cal_states = CalibrationPoints.guess_cal_states(cal_states)
        cp = CalibrationPoints.single_qubit(
            qbm.name, cal_states, n_per_state=n_cal_points_per_state)
    else:
        cp = None
    if prep_params is None:
        prep_params = dev.get_prep_params([qbm, qbs])

    operation_dict = dev.get_operation_dict()

    # Adjust amplitude of stationary qubit
    if freq_s is None:
        freq_s = freqs.mean()

    amp_s = fms.Qubit_freq_to_dac(freq_s,
                                  **qbs.fit_ge_freq_from_flux_pulse_amp())

    fit_paras = qbm.fit_ge_freq_from_flux_pulse_amp()

    amplitudes = fms.Qubit_freq_to_dac(freqs,
                                       **fit_paras)

    amplitudes = np.array(amplitudes)

    if np.any((amplitudes > abs(fit_paras['V_per_phi0']) / 2)):
        amplitudes -= fit_paras['V_per_phi0']
    elif np.any((amplitudes < -abs(fit_paras['V_per_phi0']) / 2)):
        amplitudes += fit_paras['V_per_phi0']

    for [qb1, qb2] in [[qbm, qbs], [qbs, qbm]]:
        operation_dict[cz_pulse_name + f' {qb1.name} {qb2.name}'] \
            ['amplitude2'] = amp_s

    freqs += f_offset

    cz_pulse_name += f' {qbm.name} {qbs.name}'

    seq, sweep_points, sweep_points_2D = \
        fsqs.fluxpulse_amplitude_sequence(
            amplitudes=amplitudes, freqs=freqs, qb_name=qbm.name,
            operation_dict=operation_dict,
            cz_pulse_name=cz_pulse_name, cal_points=cp,
            prep_params=prep_params, upload=False)

    MC.set_sweep_function(awg_swf.SegmentHardSweep(
        sequence=seq, upload=upload, parameter_name='Amplitude', unit='V'))

    MC.set_sweep_points(sweep_points)
    MC.set_sweep_function_2D(swf.Offset_Sweep(
        qbm.instr_ge_lo.get_instr().frequency,
        -qbm.ge_mod_freq(),
        name='Drive frequency',
        parameter_name='Drive frequency', unit='Hz'))
    MC.set_sweep_points_2D(sweep_points_2D)
    MC.set_detector_function(qbm.int_avg_det)
    if exp_metadata is None:
        exp_metadata = {}
    exp_metadata.update({'sweep_points_dict': {qbm.name: amplitudes},
                         'sweep_points_dict_2D': {qbm.name: freqs},
                         'use_cal_points': cal_points,
                         'preparation_params': prep_params,
                         'cal_points': repr(cp),
                         'rotate': cal_points,
                         'data_to_fit': {qbm.name: 'pe'},
                         "sweep_name": "Amplitude",
                         "sweep_unit": "V",
                         "global_PCA": True})
    MC.run_2D(label, exp_metadata=exp_metadata)

    if analyze:
        ma.MeasurementAnalysis(TwoD=True)


def measure_ramsey_with_flux_pulse(qb, cz_pulse_name, hard_sweep_params=None,
                           qb_freq=None,
                           artificial_detunings=20e6,
                           cal_points=True,
                           analyze=True, upload=True, n_cal_points_per_state=2,
                           cal_states='auto', prep_params=None,
                           exp_metadata=None, classified=False):

    if hard_sweep_params is None:
        hard_sweep_params = {
            'Delay': {
                'values': np.linspace(0, 200e-9, 31),
                'unit': 's'}}
    label = f'Ramsey_flux_pulse-{qb.name}'


    if qb_freq is None:
        qb_freq = qb.ge_freq()

    with temporary_value(qb.ge_freq, qb_freq):
        qb.prepare(drive='timedomain')
        MC = qb.instr_mc.get_instr()

        if cal_points:
            cal_states = CalibrationPoints.guess_cal_states(cal_states)
            cp = CalibrationPoints.single_qubit(
                qb.name, cal_states, n_per_state=n_cal_points_per_state)
        else:
            cp = None

        if prep_params is None:
            prep_params = qb.preparation_params()

        operation_dict = get_operation_dict([qb])

        seq, hard_sweep_points = fsqs.Ramsey_time_with_flux_seq(qb.name,
                                                                hard_sweep_params,
                                                                operation_dict,
                                                                cz_pulse_name,
                                                                artificial_detunings=artificial_detunings,
                                                                cal_points=cp,
                                                                upload=False,
                                                                prep_params=prep_params)

        MC.set_sweep_function(awg_swf.SegmentHardSweep(
            sequence=seq, upload=upload,
            parameter_name=list(hard_sweep_params)[0],
            unit=list(hard_sweep_params.values())[0]['unit']))
        MC.set_sweep_points(hard_sweep_points)
        MC.set_detector_function(qb.int_avg_classif_det if classified
                                 else qb.int_avg_det)
        if exp_metadata is None:
            exp_metadata = {}
        exp_metadata.update({'sweep_points_dict': {qb.name: hard_sweep_params[
            'Delay']['values']},
                             'sweep_name': 'Delay',
                             'sweep_unit': 's',
                             'artificial_detuning': artificial_detunings,
                             'preparation_params': prep_params,
                             'cal_points': repr(cp),
                             'rotate': True,
                             'cal_states_rotations': {qb.name: []},
                             'data_to_fit': {qb.name: 'pe'},
                            })
        MC.run(label, exp_metadata=exp_metadata)

    ramsey_ana = None
    if analyze:
        ramsey_ana = tda.RamseyAnalysis(
            qb_names=[qb.name], options_dict=dict(
                fit_gaussian_decay=True))
        new_qubit_freq = ramsey_ana.proc_data_dict[
            'analysis_params_dict'][qb.name]['exp_decay_' + qb.name][
            'new_qb_freq']
        T2_star = ramsey_ana.proc_data_dict[
            'analysis_params_dict'][qb.name]['exp_decay_' + qb.name][
            'T2_star']
    return new_qubit_freq, T2_star


def measure_cz_bleed_through(qb, CZ_separation_times, phases, CZ_pulse_name,
                             label=None, upload=True, cal_points=True,
                             oneCZ_msmt=False, soft_avgs=1, nr_cz_gates=1,
                             TwoD=True, analyze=True, MC=None):
    if MC is None:
        MC = qb.MC

    exp_metadata = {'CZ_pulse_name': CZ_pulse_name,
                    'cal_points': cal_points,
                    'oneCZ_msmt': oneCZ_msmt,
                    'nr_cz_gates': nr_cz_gates}

    qb.prepare_for_timedomain()

    if cal_points:
        step = np.abs(phases[-1] - phases[-2])
        phases = np.concatenate(
            [phases, [phases[-1] + step, phases[-1] + 2 * step,
                      phases[-1] + 3 * step, phases[-1] + 4 * step]])

    operation_dict = qb.get_operation_dict()

    s1 = awg_swf.CZ_bleed_through_phase_hard_sweep(
        qb_name=qb.name,
        CZ_pulse_name=CZ_pulse_name,
        CZ_separation=CZ_separation_times[0],
        operation_dict=operation_dict,
        oneCZ_msmt=oneCZ_msmt,
        nr_cz_gates=nr_cz_gates,
        verbose=False,
        upload=(False if TwoD else upload),
        return_seq=False,
        cal_points=cal_points)

    MC.set_sweep_function(s1)
    MC.set_sweep_points(phases)
    if TwoD:
        if len(CZ_separation_times) != 1:
            s2 = awg_swf.CZ_bleed_through_separation_time_soft_sweep(
                s1, upload=upload)
            MC.set_sweep_function_2D(s2)
            MC.set_sweep_points_2D(CZ_separation_times)
        elif nr_cz_gates > 1:
            exp_metadata['CZ_separation_time'] = CZ_separation_times[0]
            s2 = awg_swf.CZ_bleed_through_nr_cz_gates_soft_sweep(
                s1, upload=upload)
            MC.set_sweep_function_2D(s2)
            MC.set_sweep_points_2D(1 + np.arange(0, nr_cz_gates, 2))
    MC.set_detector_function(qb.int_avg_det)
    MC.soft_avg(soft_avgs)

    if label is None:
        idx = CZ_pulse_name.index('q')
        if oneCZ_msmt:
            label = 'CZ_phase_msmt_{}{}'.format(CZ_pulse_name[idx:idx + 3],
                                                qb.msmt_suffix)
        else:
            label = str(nr_cz_gates)
            label += 'CZ_bleed_through_{}{}'.format(CZ_pulse_name[idx:idx + 3],
                                                    qb.msmt_suffix)
    MC.run(label, mode=('2D' if TwoD else '1D'), exp_metadata=exp_metadata)

    if analyze:
        tda.MultiQubit_TimeDomain_Analysis(qb_names=[qb.name],
                                           options_dict={'TwoD': TwoD})


def measure_ramsey_add_pulse(measured_qubit, pulsed_qubit, times=None,
                             artificial_detuning=0, label='', analyze=True,
                             cal_states="auto", n_cal_points_per_state=2,
                             n=1, upload=True,  last_ge_pulse=False, for_ef=False,
                             classified_ro=False, prep_params=None,
                             exp_metadata=None):
    if times is None:
        raise ValueError("Unspecified times for measure_ramsey")
    if artificial_detuning is None:
        log.warning('Artificial detuning is 0.')
    if np.abs(artificial_detuning) < 1e3:
        log.warning('The artificial detuning is too small. The units'
                    'should be Hz.')
    if np.any(times > 1e-3):
        log.warning('The values in the times array might be too large.'
                    'The units should be seconds.')

    for qb in [pulsed_qubit, measured_qubit]:
        qb.prepare(drive='timedomain')
    MC = measured_qubit.instr_mc.get_instr()
    if prep_params is None:
        prep_params = measured_qubit.preparation_params()

    # Define the measurement label
    if label == '':
        label = 'Ramsey_add_pulse_{}'.format(pulsed_qubit.name) + \
                measured_qubit.msmt_suffix

    # create cal points
    cal_states = CalibrationPoints.guess_cal_states(cal_states, for_ef)
    cp = CalibrationPoints.single_qubit(measured_qubit.name, cal_states,
                                        n_per_state=n_cal_points_per_state)
    # create sequence
    seq, sweep_points = mqs.ramsey_add_pulse_seq_active_reset(
        times=times, measured_qubit_name=measured_qubit.name,
        pulsed_qubit_name=pulsed_qubit.name,
        operation_dict=get_operation_dict([measured_qubit, pulsed_qubit]),
        cal_points=cp, n=n, artificial_detunings=artificial_detuning,
        upload=False, for_ef=for_ef, last_ge_pulse=False, prep_params=prep_params)

    MC.set_sweep_function(awg_swf.SegmentHardSweep(
        sequence=seq, upload=upload, parameter_name='Delay', unit='s'))
    MC.set_sweep_points(sweep_points)

    MC.set_detector_function(
        measured_qubit.int_avg_classif_det if classified_ro else
        measured_qubit.int_avg_det)

    if exp_metadata is None:
        exp_metadata = {}
    exp_metadata.update(
        {'sweep_points_dict': {measured_qubit.name: times},
         'sweep_name': 'Delay',
         'sweep_unit': 's',
         'cal_points': repr(cp),
         'preparation_params': prep_params,
         'last_ge_pulses': [last_ge_pulse],
         'artificial_detuning': artificial_detuning,
         'rotate': len(cp.states) != 0,
         'data_to_fit': {measured_qubit.name: 'pf' if for_ef else 'pe'},
         'measured_qubit': measured_qubit.name,
         'pulsed_qubit': pulsed_qubit.name})

    MC.run(label, exp_metadata=exp_metadata)

    if analyze:
        tda.RamseyAddPulseAnalysis(qb_names=[measured_qubit.name])


def measure_ramsey_add_pulse_sweep_phase(
        measured_qubit, pulsed_qubit, phases,
        interleave=True, label='', MC=None,
        analyze=True, close_fig=True,
        cal_points=True, upload=True):
    for qb in [pulsed_qubit, measured_qubit]:
        qb.prepare_for_timedomain()
    if MC is None:
        MC = measured_qubit.MC

    # Define the measurement label
    if label == '':
        label = 'Ramsey_add_pulse_{}_Sweep_phases'.format(pulsed_qubit.name) + \
                measured_qubit.msmt_suffix

    step = np.abs(phases[1] - phases[0])
    if interleave:
        phases = np.repeat(phases, 2)

    if cal_points:
        sweep_points = np.concatenate(
            [phases, [phases[-1] + step, phases[-1] + 2 * step,
                      phases[-1] + 3 * step, phases[-1] + 4 * step]])
    else:
        sweep_points = phases

    Rams_swf = awg_swf2.Ramsey_add_pulse_sweep_phase_swf(
        measured_qubit_name=measured_qubit.name,
        pulsed_qubit_name=pulsed_qubit.name,
        operation_dict=get_operation_dict([measured_qubit, pulsed_qubit]),
        cal_points=cal_points,
        upload=upload)
    MC.set_sweep_function(Rams_swf)
    MC.set_sweep_points(sweep_points)
    MC.set_detector_function(measured_qubit.int_avg_det)
    MC.run(label, exp_metadata={'measured_qubit': measured_qubit.name,
                                'pulsed_qubit': pulsed_qubit.name})

    if analyze:
        ma.MeasurementAnalysis(auto=True, close_fig=close_fig,
                               qb_name=measured_qubit.name)


def measure_pygsti(qubits, f_LO, pygsti_gateset=None,
                   upload=True, nr_shots_per_seg=2 ** 12,
                   thresholded=True, analyze_shots=True, analyze_pygsti=True,
                   preselection=True, ro_spacing=1e-6, label=None,
                   MC=None, UHFQC=None, pulsar=None, run=True, **kw):
    if UHFQC is None:
        UHFQC = qubits[0].UHFQC
        log.warning("Unspecified UHFQC instrument. Using {}.UHFQC.".format(
            qubits[0].name))
    if pulsar is None:
        pulsar = qubits[0].AWG
        log.warning("Unspecified pulsar instrument. Using {}.AWG.".format(
            qubits[0].name))
    if MC is None:
        MC = qubits[0].MC
        log.warning("Unspecified MC object. Using {}.MC.".format(
            qubits[0].name))

    if len(qubits) == 2:
        log.warning('Make sure the first qubit in the list is the '
                    'control qubit!')
    # Generate list of experiments with pyGSTi
    qb_names = [qb.name for qb in qubits]

    maxLengths = kw.pop('maxLengths', [1, 2])
    linear_GST = kw.pop('linear_GST', True)
    if pygsti_gateset is not None:
        prep_fiducials = pygsti_gateset.prepStrs
        meas_fiducials = pygsti_gateset.effectStrs
        germs = pygsti_gateset.germs
        gs_target = pygsti_gateset.gs_target
        if linear_GST:
            listOfExperiments = pygsti.construction.list_lgst_gatestrings(
                prep_fiducials, meas_fiducials, gs_target)
        else:
            listOfExperiments = constr.make_lsgst_experiment_list(
                gs_target, prep_fiducials, meas_fiducials, germs, maxLengths)
    else:
        prep_fiducials = kw.pop('prep_fiducials', None)
        meas_fiducials = kw.pop('meas_fiducials', None)
        germs = kw.pop('germs', None)
        gs_target = kw.pop('gs_target', None)
        listOfExperiments = kw.pop('listOfExperiments', None)
        # if np.any(np.array([prep_fiducials, meas_fiducials, germs,
        #                     gs_target]) == None):
        #     raise ValueError('Please provide either pyGSTi gate set or the '
        #                      'kwargs "prep_fiducials", "meas_fiducials", '
        #                      '"germs", "gs_target".')
        # listOfExperiments = constr.make_lsgst_experiment_list(
        #     gs_target, prep_fiducials, meas_fiducials, germs, maxLengths)

    nr_exp = len(listOfExperiments)

    # Set label
    if label is None:
        label = ''
        if pygsti_gateset is not None:
            if linear_GST:
                label += 'Linear'
            else:
                label += 'LongSeq'
        if len(qubits) == 1:
            label += 'GST_{}{}'.format(
                '-'.join([s[1::] for s in gs_target.gates]),
                qubits[0].msmt_suffix)
        else:
            label += 'GST_{}_qbs{}'.format(
                '-'.join([s[1::] for s in gs_target.gates]),
                ''.join([qb.name[-1] for qb in qubits]))

    # Set detector function
    key = 'int'
    if thresholded:
        key = 'dig'
        log.warning('This is a thresholded measurement. Make sure you '
              'have set the threshold values!')
        label += '_thresh'

    # Prepare qubits and readout pulse
    for qb in qubits:
        qb.prepare_for_timedomain(multiplexed=True)
    multiplexed_pulse(qubits, f_LO, upload=True)

    MC_run_mode = '1D'
    # Check if there are too many experiments to do
    max_exp_len = kw.pop('max_exp_len', 800)
    if nr_exp > max_exp_len:
        nr_subexp = nr_exp // max_exp_len
        pygsti_sublistOfExperiments = [listOfExperiments[
                                       i * max_exp_len:(i + 1) * max_exp_len] for
                                       i in range(nr_subexp)]
        remaining_exps = nr_exp - max_exp_len * nr_subexp
        if remaining_exps > 0:
            pygsti_sublistOfExperiments += [listOfExperiments[-remaining_exps::]]
        # Set detector function
        nr_shots = nr_shots_per_seg * max_exp_len * (2 if preselection else 1)
        det_func = get_multiplexed_readout_detector_functions(
            qubits, nr_shots=nr_shots, values_per_point=2,
            values_per_point_suffex=['_presel', '_measure'])[key + '_log_det']

        # Define hard sweep
        # hard_sweep_points = np.repeat(np.arange(max_exp_len),
        #                             nr_shots_per_seg*(2 if preselection else 1))
        hard_sweep_points = np.arange(max_exp_len * nr_shots_per_seg *
                                      (2 if preselection else 1))

        hard_sweep_func = \
            awg_swf2.GST_swf(qb_names,
                             pygsti_listOfExperiments=
                             pygsti_sublistOfExperiments[0],
                             operation_dict=get_operation_dict(qubits),
                             preselection=preselection,
                             ro_spacing=ro_spacing,
                             upload=False)

        # Define hard sweep
        soft_sweep_points = np.arange(len(pygsti_sublistOfExperiments))
        soft_sweep_func = awg_swf2.GST_experiment_sublist_swf(
            hard_sweep_func,
            pygsti_sublistOfExperiments)
        MC_run_mode = '2D'
    else:
        # Set detector function
        nr_shots = nr_shots_per_seg * nr_exp * (2 if preselection else 1)
        det_func = get_multiplexed_readout_detector_functions(
            qubits, nr_shots=nr_shots, values_per_point=2,
            values_per_point_suffex=['_presel', '_measure'])[key + '_log_det']
        # Define hard sweep
        # hard_sweep_points = np.repeat(np.arange(nr_exp),
        #                             nr_shots_per_seg*(2 if preselection else 1))
        hard_sweep_points = np.arange(max_exp_len * nr_shots_per_seg *
                                      (2 if preselection else 1))
        hard_sweep_func = \
            awg_swf2.GST_swf(qb_names,
                             pygsti_listOfExperiments=listOfExperiments,
                             operation_dict=get_operation_dict(qubits),
                             preselection=preselection,
                             ro_spacing=ro_spacing,
                             upload=upload)

    MC.set_sweep_function(hard_sweep_func)
    MC.set_sweep_points(hard_sweep_points)
    if MC_run_mode == '2D':
        MC.set_sweep_function_2D(soft_sweep_func)
        MC.set_sweep_points_2D(soft_sweep_points)
    MC.set_detector_function(det_func)

    exp_metadata = {'pygsti_gateset': pygsti_gateset,
                    'linear_GST': linear_GST,
                    'preselection': preselection,
                    'thresholded': thresholded,
                    'nr_shots_per_seg': nr_shots_per_seg,
                    'nr_exp': nr_exp}
    reduction_type = kw.pop('reduction_type', None)
    if reduction_type is not None:
        exp_metadata.update({'reduction_type': reduction_type})
    if nr_exp > max_exp_len:
        exp_metadata.update({'max_exp_len': max_exp_len})
    if not linear_GST:
        exp_metadata.update({'maxLengths': maxLengths})
    if preselection:
        exp_metadata.update({'ro_spacing': ro_spacing})
    if run:
        MC.run(name=label, mode=MC_run_mode, exp_metadata=exp_metadata)

    # Analysis
    if analyze_shots:
        if thresholded:
            MA = ma.MeasurementAnalysis(TwoD=(MC_run_mode == '2D'))
        else:
            thresholds = {qb.name: 1.5 * UHFQC.get(
                'qas_0_thresholds_{}_level'.format(
                    qb.RO_acq_weight_function_I())) for qb in qubits}
            channel_map = {qb.name: det_func.value_names[0] for qb in qubits}
            MA = ra.MultiQubit_SingleShot_Analysis(options_dict=dict(
                TwoD=(MC_run_mode == '2D'),
                n_readouts=(2 if preselection else 1) * nr_exp,
                thresholds=thresholds,
                channel_map=channel_map
            ))

        if analyze_pygsti:
            # Create experiment dataset
            basis_states = [''.join(s) for s in
                            list(itertools.product(['0', '1'],
                                                   repeat=len(qubits)))]
            dataset = pygsti.objects.DataSet(outcomeLabels=basis_states)
            if thresholded:
                if len(qubits) == 1:
                    shots = MA.measured_values[0]
                    if preselection:
                        shots = shots[1::2]
                    for i, gs in enumerate(listOfExperiments):
                        gs_shots = shots[i::nr_exp]
                        dataset[gs] = {'0': len(gs_shots[gs_shots == 0]),
                                       '1': len(gs_shots[gs_shots == 1])}
            else:
                nr_shots_MA = len(MA.proc_data_dict[
                                      'shots_thresholded'][qb_names[0]])
                shots = MA.proc_data_dict['probability_table'] * nr_shots_MA
                if preselection:
                    shots = shots[1::2]
                for i, gs in enumerate(listOfExperiments):
                    for j, state in enumerate(basis_states):
                        dataset[gs].update({basis_states[j]: shots[i, j]})

            dataset.done_adding_data()
            # Get results
            if linear_GST:
                results = pygsti.do_linear_gst(dataset, gs_target,
                                               prep_fiducials, meas_fiducials,
                                               verbosity=3)
            else:
                results = pygsti.do_long_sequence_gst(dataset, gs_target,
                                                      prep_fiducials,
                                                      meas_fiducials,
                                                      germs, maxLengths,
                                                      verbosity=3)
            # Save analysis report
            filename = os.path.abspath(os.path.join(
                MA.folder, label))
            pygsti.report.create_standard_report(
                results,
                filename=filename,
                title=label, verbosity=2)

    return MC


def measure_multi_parity_multi_round(dev, ancilla_qubits, data_qubits,
                                     parity_map, CZ_map,
                                     prep=None, upload=True, prep_params=None,
                                     mode='tomo',
                                     parity_seperation=1100e-9,
                                     rots_basis=('I', 'Y90', 'X90'),
                                     parity_loops = 1,
                                     cal_points=None, analyze=True,
                                     exp_metadata=None, label=None,
                                     detector='int_log_det'):
    """

    :param ancilla_qubit:
    :param data_qubits:
    :param CZ_map: example:
        {'CZ qb1 qb2': ['Y90 qb1', 'CX qb1 qb2', 'mY90 qb1'],
         'CZ qb3 qb4': ['CZ qb4 qb3']}
    :param preps:
    :param upload:
    :param prep_params:
    :param cal_points:
    :param analyze:
    :param exp_metadata:
    :param label:
    :param detector:
    :return:
    """

    qubits = ancilla_qubits + data_qubits
    qb_names = [qb.name for qb in qubits]
    for qb in qubits:
        qb.prepare(drive='timedomain')

    if label is None:
        label = 'S7-rounds_' + str(parity_loops) + '_' + '-'.join(rots_basis) + \
                '_' + '-'.join([qb.name for qb in qubits])

    if prep_params is None:
        prep_params = get_multi_qubit_prep_params(
            [qb.preparation_params() for qb in qubits])

    # if cal_points is None:
    #     cal_points = CalibrationPoints.multi_qubit(qb_names, 'ge')

    if prep is None:
        prep = 'g'*len(data_qubits)

    MC = ancilla_qubits[0].instr_mc.get_instr()

    seq, sweep_points = mqs.multi_parity_multi_round_seq(
        [qb.name for qb in ancilla_qubits],
        [qb.name for qb in data_qubits],
        parity_map,
        CZ_map,
        prep,
        operation_dict=dev.get_operation_dict(),
        mode=mode,
        parity_seperation=parity_seperation,
        rots_basis=rots_basis,
        parity_loops=parity_loops,
        cal_points=cal_points,
        prep_params=prep_params,
        upload=upload,
        max_acq_length=max([qb.acq_length() for qb in qubits])
    )

    MC.set_sweep_function(awg_swf.SegmentHardSweep(
        sequence=seq, upload=False, parameter_name='Tomography'))
    MC.set_sweep_points(sweep_points)

    rounds = 0
    for k in range(len(parity_map)):
        if parity_map[k]['round'] > rounds:
            rounds = parity_map[k]['round']
    rounds += 1

    MC.set_detector_function(
        get_multiplexed_readout_detector_functions(
            qubits,
            nr_averages=ancilla_qubits[0].acq_averages(),
            nr_shots=ancilla_qubits[0].acq_shots(),
        )[detector])
    if exp_metadata is None:
        exp_metadata = {}
    exp_metadata.update(
        {'sweep_name': 'Tomography',
         'preparation_params': prep_params,
         'hard_sweep_params': {'tomo': {'values': np.arange(0, len(sweep_points)),
                                         'unit': ''}},
         'parity_map': parity_map
         })

    MC.run(label, exp_metadata=exp_metadata)

    if analyze:
        tda.MultiQubit_TimeDomain_Analysis(qb_names=qb_names)


def measure_ro_dynamic_phases(pulsed_qubit, measured_qubits,
                              hard_sweep_params=None, exp_metadata=None,
                              pulse_separation=None, init_state='g',
                              upload=True, n_cal_points_per_state=1,
                              cal_states='auto', classified=False,
                              prep_params=None):
    if not hasattr(measured_qubits, '__iter__'):
        measured_qubits = [measured_qubits]
    qubits = measured_qubits + [pulsed_qubit]

    if pulse_separation is None:
        pulse_separation = max([qb.acq_length() for qb in qubits])

    for qb in qubits:
        MC = qb.instr_mc.get_instr()
        qb.prepare(drive='timedomain')

    if hard_sweep_params is None:
        hard_sweep_params = {
            'phase': {'values': np.tile(np.linspace(0, 2*np.pi, 6)*180/np.pi, 2),
                      'unit': 'deg'}
        }

    cal_states = CalibrationPoints.guess_cal_states(cal_states,
                                                    for_ef=False)
    cp = CalibrationPoints.multi_qubit([qb.name for qb in qubits], cal_states,
                                       n_per_state=n_cal_points_per_state)

    if prep_params is None:
        prep_params = measured_qubits[0].preparation_params()
    operation_dict = get_operation_dict(qubits)
    sequences, hard_sweep_points = \
        mqs.ro_dynamic_phase_seq(
            hard_sweep_dict=hard_sweep_params,
            qbp_name=pulsed_qubit.name, qbr_names=[qb.name for qb in
                                                   measured_qubits],
            operation_dict=operation_dict,
            pulse_separation=pulse_separation,
            init_state = init_state, prep_params=prep_params,
            cal_points=cp, upload=False)

    hard_sweep_func = awg_swf.SegmentHardSweep(
        sequence=sequences, upload=upload,
        parameter_name=list(hard_sweep_params)[0],
        unit=list(hard_sweep_params.values())[0]['unit'])
    MC.set_sweep_function(hard_sweep_func)
    MC.set_sweep_points(hard_sweep_points)

    det_name = 'int_avg{}_det'.format('_classif' if classified else '')
    det_func = get_multiplexed_readout_detector_functions(
        measured_qubits, nr_averages=max(qb.acq_averages() for qb in measured_qubits)
    )[det_name]
    MC.set_detector_function(det_func)

    if exp_metadata is None:
        exp_metadata = {}

    hard_sweep_params = {
        'phase': {'values': np.repeat(np.tile(np.linspace(0, 2 * np.pi, 6) * 180 /
                                         np.pi,
                                     2), 2),
                  'unit': 'deg'}
    }
    exp_metadata.update({'qbnames': [qb.name for qb in qubits],
                         'preparation_params': prep_params,
                         'cal_points': repr(cp),
                         'rotate': len(cal_states) != 0,
                         'cal_states_rotations':
                             {qb.name: {'g': 0, 'e': 1} for qb in qubits} if
                             len(cal_states) != 0 else None,
                         'data_to_fit': {qb.name: 'pe' for qb in qubits},
                         'hard_sweep_params': hard_sweep_params})
    MC.run('RO_DynamicPhase_{}{}'.format(
        pulsed_qubit.name, ''.join([qb.name for qb in qubits])),
        exp_metadata=exp_metadata)
    tda.MultiQubit_TimeDomain_Analysis(qb_names=[qb.name for qb in measured_qubits])


def get_multi_qubit_msmt_suffix(qubits):
    """
    Function to get measurement label suffix from the measured qubit names.
    :param qubits: list of QuDev_transmon instances.
    :return: string with the measurement label suffix
    """
    # TODO: this was also added in Device. Remove from here when all the
    # functions that call it have been upgraded to use the Device class
    # (Steph 15.06.2020)
    qubit_names = [qb.name for qb in qubits]
    if len(qubit_names) == 1:
        msmt_suffix = qubits[0].msmt_suffix
    elif len(qubit_names) > 5:
        msmt_suffix = '_{}qubits'.format(len(qubit_names))
    else:
        msmt_suffix = '_{}'.format(''.join([qbn for qbn in qubit_names]))
    return msmt_suffix

## Multi-qubit time-domain measurements ##

def measure_n_qubit_rabi(dev, qubits, sweep_points=None, amps=None,
                         prep_params=None, n_cal_points_per_state=2,
                         cal_states='auto', n=1, for_ef=False, last_ge_pulse=False,
                         upload=True, update=False, analyze=True, label=None,
                         exp_metadata=None, det_type='int_avg_det', **kw):
    """
    Performs an n-qubit Rabi measurement.
    :param dev: Device class instance
    :param qubits: list of QuDev_transmon objects
    :param sweep_points: SweepPoints object. If None, creates SweepPoints
        from amps (assumes all qubits use the same sweep points)
    :param amps: array of amplitudes to sweep
    :param prep_params: qubits preparation parameters
    :param n_cal_points_per_state: number of cal_points per cal_state
    :param cal_states: which cal states to measure. Can be 'auto', or any
        combination of 'g', 'e', 'f', 'ge', 'ef', 'gf', 'gef'.
    :param n: number of rabi pulses per sweep point
    :param for_ef: whether to do rabi between ef
    :param last_ge_pulse: whether to use a ge pulse at the end of each segment
           for a rabi between ef transition
    :param upload: whether to upload to AWGs
    :param update: whether to update the qubits ge_amp180 (or ef_amp180)
        parameters
    :param analyze: whether to analyze data
    :param label: measurement label
    :param exp_metadata: experiment metadata
    :param det_type: detector function type. None, or one of 'int_log_det',
        'dig_log_det', 'int_avg_det', 'dig_avg_det', 'inp_avg_det',
        'int_avg_classif_det', 'int_corr_det', 'dig_corr_det'.
    :param kw: keyword arguments. Are used in
        get_multiplexed_readout_detector_functions
    """
    qubits = dev.get_qubits(qubits)
    qubit_names = [qb.name for qb in qubits]
    MC = dev.instr_mc.get_instr()

    if sweep_points is None:
        if amps is None:
            raise ValueError('Both "amps" and "sweep_points" cannot be None.')
        else:
            sweep_points = SweepPoints()
            for qbn in qubit_names:
                sweep_points.add_sweep_parameter(
                    param_name=f'amps_{qbn}', values=amps,
                    unit='V', label='Pulse Amplitude')

    if prep_params is None:
        prep_params = dev.get_prep_params(qubits)

    if label is None:
        label = 'Rabi_ef' if for_ef else 'Rabi'
        if n != 1:
            label += f'-n{n}'
        if 'classif' in det_type:
            label += '_classified'
        if 'active' in prep_params['preparation_type']:
            label += '_reset'
        label += get_multi_qubit_msmt_suffix(qubits)

    for qb in qubits:
        qb.prepare(drive='timedomain')

    cal_states = CalibrationPoints.guess_cal_states(cal_states,
                                                    for_ef=for_ef)
    cp = CalibrationPoints.multi_qubit(qubit_names, cal_states,
                                       n_per_state=n_cal_points_per_state)
    seq, sp = mqs.n_qubit_rabi_seq(
        qubit_names, get_operation_dict(qubits), sweep_points, cp,
        upload=False, n=n, for_ef=for_ef, last_ge_pulse=last_ge_pulse,
        prep_params=prep_params)
    MC.set_sweep_function(awg_swf.SegmentHardSweep(
        sequence=seq, upload=upload,
        parameter_name=list(sweep_points[0].values())[0][2],
        unit=list(sweep_points[0].values())[0][1]))
    MC.set_sweep_points(sp)

    delegate_plotting = kw.pop('delegate_plotting', False) # used in analysis
    det_func = get_multiplexed_readout_detector_functions(
        qubits, **kw)[det_type]
    MC.set_detector_function(det_func)

    if exp_metadata is None:
        exp_metadata = {}
    exp_metadata.update({'qb_names': qubit_names,
                         'preparation_params': prep_params,
                         'cal_points': repr(cp),
                         'sweep_points': sweep_points,
                         'meas_obj_sweep_points_map':
                             sweep_points.get_meas_obj_sweep_points_map(
                                 qubit_names),
                         'meas_obj_value_names_map':
                             get_meas_obj_value_names_map(qubits, det_func),
                         'rotate': len(cp.states) != 0 and
                                   'classif' not in det_type,
                         'last_ge_pulses': [last_ge_pulse],
                         'data_to_fit': {qbn: 'pf' if for_ef else 'pe' for qbn
                                         in qubit_names}})
    MC.run(label, exp_metadata=exp_metadata)

    # Analyze this measurement
    if analyze:
        rabi_ana = tda.RabiAnalysis(
            qb_names=qubit_names, options_dict=dict(
                delegate_plotting=delegate_plotting,
                channel_map=get_meas_obj_value_names_map(qubits, det_func)))
        if update:
            for qb in qubits:
                amp180 = rabi_ana.proc_data_dict['analysis_params_dict'][
                    qb.name]['piPulse']
                if not for_ef:
                    qb.ge_amp180(amp180)
                    qb.ge_amp90_scale(0.5)
                else:
                    qb.ef_amp180(amp180)
                    qb.ef_amp90_scale(0.5)


def measure_n_qubit_ramsey(dev, qubits, sweep_points=None, delays=None,
                           artificial_detuning=0, prep_params=None,
                           n_cal_points_per_state=2, cal_states='auto',
                           for_ef=False, last_ge_pulse=False,
                           upload=True, update=False, analyze=True, label=None,
                           exp_metadata=None, det_type='int_avg_det', **kw):
    """
    Performs an n-qubit Ramsey measurement.
    :param dev: Device class instance
    :param qubits: list of QuDev_transmon objects
    :param sweep_points: SweepPoints object. If None, creates SweepPoints
        from delays (assumes all qubits use the same sweep points)
    :param delays: array of ramsey delays to sweep
    :param artificial_detuning: detuning of second pi-half pulse.
    :param prep_params: qubits preparation parameters
    :param n_cal_points_per_state: number of cal_points per cal_state
    :param cal_states: which cal states to measure. Can be 'auto', or any
        combination of 'g', 'e', 'f', 'ge', 'ef', 'gf', 'gef'.
    :param for_ef: whether to do ramsey between ef
    :param last_ge_pulse: whether to use a ge pulse at the end of each segment
           for a ramsey between ef transition
    :param upload: whether to upload to AWGs
    :param update: whether to update the qubits ge_amp180 (or ef_amp180)
        parameters
    :param analyze: whether to analyze data
    :param label: measurement label
    :param exp_metadata: experiment metadata
    :param det_type: detector function type. None, or one of 'int_log_det',
        'dig_log_det', 'int_avg_det', 'dig_avg_det', 'inp_avg_det',
        'int_avg_classif_det', 'int_corr_det', 'dig_corr_det'.
    :param kw: keyword arguments. Are used in
        get_multiplexed_readout_detector_functions
    """
    qubits = dev.get_qubits(qubits)
    qubit_names = [qb.name for qb in qubits]
    MC = dev.instr_mc.get_instr()

    if sweep_points is None:
        if delays is None:
            raise ValueError('Both "delays" and "sweep_points" cannot be None.')
        else:
            sweep_points = SweepPoints()
            for qbn in qubit_names:
                sweep_points.add_sweep_parameter(
                    param_name=f'delays_{qbn}', values=delays,
                    unit='s', label=r'Second $\pi$-half pulse delay')

    if prep_params is None:
        prep_params = dev.get_prep_params(qubits)

    if label is None:
        label = 'Ramsey_ef' if for_ef else 'Ramsey'
        if 'classif' in det_type:
            label += '_classified'
        if 'active' in prep_params['preparation_type']:
            label += '_reset'
        label += get_multi_qubit_msmt_suffix(qubits)

    for qb in qubits:
        qb.prepare(drive='timedomain')

    cal_states = CalibrationPoints.guess_cal_states(cal_states,
                                                    for_ef=for_ef)
    cp = CalibrationPoints.multi_qubit(qubit_names, cal_states,
                                       n_per_state=n_cal_points_per_state)
    seq, sp = mqs.n_qubit_ramsey_seq(
        qubit_names, get_operation_dict(qubits), sweep_points, cp,
        artificial_detuning=artificial_detuning, upload=False, for_ef=for_ef,
        last_ge_pulse=last_ge_pulse, prep_params=prep_params)
    MC.set_sweep_function(awg_swf.SegmentHardSweep(
        sequence=seq, upload=upload,
        parameter_name=list(sweep_points[0].values())[0][2],
        unit=list(sweep_points[0].values())[0][1]))
    MC.set_sweep_points(sp)

    fit_gaussian_decay = kw.pop('fit_gaussian_decay', True)  # used in analysis
    delegate_plotting = kw.pop('delegate_plotting', False)   # used in analysi
    det_func = get_multiplexed_readout_detector_functions(
        qubits, **kw)[det_type]
    MC.set_detector_function(det_func)

    if exp_metadata is None:
        exp_metadata = {}
    exp_metadata.update({'qb_names': qubit_names,
                         'preparation_params': prep_params,
                         'cal_points': repr(cp),
                         'sweep_points': sweep_points,
                         'artificial_detuning': artificial_detuning,
                         'meas_obj_sweep_points_map':
                             sweep_points.get_meas_obj_sweep_points_map(
                                 qubit_names),
                         'meas_obj_value_names_map':
                             get_meas_obj_value_names_map(qubits, det_func),
                         'rotate': len(cp.states) != 0 and
                                   'classif' not in det_type,
                         'last_ge_pulses': [last_ge_pulse],
                         'data_to_fit': {qbn: 'pf' if for_ef else 'pe' for qbn
                                         in qubit_names}})
    MC.run(label, exp_metadata=exp_metadata)

    # Analyze this measurement
    if analyze:
        ramsey_ana = tda.RamseyAnalysis(
            qb_names=qubit_names, options_dict=dict(
                fit_gaussian_decay=fit_gaussian_decay,
                delegate_plotting=delegate_plotting))
        if update:
            for qb in qubits:
                new_qubit_freq = ramsey_ana.proc_data_dict[
                    'analysis_params_dict'][qb.name]['exp_decay_' + qb.name][
                    'new_qb_freq']
                T2_star = ramsey_ana.proc_data_dict[
                    'analysis_params_dict'][qb.name]['exp_decay_' + qb.name][
                    'T2_star']
                if update:
                    if for_ef:
                        qb.ef_freq(new_qubit_freq)
                        qb.T2_star_ef(T2_star)
                    else:
                        qb.ge_freq(new_qubit_freq)
                        qb.T2_star(T2_star)


def measure_n_qubit_qscale(dev, qubits, sweep_points=None, qscales=None,
                           prep_params=None, for_ef=False, last_ge_pulse=False,
                           n_cal_points_per_state=2, cal_states='auto',
                           upload=True, update=False, analyze=True, label=None,
                           exp_metadata=None, det_type='int_avg_det', **kw):
    """
    Performs an n-qubit QScale measurement.
    :param dev: Device class instance
    :param qubits: list of QuDev_transmon objects
    :param sweep_points: SweepPoints object. If None, creates SweepPoints
        from qscales (assumes all qubits use the same sweep points)
    :param qscales: array of qscales to sweep
    :param prep_params: qubits preparation parameters
    :param n_cal_points_per_state: number of cal_points per cal_state
    :param cal_states: which cal states to measure. Can be 'auto', or any
        combination of 'g', 'e', 'f', 'ge', 'ef', 'gf', 'gef'.
    :param for_ef: whether to calibrate DRAG parameter for ef transition
    :param last_ge_pulse: whether to use a ge pulse at the end of each segment
           for a calibration of the ef transition
    :param upload: whether to upload to AWGs
    :param update: whether to update the qubits ge_amp180 (or ef_amp180)
        parameters
    :param analyze: whether to analyze data
    :param label: measurement label
    :param exp_metadata: experiment metadata
    :param det_type: detector function type. None, or one of 'int_log_det',
        'dig_log_det', 'int_avg_det', 'dig_avg_det', 'inp_avg_det',
        'int_avg_classif_det', 'int_corr_det', 'dig_corr_det'.
    :param kw: keyword arguments. Are used in
        get_multiplexed_readout_detector_functions
    """
    qubits = dev.get_qubits(qubits)
    qubit_names = [qb.name for qb in qubits]
    MC = dev.instr_mc.get_instr()

    if sweep_points is None:
        if qscales is None:
            raise ValueError('Both "qscales" and "sweep_points" '
                             'cannot be None.')
        else:
            sweep_points = SweepPoints()
            for qbn in qubit_names:
                sweep_points.add_sweep_parameter(
                    param_name=f'qscales_{qbn}', values=qscales,
                    unit='', label='DRAG q-scale')

    if prep_params is None:
        prep_params = dev.get_prep_params(qubits)

    if label is None:
        label = 'Qscale_ef' if for_ef else 'Qscale'
        if 'classif' in det_type:
            label += '_classified'
        if 'active' in prep_params['preparation_type']:
            label += '_reset'
        label += get_multi_qubit_msmt_suffix(qubits)

    for qb in qubits:
        qb.prepare(drive='timedomain')

    cal_states = CalibrationPoints.guess_cal_states(cal_states,
                                                    for_ef=for_ef)
    cp = CalibrationPoints.multi_qubit(qubit_names, cal_states,
                                       n_per_state=n_cal_points_per_state)
    seq, sp = mqs.n_qubit_qscale_seq(
        qubit_names, get_operation_dict(qubits), sweep_points, cp,
        upload=False, for_ef=for_ef, last_ge_pulse=last_ge_pulse,
        prep_params=prep_params)
    MC.set_sweep_function(awg_swf.SegmentHardSweep(
        sequence=seq, upload=upload,
        parameter_name=list(sweep_points[0].values())[0][2],
        unit=list(sweep_points[0].values())[0][1]))
    MC.set_sweep_points(sp)

    delegate_plotting = kw.pop('delegate_plotting', False) # used in analysis
    det_func = get_multiplexed_readout_detector_functions(
        qubits, **kw)[det_type]
    MC.set_detector_function(det_func)

    if exp_metadata is None:
        exp_metadata = {}
    exp_metadata.update({'qb_names': qubit_names,
                         'preparation_params': prep_params,
                         'cal_points': repr(cp),
                         'sweep_points': sweep_points,
                         'meas_obj_sweep_points_map':
                             sweep_points.get_meas_obj_sweep_points_map(
                                 qubit_names),
                         'meas_obj_value_names_map':
                             get_meas_obj_value_names_map(qubits, det_func),
                         'rotate': len(cp.states) != 0 and
                                   'classif' not in det_type,
                         'last_ge_pulses': [last_ge_pulse],
                         'data_to_fit': {qbn: 'pf' if for_ef else 'pe' for qbn
                                         in qubit_names}})
    MC.run(label, exp_metadata=exp_metadata)

    # Analyze this measurement
    if analyze:
        qscale_ana = tda.QScaleAnalysis(qb_names=qubit_names,
                                        options_dict=dict(
                                            delegate_plotting=delegate_plotting
                                        ))
        if update:
            for qb in qubits:
                qscale = qscale_ana.proc_data_dict['analysis_params_dict'][
                    qb.name]['qscale']
                if for_ef:
                    qb.ef_motzoi(qscale)
                else:
                    qb.ge_motzoi(qscale)


def measure_n_qubit_t1(dev, qubits, sweep_points=None, delays=None,
                       prep_params=None, for_ef=False, last_ge_pulse=False,
                       n_cal_points_per_state=2, cal_states='auto',
                       upload=True, update=False, analyze=True, label=None,
                       exp_metadata=None, det_type='int_avg_det', **kw):
    """
    Performs an n-qubit T1 measurement.
    :param dev: Device class instance
    :param qubits: list of QuDev_transmon objects
    :param sweep_points: SweepPoints object. If None, creates SweepPoints
        from delays (assumes all qubits use the same sweep points)
    :param delays: array of delays to sweep
    :param prep_params: qubits preparation parameters
    :param n_cal_points_per_state: number of cal_points per cal_state
    :param cal_states: which cal states to measure. Can be 'auto', or any
        combination of 'g', 'e', 'f', 'ge', 'ef', 'gf', 'gef'.
    :param for_ef: whether to measure T1 for ef transition
    :param last_ge_pulse: whether to use a ge pulse at the end of each segment
           for a measurement of T1 for the ef transition
    :param upload: whether to upload to AWGs
    :param update: whether to update the qubits ge_amp180 (or ef_amp180)
        parameters
    :param analyze: whether to analyze data
    :param label: measurement label
    :param exp_metadata: experiment metadata
    :param det_type: detector function type. None, or one of 'int_log_det',
        'dig_log_det', 'int_avg_det', 'dig_avg_det', 'inp_avg_det',
        'int_avg_classif_det', 'int_corr_det', 'dig_corr_det'.
    :param kw: keyword arguments. Are used in
        get_multiplexed_readout_detector_functions
    """
    qubits = dev.get_qubits(qubits)
    qubit_names = [qb.name for qb in qubits]
    MC = dev.instr_mc.get_instr()

    if sweep_points is None:
        if delays is None:
            raise ValueError('Both "delays" and "sweep_points" cannot be None.')
        else:
            sweep_points = SweepPoints()
            for qbn in qubit_names:
                sweep_points.add_sweep_parameter(
                    param_name=f'delays_{qbn}', values=delays,
                    unit='s', label='Pulse Delay')

    if prep_params is None:
        prep_params = dev.get_prep_params(qubits)

    if label is None:
        label = 'T1_ef' if for_ef else 'T1'
        if 'classif' in det_type:
            label += '_classified'
        if 'active' in prep_params['preparation_type']:
            label += '_reset'
        label += get_multi_qubit_msmt_suffix(qubits)

    for qb in qubits:
        qb.prepare(drive='timedomain')

    cal_states = CalibrationPoints.guess_cal_states(cal_states,
                                                    for_ef=for_ef)
    cp = CalibrationPoints.multi_qubit(qubit_names, cal_states,
                                       n_per_state=n_cal_points_per_state)
    seq, sp = mqs.n_qubit_t1_seq(
        qubit_names, get_operation_dict(qubits), sweep_points, cp,
        upload=False, for_ef=for_ef, last_ge_pulse=last_ge_pulse,
        prep_params=prep_params)
    MC.set_sweep_function(awg_swf.SegmentHardSweep(
        sequence=seq, upload=upload,
        parameter_name=list(sweep_points[0].values())[0][2],
        unit=list(sweep_points[0].values())[0][1]))
    MC.set_sweep_points(sp)

    delegate_plotting = kw.pop('delegate_plotting', False) # used in analysis
    det_func = get_multiplexed_readout_detector_functions(
        qubits, **kw)[det_type]
    MC.set_detector_function(det_func)

    if exp_metadata is None:
        exp_metadata = {}
    exp_metadata.update({'qb_names': qubit_names,
                         'preparation_params': prep_params,
                         'cal_points': repr(cp),
                         'sweep_points': sweep_points,
                         'meas_obj_sweep_points_map':
                             sweep_points.get_meas_obj_sweep_points_map(
                                 qubit_names),
                         'meas_obj_value_names_map':
                             get_meas_obj_value_names_map(qubits, det_func),
                         'rotate': len(cp.states) != 0 and
                                   'classif' not in det_type,
                         'last_ge_pulses': [last_ge_pulse],
                         'data_to_fit': {qbn: 'pf' if for_ef else 'pe' for qbn
                                         in qubit_names}})
    MC.run(label, exp_metadata=exp_metadata)

    # Analyze this measurement
    if analyze:
        t1_ana = tda.T1Analysis(qb_names=qubit_names,
                                options_dict=dict(
                                    delegate_plotting=delegate_plotting))
        if update:
            for qb in qubits:
                T1 = t1_ana.proc_data_dict['analysis_params_dict'][
                    qb.name]['T1']
                if for_ef:
                    qb.T1_ef(T1)
                else:
                    qb.T1(T1)


def measure_n_qubit_echo(dev, qubits, sweep_points=None, delays=None,
                         artificial_detuning=0, prep_params=None,
                         n_cal_points_per_state=2, cal_states='auto',
                         for_ef=False, last_ge_pulse=False,
                         upload=True, update=False, analyze=True, label=None,
                         exp_metadata=None, det_type='int_avg_det', **kw):
    """
    Performs an n-qubit Echo measurement.
    :param dev: Device class instance
    :param qubits: list of QuDev_transmon objects
    :param sweep_points: SweepPoints object
    :param delays: array of echo delays to sweep. If None, creates SweepPoints
        from delays (assumes all qubits use the same sweep points)
    :param artificial_detuning: detuning of second pi-half pulse.
    :param prep_params: qubits preparation parameters
    :param n_cal_points_per_state: number of cal_points per cal_state
    :param cal_states: which cal states to measure. Can be 'auto', or any
        combination of 'g', 'e', 'f', 'ge', 'ef', 'gf', 'gef'.
    :param for_ef: whether to do echo between ef
    :param last_ge_pulse: whether to use a ge pulse at the end of each segment
           for an echo between ef transition
    :param upload: whether to upload to AWGs
    :param update: whether to update the qubits ge_amp180 (or ef_amp180)
        parameters
    :param analyze: whether to analyze data
    :param label: measurement label
    :param exp_metadata: experiment metadata
    :param det_type: detector function type. None, or one of 'int_log_det',
        'dig_log_det', 'int_avg_det', 'dig_avg_det', 'inp_avg_det',
        'int_avg_classif_det', 'int_corr_det', 'dig_corr_det'.
    :param kw: keyword arguments. Are used in
        get_multiplexed_readout_detector_functions
    """
    qubits = dev.get_qubits(qubits)
    qubit_names = [qb.name for qb in qubits]
    MC = dev.instr_mc.get_instr()

    if sweep_points is None:
        if delays is None:
            raise ValueError('Both "delays" and "sweep_points" cannot be None.')
        else:
            sweep_points = SweepPoints()
            for qbn in qubit_names:
                sweep_points.add_sweep_parameter(
                    param_name=f'delays_{qbn}', values=delays,
                    unit='s', label=r'Echo delay')

    if prep_params is None:
        prep_params = dev.get_prep_params(qubits)

    if label is None:
        label = 'Echo_ef' if for_ef else 'Echo'
        if 'classif' in det_type:
            label += '_classified'
        if 'active' in prep_params['preparation_type']:
            label += '_reset'
        label += get_multi_qubit_msmt_suffix(qubits)

    for qb in qubits:
        qb.prepare(drive='timedomain')

    cal_states = CalibrationPoints.guess_cal_states(cal_states,
                                                    for_ef=for_ef)
    cp = CalibrationPoints.multi_qubit(qubit_names, cal_states,
                                       n_per_state=n_cal_points_per_state)
    seq, sp = mqs.n_qubit_echo_seq(
        qubit_names, get_operation_dict(qubits), sweep_points, cp,
        artificial_detuning=artificial_detuning, upload=False, for_ef=for_ef,
        last_ge_pulse=last_ge_pulse, prep_params=prep_params)
    MC.set_sweep_function(awg_swf.SegmentHardSweep(
        sequence=seq, upload=upload,
        parameter_name=list(sweep_points[0].values())[0][2],
        unit=list(sweep_points[0].values())[0][1]))
    MC.set_sweep_points(sp)

    fit_gaussian_decay = kw.pop('fit_gaussian_decay', True)  # used in analysis
    delegate_plotting = kw.pop('delegate_plotting', False) # used in analysis

    det_func = get_multiplexed_readout_detector_functions(
        qubits, **kw)[det_type]
    MC.set_detector_function(det_func)

    if exp_metadata is None:
        exp_metadata = {}
    exp_metadata.update({'qb_names': qubit_names,
                         'preparation_params': prep_params,
                         'cal_points': repr(cp),
                         'sweep_points': sweep_points,
                         'meas_obj_sweep_points_map':
                             sweep_points.get_meas_obj_sweep_points_map(
                                 qubit_names),
                         'meas_obj_value_names_map':
                             get_meas_obj_value_names_map(qubits, det_func),
                         'rotate': len(cp.states) != 0 and
                                   'classif' not in det_type,
                         'last_ge_pulses': [last_ge_pulse],
                         'data_to_fit': {qbn: 'pf' if for_ef else 'pe' for qbn
                                         in qubit_names}})
    MC.run(label, exp_metadata=exp_metadata)

    # Analyze this measurement
    if analyze:
        echo_ana = tda.EchoAnalysis(
            qb_names=qubit_names,
            options_dict={'artificial_detuning': artificial_detuning,
                          'fit_gaussian_decay': fit_gaussian_decay,
                          'delegate_plotting': delegate_plotting})
        if update:
            for qb in qubits:
                T2_echo = echo_ana.proc_data_dict[
                    'analysis_params_dict'][qb.name]['T2_echo']
                qb.T2(T2_echo)<|MERGE_RESOLUTION|>--- conflicted
+++ resolved
@@ -2422,15 +2422,9 @@
 def measure_chevron(dev, qbc, qbt, hard_sweep_params, soft_sweep_params,
                     cz_pulse_name, upload=True, label=None, qbr=None,
                     classified=False, n_cal_points_per_state=1,
-<<<<<<< HEAD
-                    num_cz_gates=1, cal_states='auto', prep_params=None,
-                    exp_metadata=None, analyze=True, return_seq=False,
-                    channels_to_upload=None, **kw):
-=======
                     num_cz_gates=1, cal_states=('g', 'e', 'f'),
                     prep_params=None, exp_metadata=None, analyze=True,
                     return_seq=False, channels_to_upload=None):
->>>>>>> 5f2a928f
 
     if isinstance(qbc, str):
         qbc = dev.get_qb(qbc)
