import numpy as np
import matplotlib.pyplot as plt
import itertools
import copy
import datetime
import os
import lmfit
from copy import deepcopy
import pygsti
import logging
log = logging.getLogger(__name__)

import pycqed.measurement.sweep_functions as swf
import pycqed.measurement.awg_sweep_functions as awg_swf
import pycqed.measurement.awg_sweep_functions_multi_qubit as awg_swf2
import pycqed.measurement.pulse_sequences.multi_qubit_tek_seq_elts as mqs
import pycqed.measurement.pulse_sequences.fluxing_sequences as fsqs
import pycqed.measurement.detector_functions as det
import pycqed.analysis.fitting_models as fms
from pycqed.measurement.sweep_points import SweepPoints
from pycqed.measurement.calibration.calibration_points import CalibrationPoints
from pycqed.analysis_v3.processing_pipeline import ProcessingPipeline
from pycqed.measurement.waveform_control import pulsar as ps
import pycqed.analysis.measurement_analysis as ma
from pycqed.analysis_v3 import pipeline_analysis as pla
import pycqed.analysis_v2.readout_analysis as ra
import pycqed.analysis_v2.timedomain_analysis as tda
from pycqed.analysis_v3 import helper_functions as hlp_mod
import pycqed.measurement.waveform_control.sequence as sequence
from pycqed.utilities.general import temporary_value
from pycqed.analysis_v2 import tomography_qudev as tomo
import pycqed.analysis.analysis_toolbox as a_tools


try:
    import \
        pycqed.instrument_drivers.physical_instruments.ZurichInstruments.UHFQuantumController as uhfqc
except ModuleNotFoundError:
    log.warning('"UHFQuantumController" not imported.')

from pycqed.measurement.optimization import generate_new_training_set
from pygsti import construction as constr


def multiplexed_pulse(readouts, f_LO, upload=True):
    """
    Sets up a frequency-multiplexed pulse on the awg-sequencer of the UHFQC.
    Updates the qubit ro_pulse_type parameter. This needs to be reverted if
    thq qubit object is to update its readout pulse later on.

    Args:
        readouts: A list of different readouts. For each readout the list
                  contains the qubit objects that are read out in that readout.
        f_LO: The LO frequency that will be used.
        upload: Whether to update the hardware instrument settings.
        plot_filename: The file to save the plot of the multiplexed pulse PSD.
            If `None` or `True`, plot is only shown, and not saved. If `False`,
            no plot is generated.

    Returns:
        The generated pulse waveform.
    """
    if not hasattr(readouts[0], '__iter__'):
        readouts = [readouts]
    fs = 1.8e9

    readout_pulses = []
    for qubits in readouts:
        qb_pulses = {}
        maxlen = 0

        for qb in qubits:
            # qb.RO_pulse_type('Multiplexed_pulse_UHFQC')
            qb.f_RO_mod(qb.f_RO() - f_LO)
            samples = int(qb.RO_pulse_length() * fs)

            pulse = qb.RO_amp() * np.ones(samples)
            tbase = np.linspace(0, len(pulse) / fs, len(pulse), endpoint=False)

            if qb.ro_pulse_shape() == 'gaussian_filtered':
                filter_sigma = qb.ro_pulse_filter_sigma()
                nr_sigma = qb.ro_pulse_nr_sigma()
                filter_samples = int(filter_sigma * nr_sigma * fs)
                filter_sample_idxs = np.arange(filter_samples)
                filter = np.exp(
                    -0.5 * (filter_sample_idxs - filter_samples / 2) ** 2 /
                    (filter_sigma * fs) ** 2)
                filter /= filter.sum()
                pulse = np.convolve(pulse, filter, mode='full')
            elif qb.ro_pulse_shape() == 'gaussian_filtered_flip':
                pulse = pulse * (
                            np.ones(samples) - np.cos(2 * np.pi * 200e6 * tbase))

                filter_sigma = qb.ro_pulse_filter_sigma()
                nr_sigma = qb.ro_pulse_nr_sigma()
                filter_samples = int(filter_sigma * nr_sigma * fs)
                filter_sample_idxs = np.arange(filter_samples)
                filter = np.exp(
                    -0.5 * (filter_sample_idxs - filter_samples / 2) ** 2 /
                    (filter_sigma * fs) ** 2)
                filter /= filter.sum()
                pulse = np.convolve(pulse, filter, mode='full')
            elif qb.ro_pulse_shape() == 'CLEAR':
                filter_sigma = qb.ro_pulse_filter_sigma()
                nr_sigma = qb.ro_pulse_nr_sigma()
                filter_samples = int(filter_sigma * nr_sigma * fs)
                filter_sample_idxs = np.arange(filter_samples)
                filter = np.exp(
                    -0.5 * (filter_sample_idxs - filter_samples / 2) ** 2 /
                    (filter_sigma * fs) ** 2)
                filter /= filter.sum()
                pulse = uhfqc.CLEAR_shape(qb.RO_amp(), qb.RO_pulse_length(),
                                          qb.ro_CLEAR_delta_amp_segment(),
                                          qb.ro_CLEAR_segment_length(),
                                          sampling_rate=fs)

                pulse = np.convolve(pulse, filter, mode='full')
            elif qb.ro_pulse_shape() == 'square':
                pass
            else:
                raise ValueError('Unsupported pulse type for {}: {}' \
                                 .format(qb.name, qb.ro_pulse_shape()))

            tbase = np.linspace(0, len(pulse) / fs, len(pulse), endpoint=False)
            pulse = pulse * np.exp(-2j * np.pi * qb.f_RO_mod() * tbase)

            qb_pulses[qb.name] = pulse
            if pulse.size > maxlen:
                maxlen = pulse.size

        pulse = np.zeros(maxlen, dtype=np.complex)
        for p in qb_pulses.values():
            pulse += np.pad(p, (0, maxlen - p.size), mode='constant',
                            constant_values=0)
        readout_pulses.append(pulse)

    if upload:
        UHFQC = readouts[0][0].UHFQC
        if len(readout_pulses) == 1:
            UHFQC.awg_sequence_acquisition_and_pulse(
                Iwave=np.real(pulse).copy(), Qwave=np.imag(pulse).copy())
        else:
            UHFQC.awg_sequence_acquisition_and_pulse_multi_segment(readout_pulses)
        DC_LO = readouts[0][0].readout_DC_LO
        UC_LO = readouts[0][0].readout_UC_LO
        DC_LO.frequency(f_LO)
        UC_LO.frequency(f_LO)


def get_operation_dict(qubits):
    operation_dict = dict()
    for qb in qubits:
        operation_dict.update(qb.get_operation_dict())
    return operation_dict


def get_correlation_channels(qubits, self_correlated, **kw):
    """
    Creates the correlations input parameter for the UHFQC_correlation_detector.
    :param qubits: list of QuDev_transmon instrances
    :param self_correlated: whether to do also measure self correlations
    :return: list of tuples with the channels to correlate; only looks at the
        acq_I_channel of each qubit!
    """
    if self_correlated:
        return list(itertools.combinations_with_replacement(
            [qb.acq_I_channel() for qb in qubits], r=2))
    else:
        return list(itertools.combinations(
            [qb.acq_I_channel() for qb in qubits], r=2))


def get_multiplexed_readout_detector_functions(qubits, nr_averages=None,
                                               nr_shots=None,
                                               used_channels=None,
                                               correlations=None,
                                               add_channels=None,
                                               det_get_values_kws=None,
                                               nr_samples=4096,
                                               **kw):
    if nr_averages is None:
        nr_averages = max(qb.acq_averages() for qb in qubits)
    if nr_shots is None:
        nr_shots = max(qb.acq_shots() for qb in qubits)

    uhfs = set()
    uhf_instances = {}
    max_int_len = {}
    channels = {}
    acq_classifier_params = {}
    acq_state_prob_mtxs = {}
    for qb in qubits:
        uhf = qb.instr_uhf()
        uhfs.add(uhf)
        uhf_instances[uhf] = qb.instr_uhf.get_instr()

        if uhf not in max_int_len:
            max_int_len[uhf] = 0
        max_int_len[uhf] = max(max_int_len[uhf], qb.acq_length())

        if uhf not in channels:
            channels[uhf] = []
        channels[uhf] += [qb.acq_I_channel()]
        if qb.acq_weights_type() in ['SSB', 'DSB', 'optimal_qutrit']:
            if qb.acq_Q_channel() is not None:
                channels[uhf] += [qb.acq_Q_channel()]

        if uhf not in acq_classifier_params:
            acq_classifier_params[uhf] = []
        acq_classifier_params[uhf] += [qb.acq_classifier_params()]
        if uhf not in acq_state_prob_mtxs:
            acq_state_prob_mtxs[uhf] = []
        acq_state_prob_mtxs[uhf] += [qb.acq_state_prob_mtx()]

    if det_get_values_kws is None:
        det_get_values_kws = {}
        det_get_values_kws_in = None
    else:
        det_get_values_kws_in = deepcopy(det_get_values_kws)
        for uhf in acq_state_prob_mtxs:
            det_get_values_kws_in.pop(uhf, False)
    for uhf in acq_state_prob_mtxs:
        if uhf not in det_get_values_kws:
            det_get_values_kws[uhf] = {}
        det_get_values_kws[uhf].update({
            'classifier_params': acq_classifier_params[uhf],
            'state_prob_mtx': acq_state_prob_mtxs[uhf]})
        if det_get_values_kws_in is not None:
            det_get_values_kws[uhf].update(det_get_values_kws_in)
    if add_channels is None:
        add_channels = {uhf: [] for uhf in uhfs}
    elif isinstance(add_channels, list):
        add_channels = {uhf: add_channels for uhf in uhfs}
    else:  # is a dict
        pass
    for uhf in add_channels:
        channels[uhf] += add_channels[uhf]

    if correlations is None:
        correlations = {uhf: [] for uhf in uhfs}
    elif isinstance(correlations, list):
        correlations = {uhf: correlations for uhf in uhfs}
    else:  # is a dict
        for uhf in uhfs:
            if uhf not in correlations:
                correlations[uhf] = []

    if used_channels is None:
        used_channels = {uhf: None for uhf in uhfs}
    elif isinstance(used_channels, list):
        used_channels = {uhf: used_channels for uhf in uhfs}
    else:  # is a dict
        for uhf in uhfs:
            if uhf not in used_channels:
                used_channels[uhf] = None

    AWG = None
    for qb in qubits:
        qbAWG = qb.instr_pulsar.get_instr()
        if AWG is not None and qbAWG is not AWG:
            raise Exception('Multi qubit detector can not be created with '
                            'multiple pulsar instances')
        AWG = qbAWG

    individual_detectors = {uhf: {
            'int_log_det': det.UHFQC_integration_logging_det(
                UHFQC=uhf_instances[uhf], AWG=AWG, channels=channels[uhf],
                integration_length=max_int_len[uhf], nr_shots=nr_shots,
                result_logging_mode='raw', **kw),
            'dig_log_det': det.UHFQC_integration_logging_det(
                UHFQC=uhf_instances[uhf], AWG=AWG, channels=channels[uhf],
                integration_length=max_int_len[uhf], nr_shots=nr_shots,
                result_logging_mode='digitized', **kw),
            'int_avg_det': det.UHFQC_integrated_average_detector(
                UHFQC=uhf_instances[uhf], AWG=AWG, channels=channels[uhf],
                integration_length=max_int_len[uhf], nr_averages=nr_averages, **kw),
            'int_avg_classif_det': det.UHFQC_classifier_detector(
                UHFQC=uhf_instances[uhf], AWG=AWG, channels=channels[uhf],
                integration_length=max_int_len[uhf], nr_shots=nr_shots,
                get_values_function_kwargs=det_get_values_kws[uhf],
                result_logging_mode='raw', **kw),
            'dig_avg_det': det.UHFQC_integrated_average_detector(
                UHFQC=uhf_instances[uhf], AWG=AWG, channels=channels[uhf],
                integration_length=max_int_len[uhf], nr_averages=nr_averages,
                result_logging_mode='digitized', **kw),
            'inp_avg_det': det.UHFQC_input_average_detector(
                UHFQC=uhf_instances[uhf], AWG=AWG, nr_averages=nr_averages,
                nr_samples=nr_samples,
                **kw),
            'int_corr_det': det.UHFQC_correlation_detector(
                UHFQC=uhf_instances[uhf], AWG=AWG, channels=channels[uhf],
                used_channels=used_channels[uhf],
                integration_length=max_int_len[uhf], nr_averages=nr_averages,
                correlations=correlations[uhf], **kw),
            'dig_corr_det': det.UHFQC_correlation_detector(
                UHFQC=uhf_instances[uhf], AWG=AWG, channels=channels[uhf],
                used_channels=used_channels[uhf],
                integration_length=max_int_len[uhf], nr_averages=nr_averages,
                correlations=correlations[uhf], thresholding=True, **kw),
        } for uhf in uhfs}

    combined_detectors = {det_type: det.UHFQC_multi_detector([
        individual_detectors[uhf][det_type] for uhf in uhfs])
        for det_type in ['int_log_det', 'dig_log_det',
                         'int_avg_det', 'dig_avg_det', 'inp_avg_det',
                         'int_avg_classif_det', 'int_corr_det', 'dig_corr_det']}

    return combined_detectors


def get_multi_qubit_prep_params(prep_params_list):
    if len(prep_params_list) == 0:
        raise ValueError('prep_params_list is empty.')

    thresh_map = {}
    for prep_params in prep_params_list:
        if 'threshold_mapping' in prep_params:
            thresh_map.update(prep_params['threshold_mapping'])

    prep_params = deepcopy(prep_params_list[0])
    prep_params['threshold_mapping'] = thresh_map
    return prep_params


def get_meas_obj_value_names_map(mobjs, multi_uhf_det_func):
    # we cannot just use the value_names from the qubit detector functions
    # because the UHF_multi_detector function adds suffixes

    if multi_uhf_det_func.detectors[0].name == 'raw_UHFQC_classifier_det':
        meas_obj_value_names_map = {
            qb.name: hlp_mod.get_sublst_with_all_strings_of_list(
                multi_uhf_det_func.value_names,
                qb.int_avg_classif_det.value_names)
            for qb in mobjs}
    elif multi_uhf_det_func.detectors[0].name == 'UHFQC_input_average_detector':
        meas_obj_value_names_map = {
            qb.name: hlp_mod.get_sublst_with_all_strings_of_list(
                multi_uhf_det_func.value_names, qb.inp_avg_det.value_names)
            for qb in mobjs}
    else:
        meas_obj_value_names_map = {
            qb.name: hlp_mod.get_sublst_with_all_strings_of_list(
                multi_uhf_det_func.value_names, qb.int_avg_det.value_names)
            for qb in mobjs}

    meas_obj_value_names_map.update({
        name + '_object': [name] for name in
        [vn for vn in multi_uhf_det_func.value_names if vn not in
         hlp_mod.flatten_list(list(meas_obj_value_names_map.values()))]})

    return meas_obj_value_names_map


def calculate_minimal_readout_spacing(qubits, ro_slack=10e-9, drive_pulses=0):
    """

    Args:
        qubits:
        ro_slack: minimal time needed between end of wint and next RO trigger
        drive_pulses:

    Returns:

    """
    UHFQC = None
    for qb in qubits:
        UHFQC = qb.UHFQC
        break
    drive_pulse_len = None
    max_ro_len = 0
    max_int_length = 0
    for qb in qubits:
        if drive_pulse_len is not None:
            if drive_pulse_len != qb.gauss_sigma() * qb.nr_sigma() and \
                    drive_pulses != 0:
                log.warning('Caution! Not all qubit drive pulses are the '
                            'same length. This might cause trouble in the '
                            'sequence.')
            drive_pulse_len = max(drive_pulse_len,
                                  qb.gauss_sigma() * qb.nr_sigma())
        else:
            drive_pulse_len = qb.gauss_sigma() * qb.nr_sigma()
        max_ro_len = max(max_ro_len, qb.RO_pulse_length())
        max_int_length = max(max_int_length, qb.RO_acq_integration_length())

    ro_spacing = 2 * UHFQC.qas_0_delay() / 1.8e9
    ro_spacing += max_int_length
    ro_spacing += ro_slack
    ro_spacing -= drive_pulse_len
    ro_spacing -= max_ro_len
    return ro_spacing


def measure_multiplexed_readout(dev, qubits, liveplot=False,
                                shots=5000,
                                RO_spacing=None, preselection=True,
                                thresholds=None, thresholded=False,
                                analyse=True, upload=True):
    for qb in qubits:
        MC = qb.instr_mc.get_instr()

    for qb in qubits:
        qb.prepare(drive='timedomain')

    if RO_spacing is None:
        UHFQC = qubits[0].instr_uhf.get_instr()
        RO_spacing = UHFQC.qas_0_delay() * 2 / 1.8e9
        RO_spacing += UHFQC.qas_0_integration_length() / 1.8e9
        RO_spacing += 50e-9  # for slack
        RO_spacing = np.ceil(RO_spacing * 225e6 / 3) / 225e6 * 3
    
    operation_dict = dev.get_operation_dict(qubits=qubits)
    sf = awg_swf2.n_qubit_off_on(
        [operation_dict['X180 ' + qb.name] for qb in qubits],
        [operation_dict['RO ' + qb.name] for qb in qubits],
        preselection=preselection,
        parallel_pulses=True,
        RO_spacing=RO_spacing,
        upload=upload)

    m = 2 ** (len(qubits))
    if preselection:
        m *= 2
    if thresholded:
        df = get_multiplexed_readout_detector_functions(qubits,
                                                        nr_shots=shots)[
            'dig_log_det']
    else:
        df = get_multiplexed_readout_detector_functions(qubits,
                                                        nr_shots=shots)[
            'int_log_det']

    MC.live_plot_enabled(liveplot)
    MC.soft_avg(1)
    MC.set_sweep_function(sf)
    MC.set_sweep_points(np.arange(m))
    MC.set_detector_function(df)
    MC.run('{}_multiplexed_ssro'.format('-'.join(
        [qb.name for qb in qubits])))

    if analyse and thresholds is not None:
        channel_map = {qb.name: qb.int_log_det.value_names[0]+' '+qb.instr_uhf()
                       for qb in qubits}
        return ra.Multiplexed_Readout_Analysis(options_dict=dict(
            n_readouts=(2 if preselection else 1) * 2 ** len(qubits),
            thresholds=thresholds,
            channel_map=channel_map,
            use_preselection=preselection
        ))

def measure_ssro(dev, qubits, states=('g', 'e'), n_shots=10000, label=None,
                 preselection=True, all_states_combinations=False, upload=True,
                 exp_metadata=None, analyze=True, analysis_kwargs=None,
                 delegate_plotting=False, update=True):
    """
    Measures in single shot readout the specified states and performs
    a Gaussian mixture fit to calibrate the state classfier and provide the
    single shot readout probability assignment matrix
    Args:
        dev (Device): device object
        qubits (list): list of qubits to calibrate in parallel
        states (tuple, str, list of tuples): if tuple, each entry will be interpreted
            as a state. if string (e.g. "gef"), each letter will be interpreted
            as a state. All qubits will be prepared simultaneously in each given state.
            If list of tuples is given, then each tuple should be of length = qubits
            and the ith tuple should represent the state that each qubit should have
            in the ith segment. In the latter case, all_state_combinations is ignored.
        n_shots (int): number of shots
        label (str): measurement label
        preselection (bool, None): If True, force preselection even if not
            in preparation params. If False, then removes preselection even if in prep_params.
            if None, then takes prep_param of first qubit.

        all_states_combinations (bool): if False, then all qubits are prepared
            simultaneously in the first state and then read out, then all qubits
            are prepared in the second state, etc. If True, then all combinations
            are measured, which allows to characterize the multiplexed readout of
            each basis state. e.g. say qubits = [qb1, qb2], states = "ge" and
            all_states_combinations = False, then the different segments will be "g, g"
            and "e, e" for "qb1, qb2" respectively. all_states_combinations=True would
            yield "g,g", "g, e", "e, g" , "e,e".
        upload (bool): upload waveforms to AWGs
        exp_metadata (dict): experimental metadata
        analyze (bool): analyze data
        analysis_kwargs (dict): arguments for the analysis. Defaults to all qb names
        delegate_plotting (bool): Whether or not to create a job for an analysisDaemon
            and skip the plotting during the analysis.
        update (bool): update readout classifier parameters.
            Does not update the readout correction matrix (i.e. qb.acq_state_prob_mtx),
            as we ended up using this a lot less often than the update for readout
            classifier params. The user can still access the state_prob_mtx through
            the analysis object and set the corresponding parameter manually if desired.


    Returns:

    """
    # combine operations and preparation dictionaries
    qubits = dev.get_qubits(qubits)
    qb_names = dev.get_qubits(qubits, "str")
    operation_dict = dev.get_operation_dict(qubits=qubits)
    prep_params = dev.get_prep_params(qubits)

    if preselection is None:
        pass
    elif preselection: # force preselection for this measurement if desired by user
        prep_params['preparation_type'] = "preselection"
    else:
        prep_params['preparation_type'] = "wait"

    # create and set sequence
    if np.ndim(states) == 2: # list of custom states provided
        if len(qb_names) != len(states[0]):
            raise ValueError(f"{len(qb_names)} qubits were given but custom "
                             f"states were "
                             f"specified for {len(states[0])} qubits.")
        cp = CalibrationPoints(qb_names, states)
    else:
        cp = CalibrationPoints.multi_qubit(qb_names, states, n_per_state=1,
                                       all_combinations=all_states_combinations)
    seq = sequence.Sequence("SSRO_calibration",
                            cp.create_segments(operation_dict, **prep_params))

    # prepare measurement
    for qb in qubits:
        qb.prepare(drive='timedomain')
    label = f"SSRO_calibration_{states}{get_multi_qubit_msmt_suffix(qubits)}" if \
        label is None else label
    channel_map = {qb.name: [vn + ' ' + qb.instr_uhf()
                             for vn in qb.int_log_det.value_names]
                   for qb in qubits}
    if exp_metadata is None:
        exp_metadata = {}
    exp_metadata.update({"cal_points": repr(cp),
                         "preparation_params": prep_params,
                         "all_states_combinations": all_states_combinations,
                         "n_shots": n_shots,
                         "channel_map": channel_map
                         })
    df = get_multiplexed_readout_detector_functions(
            qubits, nr_shots=n_shots)['int_log_det']
    MC = dev.instr_mc.get_instr()
    MC.set_sweep_function(awg_swf.SegmentHardSweep(sequence=seq,
                                                   upload=upload))
    MC.set_sweep_points(np.arange(seq.n_acq_elements()))
    MC.set_detector_function(df)

    # run measurement
    temp_values = [(MC.soft_avg, 1)]

    # required to ensure having original prep_params after mmnt
    # in case preselection=True
    temp_values += [(qb.preparation_params, prep_params) for qb in qubits]
    with temporary_value(*temp_values):
        MC.run(name=label, exp_metadata=exp_metadata)

    # analyze
    if analyze:
        if analysis_kwargs is None:
            analysis_kwargs = dict()
        if "qb_names" not in analysis_kwargs:
            analysis_kwargs["qb_names"] = qb_names # all qubits by default
        if "options_dict" not in analysis_kwargs:
            analysis_kwargs["options_dict"] = \
                dict(delegate_plotting=delegate_plotting)
        else:
            analysis_kwargs["options_dict"].update(
                                dict(delegate_plotting=delegate_plotting))
        a = tda.MultiQutrit_Singleshot_Readout_Analysis(**analysis_kwargs)
        for qb in qubits:
            classifier_params = a.proc_data_dict[
                'analysis_params']['classifier_params'][qb.name]
            if update:
                qb.acq_classifier_params(classifier_params)
        return a

def find_optimal_weights(dev, qubits, states=('g', 'e'), upload=True,
                         acq_length=4096/1.8e9, exp_metadata=None,
                         analyze=True, analysis_kwargs=None,
                         acq_weights_basis=None, orthonormalize=False,
                         update=True, measure=True):
    """
    Measures time traces for specified states and
    Args:
        dev (Device): quantum device object
        qubits: qubits on which traces should be measured
        states (tuple, list, str): if str or tuple of single character strings,
            then interprets each letter as a state and does it on all qubits
             simultaneously. e.g. "ge" or ('g', 'e') --> measures all qbs
             in g then all in e.
             If list/tuple of tuples, then interprets the list as custom states:
             each tuple should be of length equal to the number of qubits
             and each state is calibrated individually. e.g. for 2 qubits:
             [('g', 'g'), ('e', 'e'), ('f', 'g')] --> qb1=qb2=g then qb1=qb2=e
             and then qb1 = "f" != qb2 = 'g'

        upload: upload waveforms to AWG
        acq_length: length of timetrace to record
        exp_metadata: experimental metadata
        acq_weights_basis (list): shortcut for analysis parameter.
            list of basis vectors used for computing the weights.
            (see Timetrace Analysis). e.g. ["ge", "gf"] yields basis vectors e - g
            and f - g. If None, defaults to  ["ge", "gf"] when more than 2 traces are
            passed to the analysis and to ['ge'] if 2 traces are measured.
        orthonormalize (bool): shortcut for analysis parameter. Whether or not to
            orthonormalize the optimal weights (see MultiQutrit Timetrace Analysis)
        update (bool): update weights


    Returns:

    """
    # check whether timetraces can be compute simultaneously
    qubits = dev.get_qubits(qubits)
    qb_names = dev.get_qubits(qubits, "str")

    if measure:
        uhf_names = np.array([qubit.instr_uhf.get_instr().name for qubit in qubits])
        unique, counts = np.unique(uhf_names, return_counts=True)
        for u, c in zip(unique, counts):
            if c != 1:
                raise ValueError(f"{np.array(qubits)[uhf_names == u]}"
                                 f" share the same UHF ({u}) and therefore"
                                 f" their timetraces cannot be computed "
                                 f"simultaneously.")

        # combine operations and preparation dictionaries
        operation_dict = dev.get_operation_dict(qubits=qubits)
        prep_params = dev.get_prep_params(qubits)
        MC = qubits[0].instr_mc.get_instr()

        if exp_metadata is None:
            exp_metadata = dict()
        temp_val = [(qb.acq_length, acq_length) for qb in qubits]
        with temporary_value(*temp_val):
            [qb.prepare(drive='timedomain') for qb in qubits]
            npoints = qubits[0].inp_avg_det.nr_samples # same for all qubits
            sweep_points = np.linspace(0, npoints / 1.8e9, npoints,
                                                endpoint=False)
            channel_map = {qb.name: [vn + ' ' + qb.instr_uhf()
                            for vn in qb.inp_avg_det.value_names]
                            for qb in qubits}
            exp_metadata.update(
                {'sweep_name': 'time',
                 'sweep_unit': ['s'],
                 'sweep_points': sweep_points,
                 'acq_length': acq_length,
                 'channel_map': channel_map,
                 'orthonormalize': orthonormalize,
                 "acq_weights_basis": acq_weights_basis})

            for state in states:
                # create sequence
                name = f'timetrace_{state}{get_multi_qubit_msmt_suffix(qubits)}'
                if isinstance(state, str) and len(state) == 1:
                    # same state for all qubits, e.g. "e"
                    cp = CalibrationPoints.multi_qubit(qb_names, state,
                                                       n_per_state=1)
                else:
                    # ('g','e','f') as qb1=g, qb2=e, qb3=f
                    if len(qb_names) != len(state):
                        raise ValueError(f"{len(qb_names)} qubits were given "
                                         f"but custom states were "
                                         f"specified for {len(state)} qubits.")
                    cp = CalibrationPoints(qb_names, state)
                exp_metadata.update({'cal_points': repr(cp)})
                seq = sequence.Sequence("timetrace",
                                        cp.create_segments(operation_dict,
                                                           **prep_params))
                # set sweep function and run measurement
                MC.set_sweep_function(awg_swf.SegmentHardSweep(sequence=seq,
                                                               upload=upload))
                MC.set_sweep_points(sweep_points)
                df = get_multiplexed_readout_detector_functions(
                    qubits, nr_samples=npoints)["inp_avg_det"]
                MC.set_detector_function(df)
                MC.run(name=name, exp_metadata=exp_metadata)

    if analyze:
<<<<<<< HEAD
        # tps = a_tools.latest_data(n_matches=len(states),
        #                           return_timestamp=True)[0]
        #
        tps = [a_tools.latest_data(
            contains=f'timetrace_{s}{get_multi_qubit_msmt_suffix(qubits)}',
            n_matches=1, return_timestamp=True)[0][0] for s in states]
        print(tps)
=======
        tps = [a_tools.latest_data(
            contains=f'timetrace_{s}{get_multi_qubit_msmt_suffix(qubits)}',
            n_matches=1, return_timestamp=True)[0][0] for s in states]
>>>>>>> b25aeae7
        if analysis_kwargs is None:
            analysis_kwargs = {}
        if 't_start' not in analysis_kwargs:
            analysis_kwargs.update({"t_start": tps[0],
                                    "t_stop": tps[-1]})

        options_dict = dict(orthonormalize=orthonormalize,
                            acq_weights_basis=acq_weights_basis)
        options_dict.update(analysis_kwargs.pop("options_dict", {}))
        a = tda.MultiQutrit_Timetrace_Analysis(options_dict=options_dict,
                                               **analysis_kwargs)

        if update:
            for qb in qubits:
                weights = a.proc_data_dict['analysis_params_dict'
                    ]['optimal_weights'][qb.name]
                if np.ndim(weights) == 1:
                    # single channel
                    qb.acq_weights_I(weights.real)
                    qb.acq_weights_Q(weights.imag)
                elif np.ndim(weights) == 2 and len(weights) == 1:
                    # single channels
                    qb.acq_weights_I(weights[0].real)
                    qb.acq_weights_Q(weights[0].imag)
                elif np.ndim(weights) == 2 and len(weights) == 2:
                    # two channels
                    qb.acq_weights_I(weights[0].real)
                    qb.acq_weights_Q(weights[0].imag)
                    qb.acq_weights_I2(weights[1].real)
                    qb.acq_weights_Q2(weights[1].imag)
                else:
                    log.warning(f"{qb.name}: Number of weight vectors > 2: "
                                f"{len(weights)}. Cannot update weights "
                                f"automatically.")
                qb.acq_weights_basis(a.proc_data_dict['analysis_params_dict'
                    ]['optimal_weights_basis_labels'][qb.name])
        return a

def measure_active_reset(qubits, shots=5000,
                         qutrit=False, upload=True, label=None,
                         detector='int_log_det'):
    MC = qubits[0].instr_mc.get_instr()
    trig = qubits[0].instr_trigger.get_instr()

    # combine operations and preparation dictionaries
    operation_dict = get_operation_dict(qubits)
    qb_names = [qb.name for qb in qubits]
    prep_params = \
        get_multi_qubit_prep_params([qb.preparation_params() for qb in qubits])

    # sequence
    seq, swp = mqs.n_qubit_reset(qb_names, operation_dict, prep_params,
                                upload=False, states='gef' if qutrit else 'ge')
    # create sweep points
    sp = SweepPoints('reset_reps', swp, '', 'Nr. Reset Repetitions')

    df = get_multiplexed_readout_detector_functions(qubits,
                                                    nr_shots=shots)[detector]

    for qb in qubits:
        qb.prepare(drive='timedomain')

    MC.set_sweep_function(awg_swf.SegmentHardSweep(sequence=seq, upload=upload))
    MC.set_sweep_points(swp)
    MC.set_detector_function(df)
    if label is None:
        label = 'active_reset_{}_x{}_{}'.format('ef' if qutrit else 'e',
                                                prep_params['reset_reps'],
                                                ','.join(qb_names))
    exp_metadata = {'preparation_params': prep_params,
                    'sweep_points': sp,
                    'shots': shots}
    temp_values = [(qb.acq_shots, shots) for qb in qubits]
    temp_values += [(MC.soft_avg, 1)]
    with temporary_value(*temp_values):
        MC.run(name=label,  exp_metadata=exp_metadata)

def measure_arbitrary_sequence(qubits, sequence=None, sequence_function=None,
                               sequence_args=None, drive='timedomain', label=None,
                               detector_function=None, df_kwargs=None,
                               sweep_function=awg_swf.SegmentHardSweep,
                               sweep_points=None, temporary_values=(),
                               exp_metadata=None, upload=True,
                               analyze=True):
    """
    Measures arbitrary sequence provided in input.
    Args:
        qubits (list): qubits on which the sequence is performed
        sequence (Sequence): sequence to measure. Optionally,
            the path of the sequence can be provided (eg. sqs.active_reset) as
            sequence_function.
        sequence_function (callable): sequence function which creates a sequences using
            sequence_args. Should return (sequence, sweep_points).
        sequence_args (dict): arguments used to build the sequence
        drive (string): drive method. Defaults to timedomain
        label (string): measurement label. Defaults to sequence.name.
        detector_function (string): detector function string. eg.
            'int_avg_detector'. Built using multi_uhf
            get_multiplexed_readout_detector_functions
        df_kwargs (dict): detector function kwargs
        sweep_function (callable): sweep function. Defaults to segment hard sweep.
        sweep_points (list or array): list of sweep points. Required only if
            argument sequence is used.
        temporary_values (tuple): list of tuple pairs with qcode param and its
            temporary value. eg [(qb1.acq_shots, 10000),(MC.soft_avg, 1)]
        exp_metadata:
        upload:
        analyze:

    Returns:

    """
    if sequence is None and sequence_function is None:
        raise ValueError("Either Sequence or sequence name must be given.")

    MC = qubits[0].instr_mc.get_instr()

    # combine preparation dictionaries
    qb_names = [qb.name for qb in qubits]
    prep_params = \
        get_multi_qubit_prep_params([qb.preparation_params() for qb in qubits])

    # sequence
    if sequence is not None:
        if sweep_points is None:
            raise ValueError("Sweep points must be specified if sequence object"
                             "is given")
    else:
        if sequence_args is None:
            sequence_args = {}
        sequence, sweep_points = sequence_function(**sequence_args)

    # create sweep points
    if df_kwargs is None:
        df_kwargs = {}
    df = get_multiplexed_readout_detector_functions(qubits, **df_kwargs)[
        detector_function]

    for qb in qubits:
        qb.prepare(drive=drive)

    MC.set_sweep_function(sweep_function(sequence=sequence, upload=upload))
    MC.set_sweep_points(sweep_points)
    MC.set_detector_function(df)

    if label is None:
        label = f'{sequence.name}_{",".join(qb_names)}'

    if exp_metadata is None:
        exp_metadata = {}

    exp_metadata.update({'preparation_params': prep_params,
                    # 'sweep_points': ,
                    })
    if len(temporary_values) > 0:
        with temporary_value(*temporary_values):
            MC.run(name=label, exp_metadata=exp_metadata)
    else:
        MC.run(name=label, exp_metadata=exp_metadata)

    if analyze:
        return ma.MeasurementAnalysis()

def measure_parity_correction(qb0, qb1, qb2, feedback_delay, f_LO,
                              CZ_pulses, nreps=1, parity_op='ZZ',
                              upload=True, MC=None, prep_sequence=None,
                              nr_dd_pulses=0, dd_scheme=None,
                              nr_shots=5000, nr_parity_measurements=1,
                              tomography_basis=tomo.DEFAULT_BASIS_ROTS,
                              reset=True, preselection=False, ro_spacing=1e-6,
                              skip_n_initial_parity_checks=0, skip_elem='RO',
                              add_channels=None):
    """
    Important things to check when running the experiment:
        Is the readout separation commensurate with 225 MHz?

    Args:
        parity_op: 'ZZ', 'XX', 'XX,ZZ' or 'ZZ,XX' specifies the type of parity
                   measurement
    """
    exp_metadata = {'feedback_delay': feedback_delay,
                    'CZ_pulses': CZ_pulses,
                    'nr_parity_measurements': nr_parity_measurements,
                    'ro_spacing': ro_spacing,
                    'nr_dd_pulses': nr_dd_pulses,
                    'dd_scheme': dd_scheme,
                    'parity_op': parity_op,
                    'prep_sequence': prep_sequence,
                    'skip_n_initial_parity_checks':
                        skip_n_initial_parity_checks,
                    'skip_elem': skip_elem}

    if reset == 'simple':
        nr_parity_measurements = 1

    nr_ancilla_readouts = nr_parity_measurements
    if skip_elem == 'RO':
        nr_ancilla_readouts -= skip_n_initial_parity_checks
    if preselection:
        if prep_sequence == 'mixed':
            multiplexed_pulse([(qb0, qb1, qb2), (qb0, qb2)] +
                              [(qb1,)] * nr_ancilla_readouts +
                              [(qb0, qb1, qb2)], f_LO)
        else:
            multiplexed_pulse([(qb0, qb1, qb2)] +
                              [(qb1,)] * nr_ancilla_readouts +
                              [(qb0, qb1, qb2)], f_LO)
    else:
        if prep_sequence == 'mixed':
            multiplexed_pulse([(qb0, qb2)] +
                              [(qb1,)] * nr_ancilla_readouts +
                              [(qb0, qb1, qb2)], f_LO)
        else:
            multiplexed_pulse([(qb1,)] * nr_ancilla_readouts +
                              [(qb0, qb1, qb2)], f_LO)

    qubits = [qb0, qb1, qb2]
    for qb in qubits:
        if MC is None:
            MC = qb.MC
        else:
            break

    for qb in qubits:
        qb.prepare_for_timedomain(multiplexed=True)

    sf = awg_swf2.parity_correction(
        qb0.name, qb1.name, qb2.name,
        operation_dict=get_operation_dict(qubits), CZ_pulses=CZ_pulses,
        feedback_delay=feedback_delay, prep_sequence=prep_sequence,
        reset=reset, nr_parity_measurements=nr_parity_measurements,
        parity_op=parity_op,
        tomography_basis=tomography_basis,
        preselection=preselection,
        ro_spacing=ro_spacing,
        dd_scheme=dd_scheme,
        nr_dd_pulses=nr_dd_pulses,
        skip_n_initial_parity_checks=skip_n_initial_parity_checks,
        skip_elem=skip_elem,
        upload=upload, verbose=False)

    nr_readouts = 1 + nr_ancilla_readouts + (1 if preselection else 0) \
                  + (1 if prep_sequence == 'mixed' else 0)
    nr_readouts *= len(tomography_basis) ** 2

    nr_shots *= nr_readouts
    df = get_multiplexed_readout_detector_functions(
        qubits, nr_shots=nr_shots, add_channels=add_channels)['int_log_det']

    MC.set_sweep_function(sf)
    MC.set_sweep_points(np.arange(nr_shots))
    MC.set_sweep_function_2D(swf.Delayed_None_Sweep(mode='set_delay', delay=5))
    MC.set_sweep_points_2D(np.arange(nreps))
    MC.set_detector_function(df)

    if skip_n_initial_parity_checks == 0:
        skip_str = ''
    else:
        skip_str = 'skip' + str(skip_n_initial_parity_checks)
        skip_str += skip_elem.replace(' ', '')

    MC.run_2D(name='two_qubit_parity_{}_x{}{}{}{}-{}'.format(
        parity_op, nr_parity_measurements, skip_str,
        prep_sequence if prep_sequence == 'mixed' else '',
        '' if reset else '_noreset', '_'.join([qb.name for qb in qubits])),
        exp_metadata=exp_metadata)

def measure_parity_single_round(dev, ancilla_qubit, data_qubits, CZ_map,
                                preps=None, upload=True, prep_params=None, 
                                cal_points=None, analyze=True,
                                exp_metadata=None, label=None, 
                                detector='int_avg_det'):
    """

    :param ancilla_qubit:
    :param data_qubits:
    :param CZ_map: example:
        {'CZ qb1 qb2': ['Y90 qb1', 'CX qb1 qb2', 'mY90 qb1'],
         'CZ qb3 qb4': ['CZ qb4 qb3']}
    :param preps:
    :param upload:
    :param prep_params:
    :param cal_points:
    :param analyze:
    :param exp_metadata:
    :param label:
    :param detector:
    :return:
    """

    qubits = [ancilla_qubit] + data_qubits
    qb_names = [qb.name for qb in qubits]
    for qb in qubits:
        qb.prepare(drive='timedomain')
    
    if label is None:
        label = 'Parity-1-round_'+'-'.join([qb.name for qb in qubits])
    
    if prep_params is None:
        prep_params = get_multi_qubit_prep_params(
            [qb.preparation_params() for qb in qubits])

    if cal_points is None:
        cal_points = CalibrationPoints.multi_qubit(qb_names, 'ge')

    if preps is None:
        preps = [''.join(s) 
            for s in itertools.product(*len(data_qubits)*['ge'])]

    MC = ancilla_qubit.instr_mc.get_instr()

    seq, sweep_points = mqs.parity_single_round_seq(
            ancilla_qubit.name, [qb.name for qb in data_qubits], CZ_map,
            preps=preps, cal_points=cal_points, prep_params=prep_params,
            operation_dict=dev.get_operation_dict(), upload=False)

    MC.set_sweep_function(awg_swf.SegmentHardSweep(
            sequence=seq, upload=upload, parameter_name='Preparation'))
    MC.set_sweep_points(sweep_points)

    MC.set_detector_function(
        get_multiplexed_readout_detector_functions(
            qubits, 
            nr_averages=ancilla_qubit.acq_averages(), 
            nr_shots=ancilla_qubit.acq_shots(),
        )[detector])
    if exp_metadata is None:
        exp_metadata = {}
    exp_metadata.update(
        {'sweep_name': 'Preparation',
         'preparations': preps,
         'cal_points': repr(cal_points),
         'rotate': True,
         'cal_states_rotations':
             {qbn: {'g': 0, 'e': 1} for qbn in qb_names},
         'data_to_fit': {qbn: 'pe' for qbn in qb_names},
         'preparation_params': prep_params,
         'hard_sweep_params': {'preps': {'values': np.arange(0, len(preps)),
                                         'unit': ''}}
        })

    MC.run(label, exp_metadata=exp_metadata)

    if analyze:
        channel_map = {
            qb.name: qb.int_log_det.value_names[0] + ' ' + qb.instr_uhf() for qb in
            qubits}
        tda.MultiQubit_TimeDomain_Analysis(qb_names=qb_names, options_dict=dict(
                channel_map=channel_map
            ))


def measure_parity_single_round_phases(ancilla_qubit, data_qubits, CZ_map,
                                       phases = np.linspace(0,2*np.pi,7),
                                       prep_anc='g', upload=True,
                                       prep_params=None,
                                       cal_points=None, analyze=True,
                                       exp_metadata=None, label=None,
                                       detector='int_avg_det'):
    """

    :param ancilla_qubit:
    :param data_qubits:
    :param CZ_map: example:
        {'CZ qb1 qb2': ['Y90 qb1', 'CX qb1 qb2', 'mY90 qb1'],
         'CZ qb3 qb4': ['CZ qb4 qb3']}
    :param preps:
    :param upload:
    :param prep_params:
    :param cal_points:
    :param analyze:
    :param exp_metadata:
    :param label:
    :param detector:
    :return:
    """

    qubits = [ancilla_qubit] + data_qubits
    qb_names = [qb.name for qb in qubits]
    for qb in qubits:
        qb.prepare(drive='timedomain')

    if label is None:
        label = 'Parity-1-round_phases_' + '-'.join([qb.name for qb in qubits])

    if prep_params is None:
        prep_params = get_multi_qubit_prep_params(
            [qb.preparation_params() for qb in qubits])

    if cal_points is None:
        cal_points = CalibrationPoints.multi_qubit(qb_names, 'ge')

    MC = ancilla_qubit.instr_mc.get_instr()

    seq, sweep_points = mqs.parity_single_round__phases_seq(
        ancilla_qubit.name, [qb.name for qb in data_qubits], CZ_map,
        phases=phases,
        prep_anc=prep_anc, cal_points=cal_points, prep_params=prep_params,
        operation_dict=get_operation_dict(qubits), upload=False)

    MC.set_sweep_function(awg_swf.SegmentHardSweep(
        sequence=seq, upload=upload, parameter_name='Preparation'))
    MC.set_sweep_points(sweep_points)

    MC.set_detector_function(
        get_multiplexed_readout_detector_functions(
            qubits,
            nr_averages=ancilla_qubit.acq_averages(),
            nr_shots=ancilla_qubit.acq_shots(),
        )[detector])
    if exp_metadata is None:
        exp_metadata = {}
    exp_metadata.update(
        {'sweep_name': 'Phases',
         'preparations': phases,
         'cal_points': repr(cal_points),
         'rotate': True,
         'cal_states_rotations':
             {qbn: {'g': 0, 'e': 1} for qbn in qb_names},
         'data_to_fit': {qbn: 'pe' for qbn in qb_names},
         'preparation_params': prep_params,
         'hard_sweep_params': {'phases': {'values': phases,
                                         'unit': 'rad'}}
         })

    MC.run(label, exp_metadata=exp_metadata)

    if analyze:
        channel_map = {
            qb.name: qb.int_log_det.value_names[0] + ' ' + qb.instr_uhf() for qb in
            qubits}
        tda.MultiQubit_TimeDomain_Analysis(qb_names=qb_names, options_dict=dict(
            channel_map=channel_map
        ))


def measure_tomography(dev, qubits, prep_sequence, state_name,
                       rots_basis=tomo.DEFAULT_BASIS_ROTS,
                       use_cal_points=True,
                       preselection=True,
                       rho_target=None,
                       shots=4096,
                       ro_spacing=1e-6,
                       thresholded=False,
                       liveplot=True,
                       nreps=1, run=True,
                       operation_dict=None,
                       upload=True):
    exp_metadata = {}

    MC = dev.instr_mc.get_instr()

    qubits = [dev.get_qb(qb) if isinstance(qb, str) else qb for qb in qubits]

    for qb in qubits:
        qb.prepare(drive='timedomain')

    if operation_dict is None:
        operation_dict = dev.get_operation_dict()

    qubit_names = [qb.name for qb in qubits]
    if preselection:
        label = '{}_tomography_ssro_preselection_{}'.format(state_name, '-'.join(
            [qb.name for qb in qubits]))
    else:
        label = '{}_tomography_ssro_{}'.format(state_name, '-'.join(
            [qb.name for qb in qubits]))

    seq_tomo, seg_list_tomo = mqs.n_qubit_tomo_seq(
        qubit_names, operation_dict, prep_sequence=prep_sequence,
        rots_basis=rots_basis, return_seq=True, upload=False,
        preselection=preselection, ro_spacing=ro_spacing)
    seg_list = seg_list_tomo

    if use_cal_points:
        seq_cal, seg_list_cal = mqs.n_qubit_ref_all_seq(
            qubit_names, operation_dict, return_seq=True, upload=False,
            preselection=preselection, ro_spacing=ro_spacing)
        seg_list += seg_list_cal

    seq = sequence.Sequence(label)
    for seg in seg_list:
        seq.add(seg)

    # reuse sequencer memory by repeating readout pattern
    for qbn in qubit_names:
        seq.repeat_ro(f"RO {qbn}", operation_dict)

    n_segments = seq.n_acq_elements()
    sf = awg_swf2.n_qubit_seq_sweep(seq_len=n_segments)
    if shots > 1048576:
        shots = 1048576 - 1048576 % n_segments
    if thresholded:
        df = get_multiplexed_readout_detector_functions(
            qubits, nr_shots=shots)['dig_log_det']
    else:
        df = get_multiplexed_readout_detector_functions(
            qubits, nr_shots=shots)['int_log_det']

    # get channel map
    channel_map = get_meas_obj_value_names_map(qubits, df)
    # the above function returns channels in a list, but the state tomo analysis
    # expects a single string as values, not list
    for qb in qubits:
        if len(channel_map[qb.name]) == 1:
            channel_map[qb.name] = channel_map[qb.name][0]

    # todo Calibration point description code should be a reusable function
    #   but where?
    if use_cal_points:
        # calibration definition for all combinations
        cal_defs = []
        for i, name in enumerate(itertools.product("ge", repeat=len(qubits))):
            cal_defs.append({})
            for qb in qubits:
                if preselection:
                    cal_defs[i][channel_map[qb.name]] = \
                        [2 * len(seg_list) + 2 * i + 1]
                else:
                    cal_defs[i][channel_map[qb.name]] = \
                        [len(seg_list) + i]
    else:
        cal_defs = None

    exp_metadata["n_segments"] = n_segments
    exp_metadata["rots_basis"] = rots_basis
    if rho_target is not None:
        exp_metadata["rho_target"] = rho_target
    exp_metadata["cal_points"] = cal_defs
    exp_metadata["channel_map"] = channel_map
    exp_metadata["use_preselection"] = preselection

    if upload:
        ps.Pulsar.get_instance().program_awgs(seq)

    MC.live_plot_enabled(liveplot)
    MC.soft_avg(1)
    MC.set_sweep_function(sf)
    MC.set_sweep_points(np.arange(n_segments))
    MC.set_sweep_function_2D(swf.None_Sweep())
    MC.set_sweep_points_2D(np.arange(nreps))
    MC.set_detector_function(df)
    if run:
        MC.run_2D(label, exp_metadata=exp_metadata)


def measure_two_qubit_randomized_benchmarking(
        dev, qb1, qb2, cliffords,
        nr_seeds, cz_pulse_name, cl_seq=None,
        character_rb=False, net_clifford=0,
        clifford_decomposition_name='HZ', interleaved_gate=None,
        n_cal_points_per_state=2, cal_states=tuple(),
        label=None, prep_params=None, upload=True, analyze_RB=True,
        classified=True, correlated=True, thresholded=True,
        averaged=True, sampling_seeds=None, **kw):

    # check whether qubits are connected
    dev.check_connection(qb1, qb2)

    if isinstance(qb1, str):
        qb1 = dev.get_qb(qb1)
    if isinstance(qb2, str):
        qb2 = dev.get_qb(qb2)

    qb1n = qb1.name
    qb2n = qb2.name
    qubits = [qb1, qb2]

    if label is None:
        if interleaved_gate is None:
            label = 'RB_{}_{}_seeds_{}_cliffords_{}{}'.format(
                clifford_decomposition_name, nr_seeds, cliffords[-1],
                qb1n, qb2n)
        else:
            label = 'IRB_{}_{}_{}_seeds_{}_cliffords_{}{}'.format(
                interleaved_gate, clifford_decomposition_name, nr_seeds,
                cliffords[-1], qb1n, qb2n)

    MC = dev.instr_mc.get_instr()

    for qb in qubits:
        qb.prepare(drive='timedomain')

    if prep_params is None:
        prep_params = dev.get_prep_params([qb1, qb2])

    cal_states = CalibrationPoints.guess_cal_states(cal_states)
    cp = CalibrationPoints.multi_qubit([qb1n, qb2n], cal_states,
                                       n_per_state=n_cal_points_per_state)
    if sampling_seeds is None:
        sampling_seeds = np.random.randint(0, 1e8, nr_seeds)
    operation_dict = dev.get_operation_dict()
    sequences, hard_sweep_points, soft_sweep_points = \
        mqs.two_qubit_randomized_benchmarking_seqs(
            qb1n=qb1n, qb2n=qb2n, operation_dict=operation_dict,
            cliffords=cliffords, nr_seeds=np.arange(nr_seeds),
            max_clifford_idx=24 ** 2 if character_rb else 11520,
            cz_pulse_name=cz_pulse_name + f' {qb1n} {qb2n}',
            net_clifford=net_clifford, interleaved_gate=interleaved_gate,
            clifford_decomposition_name=clifford_decomposition_name,
            upload=False, cal_points=cp, prep_params=prep_params,
            cl_sequence=cl_seq, sampling_seeds=sampling_seeds)

    hard_sweep_func = awg_swf.SegmentHardSweep(
        sequence=sequences[0], upload=upload,
        parameter_name='Nr. Cliffords', unit='')
    MC.set_sweep_function(hard_sweep_func)
    MC.set_sweep_points(hard_sweep_points)

    MC.set_sweep_function_2D(awg_swf.SegmentSoftSweep(
        hard_sweep_func, sequences, 'Nr. Seeds', ''))
    MC.set_sweep_points_2D(soft_sweep_points)
    det_get_values_kws = {'classified': classified,
                          'correlated': correlated,
                          'thresholded': thresholded,
                          'averaged': averaged}
    if classified:
        det_type = 'int_avg_classif_det'
        nr_shots = max(qb.acq_averages() for qb in qubits)
    else:
        det_type = 'int_log_det'
        nr_shots = max(qb.acq_shots() for qb in qubits)
    det_func = get_multiplexed_readout_detector_functions(
        qubits, nr_averages=max(qb.acq_averages() for qb in qubits),
        nr_shots=nr_shots, det_get_values_kws=det_get_values_kws)[det_type]
    MC.set_detector_function(det_func)

    # create sweep points
    sp = SweepPoints('nr_seeds', np.arange(nr_seeds), '', 'Nr. Seeds')
    sp.add_sweep_dimension()
    sp.add_sweep_parameter('cliffords', cliffords, '',
                           'Number of applied Cliffords, $m$')

    # create analysis pipeline object
    meas_obj_value_names_map = get_meas_obj_value_names_map(qubits, det_func)
    mobj_names = list(meas_obj_value_names_map)
    pp = ProcessingPipeline()
    pp.add_node('average_data', keys_in='raw',
                shape=(len(cliffords), nr_seeds), meas_obj_names=mobj_names)
    pp.add_node('get_std_deviation', keys_in='raw',
                shape=(len(cliffords), nr_seeds), meas_obj_names=mobj_names)
    pp.add_node('rb_analysis', keys_in='previous average_data',
                keys_in_std='previous get_std_deviation', keys_out=None,
                meas_obj_names=mobj_names, plot_T1_lim=False, d=4)

    # create experimental metadata
    exp_metadata = {'preparation_params': prep_params,
                    'cal_points': repr(cp),
                    'sweep_points': sp,
                    'character_rb': character_rb,
                    'interleaved_gate': interleaved_gate,
                    'sampling_seeds': sampling_seeds,
                    'net_clifford': net_clifford,
                    'gate_decomposition': clifford_decomposition_name,
                    'meas_obj_sweep_points_map':
                        {qbn: ['nr_seeds', 'cliffords'] for qbn in mobj_names},
                    'meas_obj_value_names_map': meas_obj_value_names_map,
                    'processing_pipeline': pp}
    MC.run_2D(name=label, exp_metadata=exp_metadata)

    if analyze_RB:
        pla.process_pipeline(pla.extract_data_hdf(**kw), **kw)


def measure_n_qubit_simultaneous_randomized_benchmarking(
        qubits, f_LO,
        nr_cliffords=None, nr_seeds=50,
        gate_decomp='HZ', interleaved_gate=None,
        cal_points=False, nr_averages=None,
        thresholded=True,
        experiment_channels=None,
        soft_avgs=1, analyze_RB=True,
        MC=None, UHFQC=None, pulsar=None,
        label=None, verbose=False, run=True):
    '''
    Performs a simultaneous randomized benchmarking experiment on n qubits.
    type(nr_cliffords) == array
    type(nr_seeds) == int

    Args:
        qubits (list): list of qubit objects to perfomr RB on
        f_LO (float): readout LO frequency
        nr_cliffords (numpy.ndarray): numpy.arange(max_nr_cliffords), where
            max_nr_cliffords is the number of Cliffords in the longest seqeunce
            in the RB experiment
        nr_seeds (int): the number of times to repeat each Clifford sequence of
            length nr_cliffords[i]
        gate_decomposition (str): 'HZ' or 'XY'
        interleaved_gate (str): used for regular single qubit Clifford IRB
            string referring to one of the gates in the single qubit
            Clifford group
        thresholded (bool): whether to use the thresholding feature
            of the UHFQC
        experiment_channels (list or tuple): all the qb UHFQC RO channels used
            in the experiment. Not always just the RO channels for the qubits
            passed in to this function. The user might be running an n qubit
            experiment but is now only measuring a subset of them. This function
            should not use the channels for the unused qubits as correlation
            channels because this will change the settings of that channel.
        soft_avgs (int): number of soft averages to use
        MC: MeasurementControl object
        UHFQC: UHFQC object
        pulsar: pulsar object or AWG object
        label (str): measurement label
        verbose (bool): print runtime info
    '''

    if nr_cliffords is None:
        raise ValueError("Unspecified nr_cliffords.")
    if UHFQC is None:
        UHFQC = qubits[0].UHFQC
        log.warning("Unspecified UHFQC instrument. Using qubits[0].UHFQC.")
    if pulsar is None:
        pulsar = qubits[0].AWG
        log.warning("Unspecified pulsar instrument. Using qubits[0].AWG.")
    if MC is None:
        MC = qubits[0].MC
        log.warning("Unspecified MC object. Using qubits[0].MC.")
    if experiment_channels is None:
        experiment_channels = []
        for qb in qubits:
            experiment_channels += [qb.RO_acq_weight_function_I()]
        log.warning('experiment_channels is None. Using only the channels '
                    'in the qubits RO_acq_weight_function_I parameters.')
    if label is None:
        label = 'SRB_{}_{}_seeds_{}_cliffords_qubits{}'.format(
            gate_decomp, nr_seeds, nr_cliffords[-1] if
            hasattr(nr_cliffords, '__iter__') else nr_cliffords,
            ''.join([qb.name[-1] for qb in qubits]))

    key = 'int'
    if thresholded:
        key = 'dig'
        log.warning('Make sure you have set them!.')
        label += '_thresh'

    if nr_averages is None:
        nr_averages = max(qb.RO_acq_averages() for qb in qubits)
    operation_dict = get_operation_dict(qubits)
    qubit_names_list = [qb.name for qb in qubits]
    for qb in qubits:
        qb.prepare_for_timedomain(multiplexed=True)
    multiplexed_pulse(qubits, f_LO, upload=True)

    if len(qubits) == 2:
        if not hasattr(nr_cliffords, '__iter__'):
            raise ValueError('For a two qubit experiment, nr_cliffords must '
                             'be an array of sequence lengths.')

        correlations = [(qubits[0].RO_acq_weight_function_I(),
                         qubits[1].RO_acq_weight_function_I())]
        det_func = get_multiplexed_readout_detector_functions(
            qubits, nr_averages=nr_averages, used_channels=experiment_channels,
            correlations=correlations)[key + '_corr_det']
        hard_sweep_points = np.arange(nr_seeds)
        hard_sweep_func = \
            awg_swf2.n_qubit_Simultaneous_RB_fixed_length(
                qubit_names_list=qubit_names_list,
                operation_dict=operation_dict,
                nr_cliffords_value=nr_cliffords[0],
                nr_seeds_array=np.arange(nr_seeds),
                # clifford_sequence_list=clifford_sequence_list,
                upload=False,
                gate_decomposition=gate_decomp,
                interleaved_gate=interleaved_gate,
                verbose=verbose, cal_points=cal_points)
        soft_sweep_points = nr_cliffords
        soft_sweep_func = \
            awg_swf2.n_qubit_Simultaneous_RB_sequence_lengths(
                n_qubit_RB_sweepfunction=hard_sweep_func)

    else:
        nr_shots = nr_averages * nr_seeds
        det_func = get_multiplexed_readout_detector_functions(
            qubits, nr_shots=nr_shots)[key + '_log_det']

        hard_sweep_points = np.tile(np.arange(nr_seeds), nr_averages)
        # hard_sweep_points = np.arange(nr_shots)
        hard_sweep_func = \
            awg_swf2.n_qubit_Simultaneous_RB_fixed_length(
                qubit_names_list=qubit_names_list,
                operation_dict=operation_dict,
                nr_cliffords_value=nr_cliffords[0],
                nr_seeds_array=np.arange(nr_seeds),
                # clifford_sequence_list=clifford_sequence_list,
                upload=False,
                gate_decomposition=gate_decomp,
                interleaved_gate=interleaved_gate,
                verbose=verbose, cal_points=cal_points)
        soft_sweep_points = nr_cliffords
        soft_sweep_func = \
            awg_swf2.n_qubit_Simultaneous_RB_sequence_lengths(
                n_qubit_RB_sweepfunction=hard_sweep_func)

    if cal_points:
        step = np.abs(hard_sweep_points[-1] - hard_sweep_points[-2])
        hard_sweep_points_to_use = np.concatenate(
            [hard_sweep_points,
             [hard_sweep_points[-1] + step, hard_sweep_points[-1] + 2 * step]])
    else:
        hard_sweep_points_to_use = hard_sweep_points

    MC.soft_avg(soft_avgs)
    MC.set_sweep_function(hard_sweep_func)
    MC.set_sweep_points(hard_sweep_points_to_use)

    MC.set_sweep_function_2D(soft_sweep_func)
    MC.set_sweep_points_2D(soft_sweep_points)

    MC.set_detector_function(det_func)
    if run:
        MC.run_2D(label)

    if len(qubits) == 2:
        ma.MeasurementAnalysis(label=label, TwoD=True, close_file=True)

        if analyze_RB:
            rbma.Simultaneous_RB_Analysis(
                qb_names=[qb.name for qb in qubits],
                use_latest_data=True,
                gate_decomp=gate_decomp,
                add_correction=True)

    return MC


def cphase_gate_tuneup_predictive(qbc, qbt, qbr, initial_values: list,
                                  std_deviations: list = [20e-9, 0.02],
                                  phases=None, MC=None,
                                  estimator='GRNN_neupy',
                                  hyper_parameter_dict: dict = None,
                                  sampling_numbers: list = [70, 30],
                                  max_measurements=2,
                                  tol=[0.016, 0.05],
                                  timestamps: list = None,
                                  update=False, full_output=True,
                                  fine_tune=True, fine_tune_minmax=None):
    '''
    Args:
        qb_control (QuDev_Transmon): control qubit (with flux pulses)
        qb_target (QuDev_Transmon): target qubit
        phases (numpy array): phases used in the Ramsey measurement
        timestamps (list): measurement history. Enables collecting
                           datapoints from existing measurements and add them
                           to the training set. If there are existing timestamps,
                           cphases and population losses will be extracted from
                           all timestamps in the list. It will be optimized for
                           the combined data then and a cphase measurement will
                           be run with the optimal parameters. Possibly more data
                           will be taken after the first optimization round.
    Returns:
        pulse_length_best_value, pulse_amplitude_best_value

    '''
    ############## CHECKING INPUT #######################
    if not update:
        log.warning("Does not automatically update the CZ pulse length "
                    "and amplitude. "
                    "Set update=True if you want this!")
    if not (isinstance(sampling_numbers, list) or
            isinstance(sampling_numbers, np.ndarray)):
        sampling_numbers = [sampling_numbers]
    if max_measurements != len(sampling_numbers):
        log.warning('Did not provide sampling number for each iteration '
                    'step! Additional iterations will be carried out with the'
                    'last value in sampling numbers ')
    if len(initial_values) != 2:
        logging.error('Incorrect number of input mean values for Gaussian '
                      'sampling provided!')
    if len(std_deviations) != 2:
        logging.error('Incorrect number of standard deviations for Gaussian '
                      'sampling provided!')
    if hyper_parameter_dict is None:
        log.warning('\n No hyperparameters passed to predictive mixer '
                    'calibration routine. Default values for the estimator'
                    'will be used!\n')

        hyper_parameter_dict = {'cv_n_fold': 10,
                                'std_scaling': [0.4, 0.4]}

    if phases is None:
        phases = np.linspace(0, 2 * np.pi, 16, endpoint=False)
    phases = np.concatenate((phases, phases))

    if MC is None:
        MC = qbc.MC

    if not isinstance(timestamps, list):
        if timestamps is None:
            timestamps = []
        else:
            timestamps = [timestamps]
    timestamps_iter = copy.deepcopy(timestamps)
    target_value_names = [r"$|\phi_c/\pi - 1| [a.u]$", 'Population Loss [%]']
    std_factor = 0.2

    ################## START ROUTINE ######################

    pulse_length_best = initial_values[0]
    pulse_amplitude_best = initial_values[1]
    std_length = std_deviations[0]
    std_amp = std_deviations[1]
    iteration = 0

    cphase_testing_agent = Averaged_Cphase_Measurement(qbc, qbt, qbr, 32, MC,
                                                       n_average=5, tol=tol)

    while not cphase_testing_agent.converged:
        training_grid = None
        target_values = None

        for i, t in enumerate(timestamps_iter):

            flux_pulse_ma = ma.Fluxpulse_Ramsey_2D_Analysis_Predictive(
                timestamp=t,
                label='CPhase_measurement_{}_{}'.format(qbc.name, qbt.name),
                qb_name=qbc.name, cal_points=False, plot=False,
                save_plot=False,
                reference_measurements=True, only_cos_fits=True)

            cphases = flux_pulse_ma.cphases
            population_losses = flux_pulse_ma.population_losses

            target_phases = np.abs(np.abs(cphases / np.pi) - 1.)
            target_pops = np.abs(population_losses)

            new_train_values = np.array([flux_pulse_ma.sweep_points_2D[0][::2],
                                         flux_pulse_ma.sweep_points_2D[1][::2]]).T
            new_target_values = np.array([target_phases, target_pops]).T
            training_grid, target_values = generate_new_training_set(
                new_train_values,
                new_target_values,
                training_grid=training_grid,
                target_values=target_values)

            if iteration == 0:
                log.info('Added {} training samples from timestamp {}!' \
                      .format(np.shape(new_train_values)[0], t))

        data_size = 0 if training_grid is None else np.shape(training_grid)[0]

        # if not (iteration == 0 and timestamps_iter):
        log.info('\n{} samples before Iteration {}'.format(data_size,
                                                        iteration))
        if iteration >= len(sampling_numbers):
            sampling_number = sampling_numbers[-1]
        else:
            sampling_number = sampling_numbers[iteration]
        if iteration > 0:
            std_length *= std_factor  # rescale std deviations for next round
            std_amp *= std_factor

        new_flux_lengths = np.random.normal(pulse_length_best,
                                            std_length,
                                            sampling_number)
        new_flux_lengths = np.abs(new_flux_lengths)
        new_flux_amps = np.random.normal(pulse_amplitude_best,
                                         std_amp,
                                         sampling_number)
        log.info('measuring {} samples in iteration {} \n'. \
              format(sampling_number, iteration))

        cphases, population_losses, flux_pulse_ma = \
            measure_cphase(qbc, qbt, qbr,
                           new_flux_lengths, new_flux_amps,
                           phases=phases,
                           plot=False,
                           MC=MC)

        target_phases = np.abs(np.abs(cphases / np.pi) - 1.)
        target_pops = np.abs(population_losses)
        new_train_values = np.array([flux_pulse_ma.sweep_points_2D[0][::2],
                                     flux_pulse_ma.sweep_points_2D[1][::2]]).T
        new_target_values = np.array([target_phases, target_pops]).T

        training_grid, target_values = generate_new_training_set(
            new_train_values,
            new_target_values,
            training_grid=training_grid,
            target_values=target_values)
        new_timestamp = flux_pulse_ma.timestamp_string

        # train and test
        target_norm = np.sqrt(target_values[:, 0] ** 2 + target_values[:, 1] ** 2)
        min_ind = np.argmin(target_norm)
        x_init = [training_grid[min_ind, 0], training_grid[min_ind, 1]]
        a_pred = ma.OptimizationAnalysis_Predictive2D(training_grid,
                                                      target_values,
                                                      flux_pulse_ma,
                                                      x_init=x_init,
                                                      estimator=estimator,
                                                      hyper_parameter_dict=hyper_parameter_dict,
                                                      target_value_names=target_value_names)
        pulse_length_best = a_pred.optimization_result[0]
        pulse_amplitude_best = a_pred.optimization_result[1]
        cphase_testing_agent.lengths_opt.append(pulse_length_best)
        cphase_testing_agent.amps_opt.append(pulse_amplitude_best)

        # Get cphase with optimized values
        cphase_opt, population_loss_opt = cphase_testing_agent. \
            yield_new_measurement()

        if fine_tune:
            log.info('optimized flux parameters good enough for finetuning.\n'
                  'Finetuning amplitude with 6 values at fixed flux length!')
            if fine_tune_minmax is None:
                lower_amp = pulse_amplitude_best - std_amp
                higher_amp = pulse_amplitude_best + std_amp
            else:
                lower_amp = pulse_amplitude_best - fine_tune_minmax
                higher_amp = pulse_amplitude_best + fine_tune_minmax

            finetune_amps = np.linspace(lower_amp, higher_amp, 6)
            pulse_amplitude_best = cphase_finetune_parameters(
                qbc, qbt, qbr,
                pulse_length_best,
                finetune_amps, phases, MC)
            cphase_testing_agent.lengths_opt.append(pulse_length_best)
            cphase_testing_agent.amps_opt.append(pulse_amplitude_best)
            cphase_testing_agent.yield_new_measurement()

        # check success of iteration step
        if cphase_testing_agent.converged:
            log.info('Cphase optimization converged in iteration {}.'. \
                  format(iteration))

        elif iteration + 1 >= max_measurements:
            cphase_testing_agent.converged = True
            log.warning('\n maximum iterations exceeded without hitting'
                        ' specified tolerance levels for optimization!\n')
        else:
            log.info('Iteration {} finished. Not converged with cphase {}*pi and '
                  'population recovery {} %' \
                  .format(iteration, cphase_testing_agent.cphases[-1],
                          np.abs(1. - cphase_testing_agent.pop_losses[-1]) * 100))

            log.info('Running Iteration {} of {} ...'.format(iteration + 1,
                                                          max_measurements))

        if len(cphase_testing_agent.cphases) >= 2:
            cphases1 = cphase_testing_agent.cphases[-1]
            cphases2 = cphase_testing_agent.cphases[-2]
            if cphases1 > cphases2:
                std_factor = 1.5

        if new_timestamp is not None:
            timestamps_iter.append(new_timestamp)
        iteration += 1

    cphase_opt = cphase_testing_agent.cphases[-1]
    population_recovery_opt = np.abs(
        1. - cphase_testing_agent.pop_losses[-1]) * 100
    pulse_length_best = cphase_testing_agent.lengths_opt[-1]
    pulse_amplitude_best = cphase_testing_agent.amps_opt[-1]
    std_cphase = cphase_testing_agent.cphase_std

    log.info('CPhase optimization finished with optimal values: \n',
          'Controlled Phase QBc={} Qb Target={}: '.format(qbc.name, qbt.name),
          cphase_opt, r" ($ \pm $", std_cphase, ' )', r"$\pi$", '\n',
          'Population Recovery |e> Qb Target: {}% \n' \
          .format(population_recovery_opt),
          '@ flux pulse Paramters: \n',
          'Pulse Length: {:0.1f} ns \n'.format(pulse_length_best * 1e9),
          'Pulse Ampllitude: {:0.4f} V \n'.format(pulse_amplitude_best))
    if update:
        qbc.set('CZ_{}_amp'.format(qbt.name), pulse_amplitude_best)
        qbc.set('CZ_{}_length'.format(qbt.name), pulse_length_best)
    if full_output:
        return pulse_length_best, pulse_amplitude_best, \
               [population_recovery_opt, cphase_opt], [std_cphase]
    else:
        return pulse_length_best, pulse_amplitude_best


def cphase_finetune_parameters(qbc, qbt, qbr, flux_length, flux_amplitudes,
                               phases, MC, save_fig=True, show=True):
    """
    measures cphases for a single slice of chevron with fixed flux length.
    Returns the best amplitude in flux_amplitudes for a cphase of pi.
    """
    flux_lengths = len(flux_amplitudes) * [flux_length]
    cphases, population_losses, ma_ram2D = \
        measure_cphase(qbc, qbt, qbr,
                       flux_lengths,
                       flux_amplitudes,
                       phases=phases,
                       plot=True,
                       MC=MC,
                       fit_statistics=False)
    cphases %= 2 * np.pi
    fit_res = lmfit.Model(lambda x, m, b: m * np.tan(x / 2 - np.pi / 2) + b).fit(
        x=cphases, data=flux_amplitudes, m=1, b=np.mean(flux_amplitudes))
    best_amp = fit_res.model.func(np.pi, **fit_res.best_values)
    amps_model = fit_res.model.func(cphases, **fit_res.best_values)
    fig, ax = plt.subplots()
    ax.plot(cphases * 180 / np.pi, flux_amplitudes / 1e-3, 'o-')
    ax.plot(cphases * 180 / np.pi, amps_model / 1e-3, '-r')
    ax.hlines(best_amp / 1e-3, cphases[0] * 180 / np.pi, cphases[-1] * 180 / np.pi)
    ax.vlines(180, flux_amplitudes.min() / 1e-3, flux_amplitudes.max() / 1e-3)
    ax.set_ylabel('Flux pulse amplitude (mV)')
    ax.set_xlabel('Conditional phase (rad)')
    ax.set_title('CZ {}-{}'.format(qbc.name, qbt.name))

    ax.text(0.5, 0.95, 'Best amp = {:.6f} V'.format(best_amp),
            horizontalalignment='center', verticalalignment='top',
            transform=ax.transAxes)

    if save_fig:
        fig_title = 'CPhase_amp_sweep_{}_{}'.format(qbc.name, qbt.name)
        fig_title = '{}--{:%Y%m%d_%H%M%S}'.format(
            fig_title, datetime.datetime.now())
        save_folder = ma_ram2D.folder
        filename = os.path.abspath(os.path.join(save_folder, fig_title + '.png'))
        fig.savefig(filename, bbox_inches='tight')
    if show:
        plt.show()

    return best_amp


def measure_measurement_induced_dephasing(qb_dephased, qb_targeted, phases, amps,
                                          readout_separation, nr_readouts=1,
                                          label=None, n_cal_points_per_state=1,
                                          cal_states='auto', prep_params=None,
                                          exp_metadata=None, analyze=True,
                                          upload=True, **kw):
    classified = kw.get('classified', False)
    predictive_label = kw.pop('predictive_label', False)
    if prep_params is None:
        prep_params = get_multi_qubit_prep_params(
            [qb.preparation_params() for qb in qb_dephased])

    if label is None:
        label = 'measurement_induced_dephasing_x{}_{}_{}'.format(
            nr_readouts,
            ''.join([qb.name for qb in qb_dephased]),
            ''.join([qb.name for qb in qb_targeted]))

    hard_sweep_params = {
        'phase': {'unit': 'deg',
            'values': np.tile(phases, len(amps))},
        'ro_amp_scale': {'unit': 'deg',
            'values': np.repeat(amps, len(phases))}
    }

    for qb in set(qb_targeted) | set(qb_dephased):
        MC = qb.instr_mc.get_instr()
        qb.prepare(drive='timedomain')

    cal_states = CalibrationPoints.guess_cal_states(cal_states)
    cp = CalibrationPoints.multi_qubit([qb.name for qb in qb_dephased], cal_states,
                                       n_per_state=n_cal_points_per_state)

    operation_dict = get_operation_dict(list(set(qb_dephased + qb_targeted)))
    seq, sweep_points = mqs.measurement_induced_dephasing_seq(
        [qb.name for qb in qb_targeted], [qb.name for qb in qb_dephased], operation_dict,
        amps, phases, pihalf_spacing=readout_separation, prep_params=prep_params,
        cal_points=cp, upload=False, sequence_name=label)

    hard_sweep_func = awg_swf.SegmentHardSweep(
        sequence=seq, upload=upload,
        parameter_name='readout_idx', unit='')
    MC.set_sweep_function(hard_sweep_func)
    MC.set_sweep_points(sweep_points)

    det_name = 'int_avg{}_det'.format('_classif' if classified else '')
    det_func = get_multiplexed_readout_detector_functions(
        qb_dephased, nr_averages=max(qb.acq_averages() for qb in qb_dephased)
    )[det_name]
    MC.set_detector_function(det_func)

    if exp_metadata is None:
        exp_metadata = {}
    exp_metadata.update({'qb_dephased': [qb.name for qb in qb_dephased],
                         'qb_targeted': [qb.name for qb in qb_targeted],
                         'preparation_params': prep_params,
                         'cal_points': repr(cp),
                         'classified_ro': classified,
                         'rotate': len(cal_states) != 0 and not classified,
                         'data_to_fit': {qb.name: 'pe' for qb in qb_dephased},
                         'hard_sweep_params': hard_sweep_params})

    MC.run(label, exp_metadata=exp_metadata)

    tda.MeasurementInducedDephasingAnalysis(qb_names=[qb.name for qb in qb_dephased])


def measure_drive_cancellation(
        dev, driven_qubit, ramsey_qubits, sweep_points,
        phases=None, n_pulses=1, pulse='X180',
        n_cal_points_per_state=2, cal_states='auto', prep_params=None,
        exp_metadata=None, label=None, upload=True, analyze=True):
        """
        Sweep pulse cancellation parameters and measure Ramsey on qubits the
        cancellation is for.

        Args:
            dev: The Device object used for the measurement
            driven_qubit: The qubit object corresponding to the desired
                target of the pulse that is being cancelled.
            ramsey_qubits: A list of qubit objects corresponding to the
                undesired targets of the pulse that is being cancelled.
            sweep_points: A SweepPoints object that describes the pulse
                parameters to sweep. The sweep point keys should be of the form
                `qb.param`, where `qb` is the name of the qubit the cancellation
                is for and `param` is a parameter in the pulses
                cancellation_params dict. For example to sweep the amplitude of
                the cancellation pulse on qb1, you could configure the sweep
                points as `SweepPoints('qb1.amplitude', np.linspace(0, 1, 21))`.
            phases: An array of Ramsey phases in degrees.
            n_pulses: Number of pulse repetitions done between the Ramsey
                pulses. Useful for amplification of small errors. Defaults to 1.
            pulse: Operation name (without qb name) that will be done between
                the Ramsey pulses. Defaults to 'X180'.
            n_cal_points_per_state: Number of calibration measurements per
                calibration state. Defaults to 2.
            cal_states:
                List of qubit states to use for calibration. Defaults to 'auto'.
            prep_params: Perparation parameters dictionary specifying the type
                of state preparation.
            exp_metadata: A dictionary of extra metadata to save with the
                experiment.
            label: Overwrite the default measuremnt label.
            upload: Whether the experimental sequence should be uploaded.
                Defaults to true.
            analyze: Whether the analysis will be run. Defaults to True.

        """
        if phases is None:
            phases = np.linspace(0, 360, 3, endpoint=False)

        if isinstance(driven_qubit, str):
            driven_qubit = dev.get_qb(driven_qubit)
        ramsey_qubits = [dev.get_qb(qb) if isinstance(qb, str) else qb
                         for qb in ramsey_qubits]
        ramsey_qubit_names = [qb.name for qb in ramsey_qubits]

        MC = dev.instr_mc.get_instr()
        if label is None:
            label = f'drive_{driven_qubit.name}_cancel_'\
                    f'{list(sweep_points[0].keys())}'

        if prep_params is None:
            prep_params = dev.get_prep_params(ramsey_qubits)

        sweep_points.add_sweep_dimension()
        sweep_points.add_sweep_parameter('phase', phases, 'deg', 'Ramsey phase')

        if exp_metadata is None:
            exp_metadata = {}

        for qb in [driven_qubit] + ramsey_qubits:
            qb.prepare(drive='timedomain')

        cal_states = CalibrationPoints.guess_cal_states(cal_states,
                                                        for_ef=False)
        cp = CalibrationPoints.multi_qubit(
            [qb.name for qb in ramsey_qubits], cal_states,
            n_per_state=n_cal_points_per_state)
        operation_dict = dev.get_operation_dict()

        drive_op_code = pulse + ' ' + driven_qubit.name
        # We get sweep_vals for only one dimension since drive_cancellation_seq
        # turns 2D sweep points into 1D-SegmentHardSweep.
        # FIXME: in the future, this should rather be implemented via
        # sequence.compress_2D_sweep
        seq, sweep_vals = mqs.drive_cancellation_seq(
            drive_op_code, ramsey_qubit_names, operation_dict, sweep_points,
            n_pulses=n_pulses, prep_params=prep_params, cal_points=cp,
            upload=False)

        [seq.repeat_ro(f"RO {qbn}", operation_dict)
         for qbn in ramsey_qubit_names]

        sweep_func = awg_swf.SegmentHardSweep(
                sequence=seq, upload=upload,
                parameter_name='segment_index')
        MC.set_sweep_function(sweep_func)
        MC.set_sweep_points(sweep_vals)

        det_func = get_multiplexed_readout_detector_functions(
            ramsey_qubits,
            nr_averages=max([qb.acq_averages() for qb in ramsey_qubits]))\
            ['int_avg_det']
        MC.set_detector_function(det_func)

        # !!! Watch out with the call below. See docstring for this function
        # to see the assumptions it makes !!!
        meas_obj_sweep_points_map = sweep_points.get_meas_obj_sweep_points_map(
            [qb.name for qb in ramsey_qubits])
        exp_metadata.update({
            'ramsey_qubit_names': ramsey_qubit_names,
            'preparation_params': prep_params,
            'cal_points': repr(cp),
            'sweep_points': sweep_points,
            'meas_obj_sweep_points_map': meas_obj_sweep_points_map,
            'meas_obj_value_names_map':
                get_meas_obj_value_names_map(ramsey_qubits, det_func),
            'rotate': len(cp.states) != 0,
            'data_to_fit': {qbn: 'pe' for qbn in ramsey_qubit_names}
        })

        MC.run(label, exp_metadata=exp_metadata)

        if analyze:
            return tda.DriveCrosstalkCancellationAnalysis(
                qb_names=ramsey_qubit_names, options_dict={'TwoD': True})


def measure_fluxline_crosstalk(
        dev, target_qubit, crosstalk_qubits, amplitudes,
        crosstalk_qubits_amplitudes=None, phases=None,
        target_fluxpulse_length=500e-9, crosstalk_fluxpulse_length=None,
        skip_qb_freq_fits=False, n_cal_points_per_state=2,
        cal_states='auto', prep_params=None, label=None, upload=True,
        analyze=True):
    """
    Applies a flux pulse on the target qubit with various amplitudes.
    Measure the phase shift due to these pulses on the crosstalk qubits which
    are measured in a Ramsey setting and fluxed to a more sensitive frequency.

    Args:
        dev: The Device object used for the measurement
        target_qubit: the qubit to which a fluxpulse with varying amplitude
            is applied
        crosstalk_qubits: a list of qubits to do a Ramsey on.
        amplitudes: A list of flux pulse amplitudes to apply to the target qubit
        crosstalk_qubits_amplitudes: A dictionary from crosstalk qubit names
            to flux pulse amplitudes that are applied to them to increase their
            flux sensitivity. Missing amplitudes are set to 0.
        phases: An array of Ramsey phases in degrees.
        target_fluxpulse_length: length of the flux pulse on the target qubit.
            Default: 500 ns.
        crosstalk_fluxpulse_length: length of the flux pulses on the crosstalk
            qubits. Default: target_fluxpulse_length + 50 ns.
        n_cal_points_per_state: Number of calibration measurements per
            calibration state. Defaults to 2.
        cal_states:
            List of qubit states to use for calibration. Defaults to 'auto'.
        prep_params: Perparation parameters dictionary specifying the type
            of state preparation.
        label: Overwrite the default measuremnt label.
        upload: Whether the experimental sequence should be uploaded.
            Defaults to True.
        analyze: Whether the analysis will be run. Defaults to True.

    """
    if phases is None:
        phases = np.linspace(0, 360, 3, endpoint=False)
    if crosstalk_fluxpulse_length is None:
        crosstalk_fluxpulse_length = target_fluxpulse_length + 50e-9
    if crosstalk_qubits_amplitudes is None:
        crosstalk_qubits_amplitudes = {}

    if isinstance(target_qubit, str):
        target_qubit = dev.get_qb(target_qubit)
    target_qubit_name = target_qubit.name
    crosstalk_qubits = [dev.get_qb(qb) if isinstance(qb, str) else qb
                     for qb in crosstalk_qubits]
    crosstalk_qubits_names = [qb.name for qb in crosstalk_qubits]

    MC = dev.instr_mc.get_instr()
    if label is None:
        label = f'fluxline_crosstalk_{target_qubit_name}_' + \
                ''.join(crosstalk_qubits_names)

    if prep_params is None:
        prep_params = dev.get_prep_params(crosstalk_qubits)

    sweep_points = SweepPoints('phase', phases, 'deg', 'Ramsey phase')
    sweep_points.add_sweep_dimension()
    sweep_points.add_sweep_parameter('target_amp', amplitudes, 'V',
                                     'Target qubit flux pulse amplitude')

    exp_metadata = {}

    for qb in set(crosstalk_qubits) | {target_qubit}:
        qb.prepare(drive='timedomain')

    cal_states = CalibrationPoints.guess_cal_states(cal_states,
                                                    for_ef=False)
    cp = CalibrationPoints.multi_qubit(
        [qb.name for qb in crosstalk_qubits], cal_states,
        n_per_state=n_cal_points_per_state)
    operation_dict = dev.get_operation_dict()

    # We get sweep_vals for only one dimension since drive_cancellation_seq
    # turns 2D sweep points into 1D-SegmentHardSweep.
    # FIXME: in the future, this should rather be implemented via
    # sequence.compress_2D_sweep
    seq, sweep_vals = mqs.fluxline_crosstalk_seq(
        target_qubit_name, crosstalk_qubits_names,
        crosstalk_qubits_amplitudes, sweep_points, operation_dict,
        crosstalk_fluxpulse_length=crosstalk_fluxpulse_length,
        target_fluxpulse_length=target_fluxpulse_length,
        prep_params=prep_params, cal_points=cp, upload=False)

    [seq.repeat_ro(f"RO {qbn}", operation_dict)
     for qbn in crosstalk_qubits_names]

    sweep_func = awg_swf.SegmentHardSweep(
        sequence=seq, upload=upload,
        parameter_name='segment_index')
    MC.set_sweep_function(sweep_func)
    MC.set_sweep_points(sweep_vals)

    det_func = get_multiplexed_readout_detector_functions(
        crosstalk_qubits,
        nr_averages=max([qb.acq_averages() for qb in crosstalk_qubits])) \
        ['int_avg_det']
    MC.set_detector_function(det_func)

    # !!! Watch out with the call below. See docstring for this function
    # to see the assumptions it makes !!!
    meas_obj_sweep_points_map = sweep_points.get_meas_obj_sweep_points_map(
        [qb.name for qb in crosstalk_qubits])
    exp_metadata.update({
        'target_qubit_name': target_qubit_name,
        'crosstalk_qubits_names': crosstalk_qubits_names,
        'crosstalk_qubits_amplitudes': crosstalk_qubits_amplitudes,
        'target_fluxpulse_length': target_fluxpulse_length,
        'crosstalk_fluxpulse_length': crosstalk_fluxpulse_length,
        'skip_qb_freq_fits': skip_qb_freq_fits,
        'preparation_params': prep_params,
        'cal_points': repr(cp),
        'sweep_points': sweep_points,
        'meas_obj_sweep_points_map': meas_obj_sweep_points_map,
        'meas_obj_value_names_map':
            get_meas_obj_value_names_map(crosstalk_qubits, det_func),
        'rotate': len(cp.states) != 0,
        'data_to_fit': {qbn: 'pe' for qbn in crosstalk_qubits_names}
    })

    MC.run(label, exp_metadata=exp_metadata)

    if analyze:
        return tda.FluxlineCrosstalkAnalysis(
            qb_names=crosstalk_qubits_names, options_dict={
                'TwoD': True,
                'skip_qb_freq_fits': skip_qb_freq_fits,
            })



def calibrate_n_qubits(qubits, f_LO, sweep_points_dict, sweep_params=None,
                       artificial_detuning=None,
                       cal_points=True, no_cal_points=4, upload=True,
                       MC=None, soft_avgs=1, n_rabi_pulses=1,
                       thresholded=False,  # analyses can't do thresholded=True!
                       analyze=True, update=False,
                       UHFQC=None, pulsar=None, **kw):
    """
    Args:
        qubits: list of qubits
        f_LO: multiplexed RO LO freq
        sweep_points_dict:  dict of the form {msmt_name: sweep_points_array}
            where msmt_name must be one of the following:
            ['rabi', 'n_rabi', 'ramsey', 'qscale', 'T1', 'T2'}
        sweep_params: this function defines this variable for each msmt. But
            see the seqeunce function mqs.general_multi_qubit_seq for details
        artificial_detuning: for ramsey and T2 (echo) measurements. It is
            ignored for the other measurements
        cal_points: whether to prepare cal points or not
        no_cal_points: how many cal points to prepare
        upload: whether to upload to AWGs
        MC: MC object
        soft_avgs:  soft averages
        n_rabi_pulses: for the n_rabi measurement
        thresholded: whether to threshold the results (NOT IMPLEMENTED)
        analyze: whether to analyze
        update: whether to update relevant parameters based on analysis
        UHFQC: UHFQC object
        pulsar: pulsar

    Kwargs:
        This function can also add dynamical decoupling (DD) pulses with the
        following parameters:

        nr_echo_pulses (int, default=0): number of DD pulses; if 0 then this
            function will not add DD pulses
        UDD_scheme (bool, default=True): if True, it uses the Uhrig DD scheme,
            else it uses the CPMG scheme
        idx_DD_start (int, default:-1): index of the first DD pulse in the
            waveform for a single qubit. For example, is we have n=3 qubits,
            and have 4 pulses per qubit, and we want to inset DD pulses
            between the first and second pulse, then idx_DD_start = 1.
            For a Ramsey experiment (2 pulses per qubit), idx_DD_start = -1
            (default value) and the DD pulses are inserted between the
            two pulses.

        You can also add the kwargs used in the standard TD analysis functions.
    """

    if MC is None:
        MC = qubits[0].MC
    if UHFQC is None:
        UHFQC = qubits[0].UHFQC
    if pulsar is None:
        pulsar = qubits[0].AWG
    artificial_detuning_echo = kw.pop('artificial_detuning_echo', None)

    qubit_names = [qb.name for qb in qubits]
    if len(qubit_names) == 1:
        msmt_suffix = qubits[0].msmt_suffix
    elif len(qubit_names) > 5:
        msmt_suffix = '_{}qubits'.format(len(qubit_names))
    else:
        msmt_suffix = '_qbs{}'.format(''.join([i[-1] for i in qubit_names]))

    sweep_points_dict = deepcopy(sweep_points_dict)
    for key, spts in sweep_points_dict.items():
        if spts is None:
            if key == 'n_rabi':
                sweep_points_dict[key] = {}
                for qb in qubits:
                    sweep_points_dict[key][qb.name] = \
                        np.linspace(
                            (n_rabi_pulses - 1) * qb.amp180() / n_rabi_pulses,
                            min((n_rabi_pulses + 1) * qb.amp180() / n_rabi_pulses,
                                0.9), 41)
            else:
                raise ValueError('Sweep points for {} measurement are not '
                                 'defined.'.format(key))

    if cal_points:
        sweep_points_dict = deepcopy(sweep_points_dict)
        for key, spts in sweep_points_dict.items():
            if not isinstance(spts, dict):
                if key == 'qscale':
                    temp_array = np.zeros(3 * spts.size)
                    np.put(temp_array, list(range(0, temp_array.size, 3)), spts)
                    np.put(temp_array, list(range(1, temp_array.size, 3)), spts)
                    np.put(temp_array, list(range(2, temp_array.size, 3)), spts)
                    spts = temp_array
                    step = np.abs(spts[-1] - spts[-4])
                else:
                    step = np.abs(spts[-1] - spts[-2])
                if no_cal_points == 4:
                    sweep_points_dict[key] = np.concatenate(
                        [spts, [spts[-1] + step, spts[-1] + 2 * step,
                                spts[-1] + 3 * step, spts[-1] + 4 * step]])
                elif no_cal_points == 2:
                    sweep_points_dict[key] = np.concatenate(
                        [spts, [spts[-1] + step, spts[-1] + 2 * step]])
                else:
                    sweep_points_dict[key] = spts
            else:
                for k in spts:
                    if key == 'qscale':
                        temp_array = np.zeros(3 * spts[k].size)
                        np.put(temp_array, list(range(0, temp_array.size, 3)),
                               spts[k])
                        np.put(temp_array, list(range(1, temp_array.size, 3)),
                               spts[k])
                        np.put(temp_array, list(range(2, temp_array.size, 3)),
                               spts[k])
                        spts[k] = temp_array
                        step = np.abs(spts[k][-1] - spts[k][-4])
                    else:
                        step = np.abs(spts[k][-1] - spts[k][-2])
                    if no_cal_points == 4:
                        sweep_points_dict[key][k] = np.concatenate(
                            [spts[k], [spts[k][-1] + step, spts[k][-1] + 2 * step,
                                       spts[k][-1] + 3 * step,
                                       spts[k][-1] + 4 * step]])
                    elif no_cal_points == 2:
                        sweep_points_dict[key][k] = np.concatenate(
                            [spts[k],
                             [spts[k][-1] + step, spts[k][-1] + 2 * step]])
                    else:
                        sweep_points_dict[key][k] = spts[k]

    # set up multiplexed readout
    multiplexed_pulse(qubits, f_LO, upload=True)
    operation_dict = get_operation_dict(qubits)
    if thresholded:
        key = 'dig'
    else:
        key = 'int'

    nr_averages = max([qb.RO_acq_averages() for qb in qubits])
    df = get_multiplexed_readout_detector_functions(
        qubits, nr_averages=nr_averages)[key + '_avg_det']

    for qb in qubits:
        qb.prepare_for_timedomain(multiplexed=True)

    # Do measurements
    # RABI
    if 'rabi' in sweep_points_dict:
        exp_metadata = {}
        sweep_points = sweep_points_dict['rabi']

        if sweep_params is None:
            sweep_params = (
                ('X180', {'pulse_pars': {'amplitude': (lambda sp: sp)},
                          'repeat': 1}),
            )

        sf = awg_swf2.calibrate_n_qubits(sweep_params=sweep_params,
                                         sweep_points=sweep_points,
                                         qubit_names=qubit_names,
                                         operation_dict=operation_dict,
                                         cal_points=cal_points,
                                         upload=upload,
                                         parameter_name='amplitude',
                                         unit='V', **kw)

        MC.soft_avg(soft_avgs)
        MC.set_sweep_function(sf)
        MC.set_sweep_points(sweep_points)
        MC.set_detector_function(df)
        label = 'Rabi' + msmt_suffix
        if isinstance(sweep_points, dict):
            exp_metadata = {'sweep_points_dict': sweep_points}
        MC.run(label, exp_metadata=exp_metadata)
        sweep_params = None

        if analyze:
            rabi_ana = tda.RabiAnalysis(qb_names=qubit_names)
            if update:
                for qb in qubits:
                    try:
                        qb.amp180(rabi_ana.proc_data_dict[
                                      'analysis_params_dict'][qb.name]['piPulse'])
                        qb.amp90_scale(0.5)
                    except AttributeError as e:
                        log.warning('%s. This parameter will not be '
                                    'updated.' % e)

    # N-RABI
    if 'n_rabi' in sweep_points_dict:
        exp_metadata = {}
        sweep_points = sweep_points_dict['n_rabi']
        if sweep_params is None:
            sweep_params = (
                ('X180', {'pulse_pars': {'amplitude': (lambda sp: sp)},
                          'repeat': n_rabi_pulses}),
            )

        sf = awg_swf2.calibrate_n_qubits(sweep_params=sweep_params,
                                         sweep_points=sweep_points,
                                         qubit_names=qubit_names,
                                         operation_dict=operation_dict,
                                         cal_points=cal_points,
                                         upload=upload,
                                         parameter_name='amplitude',
                                         unit='V', **kw)

        MC.soft_avg(soft_avgs)
        MC.set_sweep_function(sf)
        MC.set_sweep_points(sweep_points[list(sweep_points)[0]])
        MC.set_detector_function(df)
        label = 'Rabi-n{}'.format(n_rabi_pulses) + msmt_suffix
        if isinstance(sweep_points, dict):
            exp_metadata = {'sweep_points_dict': sweep_points}
        MC.run(label, exp_metadata=exp_metadata)
        sweep_params = None

        if analyze:
            rabi_ana = tda.RabiAnalysis(qb_names=qubit_names)
            if update:
                for qb in qubits:
                    try:
                        qb.amp180(rabi_ana.proc_data_dict[
                                      'analysis_params_dict'][qb.name]['piPulse'])
                        qb.amp90_scale(0.5)
                    except AttributeError as e:
                        log.warning('%s. This parameter will not be '
                                    'updated.' % e)

    # RAMSEY
    if 'ramsey' in sweep_points_dict:
        exp_metadata = {}
        if artificial_detuning is None:
            raise ValueError('Specify an artificial_detuning for the Ramsey '
                             'measurement.')
        sweep_points = sweep_points_dict['ramsey']
        drag_pulse_length = qubits[0].nr_sigma() * qubits[0].gauss_sigma()
        zz_coupling = 470e3
        if sweep_params is None:
            sweep_params = (
                ('X90', {}),
                ('X90', {
                    'pulse_pars': {
                        'refpoint': 'start',
                        'pulse_delay': (lambda sp: sp),
                        'phase': (lambda sp:
                                  ((sp - sweep_points[0]) * artificial_detuning *
                                   360) % 360),
                        # 'basis_rotation': (lambda sp: 2*np.pi*zz_coupling *
                        #                   (sp+drag_pulse_length)*180/np.pi)
                    }}),

            )
        sf = awg_swf2.calibrate_n_qubits(sweep_params=sweep_params,
                                         sweep_points=sweep_points,
                                         qubit_names=qubit_names,
                                         operation_dict=operation_dict,
                                         cal_points=cal_points,
                                         upload=upload,
                                         parameter_name='time',
                                         unit='s', **kw)

        MC.soft_avg(soft_avgs)
        MC.set_sweep_function(sf)
        MC.set_sweep_points(sweep_points)
        MC.set_detector_function(df)
        label = 'Ramsey' + msmt_suffix
        if isinstance(sweep_points, dict):
            exp_metadata = {'sweep_points_dict': sweep_points}
        exp_metadata['artificial_detuning'] = artificial_detuning
        MC.run(label, exp_metadata=exp_metadata)
        sweep_params = None

        if analyze:
            ramsey_ana = tda.RamseyAnalysis(qb_names=qubit_names)
            if update:
                for qb in qubits:
                    try:
                        qb.f_qubit(ramsey_ana.proc_data_dict[
                                       'analysis_params_dict'][qb.name][
                                       'exp_decay_' + qb.name]['new_qb_freq'])
                    except AttributeError as e:
                        log.warning('%s. This parameter will not be '
                                    'updated.' % e)
                    try:
                        qb.T2_star(ramsey_ana.proc_data_dict[
                                       'analysis_params_dict'][qb.name][
                                       'exp_decay_' + qb.name]['T2_star'])
                    except AttributeError as e:
                        log.warning('%s. This parameter will not be '
                                    'updated.' % e)

    # QSCALE
    if 'qscale' in sweep_points_dict:
        exp_metadata = {}
        sweep_points = sweep_points_dict['qscale']

        if sweep_params is None:
            sweep_params = (
                ('X90', {'pulse_pars': {'motzoi': (lambda sp: sp)},
                         'condition': (lambda i: i % 3 == 0)}),
                ('X180', {'pulse_pars': {'motzoi': (lambda sp: sp)},
                          'condition': (lambda i: i % 3 == 0)}),
                ('X90', {'pulse_pars': {'motzoi': (lambda sp: sp)},
                         'condition': (lambda i: i % 3 == 1)}),
                ('Y180', {'pulse_pars': {'motzoi': (lambda sp: sp)},
                          'condition': (lambda i: i % 3 == 1)}),
                ('X90', {'pulse_pars': {'motzoi': (lambda sp: sp)},
                         'condition': (lambda i: i % 3 == 2)}),
                ('mY180', {'pulse_pars': {'motzoi': (lambda sp: sp)},
                           'condition': (lambda i: i % 3 == 2)}),
                ('RO', {})
            )

        sf = awg_swf2.calibrate_n_qubits(sweep_params=sweep_params,
                                         sweep_points=sweep_points,
                                         qubit_names=qubit_names,
                                         operation_dict=operation_dict,
                                         cal_points=cal_points,
                                         upload=upload,
                                         parameter_name='qscale_factor',
                                         unit='', **kw)

        MC.soft_avg(soft_avgs)
        MC.set_sweep_function(sf)
        MC.set_sweep_points(sweep_points)
        MC.set_detector_function(df)
        label = 'QScale' + msmt_suffix
        if isinstance(sweep_points, dict):
            exp_metadata = {'sweep_points_dict': sweep_points}
        MC.run(label, exp_metadata=exp_metadata)
        sweep_params = None

        if analyze:
            qscale_ana = tda.QScaleAnalysis(qb_names=qubit_names)
            if update:
                for qb in qubits:
                    try:
                        qb.motzoi(qscale_ana.proc_data_dict[
                                      'analysis_params_dict'][qb.name]['qscale'])
                    except AttributeError as e:
                        log.warning('%s. This parameter will not be '
                                    'updated.' % e)

    # T1
    if 'T1' in sweep_points_dict:
        exp_metadata = {}
        sweep_points = sweep_points_dict['T1']
        if sweep_params is None:
            sweep_params = (
                ('X180', {}),
                ('RO mux', {'pulse_pars': {'pulse_delay': (lambda sp: sp)}})
            )

        sf = awg_swf2.calibrate_n_qubits(sweep_params=sweep_params,
                                         sweep_points=sweep_points,
                                         qubit_names=qubit_names,
                                         operation_dict=operation_dict,
                                         cal_points=cal_points,
                                         upload=upload,
                                         parameter_name='time',
                                         unit='s', **kw)

        MC.soft_avg(soft_avgs)
        MC.set_sweep_function(sf)
        MC.set_sweep_points(sweep_points)
        MC.set_detector_function(df)
        label = 'T1' + msmt_suffix
        if isinstance(sweep_points, dict):
            exp_metadata = {'sweep_points_dict': sweep_points}
        MC.run(label, exp_metadata=exp_metadata)
        sweep_params = None

        if analyze:
            T1_ana = tda.T1Analysis(qb_names=qubit_names)
            if update:
                for qb in qubits:
                    try:
                        qb.T1(T1_ana.proc_data_dict['analysis_params_dict'][
                                  qb.name]['T1'])
                    except AttributeError as e:
                        log.warning('%s. This parameter will not be '
                                    'updated.' % e)
    # T2 ECHO
    if 'T2' in sweep_points_dict:
        exp_metadata = {}
        sweep_points = sweep_points_dict['T2']
        if sweep_params is None:
            sweep_params = (
                ('X90', {}),
                ('X180', {'pulse_pars': {'refpoint': 'start',
                                         'pulse_delay': (lambda sp: sp / 2)}}),
                ('X90', {'pulse_pars': {
                    'refpoint': 'start',
                    'pulse_delay': (lambda sp: sp / 2)}})
            )

        if artificial_detuning_echo is not None:
            sweep_params[-1][1]['pulse_pars']['phase'] = \
                lambda sp: ((sp - sweep_points[0]) *
                            artificial_detuning_echo * 360) % 360

        sf = awg_swf2.calibrate_n_qubits(sweep_params=sweep_params,
                                         sweep_points=sweep_points,
                                         qubit_names=qubit_names,
                                         operation_dict=operation_dict,
                                         cal_points=cal_points,
                                         upload=upload,
                                         parameter_name='time',
                                         unit='s', **kw)

        MC.soft_avg(soft_avgs)
        MC.set_sweep_function(sf)
        MC.set_sweep_points(sweep_points)
        MC.set_detector_function(df)
        label = 'T2_echo' + msmt_suffix
        if isinstance(sweep_points, dict):
            exp_metadata = {'sweep_points_dict': sweep_points,
                            'artificial_detuning': artificial_detuning_echo}
        MC.run(label, exp_metadata=exp_metadata)
        sweep_params = None

        if analyze:
            echo_ana = tda.EchoAnalysis(
                qb_names=qubit_names,
                options_dict={'artificial_detuning': artificial_detuning_echo})
            if update:
                for qb in qubits:
                    try:
                        qb.T2(echo_ana.proc_data_dict[
                                  'analysis_params_dict'][qb.name]['T2_echo'])
                    except AttributeError as e:
                        log.warning('%s. This parameter will not be '
                                    'updated.' % e)


def measure_chevron(dev, qbc, qbt, hard_sweep_params, soft_sweep_params,
                    cz_pulse_name, upload=True, label=None, qbr=None,
                    classified=False, n_cal_points_per_state=1,
                    num_cz_gates=1, cal_states=('g', 'e', 'f'),
                    prep_params=None, exp_metadata=None, analyze=True,
                    return_seq=False, channels_to_upload=None, **kw):

    if isinstance(qbc, str):
        qbc = dev.get_qb(qbc)
    if isinstance(qbt, str):
        qbt = dev.get_qb(qbt)

    if qbr is None:
        qbr = qbt
    elif isinstance(qbr, str):
        qbr = dev.get_qb(qbr)

    if qbr != qbc and qbr != qbt:
        raise ValueError('Only target or control qubit can be read out!')

    # check whether qubits are connected
    dev.check_connection(qbc, qbt)

    if len(list(soft_sweep_params)) > 1:
        log.warning('There is more than one soft sweep parameter.')
    if label is None:
        label = 'Chevron_{}{}'.format(qbc.name, qbt.name)
    if exp_metadata is None:
        exp_metadata = {}
    MC = dev.find_instrument('MC')
    for qb in [qbc, qbt]:
        qb.prepare(drive='timedomain')

    cal_states = CalibrationPoints.guess_cal_states(cal_states)
    cp = CalibrationPoints.single_qubit(qbr.name, cal_states,
                                        n_per_state=n_cal_points_per_state)

    if prep_params is None:
        prep_params = dev.get_prep_params([qbc, qbt])

    operation_dict = dev.get_operation_dict()

    sequences, hard_sweep_points, soft_sweep_points = \
        fsqs.chevron_seqs(
            qbc_name=qbc.name, qbt_name=qbt.name, qbr_name=qbr.name,
            hard_sweep_dict=hard_sweep_params,
            soft_sweep_dict=soft_sweep_params,
            operation_dict=operation_dict,
            cz_pulse_name=cz_pulse_name,
            num_cz_gates=num_cz_gates,
            cal_points=cp, upload=False, prep_params=prep_params)
    # compress 2D sweep
    if kw.get('compression_seg_lim', None) is not None:
        sequences, hard_sweep_points, soft_sweep_points, cf = \
            sequences[0].compress_2D_sweep(sequences,
                                           kw.get("compression_seg_lim"))
        exp_metadata.update({'compression_factor': cf})

    if return_seq:
        return sequences

    hard_sweep_func = awg_swf.SegmentHardSweep(
        sequence=sequences[0], upload=upload,
        parameter_name=list(hard_sweep_params)[0],
        unit=list(hard_sweep_params.values())[0]['unit'])
    MC.set_sweep_function(hard_sweep_func)
    MC.set_sweep_points(hard_sweep_points)

    # sweep over flux pulse amplitude of qbc
    if channels_to_upload is None:
        channels_to_upload = [qbc.flux_pulse_channel(),
                              qbt.flux_pulse_channel()]

    MC.set_sweep_function_2D(awg_swf.SegmentSoftSweep(
        hard_sweep_func, sequences,
        list(soft_sweep_params)[0], list(soft_sweep_params.values())[0]['unit'],
        channels_to_upload=channels_to_upload))
    MC.set_sweep_points_2D(soft_sweep_points)
    det_func = qbr.int_avg_classif_det if classified else qbr.int_avg_det
    MC.set_detector_function(det_func)
    sweep_points = SweepPoints(from_dict_list=[hard_sweep_params,
                                               soft_sweep_params])
    exp_metadata.update({
        'preparation_params': prep_params,
        'cal_points': repr(cp),
        'rotate': len(cal_states) != 0,
        'data_to_fit': {qbr.name: 'pe'},
        'sweep_points': sweep_points,
        'meas_obj_sweep_points_map':
            sweep_points.get_meas_obj_sweep_points_map([qbr.name]),
        'meas_obj_value_names_map':
            get_meas_obj_value_names_map([qbr], det_func)
    })
    MC.run_2D(name=label, exp_metadata=exp_metadata)

    if analyze:
        tda.MultiQubit_TimeDomain_Analysis(qb_names=[qbr.name],
                                           options_dict={'TwoD': True})


def measure_cphase(dev, qbc, qbt, soft_sweep_params, cz_pulse_name,
                   hard_sweep_params=None, max_flux_length=None,
                   num_cz_gates=1, n_cal_points_per_state=1, cal_states='auto',
                   prep_params=None, exp_metadata=None, label=None,
                   prepend_pulse_dicts=None,
                   analyze=True, upload=True, for_ef=True, **kw):
    '''
    method to measure the leakage and the phase acquired during a flux pulse
    conditioned on the state of the control qubit (qbc).
    In this measurement, the phase from two Ramsey type measurements
    on qb_target is measured, once with the control qubit in the excited state
    and once in the ground state. The conditional phase is calculated as the
    difference.

    Args:
        dev (Device)
        qbc (QuDev_transmon, str): control qubit
        qbt (QuDev_transmon, str): target qubit
        FIXME: add further args
        prepend_pulse_dicts: (list) list of pulse dictionaries to prepend
            to each segment. Each dictionary must contain a key 'op_code'
            to specify a pulse from the operation dictionary. The other keys
            are interpreted as pulse parameters.
        compression_seg_lim (int): Default: None. If speficied, it activates the
            compression of a 2D sweep (see Sequence.compress_2D_sweep) with the given
            limit on the maximal number of segments per sequence.
    '''

    if isinstance(qbc, str):
        qbc = dev.get_qb(qbc)
    if isinstance(qbt, str):
        qbt = dev.get_qb(qbt)

    # check whether qubits are connected
    dev.check_connection(qbc, qbt)

    MC = dev.instr_mc.get_instr()

    plot_all_traces = kw.get('plot_all_traces', True)
    plot_all_probs = kw.get('plot_all_probs', True)
    classified = kw.get('classified', False)
    predictive_label = kw.pop('predictive_label', False)
    if prep_params is None:
        prep_params = dev.get_prep_params([qbc, qbt])

    if label is None:
        if predictive_label:
            label = 'Predictive_cphase_nz_measurement'
        else:
            label = 'CPhase_nz_measurement'
        if classified:
            label += '_classified'
        if 'active' in prep_params['preparation_type']:
            label += '_reset'
        if num_cz_gates > 1:
            label += f'_{num_cz_gates}_gates'
        label += f'_{qbc.name}_{qbt.name}'

    if hard_sweep_params is None:
        hard_sweep_params = {
            'phase': {'values': np.tile(np.linspace(0, 2 * np.pi, 6) * 180 / np.pi, 2),
                      'unit': 'deg'}
        }

    if exp_metadata is None:
        exp_metadata = {}

    for qb in [qbc, qbt]:
        qb.prepare(drive='timedomain')

    cal_states = CalibrationPoints.guess_cal_states(cal_states,
                                                    for_ef=for_ef)
    cp = CalibrationPoints.multi_qubit([qbc.name, qbt.name], cal_states,
                                       n_per_state=n_cal_points_per_state)

    if max_flux_length is not None:
        log.debug(f'max_flux_length = {max_flux_length * 1e9:.2f} ns, set by user')
    operation_dict = dev.get_operation_dict()

    sequences, hard_sweep_points, soft_sweep_points = \
        fsqs.cphase_seqs(
            hard_sweep_dict=hard_sweep_params,
            soft_sweep_dict=soft_sweep_params,
            qbc_name=qbc.name, qbt_name=qbt.name,
            cz_pulse_name=cz_pulse_name + f' {qbc.name} {qbt.name}',
            operation_dict=operation_dict,
            cal_points=cp, upload=False, prep_params=prep_params,
            max_flux_length=max_flux_length,
            num_cz_gates=num_cz_gates,
            prepend_pulse_dicts=prepend_pulse_dicts)
    # compress 2D sweep
    if kw.get('compression_seg_lim', None) is not None:
        sequences, hard_sweep_points, soft_sweep_points, cf = \
            sequences[0].compress_2D_sweep(sequences,
                                           kw.get("compression_seg_lim"))
        exp_metadata.update({'compression_factor': cf})
        
    hard_sweep_func = awg_swf.SegmentHardSweep(
        sequence=sequences[0], upload=upload,
        parameter_name=list(hard_sweep_params)[0],
        unit=list(hard_sweep_params.values())[0]['unit'])
    MC.set_sweep_function(hard_sweep_func)
    MC.set_sweep_points(hard_sweep_points)

    channels_to_upload = [operation_dict[cz_pulse_name +
                                         f' {qbc.name} {qbt.name}']['channel']]
    if 'channel2' in operation_dict[cz_pulse_name + f' {qbc.name} {qbt.name}']:
        channels_to_upload += [operation_dict[cz_pulse_name +
                                         f' {qbc.name} {qbt.name}']['channel2']]

    MC.set_sweep_function_2D(awg_swf.SegmentSoftSweep(
        hard_sweep_func, sequences,
        list(soft_sweep_params)[0], list(soft_sweep_params.values())[0]['unit'],
        channels_to_upload=channels_to_upload))
    MC.set_sweep_points_2D(soft_sweep_points)

    det_get_values_kws = {'classified': classified,
                          'correlated': False,
                          'thresholded': True,
                          'averaged': True}
    det_name = 'int_avg{}_det'.format('_classif' if classified else '')
    det_func = get_multiplexed_readout_detector_functions(
        [qbc, qbt], nr_averages=max(qb.acq_averages() for qb in [qbc, qbt]),
        det_get_values_kws=det_get_values_kws)[det_name]
    MC.set_detector_function(det_func)

    exp_metadata.update({'leakage_qbnames': [qbc.name],
                         'cphase_qbnames': [qbt.name],
                         'preparation_params': prep_params,
                         'cal_points': repr(cp),
                         'classified_ro': classified,
                         'rotate': len(cal_states) != 0 and not classified,
                         'cal_states_rotations':
                             {qbc.name: {'g': 0, 'e': 1, 'f': 2},
                              qbt.name: {'g': 0, 'e': 1}} if
                             (len(cal_states) != 0 and not classified) else None,
                         'data_to_fit': {qbc.name: 'pf', qbt.name: 'pe'},
                         'hard_sweep_params': hard_sweep_params,
                         'soft_sweep_params': soft_sweep_params,
                         'prepend_pulse_dicts': prepend_pulse_dicts})
    exp_metadata.update(kw)
    MC.run_2D(label, exp_metadata=exp_metadata)
    if analyze:
        if classified:
            channel_map = {qb.name: [vn + ' ' +
                                     qb.instr_uhf() for vn in
                                     qb.int_avg_classif_det.value_names]
                           for qb in [qbc, qbt]}
        else:
            channel_map = {qb.name: [vn + ' ' +
                                     qb.instr_uhf() for vn in
                                     qb.int_avg_det.value_names]
                           for qb in [qbc, qbt]}
        flux_pulse_tdma = tda.CPhaseLeakageAnalysis(
            qb_names=[qbc.name, qbt.name],
            options_dict={'TwoD': True, 'plot_all_traces': plot_all_traces,
                          'plot_all_probs': plot_all_probs,
                          'channel_map': channel_map})
        cphases = flux_pulse_tdma.proc_data_dict[
            'analysis_params_dict'][f'cphase_{qbt.name}']['val']
        population_losses = flux_pulse_tdma.proc_data_dict[
            'analysis_params_dict'][f'population_loss_{qbt.name}']['val']
        leakage = flux_pulse_tdma.proc_data_dict[
            'analysis_params_dict'][f'leakage_{qbc.name}']['val']
        return cphases, population_losses, leakage, flux_pulse_tdma
    else:
        return

def measure_arbitrary_phase(qbc, qbt, target_phases, phase_func, cz_pulse_name,
        soft_sweep_params=dict(), measure_dynamic_phase=False,
        measure_conditional_phase=True, hard_sweep_params=None,
        num_cz_gates=1, n_cal_points_per_state=1, cal_states='auto',
        classified_ro=True, prep_params=None, exp_metadata=dict(), label=None,
        analyze=True, upload=True, for_ef=True, **kw):
    '''
    method to measure the leakage and the phase acquired during a flux pulse
    conditioned on the state of the control qubit (self).
    In this measurement, the phase from two Ramsey type measurements
    on qb_target is measured, once with the control qubit in the excited state
    and once in the ground state. The conditional phase is calculated as the
    difference.

    Args:
        qbc (QuDev_transmon): control qubit / fluxed qubit
        qbt (QuDev_transmon): target qubit / non-fluxed qubit
        phase_func (callable): function with input the target phase, returning
         (flux pulse amplitude, dyn_phase)
    '''

    if label is None:
        label = 'Arbitrary_Phase_{}_{}'.format(qbc.name, qbt.name)
    assert qbc.get_operation_dict()[cz_pulse_name]['pulse_type'] == \
        'BufferedCZPulseEffectiveTime', "Arbritrary phase measurement requires" \
            "'BufferedCZPulseEffectiveTime' pulse type but pulse type is '{}'" \
        .format(qbc.get_operation_dict()[cz_pulse_name]['pulse_type'])
    results = dict() #dictionary to store measurement results
    amplitudes, predicted_dyn_phase = phase_func(target_phases)
    soft_sweep_params['amplitude'] = dict(values=amplitudes, unit='V')
    exp_metadata.update(dict(target_phases=target_phases))
    if measure_conditional_phase:
        cphases, population_losses, leakage, flux_pulse_tdma = \
            measure_cphase(qbc=qbc, qbt=qbt, soft_sweep_params=soft_sweep_params,
                           cz_pulse_name=cz_pulse_name,
                           hard_sweep_params=hard_sweep_params,
                           num_cz_gates=num_cz_gates,
                           n_cal_points_per_state=n_cal_points_per_state,
                           cal_states=cal_states,
                           prep_params=prep_params, exp_metadata=exp_metadata,
                           label=label, analyze=True, upload=upload, for_ef=for_ef,
                           classified= classified_ro,
                           **kw)
        if analyze:
            # get folder to save figures.
            # FIXME: temporary while no proper analysis class is made
            a = ma.MeasurementAnalysis(auto=False)
            a.get_naming_and_values()
            save_folder = a.folder
            if kw.get("wrap_phase", True):
                tol = kw.get("wrap_tol", 0)
                cphases[cphases < 0 - tol] = cphases[cphases < 0 - tol] + 2 * np.pi
                cphases[cphases > 2 * np.pi + tol] = cphases[cphases > 2 * np.pi + tol] + \
                                                     2 * np.pi
                target_phases[target_phases < 0 - tol] = \
                    target_phases[target_phases < 0 - tol] + 2 * np.pi
                target_phases[target_phases > 2 * np.pi + tol] = \
                    target_phases[target_phases > 2 * np.pi + tol] + 2 * np.pi

            for param_name, values in soft_sweep_params.items():
                fig, ax = plt.subplots(2, sharex=True, figsize=(7, 8))
                ax[0].scatter(values['values'], target_phases * 180 / np.pi,
                              label='Target phase', marker='x')
                ax[0].scatter(values['values'], cphases * 180 / np.pi,
                              label='Measured phase', marker='x')
                ax[0].set_ylabel(f"Conditional Phase (deg)")
                ax[0].legend(prop=dict(size=12))

                diff_phases = ((cphases - target_phases + np.pi) %
                               (2 * np.pi) - np.pi) * 180 / np.pi

                ax[1].scatter(values['values'], diff_phases, label='Target - Measured')
                ax[1].set_xlabel(f"{param_name} ({values.get('unit', '')})")
                ax[1].set_ylabel(f"Conditional Phase (deg)")
                ax[1].plot([], [], color='w',
                           label=f"mean err: {np.mean(diff_phases):0.2f} $\pm$ "
                           f"{np.std(diff_phases):0.2f}°\n" \
                           f"median err: {np.median(diff_phases): 0.2f}°")
                ax[1].legend(prop=dict(size=12))
                fig.savefig(
                    os.path.join(save_folder,
                                 f"cphase_and_target_phase_vs_{param_name}.png"))
            results['cphases'] = cphases
            results['cphases_diff'] = diff_phases

    if measure_dynamic_phase:
        dyn_phases = []
        # FIXME: infering amplitude parameter from pulse name, but if naming
        #  protocol changes this might fail
        ampl_param_name = "_".join(cz_pulse_name.split(" ")[:-1] + ["amplitude"])
        for amp in amplitudes:
            with temporary_value(
                    (getattr(qbc, ampl_param_name), amp)):
                dyn_phases.append(
                    measure_dynamic_phases(qbc, qbt, cz_pulse_name, update=False,
                                           qubits_to_measure=[qbc],
                                           reset_phases_before_measurement=True))

        if analyze:
            a = ma.MeasurementAnalysis(auto=False)
            a.get_naming_and_values()
            save_folder = a.folder
            dyn_phases = np.array([d[qbc.name] for d in dyn_phases])

            if kw.get("wrap_phase", True):
                dyn_phases[dyn_phases < 0 ] = dyn_phases[dyn_phases < 0] + 360
                dyn_phases[dyn_phases > 360] = dyn_phases[dyn_phases > 360] + 360
            fig, ax = plt.subplots(2, sharex=True)
            ax[0].scatter(amplitudes, predicted_dyn_phase,
                          label='Predicted dynamic phase', marker='x')
            ax[0].scatter(amplitudes, dyn_phases, marker='x',
                          label='Measured dynamic phase')
            ax[0].set_ylabel(f"Dynamic Phase (deg)")
            ax[0].legend(prop=dict(size=12))

            # wrapping to get difference around 0 degree
            diff_dyn_phases = \
                (dyn_phases - predicted_dyn_phase + 180) % 360 - 180
            ax[1].scatter(amplitudes, diff_dyn_phases, label='Target - Measured')
            ax[1].set_xlabel(f"Amplitude (V)")
            ax[1].set_ylabel(f"Dynamic Phase (deg)")
            ax[1].legend(prop=dict(size=12))
            fig.savefig(os.path.join(save_folder, "dynamic_phase.png"))
            results['dphases'] = dyn_phases
            results['dphases_diff'] = diff_dyn_phases

    return results


def measure_dynamic_phases(dev, qbc, qbt, cz_pulse_name, hard_sweep_params=None,
                           qubits_to_measure=None, nr_cz_gates=1,
                           analyze=True, upload=True, n_cal_points_per_state=1,
                           cal_states='auto', prep_params=None,
                           exp_metadata=None, classified=False, update=False,
                           reset_phases_before_measurement=True,
                           extract_only=False, simultaneous=False,
                           prepend_pulse_dicts=None, **kw):

    """
    Function to calibrate the dynamic phases for a CZ gate.
    :param dev: (Device object)
    :param qbc: (QuDev_transmon object) one of the gate qubits,
        usually the qubit that goes to the f level
    :param qbt: (QuDev_transmon object) the other gate qubit,
        usually the qubit that does not go to f level
    :param cz_pulse_name: (str) name of the CZ pulse in the operation dict
    :param hard_sweep_params: (dict) specifies the sweep information for
        the hard sweep. If None, will default to
            hard_sweep_params['phase'] = {
                'values': np.tile(np.linspace(0, 2 * np.pi, 6) * 180 / np.pi, 2),
                'unit': 'deg'}
    :param qubits_to_measure: (list) list of QuDev_transmon objects to
        be measured
    :param nr_cz_gates: (int) number of two-qubit gates to insert between
        Ramsey pulses
    :param analyze: (bool) whether to do analysis
    :param upload: (bool) whether to upload to AWGs
    :param n_cal_points_per_state: (int) how many cal points per cal state
    :param cal_states: (str or tuple of str) Depetermines which cal states are
        measured. Can be 'auto' or tuple of strings specifying qubit states
        (ex: ('g', 'e')).
    :prep_params: (dict) preparation parameters
    :param exp_metadata: (dict) experimental metadata dictionary
    :param classified: (bool) whether to use the UHFQC_classifier_detector
    :param update: (bool) whether to update the basis_rotation parameter with
        the measured dynamic phase(s)
    :param reset_phases_before_measurement: (bool) If True, resets the
        basis_rotation parameter to {} before measurement(s). If False, keeps
        the dict stored in this parameter and updates only the entries in
        this dict that were measured (specified by qubits_to_measure).
    :param simultaneous: (bool) whether to measure to do the measurement
        simultaneously on all qubits_to_measure
    :param extract_only: (bool) whether to only extract the data without 
        plotting it
    :param prepend_pulse_dicts: (list) list of pulse dictionaries to prepend
        to each segment. Each dictionary must contain a key 'op_code'
        to specify a pulse from the operation dictionary. The other keys
        are interpreted as pulse parameters.
    :param kw: keyword arguments

    """
    if isinstance(qbc, str):
        qbc = dev.get_qb(qbc)
    if isinstance(qbt, str):
        qbt = dev.get_qb(qbt)

    if qubits_to_measure is None:
        qubits_to_measure = [qbc, qbt]
    if hard_sweep_params is None:
        hard_sweep_params = {
            'phase': {
                'values': np.tile(np.linspace(0, 2 * np.pi, 6) * 180 / np.pi, 2),
                'unit': 'deg'}}

    basis_rot_par = dev.get_pulse_par(cz_pulse_name, qbc, qbt, 'basis_rotation')
    dyn_phases = {}
    if reset_phases_before_measurement:
        old_dyn_phases = {}
    else:
        old_dyn_phases = deepcopy(basis_rot_par())

    # check whether qubits are connected
    dev.check_connection(qbc, qbt)

    with temporary_value(basis_rot_par, old_dyn_phases):
        if not simultaneous:
            qubits_to_measure = [[qb] for qb in qubits_to_measure]
        else:
            qubits_to_measure = [qubits_to_measure]

        for qbs in qubits_to_measure:
            assert (qbc not in qbs or qbt not in qbs), \
                "Dynamic phases of control and target qubit cannot be " \
                "measured simultaneously."

            label = f'Dynamic_phase_measurement_CZ{qbt.name}{qbc.name}-' + \
                    ''.join([qb.name for qb in qbs])
            for qb in qbs:
                qb.prepare(drive='timedomain')
            MC = qbc.instr_mc.get_instr()

            cal_states = CalibrationPoints.guess_cal_states(cal_states)
            cp = CalibrationPoints.multi_qubit(
                [qb.name for qb in qbs], cal_states,
                n_per_state=n_cal_points_per_state)

            if prep_params is not None:
                current_prep_params = prep_params
            else:
                current_prep_params = dev.get_prep_params(qbs)

            seq, hard_sweep_points = \
                fsqs.dynamic_phase_seq(
                    qb_names=[qb.name for qb in qbs],
                    hard_sweep_dict=hard_sweep_params,
                    operation_dict=dev.get_operation_dict(),
                    cz_pulse_name=cz_pulse_name + f' {qbc.name} {qbt.name}',
                    cal_points=cp, nr_cz_gates=nr_cz_gates,
                    upload=False, prep_params=current_prep_params,
                    prepend_pulse_dicts=prepend_pulse_dicts)

            MC.set_sweep_function(awg_swf.SegmentHardSweep(
                sequence=seq, upload=upload,
                parameter_name=list(hard_sweep_params)[0],
                unit=list(hard_sweep_params.values())[0]['unit']))
            MC.set_sweep_points(hard_sweep_points)
            det_get_values_kws = {'classified': classified,
                                  'correlated': False,
                                  'thresholded': True,
                                  'averaged': True}
            det_name = 'int_avg{}_det'.format('_classif' if classified else '')
            MC.set_detector_function(get_multiplexed_readout_detector_functions(
                qbs, nr_averages=max(qb.acq_averages() for qb in qbs),
                det_get_values_kws=det_get_values_kws)[det_name])

            if exp_metadata is None:
                exp_metadata = {}
            exp_metadata.update({'preparation_params': current_prep_params,
                                 'cal_points': repr(cp),
                                 'rotate': False if classified else
                                    len(cp.states) != 0,
                                 'data_to_fit': {qb.name: 'pe' for qb in qbs},
                                 'cal_states_rotations':
                                     {qb.name: {'g': 0, 'e': 1} for qb in qbs},
                                 'hard_sweep_params': hard_sweep_params,
                                 'prepend_pulse_dicts': prepend_pulse_dicts})
            MC.run(label, exp_metadata=exp_metadata)

            if analyze:
                MA = tda.CZDynamicPhaseAnalysis(
                    qb_names=[qb.name for qb in qbs],
                    options_dict={
                    'flux_pulse_length': dev.get_pulse_par(cz_pulse_name,
                                                            qbc, qbt,
                                                            'pulse_length')(),
                    'flux_pulse_amp': dev.get_pulse_par(cz_pulse_name,
                                                         qbc, qbt,
                                                         'amplitude')(),
                        'save_figs': ~extract_only}, extract_only=extract_only)
                for qb in qbs:
                    dyn_phases[qb.name] = \
                        MA.proc_data_dict['analysis_params_dict'][qb.name][
                            'dynamic_phase']['val'] * 180 / np.pi

    if update:
        if reset_phases_before_measurement:
            basis_rot_par(dyn_phases)
        else:
            basis_rot_par().update(dyn_phases)
            not_updated = {k: v for k, v in old_dyn_phases.items()
                           if k not in dyn_phases}
            if len(not_updated) > 0:
                log.warning(f'Not all basis_rotations stored in the pulse '
                            f'settings have been measured. Keeping the '
                            f'following old value(s): {not_updated}')
    return dyn_phases


def measure_J_coupling(dev, qbm, qbs, freqs, cz_pulse_name,
                       label=None, cal_points=False, prep_params=None,
                       cal_states='auto', n_cal_points_per_state=1,
                       freq_s=None, f_offset=0, exp_metadata=None,
                       upload=True, analyze=True):

    """
    Measure the J coupling between the qubits qbm and qbs at the interaction
    frequency freq.

    :param qbm:
    :param qbs:
    :param freq:
    :param cz_pulse_name:
    :param label:
    :param cal_points:
    :param prep_params:
    :return:
    """

    # check whether qubits are connected
    dev.check_connection(qbm, qbs)

    if isinstance(qbm, str):
        qbm = dev.get_qb(qbm)
    if isinstance(qbs, str):
        qbs = dev.get_qb(qbs)

    if label is None:
        label = f'J_coupling_{qbm.name}{qbs.name}'
    MC = dev.instr_mc.get_instr()

    for qb in [qbm, qbs]:
        qb.prepare(drive='timedomain')

    if cal_points:
        cal_states = CalibrationPoints.guess_cal_states(cal_states)
        cp = CalibrationPoints.single_qubit(
            qbm.name, cal_states, n_per_state=n_cal_points_per_state)
    else:
        cp = None
    if prep_params is None:
        prep_params = dev.get_prep_params([qbm, qbs])

    operation_dict = dev.get_operation_dict()

    # Adjust amplitude of stationary qubit
    if freq_s is None:
        freq_s = freqs.mean()

    amp_s = fms.Qubit_freq_to_dac(freq_s,
                                  **qbs.fit_ge_freq_from_flux_pulse_amp())

    fit_paras = qbm.fit_ge_freq_from_flux_pulse_amp()

    amplitudes = fms.Qubit_freq_to_dac(freqs,
                                       **fit_paras)

    amplitudes = np.array(amplitudes)

    if np.any((amplitudes > abs(fit_paras['V_per_phi0']) / 2)):
        amplitudes -= fit_paras['V_per_phi0']
    elif np.any((amplitudes < -abs(fit_paras['V_per_phi0']) / 2)):
        amplitudes += fit_paras['V_per_phi0']

    for [qb1, qb2] in [[qbm, qbs], [qbs, qbm]]:
        operation_dict[cz_pulse_name + f' {qb1.name} {qb2.name}'] \
            ['amplitude2'] = amp_s

    freqs += f_offset

    cz_pulse_name += f' {qbm.name} {qbs.name}'

    seq, sweep_points, sweep_points_2D = \
        fsqs.fluxpulse_amplitude_sequence(
            amplitudes=amplitudes, freqs=freqs, qb_name=qbm.name,
            operation_dict=operation_dict,
            cz_pulse_name=cz_pulse_name, cal_points=cp,
            prep_params=prep_params, upload=False)

    MC.set_sweep_function(awg_swf.SegmentHardSweep(
        sequence=seq, upload=upload, parameter_name='Amplitude', unit='V'))

    MC.set_sweep_points(sweep_points)
    MC.set_sweep_function_2D(swf.Offset_Sweep(
        qbm.instr_ge_lo.get_instr().frequency,
        -qbm.ge_mod_freq(),
        name='Drive frequency',
        parameter_name='Drive frequency', unit='Hz'))
    MC.set_sweep_points_2D(sweep_points_2D)
    MC.set_detector_function(qbm.int_avg_det)
    if exp_metadata is None:
        exp_metadata = {}
    exp_metadata.update({'sweep_points_dict': {qbm.name: amplitudes},
                         'sweep_points_dict_2D': {qbm.name: freqs},
                         'use_cal_points': cal_points,
                         'preparation_params': prep_params,
                         'cal_points': repr(cp),
                         'rotate': cal_points,
                         'data_to_fit': {qbm.name: 'pe'},
                         "sweep_name": "Amplitude",
                         "sweep_unit": "V",
                         "global_PCA": True})
    MC.run_2D(label, exp_metadata=exp_metadata)

    if analyze:
        ma.MeasurementAnalysis(TwoD=True)


def measure_ramsey_with_flux_pulse(qb, cz_pulse_name, hard_sweep_params=None,
                           qb_freq=None,
                           artificial_detunings=20e6,
                           cal_points=True,
                           analyze=True, upload=True, n_cal_points_per_state=2,
                           cal_states='auto', prep_params=None,
                           exp_metadata=None, classified=False):

    if hard_sweep_params is None:
        hard_sweep_params = {
            'Delay': {
                'values': np.linspace(0, 200e-9, 31),
                'unit': 's'}}
    label = f'Ramsey_flux_pulse-{qb.name}'


    if qb_freq is None:
        qb_freq = qb.ge_freq()

    with temporary_value(qb.ge_freq, qb_freq):
        qb.prepare(drive='timedomain')
        MC = qb.instr_mc.get_instr()

        if cal_points:
            cal_states = CalibrationPoints.guess_cal_states(cal_states)
            cp = CalibrationPoints.single_qubit(
                qb.name, cal_states, n_per_state=n_cal_points_per_state)
        else:
            cp = None

        if prep_params is None:
            prep_params = qb.preparation_params()

        operation_dict = get_operation_dict([qb])

        seq, hard_sweep_points = fsqs.Ramsey_time_with_flux_seq(qb.name,
                                                                hard_sweep_params,
                                                                operation_dict,
                                                                cz_pulse_name,
                                                                artificial_detunings=artificial_detunings,
                                                                cal_points=cp,
                                                                upload=False,
                                                                prep_params=prep_params)

        MC.set_sweep_function(awg_swf.SegmentHardSweep(
            sequence=seq, upload=upload,
            parameter_name=list(hard_sweep_params)[0],
            unit=list(hard_sweep_params.values())[0]['unit']))
        MC.set_sweep_points(hard_sweep_points)
        MC.set_detector_function(qb.int_avg_classif_det if classified
                                 else qb.int_avg_det)
        if exp_metadata is None:
            exp_metadata = {}
        exp_metadata.update({'sweep_points_dict': {qb.name: hard_sweep_params[
            'Delay']['values']},
                             'sweep_name': 'Delay',
                             'sweep_unit': 's',
                             'artificial_detuning': artificial_detunings,
                             'preparation_params': prep_params,
                             'cal_points': repr(cp),
                             'rotate': True,
                             'cal_states_rotations': {qb.name: []},
                             'data_to_fit': {qb.name: 'pe'},
                            })
        MC.run(label, exp_metadata=exp_metadata)

    ramsey_ana = None
    if analyze:
        ramsey_ana = tda.RamseyAnalysis(
            qb_names=[qb.name], options_dict=dict(
                fit_gaussian_decay=True))
        new_qubit_freq = ramsey_ana.proc_data_dict[
            'analysis_params_dict'][qb.name]['exp_decay_' + qb.name][
            'new_qb_freq']
        T2_star = ramsey_ana.proc_data_dict[
            'analysis_params_dict'][qb.name]['exp_decay_' + qb.name][
            'T2_star']
    return new_qubit_freq, T2_star


def measure_cz_bleed_through(qb, CZ_separation_times, phases, CZ_pulse_name,
                             label=None, upload=True, cal_points=True,
                             oneCZ_msmt=False, soft_avgs=1, nr_cz_gates=1,
                             TwoD=True, analyze=True, MC=None):
    if MC is None:
        MC = qb.MC

    exp_metadata = {'CZ_pulse_name': CZ_pulse_name,
                    'cal_points': cal_points,
                    'oneCZ_msmt': oneCZ_msmt,
                    'nr_cz_gates': nr_cz_gates}

    qb.prepare_for_timedomain()

    if cal_points:
        step = np.abs(phases[-1] - phases[-2])
        phases = np.concatenate(
            [phases, [phases[-1] + step, phases[-1] + 2 * step,
                      phases[-1] + 3 * step, phases[-1] + 4 * step]])

    operation_dict = qb.get_operation_dict()

    s1 = awg_swf.CZ_bleed_through_phase_hard_sweep(
        qb_name=qb.name,
        CZ_pulse_name=CZ_pulse_name,
        CZ_separation=CZ_separation_times[0],
        operation_dict=operation_dict,
        oneCZ_msmt=oneCZ_msmt,
        nr_cz_gates=nr_cz_gates,
        verbose=False,
        upload=(False if TwoD else upload),
        return_seq=False,
        cal_points=cal_points)

    MC.set_sweep_function(s1)
    MC.set_sweep_points(phases)
    if TwoD:
        if len(CZ_separation_times) != 1:
            s2 = awg_swf.CZ_bleed_through_separation_time_soft_sweep(
                s1, upload=upload)
            MC.set_sweep_function_2D(s2)
            MC.set_sweep_points_2D(CZ_separation_times)
        elif nr_cz_gates > 1:
            exp_metadata['CZ_separation_time'] = CZ_separation_times[0]
            s2 = awg_swf.CZ_bleed_through_nr_cz_gates_soft_sweep(
                s1, upload=upload)
            MC.set_sweep_function_2D(s2)
            MC.set_sweep_points_2D(1 + np.arange(0, nr_cz_gates, 2))
    MC.set_detector_function(qb.int_avg_det)
    MC.soft_avg(soft_avgs)

    if label is None:
        idx = CZ_pulse_name.index('q')
        if oneCZ_msmt:
            label = 'CZ_phase_msmt_{}{}'.format(CZ_pulse_name[idx:idx + 3],
                                                qb.msmt_suffix)
        else:
            label = str(nr_cz_gates)
            label += 'CZ_bleed_through_{}{}'.format(CZ_pulse_name[idx:idx + 3],
                                                    qb.msmt_suffix)
    MC.run(label, mode=('2D' if TwoD else '1D'), exp_metadata=exp_metadata)

    if analyze:
        tda.MultiQubit_TimeDomain_Analysis(qb_names=[qb.name],
                                           options_dict={'TwoD': TwoD})


def measure_ramsey_add_pulse(measured_qubit, pulsed_qubit, times=None,
                             artificial_detuning=0, label='', analyze=True,
                             cal_states="auto", n_cal_points_per_state=2,
                             n=1, upload=True,  last_ge_pulse=False, for_ef=False,
                             classified_ro=False, prep_params=None,
                             exp_metadata=None):
    if times is None:
        raise ValueError("Unspecified times for measure_ramsey")
    if artificial_detuning is None:
        log.warning('Artificial detuning is 0.')
    if np.abs(artificial_detuning) < 1e3:
        log.warning('The artificial detuning is too small. The units'
                    'should be Hz.')
    if np.any(times > 1e-3):
        log.warning('The values in the times array might be too large.'
                    'The units should be seconds.')

    for qb in [pulsed_qubit, measured_qubit]:
        qb.prepare(drive='timedomain')
    MC = measured_qubit.instr_mc.get_instr()
    if prep_params is None:
        prep_params = measured_qubit.preparation_params()

    # Define the measurement label
    if label == '':
        label = 'Ramsey_add_pulse_{}'.format(pulsed_qubit.name) + \
                measured_qubit.msmt_suffix

    # create cal points
    cal_states = CalibrationPoints.guess_cal_states(cal_states, for_ef)
    cp = CalibrationPoints.single_qubit(measured_qubit.name, cal_states,
                                        n_per_state=n_cal_points_per_state)
    # create sequence
    seq, sweep_points = mqs.ramsey_add_pulse_seq_active_reset(
        times=times, measured_qubit_name=measured_qubit.name,
        pulsed_qubit_name=pulsed_qubit.name,
        operation_dict=get_operation_dict([measured_qubit, pulsed_qubit]),
        cal_points=cp, n=n, artificial_detunings=artificial_detuning,
        upload=False, for_ef=for_ef, last_ge_pulse=False, prep_params=prep_params)

    MC.set_sweep_function(awg_swf.SegmentHardSweep(
        sequence=seq, upload=upload, parameter_name='Delay', unit='s'))
    MC.set_sweep_points(sweep_points)

    MC.set_detector_function(
        measured_qubit.int_avg_classif_det if classified_ro else
        measured_qubit.int_avg_det)

    if exp_metadata is None:
        exp_metadata = {}
    exp_metadata.update(
        {'sweep_points_dict': {measured_qubit.name: times},
         'sweep_name': 'Delay',
         'sweep_unit': 's',
         'cal_points': repr(cp),
         'preparation_params': prep_params,
         'last_ge_pulses': [last_ge_pulse],
         'artificial_detuning': artificial_detuning,
         'rotate': len(cp.states) != 0,
         'data_to_fit': {measured_qubit.name: 'pf' if for_ef else 'pe'},
         'measured_qubit': measured_qubit.name,
         'pulsed_qubit': pulsed_qubit.name})

    MC.run(label, exp_metadata=exp_metadata)

    if analyze:
        tda.RamseyAddPulseAnalysis(qb_names=[measured_qubit.name])


def measure_ramsey_add_pulse_sweep_phase(
        measured_qubit, pulsed_qubit, phases,
        interleave=True, label='', MC=None,
        analyze=True, close_fig=True,
        cal_points=True, upload=True):
    for qb in [pulsed_qubit, measured_qubit]:
        qb.prepare_for_timedomain()
    if MC is None:
        MC = measured_qubit.MC

    # Define the measurement label
    if label == '':
        label = 'Ramsey_add_pulse_{}_Sweep_phases'.format(pulsed_qubit.name) + \
                measured_qubit.msmt_suffix

    step = np.abs(phases[1] - phases[0])
    if interleave:
        phases = np.repeat(phases, 2)

    if cal_points:
        sweep_points = np.concatenate(
            [phases, [phases[-1] + step, phases[-1] + 2 * step,
                      phases[-1] + 3 * step, phases[-1] + 4 * step]])
    else:
        sweep_points = phases

    Rams_swf = awg_swf2.Ramsey_add_pulse_sweep_phase_swf(
        measured_qubit_name=measured_qubit.name,
        pulsed_qubit_name=pulsed_qubit.name,
        operation_dict=get_operation_dict([measured_qubit, pulsed_qubit]),
        cal_points=cal_points,
        upload=upload)
    MC.set_sweep_function(Rams_swf)
    MC.set_sweep_points(sweep_points)
    MC.set_detector_function(measured_qubit.int_avg_det)
    MC.run(label, exp_metadata={'measured_qubit': measured_qubit.name,
                                'pulsed_qubit': pulsed_qubit.name})

    if analyze:
        ma.MeasurementAnalysis(auto=True, close_fig=close_fig,
                               qb_name=measured_qubit.name)


def measure_pygsti(qubits, f_LO, pygsti_gateset=None,
                   upload=True, nr_shots_per_seg=2 ** 12,
                   thresholded=True, analyze_shots=True, analyze_pygsti=True,
                   preselection=True, ro_spacing=1e-6, label=None,
                   MC=None, UHFQC=None, pulsar=None, run=True, **kw):
    if UHFQC is None:
        UHFQC = qubits[0].UHFQC
        log.warning("Unspecified UHFQC instrument. Using {}.UHFQC.".format(
            qubits[0].name))
    if pulsar is None:
        pulsar = qubits[0].AWG
        log.warning("Unspecified pulsar instrument. Using {}.AWG.".format(
            qubits[0].name))
    if MC is None:
        MC = qubits[0].MC
        log.warning("Unspecified MC object. Using {}.MC.".format(
            qubits[0].name))

    if len(qubits) == 2:
        log.warning('Make sure the first qubit in the list is the '
                    'control qubit!')
    # Generate list of experiments with pyGSTi
    qb_names = [qb.name for qb in qubits]

    maxLengths = kw.pop('maxLengths', [1, 2])
    linear_GST = kw.pop('linear_GST', True)
    if pygsti_gateset is not None:
        prep_fiducials = pygsti_gateset.prepStrs
        meas_fiducials = pygsti_gateset.effectStrs
        germs = pygsti_gateset.germs
        gs_target = pygsti_gateset.gs_target
        if linear_GST:
            listOfExperiments = pygsti.construction.list_lgst_gatestrings(
                prep_fiducials, meas_fiducials, gs_target)
        else:
            listOfExperiments = constr.make_lsgst_experiment_list(
                gs_target, prep_fiducials, meas_fiducials, germs, maxLengths)
    else:
        prep_fiducials = kw.pop('prep_fiducials', None)
        meas_fiducials = kw.pop('meas_fiducials', None)
        germs = kw.pop('germs', None)
        gs_target = kw.pop('gs_target', None)
        listOfExperiments = kw.pop('listOfExperiments', None)
        # if np.any(np.array([prep_fiducials, meas_fiducials, germs,
        #                     gs_target]) == None):
        #     raise ValueError('Please provide either pyGSTi gate set or the '
        #                      'kwargs "prep_fiducials", "meas_fiducials", '
        #                      '"germs", "gs_target".')
        # listOfExperiments = constr.make_lsgst_experiment_list(
        #     gs_target, prep_fiducials, meas_fiducials, germs, maxLengths)

    nr_exp = len(listOfExperiments)

    # Set label
    if label is None:
        label = ''
        if pygsti_gateset is not None:
            if linear_GST:
                label += 'Linear'
            else:
                label += 'LongSeq'
        if len(qubits) == 1:
            label += 'GST_{}{}'.format(
                '-'.join([s[1::] for s in gs_target.gates]),
                qubits[0].msmt_suffix)
        else:
            label += 'GST_{}_qbs{}'.format(
                '-'.join([s[1::] for s in gs_target.gates]),
                ''.join([qb.name[-1] for qb in qubits]))

    # Set detector function
    key = 'int'
    if thresholded:
        key = 'dig'
        log.warning('This is a thresholded measurement. Make sure you '
              'have set the threshold values!')
        label += '_thresh'

    # Prepare qubits and readout pulse
    for qb in qubits:
        qb.prepare_for_timedomain(multiplexed=True)
    multiplexed_pulse(qubits, f_LO, upload=True)

    MC_run_mode = '1D'
    # Check if there are too many experiments to do
    max_exp_len = kw.pop('max_exp_len', 800)
    if nr_exp > max_exp_len:
        nr_subexp = nr_exp // max_exp_len
        pygsti_sublistOfExperiments = [listOfExperiments[
                                       i * max_exp_len:(i + 1) * max_exp_len] for
                                       i in range(nr_subexp)]
        remaining_exps = nr_exp - max_exp_len * nr_subexp
        if remaining_exps > 0:
            pygsti_sublistOfExperiments += [listOfExperiments[-remaining_exps::]]
        # Set detector function
        nr_shots = nr_shots_per_seg * max_exp_len * (2 if preselection else 1)
        det_func = get_multiplexed_readout_detector_functions(
            qubits, nr_shots=nr_shots, values_per_point=2,
            values_per_point_suffex=['_presel', '_measure'])[key + '_log_det']

        # Define hard sweep
        # hard_sweep_points = np.repeat(np.arange(max_exp_len),
        #                             nr_shots_per_seg*(2 if preselection else 1))
        hard_sweep_points = np.arange(max_exp_len * nr_shots_per_seg *
                                      (2 if preselection else 1))

        hard_sweep_func = \
            awg_swf2.GST_swf(qb_names,
                             pygsti_listOfExperiments=
                             pygsti_sublistOfExperiments[0],
                             operation_dict=get_operation_dict(qubits),
                             preselection=preselection,
                             ro_spacing=ro_spacing,
                             upload=False)

        # Define hard sweep
        soft_sweep_points = np.arange(len(pygsti_sublistOfExperiments))
        soft_sweep_func = awg_swf2.GST_experiment_sublist_swf(
            hard_sweep_func,
            pygsti_sublistOfExperiments)
        MC_run_mode = '2D'
    else:
        # Set detector function
        nr_shots = nr_shots_per_seg * nr_exp * (2 if preselection else 1)
        det_func = get_multiplexed_readout_detector_functions(
            qubits, nr_shots=nr_shots, values_per_point=2,
            values_per_point_suffex=['_presel', '_measure'])[key + '_log_det']
        # Define hard sweep
        # hard_sweep_points = np.repeat(np.arange(nr_exp),
        #                             nr_shots_per_seg*(2 if preselection else 1))
        hard_sweep_points = np.arange(max_exp_len * nr_shots_per_seg *
                                      (2 if preselection else 1))
        hard_sweep_func = \
            awg_swf2.GST_swf(qb_names,
                             pygsti_listOfExperiments=listOfExperiments,
                             operation_dict=get_operation_dict(qubits),
                             preselection=preselection,
                             ro_spacing=ro_spacing,
                             upload=upload)

    MC.set_sweep_function(hard_sweep_func)
    MC.set_sweep_points(hard_sweep_points)
    if MC_run_mode == '2D':
        MC.set_sweep_function_2D(soft_sweep_func)
        MC.set_sweep_points_2D(soft_sweep_points)
    MC.set_detector_function(det_func)

    exp_metadata = {'pygsti_gateset': pygsti_gateset,
                    'linear_GST': linear_GST,
                    'preselection': preselection,
                    'thresholded': thresholded,
                    'nr_shots_per_seg': nr_shots_per_seg,
                    'nr_exp': nr_exp}
    reduction_type = kw.pop('reduction_type', None)
    if reduction_type is not None:
        exp_metadata.update({'reduction_type': reduction_type})
    if nr_exp > max_exp_len:
        exp_metadata.update({'max_exp_len': max_exp_len})
    if not linear_GST:
        exp_metadata.update({'maxLengths': maxLengths})
    if preselection:
        exp_metadata.update({'ro_spacing': ro_spacing})
    if run:
        MC.run(name=label, mode=MC_run_mode, exp_metadata=exp_metadata)

    # Analysis
    if analyze_shots:
        if thresholded:
            MA = ma.MeasurementAnalysis(TwoD=(MC_run_mode == '2D'))
        else:
            thresholds = {qb.name: 1.5 * UHFQC.get(
                'qas_0_thresholds_{}_level'.format(
                    qb.RO_acq_weight_function_I())) for qb in qubits}
            channel_map = {qb.name: det_func.value_names[0] for qb in qubits}
            MA = ra.MultiQubit_SingleShot_Analysis(options_dict=dict(
                TwoD=(MC_run_mode == '2D'),
                n_readouts=(2 if preselection else 1) * nr_exp,
                thresholds=thresholds,
                channel_map=channel_map
            ))

        if analyze_pygsti:
            # Create experiment dataset
            basis_states = [''.join(s) for s in
                            list(itertools.product(['0', '1'],
                                                   repeat=len(qubits)))]
            dataset = pygsti.objects.DataSet(outcomeLabels=basis_states)
            if thresholded:
                if len(qubits) == 1:
                    shots = MA.measured_values[0]
                    if preselection:
                        shots = shots[1::2]
                    for i, gs in enumerate(listOfExperiments):
                        gs_shots = shots[i::nr_exp]
                        dataset[gs] = {'0': len(gs_shots[gs_shots == 0]),
                                       '1': len(gs_shots[gs_shots == 1])}
            else:
                nr_shots_MA = len(MA.proc_data_dict[
                                      'shots_thresholded'][qb_names[0]])
                shots = MA.proc_data_dict['probability_table'] * nr_shots_MA
                if preselection:
                    shots = shots[1::2]
                for i, gs in enumerate(listOfExperiments):
                    for j, state in enumerate(basis_states):
                        dataset[gs].update({basis_states[j]: shots[i, j]})

            dataset.done_adding_data()
            # Get results
            if linear_GST:
                results = pygsti.do_linear_gst(dataset, gs_target,
                                               prep_fiducials, meas_fiducials,
                                               verbosity=3)
            else:
                results = pygsti.do_long_sequence_gst(dataset, gs_target,
                                                      prep_fiducials,
                                                      meas_fiducials,
                                                      germs, maxLengths,
                                                      verbosity=3)
            # Save analysis report
            filename = os.path.abspath(os.path.join(
                MA.folder, label))
            pygsti.report.create_standard_report(
                results,
                filename=filename,
                title=label, verbosity=2)

    return MC


def measure_multi_parity_multi_round(dev, ancilla_qubits, data_qubits,
                                     parity_map, CZ_map,
                                     prep=None, upload=True, prep_params=None,
                                     mode='tomo',
                                     parity_seperation=1100e-9,
                                     rots_basis=('I', 'Y90', 'X90'),
                                     parity_loops = 1,
                                     cal_points=None, analyze=True,
                                     exp_metadata=None, label=None,
                                     detector='int_log_det'):
    """

    :param ancilla_qubit:
    :param data_qubits:
    :param CZ_map: example:
        {'CZ qb1 qb2': ['Y90 qb1', 'CX qb1 qb2', 'mY90 qb1'],
         'CZ qb3 qb4': ['CZ qb4 qb3']}
    :param preps:
    :param upload:
    :param prep_params:
    :param cal_points:
    :param analyze:
    :param exp_metadata:
    :param label:
    :param detector:
    :return:
    """

    qubits = ancilla_qubits + data_qubits
    qb_names = [qb.name for qb in qubits]
    for qb in qubits:
        qb.prepare(drive='timedomain')

    if label is None:
        label = 'S7-rounds_' + str(parity_loops) + '_' + '-'.join(rots_basis) + \
                '_' + '-'.join([qb.name for qb in qubits])

    if prep_params is None:
        prep_params = get_multi_qubit_prep_params(
            [qb.preparation_params() for qb in qubits])

    # if cal_points is None:
    #     cal_points = CalibrationPoints.multi_qubit(qb_names, 'ge')

    if prep is None:
        prep = 'g'*len(data_qubits)

    MC = ancilla_qubits[0].instr_mc.get_instr()

    seq, sweep_points = mqs.multi_parity_multi_round_seq(
        [qb.name for qb in ancilla_qubits],
        [qb.name for qb in data_qubits],
        parity_map,
        CZ_map,
        prep,
        operation_dict=dev.get_operation_dict(),
        mode=mode,
        parity_seperation=parity_seperation,
        rots_basis=rots_basis,
        parity_loops=parity_loops,
        cal_points=cal_points,
        prep_params=prep_params,
        upload=upload,
        max_acq_length=max([qb.acq_length() for qb in qubits])
    )

    MC.set_sweep_function(awg_swf.SegmentHardSweep(
        sequence=seq, upload=False, parameter_name='Tomography'))
    MC.set_sweep_points(sweep_points)

    rounds = 0
    for k in range(len(parity_map)):
        if parity_map[k]['round'] > rounds:
            rounds = parity_map[k]['round']
    rounds += 1

    MC.set_detector_function(
        get_multiplexed_readout_detector_functions(
            qubits,
            nr_averages=ancilla_qubits[0].acq_averages(),
            nr_shots=ancilla_qubits[0].acq_shots(),
        )[detector])
    if exp_metadata is None:
        exp_metadata = {}
    exp_metadata.update(
        {'sweep_name': 'Tomography',
         'preparation_params': prep_params,
         'hard_sweep_params': {'tomo': {'values': np.arange(0, len(sweep_points)),
                                         'unit': ''}},
         'parity_map': parity_map
         })

    MC.run(label, exp_metadata=exp_metadata)

    if analyze:
        tda.MultiQubit_TimeDomain_Analysis(qb_names=qb_names)


def measure_ro_dynamic_phases(pulsed_qubit, measured_qubits,
                              hard_sweep_params=None, exp_metadata=None,
                              pulse_separation=None, init_state='g',
                              upload=True, n_cal_points_per_state=1,
                              cal_states='auto', classified=False,
                              prep_params=None):
    if not hasattr(measured_qubits, '__iter__'):
        measured_qubits = [measured_qubits]
    qubits = measured_qubits + [pulsed_qubit]

    if pulse_separation is None:
        pulse_separation = max([qb.acq_length() for qb in qubits])

    for qb in qubits:
        MC = qb.instr_mc.get_instr()
        qb.prepare(drive='timedomain')

    if hard_sweep_params is None:
        hard_sweep_params = {
            'phase': {'values': np.tile(np.linspace(0, 2*np.pi, 6)*180/np.pi, 2),
                      'unit': 'deg'}
        }

    cal_states = CalibrationPoints.guess_cal_states(cal_states,
                                                    for_ef=False)
    cp = CalibrationPoints.multi_qubit([qb.name for qb in qubits], cal_states,
                                       n_per_state=n_cal_points_per_state)

    if prep_params is None:
        prep_params = measured_qubits[0].preparation_params()
    operation_dict = get_operation_dict(qubits)
    sequences, hard_sweep_points = \
        mqs.ro_dynamic_phase_seq(
            hard_sweep_dict=hard_sweep_params,
            qbp_name=pulsed_qubit.name, qbr_names=[qb.name for qb in
                                                   measured_qubits],
            operation_dict=operation_dict,
            pulse_separation=pulse_separation,
            init_state = init_state, prep_params=prep_params,
            cal_points=cp, upload=False)

    hard_sweep_func = awg_swf.SegmentHardSweep(
        sequence=sequences, upload=upload,
        parameter_name=list(hard_sweep_params)[0],
        unit=list(hard_sweep_params.values())[0]['unit'])
    MC.set_sweep_function(hard_sweep_func)
    MC.set_sweep_points(hard_sweep_points)

    det_name = 'int_avg{}_det'.format('_classif' if classified else '')
    det_func = get_multiplexed_readout_detector_functions(
        measured_qubits, nr_averages=max(qb.acq_averages() for qb in measured_qubits)
    )[det_name]
    MC.set_detector_function(det_func)

    if exp_metadata is None:
        exp_metadata = {}

    hard_sweep_params = {
        'phase': {'values': np.repeat(np.tile(np.linspace(0, 2 * np.pi, 6) * 180 /
                                         np.pi,
                                     2), 2),
                  'unit': 'deg'}
    }
    exp_metadata.update({'qbnames': [qb.name for qb in qubits],
                         'preparation_params': prep_params,
                         'cal_points': repr(cp),
                         'rotate': len(cal_states) != 0,
                         'cal_states_rotations':
                             {qb.name: {'g': 0, 'e': 1} for qb in qubits} if
                             len(cal_states) != 0 else None,
                         'data_to_fit': {qb.name: 'pe' for qb in qubits},
                         'hard_sweep_params': hard_sweep_params})
    MC.run('RO_DynamicPhase_{}{}'.format(
        pulsed_qubit.name, ''.join([qb.name for qb in qubits])),
        exp_metadata=exp_metadata)
    tda.MultiQubit_TimeDomain_Analysis(qb_names=[qb.name for qb in measured_qubits])


def get_multi_qubit_msmt_suffix(qubits):
    """
    Function to get measurement label suffix from the measured qubit names.
    :param qubits: list of QuDev_transmon instances.
    :return: string with the measurement label suffix
    """
    # TODO: this was also added in Device. Remove from here when all the
    # functions that call it have been upgraded to use the Device class
    # (Steph 15.06.2020)
    qubit_names = [qb.name for qb in qubits]
    if len(qubit_names) == 1:
        msmt_suffix = qubits[0].msmt_suffix
    elif len(qubit_names) > 5:
        msmt_suffix = '_{}qubits'.format(len(qubit_names))
    else:
        msmt_suffix = '_{}'.format(''.join([qbn for qbn in qubit_names]))
    return msmt_suffix

## Multi-qubit time-domain measurements ##

def measure_n_qubit_rabi(dev, qubits, sweep_points=None, amps=None,
                         prep_params=None, n_cal_points_per_state=2,
                         cal_states='auto', n=1, for_ef=False, last_ge_pulse=False,
                         upload=True, update=False, analyze=True, label=None,
                         exp_metadata=None, det_type='int_avg_det', **kw):
    """
    Performs an n-qubit Rabi measurement.
    :param dev: Device class instance
    :param qubits: list of QuDev_transmon objects
    :param sweep_points: SweepPoints object. If None, creates SweepPoints
        from amps (assumes all qubits use the same sweep points)
    :param amps: array of amplitudes to sweep
    :param prep_params: qubits preparation parameters
    :param n_cal_points_per_state: number of cal_points per cal_state
    :param cal_states: which cal states to measure. Can be 'auto', or any
        combination of 'g', 'e', 'f', 'ge', 'ef', 'gf', 'gef'.
    :param n: number of rabi pulses per sweep point
    :param for_ef: whether to do rabi between ef
    :param last_ge_pulse: whether to use a ge pulse at the end of each segment
           for a rabi between ef transition
    :param upload: whether to upload to AWGs
    :param update: whether to update the qubits ge_amp180 (or ef_amp180)
        parameters
    :param analyze: whether to analyze data
    :param label: measurement label
    :param exp_metadata: experiment metadata
    :param det_type: detector function type. None, or one of 'int_log_det',
        'dig_log_det', 'int_avg_det', 'dig_avg_det', 'inp_avg_det',
        'int_avg_classif_det', 'int_corr_det', 'dig_corr_det'.
    :param kw: keyword arguments. Are used in
        get_multiplexed_readout_detector_functions
    """
    qubits = dev.get_qubits(qubits)
    qubit_names = [qb.name for qb in qubits]
    MC = dev.instr_mc.get_instr()

    if sweep_points is None:
        if amps is None:
            raise ValueError('Both "amps" and "sweep_points" cannot be None.')
        else:
            sweep_points = SweepPoints()
            for qbn in qubit_names:
                sweep_points.add_sweep_parameter(
                    param_name=f'amps_{qbn}', values=amps,
                    unit='V', label='Pulse Amplitude')

    if prep_params is None:
        prep_params = dev.get_prep_params(qubits)

    if label is None:
        label = 'Rabi_ef' if for_ef else 'Rabi'
        if n != 1:
            label += f'-n{n}'
        if 'classif' in det_type:
            label += '_classified'
        if 'active' in prep_params['preparation_type']:
            label += '_reset'
        label += get_multi_qubit_msmt_suffix(qubits)

    for qb in qubits:
        qb.prepare(drive='timedomain')

    cal_states = CalibrationPoints.guess_cal_states(cal_states,
                                                    for_ef=for_ef)
    cp = CalibrationPoints.multi_qubit(qubit_names, cal_states,
                                       n_per_state=n_cal_points_per_state)
    seq, sp = mqs.n_qubit_rabi_seq(
        qubit_names, get_operation_dict(qubits), sweep_points, cp,
        upload=False, n=n, for_ef=for_ef, last_ge_pulse=last_ge_pulse,
        prep_params=prep_params)
    MC.set_sweep_function(awg_swf.SegmentHardSweep(
        sequence=seq, upload=upload,
        parameter_name=list(sweep_points[0].values())[0][2],
        unit=list(sweep_points[0].values())[0][1]))
    MC.set_sweep_points(sp)

    det_func = get_multiplexed_readout_detector_functions(
        qubits, **kw)[det_type]
    MC.set_detector_function(det_func)

    if exp_metadata is None:
        exp_metadata = {}
    # determine data type
    if "log" in det_type or not \
            kw.get("det_get_values_kws", {}).get('averaged', True):
        data_type = "singleshot"
    else:
        data_type = "averaged"
    exp_metadata.update({'qb_names': qubit_names,
                         'preparation_params': prep_params,
                         'cal_points': repr(cp),
                         'sweep_points': sweep_points,
                         'meas_obj_sweep_points_map':
                             sweep_points.get_meas_obj_sweep_points_map(
                                 qubit_names),
                         'meas_obj_value_names_map':
                             get_meas_obj_value_names_map(qubits, det_func),
                         'rotate': len(cp.states) != 0 and
                                   'classif' not in det_type,
                         'data_type': data_type,  # singleshot or averaged

                         'classified_ro': 'classif' in det_type,
                         'last_ge_pulses': [last_ge_pulse],
                         'data_to_fit': {qbn: 'pf' if for_ef else 'pe' for qbn
                                         in qubit_names}})
    MC.run(label, exp_metadata=exp_metadata)

    # Analyze this measurement
    if analyze:
        rabi_ana = tda.RabiAnalysis(
            qb_names=qubit_names, options_dict=dict(
                delegate_plotting=kw.pop('delegate_plotting', False),
                channel_map=get_meas_obj_value_names_map(qubits, det_func)))
        if update:
            for qb in qubits:
                amp180 = rabi_ana.proc_data_dict['analysis_params_dict'][
                    qb.name]['piPulse']
                if not for_ef:
                    qb.ge_amp180(amp180)
                    qb.ge_amp90_scale(0.5)
                else:
                    qb.ef_amp180(amp180)
                    qb.ef_amp90_scale(0.5)


def measure_n_qubit_ramsey(dev, qubits, sweep_points=None, delays=None,
                           artificial_detuning=0, prep_params=None,
                           n_cal_points_per_state=2, cal_states='auto',
                           for_ef=False, last_ge_pulse=False,
                           upload=True, update=False, analyze=True, label=None,
                           exp_metadata=None, det_type='int_avg_det', **kw):
    """
    Performs an n-qubit Ramsey measurement.
    :param dev: Device class instance
    :param qubits: list of QuDev_transmon objects
    :param sweep_points: SweepPoints object. If None, creates SweepPoints
        from delays (assumes all qubits use the same sweep points)
    :param delays: array of ramsey delays to sweep
    :param artificial_detuning: detuning of second pi-half pulse.
    :param prep_params: qubits preparation parameters
    :param n_cal_points_per_state: number of cal_points per cal_state
    :param cal_states: which cal states to measure. Can be 'auto', or any
        combination of 'g', 'e', 'f', 'ge', 'ef', 'gf', 'gef'.
    :param for_ef: whether to do ramsey between ef
    :param last_ge_pulse: whether to use a ge pulse at the end of each segment
           for a ramsey between ef transition
    :param upload: whether to upload to AWGs
    :param update: whether to update the qubits ge_amp180 (or ef_amp180)
        parameters
    :param analyze: whether to analyze data
    :param label: measurement label
    :param exp_metadata: experiment metadata
    :param det_type: detector function type. None, or one of 'int_log_det',
        'dig_log_det', 'int_avg_det', 'dig_avg_det', 'inp_avg_det',
        'int_avg_classif_det', 'int_corr_det', 'dig_corr_det'.
    :param kw: keyword arguments. Are used in
        get_multiplexed_readout_detector_functions
    """
    qubits = dev.get_qubits(qubits)
    qubit_names = [qb.name for qb in qubits]
    MC = dev.instr_mc.get_instr()

    if sweep_points is None:
        if delays is None:
            raise ValueError('Both "delays" and "sweep_points" cannot be None.')
        else:
            sweep_points = SweepPoints()
            for qbn in qubit_names:
                sweep_points.add_sweep_parameter(
                    param_name=f'delays_{qbn}', values=delays,
                    unit='s', label=r'Second $\pi$-half pulse delay')

    if prep_params is None:
        prep_params = dev.get_prep_params(qubits)

    if label is None:
        label = 'Ramsey_ef' if for_ef else 'Ramsey'
        if 'classif' in det_type:
            label += '_classified'
        if 'active' in prep_params['preparation_type']:
            label += '_reset'
        label += get_multi_qubit_msmt_suffix(qubits)

    for qb in qubits:
        qb.prepare(drive='timedomain')

    cal_states = CalibrationPoints.guess_cal_states(cal_states,
                                                    for_ef=for_ef)
    cp = CalibrationPoints.multi_qubit(qubit_names, cal_states,
                                       n_per_state=n_cal_points_per_state)
    seq, sp = mqs.n_qubit_ramsey_seq(
        qubit_names, get_operation_dict(qubits), sweep_points, cp,
        artificial_detuning=artificial_detuning, upload=False, for_ef=for_ef,
        last_ge_pulse=last_ge_pulse, prep_params=prep_params)
    MC.set_sweep_function(awg_swf.SegmentHardSweep(
        sequence=seq, upload=upload,
        parameter_name=list(sweep_points[0].values())[0][2],
        unit=list(sweep_points[0].values())[0][1]))
    MC.set_sweep_points(sp)

    det_func = get_multiplexed_readout_detector_functions(
        qubits, **kw)[det_type]
    MC.set_detector_function(det_func)

    if exp_metadata is None:
        exp_metadata = {}
    # determine data type
    if "log" in det_type or not \
            kw.get("det_get_values_kws", {}).get('averaged', True):
        data_type = "singleshot"
    else:
        data_type = "averaged"
    exp_metadata.update({'qb_names': qubit_names,
                         'preparation_params': prep_params,
                         'cal_points': repr(cp),
                         'sweep_points': sweep_points,
                         'artificial_detuning': artificial_detuning,
                         'meas_obj_sweep_points_map':
                             sweep_points.get_meas_obj_sweep_points_map(
                                 qubit_names),
                         'meas_obj_value_names_map':
                             get_meas_obj_value_names_map(qubits, det_func),
                         'rotate': len(cp.states) != 0 and
                                   'classif' not in det_type,
                         'data_type': data_type,  # singleshot or averaged

                         'classified_ro': 'classif' in det_type,
                         'last_ge_pulses': [last_ge_pulse],
                         'data_to_fit': {qbn: 'pf' if for_ef else 'pe' for qbn
                                         in qubit_names}})
    MC.run(label, exp_metadata=exp_metadata)

    # Analyze this measurement
    if analyze:
        ramsey_ana = tda.RamseyAnalysis(
            qb_names=qubit_names, options_dict=dict(
                fit_gaussian_decay=kw.pop('fit_gaussian_decay', True),
                delegate_plotting=kw.pop('delegate_plotting', False)))
        if update:
            for qb in qubits:
                new_qubit_freq = ramsey_ana.proc_data_dict[
                    'analysis_params_dict'][qb.name]['exp_decay_' + qb.name][
                    'new_qb_freq']
                T2_star = ramsey_ana.proc_data_dict[
                    'analysis_params_dict'][qb.name]['exp_decay_' + qb.name][
                    'T2_star']
                if update:
                    if for_ef:
                        qb.ef_freq(new_qubit_freq)
                        qb.T2_star_ef(T2_star)
                    else:
                        qb.ge_freq(new_qubit_freq)
                        qb.T2_star(T2_star)


def measure_n_qubit_qscale(dev, qubits, sweep_points=None, qscales=None,
                           prep_params=None, for_ef=False, last_ge_pulse=False,
                           n_cal_points_per_state=2, cal_states='auto',
                           upload=True, update=False, analyze=True, label=None,
                           exp_metadata=None, det_type='int_avg_det', **kw):
    """
    Performs an n-qubit QScale measurement.
    :param dev: Device class instance
    :param qubits: list of QuDev_transmon objects
    :param sweep_points: SweepPoints object. If None, creates SweepPoints
        from qscales (assumes all qubits use the same sweep points)
    :param qscales: array of qscales to sweep
    :param prep_params: qubits preparation parameters
    :param n_cal_points_per_state: number of cal_points per cal_state
    :param cal_states: which cal states to measure. Can be 'auto', or any
        combination of 'g', 'e', 'f', 'ge', 'ef', 'gf', 'gef'.
    :param for_ef: whether to calibrate DRAG parameter for ef transition
    :param last_ge_pulse: whether to use a ge pulse at the end of each segment
           for a calibration of the ef transition
    :param upload: whether to upload to AWGs
    :param update: whether to update the qubits ge_amp180 (or ef_amp180)
        parameters
    :param analyze: whether to analyze data
    :param label: measurement label
    :param exp_metadata: experiment metadata
    :param det_type: detector function type. None, or one of 'int_log_det',
        'dig_log_det', 'int_avg_det', 'dig_avg_det', 'inp_avg_det',
        'int_avg_classif_det', 'int_corr_det', 'dig_corr_det'.
    :param kw: keyword arguments. Are used in
        get_multiplexed_readout_detector_functions
    """
    qubits = dev.get_qubits(qubits)
    qubit_names = [qb.name for qb in qubits]
    MC = dev.instr_mc.get_instr()

    if sweep_points is None:
        if qscales is None:
            raise ValueError('Both "qscales" and "sweep_points" '
                             'cannot be None.')
        else:
            sweep_points = SweepPoints()
            for qbn in qubit_names:
                sweep_points.add_sweep_parameter(
                    param_name=f'qscales_{qbn}', values=qscales,
                    unit='', label='DRAG q-scale')

    if prep_params is None:
        prep_params = dev.get_prep_params(qubits)

    if label is None:
        label = 'Qscale_ef' if for_ef else 'Qscale'
        if 'classif' in det_type:
            label += '_classified'
        if 'active' in prep_params['preparation_type']:
            label += '_reset'
        label += get_multi_qubit_msmt_suffix(qubits)

    for qb in qubits:
        qb.prepare(drive='timedomain')

    cal_states = CalibrationPoints.guess_cal_states(cal_states,
                                                    for_ef=for_ef)
    cp = CalibrationPoints.multi_qubit(qubit_names, cal_states,
                                       n_per_state=n_cal_points_per_state)
    seq, sp = mqs.n_qubit_qscale_seq(
        qubit_names, get_operation_dict(qubits), sweep_points, cp,
        upload=False, for_ef=for_ef, last_ge_pulse=last_ge_pulse,
        prep_params=prep_params)
    MC.set_sweep_function(awg_swf.SegmentHardSweep(
        sequence=seq, upload=upload,
        parameter_name=list(sweep_points[0].values())[0][2],
        unit=list(sweep_points[0].values())[0][1]))
    MC.set_sweep_points(sp)

    det_func = get_multiplexed_readout_detector_functions(
        qubits, **kw)[det_type]
    MC.set_detector_function(det_func)

    if exp_metadata is None:
        exp_metadata = {}
    # determine data type
    if "log" in det_type or not \
            kw.get("det_get_values_kws", {}).get('averaged', True):
        data_type = "singleshot"
    else:
        data_type = "averaged"
    exp_metadata.update({'qb_names': qubit_names,
                         'preparation_params': prep_params,
                         'cal_points': repr(cp),
                         'sweep_points': sweep_points,
                         'meas_obj_sweep_points_map':
                             sweep_points.get_meas_obj_sweep_points_map(
                                 qubit_names),
                         'meas_obj_value_names_map':
                             get_meas_obj_value_names_map(qubits, det_func),
                         'rotate': len(cp.states) != 0 and
                                   'classif' not in det_type,
                         'data_type': data_type,  # singleshot or averaged

                         'classified_ro': 'classif' in det_type,
                         'last_ge_pulses': [last_ge_pulse],
                         'data_to_fit': {qbn: 'pf' if for_ef else 'pe' for qbn
                                         in qubit_names}})
    MC.run(label, exp_metadata=exp_metadata)

    # Analyze this measurement
    if analyze:
        qscale_ana = tda.QScaleAnalysis(
            qb_names=qubit_names, options_dict=dict(
                delegate_plotting=kw.pop('delegate_plotting', False)))
        if update:
            for qb in qubits:
                qscale = qscale_ana.proc_data_dict['analysis_params_dict'][
                    qb.name]['qscale']
                if for_ef:
                    qb.ef_motzoi(qscale)
                else:
                    qb.ge_motzoi(qscale)


def measure_n_qubit_t1(dev, qubits, sweep_points=None, delays=None,
                       prep_params=None, for_ef=False, last_ge_pulse=False,
                       n_cal_points_per_state=2, cal_states='auto',
                       upload=True, update=False, analyze=True, label=None,
                       exp_metadata=None, det_type='int_avg_det', **kw):
    """
    Performs an n-qubit T1 measurement.
    :param dev: Device class instance
    :param qubits: list of QuDev_transmon objects
    :param sweep_points: SweepPoints object. If None, creates SweepPoints
        from delays (assumes all qubits use the same sweep points)
    :param delays: array of delays to sweep
    :param prep_params: qubits preparation parameters
    :param n_cal_points_per_state: number of cal_points per cal_state
    :param cal_states: which cal states to measure. Can be 'auto', or any
        combination of 'g', 'e', 'f', 'ge', 'ef', 'gf', 'gef'.
    :param for_ef: whether to measure T1 for ef transition
    :param last_ge_pulse: whether to use a ge pulse at the end of each segment
           for a measurement of T1 for the ef transition
    :param upload: whether to upload to AWGs
    :param update: whether to update the qubits ge_amp180 (or ef_amp180)
        parameters
    :param analyze: whether to analyze data
    :param label: measurement label
    :param exp_metadata: experiment metadata
    :param det_type: detector function type. None, or one of 'int_log_det',
        'dig_log_det', 'int_avg_det', 'dig_avg_det', 'inp_avg_det',
        'int_avg_classif_det', 'int_corr_det', 'dig_corr_det'.
    :param kw: keyword arguments. Are used in
        get_multiplexed_readout_detector_functions
    """
    qubits = dev.get_qubits(qubits)
    qubit_names = [qb.name for qb in qubits]
    MC = dev.instr_mc.get_instr()

    if sweep_points is None:
        if delays is None:
            raise ValueError('Both "delays" and "sweep_points" cannot be None.')
        else:
            sweep_points = SweepPoints()
            for qbn in qubit_names:
                sweep_points.add_sweep_parameter(
                    param_name=f'delays_{qbn}', values=delays,
                    unit='s', label='Pulse Delay')

    if prep_params is None:
        prep_params = dev.get_prep_params(qubits)

    if label is None:
        label = 'T1_ef' if for_ef else 'T1'
        if 'classif' in det_type:
            label += '_classified'
        if 'active' in prep_params['preparation_type']:
            label += '_reset'
        label += get_multi_qubit_msmt_suffix(qubits)

    for qb in qubits:
        qb.prepare(drive='timedomain')

    cal_states = CalibrationPoints.guess_cal_states(cal_states,
                                                    for_ef=for_ef)
    cp = CalibrationPoints.multi_qubit(qubit_names, cal_states,
                                       n_per_state=n_cal_points_per_state)
    seq, sp = mqs.n_qubit_t1_seq(
        qubit_names, get_operation_dict(qubits), sweep_points, cp,
        upload=False, for_ef=for_ef, last_ge_pulse=last_ge_pulse,
        prep_params=prep_params)
    MC.set_sweep_function(awg_swf.SegmentHardSweep(
        sequence=seq, upload=upload,
        parameter_name=list(sweep_points[0].values())[0][2],
        unit=list(sweep_points[0].values())[0][1]))
    MC.set_sweep_points(sp)

    det_func = get_multiplexed_readout_detector_functions(
        qubits, **kw)[det_type]
    MC.set_detector_function(det_func)

    if exp_metadata is None:
        exp_metadata = {}
    # determine data type
    if "log" in det_type or not \
            kw.get("det_get_values_kws", {}).get('averaged', True):
        data_type = "singleshot"
    else:
        data_type = "averaged"
    exp_metadata.update({'qb_names': qubit_names,
                         'preparation_params': prep_params,
                         'cal_points': repr(cp),
                         'sweep_points': sweep_points,
                         'meas_obj_sweep_points_map':
                             sweep_points.get_meas_obj_sweep_points_map(
                                 qubit_names),
                         'meas_obj_value_names_map':
                             get_meas_obj_value_names_map(qubits, det_func),
                         'rotate': len(cp.states) != 0 and
                                   'classif' not in det_type,
                         'data_type': data_type,  # singleshot or averaged
                         'classified_ro': 'classif' in det_type,
                         'last_ge_pulses': [last_ge_pulse],
                         'data_to_fit': {qbn: 'pf' if for_ef else 'pe' for qbn
                                         in qubit_names}})
    MC.run(label, exp_metadata=exp_metadata)

    # Analyze this measurement
    if analyze:
        t1_ana = tda.T1Analysis(
            qb_names=qubit_names, options_dict=dict(
                delegate_plotting=kw.pop('delegate_plotting', False)))
        if update:
            for qb in qubits:
                T1 = t1_ana.proc_data_dict['analysis_params_dict'][
                    qb.name]['T1']
                if for_ef:
                    qb.T1_ef(T1)
                else:
                    qb.T1(T1)


def measure_n_qubit_echo(dev, qubits, sweep_points=None, delays=None,
                         artificial_detuning=0, prep_params=None,
                         n_cal_points_per_state=2, cal_states='auto',
                         for_ef=False, last_ge_pulse=False,
                         upload=True, update=False, analyze=True, label=None,
                         exp_metadata=None, det_type='int_avg_det', **kw):
    """
    Performs an n-qubit Echo measurement.
    :param dev: Device class instance
    :param qubits: list of QuDev_transmon objects
    :param sweep_points: SweepPoints object
    :param delays: array of echo delays to sweep. If None, creates SweepPoints
        from delays (assumes all qubits use the same sweep points)
    :param artificial_detuning: detuning of second pi-half pulse.
    :param prep_params: qubits preparation parameters
    :param n_cal_points_per_state: number of cal_points per cal_state
    :param cal_states: which cal states to measure. Can be 'auto', or any
        combination of 'g', 'e', 'f', 'ge', 'ef', 'gf', 'gef'.
    :param for_ef: whether to do echo between ef
    :param last_ge_pulse: whether to use a ge pulse at the end of each segment
           for an echo between ef transition
    :param upload: whether to upload to AWGs
    :param update: whether to update the qubits ge_amp180 (or ef_amp180)
        parameters
    :param analyze: whether to analyze data
    :param label: measurement label
    :param exp_metadata: experiment metadata
    :param det_type: detector function type. None, or one of 'int_log_det',
        'dig_log_det', 'int_avg_det', 'dig_avg_det', 'inp_avg_det',
        'int_avg_classif_det', 'int_corr_det', 'dig_corr_det'.
    :param kw: keyword arguments. Are used in
        get_multiplexed_readout_detector_functions
    """
    qubits = dev.get_qubits(qubits)
    qubit_names = [qb.name for qb in qubits]
    MC = dev.instr_mc.get_instr()

    if sweep_points is None:
        if delays is None:
            raise ValueError('Both "delays" and "sweep_points" cannot be None.')
        else:
            sweep_points = SweepPoints()
            for qbn in qubit_names:
                sweep_points.add_sweep_parameter(
                    param_name=f'delays_{qbn}', values=delays,
                    unit='s', label=r'Echo delay')

    if prep_params is None:
        prep_params = dev.get_prep_params(qubits)

    if label is None:
        label = 'Echo_ef' if for_ef else 'Echo'
        if 'classif' in det_type:
            label += '_classified'
        if 'active' in prep_params['preparation_type']:
            label += '_reset'
        label += get_multi_qubit_msmt_suffix(qubits)

    for qb in qubits:
        qb.prepare(drive='timedomain')

    cal_states = CalibrationPoints.guess_cal_states(cal_states,
                                                    for_ef=for_ef)
    cp = CalibrationPoints.multi_qubit(qubit_names, cal_states,
                                       n_per_state=n_cal_points_per_state)
    seq, sp = mqs.n_qubit_echo_seq(
        qubit_names, get_operation_dict(qubits), sweep_points, cp,
        artificial_detuning=artificial_detuning, upload=False, for_ef=for_ef,
        last_ge_pulse=last_ge_pulse, prep_params=prep_params)
    MC.set_sweep_function(awg_swf.SegmentHardSweep(
        sequence=seq, upload=upload,
        parameter_name=list(sweep_points[0].values())[0][2],
        unit=list(sweep_points[0].values())[0][1]))
    MC.set_sweep_points(sp)

    det_func = get_multiplexed_readout_detector_functions(
        qubits, **kw)[det_type]
    MC.set_detector_function(det_func)

    if exp_metadata is None:
        exp_metadata = {}
    # determine data type
    if "log" in det_type or not \
            kw.get("det_get_values_kws", {}).get('averaged', True):
        data_type = "singleshot"
    else:
        data_type = "averaged"
    exp_metadata.update({'qb_names': qubit_names,
                         'preparation_params': prep_params,
                         'cal_points': repr(cp),
                         'sweep_points': sweep_points,
                         'artificial_detuning': artificial_detuning,
                         'meas_obj_sweep_points_map':
                             sweep_points.get_meas_obj_sweep_points_map(
                                 qubit_names),
                         'meas_obj_value_names_map':
                             get_meas_obj_value_names_map(qubits, det_func),
                         'rotate': len(cp.states) != 0 and
                                   'classif' not in det_type,
                         'data_type': data_type,  # singleshot or averaged

                         'classified_ro': 'classif' in det_type,
                         'last_ge_pulses': [last_ge_pulse],
                         'data_to_fit': {qbn: 'pf' if for_ef else 'pe' for qbn
                                         in qubit_names}})
    MC.run(label, exp_metadata=exp_metadata)

    # Analyze this measurement
    if analyze:
        echo_ana = tda.EchoAnalysis(
            qb_names=qubit_names,
            options_dict={'artificial_detuning': artificial_detuning,
                          'fit_gaussian_decay': kw.pop('fit_gaussian_decay',
                                                       True),
                          'delegate_plotting': kw.pop('delegate_plotting',
                                                      False)})
        if update:
            for qb in qubits:
                T2_echo = echo_ana.proc_data_dict[
                    'analysis_params_dict'][qb.name]['T2_echo']
                qb.T2(T2_echo)<|MERGE_RESOLUTION|>--- conflicted
+++ resolved
@@ -677,19 +677,9 @@
                 MC.run(name=name, exp_metadata=exp_metadata)
 
     if analyze:
-<<<<<<< HEAD
-        # tps = a_tools.latest_data(n_matches=len(states),
-        #                           return_timestamp=True)[0]
-        #
         tps = [a_tools.latest_data(
             contains=f'timetrace_{s}{get_multi_qubit_msmt_suffix(qubits)}',
             n_matches=1, return_timestamp=True)[0][0] for s in states]
-        print(tps)
-=======
-        tps = [a_tools.latest_data(
-            contains=f'timetrace_{s}{get_multi_qubit_msmt_suffix(qubits)}',
-            n_matches=1, return_timestamp=True)[0][0] for s in states]
->>>>>>> b25aeae7
         if analysis_kwargs is None:
             analysis_kwargs = {}
         if 't_start' not in analysis_kwargs:
