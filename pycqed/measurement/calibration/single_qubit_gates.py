import numpy as np
from collections import OrderedDict as odict
from copy import copy, deepcopy
import traceback

from pycqed.measurement.calibration.calibration_points import CalibrationPoints
from pycqed.measurement.calibration.two_qubit_gates import CalibBuilder
import pycqed.measurement.sweep_functions as swf
import pycqed.measurement.awg_sweep_functions as awg_swf
from pycqed.measurement.waveform_control.block import ParametricValue, Block
from pycqed.measurement.waveform_control import segment as seg_mod
from pycqed.measurement.sweep_points import SweepPoints
import pycqed.analysis_v2.timedomain_analysis as tda
from pycqed.utilities.errors import handle_exception
from pycqed.utilities.general import temporary_value
from pycqed.measurement import multi_qubit_module as mqm
from pycqed.instrument_drivers.meta_instrument.qubit_objects.qubit_object import Qubit
import logging

from pycqed.utilities.timer import Timer

log = logging.getLogger(__name__)


class T1FrequencySweep(CalibBuilder):

    default_experiment_name = 'T1_frequency_sweep'

    def __init__(self, task_list=None, sweep_points=None, qubits=None, **kw):
        """
        Flux pulse amplitude measurement used to determine the qubits energy in
        dependence of flux pulse amplitude.

        Timings of sequence

       |          ---|X180|  ------------------------------|RO|
       |          --------| --------- fluxpulse ---------- |


        :param task_list: list of dicts; see CalibBuilder docstring
        :param sweep_points: SweepPoints class instance with first sweep
            dimension describing the flux pulse lengths and second dimension
            either the flux pulse amplitudes, qubit frequencies, or both.
            !!! If both amplitudes and frequencies are provided, they must be
            be specified in the order amplitudes, frequencies as shown:
            [{'pulse_length': (lengths, 's', 'Flux pulse length')},
             {'flux_pulse_amp': (amps, 'V', 'Flux pulse amplitude'),
              'qubit_freqs': (freqs, 'Hz', 'Qubit frequency')}]
            If this parameter is provided it will be used for all qubits.
        :param qubits: list of QuDev_transmon class instances
        :param kw: keyword arguments
            for_ef (bool, default: False): passed to get_cal_points; see
                docstring there.
            spectator_op_codes (list, default: []): see t1_flux_pulse_block
            all_fits (bool, default: True) passed to run_analysis; see
                docstring there

        Assumptions:
         - assumes there is one task for each qubit. If task_list is None, it
          will internally create it.
         - the entry "qb" in each task should contain one qubit name.

        """
        try:
            if task_list is None:
                if sweep_points is None or qubits is None:
                    raise ValueError('Please provide either "sweep_points" '
                                     'and "qubits," or "task_list" containing '
                                     'this information.')
                task_list = [{'qb': qb.name} for qb in qubits]
            for task in task_list:
                if not isinstance(task['qb'], str):
                    task['qb'] = task['qb'].name

            super().__init__(task_list, qubits=qubits,
                             sweep_points=sweep_points, **kw)

            self.analysis = None
            self.data_to_fit = {qb: 'pe' for qb in self.meas_obj_names}
            self.sweep_points = SweepPoints(
                [{}, {}] if self.sweep_points is None else self.sweep_points)
            self.task_list = self.add_amplitude_sweep_points(
                [copy(t) for t in self.task_list], **kw)

            self.preprocessed_task_list = self.preprocess_task_list(**kw)
            self.sequences, self.mc_points = \
                self.parallel_sweep(self.preprocessed_task_list,
                                    self.t1_flux_pulse_block, **kw)
            self.exp_metadata.update({
                "rotation_type": 'global_PCA' if
                    len(self.cal_points.states) == 0 else 'cal_states'
            })

            if kw.get('compression_seg_lim', None) is None:
                # compress the 2nd sweep dimension completely onto the first
                kw['compression_seg_lim'] = \
                    np.product([len(s) for s in self.mc_points]) \
                    + len(self.cal_points.states)
            self.autorun(**kw)
        except Exception as x:
            self.exception = x
            traceback.print_exc()

    def add_amplitude_sweep_points(self, task_list=None, **kw):
        """
        If flux pulse amplitudes are not in the sweep_points in each task, but
        qubit frequencies are, then amplitudes will be calculated based on
        the frequencies and the fit_ge_freq_from_flux_pulse_amp qubit parameter.
        sweep_points entry in each task_list will be updated.
        :param task_list: list of dictionaries describing the the measurement
            for each qubit.
        :return: updated task list
        """
        if task_list is None:
            task_list = self.task_list
        # TODO: check combination of sweep points in task and in sweep_points
        for task in task_list:
            sweep_points = task.get('sweep_points', [{}, {}])
            sweep_points = SweepPoints(sweep_points)
            if len(sweep_points) == 1:
                sweep_points.add_sweep_dimension()
            if 'qubit_freqs' in sweep_points[1]:
                qubit_freqs = sweep_points['qubit_freqs']
            elif len(self.sweep_points) >= 2 and \
                    'qubit_freqs' in self.sweep_points[1]:
                qubit_freqs = self.sweep_points['qubit_freqs']
            else:
                qubit_freqs = None
            if 'amplitude' in sweep_points[1]:
                amplitudes = sweep_points['amplitude']
            elif len(self.sweep_points) >= 2 and \
                    'amplitude' in self.sweep_points[1]:
                amplitudes = self.sweep_points['amplitude']
            else:
                amplitudes = None
            qubits, _ = self.get_qubits(task['qb'])
            if qubit_freqs is None and qubits is not None:
                qb = qubits[0]
                qubit_freqs = qb.calculate_frequency(
                    amplitude=amplitudes,
                    **kw.get('vfc_kwargs', {})
                )
                freq_sweep_points = SweepPoints('qubit_freqs', qubit_freqs,
                                                'Hz', 'Qubit frequency')
                sweep_points.update([{}] + freq_sweep_points)
            if amplitudes is None:
                if qubits is None:
                    raise KeyError('qubit_freqs specified in sweep_points, '
                                   'but no qubit objects available, so that '
                                   'the corresponding amplitudes cannot be '
                                   'computed.')
                qb = qubits[0]
                amplitudes = qb.calculate_flux_voltage(
                    frequency=qubit_freqs,
                    flux=qb.flux_parking(),
                    **kw.get('vfc_kwargs', {})
                )
                if np.any(np.isnan(amplitudes)):
                    raise ValueError('Specified frequencies resulted in nan '
                                     'amplitude. Check frequency range!')
                amp_sweep_points = SweepPoints('amplitude', amplitudes,
                                               'V', 'Flux pulse amplitude')
                sweep_points.update([{}] + amp_sweep_points)
            task['sweep_points'] = sweep_points
        return task_list

    def t1_flux_pulse_block(self, qb, sweep_points,
                            prepend_pulse_dicts=None, **kw):
        """
        Function that constructs the experiment block for one qubit
        :param qb: name or list with the name of the qubit
            to measure. This function expect only one qubit to measure!
        :param sweep_points: SweepPoints class instance
        :param prepend_pulse_dicts: dictionary of pulses to prepend
        :param kw: keyword arguments
            spectator_op_codes: list of op_codes for spectator qubits
        :return: precompiled block
        """

        qubit_name = qb
        if isinstance(qubit_name, list):
            qubit_name = qubit_name[0]
        hard_sweep_dict, soft_sweep_dict = sweep_points
        pb = self.block_from_pulse_dicts(prepend_pulse_dicts)

        pulse_modifs = {'all': {'element_name': 'pi_pulse'}}
        pp = self.block_from_ops('pipulse',
                                 [f'X180 {qubit_name}'] +
                                 kw.get('spectator_op_codes', []),
                                 pulse_modifs=pulse_modifs)

        pulse_modifs = {
            'all': {'element_name': 'flux_pulse', 'pulse_delay': 0}}
        fp = self.block_from_ops('flux', [f'FP {qubit_name}'],
                                 pulse_modifs=pulse_modifs)
        for k in hard_sweep_dict:
            for p in fp.pulses:
                if k in p:
                    p[k] = ParametricValue(k)
        for k in soft_sweep_dict:
            for p in fp.pulses:
                if k in p:
                    p[k] = ParametricValue(k)

        return self.sequential_blocks(f't1 flux pulse {qubit_name}',
                                      [pb, pp, fp])

    @Timer()
    def run_analysis(self, **kw):
        """
        Runs analysis and stores analysis instance in self.analysis.
        :param kw:
            all_fits (bool, default: True): whether to do all fits
        """

        self.all_fits = kw.get('all_fits', True)
        self.do_fitting = kw.get('do_fitting', True)
        self.analysis = tda.T1FrequencySweepAnalysis(
            qb_names=self.meas_obj_names,
            do_fitting=self.do_fitting,
            options_dict=dict(TwoD=True, all_fits=self.all_fits,
                              rotation_type='global_PCA' if not
                                len(self.cal_points.states) else 'cal_states'))


class ParallelLOSweepExperiment(CalibBuilder):
    """
    Base class for (parallel) calibration measurements where the LO is swept
    in sweep dimension 1. The class is based on the concept of a
    multitasking experiment, see docstrings of MultiTaskingExperiment and
    of CalibBuilder for general information.

    The following keys in a task are interpreted by this class:
    - qb: identifies the qubit measured in the task (child classes should be
        implemented in a way that they adopt this convention)
    - fluxline: qcodes parameter to adjust the DC flux offset of the qubit.
        If this is provided, the DC flux offset will be swept together with
        the frequency sweep such that the qubit is tuned to the current
        drive frequency (based on the fit_ge_freq_from_dc_offset parameter
        in the qubit object).
    - fp_assisted_ro_calib_flux (to be used in combination with fluxline):
        Specifies the flux (in units of Phi0 with 0 indicating the upper
        sweep spot) for which the flux-pulse-assisted RO of the qubit has
        been calibrated. If this is provided and fluxline is provided,
        the amplitude of the flux pulse assisted RO will be adjusted
        together with the DC offset during the frequency sweep in order to
        keep the qubit frequency during RO the same as in the calibration.
        This requires an HDAWG as flux AWG.

    Note: parameters with a (*) have not been exhaustively tested for
    parallel measurements.

    :param task_list:  see MultiTaskingExperiment
    :param sweep_points: (SweepPoints object or list of dicts or None)
        sweep points valid for all tasks.
    :param allowed_lo_freqs: (list of float or None) (*) if not None,
        it specifies that the LO should only be set to frequencies in the
        list, and the desired drive frequency is obtained by an IF sweep
        using internal modulation of the HDAWG. This requires an HDAWG as
        drive AWG. Consider using the kwarg optimize_mod_freqs together with
        allowed_lo_freqs (see docstring of resolve_freq_sweep_points).
    :param adapt_drive_amp: (bool) (*) if True, the drive amplitude is adapted
        for each drive frequency based on the parameter
        fit_ge_amp180_over_ge_freq of the qubit using the output amplitude
        scaling of the HDAWG. This requires an HDAWG as drive AWG. Note the
        kwarg adapt_cal_point_drive_amp, which can be used together
        with adapt_drive_amp (see docstring of resolve_freq_sweep_points).
    :param adapt_ro_freq: (bool, default: False) (*) if True, the RO LO
        frequency is adapted for each drive frequency based on the parameter
        fit_ro_freq_over_ge_freq of the qubit

    :param kw: keyword arguments.
        The following kwargs are interpreted by resolve_freq_sweep_points
        (see docstring of that method):
        - optimize_mod_freqs
        - adapt_cal_point_drive_amp

        Moreover, keyword arguments are passed to preprocess_task_list,
        parallel_sweep, and to the parent class.
    """

    def __init__(self, task_list, sweep_points=None, allowed_lo_freqs=None,
                 adapt_drive_amp=False, adapt_ro_freq=False,
                 internal_modulation=None, **kw):
        for task in task_list:
            if not isinstance(task['qb'], str):
                task['qb'] = task['qb'].name
            if not 'prefix' in task:
                task['prefix'] = f"{task['qb']}_"

        # Passing keyword arguments to the super class (even if they are not
        # needed there) makes sure that they are stored in the metadata.
        super().__init__(task_list, sweep_points=sweep_points,
                         allowed_lo_freqs=allowed_lo_freqs,
                         adapt_drive_amp=adapt_drive_amp,
                         adapt_ro_freq=adapt_ro_freq, **kw)
        self.lo_offsets = {}
        self.lo_qubits = {}
        self.qb_offsets = {}
        self.lo_sweep_points = []
        self.allowed_lo_freqs = allowed_lo_freqs
        self.internal_modulation = (True if internal_modulation is None
                                            and allowed_lo_freqs is not None
                                    else internal_modulation)
        if allowed_lo_freqs is None and internal_modulation:
            log.warning('ParallelLOSweepExperiment: internal_modulation is '
                        'set to True, but this will be ignored in a pure LO '
                        'sweep, where no allowed_lo_freqs are set.')
        self.adapt_drive_amp = adapt_drive_amp
        self.adapt_ro_freq = adapt_ro_freq
        self.drive_amp_adaptation = {}
        self.ro_freq_adaptation = {}
        self.ro_flux_amp_adaptation = {}
        self.analysis = {}

        self.preprocessed_task_list = self.preprocess_task_list(**kw)
        self.resolve_freq_sweep_points(**kw)
        self.sequences, self.mc_points = self.parallel_sweep(
            self.preprocessed_task_list, self.sweep_block, **kw)

    def resolve_freq_sweep_points(self, freq_sp_suffix='freq', **kw):
        """
        This function is called from the init of the class to resolve the
        frequency sweep points and the settings that need to be swept
        together with the frequency. The results are stored in properties of
        the object, which are then used in run_measurement. Aspects to be
        resolved include (if applicable):
        - (shared) LO freqs and (fixed or swept) IFs
        - drive amplitude adaptation
        - RO freq adaptation
        - flux amplitude adaptation of flux-pulse-assisted RO

        :param freq_sp_suffix: (str, default 'freq') To identify the
            frequency sweep parameter, this string specifies a suffix that is
            contained at the end of the name of the frequency sweep parameter.
        :param kw:
            optimize_mod_freqs: (bool, default: False) If False, the
                ge_mod_freq setting of the first qb on an LO (according to
                the ordering of the task list) determines the LO frequency
                for all qubits on that LO. If True, the ge_mod_freq settings
                will be optimized for the following situations:
                - With allowed_lo_freqs set to None: the LO will be placed in
                  the center of the band of drive frequencies of all qubits on
                  that LO (minimizing the maximum absolute value of
                  ge_mod_freq over all qubits). Do not use in case of a single
                  qubit per LO in this case, as it would result in a
                  ge_mod_freq of 0.
                - With a list allowed_lo_freqs provided: the ge_mod_freq
                  setting of the qubit would act as an unnecessary constant
                  offset in the IF sweep, and optimize_mod_freqs can be used
                  to minimize this offset. In this case optimize_mod_freqs
                  can (and should) even be used in case of a single qubit
                  per LO (where it reduces this offset to 0).
            adapt_cal_point_drive_amp: (bool, default: False) If
                adapt_drive_amp is used, this decides whether the drive
                amplitude should also be adapted for calibration points. To
                implement the case where this is False, it is assumed that
                the calibration point of interest is the one at the drive
                frequency configured in ge_freq of the qubit and that the
                ge_amp180 in the qubit is calibrated for that frequency.
        """
        all_freqs = np.array(
            self.sweep_points.get_sweep_params_property('values', 1, 'all'))
        if np.ndim(all_freqs) == 1:
            all_freqs = [all_freqs]
        all_diffs = [np.diff(freqs) for freqs in all_freqs]
        assert all([len(d) == 0 for d in all_diffs]) or \
            all([np.mean(abs(diff - all_diffs[0]) / all_diffs[0]) < 1e-10
                 for diff in all_diffs]), \
            "The steps between frequency sweep points must be the same for " \
            "all qubits."
        self.lo_sweep_points = all_freqs[0] - all_freqs[0][0]
        self.exp_metadata['lo_sweep_points'] = self.lo_sweep_points

        temp_vals = []
        # Determine which qubits share an LO, and update ge_mod_freq settings
        # - for compatibility in parallel LO sweeps with shared LOs
        # - taking into account the optimize_mod_freqs kwarg
        if self.qubits is None:
            log.warning('No qubit objects provided. Creating the sequence '
                        'without checking for ge_mod_freq corrections.')
        else:
            f_start = {}
            for task in self.task_list:
                qb = self.get_qubits(task['qb'])[0][0]
                sp = self.exp_metadata['meas_obj_sweep_points_map'][qb.name]
                freq_sp = [s for s in sp if s.endswith(freq_sp_suffix)][0]
                f_start[qb] = self.sweep_points.get_sweep_params_property(
                    'values', 1, freq_sp)[0]
                self.qb_offsets[qb] = f_start[qb] - self.lo_sweep_points[0]
                lo = qb.get_ge_lo_identifier()
                if lo not in self.lo_qubits:
                    self.lo_qubits[lo] = [qb]
                else:
                    self.lo_qubits[lo] += [qb]

            for lo, qbs in self.lo_qubits.items():
                for qb in qbs:
                    if lo not in self.lo_offsets:
                        if kw.get('optimize_mod_freqs', False):
                            fs = [f_start[qb] for qb in self.lo_qubits[lo]]
                            self.lo_offsets[lo] = 1 / 2 * (max(fs) + min(fs))
                        else:
                            self.lo_offsets[lo] = f_start[qb] \
                                                  - qb.ge_mod_freq()
                    temp_vals.append(
                        (qb.ge_mod_freq, f_start[qb] - self.lo_offsets[lo]))
            self.exp_metadata['lo_offsets'] = {
                k: v for k, v in self.lo_offsets.items()}

        if self.allowed_lo_freqs is not None:
            if self.internal_modulation:
                # HDAWG internal modulation is needed, switch off modulation
                # in the waveform generation
                for task in self.preprocessed_task_list:
                    task['pulse_modifs'] = {'attr=mod_frequency': None}
                self.cal_points.pulse_modifs = {'attr=mod_frequency': None}
            else:
                def major_minor_func(val, major_values):
                    ind = np.argmin(np.abs(major_values - val))
                    mval = major_values[ind]
                    return (mval, val - mval)

                modifs = {}
                for task in self.preprocessed_task_list:
                    qb = self.get_qubits(task['qb'])[0][0]
                    lo = qb.get_ge_lo_identifier()
                    if len(self.lo_qubits[lo]) > 1:
                        raise NotImplementedError(
                            'ParallelLOSweepExperiment with '
                            'internal_modulation=False is currently only '
                            'implemented for a single qubit per LO.'
                        )
                    if not kw.get('optimize_mod_freqs', False):
                        raise NotImplementedError(
                            'ParallelLOSweepExperiment with '
                            'internal_modulation=False is currently only '
                            'implemented for optimize_mod_freqs=True.'
                        )
                    maj_vals = np.array(self.allowed_lo_freqs)
                    func = lambda x, mv=maj_vals : major_minor_func(x, mv)[1]
                    if 'pulse_modifs' not in task:
                        task['pulse_modifs'] = {}
<<<<<<< HEAD
=======
                    # Below, we replace mod_frequency by a ParametricValue in all X180
                    # pulses in all task-specific blocks and in all calibration point
                    # segments. Since the cal segments are generated globally (and not
                    # per task), we need to manually ensure that a sweep parameter with
                    # task prefix is used if it exists. If no task-specific freq sweep
                    # parameter is found, the global freq sweep parameter is used. For
                    # the task-specific blocks, prefixing is automatically taken into
                    # account by the base class.
>>>>>>> d1865f31
                    params = ['freq'] * 2
                    pre_param = task['prefix'] + params[1]
                    if self.sweep_points.find_parameter(pre_param) is not None:
                        params[1] = pre_param
                    for d, sp in zip([task['pulse_modifs'], modifs], params):
                        d.update({
                            f'op_code=X180 {qb.name}, attr=mod_frequency':
                                ParametricValue(sp, func=func)})
                self.cal_points.pulse_modifs = modifs

        # If applicable, configure drive amplitude adaptation based on the
        # models stored in the qubit objects.
        if self.adapt_drive_amp and self.qubits is None:
            log.warning('No qubit objects provided. Creating the sequence '
                        'without adapting drive amp.')
        elif self.adapt_drive_amp:
            for task in self.task_list:
                qb = self.get_qubits(task['qb'])[0][0]
                sp = self.exp_metadata['meas_obj_sweep_points_map'][qb.name]
                freq_sp = [s for s in sp if s.endswith(freq_sp_suffix)][0]
                f = self.sweep_points.get_sweep_params_property(
                    'values', 1, freq_sp)
                amps = qb.get_ge_amp180_from_ge_freq(np.array(f))
                if amps is None:
                    continue
                max_amp = np.max(amps)
                temp_vals.append((qb.ge_amp180, max_amp))
                self.drive_amp_adaptation[qb] = (
                    lambda x, qb=qb, s=max_amp,
                           o=self.qb_offsets[qb] :
                    qb.get_ge_amp180_from_ge_freq(x + o) / s)
                if not kw.get('adapt_cal_point_drive_amp', False):
                    if self.cal_points.pulse_modifs is None:
                        self.cal_points.pulse_modifs = {}
                    self.cal_points.pulse_modifs.update(
                        {f'op_code=X180 {qb.name},attr=amplitude':
                            qb.ge_amp180() / (qb.get_ge_amp180_from_ge_freq(
                                qb.ge_freq()) / max_amp)})
            self.exp_metadata['drive_amp_adaptation'] = {
                qb.name: fnc(self.lo_sweep_points)
                for qb, fnc in self.drive_amp_adaptation.items()}

        # If applicable, configure RO frequency adaptation based on the
        # models stored in the qubit objects.
        if self.adapt_ro_freq and self.qubits is None:
            log.warning('No qubit objects provided. Creating the sequence '
                        'without adapting RO freq.')
        elif self.adapt_ro_freq:
            for task in self.task_list:
                qb = self.get_qubits(task['qb'])[0][0]
                if qb.get_ro_freq_from_ge_freq(qb.ge_freq()) is None:
                    continue
                ro_mwg = qb.instr_ro_lo.get_instr()
                if ro_mwg in self.ro_freq_adaptation:
                    raise NotImplementedError(
                        f'RO adaptation for {qb.name} with LO {ro_mwg.name}: '
                        f'Parallel RO frequency adaptation for qubits '
                        f'sharing an LO is not implemented.')
                self.ro_freq_adaptation[ro_mwg] = (
                    lambda x, mwg=ro_mwg, o=self.qb_offsets[qb],
                           f_mod=qb.ro_mod_freq():
                    qb.get_ro_freq_from_ge_freq(x + o) - f_mod)
            self.exp_metadata['ro_freq_adaptation'] = {
                mwg.name: fnc(self.lo_sweep_points)
                for mwg, fnc in self.ro_freq_adaptation.items()}

        # If applicable, configure flux amplitude adaptation for
        # flux-pulse-assisted RO (based on the models stored in the qubit
        # objects) for cases where the DC offset is swept together with the
        # frequency sweep.
        for task in self.task_list:
            if 'fp_assisted_ro_calib_flux' in task and 'fluxline' in task:
                if self.qubits is None:
                    log.warning('No qubit objects provided. Creating the '
                                'sequence without RO flux amplitude.')
                    break
                qb = self.get_qubits(task['qb'])[0][0]
                if qb.ro_pulse_type() != 'GaussFilteredCosIQPulseWithFlux':
                    continue
                sp = self.exp_metadata['meas_obj_sweep_points_map'][qb.name]
                freq_sp = [s for s in sp if s.endswith(freq_sp_suffix)][0]
                f = self.sweep_points.get_sweep_params_property(
                    'values', 1, freq_sp)
                ro_fp_amp = lambda x, qb=qb, cal_flux=task[
                    'fp_assisted_ro_calib_flux'] : qb.ro_flux_amplitude() - (
                        qb.calculate_flux_voltage(x) -
                        qb.calculate_voltage_from_flux(cal_flux)) \
                        * qb.flux_amplitude_bias_ratio()
                amps = ro_fp_amp(f)
                max_amp = np.max(np.abs(amps))
                temp_vals.append((qb.ro_flux_amplitude, max_amp))
                self.ro_flux_amp_adaptation[qb] = (
                    lambda x, fnc=ro_fp_amp, s=max_amp, o=self.qb_offsets[qb]:
                    fnc(x + o) / s)
                if 'ro_flux_amp_adaptation' not in self.exp_metadata:
                    self.exp_metadata['ro_flux_amp_adaptation'] = {}
                self.exp_metadata['ro_flux_amp_adaptation'][qb.name] = \
                    amps / max_amp

        with temporary_value(*temp_vals):
            self.update_operation_dict()

    def run_measurement(self, **kw):
        """
        Configures additional sweep functions and temporary values for the
        functionality configured in resolve_freq_sweep_points, before calling
        the method of the base class.
        """
        temp_vals = []
        name = 'Drive frequency shift'
        sweep_functions = [swf.Offset_Sweep(
            self.lo_qubits[lo][0].swf_drive_lo_freq(allow_IF_sweep=False),
            offset, name=name, parameter_name=name, unit='Hz')
            for lo, offset in self.lo_offsets.items()]
        if self.allowed_lo_freqs is not None:
            minor_sweep_functions = []
            for lo, qbs in self.lo_qubits.items():
                if not self.internal_modulation:
                    # Minor sweep function not needed. Use dummy sweep.
                    minor_sweep_functions = [
                        swf.Soft_Sweep() for i in range(len(sweep_functions))]
                    break
                qb_sweep_functions = []
                for qb in qbs:
                    mod_freq = self.get_pulse(f"X180 {qb.name}")[
                        'mod_frequency']
                    pulsar = qb.instr_pulsar.get_instr()
                    # Pulsar assumes that the first channel in a pair is the
                    # I component. If this is not the case, the following
                    # workaround finds the correct channel to configure
                    # and swaps the sign of the modulation frequency to get
                    # the correct sideband.
                    iq_swapped = (int(qb.ge_I_channel()[-1:])
                                  > int(qb.ge_Q_channel()[-1:]))
                    param = pulsar.parameters[
                        f'{qb.ge_Q_channel()}_mod_freq' if iq_swapped else
                        f'{qb.ge_I_channel()}_mod_freq']
                    # The following temporary value ensures that HDAWG
                    # modulation is set back to its previous state after the end
                    # of the modulation frequency sweep.
                    temp_vals.append((param, None))
                    qb_sweep_functions.append(
                        swf.Transformed_Sweep(param, transformation=(
                            lambda x, o=mod_freq, s=(-1 if iq_swapped else 1)
                            : s * (x + o))))
                minor_sweep_functions.append(swf.multi_sweep_function(
                    qb_sweep_functions))
            sweep_functions = [
                swf.MajorMinorSweep(majsp, minsp,
                                    np.array(self.allowed_lo_freqs) - offset)
                for majsp, minsp, offset in zip(
                    sweep_functions, minor_sweep_functions,
                    self.lo_offsets.values())]
        for qb, adaptation in self.drive_amp_adaptation.items():
            adapt_name = f'Drive amp adaptation freq {qb.name}'
            pulsar = qb.instr_pulsar.get_instr()
            for quad in ['I', 'Q']:
                ch = qb.get(f'ge_{quad}_channel')
                param = pulsar.parameters[f'{ch}_amplitude_scaling']
                sweep_functions += [swf.Transformed_Sweep(
                    param, transformation=adaptation,
                    name=adapt_name, parameter_name=adapt_name, unit='Hz')]
                # The following temporary value ensures that HDAWG
                # amplitude scaling is set back to its previous state after the
                # end of the sweep.
                temp_vals.append((param, 1.0))
        for mwg, adaptation in self.ro_freq_adaptation.items():
            adapt_name = f'RO freq adaptation freq {mwg.name}'
            param = mwg.frequency
            sweep_functions += [swf.Transformed_Sweep(
                param, transformation=adaptation,
                name=adapt_name, parameter_name=adapt_name, unit='Hz')]
            temp_vals.append((param, param()))
        for qb, adaptation in self.ro_flux_amp_adaptation.items():
            adapt_name = f'RO flux amp adaptation freq {qb.name}'
            pulsar = qb.instr_pulsar.get_instr()
            ch = qb.get(f'ro_flux_channel')
            for seg in self.sequences[0].segments.values():
                for p in seg.unresolved_pulses:
                    if (ch in p.pulse_obj.channels and
                        p.pulse_obj.pulse_type
                            != 'GaussFilteredCosIQPulseWithFlux'):
                        raise NotImplementedError(
                            'RO flux amp adaptation cannot be used when the '
                            'sequence contains other flux pulses.')
            param = pulsar.parameters[f'{ch}_amplitude_scaling']
            sweep_functions += [swf.Transformed_Sweep(
                param, transformation=adaptation,
                name=adapt_name, parameter_name=adapt_name, unit='Hz')]
            temp_vals.append((param, param()))
        for task in self.task_list:
            if 'fluxline' not in task:
                continue
            temp_vals.append((task['fluxline'], task['fluxline']()))
            qb = self.get_qubits(task['qb'])[0][0]
            dc_amp = (lambda x, o=self.qb_offsets[qb], qb=qb:
                      qb.calculate_flux_voltage(x + o))
            sweep_functions += [swf.Transformed_Sweep(
                task['fluxline'], transformation=dc_amp,
                name=f'DC Offset {qb.name}',
                parameter_name=f'Parking freq {qb.name}', unit='Hz')]
        if self.allowed_lo_freqs is None or self.internal_modulation:
            # The dimension 1 sweep is a parallel sweep of all sweep_functions
            # created here, and they directly understand the sweep points
            # stored in self.lo_sweep_points.
            self.sweep_functions = [
                self.sweep_functions[0], swf.multi_sweep_function(
                    sweep_functions, name=name, parameter_name=name)]
            self.mc_points[1] = self.lo_sweep_points
        else:
            # IF sweep without internal modulation, i.e., we have to
            # reprogram the drive AWG for every sequence. Thus, the sweep
            # in dimension 1 is a parallel sweep of a SegmentSoftSweep and of
            # all sweep_functions created here. Since the SegmentSoftSweep
            # requires indices as sweep points, we use an Indexed_Sweep to
            # translate the indices to the sweep points stored in
            # self.lo_sweep_points, which are required by the sweep
            # functions created here.
            self.sweep_functions = [
                self.sweep_functions[0], swf.multi_sweep_function([
                    awg_swf.SegmentSoftSweep,  # placeholder, see _configure_mc
                    swf.Indexed_Sweep(swf.multi_sweep_function(
                        sweep_functions, name=name, parameter_name=name),
                        self.lo_sweep_points)])]
        with temporary_value(*temp_vals):
            super().run_measurement(**kw)

    def get_meas_objs_from_task(self, task):
        return [task['qb']]

    def sweep_block(self, **kw):
        raise NotImplementedError('Child class has to implement sweep_block.')


class FluxPulseScope(ParallelLOSweepExperiment):
    """
        flux pulse scope measurement used to determine the shape of flux pulses
        set up as a 2D measurement (delay and drive pulse frequecy are
        being swept)
        pulse sequence:
                      <- delay ->
           |    -------------    |X180|  ---------------------  |RO|
           |    ---   | ---- fluxpulse ----- |

            sweep_points:
            delay (numpy array): array of amplitudes of the flux pulse
            freq (numpy array): array of drive frequencies

        Returns: None

    """
    kw_for_task_keys = ['ro_pulse_delay', 'fp_truncation',
                        'fp_truncation_buffer',
                        'fp_compensation',
                        'fp_compensation_amp',
                        'fp_during_ro', 'tau',
                        'fp_during_ro_length',
                        'fp_during_ro_buffer']
    kw_for_sweep_points = {
        'freqs': dict(param_name='freq', unit='Hz',
                      label=r'drive frequency, $f_d$',
                      dimension=1),
        'delays': dict(param_name='delay', unit='s',
                       label=r'delay, $\tau$',
                       dimension=0),
    }
    default_experiment_name = 'Flux_scope'

    def __init__(self, task_list, sweep_points=None, **kw):
        try:
            super().__init__(task_list, sweep_points=sweep_points, **kw)
            self.autorun(**kw)
        except Exception as x:
            self.exception = x
            traceback.print_exc()

    def sweep_block(self, qb, sweep_points, flux_op_code=None,
                    ro_pulse_delay=None,
                    fp_truncation=False, fp_compensation=False,
                    fp_compensation_amp=None, fp_truncation_buffer=None,
                    fp_during_ro=False, tau=None,
                    fp_during_ro_length=None,
                    fp_during_ro_buffer=None, **kw):
        """
        Performs X180 pulse on top of a fluxpulse
        Timings of sequence
        |          ----------           |X180|  ----------------------------  |RO|
        |        ---      | --------- fluxpulse ---------- |
                         <-  delay  ->

        :param qb: (str) the name of the qubit
        :param sweep_points: the sweep points containing a parameter delay
            in dimension 0
        :param flux_op_code: (optional str) the flux pulse op_code (default
            FP qb)
        :param ro_pulse_delay: Can be 'auto' to start the readout after
            the end of the flux pulse (or in the middle of the readout-flux-pulse
            if fp_during_ro is True) or a delay in seconds to start a fixed
            amount of time after the drive pulse. If not provided or set to
            None, a default fixed delay of 100e-9 is used. If fp_compensation is
            used, the readout pulse is referenced to the end of the flux
            compensation pulse.
        :param fp_truncation: Truncate the flux pulse after the drive pulse
        :param fp_truncation_buffer: Time buffer after the drive pulse, before
            the truncation happens.
        :param fp_compensation: Truncated custom compensation calculated from a
            first order distortion with dominant time constant tau. Standard
            compensation has to be turned off manually.
        :param fp_compensation_amp: Fixed amplitude for the custom compensation
            pulse.
        :param fp_during_ro: Play a flux pulse during the read-out pulse to
            bring the qubit actively to the parking position in the case where
            the flux-pulse is not filtered yet. This assumes a unipolar flux-pulse.
        :param fp_during_ro_length: Length of the fp_during_ro.
        :param fp_during_ro_buffer: Time buffer between the drive pulse and
            the fp_during_ro
        :param tau: Approximate dominant time constant in the flux line, which
            is used to calculate the amplitude of the fp_during_ro.

        :param kw:
        """
        if flux_op_code is None:
            flux_op_code = f'FP {qb}'
        if ro_pulse_delay is None:
            ro_pulse_delay = 100e-9
        if fp_truncation_buffer is None:
            fp_truncation_buffer = 5e-8
        if fp_compensation_amp is None:
            fp_compensation_amp = -2
        if tau is None:
            tau = 20e-6
        if fp_during_ro_length is None:
            fp_during_ro_length = 2e-6
        if fp_during_ro_buffer is None:
            fp_during_ro_buffer = 0.2e-6

        if ro_pulse_delay == 'auto' and (fp_truncation or \
            hasattr(fp_truncation, '__iter__')):
            raise Exception('fp_truncation does currently not work ' + \
                            'with the auto mode of ro_pulse_delay.')

        assert not (fp_compensation and fp_during_ro)

        pulse_modifs = {'attr=name,op_code=X180': f'FPS_Pi',
                        'attr=element_name,op_code=X180': 'FPS_Pi_el'}
        b = self.block_from_ops(f'ge_flux {qb}',
                                [f'X180 {qb}'] + [flux_op_code] * \
                                (2 if fp_compensation else 1) \
                                + ([f'FP {qb}'] if fp_during_ro else []),
                                pulse_modifs=pulse_modifs)

        fp = b.pulses[1]
        fp['ref_point'] = 'middle'
        bl_start = fp.get('buffer_length_start', 0)
        bl_end = fp.get('buffer_length_end', 0)

        def fp_delay(x, o=bl_start):
            return -(x+o)

        fp['pulse_delay'] = ParametricValue(
            'delay', func=fp_delay)

        fp_length_function = lambda x: fp['pulse_length']

        if (fp_truncation or hasattr(fp_truncation, '__iter__')):
            if not hasattr(fp_truncation, '__iter__'):
                fp_truncation = [-np.inf, np.inf]
            original_fp_length = fp['pulse_length']
            max_fp_sweep_length = np.max(
                sweep_points.get_sweep_params_property(
                    'values', dimension=0, param_names='delay'))
            sweep_diff = max(max_fp_sweep_length - original_fp_length, 0)
            fp_length_function = lambda x, opl=original_fp_length, \
                o=bl_start + fp_truncation_buffer, trunc=fp_truncation: \
                max(min((x + o), opl), 0) if (x>np.min(trunc) and x<np.max(trunc)) else opl

            fp['pulse_length'] = ParametricValue(
                'delay', func=fp_length_function)
            if fp_compensation:
                cp = b.pulses[2]
                cp['name'] = 'FPS_FPC'
                cp['amplitude'] = -np.sign(fp['amplitude']) * np.abs(
                    fp_compensation_amp)
                cp['pulse_delay'] = sweep_diff + bl_start

                def t_trunc(x, fnc=fp_length_function, tau=tau,
                            fp_amp=fp['amplitude'], cp_amp=cp['amplitude']):
                    fp_length = fnc(x)

                    def v_c(tau, fp_length, fp_amp, v_c_start=0):
                        return fp_amp - (fp_amp - v_c_start) * np.exp(
                            -fp_length / tau)

                    v_c_fp = v_c(tau, fp_length, fp_amp, v_c_start=0)
                    return -np.log(cp_amp / (cp_amp - v_c_fp)) * tau

                cp['pulse_length'] = ParametricValue('delay', func=t_trunc)

        # assumes a unipolar flux-pulse for the calculation of the
        # amplitude decay.
        if fp_during_ro:
            rfp = b.pulses[2]

            def rfp_delay(x, fp_delay=fp_delay, fp_length=fp_length_function,\
                fp_bl_start=bl_start, fp_bl_end=bl_end):
                return -(fp_length(x)+fp_bl_end+fp_delay(x))

            def rfp_amp(x, fp_delay=fp_delay, rfp_delay=rfp_delay, tau=tau,
                fp_amp=fp['amplitude'], o=fp_during_ro_buffer-bl_start):
                fp_length=-fp_delay(x)+o
                if fp_length <= 0:
                    return 0
                elif rfp_delay(x) < 0:
                    # in the middle of the fp
                    return -fp_amp * np.exp(-fp_length / tau)
                else:
                    # after the end of the fp
                    return fp_amp * (1 - np.exp(-fp_length / tau))

            rfp['pulse_length'] = fp_during_ro_length
            rfp['pulse_delay'] = ParametricValue('delay', func=rfp_delay)
            rfp['amplitude'] = ParametricValue('delay', func=rfp_amp)
            rfp['buffer_length_start'] = fp_during_ro_buffer

        if ro_pulse_delay == 'auto':
            if fp_during_ro:
                # start the ro pulse in the middle of the fp_during_ro pulse
                delay = fp_during_ro_buffer + fp_during_ro_length/2
                b.block_end.update({'ref_pulse': 'FPS_Pi', 'ref_point': 'end',
                                    'pulse_delay': delay})
            else:
                delay = \
                    fp['pulse_length'] - np.min(
                        sweep_points.get_sweep_params_property(
                            'values', dimension=0, param_names='delay')) + \
                    fp.get('buffer_length_end', 0) + fp.get('trans_length', 0)
                b.block_end.update({'ref_pulse': 'FPS_Pi', 'ref_point': 'middle',
                                    'pulse_delay': delay})
        elif fp_compensation:
            b.block_end.update({'ref_pulse': 'FPS_FPC', 'ref_point': 'end',
                                'pulse_delay': ro_pulse_delay})
        else:
            b.block_end.update({'ref_pulse': 'FPS_Pi', 'ref_point': 'end',
                                'pulse_delay': ro_pulse_delay})

        self.data_to_fit.update({qb: 'pe'})
        return b

    @Timer()
    def run_analysis(self, analysis_kwargs=None, **kw):
        """
        Runs analysis and stores analysis instances in self.analysis.
        :param analysis_kwargs: (dict) keyword arguments for analysis
        :param kw:
        """
        if analysis_kwargs is None:
            analysis_kwargs = {}

        options_dict = {'rotation_type': 'fixed_cal_points' if
                            len(self.cal_points.states) > 0 else 'global_PCA',
                        'TwoD': True}
        if 'options_dict' not in analysis_kwargs:
            analysis_kwargs['options_dict'] = {}
        analysis_kwargs['options_dict'].update(options_dict)

        self.analysis = tda.FluxPulseScopeAnalysis(
            qb_names=self.meas_obj_names, **analysis_kwargs)


class Cryoscope(CalibBuilder):
    """
    Delft Cryoscope measurement
    (https://aip.scitation.org/doi/pdf/10.1063/1.5133894)
    used to determine the shape of flux pulses set up as a 2D measurement
    (truncation length and phase of second pi-half pulse are being swept)
    Timings of sequence
    |  --- |Y90| ------------------------------------------- |Y90| -  |RO|
    |  ------- | ------ fluxpulse ------ | separation_buffer | -----
    <-  truncation_length  ->

    :param task_list: list of dicts, where each dict contains the parameters of
        a task (= keyword arguments for the block creation function)
    :param sweep_points: SweepPoints class instance. Can also be specified
        separately in each task.
    :param estimation_window: (float or None) delta_tau in the cryoscope paper.
        The extra bit of flux pulse length before truncation in the second
        Ramsey measurement. If None, only one set of Ramsey measurements are
        done. Can also be specified separately in each task.
    :param separation_buffer: (float) extra delay between the (truncated)
        flux pulse and the last pi-half pulse. Can also be specified separately
        in each task.
    :param awg_sample_length: (float) the length of one sample on the flux
        AWG used by the measurement objects in this experiment. Can also be
        specified separately in each task.
    :param sequential: (bool) whether to apply the cryoscope pulses sequentially
        (True) or simultaneously on n-qubits
    :param kw: keyword arguments: passed down to parent class(es)

    The sweep_points for this measurements must contain
        - 0'th sweep dimension: the Ramsey phases, and, optionally, the
        extra_truncation_lengths, which are 0ns for the first Ramsey (first set
        of phases) and the estimation_window for the second Ramsey. This sweep
        dimension is added automatically in add_default_hard_sweep_points;
        user can specify nr_phases and the estimation_window.
        - 1'st sweep dimension: main truncation lengths that specify the length
        of the pulse(s) at each cryoscope point.


    How to use this class:
        - each task must contain the qubit that is measured under the key "qb"
        - specify sweep_points, estimation_window, separation_buffer,
         awg_sample_length either globally as input parameters to the class
         instantiation, or specify them in each task
        - several flux pulses to measure (n pulses between Ramsey pulses):
            - specify the flux_pulse_dicts in each task. This is a list of
            dicts, where each dict can contain the following:
             {'op_code': flux_op_code,
              'truncation_lengths': numpy array
              'spacing': float, # np.arange(0, tot_pulse_length, spacing)
              'nr_points': int, # np.linspace(0, tot_pulse_length, nr_points,
                                              endpoint=True)}
            If truncation_length is given, it will ignore spacing and nr_points.
            If spacing is given, it will ignore nr_points.
            !!! This entry has priority over Option1 below.
        - only one flux pulse to measure (one pulse between Ramsey pulses):
            Option1 :
                - specify the truncation lengths sweep points globally or in
                    each task.
                - optionally, specify flux_op_code in each task
            Option2:
                - specify the flux_pulse_dicts with one dict in the list
        - for any of the cases described above, the user can specify the
            reparking_flux_pulse entry in each task. This entry is a dict that
            specifies the pulse pars for a reparking flux pulse that will be
            applied on top of the flux pulse(s) that are measured by the
            cryoscope (between the 2 Ramsey pulses). The reparking_flux_pulse
            dict must contain at least the 'op_code' entry.
        - for any of the cases described above, the user can specify the
            prepend_pulse_dicts entry in each task.
            See CalibBuilder.block_from_pulse_dicts() for details.

    Example of a task with all possible entry recognized by this class.
    See above for details on how they are used and which ones have priority
        {'qb': qb,
        'flux_op_code': flux_op_code,
        'sweep_points': SweepPoints instance,
        'flux_pulse_dicts': [{'op_code': flux_op_code0,
                              'spacing': 2*hdawg_sample_length,
                              'nr_points': 10,
                              'truncation_lengths': array},
                             {'op_code': flux_op_code1,
                              'spacing': 2*hdawg_sample_length,
                              'nr_points': 10,
                              'truncation_lengths': array}],
        'awg_sample_length': hdawg_sample_length,
        'estimation_window': hdawg_sample_length,
        'separation_buffer': 50e-9,
        'reparking_flux_pulse': {'op_code': f'FP {qb.name}',
                                 'amplitude': -0.5}}
    """

    default_experiment_name = 'Cryoscope'

    def __init__(self, task_list, sweep_points=None, estimation_window=None,
                 separation_buffer=50e-9, awg_sample_length=None,
                 sequential=False, **kw):
        try:
            for task in task_list:
                if not isinstance(task['qb'], str):
                    task['qb'] = task['qb'].name
                if 'prefix' not in task:
                    task['prefix'] = f"{task['qb']}_"
                if 'awg_sample_length' not in task:
                    task['awg_sample_length'] = awg_sample_length
                if 'estimation_window' not in task:
                    task['estimation_window'] = estimation_window
                if 'separation_buffer' not in task:
                    task['separation_buffer'] = separation_buffer
            # check estimation window
            none_est_windows = [task['estimation_window'] is None for task in
                                task_list]
            if any(none_est_windows) and not all(none_est_windows):
                raise ValueError('Some tasks have estimation_window == None. '
                                 'You can have different values for '
                                 'estimation_window in different tasks, but '
                                 'none these can be None. To use the same '
                                 'estimation window for all tasks, you can set '
                                 'the class input parameter estimation_window.')

            super().__init__(task_list, sweep_points=sweep_points, **kw)
            self.sequential = sequential
            self.blocks_to_save = {}
            self.add_default_soft_sweep_points(**kw)
            self.add_default_hard_sweep_points(**kw)
            self.preprocessed_task_list = self.preprocess_task_list(**kw)
            self.sequences, self.mc_points = self.sweep_n_dim(
                self.sweep_points, body_block=None,
                body_block_func=self.sweep_block, cal_points=self.cal_points,
                ro_qubits=self.meas_obj_names, **kw)
            self.add_blocks_to_metadata()
            self.update_sweep_points(**kw)
            self.autorun(**kw)
        except Exception as x:
            self.exception = x
            traceback.print_exc()

    def add_default_soft_sweep_points(self, **kw):
        """
        Adds soft sweep points (truncation_lengths) to each task in
        self.task_list if flux_pulse_dicts in task. The truncation_lengths
        array is a concatenation of the truncation lengths created between 0 and
        total length of each pulse in flux_pulse_dicts.
        I also adds continuous_truncation_lengths to each task which contains
        the continuous-time version of the truncation_lengths described above.
        :param kw: keyword_arguments (to allow pass through kw even if it
            contains entries that are not needed)
        """
        for task in self.task_list:
            awg_sample_length = task['awg_sample_length']
            if 'flux_pulse_dicts' not in task:
                if 'sweep_points' not in task:
                    raise ValueError(f'Please provide either "sweep_points" '
                                     f'or "flux_pulse_dicts" in the task dict '
                                     f'for {task["qb"]}.')
                continue
            else:
                if awg_sample_length is None:
                    raise ValueError(f'Please provide the length of one sample '
                                     f'for the flux AWG of {task["qb"]}')

            flux_pulse_dicts = task['flux_pulse_dicts']
            trunc_lengths = len(flux_pulse_dicts) * ['']
            continuous_trunc_lengths = len(flux_pulse_dicts) * ['']
            for i, fpd in enumerate(flux_pulse_dicts):
                pd_temp = {'element_name': 'dummy'}
                pd_temp.update(self.get_pulse(fpd['op_code']))
                pulse_length = seg_mod.UnresolvedPulse(pd_temp).pulse_obj.length
                if 'truncation_lengths' in fpd:
                    tr_lens = fpd['truncation_lengths']
                elif 'spacing' in fpd:
                    tr_lens = np.arange(0, pulse_length, fpd['spacing'])
                    if not np.isclose(tr_lens[-1], pulse_length):
                        tr_lens = np.append(tr_lens, pulse_length)
                    tr_lens -= tr_lens % awg_sample_length
                    tr_lens += awg_sample_length/2
                elif 'nr_points' in fpd:
                    tr_lens = np.linspace(0, pulse_length, fpd['nr_points'],
                                          endpoint=True)
                    tr_lens -= tr_lens % awg_sample_length
                    tr_lens += awg_sample_length/2
                elif 'truncation_lengths' in fpd:
                    tr_lens = fpd['truncation_lengths']
                else:
                    raise ValueError(f'Please specify either "delta_tau" or '
                                     f'"nr_points" or "truncation_lengths" '
                                     f'for {task["qb"]}')

                trunc_lengths[i] = tr_lens
                task['flux_pulse_dicts'][i]['nr_points'] = len(tr_lens)
                if i:
                    continuous_trunc_lengths[i] = \
                        tr_lens + continuous_trunc_lengths[i-1][-1]
                else:
                    continuous_trunc_lengths[i] = tr_lens

            sp = task.get('sweep_points', SweepPoints())
            sp.update(SweepPoints('truncation_length',
                                  np.concatenate(trunc_lengths),
                                  's', 'Length', dimension=1))
            task['sweep_points'] = sp
            task['continuous_truncation_lengths'] = np.concatenate(
                continuous_trunc_lengths)

    def add_default_hard_sweep_points(self, **kw):
        """
        Adds hard sweep points to self.sweep_points: phases of second pi-half
        pulse and the estimation_window increment to the truncation_length,
        if provided.
        :param kw: keyword_arguments (to allow pass through kw even if it
            contains entries that are not needed)
        """
        none_est_windows = [task['estimation_window'] is None for task in
                            self.task_list]
        self.sweep_points = self.add_default_ramsey_sweep_points(
            self.sweep_points, tile=0 if any(none_est_windows) else 2,
            repeat=0, **kw)

        for task in self.task_list:
            estimation_window = task['estimation_window']
            if estimation_window is None:
                log.warning(f'estimation_window is missing for {task["qb"]}. '
                            f'The global parameter estimation_window is also '
                            f'missing.\nDoing only one Ramsey per truncation '
                            f'length.')
            else:
                nr_phases = self.sweep_points.length(0) // 2
                task_sp = task.pop('sweep_points', SweepPoints())
                task_sp.update(SweepPoints('extra_truncation_length',
                                           [0] * nr_phases +
                                           [estimation_window] * nr_phases,
                                           's', 'Pulse length', dimension=0))
                task['sweep_points'] = task_sp

    def sweep_block(self, sp1d_idx, sp2d_idx, **kw):
        """
        Performs a Ramsey phase measurement with a truncated flux pulse between
        the two pi-half pulses.
        Timings of sequence
        |  --- |Y90| ------------------------------------------- |Y90| -  |RO|
        |  ------- | ------ fluxpulse ------ | separation_buffer | -----
                    <-  truncation_length  ->

        :param sp1d_idx: (int) index of sweep point to use from the
            first sweep dimension
        :param sp2d_idx: (int) index of sweep point to use from the
            second sweep dimension
        :param kw: keyword arguments (to allow pass through kw even if it
            contains entries that are not needed)

        Assumptions:
            - uses the sweep_points entry in each task. If more than one pulse
            between the two Ramsey pulses, then assumes the sweep_points are a
            concatenation of the truncation_lengths array for each pulse,
            defined between 0 and total length of each pulse.
        """
        parallel_block_list = []
        for i, task in enumerate(self.preprocessed_task_list):
            sweep_points = task['sweep_points']
            qb = task['qb']

            # pi half pulses blocks
            pihalf_1_bk = self.block_from_ops(f'pihalf_1_{qb}', [f'Y90 {qb}'])
            pihalf_2_bk = self.block_from_ops(f'pihalf_2_{qb}', [f'Y90 {qb}'])
            # set hard sweep phase and delay of second pi-half pulse
            pihalf_2_bk.pulses[0]['phase'] = \
                sweep_points.get_sweep_params_property(
                    'values', 0, 'phase')[sp1d_idx]
            pihalf_2_bk.pulses[0]['pulse_delay'] = task['separation_buffer']

            # pulses to prepend
            prep_bk = self.block_from_pulse_dicts(
                task.get('prepend_pulse_dicts', {}))

            # pulse(s) to measure with cryoscope
            if 'flux_pulse_dicts' in task:
                ops = [fpd['op_code'] for fpd in task['flux_pulse_dicts']]
                main_fpbk = self.block_from_ops(f'fp_main_{qb}', ops)
                n_pts_per_pulse = [fpd['nr_points'] for fpd in
                                   task['flux_pulse_dicts']]
                mask = (np.cumsum(n_pts_per_pulse) <= sp2d_idx)
                meas_pulse_idx = np.count_nonzero(mask)
                # set soft sweep truncation_length
                main_fpbk.pulses[meas_pulse_idx]['truncation_length'] = \
                    sweep_points.get_sweep_params_property(
                        'values', 1, 'truncation_length')[sp2d_idx]
                if task['estimation_window'] is not None:
                    # set hard sweep truncation_length
                    main_fpbk.pulses[meas_pulse_idx]['truncation_length'] += \
                        sweep_points.get_sweep_params_property(
                            'values', 0, 'extra_truncation_length')[sp1d_idx]
                # for the pulses that come after the pulse that is currently
                # truncated, set all their amplitude parameters to 0
                for pidx in range(meas_pulse_idx+1, len(n_pts_per_pulse)):
                    for k in main_fpbk.pulses[pidx]:
                        if 'amp' in k:
                            main_fpbk.pulses[pidx][k] = 0
            else:
                flux_op_code = task.get('flux_op_code', None)
                if flux_op_code is None:
                    flux_op_code = f'FP {qb}'
                ops = [flux_op_code]
                main_fpbk = self.block_from_ops(f'fp_main_{qb}', ops)
                meas_pulse_idx = 0
                # set soft sweep truncation_length
                for k in sweep_points[1]:
                    main_fpbk.pulses[meas_pulse_idx][k] = \
                        sweep_points.get_sweep_params_property('values', 1, k)[
                            sp2d_idx]
                if task['estimation_window'] is not None:
                    # set hard sweep truncation_length
                    main_fpbk.pulses[meas_pulse_idx]['truncation_length'] += \
                        sweep_points.get_sweep_params_property(
                            'values', 0, 'extra_truncation_length')[sp1d_idx]

            # reparking flux pulse
            if 'reparking_flux_pulse' in task:
                reparking_fp_params = task['reparking_flux_pulse']
                if 'pulse_length' not in reparking_fp_params:
                    # set pulse length
                    reparking_fp_params['pulse_length'] = self.get_ops_duration(
                        pulses=main_fpbk.pulses)

                repark_fpbk = self.block_from_ops(
                    f'fp_repark_{qb}', reparking_fp_params['op_code'],
                    pulse_modifs={0: reparking_fp_params})

                # truncate the reparking flux pulse
                repark_fpbk.pulses[0]['truncation_length'] = \
                    main_fpbk.pulses[meas_pulse_idx]['truncation_length'] + \
                    repark_fpbk.pulses[0].get('buffer_length_start', 0)
                if meas_pulse_idx:
                    repark_fpbk.pulses[0]['truncation_length'] += \
                        self.get_ops_duration(pulses=main_fpbk.pulses[
                                                     :meas_pulse_idx])

                main_fpbk = self.simultaneous_blocks(
                    'flux_pulses_{qb}', [main_fpbk, repark_fpbk],
                    block_align='center')

            if sp1d_idx == 0 and sp2d_idx == 0:
                self.blocks_to_save[qb] = deepcopy(main_fpbk)


            cryo_blk = self.sequential_blocks(f'cryoscope {qb}',
                [prep_bk, pihalf_1_bk, main_fpbk, pihalf_2_bk])

            parallel_block_list += [cryo_blk]
            self.data_to_fit.update({qb: 'pe'})

        if self.sequential:
            return self.sequential_blocks(
                f'sim_rb_{sp2d_idx}_{sp1d_idx}', parallel_block_list)
        else:
            return self.simultaneous_blocks(
                f'sim_rb_{sp2d_idx}_{sp1d_idx}', parallel_block_list,
                block_align='end')

    def update_sweep_points(self, **kw):
        """
        Updates the soft sweep points in self.sweep_points with the
        continuous_truncation_lengths from each task in preprocessed_task_list,
        if it exists.
        :param kw: keyword arguments (to allow pass through kw even if it
            contains entries that are not needed)
        """
        sp = SweepPoints()
        for task in self.preprocessed_task_list:
            if 'continuous_truncation_lengths' not in task:
                continue
            param_name = f'{task["prefix"]}truncation_length'
            unit = self.sweep_points.get_sweep_params_property(
                'unit', 1, param_names=param_name)
            label = self.sweep_points.get_sweep_params_property(
                'label', 1, param_names=param_name)
            sp.add_sweep_parameter(param_name,
                                   task['continuous_truncation_lengths'],
                                   unit, label, dimension=1)
        self.sweep_points.update(sp)

    @Timer()
    def run_analysis(self, analysis_kwargs=None, **kw):
        """
        Runs analysis and stores analysis instances in self.analysis.
        :param analysis_kwargs: (dict) keyword arguments for analysis
        :param kw: keyword arguments (to allow pass through kw even if it
            contains entries that are not needed)
        """
        qb_names = [task['qb'] for task in self.task_list]
        if analysis_kwargs is None:
            analysis_kwargs = {}
        self.analysis = tda.CryoscopeAnalysis(
            qb_names=qb_names, **analysis_kwargs)

    def add_blocks_to_metadata(self):
        self.exp_metadata['flux_pulse_blocks'] = {}
        for qb, block in self.blocks_to_save.items():
            self.exp_metadata['flux_pulse_blocks'][qb] = block.build()

class FluxPulseTiming(FluxPulseScope):
<<<<<<< HEAD
=======
    """
        Flux pulse timing measurement used to determine the determine the
        timing of the flux pulse with respect to the qubit drive.
        It is based on the flux pulse scope measurement and thus
        features the same pulse sequnce but with the drive frequency
        fixed at the qubit ge frequency.
        pulse sequence:
                      <- delay ->
           |    -------------    |X180|  ---------------------  |RO|
           |    ---   | ---- fluxpulse ----- |

            sweep_points:
            delay (numpy array): array of delays of the flux pulse

        Returns: None
    """
>>>>>>> d1865f31
    default_experiment_name = 'FluxPulseTiming'
    kw_for_sweep_points = dict(
        **FluxPulseScope.kw_for_sweep_points,
        qb=dict(param_name='freq', unit='Hz',
                label=r'drive frequency, $f_d$',
                values_func='get_ge_freq',
                dimension=1),
    )

    def get_ge_freq(self, qb):
<<<<<<< HEAD
=======
        """
        Returns the ge frequency of the provided qubit name. This is used
        to create the sweep points of length 1 of the routine.
        :param qb: (string) name of qubit

        Returns:
            list containing as single entry the ge frequency of the qubit
        """
>>>>>>> d1865f31
        qb = self.get_qubits(qb)[0][0]
        return [qb.ge_freq()]

    def run_analysis(self, analysis_kwargs=None, **kw):
        """
        Runs analysis and stores analysis instances in self.analysis.
        :param analysis_kwargs: (dict) keyword arguments for analysis
        :param kw:
        """
        if analysis_kwargs is None:
            analysis_kwargs = {}

        self.analysis = tda.FluxPulseTimingAnalysis(
            qb_names=self.meas_obj_names, **analysis_kwargs)

class FluxPulseAmplitudeSweep(ParallelLOSweepExperiment):
    """
        Flux pulse amplitude measurement used to determine the qubits energy in
        dependence of flux pulse amplitude.

        pulse sequence:
           |    -------------    |X180|  ---------------------  |RO|
           |    ---   | ---- fluxpulse ----- |


            sweep_points:
            amplitude (numpy array): array of amplitudes of the flux pulse
            freq (numpy array): array of drive frequencies

        Returns: None

    """
    kw_for_task_keys = ['delay']
    kw_for_sweep_points = {
        'freqs': dict(param_name='freq', unit='Hz',
                      label=r'drive frequency, $f_d$',
                      dimension=1),
        'amps': dict(param_name='amplitude', unit='V',
                       label=r'flux pulse amplitude',
                       dimension=0),
    }
    default_experiment_name = 'Flux_amplitude'

    def __init__(self, task_list, sweep_points=None, **kw):
        try:
            super().__init__(task_list, sweep_points=sweep_points, **kw)
            self.exp_metadata.update({'rotation_type': 'global_PCA'})
            self.autorun(**kw)

        except Exception as x:
            self.exception = x
            traceback.print_exc()

    def sweep_block(self, qb, flux_op_code=None, delay=None, **kw):
        """
        Performs X180 pulse on top of a fluxpulse
        :param qb: (str) the name of the qubit
        :param flux_op_code: (optional str) the flux pulse op_code (default:
            FP qb)
        :param delay: (optional float): flux pulse delay (default: centered to
            center of drive pulse)
        :param kw:
        """
        if flux_op_code is None:
            flux_op_code = f'FP {qb}'
        pulse_modifs = {'attr=name,op_code=X180': f'FPS_Pi',
                        'attr=element_name,op_code=X180': 'FPS_Pi_el'}
        b = self.block_from_ops(f'ge_flux {qb}',
                                 [f'X180 {qb}', flux_op_code],
                                 pulse_modifs=pulse_modifs)
        fp = b.pulses[1]
        fp['ref_point'] = 'middle'
        if delay is None:
            delay = fp['pulse_length'] / 2
        fp['pulse_delay'] = -fp.get('buffer_length_start', 0) - delay
        fp['amplitude'] = ParametricValue('amplitude')

        b.set_end_after_all_pulses()

        self.data_to_fit.update({qb: 'pe'})

        return b

    @Timer()
    def run_analysis(self, analysis_kwargs=None, **kw):
        """
        Runs analysis and stores analysis instances in self.analysis.
        :param analysis_kwargs: (dict) keyword arguments for analysis
        :param kw: currently ignored
        """
        if analysis_kwargs is None:
            analysis_kwargs = {}

        self.analysis = tda.FluxAmplitudeSweepAnalysis(
            qb_names=self.meas_obj_names, options_dict=dict(TwoD=True),
            t_start=self.timestamp, **analysis_kwargs)

    def run_update(self, **kw):
        for qb in self.meas_obj_names:
            qb.fit_ge_freq_from_flux_pulse_amp(
                self.analysis.fit_res[f'freq_fit_{qb.name}'].best_values)

class ReadoutPulseScope(ParallelLOSweepExperiment):
    """
        Readout pulse scope measurement used to determine the delay of the
        qubit's drive AWG with respect to the qubit readout pulse.

        pulse sequence:
           |    -------------    |X180|  ---------------------  |RO|
           |    ---   | ---- RO ----- |


            sweep_points:
            delays (numpy array): array of delays of the drive pulse w.r.t.
            the readout pulse
            freq (numpy array): array of drive frequencies

        Returns: None

    """

    kw_for_task_keys = ['ro_separation']
    kw_for_sweep_points = {
        'freqs': dict(param_name='freq', unit='Hz',
                      label=r'drive frequency, $f_d$',
                      dimension=1),
        'delays': dict(param_name='delay', unit='s',
                       label=r'readout pulse delay',
                       dimension=0),
    }
    default_experiment_name = 'Readout_pulse_scope'

    def __init__(self, task_list, sweep_points=None, **kw):
        # configure detector function parameters
        kw['df_kwargs'] = kw.get('df_kwargs', {})
        kw['df_kwargs'].update(
            {'values_per_point': 2,
             'values_per_point_suffix': ['_probe', '_measure']})

        try:
            super().__init__(task_list, sweep_points=sweep_points, **kw)
            self.exp_metadata.update({'rotation_type': 'global_PCA'})
            self.autorun(**kw)

        except Exception as x:
            self.exception = x
            traceback.print_exc()

    def sweep_block(self, qb, sweep_points, ro_separation,
                    prepend_pulse_dicts=None, **kw):
        """
        Performs X180 pulse on top of a readout pulse.
        :param qb: (str) the name of the qubit
<<<<<<< HEAD
=======
        :param sweep_points: (SweepPoints object or list of dicts or None)
        sweep points valid for all tasks.
        :param ro_separation: (float) separation between the two readout
        pulses as specified between the start of both pulses.
        :param prepend_pulse_dicts: (dict) prepended pulses, see
            block_from_pulse_dicts
>>>>>>> d1865f31
        :param kw:
        """
        b = self.block_from_ops('ro_ge', [f'RO {qb}', f'X180 {qb}'])

        ro = b.pulses[0]
<<<<<<< HEAD
        probe = b.pulses[1]

=======
        # here probe refers to the X180 pulse that "probes" the
        # first readout pulse
        probe = b.pulses[1]
>>>>>>> d1865f31
        probe['ref_point'] = 'start'
        probe['ref_point_new'] = 'end'

        # make sure that no pulse starts before 0 point of the block
        probe_pulse_length = probe['sigma'] * probe['nr_sigma']
        ro['pulse_delay'] = -min(sweep_points['delay']) + probe_pulse_length
        probe['pulse_delay'] = ParametricValue('delay')

        b_ro = self.block_from_ops('final_ro', [f'RO {qb}'])

        # Assure that ro separation is comensurate with start granularity
        pulsar_obj = self.get_qubits(qb)[0][0].instr_pulsar.get_instr()
        acq_instr = self.get_qubits(qb)[0][0].instr_acq()
<<<<<<< HEAD
        # FIXME: apprently the pulsar parameter _element_start_granularity is
        #  set to 0 for acq instruments. Access parameter like this for now.
=======
        # Pulsar parameter _element_start_granularity is
        # set to 0 for acq instruments. Access parameter
        # via ELEMENT_START_GRANULARITY
>>>>>>> d1865f31
        gran = pulsar_obj.awg_interfaces[acq_instr].ELEMENT_START_GRANULARITY
        ro_separation -= ro_separation % (-gran)
        b_ro.pulses[0]['pulse_delay'] = ro_separation
        b = self.simultaneous_blocks('final', [b, b_ro])
<<<<<<< HEAD

=======
>>>>>>> d1865f31
        if prepend_pulse_dicts is not None:
            pb = self.block_from_pulse_dicts(prepend_pulse_dicts,
                                             block_name='prepend')
            b = self.sequential_blocks('final_with_prepend', [pb, b])
        return b

    @Timer()
    def run_analysis(self, analysis_kwargs={}, **kw):
        """
        Runs analysis and stores analysis instances in self.analysis.
        :param analysis_kwargs: (dict) keyword arguments for analysis
        :param kw: currently ignored
        """

        self.analysis = tda.MultiQubit_TimeDomain_Analysis(
            qb_names=self.meas_obj_names, **analysis_kwargs)

    def seg_from_cal_points(self, *args, **kw):
<<<<<<< HEAD
        n_reps = 2
        kw['df_values_per_point'] = n_reps
        return super().seg_from_cal_points(*args, **kw)

    def sweep_n_dim(self, *args, **kw):
=======
        """
        Configure super.seg_from_cal_points() for sequence with two readouts
        per segment and hence twice the number of calibration points. Check
        super() method for args, kw and returned values.
        """
        # given that this routine makes use of two read out pulses
        # per segment, also two repetitions per cal state have to
        # be added to allow the analysis to run successfully
        number_of_cal_repetitions = 2
        kw['df_values_per_point'] = number_of_cal_repetitions
        return super().seg_from_cal_points(*args, **kw)

    def sweep_n_dim(self, *args, **kw):
        """
        Configure super.sweep_n_dim() for sequence with two readouts
        per segment. Check super() method for args, kw and returned values.
        """
>>>>>>> d1865f31
        n_reps = 2
        seqs, vals = super().sweep_n_dim(*args, **kw)
        n_acqs = int(len(vals[0])/n_reps)
        vals[0] = vals[0][:n_acqs]
        return seqs, vals

class SingleQubitGateCalibExperiment(CalibBuilder):
    """
    Base class for single qubit gate tuneup measurement classes (Rabi, Ramsey,
    T1, QScale, InPhaseAmpCalib). This is a multitasking experiment, see
    docstrings of MultiTaskingExperiment and of CalibBuilder for general
    information. Each task corresponds to a particular qubit to be tuned up
    (specified by the key "qb" in the task), i.e., multiple qubits can be
    tuned up in parallel.
    For convenience, this class accepts the "qubits" argument in which case
    task_list is not needed and will be created from qubits.

    The sequence for each task, further info, and possible parameters of
    the task are described in the docstrings of each child.

    :param task_list:  see MultiTaskingExperiment
    :param sweep_points: (SweepPoints object or list of dicts or None)
        sweep points valid for all tasks.
    :param qubits: list of qubit class instances to be tuned up.
    :param kw: keyword arguments.
        Can be used to provide keyword arguments to set_update_callback,
        sweep_n_dim, autorun, and to the parent class.

        The following keyword arguments will be copied as a key to tasks
        that do not have their own value specified:
        - transition_name: one of the following strings "ge", "ef", "fh"
            specifying which transmon transition to tune up.
            This can be specified in the task list and can be different for
            each task.

            Note: this is different to the transition_name in sweep_block!

    The following keys in a task are interpreted by this class:
        - qb: identifies the qubit measured in the task
        - transition_name

    """
    kw_for_task_keys = ['transition_name']
    default_experiment_name = 'SingleQubitGateCalibExperiment'
    call_parallel_sweep = True  # whether to call parallel_sweep of parent

    def __init__(self, task_list=None, sweep_points=None, qubits=None, **kw):
        try:
            if task_list is None:
                if qubits is None:
                    raise ValueError('Please provide either "qubits" or '
                                     '"task_list"')
                # Create task_list from qubits
                task_list = [{'qb': qb.name} for qb in qubits]

            for task in task_list:
                if 'qb' in task and not isinstance(task['qb'], str):
                    task['qb'] = task['qb'].name
                if 'transition_name' not in task:
                    task['transition_name'] = kw.get('transition_name', 'ge')

            if 'force_2D_sweep' not in kw:
                # Most single qubit time domain analyses do not work with
                # dummy TwoD sweeps
                kw['force_2D_sweep'] = False

            super().__init__(task_list, qubits=qubits,
                             sweep_points=sweep_points, **kw)
            self.preprocessed_task_list = self.preprocess_task_list(**kw)
            self.update_experiment_name()

            self.state_order = ['g', 'e', 'f', 'h']
            # transition_name_input is added in preprocess_task;
            # see comments there.
            transition_names = [task['transition_name_input'] for task in
                                self.preprocessed_task_list]
            # states in the experiment
            states = ''.join(set([s for s in ''.join(transition_names)]))

            # append sorted states to experiment name
            states_idxs = [self.state_order.index(s) for s in states]
            states_idxs.sort()
            states_sorted = ''.join([self.state_order[i] for i in states_idxs])
            self.experiment_name += f'_{states_sorted}'

            # Used in sweep_block to prepend pulses (see docstring there). The
            # strings in transition_order will be used to specify op codes.
            # Thus "ge" is an empty string (ex: X180 qb4), while for the other
            # recognized transitions there is a prepended underscore
            # (ex: X90_ef qb3).
            self.transition_order = ('', '_ef', '_fh')

            if 'cal_states' not in kw:
                # If the user didn't specify the cal states to be prepared,
                # these will be determined based on the transition names
                # the user wants to tune up (can be different for each task).

                indices = [self.state_order.index(s) for s in states]
                # By default, add a cal state for all the transmon levels from
                # "g" to the highest level involved in the measurement.
                # Ex: Rabi on qb2-ef and qb4-fh --> cal states g,e,f,h
                cal_states = self.state_order[:max(indices)+1]
                # Recreate cal points
                self.create_cal_points(
                    n_cal_points_per_state=kw.get('n_cal_points_per_state', 1),
                    cal_states=''.join(cal_states))

            self.update_sweep_points()
            self.update_data_to_fit()
            self.define_cal_states_rotations()
            # meas_obj_sweep_points_map might be different after running some
            # of the above methods
            self.exp_metadata['meas_obj_sweep_points_map'] = \
                self.sweep_points.get_meas_obj_sweep_points_map(
                    self.meas_obj_names)

            if not self.call_parallel_sweep:
                # For these experiments the pulse sequence is not identical for
                # each all sweep points so the block function must be called
                # at each iteration in sweep_n_dim.
                if len(self.sweep_points[1]) == 0:
                    # This dummy sweep param is added in parallel_sweep of
                    # MultiTaskingExperiment, but since we do not call that
                    # method in this case, we need to add it here to the
                    # sweep points. It is only needed because these experiments
                    # are 1D sweeps but the framework assumes 2D in sweep_n_dim.
                    self.sweep_points.add_sweep_parameter('dummy_sweep_param',
                                                          [0])
                self.sequences, self.mc_points = self.sweep_n_dim(
                    self.sweep_points, body_block=None,
                    body_block_func=self.sweep_block,
                    cal_points=self.cal_points,
                    ro_qubits=self.meas_obj_names, **kw)
            else:
                self.sequences, self.mc_points = self.parallel_sweep(
                    self.preprocessed_task_list, self.sweep_block,
                    block_align='end', **kw)

            # Force 1D sweep: most single qubit time domain analyses do not
            # work with dummy TwoD sweeps
            self.mc_points = [self.mc_points[0], []]

            self.autorun(store_preprocessed_task_list=True, **kw)

        except Exception as x:
            self.exception = x
            traceback.print_exc()

    def preprocess_task(self, task, global_sweep_points, sweep_points=None,
                        **kw):
        """
        Updates the task with

        - transition_name: one of the following: "", "_ef", "_fh".
            These strings are needed for specifying op codes,
            ex: X180 qb4, X90_ef qb3
        - transition_name_input: one of the following: "ge", "ef", "fh".
            These strings are needed when updating qubit parameters,
            ex: qb.ge_amp180, qb.ef_freq
        The input parameters are documented in the docstring of this method in
        the parent class
        """
        task = super().preprocess_task(task, global_sweep_points, sweep_points,
                                       **kw)

        # Check and update transition name.
        transition_name = task.pop('transition_name', None)
        if transition_name is not None:
            # transition_name_input is one of the following: "ge", "ef", "fh".
            # These strings are needed when updating
            # qubit parameters, ex: qb.ge_amp180, qb.ef_freq
            task['transition_name_input'] = transition_name
            if '_' not in transition_name:
                transition_name = f'_{transition_name}'
            if transition_name == '_ge':
                transition_name = ''
            # transition_name will be one of the following: "", "_ef", "_fh".
            # These strings are needed for specifying op codes,
            # ex: X180 qb4, X90_ef qb3
            task['transition_name'] = transition_name
        return task

    def update_data_to_fit(self):
        """
        Update self.data_to_fit based on the transition_name_input of each task.
        """
        for task in self.preprocessed_task_list:
            qb_name = task['qb']
            transition_name = task['transition_name_input']
            self.data_to_fit[qb_name] = f'p{transition_name[-1]}'

    def define_cal_states_rotations(self):
        """
        Creates cal_states_rotations for each qubit based on the information
        in the preprocessed_task_list, and adds it to exp_metadata.
        This is of the form {qb_name: {cal_state: cal_state_order_index}}
        and will be used by the analyses.
        """
        if len(self.cal_states) < 2:
            # Data rotation in analysis needs at least 2 cal states
            return

        cal_states_rotations = {}
        for task in self.preprocessed_task_list:
            qb_name = task['qb']
            if 'cal_states_rotations' in task:
                # specified by user
                cal_states_rotations.update(task['cal_states_rotations'])
            else:
                if len(self.cal_states) > 3:
                    # Analysis can handle at most 3-state rotations
                    # If we've got more than 3 cal states, we choose a subset of
                    # 3: the states of the transition to be tuned up + the state
                    # below the lowest state of the transition.
                    # Ex: transition name = fh --> ['e', 'f', 'h']
                    transition_name = task['transition_name_input']
                    if transition_name == 'ge':
                        # Exception: there no state below g, so here we
                        # include f
                        states = ['g', 'e', 'f']
                    else:
                        indices = [self.state_order.index(s)
                                   for s in transition_name]
                        states = self.state_order[
                                 min(indices)-1:max(indices)+1]
                    rots = [(s, self.cal_states.index(s)) for s in states]
                    # sort by index of cal_state
                    rots.sort(key=lambda t: t[1])
                    cal_states_rotations[qb_name] = {t[0]: i for i, t in
                                                     enumerate(rots)}
                else:
                    # Use all the cal states for rotation
                    cal_states_rotations[qb_name] = \
                        {s: self.state_order.index(s) for s in self.cal_states}

        self.exp_metadata.update({'cal_states_rotations': cal_states_rotations})

    def update_experiment_name(self):
        # Base method for updating the experiment_name.
        # To be overloaded by children.
        pass

    def update_sweep_points(self):
        # Base method for updating the sweep_points.
        # To be overloaded by children.
        pass

    def sweep_block(self, qb, sweep_points, transition_name,
                    prepend_pulse_dicts=None, **kw):
        """
        Base method for the sweep blocks created by the children.
        This function creates a list with the following two blocks
         - prepended pulses specified by the user in prepend_pulse_dicts
         - preparation pulses needed to reach the transition to be tuned up.

        Ex: if transition to be tuned up is ef (fh), this function will prepend
            the pulses specified in prepend_pulse_dicts followed by a ge pulse
            (ge + ef pulses)

        :param qb: name of qubit
        :param sweep_points: SweepPoints instance
        :param transition_name: (string) transition to be tuned up.
            Must be in the form compatible with op codes:
                ge --> ''
                ef --> '_ef'
                fh --> '_fh'
        :param prepend_pulse_dicts: (dict) prepended pulses, see
            block_from_pulse_dicts
        :param kw: keyword arguments
        :return: list with prepended block and prepended transition block
        """

        # create user-specified prepended pulses (pb)
        pb = self.block_from_pulse_dicts(prepend_pulse_dicts,
                                         block_name='prepend')
        # get transition prepended pulses
        tr_prepended_pulses = self.transition_order[
                              :self.transition_order.index(transition_name)]
        return [pb, self.block_from_ops('tr_prepend',
                                        [f'X180{trn} {qb}'
                                         for trn in tr_prepended_pulses])]

    def run_analysis(self, analysis_kwargs=None, **kw):
        # Base method for running analysis.
        # To be overloaded by children.
        pass

    @classmethod
    def gui_kwargs(cls, device):
        d = super().gui_kwargs(device)
        d['kwargs'].update({
            SingleQubitGateCalibExperiment.__name__: odict({})
            })
        d['task_list_fields'].update({
            SingleQubitGateCalibExperiment.__name__: odict({
                'qb': ((Qubit, 'single_select'), None),
                'transition_name': (['ge', 'ef', 'fh'], 'ge'),
            })
        })
        return d


class Rabi(SingleQubitGateCalibExperiment):
    """
    Rabi measurement for finding the amplitude of a pi-pulse that excites
    the desired transmon transition. This is a SingleQubitGateCalibExperiment,
    see docstring there for general information.

    Sequence for each task (for further info and possible parameters of
    the task, see the docstring of the method sweep_block):

        |tr_prep_pulses**|  ---  |X180_tr_name**|  ---  |RO*|
                                  sweep amplitude

        * = in parallel on all qubits_to_measure (key in the task)
        ** = in parallel on all qubits_to_measure and aligned at the end
             (i.e. ends of X180_tr_name are aligned with start of RO pulses)

        Note: if the qubits have different drive pulse lengths, then alignment
        at the start of RO pulse means the individual drive pulses may end up
        not being applied in parallel between different qubits.
        Ex: qb2 has longer ef pulse than qb1
            qb1:             |X180| --- |X180_ef| --- |RO|
            qb2:    |X180| --- |     X180_ef    | --- |RO|

        Note: depending on which transition is tuned up in each task, the
        sequence can have different number of pulses for each qubit.

    See docstring of parent class for the first 3 parameters.
    :param amps: (numpy array) amplitude sweep points for X180_tr_name.
        This parameter can be used together with "qubits" for convenience to
        avoid having to specify a task_list.
        If not None, amps will be used to create the first dimension of
        sweep points, which will be identical for all tasks.

    :param kw: keyword arguments.
        Can be used to provide keyword arguments to sweep_n_dim, autorun, and
        to the parent class.

        The following keyword arguments will be copied as a key to tasks
        that do not have their own value specified (see docstring of
        sweep_block):
        - n

    The following keys in a task are interpreted by this class in
    addition to the ones recognized by the parent classes:
        - n
        - amps
    """

    kw_for_task_keys = SingleQubitGateCalibExperiment.kw_for_task_keys + ['n']
    kw_for_sweep_points = {
        'amps': dict(param_name='amplitude', unit='V',
                     label='Pulse Amplitude', dimension=0)
    }
    default_experiment_name = 'Rabi'

    def __init__(self, task_list=None, sweep_points=None, qubits=None,
                 amps=None, **kw):
        try:
            if 'n' not in kw:
                # add default n to kw before passing to init of parent
                kw['n'] = 1
            super().__init__(task_list, qubits=qubits,
                             sweep_points=sweep_points,
                             amps=amps, **kw)
        except Exception as x:
            self.exception = x
            traceback.print_exc()

    def update_experiment_name(self):
        """
        Updates self.experiment_name with the number of Rabi pulses n.
        """
        n_list = [task['n'] for task in self.preprocessed_task_list]
        if any([n > 1 for n in n_list]):
            # Rabi measurement with more than one pulse
            self.experiment_name += f'-n'
            if len(np.unique(n_list)) == 1:
                # all tasks have the same n; add the value of n to the
                # experiment name
                self.experiment_name += f'{n_list[0]}'

    def sweep_block(self, qb, sweep_points, transition_name, **kw):
        """
        This function creates the blocks for a single Rabi measurement task,
        see the pulse sequence in the class docstring.
        :param qb: qubit name
        :param sweep_points: SweepPoints instance
        :param transition_name: transmon transition to be tuned up. Can be
            "", "_ef", "_fh". See the docstring of parent method.
        :param kw: keyword arguments
            n: (int, default: 1) number of Rabi pulses (X180_tr_name in the
                pulse sequence). Amplitude of all these pulses will be swept.
        """

        # create prepended pulses
        prepend_blocks = super().sweep_block(qb, sweep_points, transition_name,
                                             **kw)
        n = kw.get('n', 1)
        # add rabi block of n x X180_tr_name pulses
        rabi_block = self.block_from_ops(f'rabi_pulses_{qb}',
                                         n*[f'X180{transition_name} {qb}'])
        # create ParametricValues from param_name in sweep_points
        for sweep_dict in sweep_points:
            for param_name in sweep_dict:
                for pulse_dict in rabi_block.pulses:
                    if param_name in pulse_dict:
                        pulse_dict[param_name] = ParametricValue(param_name)

        return self.sequential_blocks(f'rabi_{qb}',
                                      prepend_blocks + [rabi_block])

    def run_analysis(self, analysis_kwargs=None, **kw):
        """
        Runs analysis and stores analysis instance in self.analysis.
        :param analysis_kwargs: (dict) keyword arguments for analysis class
        :param kw: keyword arguments
            Passed to parent method.
        """

        super().run_analysis(analysis_kwargs=analysis_kwargs, **kw)
        if analysis_kwargs is None:
            analysis_kwargs = {}
        self.analysis = tda.RabiAnalysis(
            qb_names=self.meas_obj_names, t_start=self.timestamp,
            **analysis_kwargs)

    def run_update(self, **kw):
        """
        Updates the pi-pulse amplitude (tr_name_amp180) of the qubit in
        each task with the value extracted by the analysis.
        :param kw: keyword arguments
        """

        for task in self.preprocessed_task_list:
            qubit = [qb for qb in self.meas_objs if qb.name == task['qb']][0]
            amp180 = self.analysis.proc_data_dict['analysis_params_dict'][
                qubit.name]['piPulse']
            qubit.set(f'{task["transition_name_input"]}_amp180', amp180)
            qubit.set(f'{task["transition_name_input"]}_amp90_scale', 0.5)

    @classmethod
    def gui_kwargs(cls, device):
        d = super().gui_kwargs(device)
        d['task_list_fields'].update({
            Rabi.__name__: odict({
                'n': (int, 1),
            })
        })
        d['sweeping_parameters'].update({
            Rabi.__name__: {
                0: {
                    'amplitude': 'V',
                },
                1: {
                    'sigma': 's',
                },
            }
        })
        return d


class Ramsey(SingleQubitGateCalibExperiment):
    """
    Class for running a Ramsey or an Echo measurement.
    This is a SingleQubitGateCalibExperiment, see docstring there
    for general information.

    Ramsey measurement for finding the frequency and associated averaged
    dephasing time (T2*) of a transmon transition.
    Sequence for each task (for further info and possible parameters of
    the task, see the docstring of the method sweep_block):

        |tr_prep_pulses**| -- |X90_tr_name**| - ... - |X90_tr_name**| -- |RO*|
                                               sweep      sweep
                                             delay tau    phase

        * = in parallel on all qubits_to_measure (key in the task)
        ** = in parallel on all qubits_to_measure and aligned at the end
             (i.e. ends of 2nd X90_tr_name are aligned with start of RO pulses)

    Echo measurement for finding the dephasing time (T2) associated with a
    transmon transition.
    Sequence for each task (for further info and possible parameters of
    the task, see the docstring of the method sweep_block):

        |tpp**| -- |X90_tn**| - ... - |X180_tn**| - ... - |X90_tn**| -- |RO*|
                               sweep               sweep      sweep
                            delay tau/2         delay tau/2   phase

        * = in parallel on all qubits_to_measure (key in the task)
        ** = in parallel on all qubits_to_measure and aligned at the end
             (i.e. ends of 2nd X90_tn are aligned with start of RO pulses)

    Note: if the qubits have different drive pulse lengths, then alignment
    at the start of RO pulse means the individual drive pulses may end up
    not being applied in parallel between different qubits.
    See Rabi class docstring for an example of this situation.

    Note: depending on which transition is tuned up in each task, the
    sequence can have different number of pulses for each qubit.

    See docstring of parent class for the first 3 parameters.
    :param delays: (numpy array) sweep points for the delays of the second
        X90_tr_name pulse.
        This parameter can be used together with qubits for convenience to
        avoid having to specify a task_list.
        If not None, delays will be used to create the first dimension of
        sweep points, which will be identical for all tasks.
    :param echo: (bool, default: False) whether to do an Echo (True) or a
        Ramsey (False) measurement.
    :param kw: keyword arguments.
        Can be used to provide keyword arguments to sweep_n_dim, autorun, and
        to the parent class.

        The following keyword arguments will be copied as a key to tasks
        that do not have their own value specified (see docstring of
        sweep_block):
        - artificial_detuning

    The following keys in a task are interpreted by this class in
    addition to the ones recognized by the parent classes:
        - artificial_detuning
        - delays
    """

    kw_for_task_keys = SingleQubitGateCalibExperiment.kw_for_task_keys + [
        'artificial_detuning']
    kw_for_sweep_points = {
        'delays': dict(param_name='pulse_delay', unit='s',
                       label=r'Second $\pi$-half pulse delay', dimension=0)
    }
    default_experiment_name = 'Ramsey'

    def __init__(self, task_list=None, sweep_points=None, qubits=None,
                 delays=None, echo=False, **kw):
        try:
            if 'artificial_detuning' not in kw:
                # add default artificial_detuning to kw before passing to
                # init of parent
                kw['artificial_detuning'] = 0
            self.echo = echo
            super().__init__(task_list, qubits=qubits,
                             sweep_points=sweep_points,
                             delays=delays, **kw)
        except Exception as x:
            self.exception = x
            traceback.print_exc()

    def update_experiment_name(self):
        """
        Updates self.experiment_name to Echo if self.echo is True.
        """
        if self.echo:
            self.experiment_name = self.experiment_name.replace('Ramsey', 'Echo')

    def preprocess_task(self, task, global_sweep_points, sweep_points=None,
                        **kw):
        """
        Updates the task with the value of the first pulse delay sweep point.
        which will be stored under the key "first_delay_point" and will be used
        in sweep_block.
        See also the docstring of this method in the parent classes.
        """
        task = super().preprocess_task(task, global_sweep_points, sweep_points,
                                       **kw)
        sweep_points = task['sweep_points']
        task['first_delay_point'] = sweep_points.get_sweep_params_property(
            'values', 0, 'pulse_delay')[0]

        return task

    def sweep_block(self, qb, sweep_points, transition_name, **kw):
        """
        This function creates the blocks for a single Ramsey/Echo measurement
        task, see the pulse sequence in the class docstring.
        :param qb: qubit name
        :param sweep_points: SweepPoints instance
        :param transition_name: transmon transition to be tuned up. Can be
            "", "_ef", "_fh". See the docstring of parent method.
        :param kw: keyword arguments
            artificial_detuning: (float, default: 0) detuning of second pi-half
            pulse (X90_tr_name in the pulse sequence). Will be used to calculate
            phase of the 2nd X90_tr_name at each delay.
            first_delay_point: (float) see docstring of update_preproc_tasks
        """

        # create prepended pulses
        prepend_blocks = super().sweep_block(qb, sweep_points, transition_name,
                                             **kw)

        # add ramsey block of 2x X90_tr_name pulses
        pulse_modifs = {1: {'ref_point': 'start'}}
        ramsey_block = self.block_from_ops(f'ramsey_pulses_{qb}',
                                           [f'X90{transition_name} {qb}',
                                            f'X90{transition_name} {qb}'],
                                           pulse_modifs=pulse_modifs)

        first_delay_point = kw['first_delay_point']
        art_det = kw['artificial_detuning']
        # create ParametricValues for the 2nd X90_tr_name pulse from
        # param_name in sweep_points
        for param_name in sweep_points.get_sweep_dimension(0):
            ramsey_block.pulses[-1][param_name] = ParametricValue(param_name)
            if param_name == 'pulse_delay':
                # PrametricValue for the phase to be calculated from each delay
                ramsey_block.pulses[-1]['phase'] = ParametricValue(
                    'pulse_delay', func=lambda x, o=first_delay_point:
                    ((x-o)*art_det*360) % 360)

        if self.echo:
            # add echo block: pi-pulse halfway between the two X90_tr_name
            # pulses
            echo_block = self.block_from_ops(f'echo_pulse_{qb}',
                                             [f'X180{transition_name} {qb}'])
            ramsey_block = self.simultaneous_blocks(f'main_{qb}',
                                                    [ramsey_block, echo_block],
                                                    block_align='center')

        return self.sequential_blocks(f'ramsey_{qb}',
                                      prepend_blocks + [ramsey_block])

    def run_analysis(self, analysis_kwargs=None, **kw):
        """
        Runs analysis and stores analysis instance in self.analysis.
        :param analysis_kwargs: (dict) keyword arguments for analysis
        :param kw: keyword arguments
            Passed to parent method.
        """

        super().run_analysis(analysis_kwargs=analysis_kwargs, **kw)
        if analysis_kwargs is None:
            analysis_kwargs = {}
        self.analysis = tda.EchoAnalysis if self.echo else tda.RamseyAnalysis
        self.analysis = self.analysis(
            qb_names=self.meas_obj_names, t_start=self.timestamp,
            **analysis_kwargs)

    def run_update(self, **kw):
        """
        Updates the following parameters of the qubit in each task with the
        values extracted by the analysis:

            For Ramsey measurement:
                - transition frequency: tr_name_freq
                - averaged dephasing time: T2_star_tr_name
            For Echo measurement:
                - dephasing time: T2_tr_name

        :param kw: keyword arguments
        """

        for task in self.preprocessed_task_list:
            qubit = [qb for qb in self.meas_objs if qb.name == task['qb']][0]
            if self.echo:
                T2_echo = self.analysis.proc_data_dict[
                    'analysis_params_dict'][qubit.name]['T2_echo']
                qubit.set(f'T2{task["transition_name"]}', T2_echo)
            else:
                qb_freq = self.analysis.proc_data_dict[
                    'analysis_params_dict'][qubit.name][
                    'exp_decay']['new_qb_freq']
                T2_star = self.analysis.proc_data_dict[
                    'analysis_params_dict'][qubit.name][
                    'exp_decay']['T2_star']
                qubit.set(f'{task["transition_name_input"]}_freq', qb_freq)
                qubit.set(f'T2_star{task["transition_name"]}', T2_star)

    @classmethod
    def gui_kwargs(cls, device):
        d = super().gui_kwargs(device)
        d['kwargs'].update({
            Ramsey.__name__: odict({
                'echo': (bool, False),
            })
        })
        d['task_list_fields'].update({
            Ramsey.__name__: odict({
                'artificial_detuning': (float, None),
            })
        })
        d['sweeping_parameters'].update({
            Ramsey.__name__: {
                0: {
                    'pulse_delay': 's',
                },
                1: {},
            }
        })
        return d


class ReparkingRamsey(Ramsey):
    """
    Class for reparking qubits by doing a set of Ramsey measurements at
    different bias voltages. This is a Ramsey experiment, see docstring there
    for pulse sequence and general information.

    :param kw: keyword arguments.
        Can be used to provide keyword arguments to sweep_n_dim, autorun, and
        to the parent class.

        The following keyword argument, if provided, will be used to create the
        sweep points, which will be identical for all tasks.
        - delays: (numpy array) first dimension sweep points for the delays of
            the second X90_tr_name pulse, see pulse sequence in Ramsey class.
        - dc_voltages: (numpy array) second dimension sweep points for the dc
            voltage values
        - dc_voltage_offsets: (numpy array) second dimension sweep points for
            the voltage offsets from the qubit's current parking voltage value
        Either dc_voltages or dc_voltage_offsets must be specified either as
        kw or in the task_list.

        The following keyword arguments will be copied as a key to tasks
        that do not have their own value specified (see docstring of
        sweep_block):
        - fluxline: qcodes parameter to adjust the DC flux offset of the qubit.
        - artificial_detuning (see docstring of parent class)

        These kw parameters can be used together with "qubits" (see
        SingleQubitGateCalibExperiment parent class) for convenience to avoid
        having to specify a task_list.
        If a task_list is not specified, all qubits will use the same values for
        the parameters above.

    The following keys in a task are interpreted by this class in
    addition to the ones recognized by the parent classes:
        - fluxline
        - dc_voltages
        - dc_voltage_offsets
    """

    kw_for_task_keys = Ramsey.kw_for_task_keys + ['fluxline']
    kw_for_sweep_points = {
        'delays': dict(param_name='pulse_delay', unit='s',
                       label=r'Second $\pi$-half pulse delay', dimension=0),
        'dc_voltages': dict(param_name='dc_voltages', unit='V',
                            label=r'DC voltage', dimension=1),
        'dc_voltage_offsets': dict(param_name='dc_voltage_offsets', unit='V',
                                   label=r'DC voltage offset', dimension=1),
    }
    default_experiment_name = 'ReparkingRamsey'


    def __init__(self, task_list=None, sweep_points=None, qubits=None,
                 delays=None, dc_voltages=None, dc_voltage_offsets=None,  **kw):

        try:
            if 'fluxline' not in kw:
                # add default value for fluxline to kw before passing to
                # init of parent
                kw['fluxline'] = None
            # the parent class enforces a 1D sweep, so here we must explicitly
            # force it to be a 2D sweep
            force_2D_sweep = True
            super().__init__(task_list, qubits=qubits,
                             sweep_points=sweep_points,
                             delays=delays,
                             dc_voltages=dc_voltages,
                             dc_voltage_offsets=dc_voltage_offsets,
                             force_2D_sweep=force_2D_sweep, **kw)
        except Exception as x:
            self.exception = x
            traceback.print_exc()

    def update_sweep_points(self):
        """
        Updates the sweep_points of each task with the dc_voltages sweep values
        calculated from dc_voltage_offsets (if dc_voltages do not already
        exist). They are needed in the analysis.
        """
        for task in self.preprocessed_task_list:
            swpts = task['sweep_points']
            if swpts.find_parameter('dc_voltage_offsets') is not None:
                if swpts.find_parameter('dc_voltages') is not None:
                    # Do not overwrite the values provided by the user
                    log.warning(f'Both "dc_voltages" and "dc_voltage_offsets" '
                                f'were provided for {task["qb"]}. The latter '
                                f'will be ignored.')
                    continue

                fluxline = task['fluxline']
                values_to_set = np.array(swpts.get_sweep_params_property(
                    'values',
                    dimension=swpts.find_parameter('dc_voltage_offsets'),
                    param_names='dc_voltage_offsets')) + fluxline()
                # update sweep points
                par_name = f'{task["prefix"]}dc_voltages'
                self.sweep_points.add_sweep_parameter(par_name, values_to_set,
                                                      'V', 'DC voltage', 1)

    def run_measurement(self, **kw):
        """
        Configures additional sweep functions and temporary values for the
        current dc voltage values, before calling the method of the
        base class.
        """
        sweep_functions = []
        temp_vals= []
        sweep_param_name = 'Parking voltage'
        nr_volt_points = self.sweep_points.length(1)
        self.exp_metadata['current_voltages'] = {}
        for task in self.preprocessed_task_list:
            qb = self.get_qubits(task['qb'])[0][0]

            fluxline = task['fluxline']
            # add current voltage value to temporary values to reset it back to
            # this value at the end of the measurement
            temp_vals.append((fluxline, fluxline()))
            self.exp_metadata['current_voltages'][qb.name] = fluxline()

            # get the dc voltages sweep values
            swpts = task['sweep_points']
            if swpts.find_parameter('dc_voltages') is not None:
                # absolute dc_voltage were given
                values_to_set = swpts.get_sweep_params_property(
                    'values',
                    dimension=swpts.find_parameter('dc_voltages'),
                    param_names='dc_voltages')
            elif swpts.find_parameter('dc_voltage_offsets') is not None:
                # relative dc_voltages were given
                values_to_set = np.array(swpts.get_sweep_params_property(
                    'values',
                    dimension=swpts.find_parameter('dc_voltage_offsets'),
                    param_names='dc_voltage_offsets')) + fluxline()
            else:
                # one or the other must exist
                raise KeyError(f'Please specify either dc_voltages or '
                               f'dc_voltage_offsets for {qb.name}.')

            if len(values_to_set) != nr_volt_points:
                raise ValueError('All tasks must have the same number of '
                                 'voltage sweep points.')

            # create an Indexed_Sweep function for each task
            sweep_functions += [swf.Indexed_Sweep(
                task['fluxline'], values=values_to_set,
                name=f'DC Offset {qb.name}',
                parameter_name=f'{sweep_param_name} {qb.name}', unit='V')]

        self.sweep_functions = [
            self.sweep_functions[0], swf.multi_sweep_function(
                sweep_functions, name=sweep_param_name,
                parameter_name=sweep_param_name)]
        self.mc_points[1] = np.arange(nr_volt_points)

        with temporary_value(*temp_vals):
            super().run_measurement(**kw)

    def run_analysis(self, analysis_kwargs=None, **kw):
        """
        Runs analysis and stores analysis instance in self.analysis.
        :param analysis_kwargs: (dict) keyword arguments for analysis
        :param kw: keyword arguments
            Passed to parent method.
        """

        super().run_analysis(analysis_kwargs=analysis_kwargs, **kw)
        if analysis_kwargs is None:
            analysis_kwargs = {}
        options_dict = analysis_kwargs.pop('options_dict', {})
        options_dict.update(dict(
            fit_gaussian_decay=kw.pop('fit_gaussian_decay', True),
            artificial_detuning=kw.pop('artificial_detuning', None)))
        self.analysis = tda.ReparkingRamseyAnalysis(
            qb_names=self.meas_obj_names, t_start=self.timestamp,
            options_dict=options_dict, **analysis_kwargs)

    def run_update(self, **kw):
        """
        Updates the following parameters for the qubit in each task with the
        values extracted by the analysis:
            - transition frequency: tr_name_freq
            - fluxline voltage
        :param kw: keyword arguments
        """

        for task in self.preprocessed_task_list:
            qubit = self.get_qubits(task['qb'])[0][0]
            fluxline = task['fluxline']

            apd = self.analysis.proc_data_dict['analysis_params_dict']
            # set new qubit frequency
            qubit.set(f'{task["transition_name_input"]}_freq',
                      apd['reparking_params'][qubit.name]['new_ss_vals'][
                          'ss_freq'])
            # set new voltage
            fluxline(apd['reparking_params'][qubit.name]['new_ss_vals'][
                         'ss_volt'])

class T1(SingleQubitGateCalibExperiment):
    """
    T1 measurement for finding the lifetime (T1) associated with a transmon
    transition. This is a SingleQubitGateCalibExperiment,
    see docstring there for general information.

    Sequence for each task (for further info and possible parameters of
    the task, see the docstring of the method sweep_block):

        |tr_prep_pulses**|  --  |X180_tr_name**|  --  ... --  |RO*|
                                                  sweep delay

        * = in parallel on all qubits_to_measure (key in the task)
        ** = in parallel on all qubits_to_measure and aligned at the end
             (i.e. ends of X180_tr_name are aligned)

        Note: if the qubits have different drive pulse lengths, then alignment
        at the end of X180_tr_name means the individual drive pulses may end up
        not being applied in parallel between different qubits.
        See Rabi class docstring for an example of this situation.

        Note: depending on which transition is tuned up in each task, the
        sequence can have different number of pulses for each qubit.

    See docstring of parent class for the first 3 parameters.
    :param delays: (numpy array) sweep points for the delays between
        X180_tr_name and the RO pulse.
        This parameter can be used together with qubits for convenience to
        avoid having to specify a task_list.
        If not None, delays will be used to create the first dimension of
        sweep points, which will be identical for all tasks.
    :param kw: keyword arguments.
        Can be used to provide keyword arguments to sweep_n_dim, autorun, and
        to the parent class.

    The following keys in a task are interpreted by this class in
    addition to the ones recognized by the parent classes:
        - delays
    """

    kw_for_sweep_points = {
        'delays': dict(param_name='pulse_delay', unit='s',
                       label=r'Readout pulse delay', dimension=0),
    }
    default_experiment_name = 'T1'

    def __init__(self, task_list=None, sweep_points=None, qubits=None,
                 delays=None, **kw):
        try:
            super().__init__(task_list, qubits=qubits,
                             sweep_points=sweep_points,
                             delays=delays, **kw)
        except Exception as x:
            self.exception = x
            traceback.print_exc()

    def sweep_block(self, qb, sweep_points, transition_name, **kw):
        """
        This function creates the blocks for a single T1 measurement task,
        see the pulse sequence in the class docstring.
        :param qb: qubit name
        :param sweep_points: SweepPoints instance
        :param transition_name: transmon transition to be tuned up. Can be
            "", "_ef", "_fh". See the docstring of parent method.
        :param kw: keyword arguments.
        """

        # create prepended pulses
        prepend_blocks = super().sweep_block(qb, sweep_points, transition_name,
                                             **kw)
        # add t1 block consisting of one X180_tr_name pulse
        t1_block = self.block_from_ops(f'pi_pulse_{qb}',
                                       [f'X180{transition_name} {qb}'])
        # Create ParametricValue for the block end virtual pulse.
        # This effectively introduces a delay between the X180_tr_pulse and
        # the RO pulse which will be added in sweep_n_dim
        t1_block.block_end.update({'ref_point': 'end',
                                   'pulse_delay': ParametricValue('pulse_delay')
                                   })

        return self.sequential_blocks(f't1_{qb}', prepend_blocks + [t1_block])

    def run_analysis(self, analysis_kwargs=None, **kw):
        """
        Runs analysis and stores analysis instance in self.analysis.
        :param analysis_kwargs: (dict) keyword arguments for analysis
        :param kw: keyword arguments
            Passed to parent method.
        """

        super().run_analysis(analysis_kwargs=analysis_kwargs, **kw)
        if analysis_kwargs is None:
            analysis_kwargs = {}

        self.analysis = tda.T1Analysis(
            qb_names=self.meas_obj_names, t_start=self.timestamp,
            **analysis_kwargs)

    def run_update(self, **kw):
        """
        Updates the T1_tr_name of the qubit in each task with the value
        extracted by the analysis.
        :param kw: keyword arguments
        """

        for task in self.preprocessed_task_list:
            qubit = [qb for qb in self.meas_objs if qb.name == task['qb']][0]
            T1 = self.analysis.proc_data_dict['analysis_params_dict'][
                qubit.name]['T1']
            qubit.set(f'T1{task["transition_name"]}', T1)

    @classmethod
    def gui_kwargs(cls, device):
        d = super().gui_kwargs(device)
        d['sweeping_parameters'].update({
            T1.__name__: {
                0: {
                    'pulse_delay': 's',
                },
                1: {},
            }
        })
        return d


class QScale(SingleQubitGateCalibExperiment):
    """
    QScale measurement for finding the motzoi parameter for driving a transmon
    transition without phase errors.
    See the papers:
        https://journals.aps.org/prl/abstract/10.1103/PhysRevLett.103.110501
        https://journals.aps.org/pra/abstract/10.1103/PhysRevA.83.012308

    This is a SingleQubitGateCalibExperiment, see docstring there
    for general information.

    Sequence for each task (for further info and possible parameters of
    the task, see the docstring of the method sweep_block):
        For each qscale in sweep_points, the following 2 sequences are applied:

        |tr_prep_pulses**|  --  |X90_tr_name**| - |X180_tr_name** |  --  |RO*|
        |tr_prep_pulses**|  --  |X90_tr_name**| - |Y180_tr_name** |  --  |RO*|
        |tr_prep_pulses**|  --  |X90_tr_name**| - |mY180_tr_name**|  --  |RO*|
                                 sweep qscale       sweep qscale

        * = in parallel on all qubits_to_measure (key in the task)
        ** = in parallel on all qubits_to_measure and aligned at the end
            (i.e. ends of the last drive pulses aligned with start of RO pulses)

        Note: if the qubits have different drive pulse lengths, then alignment
        at the start of RO pulse means the individual drive pulses may end up
        not being applied in parallel between different qubits.
        See Rabi class docstring for an example of this situation.

        Note: depending on which transition is tuned up in each task, the
        sequence can have different number of pulses for each qubit.

    See docstring of parent class for the first 3 parameters.
    :param qscales: (numpy array) sweep points for the motzoi param of the pairs
        of pulses in the pulse sequence above.
        This parameter can be used together with "qubits" for convenience to
        avoid having to specify a task_list.
        If not None, qscales will be used to create the first dimension of
        sweep points, which will be identical for all tasks.
    :param kw: keyword arguments.
        Can be used to provide keyword arguments to sweep_n_dim, autorun, and
        to the parent class.

    The following keys in a task are interpreted by this class in
    addition to the ones recognized by the parent classes:
        - qscales
    """

    kw_for_sweep_points = {
        'qscales': dict(param_name='motzoi', unit='',
                        label='Quadrature scaling, $q$', dimension=0,
                        values_func=lambda q: np.repeat(q, 3))
    }
    default_experiment_name = 'Qscale'
    call_parallel_sweep = False  # pulse sequence changes between segments

    def __init__(self, task_list=None, sweep_points=None, qubits=None,
                 qscales=None, **kw):
        try:
            # the 3 pairs of pulses to be applied for each sweep point
            self.qscale_base_ops = [['X90', 'X180'], ['X90', 'Y180'],
                                    ['X90', 'mY180']]
            super().__init__(task_list, qubits=qubits,
                             sweep_points=sweep_points,
                             qscales=qscales, **kw)
        except Exception as x:
            self.exception = x
            traceback.print_exc()

    def update_sweep_points(self):
        """
        Checks if the qscale sweep points are repeated 3 times (there are 3
        pairs of pulses in qscale_base_ops). Updates the self.sweep_points and
        the sweep points in each task of preprocessed_task_list with the
        repeated qscale sweep points.
        """

        # update self.sweep_points
        swpts = deepcopy(self.sweep_points)
        swp_dim0 = swpts.get_sweep_dimension(0)

        par_names = []
        vals = []
        for par in swp_dim0:
            if 'motzoi' not in par:
                continue

            values = swpts.get_sweep_params_property('values', param_names=par)
            if np.unique(values[:3]).size > 1:
                # the qscale sweep points are not repeated 3 times (for each
                # pair of qscale_base_ops)
                par_names += [par]
                vals += [np.repeat(values, 3)]

        self.sweep_points.update_property(par_names, values=vals)

        # update sweep points in preprocessed_task_list
        for task in self.preprocessed_task_list:
            swpts = task['sweep_points']
            values = swpts.get_sweep_params_property(
                'values', param_names='motzoi')
            if np.unique(values[:3]).size > 1:
                swpts.update_property(['motzoi'], values=[np.repeat(values, 3)])

    def sweep_block(self, sp1d_idx, sp2d_idx, **kw):
        """
        This function creates the blocks for each QScale measurement task,
        see the pulse sequence in the class docstring.
        :param sp1d_idx: sweep point index in the first sweep dimension
        :param sp2d_idx: sweep point index in the second sweep dimension
        :param kw: keyword arguments to be provided in each task
            qb: qubit name
            sweep_points: SweepPoints instance
            transition_name: transmon transition to be tuned up. Can be
                "", "_ef", "_fh". See the docstring of parent method.
        """

        parallel_block_list = []
        for i, task in enumerate(self.preprocessed_task_list):
            transition_name = task['transition_name']
            sweep_points = task['sweep_points']
            qb = task['qb']

            # create prepended pulses
            prepend_blocks = super().sweep_block(**task)
            # add qscale block consisting of the correct set of 2 pulses
            # from qscale_base_ops (depending on sp1d_idx)
            qscale_pulses_block = self.block_from_ops(
                f'qscale_pulses_{qb}', [f'{p}{transition_name} {qb}' for p in
                                        self.qscale_base_ops[sp1d_idx % 3]])
            # set the motzoi parameter of the pulses in the qscale block
            for p in qscale_pulses_block.pulses:
                p['motzoi'] = sweep_points.get_sweep_params_property(
                    'values', 0, 'motzoi')[sp1d_idx]
            # gather the blocks for each task
            parallel_block_list += [self.sequential_blocks(
                f'qscale_{qb}', prepend_blocks + [qscale_pulses_block])]

        return self.simultaneous_blocks(f'qscale_{sp2d_idx}_{sp1d_idx}',
                                        parallel_block_list, block_align='end')

    def run_analysis(self, analysis_kwargs=None, **kw):
        """
        Runs analysis and stores analysis instance in self.analysis.
        :param analysis_kwargs: (dict) keyword arguments for analysis
        :param kw: keyword arguments
            Passed to parent method.
        """

        super().run_analysis(analysis_kwargs=analysis_kwargs, **kw)
        if analysis_kwargs is None:
            analysis_kwargs = {}

        self.analysis = tda.QScaleAnalysis(
            qb_names=self.meas_obj_names, t_start=self.timestamp,
            **analysis_kwargs)

    def run_update(self, **kw):
        """
        Updates the tr_name_motzoi parameter of the qubit in each task with
        the value extracted by the analysis.
        :param kw: keyword arguments
        """

        for task in self.preprocessed_task_list:
            qubit = [qb for qb in self.meas_objs if qb.name == task['qb']][0]
            qscale = self.analysis.proc_data_dict['analysis_params_dict'][
                qubit.name]['qscale']
            qubit.set(f'{task["transition_name_input"]}_motzoi', qscale)

    @classmethod
    def gui_kwargs(cls, device):
        d = super().gui_kwargs(device)
        d['sweeping_parameters'].update({
            QScale.__name__: {
                0: {
                    'motzoi': 'V',
                },
                1: {},
            }
        })
        return d


class InPhaseAmpCalib(SingleQubitGateCalibExperiment):
    """
    In-phase calibration measurement for finding small miscalibrations in the
    pi-pulse amplitude associated with a transmon transition.
    This is a SingleQubitGateCalibExperiment, see docstring there
    for general information.

    Sequence for each task (for further info and possible parameters of
    the task, see the docstring of the method sweep_block):

        |tr_prep_pulses**| -- |X90_tr_name**| -- Nx|X180_tr_name**| -- |RO*|
                                                     sweep N

        * = in parallel on all qubits_to_measure (key in the task)
        ** = in parallel on all qubits_to_measure and aligned at the end
             (i.e. ends of the last X180_tr_name are aligned with start of
             RO pulses)

        Note: if the qubits have different drive pulse lengths, then alignment
        at the start of RO pulse means the individual drive pulses may end up
        not being applied in parallel between different qubits.
        See Rabi class docstring for an example of this situation.

        Note: depending on which transition is tuned up in each task, the
        sequence can have different number of pulses for each qubit.

    See docstring of parent class for the first 3 parameters.
    :param n_pulses: (int) max number of X180_tr_name in the experiment. The
        class will then n_pulses/2 segments with even number of pi-pulses
        (i.e. np.arange(nr_p + 1)[::2]).
        This parameter can be used together with "qubits" for convenience to
        avoid having to specify a task_list.
        If not None, n_pulses will be used to create the first dimension of
        sweep points, which will be identical for all tasks.
    :param kw: keyword arguments.
        Can be used to provide keyword arguments to sweep_n_dim, autorun, and
        to the parent class.

        Moreover, the following keyword arguments are understood:
            use_x90_pulses: (bool, default: False) whether apply a train of
                pi-pulses or a train of pairs of pi/2-pulses (allows to
                calibrate the pi/2-pulses)

    The following keys in a task are interpreted by this class in
    addition to the ones recognized by the parent classes:
        - n_pulses
    """

    kw_for_sweep_points = {
        'n_pulses': dict(param_name='n_pulses', unit='',
                         label='Nr. $\\pi$-pulses, $N$', dimension=0,
                         values_func=lambda nr_p:
                         np.arange(nr_p + 1)[::2])
    }
    default_experiment_name = 'Inphase_amp_calib'
    call_parallel_sweep = False  # pulse sequence changes between segments

    def __init__(self, task_list=None, sweep_points=None, qubits=None,
                 n_pulses=None, **kw):
        try:
            self.use_x90_pulses = kw.get('use_x90_pulses', False)
            self.n_pulses = n_pulses
            super().__init__(task_list, qubits=qubits,
                             sweep_points=sweep_points,
                             n_pulses=n_pulses, **kw)
        except Exception as x:
            self.exception = x
            traceback.print_exc()

    def update_experiment_name(self):
        """
        Updates self.experiment_name to contain n_pulses and whether two X90
        pulses are used instead of X180 pulses.
        """
        self.experiment_name += f'_{self.n_pulses}'
        if self.use_x90_pulses:
            self.experiment_name += '_x90_pulses'

    def sweep_block(self, sp1d_idx, sp2d_idx, **kw):
        """
        This function creates the blocks for each InPhaseCalib measurement task,
        see the pulse sequence in the class docstring.
        :param sp1d_idx: sweep point index in the first sweep dimension
        :param sp2d_idx: sweep point index in the second sweep dimension
        :param kw: keyword arguments to be provided in each task
            qb: qubit name
            sweep_points: SweepPoints instance
            transition_name: transmon transition to be tuned up. Can be
                "", "_ef", "_fh". See the docstring of parent method.
        """
        parallel_block_list = []
        for i, task in enumerate(self.preprocessed_task_list):
            transition_name = task['transition_name']
            sweep_points = task['sweep_points']
            qb = task['qb']

            # create prepended pulses
            prepend_blocks = super().sweep_block(**task)
            # add inphase_calib block consisting of the number of X180_tr_name
            # pulses indicated by sp1d_idx
            n_pulses = sweep_points.get_sweep_params_property(
                'values', 0, 'n_pulses')[sp1d_idx]
            pulse_list = [f'X90{transition_name} {qb}'] + \
                         (2*n_pulses * [f'X90{transition_name} {qb}'] if
                          self.use_x90_pulses else
                          n_pulses*[f'X180{transition_name} {qb}'])
            inphase_calib_block = self.block_from_ops(
                f'pulses_{qb}', pulse_list)
            # gather the blocks for each task
            parallel_block_list += [self.sequential_blocks(
                f'inphase_calib_{qb}', prepend_blocks + [inphase_calib_block])]

        return self.simultaneous_blocks(f'inphase_calib_{sp2d_idx}_{sp1d_idx}',
                                        parallel_block_list, block_align='end')

    def run_analysis(self, analysis_kwargs=None, **kw):
        """
        Runs analysis and stores analysis instances in self.analysis.
        :param analysis_kwargs: (dict) keyword argument for analysis
        :param kw: keyword arguments
            Passed to parent method.
        """

        super().run_analysis(analysis_kwargs=analysis_kwargs, **kw)
        if analysis_kwargs is None:
            analysis_kwargs = {}

        self.analysis = tda.InPhaseAmpCalibAnalysis(
            qb_names=self.meas_obj_names, t_start=self.timestamp,
            **analysis_kwargs)

    def run_update(self, **kw):
        """
        Updates the pi-pulse amplitude (tr_name_amp180) of the qubit in
        each task with the value extracted by the analysis.
        :param kw: keyword arguments
        """
        for task in self.preprocessed_task_list:
            qubit = [qb for qb in self.meas_objs if qb.name == task['qb']][0]
            qubit.set(f'{task["transition_name_input"]}_amp180',
                      self.analysis.proc_data_dict['analysis_params_dict'][
                          qubit.name]['corrected_amp'])


class DriveAmpCalib(SingleQubitGateCalibExperiment):
    """
    Calibration measurement for the qubit drive amplitude that makes use of
    error amplification from application of N subsequent pulses.

    This is a multitasking experiment, see docstrings of MultiTaskingExperiment
    and of CalibBuilder for general information. Each task corresponds to one
    qubit specified by the key 'qb' (either name of QuDev_transmon instance)
    i.e., multiple qubit can be measured in parallel.

    This experiment can be run in two modes:

    1. The qubit is brought into superposition with a pi-half pulse, after which
    n_repetitions pairs of pulses are applied with amplitudes of the first
    and second pulse in each pair chosen such that, ideally, the pair implements
    a rotation of pi. The correct amplitude for the pulse whose amplitude is not
    fixed by fixed_scaling can be found by sweeping around the expected correct
    amplitude (see info about sweep points below).

    This mode is enabled by specifying the input parameter fixed_scaling as
    a fraction of a pi rotation. This number will be used to scale the amplitude
    of the second pulse in the pair, while that of the first pulse will be
    scaled by amp_scalings given in sweep points (see below).

    Sequence for each task (for further info and possible parameters of
    the task, see the docstring of the method sweep_block):

        qb: |X90| --- [ |Rx(phi)| --- |Rx(pi - phi)| ] x n_repetitions --- |RO|

    2. The qubit is brought into superposition with a pi-half pulse, after which
    n_repetitions * nr_pulses_pi pulses are applied with amplitudes scaled by
    amp_scaling.

    Sequence for each task (for further info and possible parameters of
    the task, see the docstring of the method sweep_block):

        qb: |X90|---[|Rx(pi/nr_pulses_pi)|] x n_repetitions x n_pulses_pi--|RO|

    Idea behind this calibration measurement:
     If the pulses are perfectly calibrated, the qubit will remain in the
     superposition state with 50% excited state probability independent of
     n_repetitions and amp_scalings. Miscalibrations will be signaled by an
     oscillation of the excited state probability around 50% with increasing N.
     By minimizing the standard deviation of this oscillation away from the 50%
     line as a function of the amp_scalings we can calibrate any drive amplitude
     with high precision.

    For either mode, expected sweep points, either global or per task
     - n_repetitions in dimension 0: number of effective pi rotations after the
        initial pi-half pulse.
     - amp_scalings in dimension 1: dimensionless fractions of a pi rotation
        around the x-axis of the Bloch sphere.

    Keyword args:
        Can be used to provide keyword arguments to sweep_n_dim, autorun,
        and to the parent classes.

        The following keyword arguments will be copied as entries in
        sweep_points:
        - n_repetitions: list or array
        - amp_scalings: list or array

        The following keyword arguments will be copied as a key to tasks
        that do not have their own value specified (see docstring of
        sweep_block):
        - n_pulses_pi (int; default: None): the number of pulses that
            will implement a pi rotation.
        - fixed_scaling (float, default: None): toggles between the two ways
            of running this experiment explained above by setting the
            amplitude scaling of the second pulse in the pair (see mode 1
            above).

        Moreover, the following keyword arguments are understood:
            for_leakage (bool, default: False): if True, runs the experiment
                without the first X90 pulse and sets cal_states to 'gef'
    """
    kw_for_sweep_points = {
        'n_repetitions': dict(param_name='n_repetitions', unit='',
                         label='Nr. repetitions, $N$', dimension=0),
        'amp_scalings': dict(param_name='amp_scalings', unit='',
                             label='Amplitude Scaling, $r$', dimension=1),
    }

    default_experiment_name = 'Drive_amp_calib'
    call_parallel_sweep = False  # pulse sequence changes between segments
    kw_for_task_keys = ['n_pulses_pi', 'fixed_scaling']

    def __init__(self, task_list=None, sweep_points=None, qubits=None,
                 n_repetitions=None, amp_scalings=None, n_pulses_pi=1,
                 fixed_scaling=None, **kw):
        try:
            # Define experiment_name and call the parent class __init__
            self.for_leakage = kw.get('for_leakage', False)
            if self.for_leakage and 'cal_states' not in kw:
                kw['cal_states'] = 'gef'
            super().__init__(task_list, qubits=qubits,
                             sweep_points=sweep_points,
                             n_repetitions=n_repetitions,
                             amp_scalings=amp_scalings,
                             n_pulses_pi=n_pulses_pi,
                             fixed_scaling=fixed_scaling,
                             **kw)
        except Exception as x:
            self.exception = x
            traceback.print_exc()

    def update_experiment_name(self):
        """
        Updates self.experiment_name with the number of Rabi pulses n.
        """
        n_reps = []
        for task in self.preprocessed_task_list:
            n_reps += [task['sweep_points'].get_sweep_params_property(
                'values', param_names='n_repetitions')[-1]]
        if len(np.unique(n_reps)) == 1:
            self.experiment_name += f'_{n_reps[0]}_repetitions'
        nr_pi = [task['n_pulses_pi'] for task in self.preprocessed_task_list]
        fixed_sc_exp = any([task['fixed_scaling'] is not None
                        for task in self.preprocessed_task_list])
        if not fixed_sc_exp and len(np.unique(nr_pi)) == 1:
            self.experiment_name += f'_{nr_pi[0]}xpi_over_{nr_pi[0]}'
        if self.for_leakage:
            self.experiment_name += '_leakage'

    def update_sweep_points(self):
        """
        If amp_scalings were not specified in the second sweep dimension,
        this function will add them as np.array([1/n_pulses_pi]) or
        np.array([1 - 1/n_pulses_pi]) if fixed_scaling is not None.
        """
        swp_dim1 = self.sweep_points.get_sweep_dimension(1)
        if len(swp_dim1) == 0:
            # amp_scalings were not specified
            nr_ppi = []
            prefixes = []
            fixed_scalings = []
            for task in self.preprocessed_task_list:
                swpts = task['sweep_points']
                n_pulses_pi = task['n_pulses_pi']
                fixed_scaling = task['fixed_scaling']
                prefixes += [task['prefix']]
                nr_ppi += [n_pulses_pi]
                fixed_scalings += [fixed_scaling]
                vals = np.array([1/n_pulses_pi]) if fixed_scaling is None \
                    else np.array([1 - 1/n_pulses_pi])
                swpts.add_sweep_parameter('amp_scalings', vals,  unit='',
                                          label='Amplitude Scaling, $r$',
                                          dimension=1)

            # update self.sweep_points
            if len(np.unique(nr_ppi)) == 1:
                # all tasks use the same sweep points
                vals = np.array([1/nr_ppi[0]]) if fixed_scalings[0] is None \
                    else np.array([1 - 1/nr_ppi[0]])
                self.sweep_points.add_sweep_parameter(
                    'amp_scalings', vals, unit='',
                    label='Amplitude Scaling, $r$', dimension=1)
            else:
                # different values for each task
                for i in range(len(nr_ppi)):
                    vals = np.array([1 / nr_ppi[i]]) \
                        if fixed_scalings[i] is None \
                        else np.array([1 - 1 / nr_ppi[i]])
                    self.sweep_points.add_sweep_parameter(
                        f'{prefixes[i]}amp_scalings', vals, unit='',
                        label='Amplitude Scaling, $r$', dimension=1)

    def sweep_block(self, sp1d_idx, sp2d_idx, sweep_points, **kw):
        """
        This function creates the block at the current iteration in sweep_n_dim,
        specified by sp1d_idx and sp2d_idx.

        Args:
            sp1d_idx: current index in the first sweep dimension
            sp2d_idx: current index in the second sweep dimension
            sweep_points: SweepPoints object

        Keyword args
            to allow pass through kw even if it contains entries that are
            not needed

        Returns:
            instance of Block created with simultaneous_blocks from a list
            of blocks corresponding to the tasks in preprocessed_task_list.

        Assumes self.preprocessed_task_list has been defined and that it
        contains the entries specified by the following keys:
         - 'qb': qubit name
         - 'sweep_points': SweepPoints instance
         - 'transition_name' (see docstring of parent class)
         - 'n_pulses_pi': int specifying the number of pulses that
             will implement a pi rotation.
         - 'fixed_scaling': NOne or float specifying amplitude scaling of the
             second pulse in the pair (see below)

        If fixed_scaling is None, n_repetitions * n_pulses_pi identical
        pulses will be added after the initial pi-half pulse and their
        amplitudes will be scaled by amp_scaling.

        If fixed_scaling is specified, n_repetitions pairs of X180 pulses
        will be added after the initial pi-half pulse, where the amplitude of
        the first pulse is scaled by amp_scaling, and the amplitude of the
        second scaled by fixed_scaling.
        """

        # Define list to gather the final blocks for each task
        parallel_block_list = []
        for i, task in enumerate(self.preprocessed_task_list):
            transition_name = task['transition_name']
            sweep_points = task['sweep_points']
            fixed_scaling = task['fixed_scaling']
            qb = task['qb']

            # Get the block to prepend from the parent class
            # (see docstring there)
            prepend_block = super().sweep_block(qb, sweep_points,
                                                transition_name)

            n_reps = sweep_points.get_sweep_params_property(
                'values', 0, 'n_repetitions')[sp1d_idx]
            sp2d = sweep_points.get_sweep_dimension(1)
            if fixed_scaling is not None:
                if len(sp2d) > 1:
                    raise NotImplementedError('Only one parameter in the second '
                                              'sweep dimension is supported '
                                              'when using fixed_scaling.')
                # Apply pairs of X180 pulses, where the amplitude of the first
                # pulse is scaled by amp_scaling, and the amplitude of the
                # second scaled by fixed_scaling. (specified by sp2d_idx).

                # Create the pulse list for n_repetitions specified by sp1d_idx
                pulse_list = [f'X90{transition_name} {qb}'] + \
                             (n_reps * [f'X180{transition_name} {qb}',
                                          f'X180{transition_name} {qb}'])
                # Create a block from this list of pulses
                drive_calib_block = self.block_from_ops(f'pulses_{qb}',
                                                        pulse_list)

                amp_scaling = sweep_points.get_sweep_params_property(
                    'values', 1)[sp2d_idx]
                # Scale amp of all even pulses after the first by amp_scaling
                for pulse_dict in drive_calib_block.pulses[1:][0::2]:
                    pulse_dict['amplitude'] *= amp_scaling
                # Scale amp of all odd pulses after the first by fixed_scaling
                for pulse_dict in drive_calib_block.pulses[1:][1::2]:
                    pulse_dict['amplitude'] *= fixed_scaling
            else:
                # Apply n_repetitions * n_pulses_pi X180 pulses after the
                # initialpi-half pulse, and scale the amplitude of these X180
                # pulses by amp_scaling (specified by sp2d_idx).

                n_pulses_pi = task['n_pulses_pi']
                # Create the pulse list for n_repetitions specified by sp1d_idx
                pulse_list = [] if self.for_leakage else \
                    [f'X90{transition_name} {qb}']
                pulse_list += n_reps * n_pulses_pi * \
                              [f'X180{transition_name} {qb}']

                # Create a block from this list of pulses
                drive_calib_block = self.block_from_ops(f'pulses_{qb}',
                                                        pulse_list)
                # Divide amp of all pulses after the first by amp_scaling
                for pulse_dict in drive_calib_block.pulses[not self.for_leakage:]:
                    for param_name in sp2d:
                        values = sp2d[param_name][0]
                        if param_name == 'amp_scalings':
                            pulse_dict['amplitude'] *= values[sp2d_idx]
                        else:
                            pulse_dict[param_name] = values[sp2d_idx]

            # Append the final block for this task to parallel_block_list
            parallel_block_list += [self.sequential_blocks(
                f'drive_calib_{qb}', prepend_block + [drive_calib_block])]

        return self.simultaneous_blocks(f'drive_amp_calib_{sp2d_idx}_{sp1d_idx}',
                                        parallel_block_list, block_align='end')

    def run_analysis(self, analysis_kwargs=None, **kw):
        """
        Runs analysis and stores analysis instance in self.analysis.
        :param analysis_kwargs: (dict) keyword arguments for analysis class
        :param kw: keyword arguments
            Passed to parent method.
        """

        super().run_analysis(analysis_kwargs=analysis_kwargs, **kw)
        if analysis_kwargs is None:
            analysis_kwargs = {}
        self.analysis = tda.DriveAmpCalibAnalysis(
            qb_names=self.meas_obj_names, t_start=self.timestamp,
            **analysis_kwargs)

    def run_update(self, **kw):
        """
        If the experiment was run for a pi-pulse or a pi-half pulse, this
        method updates the pi-pulse amplitude (tr_name_amp180) or the amp90
        scaling (tr_name_amp90_scale) of the qubit in each task with the value
        extracted by the analysis.

        Keyword args:
         to allow pass through kw even though they are not needed
        """

        for task in self.preprocessed_task_list:
            qubit = [qb for qb in self.meas_objs if qb.name == task['qb']][0]
            ideal_sc = self.analysis.ideal_scalings[qubit.name]
            if ideal_sc == 1:
                # pi pulse amp calibration
                amp180 = self.analysis.proc_data_dict['analysis_params_dict'][
                    qubit.name]['correct_amplitude']
                qubit.set(f'{task["transition_name_input"]}_amp180', amp180)
            elif ideal_sc == 0.5:
                # pi/2 pulse amp calibration
                amp90_sc = self.analysis.proc_data_dict['analysis_params_dict'][
                    qubit.name]['correct_scalings_mean']
                qubit.set(f'{task["transition_name_input"]}_amp90_scale',
                          amp90_sc)
            else:
                log.info(f'No qubit parameter to update for a {ideal_sc}pi '
                         f'rotation. Update only possible for pi and pi/2.')


class RabiFrequencySweep(ParallelLOSweepExperiment):
    """
    Performs a series of ge Rabi experiments for multiple drive frequencies.
    This is a ParallelLOSweepExperiment, see docstrings of
    ParallelLOSweepExperiment, MultiTaskingExperiment and CalibBuilder
    for general information.

           |X180|          ---         |RO|
      sweep amp & freq

    Important notes (see docstring of ParallelLOSweepExperiment for details):
    - Each task corresponds to a qubit (specified by the key qb in the
      task), i.e., multiple qubits can be characterized in parallel.
    - Some options of ParallelLOSweepExperiment have not yet been
      exhaustively tested for parallel measurements.
    - The key fluxline in a task can be set to a qcodes parameter to adjust
      the DC flux offset of the qubit during the sweep.

    :param kw:
        Keyword arguments are passed on to the super class and to autorun.

        The following kwargs are automatically converted to sweep points:
        - amps: drive pulse amplitude (sweep dimension 0)
        - freqs: drive frequency (sweep dimension 1)
    """
    kw_for_sweep_points = {
        'freqs': dict(param_name='freq', unit='Hz',
                      label=r'drive frequency, $f_d$',
                      dimension=1),
        'amps': dict(param_name='amplitude', unit='V',
                     label=r'drive pulse amplitude',
                     dimension=0),
    }
    default_experiment_name = 'RabiFrequencySweep'

    def __init__(self, task_list, sweep_points=None, **kw):
        try:
            super().__init__(task_list, sweep_points=sweep_points, **kw)
            self.autorun(**kw)

        except Exception as x:
            self.exception = x
            traceback.print_exc()

    def sweep_block(self, qb, **kw):
        """
        This function creates the block for a single RabiFrequencySweep
        measurement task, see the pulse sequence in the class docstring.
        :param qb: (str) the qubit name
        :param kw: currently ignored
        """
        b = self.block_from_ops(f'ge {qb}', [f'X180 {qb}'])
        b.pulses[0]['amplitude'] = ParametricValue('amplitude')
        self.data_to_fit.update({qb: 'pe'})
        return b

    def run_analysis(self, analysis_kwargs=None, **kw):
        """Run RabiAnalysis

        The RabiAnalysis will create individual Rabi fits for each of the
        qubit frequencies in the sweep, as well as 2D plots of raw and
        corrected data.

        FIXME: We currently do not call the RabiFrequencySweepAnalysis because
         the additional fitting steps in that class do not always work
         reliably yet.

        Args:
            analysis_kwargs: keyword arguments passed to the analysis class
            kw: passed through to super method
        """
        if analysis_kwargs is None:
            analysis_kwargs = {}
        if 't_start' not in analysis_kwargs:
            analysis_kwargs['t_start'] = self.timestamp
        super().run_analysis(analysis_class=tda.RabiAnalysis,
                             analysis_kwargs=analysis_kwargs, **kw)


class ActiveReset(CalibBuilder):
    @handle_exception
    def __init__(self, task_list=None, recalibrate_ro=False,
                 prep_states=('g', 'e'), n_shots=10000,
                 reset_reps=10, set_thresholds=True,
                 **kw):
        """
        Characterize active reset with the following sequence:

        |prep-pulses|--|prep_state_i|--(|RO|--|reset_pulse|) x reset_reps --|RO|

        -Prep-pulses are preselection/active_reset pulses, with parameters defined
        in qb.preparation_params().
        - Prep_state_i is "g", "e", "f" as provided by prep_states.
        - the following readout and reset pulses use the "ro_separation" and
        "post_ro_wait" of the qb.preparation_params() but the number of pulses is set
        by reset_reps, such that we can both apply active reset and characterize the
        reset with different number of pulses.
        Args:
            task_list (list): list of task for the reset. Needs the keys
            recalibrate_ro (bool): whether or not to recalibrate the readout
                before characterizing the active reset.
            prep_states (iterable): list of states on which the reset will be
                characterized
            reset_reps (int): number of readouts used to characterize the reset.
                Note that this parameter does NOT correspond to 'reset_reps' in
                qb.preparation_params() (the latter is used for reset pe
            set_thresholds (bool): whether or not to set the thresholds from
                qb.acq_classifier_params() to the corresponding UHF channel
            n_shots (int): number of single shot measurements
            **kw:
        """

        self.experiment_name = kw.get('experiment_name',
                                      f"active_reset_{prep_states}")

        # build default task in which all qubits are measured
        if task_list is None:
            assert kw.get('qubits', None) is not None, \
                    "qubits must be passed to create default task_list " \
                    "if task_list=None."
            task_list = [{"qubit": [qb.name]} for qb in kw.get('qubits')]

        # configure detector function parameters
        if kw.get("classified", False):
            kw['df_kwargs'] = kw.get('df_kwargs', {})
            if 'det_get_values_kws' not in kw['df_kwargs']:
                kw['df_kwargs'] = {'det_get_values_kws':
                                    {'classified': True,
                                     'correlated': False,
                                     'thresholded': False,
                                     'averaged': False}}
            else:
                # ensure still single shot
                kw['df_kwargs']['det_get_values_kws'].update({'averaged':False})
        else:
            kw['df_name'] = kw.get('df_name', "int_log_det")



        self.set_thresholds = set_thresholds
        self.recalibrate_ro = recalibrate_ro
        # force resetting of thresholds if recalibrating readout
        if self.recalibrate_ro and not self.set_thresholds:
            log.warning(f"recalibrate_ro=True but set_threshold=False,"
                        f" the latest thresholds from the recalibration"
                        f" won't be uploaded to the UHF.")
        self.prep_states = prep_states
        self.reset_reps = reset_reps
        self.n_shots = n_shots

        # init parent
        super().__init__(task_list=task_list, **kw)

        if self.dev is None and self.recalibrate_ro:
            raise NotImplementedError(
                "Device must be past when 'recalibrate_ro' is True"
                " because the mqm.measure_ssro() requires the device "
                "as argument. TODO: transcribe measure_ssro to QExperiment"
                " framework to avoid this constraint.")

        # all tasks must have same init sweep point because this will
        # fix the number of readouts
        # for now sweep points are global. But we could make the second
        # dimension task-dependent when introducing the sweep over
        # thresholds
        default_sp = SweepPoints("initialize", self.prep_states)
        default_sp.add_sweep_dimension()
        # second dimension to have once only readout and once with feedback
        default_sp.add_sweep_parameter("pulse_off", [1, 0])
        self.sweep_points = kw.get('sweep_points',
                                   default_sp)

        # get preparation parameters for all qubits. Note: in the future we could
        # possibly modify prep_params to be different for each uhf, as long as
        # the number of readout is the same for all UHFs in the experiment
        self.prep_params = deepcopy(self.get_prep_params())
        # set explicitly some preparation params so that they can be retrieved
        # in the analysis
        for param in ('ro_separation', 'post_ro_wait'):
            if not param in self.prep_params:
                self.prep_params[param] = self.STD_PREP_PARAMS[param]
        # set temporary values
        qb_in_exp = self.find_qubits_in_tasks(self.qubits, self.task_list)
        self.temporary_values.extend([(qb.acq_shots, self.n_shots)
                                      for qb in qb_in_exp])

        # by default empty cal points
        # FIXME: Ideally these 2 lines should be handled properly by lower level class,
        #  that does not assume calibration points, instead of overwriting
        self.cal_points = kw.get('cal_points',
                                 CalibrationPoints([qb.name for qb in qb_in_exp],
                                                   ()))
        self.cal_states = kw.get('cal_states', ())
        self.autorun(**kw)

    # FIXME: temporary solution to overwrite base method until the question of
    #  defining whether or not self.prepare_measurement should be used in the
    #  general case.
    def autorun(self, **kw):
        if self.measure:
            self.prepare_measurement(**kw)
        super().autorun(**kw)

    def prepare_measurement(self, **kw):

        if self.recalibrate_ro:
            self.analysis = mqm.measure_ssro(self.dev, self.qubits, self.prep_states,
                                             update=True,
                                             n_shots=self.n_shots,
                                             analysis_kwargs=dict(
                                                 options_dict=dict(
                                                 hist_scale="log")))
            # reanalyze to get thresholds
            options_dict = dict(classif_method="threshold", hist_scale="log")
            a = tda.MultiQutrit_Singleshot_Readout_Analysis(qb_names=self.qb_names,
                                                            options_dict=options_dict)
            for qb in self.qubits:
                classifier_params = a.proc_data_dict[
                    'analysis_params']['classifier_params'][qb.name]
                qb.acq_classifier_params().update(classifier_params)
                qb.preparation_params()['threshold_mapping'] = \
                    classifier_params['mapping']
        if self.set_thresholds:
            self._set_thresholds(self.qubits)
        self.exp_metadata.update({"thresholds":
                                      self._get_thresholds(self.qubits)})
        self.preprocessed_task_list = self.preprocess_task_list(**kw)
        self.sequences, self.mc_points = \
            self.parallel_sweep(self.preprocessed_task_list,
                                self.reset_block, block_align="start", **kw)

        # should transform raw voltage to probas in analysis if no cal points
        # and not classified readout already
        predict_proba = len(self.cal_states) == 0 and not self.classified
        self.exp_metadata.update({"n_shots": self.n_shots,
                                  "predict_proba": predict_proba,
                                  "reset_reps": self.reset_reps})

    def reset_block(self, qubit, **kw):
        _ , qubit = self.get_qubits(qubit) # ensure qubit in list format

        prep_params = deepcopy(self.prep_params)

        self.prep_params['ro_separation'] = ro_sep = prep_params.get("ro_separation",
                                 self.STD_PREP_PARAMS['ro_separation'])
        # remove the reset repetition for preparation and use the number
        # of reset reps for characterization (provided in the experiment)
        prep_params.pop('reset_reps', None)
        prep_params.pop('preparation_type', None)

        reset_type = f"active_reset_{'e' if len(self.prep_states) < 3 else 'ef'}"
        reset_block = self.prepare(block_name="reset_ro_and_feedback_pulses",
                                   qb_names=qubit,
                                   preparation_type=reset_type,
                                   reset_reps=self.reset_reps, **prep_params)
        # delay the reset block by appropriate time as self.prepare otherwise adds reset
        # pulses before segment start
        # reset_block.block_start.update({"pulse_delay": ro_sep * self.reset_reps})
        pulse_modifs={"attr=pulse_off, op_code=X180": ParametricValue("pulse_off"),
                      "attr=pulse_off, op_code=X180_ef": ParametricValue("pulse_off")}
        reset_block = Block("Reset_block",
                            reset_block.build(block_delay=ro_sep * self.reset_reps),
                            pulse_modifs=pulse_modifs)

        ro = self.mux_readout(qubit)
        return [reset_block, ro]

    def run_analysis(self, analysis_class=None, **kwargs):

        self.analysis = tda.MultiQutritActiveResetAnalysis(**kwargs)

    def run_update(self, **kw):
        print('Update')

    @staticmethod
    def _set_thresholds(qubits, clf_params=None):
        """
        Sets the thresholds in clf_params to the corresponding UHF channel(s)
        for each qubit in qubits.
        Args:
            qubits (list, QuDevTransmon): (list of) qubit(s)
            clf_params (dict): dictionary containing the thresholds that must
                be set on the corresponding UHF channel(s).
                If several qubits are passed, then it assumes clf_params if of the form:
                {qbi: clf_params_qbi, ...}, where clf_params_qbi contains at least
                the "threshold" key.
                If a single qubit qbi is passed (not in a list), then expects only
                clf_params_qbi.
                If None, then defaults to qb.acq_classifier_params().

        Returns:

        """

        # check if single qubit provided
        if np.ndim(qubits) == 0:
            clf_params = {qubits.name: deepcopy(clf_params)}
            qubits = [qubits]

        if clf_params is None:
            clf_params = {qb.name: qb.acq_classifier_params() for qb in qubits}

        for qb in qubits:
            # perpare correspondance between integration unit (key)
            # and uhf channel
            channels = {0: qb.acq_I_channel(), 1: qb.acq_Q_channel()}
            # set thresholds
            for unit, thresh in clf_params[qb.name]['thresholds'].items():
                qb.instr_acq.get_instr().set(
                    f'qas_0_thresholds_{channels[unit]}_level', thresh)

    @staticmethod
    def _get_thresholds(qubits, from_clf_params=False, all_qb_channels=False):
        """
        Gets the UHF channel thresholds for each qubit in qubits.
        Args:
            qubits (list, QuDevTransmon): (list of) qubit(s)
            from_clf_params (bool): whether thresholds should be retrieved
                from the classifier parameters (when True) or from the UHF
                channel directly (when False).
            all_qb_channels (bool): whether all thresholds should be retrieved
                or only the ones in use for the current weight type of the qubit.
        Returns:

        """

        # check if single qubit provided
        if np.ndim(qubits) == 0:
            qubits = [qubits]

        thresholds = {}
        for qb in qubits:
            # perpare correspondance between integration unit (key)
            # and uhf channel; check if only one channel is asked for
            # (not asked for all qb channels and weight type uses only 1)
            if not all_qb_channels and qb.acq_weights_type() \
                    in ('square_root', 'optimal'):
                chs = {0: qb.acq_I_channel()}
            else:
                # other weight types have 2 channels
                chs = {0: qb.acq_I_channel(), 1: qb.acq_Q_channel()}

            #get clf thresholds
            if from_clf_params:
                thresh_qb = deepcopy(
                    qb.acq_classifier_params().get("thresholds", {}))
                thresholds[qb.name] = {u: thr for u, thr in thresh_qb.items()
                                       if u in chs}
            # get UHF thresholds
            else:
                thresholds[qb.name] = \
                    {u: qb.instr_acq.get_instr()
                          .get(f'qas_0_thresholds_{ch}_level')
                     for u, ch in chs.items()}

        return thresholds


class DriveAmpNonlinearityCurve(CalibBuilder):
    """
    Calibration measurement for the drive amplitude non-linearity curve.
    This class runs DriveAmpCalib for several values of n_pulses_pi. See
    docstring of DriveAmpCalib for information about input parameters.

    Particular to this class: n_pulses_pi is a list or array of integers. If
    None, it will default to [2,1,3,4,5,6,7].
    The DriveAmpCalib will be run for 1/npp and 1-1/npp with npp in n_pulses_pi,
    except for npp in [1, 2].

    Important remarks:
        - n_pulses_pi will be sorted from lowest to highest, making sure that
         it starts with 2 (ex: [2,1,3,4,5..])
        - if 1 or 2 in n_pulses_pi, the corrected amp180 and amp90_scale will
        be set as temporary values for the remaining measurements.
        The above are done for two reasons:
            - DriveAmpCalib scales amplitudes with respect to amp180, and we
            want to use the calibrated amp180 for n_pulses_pi > 1
            - The first pulse in the DriveAmpCalib sequence is an X90, so we
            start by calibrating the amp90_scale and use it for the remaining
            measurements.

    Keyword args particular to this class:
        - run_complement (bool; default: True): whether to run DriveAmpCalib for
            1-1/npp (True) or only for 1/npp (False).
    """
    default_experiment_name = 'DriveAmpNonlinearityCurve'

    def __init__(self, task_list=None, sweep_points=None, qubits=None,
                 n_repetitions=None, n_pulses_pi=None,  **kw):

        try:
            if task_list is None:
                if qubits is None:
                    raise ValueError('Please provide either "qubits" or '
                                     '"task_list"')
                # Create task_list from qubits
                task_list = [{'qb': qb.name} for qb in qubits]

            for task in task_list:
                if 'qb' in task and not isinstance(task['qb'], str):
                    task['qb'] = task['qb'].name

            self.n_repetitions = n_repetitions
            self.n_pulses_pi = n_pulses_pi
            self.init_kwargs = {}  # for passing to the DriveAmpCalib msmts
            self.init_kwargs.update(kw)
            self.init_kwargs['update'] = False  # never update in DriveAmpCalib

            # we measure the non-linearity of the control electronics; it
            # doesn't matter which quantum transition we use for it, so we use
            # the lowest
            self.init_kwargs['transition_name'] = 'ge'

            if self.n_pulses_pi is None:
                # the pi pulse amplitude is assumed to be calibrated and its
                # correction is not part of the calibration curve
                # (see DriveAmpNonlinearityCurveAnalysis)
                self.n_pulses_pi = np.arange(2, 8)
            # sort lowest to highest: see docstring for reason
            self.n_pulses_pi = np.sort(self.n_pulses_pi)
            try:
                # If 2 in n_pulses_pi, we want to start by calibrating the
                # amp90_scale and use it for the remaining measurements since
                # the pulse sequence in the DriveAmpCalib experiment starts
                # with X90.
                idx = list(self.n_pulses_pi).index(2)
                if idx == 1:
                    # means first two entries are 1, 2: flip them
                    self.n_pulses_pi = np.concatenate([
                        [2, 1], self.n_pulses_pi[idx+1:]])
            except ValueError:
                # 2 is not in self.n_pulses_pi
                pass
            self.measurements = []  # for collecting instance of DriveAmpCalib
            super().__init__(task_list, qubits=qubits,
                             sweep_points=sweep_points, **kw)

            self.autorun(**kw)
        except Exception as x:
            self.exception = x
            traceback.print_exc()

    def run_measurement(self, **kw):
        """
        Overwrites the base method to run a DriveAmpCalib experiment for each
        entry in self.n_pulses_pi. See class docstring for more details.
        """
        run_complement = kw.get('run_complement', True)

        # get qubits for setting temporary values
        qb_in_exp = self.find_qubits_in_tasks(self.qubits, self.task_list)
        temp_vals = []

        # analysis_kwargs to be passed to the DriveAmpCalib measurements
        ana_kw = self.init_kwargs.pop('analysis_kwargs_da_calib', {})
        opt_dict = ana_kw.pop('options_dict', {})
        for i, npp in enumerate(self.n_pulses_pi):
            if npp in [1, 2]:
                with temporary_value(*temp_vals):
                    od = {}
                    if npp == 1 and 'fit_t2_r' not in opt_dict:
                        # do not fit T2 in this case
                        od['fit_t2_r'] = False
                    od.update(opt_dict)
                    analysis_kwargs = {'options_dict': od}
                    analysis_kwargs.update(ana_kw)
                    DACalib = DriveAmpCalib(task_list=self.task_list,
                                            sweep_points=self.sweep_points,
                                            qubits=self.qubits,
                                            n_repetitions=self.n_repetitions,
                                            n_pulses_pi=npp,
                                            analysis_kwargs=analysis_kwargs,
                                            **self.init_kwargs)
                self.measurements += [DACalib]

                # set the corrections from this measurement as temporary values
                # for the next measurements
                if npp == 1:
                    temp_vals = []
                    for qb in qb_in_exp:
                        amp180 = qb.ge_amp180()  # current amp180
                        # we need to adjust the amp90_scale as well since the
                        # previously calibrated value is with respect to the
                        # current amp180
                        amp90_sc = qb.ge_amp90_scale()  # current amp90_scale
                        amp90 = amp180 * amp90_sc  # calibrated amp90
                        # calibrated amp180
                        corr_amp180 = DACalib.analysis.proc_data_dict[
                                'analysis_params_dict'][qb.name][
                                'correct_scalings_mean'] * amp180
                        # adjust amp90_scale based on the calibrated amp180
                        corr_amp90_sc = amp90 / corr_amp180
                        temp_vals.extend([(qb.ge_amp180, corr_amp180),
                                          (qb.ge_amp90_scale, corr_amp90_sc)])
                else:
                    temp_vals = [
                        (qb.ge_amp90_scale, DACalib.analysis.proc_data_dict[
                            'analysis_params_dict'][qb.name][
                            'correct_scalings_mean'])
                        for qb in qb_in_exp]
            else:
                od = {}
                if 'fit_t2_r' not in opt_dict:
                    # do not fit T2 in this case
                    od['fit_t2_r'] = False
                od.update(opt_dict)
                analysis_kwargs = {'options_dict': od}
                analysis_kwargs.update(ana_kw)
                with temporary_value(*temp_vals):
                    # measure for 1/npp
                    DACalib = DriveAmpCalib(task_list=self.task_list,
                                            sweep_points=self.sweep_points,
                                            qubits=self.qubits,
                                            n_repetitions=self.n_repetitions,
                                            n_pulses_pi=npp,
                                            analysis_kwargs=analysis_kwargs,
                                            **self.init_kwargs)
                    self.measurements += [DACalib]

                if run_complement:
                    # measure for 1 - 1/npp
                    tl = []
                    for j, task in enumerate(self.task_list):
                        # set the fixed_scaling to the calibrated value of
                        # 1/npp from the previous measurement
                        fixed_scaling = DACalib.analysis.proc_data_dict[
                            'analysis_params_dict'][task['qb']][
                            'correct_scalings_mean']
                        tl_dict = {'fixed_scaling': fixed_scaling}
                        tl_dict.update(task)
                        tl += [tl_dict]
                    with temporary_value(*temp_vals):
                        DACalib = DriveAmpCalib(task_list=tl,
                                                sweep_points=self.sweep_points,
                                                qubits=self.qubits,
                                                n_repetitions=self.n_repetitions,
                                                n_pulses_pi=npp,
                                                analysis_kwargs=ana_kw,
                                                **self.init_kwargs)
                        self.measurements += [DACalib]

    def run_analysis(self, analysis_kwargs=None, **kw):
        """
        Runs DriveAmpNonlinearityCurve and stores analysis instance in
        self.analysis.

        Args:
            analysis_kwargs (dict; default: None): keyword arguments for
                analysis class

        Keyword args:
            Passed to parent method.
        """

        super().run_analysis(analysis_kwargs=analysis_kwargs, **kw)
        if analysis_kwargs is None:
            analysis_kwargs = {}
        self.analysis = tda.DriveAmpNonlinearityCurveAnalysis(
            qb_names=self.meas_obj_names,
            t_start=self.measurements[0].timestamp,
            t_stop=self.measurements[-1].timestamp,
            **analysis_kwargs)

    def run_update(self, **kw):
        """
        Updates the amp_scaling_correction_coeffs of the qubit in each task
        with the coefficients extracted by the analysis.

        Keyword args:
         to allow pass through kw even though they are not needed
        """

        for mobjn in self.meas_obj_names:
            qubit = [qb for qb in self.meas_objs if qb.name == mobjn][0]
            nl_fit_pars = self.analysis.proc_data_dict['nonlinearity_fit_pars'][
                qubit.name]
            qubit.set('amp_scaling_correction_coeffs',
                      [nl_fit_pars['a'], nl_fit_pars['b']])<|MERGE_RESOLUTION|>--- conflicted
+++ resolved
@@ -441,8 +441,6 @@
                     func = lambda x, mv=maj_vals : major_minor_func(x, mv)[1]
                     if 'pulse_modifs' not in task:
                         task['pulse_modifs'] = {}
-<<<<<<< HEAD
-=======
                     # Below, we replace mod_frequency by a ParametricValue in all X180
                     # pulses in all task-specific blocks and in all calibration point
                     # segments. Since the cal segments are generated globally (and not
@@ -451,7 +449,6 @@
                     # parameter is found, the global freq sweep parameter is used. For
                     # the task-specific blocks, prefixing is automatically taken into
                     # account by the base class.
->>>>>>> d1865f31
                     params = ['freq'] * 2
                     pre_param = task['prefix'] + params[1]
                     if self.sweep_points.find_parameter(pre_param) is not None:
@@ -1321,8 +1318,6 @@
             self.exp_metadata['flux_pulse_blocks'][qb] = block.build()
 
 class FluxPulseTiming(FluxPulseScope):
-<<<<<<< HEAD
-=======
     """
         Flux pulse timing measurement used to determine the determine the
         timing of the flux pulse with respect to the qubit drive.
@@ -1339,7 +1334,6 @@
 
         Returns: None
     """
->>>>>>> d1865f31
     default_experiment_name = 'FluxPulseTiming'
     kw_for_sweep_points = dict(
         **FluxPulseScope.kw_for_sweep_points,
@@ -1350,8 +1344,6 @@
     )
 
     def get_ge_freq(self, qb):
-<<<<<<< HEAD
-=======
         """
         Returns the ge frequency of the provided qubit name. This is used
         to create the sweep points of length 1 of the routine.
@@ -1360,7 +1352,6 @@
         Returns:
             list containing as single entry the ge frequency of the qubit
         """
->>>>>>> d1865f31
         qb = self.get_qubits(qb)[0][0]
         return [qb.ge_freq()]
 
@@ -1514,28 +1505,20 @@
         """
         Performs X180 pulse on top of a readout pulse.
         :param qb: (str) the name of the qubit
-<<<<<<< HEAD
-=======
         :param sweep_points: (SweepPoints object or list of dicts or None)
         sweep points valid for all tasks.
         :param ro_separation: (float) separation between the two readout
         pulses as specified between the start of both pulses.
         :param prepend_pulse_dicts: (dict) prepended pulses, see
             block_from_pulse_dicts
->>>>>>> d1865f31
         :param kw:
         """
         b = self.block_from_ops('ro_ge', [f'RO {qb}', f'X180 {qb}'])
 
         ro = b.pulses[0]
-<<<<<<< HEAD
-        probe = b.pulses[1]
-
-=======
         # here probe refers to the X180 pulse that "probes" the
         # first readout pulse
         probe = b.pulses[1]
->>>>>>> d1865f31
         probe['ref_point'] = 'start'
         probe['ref_point_new'] = 'end'
 
@@ -1549,22 +1532,13 @@
         # Assure that ro separation is comensurate with start granularity
         pulsar_obj = self.get_qubits(qb)[0][0].instr_pulsar.get_instr()
         acq_instr = self.get_qubits(qb)[0][0].instr_acq()
-<<<<<<< HEAD
-        # FIXME: apprently the pulsar parameter _element_start_granularity is
-        #  set to 0 for acq instruments. Access parameter like this for now.
-=======
         # Pulsar parameter _element_start_granularity is
         # set to 0 for acq instruments. Access parameter
         # via ELEMENT_START_GRANULARITY
->>>>>>> d1865f31
         gran = pulsar_obj.awg_interfaces[acq_instr].ELEMENT_START_GRANULARITY
         ro_separation -= ro_separation % (-gran)
         b_ro.pulses[0]['pulse_delay'] = ro_separation
         b = self.simultaneous_blocks('final', [b, b_ro])
-<<<<<<< HEAD
-
-=======
->>>>>>> d1865f31
         if prepend_pulse_dicts is not None:
             pb = self.block_from_pulse_dicts(prepend_pulse_dicts,
                                              block_name='prepend')
@@ -1583,13 +1557,6 @@
             qb_names=self.meas_obj_names, **analysis_kwargs)
 
     def seg_from_cal_points(self, *args, **kw):
-<<<<<<< HEAD
-        n_reps = 2
-        kw['df_values_per_point'] = n_reps
-        return super().seg_from_cal_points(*args, **kw)
-
-    def sweep_n_dim(self, *args, **kw):
-=======
         """
         Configure super.seg_from_cal_points() for sequence with two readouts
         per segment and hence twice the number of calibration points. Check
@@ -1607,7 +1574,6 @@
         Configure super.sweep_n_dim() for sequence with two readouts
         per segment. Check super() method for args, kw and returned values.
         """
->>>>>>> d1865f31
         n_reps = 2
         seqs, vals = super().sweep_n_dim(*args, **kw)
         n_acqs = int(len(vals[0])/n_reps)
