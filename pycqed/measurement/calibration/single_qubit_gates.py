import numpy as np
from copy import copy
from copy import deepcopy
import traceback
from pycqed.measurement.calibration.two_qubit_gates import CalibBuilder
import pycqed.measurement.sweep_functions as swf
from pycqed.measurement.waveform_control.block import Block, ParametricValue
from pycqed.measurement.sweep_points import SweepPoints
from pycqed.analysis import fitting_models as fit_mods
import pycqed.analysis_v2.timedomain_analysis as tda
from pycqed.analysis import measurement_analysis as ma
from pycqed.utilities.general import temporary_value
import logging

log = logging.getLogger(__name__)


class T1FrequencySweep(CalibBuilder):
    def __init__(self, task_list=None, sweep_points=None, qubits=None, **kw):
        """
        Flux pulse amplitude measurement used to determine the qubits energy in
        dependence of flux pulse amplitude.

        Timings of sequence

       |          ---|X180|  ------------------------------|RO|
       |          --------| --------- fluxpulse ---------- |


        :param task_list: list of dicts; see CalibBuilder docstring
        :param sweep_points: SweepPoints class instance with first sweep
            dimension describing the flux pulse lengths and second dimension
            either the flux pulse amplitudes, qubit frequencies, or both.
            !!! If both amplitudes and frequencies are provided, they must be
            be specified in the order amplitudes, frequencies as shown:
            [{'pulse_length': (lengths, 's', 'Flux pulse length')},
             {'flux_pulse_amp': (amps, 'V', 'Flux pulse amplitude'),
              'qubit_freqs': (freqs, 'Hz', 'Qubit frequency')}]
            If this parameter is provided it will be used for all qubits.
        :param qubits: list of QuDev_transmon class instances
        :param kw: keyword arguments
            for_ef (bool, default: False): passed to get_cal_points; see
                docstring there.
            spectator_op_codes (list, default: []): see t1_flux_pulse_block
            all_fits (bool, default: True) passed to run_analysis; see
                docstring there

        Assumptions:
         - assumes there is one task for each qubit. If task_list is None, it
          will internally create it.
         - the entry "qb" in each task should contain one qubit name.

        """
        try:
            self.experiment_name = 'T1_frequency_sweep'
            if task_list is None:
                if sweep_points is None or qubits is None:
                    raise ValueError('Please provide either "sweep_points" '
                                     'and "qubits," or "task_list" containing '
                                     'this information.')
                task_list = [{'qb': qb.name} for qb in qubits]
            for task in task_list:
                if not isinstance(task['qb'], str):
                    task['qb'] = task['qb'].name

            super().__init__(task_list, qubits=qubits,
                             sweep_points=sweep_points, **kw)

            self.analysis = None
            self.data_to_fit = {qb: 'pe' for qb in self.meas_obj_names}
            self.sweep_points = SweepPoints(
                [{}, {}] if self.sweep_points is None else self.sweep_points)
            self.add_amplitude_sweep_points()

            self.preprocessed_task_list = self.preprocess_task_list(**kw)
            self.sequences, self.mc_points = \
                self.parallel_sweep(self.preprocessed_task_list,
                                    self.t1_flux_pulse_block, **kw)
            self.exp_metadata.update({
                "rotation_type": 'global_PCA' if
                    len(self.cal_points.states) == 0 else 'cal_states'
            })

            if kw.get('compression_seg_lim', None) is None:
                # compress the 2nd sweep dimension completely onto the first
                kw['compression_seg_lim'] = \
                    np.product([len(s) for s in self.mc_points]) \
                    + len(self.cal_points.states)
            self.autorun(**kw)
        except Exception as x:
            self.exception = x
            traceback.print_exc()

    def add_amplitude_sweep_points(self, task_list=None):
        """
        If flux pulse amplitudes are not in the sweep_points in each task, but
        qubit frequencies are, then amplitudes will be calculated based on
        the frequencies and the fit_ge_freq_from_flux_pulse_amp qubit parameter.
        sweep_points entry in each task_list will be updated.
        :param task_list: list of dictionaries describing the the measurement
            for each qubit.
        :return: updated task list
        """
        if task_list is None:
            task_list = self.task_list
        # TODO: check combination of sweep points in task and in sweep_points
        for task in task_list:
            sweep_points = task.get('sweep_points', [{}, {}])
            sweep_points = SweepPoints(sweep_points)
            if len(sweep_points) == 1:
                sweep_points.add_sweep_dimension()
            if 'qubit_freqs' in sweep_points[1]:
                qubit_freqs = sweep_points[1]['qubit_freqs'][0]
            elif len(self.sweep_points) >= 2 and \
                    'qubit_freqs' in self.sweep_points[1]:
                qubit_freqs = self.sweep_points[1]['qubit_freqs'][0]
            else:
                qubit_freqs = None
            if qubit_freqs is not None:
                qubits, _ = self.get_qubits(task['qb'])
                if qubits is None:
                    raise KeyError('qubit_freqs specified in sweep_points, '
                                   'but no qubit objects available, so that '
                                   'the corresponding amplitudes cannot be '
                                   'computed.')
                this_qb = qubits[0]
                fit_paras = deepcopy(this_qb.fit_ge_freq_from_flux_pulse_amp())
                if len(fit_paras) == 0:
                    raise ValueError(
                        f'fit_ge_freq_from_flux_pulse_amp is empty'
                        f' for {this_qb.name}. Cannot calculate '
                        f'amplitudes from qubit frequencies.')
                amplitudes = np.array(fit_mods.Qubit_freq_to_dac(
                    qubit_freqs, **fit_paras))
                if np.any((amplitudes > abs(fit_paras['V_per_phi0']) / 2)):
                    amplitudes -= fit_paras['V_per_phi0']
                elif np.any((amplitudes < -abs(fit_paras['V_per_phi0']) / 2)):
                    amplitudes += fit_paras['V_per_phi0']
                if np.any(np.isnan(amplitudes)):
                    raise ValueError('Specified frequencies resulted in nan '
                                     'amplitude. Check frequency range!')
                amp_sweep_points = SweepPoints('amplitude', amplitudes,
                                               'V', 'Flux pulse amplitude')
                sweep_points.update([{}] + amp_sweep_points)
            task['sweep_points'] = sweep_points
        return task_list

    def t1_flux_pulse_block(self, qb, sweep_points,
                            prepend_pulse_dicts=None, **kw):
        """
        Function that constructs the experiment block for one qubit
        :param qb: name or list with the name of the qubit
            to measure. This function expect only one qubit to measure!
        :param sweep_points: SweepPoints class instance
        :param prepend_pulse_dicts: dictionary of pulses to prepend
        :param kw: keyword arguments
            spectator_op_codes: list of op_codes for spectator qubits
        :return: precompiled block
        """

        qubit_name = qb
        if isinstance(qubit_name, list):
            qubit_name = qubit_name[0]
        hard_sweep_dict, soft_sweep_dict = sweep_points
        pb = self.prepend_pulses_block(prepend_pulse_dicts)

        pulse_modifs = {'all': {'element_name': 'pi_pulse'}}
        pp = self.block_from_ops('pipulse',
                                 [f'X180 {qubit_name}'] +
                                 kw.get('spectator_op_codes', []),
                                 pulse_modifs=pulse_modifs)

        pulse_modifs = {
            'all': {'element_name': 'flux_pulse', 'pulse_delay': 0}}
        fp = self.block_from_ops('flux', [f'FP {qubit_name}'],
                                 pulse_modifs=pulse_modifs)
        for k in ['channel', 'channel2']:
            if k in fp.pulses[0]:
                if fp.pulses[0][k] not in self.channels_to_upload:
                    self.channels_to_upload.append(fp.pulses[0][k])
        for k in hard_sweep_dict:
            for p in fp.pulses:
                if k in p:
                    p[k] = ParametricValue(k)
        for k in soft_sweep_dict:
            for p in fp.pulses:
                if k in p:
                    p[k] = ParametricValue(k)

        return self.sequential_blocks(f't1 flux pulse {qubit_name}',
                                      [pb, pp, fp])

    def run_analysis(self, **kw):
        """
        Runs analysis and stores analysis instance in self.analysis.
        :param kw:
            all_fits (bool, default: True): whether to do all fits
        """

        self.all_fits = kw.get('all_fits', True)
        self.do_fitting = kw.get('do_fitting', True)
        self.analysis = tda.T1FrequencySweepAnalysis(
            qb_names=self.meas_obj_names,
            do_fitting=self.do_fitting,
            options_dict=dict(TwoD=True, all_fits=self.all_fits,
                              rotation_type='global_PCA' if not
                                len(self.cal_points.states) else 'cal_states'))


class ParallelLOSweepExperiment(CalibBuilder):
    def __init__(self, task_list, sweep_points=None, **kw):
        for task in task_list:
            if not isinstance(task['qb'], str):
                task['qb'] = task['qb'].name
            if not 'prefix' in task:
                task['prefix'] = f"{task['qb']}_"

        super().__init__(task_list, sweep_points=sweep_points, **kw)
        self.lo_offsets = {}
        self.lo_sweep_points = []
        self.analysis = {}

        self.preprocessed_task_list = self.preprocess_task_list(**kw)
        self.resolve_lo_sweep_points(**kw)
        self.sequences, self.mc_points = self.parallel_sweep(
            self.preprocessed_task_list, self.sweep_block, **kw)

    def resolve_lo_sweep_points(self, freq_sp_suffix='freq', **kw):
        all_freqs = self.sweep_points.get_sweep_params_property('values', 1,
                                                                'all')
        if np.ndim(all_freqs) == 1:
            all_freqs = [all_freqs]
        all_diffs = [np.diff(freqs) for freqs in all_freqs]
        assert all([np.mean(abs(diff - all_diffs[0]) / all_diffs[0]) < 1e-10
                    for diff in all_diffs]), \
            "The steps between frequency sweep points must be the same for " \
            "all qubits."
        self.lo_sweep_points = all_freqs[0] - all_freqs[0][0]

        if self.qubits is None:
            log.warning('No qubit objects provided. Creating the sequence '
                        'without checking for ge_mod_freq corrections.')
        else:
            temp_vals = []
            for task in self.task_list:
                qb = self.get_qubits(task['qb'])[0][0]
                sp = self.exp_metadata['meas_obj_sweep_points_map'][qb.name]
                freq_sp = [s for s in sp if s.endswith(freq_sp_suffix)][0]
                f_start = self.sweep_points.get_sweep_params_property(
                    'values', 1, freq_sp)[0]
                lo = qb.instr_ge_lo.get_instr()
                if lo not in self.lo_offsets:
                    self.lo_offsets[lo] = f_start - qb.ge_mod_freq()
                else:
                    temp_vals.append(
                        (qb.ge_mod_freq, f_start - self.lo_offsets[lo]))

            with temporary_value(*temp_vals):
                self.update_operation_dict()

    def run_measurement(self, **kw):
        name = 'Drive frequency shift'
        sweep_functions = [swf.Offset_Sweep(
            lo.frequency, offset, name=name, parameter_name=name, unit='Hz')
            for lo, offset in self.lo_offsets.items()]
        self.sweep_functions = [
            self.sweep_functions[0], swf.multi_sweep_function(
                sweep_functions, name=name, parameter_name=name)]
        self.mc_points[1] = self.lo_sweep_points
        super().run_measurement(**kw)

    def get_meas_objs_from_task(self, task):
        return [task['qb']]

    def sweep_block(self, **kw):
        raise NotImplementedError('Child class has to implement sweep_block.')


class FluxPulseScope(ParallelLOSweepExperiment):
    """
        flux pulse scope measurement used to determine the shape of flux pulses
        set up as a 2D measurement (delay and drive pulse frequecy are
        being swept)
        pulse sequence:
                      <- delay ->
           |    -------------    |X180|  ---------------------  |RO|
           |    ---   | ---- fluxpulse ----- |

            sweep_points:
            delay (numpy array): array of amplitudes of the flux pulse
            freq (numpy array): array of drive frequencies

        Returns: None

    """
    kw_for_task_keys = ['ro_pulse_delay']
    kw_for_sweep_points = {
        'freqs': dict(param_name='freq', unit='Hz',
                      label=r'drive frequency, $f_d$',
                      dimension=1),
        'delays': dict(param_name='delay', unit='s',
                       label=r'delay, $\tau$',
                       dimension=0),
    }

    def __init__(self, task_list, sweep_points=None, **kw):
        try:
            self.experiment_name = 'Flux_scope'
            super().__init__(task_list, sweep_points=sweep_points, **kw)
            self.autorun(**kw)
        except Exception as x:
            self.exception = x
            traceback.print_exc()

    def sweep_block(self, qb, sweep_points, flux_op_code=None,
                    ro_pulse_delay=None, **kw):
        """
        Performs X180 pulse on top of a fluxpulse
        Timings of sequence
        |          ----------           |X180|  ----------------------------  |RO|
        |        ---      | --------- fluxpulse ---------- |
                         <-  delay  ->

        :param qb: (str) the name of the qubit
        :param sweep_points: the sweep points containing a parameter delay
            in dimension 0
        :param flux_op_code: (optional str) the flux pulse op_code (default
            FP qb)
        :param ro_pulse_delay: Can be 'auto' to start the readout after
            the end of the flux pulse or a delay in seconds to start a fixed
            amount of time after the drive pulse. If not provided or set to
            None, a default fixed delay of 100e-9 is used.

        :param kw:
        """
        if flux_op_code is None:
            flux_op_code = f'FP {qb}'
        if ro_pulse_delay is None:
            ro_pulse_delay = 100e-9
        pulse_modifs = {'attr=name,op_code=X180': f'FPS_Pi',
                        'attr=element_name,op_code=X180': 'FPS_Pi_el'}
        b = self.block_from_ops(f'ge_flux {qb}',
                                [f'X180 {qb}', flux_op_code],
                                pulse_modifs=pulse_modifs)
        fp = b.pulses[1]
        fp['ref_point'] = 'middle'
        offs = fp.get('buffer_length_start', 0)
        fp['pulse_delay'] = ParametricValue(
            'delay', func=lambda x, o=offs: -(x + o))

        if ro_pulse_delay == 'auto':
            delay = \
                fp['pulse_length'] - np.min(
                    sweep_points.get_sweep_params_property(
                        'values', dimension=0, param_names='delay')) + \
                fp.get('buffer_length_end', 0) + fp.get('trans_length', 0)
            b.block_end.update({'ref_pulse': 'FPS_Pi', 'ref_point': 'middle',
                                'pulse_delay': delay})
        else:
            b.block_end.update({'ref_pulse': 'FPS_Pi', 'ref_point': 'end',
                                'pulse_delay': ro_pulse_delay})

        self.data_to_fit.update({qb: 'pe'})

        return b

    def run_analysis(self, analysis_kwargs=None, **kw):
        """
        Runs analysis and stores analysis instances in self.analysis.
        :param analysis_kwargs: (dict) keyword arguments for analysis
        :param kw:
        """
        if analysis_kwargs is None:
            analysis_kwargs = {}

        options_dict = {'rotation_type': 'fixed_cal_points' if
                            len(self.cal_points.states) > 0 else 'global_PCA',
                        'TwoD': True}
        if 'options_dict' not in analysis_kwargs:
            analysis_kwargs['options_dict'] = {}
        analysis_kwargs['options_dict'].update(options_dict)

        self.analysis = tda.FluxPulseScopeAnalysis(
<<<<<<< HEAD
            qb_names=self.meas_obj_names,
            options_dict=dict(TwoD=True, rotation_type='global_PCA'))
=======
            qb_names=self.meas_obj_names, **analysis_kwargs)
>>>>>>> de25f367


class FluxPulseAmplitudeSweep(ParallelLOSweepExperiment):
    """
        Flux pulse amplitude measurement used to determine the qubits energy in
        dependence of flux pulse amplitude.

        pulse sequence:
           |    -------------    |X180|  ---------------------  |RO|
           |    ---   | ---- fluxpulse ----- |


            sweep_points:
            amplitude (numpy array): array of amplitudes of the flux pulse
            freq (numpy array): array of drive frequencies

        Returns: None

    """
    kw_for_task_keys = ['delay']
    kw_for_sweep_points = {
        'freqs': dict(param_name='freq', unit='Hz',
                      label=r'drive frequency, $f_d$',
                      dimension=1),
        'amps': dict(param_name='amplitude', unit='V',
                       label=r'flux pulse amplitude',
                       dimension=0),
    }

    def __init__(self, task_list, sweep_points=None, **kw):
        try:
            self.experiment_name = 'Flux_amplitude'
            super().__init__(task_list, sweep_points=sweep_points, **kw)
            self.exp_metadata.update({'rotation_type': 'global_PCA'})
            self.autorun(**kw)

        except Exception as x:
            self.exception = x
            traceback.print_exc()

    def sweep_block(self, qb, flux_op_code=None, delay=None, **kw):
        """
        Performs X180 pulse on top of a fluxpulse
        :param qb: (str) the name of the qubit
        :param flux_op_code: (optional str) the flux pulse op_code (default:
            FP qb)
        :param delay: (optional float): flux pulse delay (default: centered to
            center of drive pulse)
        :param kw:
        """
        if flux_op_code is None:
            flux_op_code = f'FP {qb}'
        pulse_modifs = {'attr=name,op_code=X180': f'FPS_Pi',
                        'attr=element_name,op_code=X180': 'FPS_Pi_el'}
        b = self.block_from_ops(f'ge_flux {qb}',
                                 [f'X180 {qb}', flux_op_code],
                                 pulse_modifs=pulse_modifs)
        fp = b.pulses[1]
        fp['ref_point'] = 'middle'
        if delay is None:
            delay = fp['pulse_length'] / 2
        fp['pulse_delay'] = -fp.get('buffer_length_start', 0) - delay
        fp['amplitude'] = ParametricValue('amplitude')

        b.set_end_after_all_pulses()

        self.data_to_fit.update({qb: 'pe'})

        return b

    def run_analysis(self, analysis_kwargs=None, **kw):
        """
        Runs analysis and stores analysis instances in self.analysis.
        :param analysis_kwargs: (dict) keyword arguments for analysis
        :param kw: currently ignored
        """
        if analysis_kwargs is None:
            analysis_kwargs = {}

        self.analysis = tda.FluxAmplitudeSweepAnalysis(
            qb_names=self.meas_obj_names, options_dict=dict(TwoD=True),
            t_start=self.timestamp, **analysis_kwargs)

        if self.update:
            for qb in self.meas_obj_names:
                qb.fit_ge_freq_from_flux_pulse_amp(
                    self.analysis.fit_res[f'freq_fit_{qb.name}'].best_values)<|MERGE_RESOLUTION|>--- conflicted
+++ resolved
@@ -381,12 +381,7 @@
         analysis_kwargs['options_dict'].update(options_dict)
 
         self.analysis = tda.FluxPulseScopeAnalysis(
-<<<<<<< HEAD
-            qb_names=self.meas_obj_names,
-            options_dict=dict(TwoD=True, rotation_type='global_PCA'))
-=======
             qb_names=self.meas_obj_names, **analysis_kwargs)
->>>>>>> de25f367
 
 
 class FluxPulseAmplitudeSweep(ParallelLOSweepExperiment):
