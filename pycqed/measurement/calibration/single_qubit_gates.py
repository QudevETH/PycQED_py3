import numpy as np
from collections import OrderedDict as odict
from copy import copy, deepcopy
import traceback

from pycqed.measurement.calibration.calibration_points import CalibrationPoints
from pycqed.measurement.calibration.two_qubit_gates import CalibBuilder
import pycqed.measurement.sweep_functions as swf
import pycqed.measurement.awg_sweep_functions as awg_swf
from pycqed.measurement.waveform_control.block import ParametricValue, Block
from pycqed.measurement.waveform_control import segment as seg_mod
from pycqed.measurement.sweep_points import SweepPoints
import pycqed.analysis_v2.timedomain_analysis as tda
from pycqed.utilities.errors import handle_exception
from pycqed.utilities.general import temporary_value
from pycqed.measurement import multi_qubit_module as mqm
from pycqed.instrument_drivers.meta_instrument.qubit_objects.QuDev_transmon \
    import QuDev_transmon
import logging

from pycqed.utilities.timer import Timer

log = logging.getLogger(__name__)


class T1FrequencySweep(CalibBuilder):

    default_experiment_name = 'T1_frequency_sweep'

    def __init__(self, task_list=None, sweep_points=None, qubits=None, **kw):
        """
        Flux pulse amplitude measurement used to determine the qubits energy in
        dependence of flux pulse amplitude.

        Timings of sequence

       |          ---|X180|  ------------------------------|RO|
       |          --------| --------- fluxpulse ---------- |


        :param task_list: list of dicts; see CalibBuilder docstring
        :param sweep_points: SweepPoints class instance with first sweep
            dimension describing the flux pulse lengths and second dimension
            either the flux pulse amplitudes, qubit frequencies, or both.
            !!! If both amplitudes and frequencies are provided, they must be
            be specified in the order amplitudes, frequencies as shown:
            [{'pulse_length': (lengths, 's', 'Flux pulse length')},
             {'flux_pulse_amp': (amps, 'V', 'Flux pulse amplitude'),
              'qubit_freqs': (freqs, 'Hz', 'Qubit frequency')}]
            If this parameter is provided it will be used for all qubits.
        :param qubits: list of QuDev_transmon class instances
        :param kw: keyword arguments
            for_ef (bool, default: False): passed to get_cal_points; see
                docstring there.
            spectator_op_codes (list, default: []): see t1_flux_pulse_block
            all_fits (bool, default: True) passed to run_analysis; see
                docstring there

        Assumptions:
         - assumes there is one task for each qubit. If task_list is None, it
          will internally create it.
         - the entry "qb" in each task should contain one qubit name.
         - if force_2D_sweep is False and the first sweep dim is empty or has
           only 1 point, the flux pulse amplitude will be swept as a 1D sweep.

        """
        try:
            if task_list is None:
                if sweep_points is None or qubits is None:
                    raise ValueError('Please provide either "sweep_points" '
                                     'and "qubits," or "task_list" containing '
                                     'this information.')
                task_list = [{'qb': qb.name} for qb in qubits]
            for task in task_list:
                if not isinstance(task['qb'], str):
                    task['qb'] = task['qb'].name

            super().__init__(task_list, qubits=qubits,
                             sweep_points=sweep_points, **kw)

            self.analysis = None
            self.data_to_fit = {qb: 'pe' for qb in self.meas_obj_names}
            self.sweep_points = SweepPoints(
                [{}, {}] if self.sweep_points is None else self.sweep_points)
            self.task_list = self.add_amplitude_sweep_points(
                [copy(t) for t in self.task_list], **kw)

            self.preprocessed_task_list = self.preprocess_task_list(**kw)
            if not self.force_2D_sweep and self.sweep_points.length(0) <= 1:
                self.sweep_points.reduce_dim(1, inplace=True)
                self._num_sweep_dims = 1
            self.sequences, self.mc_points = \
                self.parallel_sweep(self.preprocessed_task_list,
                                    self.t1_flux_pulse_block, **kw)
            self.exp_metadata.update({
                "rotation_type": 'global_PCA' if
                    len(self.cal_points.states) == 0 else 'cal_states'
            })

            if kw.get('compression_seg_lim', None) is None:
                # compress the 2nd sweep dimension completely onto the first
                kw['compression_seg_lim'] = \
                    np.product([len(s) for s in self.mc_points]) \
                    + len(self.cal_points.states)
            self.autorun(**kw)
        except Exception as x:
            self.exception = x
            traceback.print_exc()

    def add_amplitude_sweep_points(self, task_list=None, **kw):
        """
        If flux pulse amplitudes are not in the sweep_points in each task, but
        qubit frequencies are, then amplitudes will be calculated based on
        the frequencies and the fit_ge_freq_from_flux_pulse_amp qubit parameter.
        sweep_points entry in each task_list will be updated.
        :param task_list: list of dictionaries describing the the measurement
            for each qubit.
        :return: updated task list
        """
        if task_list is None:
            task_list = self.task_list
        # TODO: check combination of sweep points in task and in sweep_points
        for task in task_list:
            sweep_points = task.get('sweep_points', [{}, {}])
            sweep_points = SweepPoints(sweep_points)
            if len(sweep_points) == 1:
                sweep_points.add_sweep_dimension()
            if 'qubit_freqs' in sweep_points[1]:
                qubit_freqs = sweep_points['qubit_freqs']
            elif len(self.sweep_points) >= 2 and \
                    'qubit_freqs' in self.sweep_points[1]:
                qubit_freqs = self.sweep_points['qubit_freqs']
            else:
                qubit_freqs = None
            if 'amplitude' in sweep_points[1]:
                amplitudes = sweep_points['amplitude']
            elif len(self.sweep_points) >= 2 and \
                    'amplitude' in self.sweep_points[1]:
                amplitudes = self.sweep_points['amplitude']
            else:
                amplitudes = None
            qubits, _ = self.get_qubits(task['qb'])
            if qubit_freqs is None and qubits is not None:
                qb = qubits[0]
                qubit_freqs = qb.calculate_frequency(
                    amplitude=amplitudes,
                    **kw.get('vfc_kwargs', {})
                )
                freq_sweep_points = SweepPoints('qubit_freqs', qubit_freqs,
                                                'Hz', 'Qubit frequency')
                sweep_points.update([{}] + freq_sweep_points)
            if amplitudes is None:
                if qubits is None:
                    raise KeyError('qubit_freqs specified in sweep_points, '
                                   'but no qubit objects available, so that '
                                   'the corresponding amplitudes cannot be '
                                   'computed.')
                qb = qubits[0]
                amplitudes = qb.calculate_flux_voltage(
                    frequency=qubit_freqs,
                    flux=qb.flux_parking(),
                    **kw.get('vfc_kwargs', {})
                )
                if np.any(np.isnan(amplitudes)):
                    raise ValueError('Specified frequencies resulted in nan '
                                     'amplitude. Check frequency range!')
                amp_sweep_points = SweepPoints('amplitude', amplitudes,
                                               'V', 'Flux pulse amplitude')
                sweep_points.update([{}] + amp_sweep_points)
            task['sweep_points'] = sweep_points
        return task_list

    def t1_flux_pulse_block(self, qb, sweep_points,
                            prepend_pulse_dicts=None, **kw):
        """
        Function that constructs the experiment block for one qubit
        :param qb: name or list with the name of the qubit
            to measure. This function expect only one qubit to measure!
        :param sweep_points: SweepPoints class instance
        :param prepend_pulse_dicts: dictionary of pulses to prepend
        :param kw: keyword arguments
            spectator_op_codes: list of op_codes for spectator qubits
        :return: precompiled block
        """

        qubit_name = qb
        if isinstance(qubit_name, list):
            qubit_name = qubit_name[0]
        hard_sweep_dict, soft_sweep_dict = sweep_points
        pb = self.block_from_pulse_dicts(prepend_pulse_dicts)

        pulse_modifs = {'all': {'element_name': 'pi_pulse'}}
        pp = self.block_from_ops('pipulse',
                                 [f'X180 {qubit_name}'] +
                                 kw.get('spectator_op_codes', []),
                                 pulse_modifs=pulse_modifs)

        pulse_modifs = {
            'all': {'element_name': 'flux_pulse', 'pulse_delay': 0}}
        fp = self.block_from_ops('flux', [f'FP {qubit_name}'],
                                 pulse_modifs=pulse_modifs)
        for k in hard_sweep_dict:
            for p in fp.pulses:
                if k in p:
                    p[k] = ParametricValue(k)
        for k in soft_sweep_dict:
            for p in fp.pulses:
                if k in p:
                    p[k] = ParametricValue(k)

        return self.sequential_blocks(f't1 flux pulse {qubit_name}',
                                      [pb, pp, fp])

    @Timer()
    def run_analysis(self, **kw):
        """
        Runs analysis and stores analysis instance in self.analysis.
        :param kw:
            all_fits (bool, default: True): whether to do all fits
        """

        if len(self.sweep_points) == 1:
            self.analysis = tda.MultiQubit_TimeDomain_Analysis()
            return
        self.all_fits = kw.get('all_fits', True)
        self.do_fitting = kw.get('do_fitting', True)
        self.analysis = tda.T1FrequencySweepAnalysis(
            qb_names=self.meas_obj_names,
            do_fitting=self.do_fitting,
            options_dict=dict(TwoD=True, all_fits=self.all_fits,
                              rotation_type='global_PCA' if not
                                len(self.cal_points.states) else 'cal_states'))


class ParallelLOSweepExperiment(CalibBuilder):
    """
    Base class for (parallel) calibration measurements where the LO is swept
    in sweep dimension 1. The class is based on the concept of a
    multitasking experiment, see docstrings of MultiTaskingExperiment and
    of CalibBuilder for general information.

    The following keys in a task are interpreted by this class:
    - qb: identifies the qubit measured in the task (child classes should be
        implemented in a way that they adopt this convention)
    - fluxline: qcodes parameter to adjust the DC flux offset of the qubit.
        If this is provided, the DC flux offset will be swept together with
        the frequency sweep such that the qubit is tuned to the current
        drive frequency (based on the fit_ge_freq_from_dc_offset parameter
        in the qubit object).
    - fp_assisted_ro_calib_flux (to be used in combination with fluxline):
        Specifies the flux (in units of Phi0 with 0 indicating the upper
        sweep spot) for which the flux-pulse-assisted RO of the qubit has
        been calibrated. If this is provided and fluxline is provided,
        the amplitude of the flux pulse assisted RO will be adjusted
        together with the DC offset during the frequency sweep in order to
        keep the qubit frequency during RO the same as in the calibration.
        This requires an HDAWG as flux AWG.

    Note: parameters with a (*) have not been exhaustively tested for
    parallel measurements.

    :param task_list:  see MultiTaskingExperiment
    :param sweep_points: (SweepPoints object or list of dicts or None)
        sweep points valid for all tasks.
    :param allowed_lo_freqs: (list of float or None) (*) if not None,
        it specifies that the LO should only be set to frequencies in the
        list, and the desired drive frequency is obtained by an IF sweep
        using internal modulation of the HDAWG. This requires an HDAWG as
        drive AWG. Consider using the kwarg optimize_mod_freqs together with
        allowed_lo_freqs (see docstring of resolve_freq_sweep_points).
    :param adapt_drive_amp: (bool) (*) if True, the drive amplitude is adapted
        for each drive frequency based on the parameter
        fit_ge_amp180_over_ge_freq of the qubit using the output amplitude
        scaling of the HDAWG. This requires an HDAWG as drive AWG. Note the
        kwarg adapt_cal_point_drive_amp, which can be used together
        with adapt_drive_amp (see docstring of resolve_freq_sweep_points).
    :param adapt_ro_freq: (bool, default: False) (*) if True, the RO LO
        frequency is adapted for each drive frequency based on the parameter
        fit_ro_freq_over_ge_freq of the qubit

    :param kw: keyword arguments.
        The following kwargs are interpreted by resolve_freq_sweep_points
        (see docstring of that method):
        - optimize_mod_freqs
        - adapt_cal_point_drive_amp

        Moreover, keyword arguments are passed to preprocess_task_list,
        parallel_sweep, and to the parent class.
    """

    def __init__(self, task_list, sweep_points=None, allowed_lo_freqs=None,
                 adapt_drive_amp=False, adapt_ro_freq=False,
                 internal_modulation=None, **kw):
        for task in task_list:
            if not isinstance(task['qb'], str):
                task['qb'] = task['qb'].name
            if not 'prefix' in task:
                task['prefix'] = f"{task['qb']}_"

        # Passing keyword arguments to the super class (even if they are not
        # needed there) makes sure that they are stored in the metadata.
        super().__init__(task_list, sweep_points=sweep_points,
                         allowed_lo_freqs=allowed_lo_freqs,
                         adapt_drive_amp=adapt_drive_amp,
                         adapt_ro_freq=adapt_ro_freq, **kw)
        self.lo_offsets = {}
        self.lo_qubits = {}
        self.qb_offsets = {}
        self.lo_sweep_points = []
        self.allowed_lo_freqs = allowed_lo_freqs
        self.internal_modulation = (True if internal_modulation is None
                                            and allowed_lo_freqs is not None
                                    else internal_modulation)
        if allowed_lo_freqs is None and internal_modulation:
            log.warning('ParallelLOSweepExperiment: internal_modulation is '
                        'set to True, but this will be ignored in a pure LO '
                        'sweep, where no allowed_lo_freqs are set.')
        self.adapt_drive_amp = adapt_drive_amp
        self.adapt_ro_freq = adapt_ro_freq
        self.drive_amp_adaptation = {}
        self.ro_freq_adaptation = {}
        self.ro_flux_amp_adaptation = {}
        self.analysis = {}

        self.preprocessed_task_list = self.preprocess_task_list(**kw)
        self.resolve_freq_sweep_points(**kw)
        self.sequences, self.mc_points = self.parallel_sweep(
            self.preprocessed_task_list, self.sweep_block, **kw)

    def resolve_freq_sweep_points(self, freq_sp_suffix='freq', **kw):
        """
        This function is called from the init of the class to resolve the
        frequency sweep points and the settings that need to be swept
        together with the frequency. The results are stored in properties of
        the object, which are then used in run_measurement. Aspects to be
        resolved include (if applicable):
        - (shared) LO freqs and (fixed or swept) IFs
        - drive amplitude adaptation
        - RO freq adaptation
        - flux amplitude adaptation of flux-pulse-assisted RO

        :param freq_sp_suffix: (str, default 'freq') To identify the
            frequency sweep parameter, this string specifies a suffix that is
            contained at the end of the name of the frequency sweep parameter.
        :param kw:
            optimize_mod_freqs: (bool, default: False) If False, the
                ge_mod_freq setting of the first qb on an LO (according to
                the ordering of the task list) determines the LO frequency
                for all qubits on that LO. If True, the ge_mod_freq settings
                will be optimized for the following situations:
                - With allowed_lo_freqs set to None: the LO will be placed in
                  the center of the band of drive frequencies of all qubits on
                  that LO (minimizing the maximum absolute value of
                  ge_mod_freq over all qubits). Do not use in case of a single
                  qubit per LO in this case, as it would result in a
                  ge_mod_freq of 0.
                - With a list allowed_lo_freqs provided: the ge_mod_freq
                  setting of the qubit would act as an unnecessary constant
                  offset in the IF sweep, and optimize_mod_freqs can be used
                  to minimize this offset. In this case optimize_mod_freqs
                  can (and should) even be used in case of a single qubit
                  per LO (where it reduces this offset to 0).
            adapt_cal_point_drive_amp: (bool, default: False) If
                adapt_drive_amp is used, this decides whether the drive
                amplitude should also be adapted for calibration points. To
                implement the case where this is False, it is assumed that
                the calibration point of interest is the one at the drive
                frequency configured in ge_freq of the qubit and that the
                ge_amp180 in the qubit is calibrated for that frequency.
        """
        all_freqs = np.array(
            self.sweep_points.get_sweep_params_property('values', 1, 'all'))
        if np.ndim(all_freqs) == 1:
            all_freqs = [all_freqs]
        all_diffs = [np.diff(freqs) for freqs in all_freqs]
        assert all([len(d) == 0 for d in all_diffs]) or \
            all([np.mean(abs(diff - all_diffs[0]) / all_diffs[0]) < 1e-10
                 for diff in all_diffs]), \
            "The steps between frequency sweep points must be the same for " \
            "all qubits."
        self.lo_sweep_points = all_freqs[0] - all_freqs[0][0]
        self.exp_metadata['lo_sweep_points'] = self.lo_sweep_points

        temp_vals = []
        # Determine which qubits share an LO, and update ge_mod_freq settings
        # - for compatibility in parallel LO sweeps with shared LOs
        # - taking into account the optimize_mod_freqs kwarg
        if self.qubits is None:
            log.warning('No qubit objects provided. Creating the sequence '
                        'without checking for ge_mod_freq corrections.')
        else:
            f_start = {}
            for task in self.task_list:
                qb = self.get_qubits(task['qb'])[0][0]
                sp = self.exp_metadata['meas_obj_sweep_points_map'][qb.name]
                freq_sp = [s for s in sp if s.endswith(freq_sp_suffix)][0]
                f_start[qb] = self.sweep_points.get_sweep_params_property(
                    'values', 1, freq_sp)[0]
                self.qb_offsets[qb] = f_start[qb] - self.lo_sweep_points[0]
                lo = qb.get_ge_lo_identifier()
                if lo not in self.lo_qubits:
                    self.lo_qubits[lo] = [qb]
                else:
                    self.lo_qubits[lo] += [qb]

            for lo, qbs in self.lo_qubits.items():
                for qb in qbs:
                    if lo not in self.lo_offsets:
                        if kw.get('optimize_mod_freqs', False):
                            fs = [f_start[qb] for qb in self.lo_qubits[lo]]
                            self.lo_offsets[lo] = 1 / 2 * (max(fs) + min(fs))
                        else:
                            self.lo_offsets[lo] = f_start[qb] \
                                                  - qb.ge_mod_freq()
                    temp_vals.append(
                        (qb.ge_mod_freq, f_start[qb] - self.lo_offsets[lo]))
            self.exp_metadata['lo_offsets'] = {
                k: v for k, v in self.lo_offsets.items()}

        if self.allowed_lo_freqs is not None:
            if self.internal_modulation:
                # HDAWG internal modulation is needed, switch off modulation
                # in the waveform generation
                for task in self.preprocessed_task_list:
                    task['pulse_modifs'] = {'attr=mod_frequency': None}
                self.cal_points.pulse_modifs = {'attr=mod_frequency': None}
            else:
                def major_minor_func(val, major_values):
                    ind = np.argmin(np.abs(major_values - val))
                    mval = major_values[ind]
                    return (mval, val - mval)

                modifs = {}
                for task in self.preprocessed_task_list:
                    qb = self.get_qubits(task['qb'])[0][0]
                    lo = qb.get_ge_lo_identifier()
                    if len(self.lo_qubits[lo]) > 1:
                        raise NotImplementedError(
                            'ParallelLOSweepExperiment with '
                            'internal_modulation=False is currently only '
                            'implemented for a single qubit per LO.'
                        )
                    if not kw.get('optimize_mod_freqs', False):
                        raise NotImplementedError(
                            'ParallelLOSweepExperiment with '
                            'internal_modulation=False is currently only '
                            'implemented for optimize_mod_freqs=True.'
                        )
                    maj_vals = np.array(self.allowed_lo_freqs)
                    func = lambda x, mv=maj_vals : major_minor_func(x, mv)[1]
                    if 'pulse_modifs' not in task:
                        task['pulse_modifs'] = {}
                    # Below, we replace mod_frequency by a ParametricValue in all X180
                    # pulses in all task-specific blocks and in all calibration point
                    # segments. Since the cal segments are generated globally (and not
                    # per task), we need to manually ensure that a sweep parameter with
                    # task prefix is used if it exists. If no task-specific freq sweep
                    # parameter is found, the global freq sweep parameter is used. For
                    # the task-specific blocks, prefixing is automatically taken into
                    # account by the base class.
                    params = ['freq'] * 2
                    pre_param = task['prefix'] + params[1]
                    if self.sweep_points.find_parameter(pre_param) is not None:
                        params[1] = pre_param
                    for d, sp in zip([task['pulse_modifs'], modifs], params):
                        d.update({
                            f'op_code=X180 {qb.name}, attr=mod_frequency':
                                ParametricValue(sp, func=func)})
                self.cal_points.pulse_modifs = modifs

        # If applicable, configure drive amplitude adaptation based on the
        # models stored in the qubit objects.
        if self.adapt_drive_amp and self.qubits is None:
            log.warning('No qubit objects provided. Creating the sequence '
                        'without adapting drive amp.')
        elif self.adapt_drive_amp:
            for task in self.task_list:
                qb = self.get_qubits(task['qb'])[0][0]
                sp = self.exp_metadata['meas_obj_sweep_points_map'][qb.name]
                freq_sp = [s for s in sp if s.endswith(freq_sp_suffix)][0]
                f = self.sweep_points.get_sweep_params_property(
                    'values', 1, freq_sp)
                amps = qb.get_ge_amp180_from_ge_freq(np.array(f))
                if amps is None:
                    continue
                max_amp = np.max(amps)
                temp_vals.append((qb.ge_amp180, max_amp))
                self.drive_amp_adaptation[qb] = (
                    lambda x, qb=qb, s=max_amp,
                           o=self.qb_offsets[qb] :
                    qb.get_ge_amp180_from_ge_freq(x + o) / s)
                if not kw.get('adapt_cal_point_drive_amp', False):
                    if self.cal_points.pulse_modifs is None:
                        self.cal_points.pulse_modifs = {}
                    self.cal_points.pulse_modifs.update(
                        {f'op_code=X180 {qb.name},attr=amplitude':
                            qb.ge_amp180() / (qb.get_ge_amp180_from_ge_freq(
                                qb.ge_freq()) / max_amp)})
            self.exp_metadata['drive_amp_adaptation'] = {
                qb.name: fnc(self.lo_sweep_points)
                for qb, fnc in self.drive_amp_adaptation.items()}

        # If applicable, configure RO frequency adaptation based on the
        # models stored in the qubit objects.
        if self.adapt_ro_freq and self.qubits is None:
            log.warning('No qubit objects provided. Creating the sequence '
                        'without adapting RO freq.')
        elif self.adapt_ro_freq:
            for task in self.task_list:
                qb = self.get_qubits(task['qb'])[0][0]
                if qb.get_ro_freq_from_ge_freq(qb.ge_freq()) is None:
                    continue
                ro_mwg = qb.instr_ro_lo.get_instr()
                if ro_mwg in self.ro_freq_adaptation:
                    raise NotImplementedError(
                        f'RO adaptation for {qb.name} with LO {ro_mwg.name}: '
                        f'Parallel RO frequency adaptation for qubits '
                        f'sharing an LO is not implemented.')
                self.ro_freq_adaptation[ro_mwg] = (
                    lambda x, mwg=ro_mwg, o=self.qb_offsets[qb],
                           f_mod=qb.ro_mod_freq():
                    qb.get_ro_freq_from_ge_freq(x + o) - f_mod)
            self.exp_metadata['ro_freq_adaptation'] = {
                mwg.name: fnc(self.lo_sweep_points)
                for mwg, fnc in self.ro_freq_adaptation.items()}

        # If applicable, configure flux amplitude adaptation for
        # flux-pulse-assisted RO (based on the models stored in the qubit
        # objects) for cases where the DC offset is swept together with the
        # frequency sweep.
        for task in self.task_list:
            if 'fp_assisted_ro_calib_flux' in task and 'fluxline' in task:
                if self.qubits is None:
                    log.warning('No qubit objects provided. Creating the '
                                'sequence without RO flux amplitude.')
                    break
                qb = self.get_qubits(task['qb'])[0][0]
                if qb.ro_pulse_type() != 'GaussFilteredCosIQPulseWithFlux':
                    continue
                sp = self.exp_metadata['meas_obj_sweep_points_map'][qb.name]
                freq_sp = [s for s in sp if s.endswith(freq_sp_suffix)][0]
                f = self.sweep_points.get_sweep_params_property(
                    'values', 1, freq_sp)
                ro_fp_amp = lambda x, qb=qb, cal_flux=task[
                    'fp_assisted_ro_calib_flux'] : qb.ro_flux_amplitude() - (
                        qb.calculate_flux_voltage(x) -
                        qb.calculate_voltage_from_flux(cal_flux)) \
                        * qb.flux_amplitude_bias_ratio()
                amps = ro_fp_amp(f)
                max_amp = np.max(np.abs(amps))
                temp_vals.append((qb.ro_flux_amplitude, max_amp))
                self.ro_flux_amp_adaptation[qb] = (
                    lambda x, fnc=ro_fp_amp, s=max_amp, o=self.qb_offsets[qb]:
                    fnc(x + o) / s)
                if 'ro_flux_amp_adaptation' not in self.exp_metadata:
                    self.exp_metadata['ro_flux_amp_adaptation'] = {}
                self.exp_metadata['ro_flux_amp_adaptation'][qb.name] = \
                    amps / max_amp

        with temporary_value(*temp_vals):
            self.update_operation_dict()

    def run_measurement(self, **kw):
        """
        Configures additional sweep functions and temporary values for the
        functionality configured in resolve_freq_sweep_points, before calling
        the method of the base class.
        """
        temp_vals = []
        name = 'Drive frequency shift'
        sweep_functions = [swf.Offset_Sweep(
            self.lo_qubits[lo][0].swf_drive_lo_freq(allow_IF_sweep=False),
            offset, name=name, parameter_name=name, unit='Hz')
            for lo, offset in self.lo_offsets.items()]
        if self.allowed_lo_freqs is not None:
            minor_sweep_functions = []
            for lo, qbs in self.lo_qubits.items():
                if not self.internal_modulation:
                    # Minor sweep function not needed. Use dummy sweep.
                    minor_sweep_functions = [
                        swf.Soft_Sweep() for i in range(len(sweep_functions))]
                    break
                qb_sweep_functions = []
                for qb in qbs:
                    mod_freq = self.get_pulse(f"X180 {qb.name}")[
                        'mod_frequency']
                    pulsar = qb.instr_pulsar.get_instr()
                    # Pulsar assumes that the first channel in a pair is the
                    # I component. If this is not the case, the following
                    # workaround finds the correct channel to configure
                    # and swaps the sign of the modulation frequency to get
                    # the correct sideband.
                    iq_swapped = (int(qb.ge_I_channel()[-1:])
                                  > int(qb.ge_Q_channel()[-1:]))
                    param = pulsar.parameters[
                        f'{qb.ge_Q_channel()}_mod_freq' if iq_swapped else
                        f'{qb.ge_I_channel()}_mod_freq']
                    # The following temporary value ensures that HDAWG
                    # modulation is set back to its previous state after the end
                    # of the modulation frequency sweep.
                    temp_vals.append((param, None))
                    qb_sweep_functions.append(
                        swf.Transformed_Sweep(param, transformation=(
                            lambda x, o=mod_freq, s=(-1 if iq_swapped else 1)
                            : s * (x + o))))
                minor_sweep_functions.append(swf.multi_sweep_function(
                    qb_sweep_functions))
            sweep_functions = [
                swf.MajorMinorSweep(majsp, minsp,
                                    np.array(self.allowed_lo_freqs) - offset)
                for majsp, minsp, offset in zip(
                    sweep_functions, minor_sweep_functions,
                    self.lo_offsets.values())]
        for qb, adaptation in self.drive_amp_adaptation.items():
            adapt_name = f'Drive amp adaptation freq {qb.name}'
            pulsar = qb.instr_pulsar.get_instr()
            for quad in ['I', 'Q']:
                ch = qb.get(f'ge_{quad}_channel')
                param = pulsar.parameters[f'{ch}_amplitude_scaling']
                sweep_functions += [swf.Transformed_Sweep(
                    param, transformation=adaptation,
                    name=adapt_name, parameter_name=adapt_name, unit='Hz')]
                # The following temporary value ensures that HDAWG
                # amplitude scaling is set back to its previous state after the
                # end of the sweep.
                temp_vals.append((param, 1.0))
        for mwg, adaptation in self.ro_freq_adaptation.items():
            adapt_name = f'RO freq adaptation freq {mwg.name}'
            param = mwg.frequency
            sweep_functions += [swf.Transformed_Sweep(
                param, transformation=adaptation,
                name=adapt_name, parameter_name=adapt_name, unit='Hz')]
            temp_vals.append((param, param()))
        for qb, adaptation in self.ro_flux_amp_adaptation.items():
            adapt_name = f'RO flux amp adaptation freq {qb.name}'
            pulsar = qb.instr_pulsar.get_instr()
            ch = qb.get(f'ro_flux_channel')
            for seg in self.sequences[0].segments.values():
                for p in seg.unresolved_pulses:
                    if (ch in p.pulse_obj.channels and
                        p.pulse_obj.pulse_type
                            != 'GaussFilteredCosIQPulseWithFlux'):
                        raise NotImplementedError(
                            'RO flux amp adaptation cannot be used when the '
                            'sequence contains other flux pulses.')
            param = pulsar.parameters[f'{ch}_amplitude_scaling']
            sweep_functions += [swf.Transformed_Sweep(
                param, transformation=adaptation,
                name=adapt_name, parameter_name=adapt_name, unit='Hz')]
            temp_vals.append((param, param()))
        for task in self.task_list:
            if 'fluxline' not in task:
                continue
            temp_vals.append((task['fluxline'], task['fluxline']()))
            qb = self.get_qubits(task['qb'])[0][0]
            dc_amp = (lambda x, o=self.qb_offsets[qb], qb=qb:
                      qb.calculate_flux_voltage(x + o))
            sweep_functions += [swf.Transformed_Sweep(
                task['fluxline'], transformation=dc_amp,
                name=f'DC Offset {qb.name}',
                parameter_name=f'Parking freq {qb.name}', unit='Hz')]
        if self.allowed_lo_freqs is None or self.internal_modulation:
            # The dimension 1 sweep is a parallel sweep of all sweep_functions
            # created here, and they directly understand the sweep points
            # stored in self.lo_sweep_points.
            self.sweep_functions = [
                self.sweep_functions[0], swf.multi_sweep_function(
                    sweep_functions, name=name, parameter_name=name)]
            self.mc_points[1] = self.lo_sweep_points
        else:
            # IF sweep without internal modulation, i.e., we have to
            # reprogram the drive AWG for every sequence. Thus, the sweep
            # in dimension 1 is a parallel sweep of a SegmentSoftSweep and of
            # all sweep_functions created here. Since the SegmentSoftSweep
            # requires indices as sweep points, we use an Indexed_Sweep to
            # translate the indices to the sweep points stored in
            # self.lo_sweep_points, which are required by the sweep
            # functions created here.
            self.sweep_functions = [
                self.sweep_functions[0], swf.multi_sweep_function([
                    awg_swf.SegmentSoftSweep,  # placeholder, see _configure_mc
                    swf.Indexed_Sweep(swf.multi_sweep_function(
                        sweep_functions, name=name, parameter_name=name),
                        self.lo_sweep_points)])]
        with temporary_value(*temp_vals):
            super().run_measurement(**kw)

    def get_meas_objs_from_task(self, task):
        return [task['qb']]

    def sweep_block(self, **kw):
        raise NotImplementedError('Child class has to implement sweep_block.')


class FluxPulseScope(ParallelLOSweepExperiment):
    """
        flux pulse scope measurement used to determine the shape of flux pulses
        set up as a 2D measurement (delay and drive pulse frequecy are
        being swept)
        pulse sequence:
                      <- delay ->
           |    -------------    |X180|  ---------------------  |RO|
           |    ---   | ---- fluxpulse ----- |

            sweep_points:
            delay (numpy array): array of amplitudes of the flux pulse
            freq (numpy array): array of drive frequencies

        Returns: None

    """
    kw_for_task_keys = ['ro_pulse_delay', 'fp_truncation',
                        'fp_truncation_buffer',
                        'fp_compensation',
                        'fp_compensation_amp',
                        'fp_during_ro', 'tau',
                        'fp_during_ro_length',
                        'fp_during_ro_buffer']
    kw_for_sweep_points = {
        'freqs': dict(param_name='freq', unit='Hz',
                      label=r'drive frequency, $f_d$',
                      dimension=1),
        'delays': dict(param_name='delay', unit='s',
                       label=r'delay, $\tau$',
                       dimension=0),
    }
    default_experiment_name = 'Flux_scope'

    def __init__(self, task_list, sweep_points=None, **kw):
        try:
            super().__init__(task_list, sweep_points=sweep_points, **kw)
            self.autorun(**kw)
        except Exception as x:
            self.exception = x
            traceback.print_exc()

    def sweep_block(self, qb, sweep_points, flux_op_code=None,
                    ro_pulse_delay=None,
                    fp_truncation=False, fp_compensation=False,
                    fp_compensation_amp=None, fp_truncation_buffer=None,
                    fp_during_ro=False, tau=None,
                    fp_during_ro_length=None,
                    fp_during_ro_buffer=None, **kw):
        """
        Performs X180 pulse on top of a fluxpulse
        Timings of sequence
        |          ----------           |X180|  ----------------------------  |RO|
        |        ---      | --------- fluxpulse ---------- |
                         <-  delay  ->

        :param qb: (str) the name of the qubit
        :param sweep_points: the sweep points containing a parameter delay
            in dimension 0
        :param flux_op_code: (optional str) the flux pulse op_code (default
            FP qb)
        :param ro_pulse_delay: Can be 'auto' to start the readout after
            the end of the flux pulse (or in the middle of the readout-flux-pulse
            if fp_during_ro is True) or a delay in seconds to start a fixed
            amount of time after the drive pulse. If not provided or set to
            None, a default fixed delay of 100e-9 is used. If fp_compensation is
            used, the readout pulse is referenced to the end of the flux
            compensation pulse.
        :param fp_truncation: Truncate the flux pulse after the drive pulse
        :param fp_truncation_buffer: Time buffer after the drive pulse, before
            the truncation happens.
        :param fp_compensation: Truncated custom compensation calculated from a
            first order distortion with dominant time constant tau. Standard
            compensation has to be turned off manually.
        :param fp_compensation_amp: Fixed amplitude for the custom compensation
            pulse.
        :param fp_during_ro: Play a flux pulse during the read-out pulse to
            bring the qubit actively to the parking position in the case where
            the flux-pulse is not filtered yet. This assumes a unipolar flux-pulse.
        :param fp_during_ro_length: Length of the fp_during_ro.
        :param fp_during_ro_buffer: Time buffer between the drive pulse and
            the fp_during_ro
        :param tau: Approximate dominant time constant in the flux line, which
            is used to calculate the amplitude of the fp_during_ro.

        :param kw:
        """
        if flux_op_code is None:
            flux_op_code = f'FP {qb}'
        if ro_pulse_delay is None:
            ro_pulse_delay = 100e-9
        if fp_truncation_buffer is None:
            fp_truncation_buffer = 5e-8
        if fp_compensation_amp is None:
            fp_compensation_amp = -2
        if tau is None:
            tau = 20e-6
        if fp_during_ro_length is None:
            fp_during_ro_length = 2e-6
        if fp_during_ro_buffer is None:
            fp_during_ro_buffer = 0.2e-6

        if ro_pulse_delay == 'auto' and (fp_truncation or \
            hasattr(fp_truncation, '__iter__')):
            raise Exception('fp_truncation does currently not work ' + \
                            'with the auto mode of ro_pulse_delay.')

        assert not (fp_compensation and fp_during_ro)

        pulse_modifs = {'attr=name,op_code=X180': f'FPS_Pi',
                        'attr=element_name,op_code=X180': 'FPS_Pi_el'}
        b = self.block_from_ops(f'ge_flux {qb}',
                                [f'X180 {qb}'] + [flux_op_code] * \
                                (2 if fp_compensation else 1) \
                                + ([f'FP {qb}'] if fp_during_ro else []),
                                pulse_modifs=pulse_modifs)

        fp = b.pulses[1]
        fp['ref_point'] = 'middle'
        bl_start = fp.get('buffer_length_start', 0)
        bl_end = fp.get('buffer_length_end', 0)

        def fp_delay(x, o=bl_start):
            return -(x+o)

        fp['pulse_delay'] = ParametricValue(
            'delay', func=fp_delay)

        fp_length_function = lambda x: fp['pulse_length']

        if (fp_truncation or hasattr(fp_truncation, '__iter__')):
            if not hasattr(fp_truncation, '__iter__'):
                fp_truncation = [-np.inf, np.inf]
            original_fp_length = fp['pulse_length']
            max_fp_sweep_length = np.max(
                sweep_points.get_sweep_params_property(
                    'values', dimension=0, param_names='delay'))
            sweep_diff = max(max_fp_sweep_length - original_fp_length, 0)
            fp_length_function = lambda x, opl=original_fp_length, \
                o=bl_start + fp_truncation_buffer, trunc=fp_truncation: \
                max(min((x + o), opl), 0) if (x>np.min(trunc) and x<np.max(trunc)) else opl

            fp['pulse_length'] = ParametricValue(
                'delay', func=fp_length_function)
            if fp_compensation:
                cp = b.pulses[2]
                cp['name'] = 'FPS_FPC'
                cp['amplitude'] = -np.sign(fp['amplitude']) * np.abs(
                    fp_compensation_amp)
                cp['pulse_delay'] = sweep_diff + bl_start

                def t_trunc(x, fnc=fp_length_function, tau=tau,
                            fp_amp=fp['amplitude'], cp_amp=cp['amplitude']):
                    fp_length = fnc(x)

                    def v_c(tau, fp_length, fp_amp, v_c_start=0):
                        return fp_amp - (fp_amp - v_c_start) * np.exp(
                            -fp_length / tau)

                    v_c_fp = v_c(tau, fp_length, fp_amp, v_c_start=0)
                    return -np.log(cp_amp / (cp_amp - v_c_fp)) * tau

                cp['pulse_length'] = ParametricValue('delay', func=t_trunc)

        # assumes a unipolar flux-pulse for the calculation of the
        # amplitude decay.
        if fp_during_ro:
            rfp = b.pulses[2]

            def rfp_delay(x, fp_delay=fp_delay, fp_length=fp_length_function,\
                fp_bl_start=bl_start, fp_bl_end=bl_end):
                return -(fp_length(x)+fp_bl_end+fp_delay(x))

            def rfp_amp(x, fp_delay=fp_delay, rfp_delay=rfp_delay, tau=tau,
                fp_amp=fp['amplitude'], o=fp_during_ro_buffer-bl_start):
                fp_length=-fp_delay(x)+o
                if fp_length <= 0:
                    return 0
                elif rfp_delay(x) < 0:
                    # in the middle of the fp
                    return -fp_amp * np.exp(-fp_length / tau)
                else:
                    # after the end of the fp
                    return fp_amp * (1 - np.exp(-fp_length / tau))

            rfp['pulse_length'] = fp_during_ro_length
            rfp['pulse_delay'] = ParametricValue('delay', func=rfp_delay)
            rfp['amplitude'] = ParametricValue('delay', func=rfp_amp)
            rfp['buffer_length_start'] = fp_during_ro_buffer

        if ro_pulse_delay == 'auto':
            if fp_during_ro:
                # start the ro pulse in the middle of the fp_during_ro pulse
                delay = fp_during_ro_buffer + fp_during_ro_length/2
                b.block_end.update({'ref_pulse': 'FPS_Pi', 'ref_point': 'end',
                                    'pulse_delay': delay})
            else:
                delay = \
                    fp['pulse_length'] - np.min(
                        sweep_points.get_sweep_params_property(
                            'values', dimension=0, param_names='delay')) + \
                    fp.get('buffer_length_end', 0) + fp.get('trans_length', 0)
                b.block_end.update({'ref_pulse': 'FPS_Pi', 'ref_point': 'middle',
                                    'pulse_delay': delay})
        elif fp_compensation:
            b.block_end.update({'ref_pulse': 'FPS_FPC', 'ref_point': 'end',
                                'pulse_delay': ro_pulse_delay})
        else:
            b.block_end.update({'ref_pulse': 'FPS_Pi', 'ref_point': 'end',
                                'pulse_delay': ro_pulse_delay})

        self.data_to_fit.update({qb: 'pe'})
        return b

    @Timer()
    def run_analysis(self, analysis_kwargs=None, **kw):
        """
        Runs analysis and stores analysis instances in self.analysis.
        :param analysis_kwargs: (dict) keyword arguments for analysis
        :param kw:
        """
        if analysis_kwargs is None:
            analysis_kwargs = {}

        options_dict = {'rotation_type': 'fixed_cal_points' if
                            len(self.cal_points.states) > 0 else 'global_PCA',
                        'TwoD': True}
        if 'options_dict' not in analysis_kwargs:
            analysis_kwargs['options_dict'] = {}
        analysis_kwargs['options_dict'].update(options_dict)

        self.analysis = tda.FluxPulseScopeAnalysis(
            qb_names=self.meas_obj_names, **analysis_kwargs)


class Cryoscope(CalibBuilder):
    """
    Delft Cryoscope measurement
    (https://aip.scitation.org/doi/pdf/10.1063/1.5133894)
    used to determine the shape of flux pulses set up as a 2D measurement
    (truncation length and phase of second pi-half pulse are being swept)
    Timings of sequence
    |  --- |Y90| ------------------------------------------- |Y90| -  |RO|
    |  ------- | ------ fluxpulse ------ | separation_buffer | -----
    <-  truncation_length  ->

    :param task_list: list of dicts, where each dict contains the parameters of
        a task (= keyword arguments for the block creation function)
    :param sweep_points: SweepPoints class instance. Can also be specified
        separately in each task.
    :param estimation_window: (float or None) delta_tau in the cryoscope paper.
        The extra bit of flux pulse length before truncation in the second
        Ramsey measurement. If None, only one set of Ramsey measurements are
        done. Can also be specified separately in each task.
    :param separation_buffer: (float) extra delay between the (truncated)
        flux pulse and the last pi-half pulse. Can also be specified separately
        in each task.
    :param awg_sample_length: (float) the length of one sample on the flux
        AWG used by the measurement objects in this experiment. Can also be
        specified separately in each task.
    :param sequential: (bool) whether to apply the cryoscope pulses sequentially
        (True) or simultaneously on n-qubits
    :param kw: keyword arguments: passed down to parent class(es)

    The sweep_points for this measurements must contain
        - 0'th sweep dimension: the Ramsey phases, and, optionally, the
        extra_truncation_lengths, which are 0ns for the first Ramsey (first set
        of phases) and the estimation_window for the second Ramsey. This sweep
        dimension is added automatically in add_default_hard_sweep_points;
        user can specify nr_phases and the estimation_window.
        - 1'st sweep dimension: main truncation lengths that specify the length
        of the pulse(s) at each cryoscope point.


    How to use this class:
        - each task must contain the qubit that is measured under the key "qb"
        - specify sweep_points, estimation_window, separation_buffer,
         awg_sample_length either globally as input parameters to the class
         instantiation, or specify them in each task
        - several flux pulses to measure (n pulses between Ramsey pulses):
            - specify the flux_pulse_dicts in each task. This is a list of
            dicts, where each dict can contain the following:
             {'op_code': flux_op_code,
              'truncation_lengths': numpy array
              'spacing': float, # np.arange(0, tot_pulse_length, spacing)
              'nr_points': int, # np.linspace(0, tot_pulse_length, nr_points,
                                              endpoint=True)}
            If truncation_length is given, it will ignore spacing and nr_points.
            If spacing is given, it will ignore nr_points.
            !!! This entry has priority over Option1 below.
        - only one flux pulse to measure (one pulse between Ramsey pulses):
            Option1 :
                - specify the truncation lengths sweep points globally or in
                    each task.
                - optionally, specify flux_op_code in each task
            Option2:
                - specify the flux_pulse_dicts with one dict in the list
        - for any of the cases described above, the user can specify the
            reparking_flux_pulse entry in each task. This entry is a dict that
            specifies the pulse pars for a reparking flux pulse that will be
            applied on top of the flux pulse(s) that are measured by the
            cryoscope (between the 2 Ramsey pulses). The reparking_flux_pulse
            dict must contain at least the 'op_code' entry.
        - for any of the cases described above, the user can specify the
            prepend_pulse_dicts entry in each task.
            See CalibBuilder.block_from_pulse_dicts() for details.

    Example of a task with all possible entry recognized by this class.
    See above for details on how they are used and which ones have priority
        {'qb': qb,
        'flux_op_code': flux_op_code,
        'sweep_points': SweepPoints instance,
        'flux_pulse_dicts': [{'op_code': flux_op_code0,
                              'spacing': 2*hdawg_sample_length,
                              'nr_points': 10,
                              'truncation_lengths': array},
                             {'op_code': flux_op_code1,
                              'spacing': 2*hdawg_sample_length,
                              'nr_points': 10,
                              'truncation_lengths': array}],
        'awg_sample_length': hdawg_sample_length,
        'estimation_window': hdawg_sample_length,
        'separation_buffer': 50e-9,
        'reparking_flux_pulse': {'op_code': f'FP {qb.name}',
                                 'amplitude': -0.5}}
    """

    default_experiment_name = 'Cryoscope'

    def __init__(self, task_list, sweep_points=None, estimation_window=None,
                 separation_buffer=50e-9, awg_sample_length=None,
                 sequential=False, **kw):
        try:
            for task in task_list:
                if not isinstance(task['qb'], str):
                    task['qb'] = task['qb'].name
                if 'prefix' not in task:
                    task['prefix'] = f"{task['qb']}_"
                if 'awg_sample_length' not in task:
                    task['awg_sample_length'] = awg_sample_length
                if 'estimation_window' not in task:
                    task['estimation_window'] = estimation_window
                if 'separation_buffer' not in task:
                    task['separation_buffer'] = separation_buffer
            # check estimation window
            none_est_windows = [task['estimation_window'] is None for task in
                                task_list]
            if any(none_est_windows) and not all(none_est_windows):
                raise ValueError('Some tasks have estimation_window == None. '
                                 'You can have different values for '
                                 'estimation_window in different tasks, but '
                                 'none these can be None. To use the same '
                                 'estimation window for all tasks, you can set '
                                 'the class input parameter estimation_window.')

            super().__init__(task_list, sweep_points=sweep_points, **kw)
            self.sequential = sequential
            self.blocks_to_save = {}
            self.add_default_soft_sweep_points(**kw)
            self.add_default_hard_sweep_points(**kw)
            self.preprocessed_task_list = self.preprocess_task_list(**kw)
            self.sequences, self.mc_points = self.sweep_n_dim(
                self.sweep_points, body_block=None,
                body_block_func=self.sweep_block, cal_points=self.cal_points,
                ro_qubits=self.meas_obj_names, **kw)
            self.add_blocks_to_metadata()
            self.update_sweep_points(**kw)
            self.autorun(**kw)
        except Exception as x:
            self.exception = x
            traceback.print_exc()

    def add_default_soft_sweep_points(self, **kw):
        """
        Adds soft sweep points (truncation_lengths) to each task in
        self.task_list if flux_pulse_dicts in task. The truncation_lengths
        array is a concatenation of the truncation lengths created between 0 and
        total length of each pulse in flux_pulse_dicts.
        I also adds continuous_truncation_lengths to each task which contains
        the continuous-time version of the truncation_lengths described above.
        :param kw: keyword_arguments (to allow pass through kw even if it
            contains entries that are not needed)
        """
        for task in self.task_list:
            awg_sample_length = task['awg_sample_length']
            if 'flux_pulse_dicts' not in task:
                if 'sweep_points' not in task:
                    raise ValueError(f'Please provide either "sweep_points" '
                                     f'or "flux_pulse_dicts" in the task dict '
                                     f'for {task["qb"]}.')
                continue
            else:
                if awg_sample_length is None:
                    raise ValueError(f'Please provide the length of one sample '
                                     f'for the flux AWG of {task["qb"]}')

            flux_pulse_dicts = task['flux_pulse_dicts']
            trunc_lengths = len(flux_pulse_dicts) * ['']
            continuous_trunc_lengths = len(flux_pulse_dicts) * ['']
            for i, fpd in enumerate(flux_pulse_dicts):
                pd_temp = {'element_name': 'dummy'}
                pd_temp.update(self.get_pulse(fpd['op_code']))
                pulse_length = seg_mod.UnresolvedPulse(pd_temp).pulse_obj.length
                if 'truncation_lengths' in fpd:
                    tr_lens = fpd['truncation_lengths']
                elif 'spacing' in fpd:
                    tr_lens = np.arange(0, pulse_length, fpd['spacing'])
                    if not np.isclose(tr_lens[-1], pulse_length):
                        tr_lens = np.append(tr_lens, pulse_length)
                    tr_lens -= tr_lens % awg_sample_length
                    tr_lens += awg_sample_length/2
                elif 'nr_points' in fpd:
                    tr_lens = np.linspace(0, pulse_length, fpd['nr_points'],
                                          endpoint=True)
                    tr_lens -= tr_lens % awg_sample_length
                    tr_lens += awg_sample_length/2
                elif 'truncation_lengths' in fpd:
                    tr_lens = fpd['truncation_lengths']
                else:
                    raise ValueError(f'Please specify either "delta_tau" or '
                                     f'"nr_points" or "truncation_lengths" '
                                     f'for {task["qb"]}')

                trunc_lengths[i] = tr_lens
                task['flux_pulse_dicts'][i]['nr_points'] = len(tr_lens)
                if i:
                    continuous_trunc_lengths[i] = \
                        tr_lens + continuous_trunc_lengths[i-1][-1]
                else:
                    continuous_trunc_lengths[i] = tr_lens

            sp = task.get('sweep_points', SweepPoints())
            sp.update(SweepPoints('truncation_length',
                                  np.concatenate(trunc_lengths),
                                  's', 'Length', dimension=1))
            task['sweep_points'] = sp
            task['continuous_truncation_lengths'] = np.concatenate(
                continuous_trunc_lengths)

    def add_default_hard_sweep_points(self, **kw):
        """
        Adds hard sweep points to self.sweep_points: phases of second pi-half
        pulse and the estimation_window increment to the truncation_length,
        if provided.
        :param kw: keyword_arguments (to allow pass through kw even if it
            contains entries that are not needed)
        """
        none_est_windows = [task['estimation_window'] is None for task in
                            self.task_list]
        self.sweep_points = self.add_default_ramsey_sweep_points(
            self.sweep_points, tile=0 if any(none_est_windows) else 2,
            repeat=0, **kw)

        for task in self.task_list:
            estimation_window = task['estimation_window']
            if estimation_window is None:
                log.warning(f'estimation_window is missing for {task["qb"]}. '
                            f'The global parameter estimation_window is also '
                            f'missing.\nDoing only one Ramsey per truncation '
                            f'length.')
            else:
                nr_phases = self.sweep_points.length(0) // 2
                task_sp = task.pop('sweep_points', SweepPoints())
                task_sp.update(SweepPoints('extra_truncation_length',
                                           [0] * nr_phases +
                                           [estimation_window] * nr_phases,
                                           's', 'Pulse length', dimension=0))
                task['sweep_points'] = task_sp

    def sweep_block(self, sp1d_idx, sp2d_idx, **kw):
        """
        Performs a Ramsey phase measurement with a truncated flux pulse between
        the two pi-half pulses.
        Timings of sequence
        |  --- |Y90| ------------------------------------------- |Y90| -  |RO|
        |  ------- | ------ fluxpulse ------ | separation_buffer | -----
                    <-  truncation_length  ->

        :param sp1d_idx: (int) index of sweep point to use from the
            first sweep dimension
        :param sp2d_idx: (int) index of sweep point to use from the
            second sweep dimension
        :param kw: keyword arguments (to allow pass through kw even if it
            contains entries that are not needed)

        Assumptions:
            - uses the sweep_points entry in each task. If more than one pulse
            between the two Ramsey pulses, then assumes the sweep_points are a
            concatenation of the truncation_lengths array for each pulse,
            defined between 0 and total length of each pulse.
        """
        parallel_block_list = []
        for i, task in enumerate(self.preprocessed_task_list):
            sweep_points = task['sweep_points']
            qb = task['qb']

            # pi half pulses blocks
            pihalf_1_bk = self.block_from_ops(f'pihalf_1_{qb}', [f'Y90 {qb}'])
            pihalf_2_bk = self.block_from_ops(f'pihalf_2_{qb}', [f'Y90 {qb}'])
            # set hard sweep phase and delay of second pi-half pulse
            pihalf_2_bk.pulses[0]['phase'] = \
                sweep_points.get_sweep_params_property(
                    'values', 0, 'phase')[sp1d_idx]
            pihalf_2_bk.pulses[0]['pulse_delay'] = task['separation_buffer']

            # pulses to prepend
            prep_bk = self.block_from_pulse_dicts(
                task.get('prepend_pulse_dicts', {}))

            # pulse(s) to measure with cryoscope
            if 'flux_pulse_dicts' in task:
                ops = [fpd['op_code'] for fpd in task['flux_pulse_dicts']]
                main_fpbk = self.block_from_ops(f'fp_main_{qb}', ops)
                n_pts_per_pulse = [fpd['nr_points'] for fpd in
                                   task['flux_pulse_dicts']]
                mask = (np.cumsum(n_pts_per_pulse) <= sp2d_idx)
                meas_pulse_idx = np.count_nonzero(mask)
                # set soft sweep truncation_length
                main_fpbk.pulses[meas_pulse_idx]['truncation_length'] = \
                    sweep_points.get_sweep_params_property(
                        'values', 1, 'truncation_length')[sp2d_idx]
                if task['estimation_window'] is not None:
                    # set hard sweep truncation_length
                    main_fpbk.pulses[meas_pulse_idx]['truncation_length'] += \
                        sweep_points.get_sweep_params_property(
                            'values', 0, 'extra_truncation_length')[sp1d_idx]
                # for the pulses that come after the pulse that is currently
                # truncated, set all their amplitude parameters to 0
                for pidx in range(meas_pulse_idx+1, len(n_pts_per_pulse)):
                    for k in main_fpbk.pulses[pidx]:
                        if 'amp' in k:
                            main_fpbk.pulses[pidx][k] = 0
            else:
                flux_op_code = task.get('flux_op_code', None)
                if flux_op_code is None:
                    flux_op_code = f'FP {qb}'
                ops = [flux_op_code]
                main_fpbk = self.block_from_ops(f'fp_main_{qb}', ops)
                meas_pulse_idx = 0
                # set soft sweep truncation_length
                for k in sweep_points[1]:
                    main_fpbk.pulses[meas_pulse_idx][k] = \
                        sweep_points.get_sweep_params_property('values', 1, k)[
                            sp2d_idx]
                if task['estimation_window'] is not None:
                    # set hard sweep truncation_length
                    main_fpbk.pulses[meas_pulse_idx]['truncation_length'] += \
                        sweep_points.get_sweep_params_property(
                            'values', 0, 'extra_truncation_length')[sp1d_idx]

            # reparking flux pulse
            if 'reparking_flux_pulse' in task:
                reparking_fp_params = task['reparking_flux_pulse']
                if 'pulse_length' not in reparking_fp_params:
                    # set pulse length
                    reparking_fp_params['pulse_length'] = self.get_ops_duration(
                        pulses=main_fpbk.pulses)

                repark_fpbk = self.block_from_ops(
                    f'fp_repark_{qb}', reparking_fp_params['op_code'],
                    pulse_modifs={0: reparking_fp_params})

                # truncate the reparking flux pulse
                repark_fpbk.pulses[0]['truncation_length'] = \
                    main_fpbk.pulses[meas_pulse_idx]['truncation_length'] + \
                    repark_fpbk.pulses[0].get('buffer_length_start', 0)
                if meas_pulse_idx:
                    repark_fpbk.pulses[0]['truncation_length'] += \
                        self.get_ops_duration(pulses=main_fpbk.pulses[
                                                     :meas_pulse_idx])

                main_fpbk = self.simultaneous_blocks(
                    'flux_pulses_{qb}', [main_fpbk, repark_fpbk],
                    block_align='center')

            if sp1d_idx == 0 and sp2d_idx == 0:
                self.blocks_to_save[qb] = deepcopy(main_fpbk)


            cryo_blk = self.sequential_blocks(f'cryoscope {qb}',
                [prep_bk, pihalf_1_bk, main_fpbk, pihalf_2_bk])

            parallel_block_list += [cryo_blk]
            self.data_to_fit.update({qb: 'pe'})

        if self.sequential:
            return self.sequential_blocks(
                f'sim_rb_{sp2d_idx}_{sp1d_idx}', parallel_block_list)
        else:
            return self.simultaneous_blocks(
                f'sim_rb_{sp2d_idx}_{sp1d_idx}', parallel_block_list,
                block_align='end')

    def update_sweep_points(self, **kw):
        """
        Updates the soft sweep points in self.sweep_points with the
        continuous_truncation_lengths from each task in preprocessed_task_list,
        if it exists.
        :param kw: keyword arguments (to allow pass through kw even if it
            contains entries that are not needed)
        """
        sp = SweepPoints()
        for task in self.preprocessed_task_list:
            if 'continuous_truncation_lengths' not in task:
                continue
            param_name = f'{task["prefix"]}truncation_length'
            unit = self.sweep_points.get_sweep_params_property(
                'unit', 1, param_names=param_name)
            label = self.sweep_points.get_sweep_params_property(
                'label', 1, param_names=param_name)
            sp.add_sweep_parameter(param_name,
                                   task['continuous_truncation_lengths'],
                                   unit, label, dimension=1)
        self.sweep_points.update(sp)

    @Timer()
    def run_analysis(self, analysis_kwargs=None, **kw):
        """
        Runs analysis and stores analysis instances in self.analysis.
        :param analysis_kwargs: (dict) keyword arguments for analysis
        :param kw: keyword arguments (to allow pass through kw even if it
            contains entries that are not needed)
        """
        qb_names = [task['qb'] for task in self.task_list]
        if analysis_kwargs is None:
            analysis_kwargs = {}
        self.analysis = tda.CryoscopeAnalysis(
            qb_names=qb_names, **analysis_kwargs)

    def add_blocks_to_metadata(self):
        self.exp_metadata['flux_pulse_blocks'] = {}
        for qb, block in self.blocks_to_save.items():
            self.exp_metadata['flux_pulse_blocks'][qb] = block.build()

class FluxPulseTiming(FluxPulseScope):
    """
        Flux pulse timing measurement used to determine the determine the
        timing of the flux pulse with respect to the qubit drive.
        It is based on the flux pulse scope measurement and thus
        features the same pulse sequnce but with the drive frequency
        fixed at the qubit ge frequency.
        pulse sequence:
                      <- delay ->
           |    -------------    |X180|  ---------------------  |RO|
           |    ---   | ---- fluxpulse ----- |

            sweep_points:
            delay (numpy array): array of delays of the flux pulse

        Returns: None
    """
    default_experiment_name = 'FluxPulseTiming'
    kw_for_sweep_points = dict(
        **FluxPulseScope.kw_for_sweep_points,
        qb=dict(param_name='freq', unit='Hz',
                label=r'drive frequency, $f_d$',
                values_func='get_ge_freq',
                dimension=1),
    )

    def get_ge_freq(self, qb):
        """
        Returns the ge frequency of the provided qubit name. This is used
        to create the sweep points of length 1 of the routine.
        :param qb: (string) name of qubit

        Returns:
            list containing as single entry the ge frequency of the qubit
        """
        qb = self.get_qubits(qb)[0][0]
        return [qb.ge_freq()]

    def run_analysis(self, analysis_kwargs=None, **kw):
        """
        Runs analysis and stores analysis instances in self.analysis.
        :param analysis_kwargs: (dict) keyword arguments for analysis
        :param kw:
        """
        if analysis_kwargs is None:
            analysis_kwargs = {}

        self.analysis = tda.FluxPulseTimingAnalysis(
            qb_names=self.meas_obj_names, **analysis_kwargs)

class FluxPulseAmplitudeSweep(ParallelLOSweepExperiment):
    """
        Flux pulse amplitude measurement used to determine the qubits energy in
        dependence of flux pulse amplitude.

        pulse sequence:
           |    -------------    |X180|  ---------------------  |RO|
           |    ---   | ---- fluxpulse ----- |


            sweep_points:
            amplitude (numpy array): array of amplitudes of the flux pulse
            freq (numpy array): array of drive frequencies

        Returns: None

    """
    kw_for_task_keys = ['delay']
    kw_for_sweep_points = {
        'freqs': dict(param_name='freq', unit='Hz',
                      label=r'drive frequency, $f_d$',
                      dimension=1),
        'amps': dict(param_name='amplitude', unit='V',
                       label=r'flux pulse amplitude',
                       dimension=0),
    }
    default_experiment_name = 'Flux_amplitude'

    def __init__(self, task_list, sweep_points=None, **kw):
        try:
            super().__init__(task_list, sweep_points=sweep_points, **kw)
            self.exp_metadata.update({'rotation_type': 'global_PCA'})
            self.autorun(**kw)

        except Exception as x:
            self.exception = x
            traceback.print_exc()

    def sweep_block(self, qb, flux_op_code=None, delay=None, **kw):
        """
        Performs X180 pulse on top of a fluxpulse
        :param qb: (str) the name of the qubit
        :param flux_op_code: (optional str) the flux pulse op_code (default:
            FP qb)
        :param delay: (optional float): flux pulse delay (default: centered to
            center of drive pulse)
        :param kw:
        """
        if flux_op_code is None:
            flux_op_code = f'FP {qb}'
        pulse_modifs = {'attr=name,op_code=X180': f'FPS_Pi',
                        'attr=element_name,op_code=X180': 'FPS_Pi_el'}
        b = self.block_from_ops(f'ge_flux {qb}',
                                 [f'X180 {qb}', flux_op_code],
                                 pulse_modifs=pulse_modifs)
        fp = b.pulses[1]
        fp['ref_point'] = 'middle'
        if delay is None:
            delay = fp['pulse_length'] / 2
        fp['pulse_delay'] = -fp.get('buffer_length_start', 0) - delay
        fp['amplitude'] = ParametricValue('amplitude')

        b.set_end_after_all_pulses()

        self.data_to_fit.update({qb: 'pe'})

        return b

    @Timer()
    def run_analysis(self, analysis_kwargs=None, **kw):
        """
        Runs analysis and stores analysis instances in self.analysis.
        :param analysis_kwargs: (dict) keyword arguments for analysis
        :param kw: currently ignored
        """
        if analysis_kwargs is None:
            analysis_kwargs = {}

        self.analysis = tda.FluxAmplitudeSweepAnalysis(
            qb_names=self.meas_obj_names, options_dict=dict(TwoD=True),
            t_start=self.timestamp, **analysis_kwargs)

    def run_update(self, **kw):
        for qb in self.meas_obj_names:
            qb.fit_ge_freq_from_flux_pulse_amp(
                self.analysis.fit_res[f'freq_fit_{qb.name}'].best_values)

class ReadoutPulseScope(ParallelLOSweepExperiment):
    """
        Readout pulse scope measurement used to determine the delay of the
        qubit's drive AWG with respect to the qubit readout pulse.

        pulse sequence:
           |    -------------    |X180|  ---------------------  |RO|
           |    ---   | ---- RO ----- |


            sweep_points:
            delays (numpy array): array of delays of the drive pulse w.r.t.
            the readout pulse
            freq (numpy array): array of drive frequencies

        Returns: None

    """

    kw_for_task_keys = ['ro_separation']
    kw_for_sweep_points = {
        'freqs': dict(param_name='freq', unit='Hz',
                      label=r'drive frequency, $f_d$',
                      dimension=1),
        'delays': dict(param_name='delay', unit='s',
                       label=r'readout pulse delay',
                       dimension=0),
    }
    default_experiment_name = 'Readout_pulse_scope'

    def __init__(self, task_list, sweep_points=None, **kw):
        # configure detector function parameters
        kw['df_kwargs'] = kw.get('df_kwargs', {})
        kw['df_kwargs'].update(
            {'values_per_point': 2,
             'values_per_point_suffix': ['_probe', '_measure']})

        try:
            super().__init__(task_list, sweep_points=sweep_points, **kw)
            self.exp_metadata.update({'rotation_type': 'global_PCA'})
            self.autorun(**kw)

        except Exception as x:
            self.exception = x
            traceback.print_exc()

    def sweep_block(self, qb, sweep_points, ro_separation,
                    prepend_pulse_dicts=None, **kw):
        """
        Performs X180 pulse on top of a readout pulse.
        :param qb: (str) the name of the qubit
        :param sweep_points: (SweepPoints object or list of dicts or None)
        sweep points valid for all tasks.
        :param ro_separation: (float) separation between the two readout
        pulses as specified between the start of both pulses.
        :param prepend_pulse_dicts: (dict) prepended pulses, see
            block_from_pulse_dicts
        :param kw:
        """
        b = self.block_from_ops('ro_ge', [f'RO {qb}', f'X180 {qb}'])

        ro = b.pulses[0]
        # here probe refers to the X180 pulse that "probes" the
        # first readout pulse
        probe = b.pulses[1]
        probe['ref_point'] = 'start'
        probe['ref_point_new'] = 'end'

        # make sure that no pulse starts before 0 point of the block
        probe_pulse_length = probe['sigma'] * probe['nr_sigma']
        ro['pulse_delay'] = -min(sweep_points['delay']) + probe_pulse_length
        probe['pulse_delay'] = ParametricValue('delay')

        b_ro = self.block_from_ops('final_ro', [f'RO {qb}'])

        # Assure that ro separation is comensurate with start granularity
        pulsar_obj = self.get_qubits(qb)[0][0].instr_pulsar.get_instr()
        acq_instr = self.get_qubits(qb)[0][0].instr_acq()
        # Pulsar parameter _element_start_granularity is
        # set to 0 for acq instruments. Access parameter
        # via ELEMENT_START_GRANULARITY
        gran = pulsar_obj.awg_interfaces[acq_instr].ELEMENT_START_GRANULARITY
        ro_separation -= ro_separation % (-gran)
        b_ro.pulses[0]['pulse_delay'] = ro_separation
        b = self.simultaneous_blocks('final', [b, b_ro])
        if prepend_pulse_dicts is not None:
            pb = self.block_from_pulse_dicts(prepend_pulse_dicts,
                                             block_name='prepend')
            b = self.sequential_blocks('final_with_prepend', [pb, b])
        return b

    @Timer()
    def run_analysis(self, analysis_kwargs={}, **kw):
        """
        Runs analysis and stores analysis instances in self.analysis.
        :param analysis_kwargs: (dict) keyword arguments for analysis
        :param kw: currently ignored
        """

        self.analysis = tda.MultiQubit_TimeDomain_Analysis(
            qb_names=self.meas_obj_names, **analysis_kwargs)

    def seg_from_cal_points(self, *args, **kw):
        """
        Configure super.seg_from_cal_points() for sequence with two readouts
        per segment and hence twice the number of calibration points. Check
        super() method for args, kw and returned values.
        """
        # given that this routine makes use of two read out pulses
        # per segment, also two repetitions per cal state have to
        # be added to allow the analysis to run successfully
        number_of_cal_repetitions = 2
        kw['df_values_per_point'] = number_of_cal_repetitions
        return super().seg_from_cal_points(*args, **kw)

    def sweep_n_dim(self, *args, **kw):
        """
        Configure super.sweep_n_dim() for sequence with two readouts
        per segment. Check super() method for args, kw and returned values.
        """
        n_reps = 2
        seqs, vals = super().sweep_n_dim(*args, **kw)
        n_acqs = int(len(vals[0])/n_reps)
        vals[0] = vals[0][:n_acqs]
        return seqs, vals


class SingleQubitGateCalibExperiment(CalibBuilder):
    """
    Base class for single qubit gate tuneup measurement classes (Rabi, Ramsey,
    T1, QScale, InPhaseAmpCalib). This is a multitasking experiment, see
    docstrings of MultiTaskingExperiment and of CalibBuilder for general
    information. Each task corresponds to a particular qubit to be tuned up
    (specified by the key "qb" in the task), i.e., multiple qubits can be
    tuned up in parallel.
    For convenience, this class accepts the "qubits" argument in which case
    task_list is not needed and will be created from qubits.

    The sequence for each task, further info, and possible parameters of
    the task are described in the docstrings of each child.

    :param task_list:  see MultiTaskingExperiment
    :param sweep_points: (SweepPoints object or list of dicts or None)
        sweep points valid for all tasks.
    :param qubits: list of qubit class instances to be tuned up.
    :param kw: keyword arguments.
        Can be used to provide keyword arguments to set_update_callback,
        sweep_n_dim, autorun, and to the parent class.

        The following keyword arguments and their value will be copied to each
            task which does not already contain them.

        - transition_name: one of the following strings "ge", "ef", "fh"
            specifying which transmon transition to tune up.
            This can be specified in the task list and can be different for
            each task.

            Note: this is different to the transition_name in sweep_block!

    The following keys in a task are interpreted by this class:
        - qb: identifies the qubit measured in the task
        - transition_name

    """
    kw_for_task_keys = ['transition_name']
    default_experiment_name = 'SingleQubitGateCalibExperiment'
    call_parallel_sweep = True  # whether to call parallel_sweep of parent

    def __init__(self, task_list=None, sweep_points=None, qubits=None, **kw):
        try:
            if task_list is None:
                if qubits is None:
                    raise ValueError('Please provide either "qubits" or '
                                     '"task_list"')
                # Create task_list from qubits
                task_list = [{'qb': qb.name} for qb in qubits]

            for task in task_list:
                if 'qb' in task and not isinstance(task['qb'], str):
                    task['qb'] = task['qb'].name
                if 'transition_name' not in task:
                    task['transition_name'] = kw.get('transition_name', 'ge')

            if 'force_2D_sweep' not in kw:
                # Most single qubit time domain analyses do not work with
                # dummy TwoD sweeps
                kw['force_2D_sweep'] = False

            super().__init__(task_list, qubits=qubits,
                             sweep_points=sweep_points, **kw)
            self.preprocessed_task_list = self.preprocess_task_list(**kw)
            self.update_experiment_name()

            self.state_order = ['g', 'e', 'f', 'h']
            # transition_name_input is added in preprocess_task;
            # see comments there.
            transition_names = [task['transition_name_input'] for task in
                                self.preprocessed_task_list]
            # states in the experiment
            states = ''.join(set([s for s in ''.join(transition_names)]))

            # append sorted states to experiment name
            states_idxs = [self.state_order.index(s) for s in states]
            states_idxs.sort()
            states_sorted = ''.join([self.state_order[i] for i in states_idxs])
            self.experiment_name += f'_{states_sorted}'

            # Used in sweep_block to prepend pulses (see docstring there). The
            # strings in transition_order will be used to specify op codes.
            # Thus "ge" is an empty string (ex: X180 qb4), while for the other
            # recognized transitions there is a prepended underscore
            # (ex: X90_ef qb3).
            self.transition_order = ('', '_ef', '_fh')

            if 'cal_states' not in kw:
                # If the user didn't specify the cal states to be prepared,
                # these will be determined based on the transition names
                # the user wants to tune up (can be different for each task).

                indices = [self.state_order.index(s) for s in states]
                # By default, add a cal state for all the transmon levels from
                # "g" to the highest level involved in the measurement.
                # Ex: Rabi on qb2-ef and qb4-fh --> cal states g,e,f,h
                cal_states = self.state_order[:max(indices)+1]
                # Recreate cal points
                self.create_cal_points(
                    n_cal_points_per_state=kw.get('n_cal_points_per_state', 1),
                    cal_states=''.join(cal_states))

            self.update_sweep_points()
            self.update_data_to_fit()
            self.define_cal_states_rotations()
            # meas_obj_sweep_points_map might be different after running some
            # of the above methods
            self.exp_metadata['meas_obj_sweep_points_map'] = \
                self.sweep_points.get_meas_obj_sweep_points_map(
                    self.meas_obj_names)

            if not self.call_parallel_sweep:
                # For these experiments the pulse sequence is not identical for
                # each all sweep points so the block function must be called
                # at each iteration in sweep_n_dim.
                if self._num_sweep_dims == 2 and len(self.sweep_points[1]) == 0:
                    # This dummy sweep param is added in parallel_sweep of
                    # MultiTaskingExperiment, but since we do not call that
                    # method in this case, we need to add it here to the
                    # sweep points. It is only needed because these experiments
                    # are 1D sweeps but the framework assumes 2D in sweep_n_dim.
                    self.sweep_points.add_sweep_parameter('dummy_sweep_param',
                                                          [0])
                self.sequences, self.mc_points = self.sweep_n_dim(
                    self.sweep_points, body_block=None,
                    body_block_func=self.sweep_block,
                    cal_points=self.cal_points,
                    ro_qubits=self.meas_obj_names, **kw)
            else:
                self.sequences, self.mc_points = self.parallel_sweep(
                    self.preprocessed_task_list, self.sweep_block,
                    block_align='end', **kw)

            # Force 1D sweep: most single qubit time domain analyses do not
            # work with dummy TwoD sweeps
            self.mc_points = [self.mc_points[0], []]

            self.autorun(**kw)

        except Exception as x:
            self.exception = x
            traceback.print_exc()

    def preprocess_task(self, task, global_sweep_points, sweep_points=None,
                        **kw):
        """
        Updates the task with

        - transition_name: one of the following: "", "_ef", "_fh".
            These strings are needed for specifying op codes,
            ex: X180 qb4, X90_ef qb3
        - transition_name_input: one of the following: "ge", "ef", "fh".
            These strings are needed when updating qubit parameters,
            ex: qb.ge_amp180, qb.ef_freq
        The input parameters are documented in the docstring of this method in
        the parent class
        """
        task = super().preprocess_task(task, global_sweep_points, sweep_points,
                                       **kw)

        # Check and update transition name.
        transition_name = task.pop('transition_name', None)
        if transition_name is not None:
            # transition_name_input is one of the following: "ge", "ef", "fh".
            # These strings are needed when updating
            # qubit parameters, ex: qb.ge_amp180, qb.ef_freq
            task['transition_name_input'] = transition_name
            if '_' not in transition_name:
                transition_name = f'_{transition_name}'
            if transition_name == '_ge':
                transition_name = ''
            # transition_name will be one of the following: "", "_ef", "_fh".
            # These strings are needed for specifying op codes,
            # ex: X180 qb4, X90_ef qb3
            task['transition_name'] = transition_name
        return task

    def update_data_to_fit(self):
        """
        Update self.data_to_fit based on the transition_name_input of each task.
        """
        for task in self.preprocessed_task_list:
            qb_name = task['qb']
            transition_name = task['transition_name_input']
            self.data_to_fit[qb_name] = f'p{transition_name[-1]}'

    def define_cal_states_rotations(self):
        """
        Creates cal_states_rotations for each qubit based on the information
        in the preprocessed_task_list, and adds it to exp_metadata.
        This is of the form {qb_name: {cal_state: cal_state_order_index}}
        and will be used by the analyses.
        """
        if len(self.cal_states) < 2:
            # Data rotation in analysis needs at least 2 cal states
            return

        cal_states_rotations = {}
        for task in self.preprocessed_task_list:
            qb_name = task['qb']
            if 'cal_states_rotations' in task:
                # specified by user
                cal_states_rotations.update(task['cal_states_rotations'])
            else:
                if len(self.cal_states) > 3:
                    # Analysis can handle at most 3-state rotations
                    # If we've got more than 3 cal states, we choose a subset of
                    # 3: the states of the transition to be tuned up + the state
                    # below the lowest state of the transition.
                    # Ex: transition name = fh --> ['e', 'f', 'h']
                    transition_name = task['transition_name_input']
                    if transition_name == 'ge':
                        # Exception: there no state below g, so here we
                        # include f
                        states = ['g', 'e', 'f']
                    else:
                        indices = [self.state_order.index(s)
                                   for s in transition_name]
                        states = self.state_order[
                                 min(indices)-1:max(indices)+1]
                    rots = [(s, self.cal_states.index(s)) for s in states]
                    # sort by index of cal_state
                    rots.sort(key=lambda t: t[1])
                    cal_states_rotations[qb_name] = {t[0]: i for i, t in
                                                     enumerate(rots)}
                else:
                    # Use all the cal states for rotation
                    cal_states_rotations[qb_name] = \
                        {s: self.state_order.index(s) for s in self.cal_states}

        self.exp_metadata.update({'cal_states_rotations': cal_states_rotations})

    def update_experiment_name(self):
        # Base method for updating the experiment_name.
        # To be overloaded by children.
        pass

    def update_sweep_points(self):
        # Base method for updating the sweep_points.
        # To be overloaded by children.
        pass

    def sweep_block(self, qb, sweep_points, transition_name,
                    prepend_pulse_dicts=None, **kw):
        """
        Base method for the sweep blocks created by the children.
        This function creates a list with the following two blocks
         - prepended pulses specified by the user in prepend_pulse_dicts
         - preparation pulses needed to reach the transition to be tuned up.

        Ex: if transition to be tuned up is ef (fh), this function will prepend
            the pulses specified in prepend_pulse_dicts followed by a ge pulse
            (ge + ef pulses)

        :param qb: name of qubit
        :param sweep_points: SweepPoints instance
        :param transition_name: (string) transition to be tuned up.
            Must be in the form compatible with op codes:
                ge --> ''
                ef --> '_ef'
                fh --> '_fh'
        :param prepend_pulse_dicts: (dict) prepended pulses, see
            block_from_pulse_dicts
        :param kw: keyword arguments
        :return: list with prepended block and prepended transition block
        """

        # create user-specified prepended pulses (pb)
        pb = self.block_from_pulse_dicts(prepend_pulse_dicts,
                                         block_name='prepend')
        # get transition prepended pulses
        tr_prepended_pulses = self.transition_order[
                              :self.transition_order.index(transition_name)]
        return [pb, self.block_from_ops('tr_prepend',
                                        [f'X180{trn} {qb}'
                                         for trn in tr_prepended_pulses])]

    def run_analysis(self, analysis_kwargs=None, **kw):
        # Base method for running analysis.
        # To be overloaded by children.
        pass

    def run_measurement(self, **kw):
        if 'store_preprocessed_task_list' not in kw:
            # parameters in preprocessed_task_list should also be availiable later in analysis
            kw['store_preprocessed_task_list'] = True

        super().run_measurement(**kw)

    @classmethod
    def gui_kwargs(cls, device):
        d = super().gui_kwargs(device)
        d['kwargs'].update({
            SingleQubitGateCalibExperiment.__name__: odict({})
            })
        d['task_list_fields'].update({
            SingleQubitGateCalibExperiment.__name__: odict({
                'qb': ((QuDev_transmon, 'single_select'), None),
                'transition_name': (['ge', 'ef', 'fh'], 'ge'),
            })
        })
        return d


class Rabi(SingleQubitGateCalibExperiment):
    """
    Rabi measurement for finding the amplitude of a pi-pulse that excites
    the desired transmon transition. This is a SingleQubitGateCalibExperiment,
    see docstring there for general information.

    Sequence for each task (for further info and possible parameters of
    the task, see the docstring of the method sweep_block):

        |tr_prep_pulses**|  ---  |X180_tr_name**|  ---  |RO*|
                                  sweep amplitude

        * = in parallel on all qubits_to_measure (key in the task)
        ** = in parallel on all qubits_to_measure and aligned at the end
             (i.e. ends of X180_tr_name are aligned with start of RO pulses)

        Note: if the qubits have different drive pulse lengths, then alignment
        at the start of RO pulse means the individual drive pulses may end up
        not being applied in parallel between different qubits.
        Ex: qb2 has longer ef pulse than qb1
            qb1:             |X180| --- |X180_ef| --- |RO|
            qb2:    |X180| --- |     X180_ef    | --- |RO|

        Note: depending on which transition is tuned up in each task, the
        sequence can have different number of pulses for each qubit.

    See docstring of parent class for the first 3 parameters.
    :param amps: (numpy array) amplitude sweep points for X180_tr_name.
        This parameter can be used together with "qubits" for convenience to
        avoid having to specify a task_list.
        If not None, amps will be used to create the first dimension of
        sweep points, which will be identical for all tasks.

    :param kw: keyword arguments.
        Can be used to provide keyword arguments to sweep_n_dim, autorun, and
        to the parent class.

        The following keyword arguments will be copied as a key to tasks
        that do not have their own value specified (see docstring of
        sweep_block):
        - n

    The following keys in a task are interpreted by this class in
    addition to the ones recognized by the parent classes:
        - n
        - amps
    """

    kw_for_task_keys = SingleQubitGateCalibExperiment.kw_for_task_keys + ['n']
    kw_for_sweep_points = {
        'amps': dict(param_name='amplitude', unit='V',
                     label='Pulse Amplitude', dimension=0)
    }
    default_experiment_name = 'Rabi'

    def __init__(self, task_list=None, sweep_points=None, qubits=None,
                 amps=None, **kw):
        try:
            if 'n' not in kw:
                # add default n to kw before passing to init of parent
                kw['n'] = 1
            super().__init__(task_list, qubits=qubits,
                             sweep_points=sweep_points,
                             amps=amps, **kw)
        except Exception as x:
            self.exception = x
            traceback.print_exc()

    def update_experiment_name(self):
        """
        Updates self.experiment_name with the number of Rabi pulses n.
        """
        n_list = [task['n'] for task in self.preprocessed_task_list]
        if any([n > 1 for n in n_list]):
            # Rabi measurement with more than one pulse
            self.experiment_name += f'-n'
            if len(np.unique(n_list)) == 1:
                # all tasks have the same n; add the value of n to the
                # experiment name
                self.experiment_name += f'{n_list[0]}'

    def sweep_block(self, qb, sweep_points, transition_name,
                    prep_transition=True, **kw):
        """
        This function creates the blocks for a single Rabi measurement task,
        see the pulse sequence in the class docstring.
        :param qb: qubit name
        :param sweep_points: SweepPoints instance
        :param transition_name: transmon transition to be tuned up. Can be
            "", "_ef", "_fh". See the docstring of parent method.
        :param prep_transition: Whether to prepare the initial state of the
            transition or not. This feature is required, e.g. by the thermal
            population measurement which is sweeping the pulse amplitude of
            the preparation pulse. Defaults to True.
        :param kw: keyword arguments
            n: (int, default: 1) number of Rabi pulses (X180_tr_name in the
                pulse sequence). Amplitude of all these pulses will be swept.
        """

        # create prepended pulses
        prepend_blocks = super().sweep_block(qb, sweep_points,
            transition_name=transition_name if prep_transition else '', **kw)
        n = kw.get('n', 1)
        # add rabi block of n x X180_tr_name pulses
        rabi_block = self.block_from_ops(f'rabi_pulses_{qb}',
                                         n*[f'X180{transition_name} {qb}'])
        # create ParametricValues from param_name in sweep_points
        for sweep_dict in sweep_points:
            for param_name in sweep_dict:
                for pulse_dict in rabi_block.pulses:
                    if param_name in pulse_dict:
                        pulse_dict[param_name] = ParametricValue(param_name)

        return self.sequential_blocks(f'rabi_{qb}',
                                      prepend_blocks + [rabi_block])

    def run_analysis(self, analysis_kwargs=None, **kw):
        """
        Runs analysis and stores analysis instance in self.analysis.
        :param analysis_kwargs: (dict) keyword arguments for analysis class
        :param kw: keyword arguments
            Passed to parent method.
        """

        super().run_analysis(analysis_kwargs=analysis_kwargs, **kw)
        if analysis_kwargs is None:
            analysis_kwargs = {}
        self.analysis = tda.RabiAnalysis(
            qb_names=self.meas_obj_names, t_start=self.timestamp,
            **analysis_kwargs)

    def run_update(self, **kw):
        """
        Updates the pi-pulse amplitude (tr_name_amp180) of the qubit in
        each task with the value extracted by the analysis.
        :param kw: keyword arguments
        """

        for task in self.preprocessed_task_list:
            qubit = [qb for qb in self.meas_objs if qb.name == task['qb']][0]
            amp180 = self.analysis.proc_data_dict['analysis_params_dict'][
                qubit.name]['piPulse']
            qubit.set(f'{task["transition_name_input"]}_amp180', amp180)
            qubit.set(f'{task["transition_name_input"]}_amp90_scale', 0.5)

    @classmethod
    def gui_kwargs(cls, device):
        d = super().gui_kwargs(device)
        d['task_list_fields'].update({
            Rabi.__name__: odict({
                'n': (int, 1),
            })
        })
        d['sweeping_parameters'].update({
            Rabi.__name__: {
                0: {
                    'amplitude': 'V',
                },
                1: {
                    'sigma': 's',
                },
            }
        })
        return d


class ThermalPopulation(Rabi):
    """
    Experiment to determine the residual thermal population in the e state by
    performing two subsequent Rabi experiments on the ef transition. For one of
    them we prepare the e state before each ef Rabi pulse and for the other,
    the qubit starts out in the thermal equilibrium state. By comparing the
    amplitudes of the two Rabi oscillations, one can infer the thermal e
    state population.

    Args:
        amps (list): Amplitude sweep points, see docstring of the parent class.
        In this QuantumExperiment they are used as amplitude of the X180_ef
        pulse, while the amplitude of the X180_ge pulse is set by qb.ge_amp180.

    TODO: extend to states other than the e state
    """
    default_experiment_name = 'Thermal Population'

    def __init__(self, task_list=None, sweep_points=None, qubits=None,
                 amps=None, **kw):
        try:
            transition_name = kw.pop('transition_name', 'ef')
            super().__init__(task_list, qubits=qubits,
                             sweep_points=sweep_points,
                             transition_name=transition_name,
                             amps=amps, **kw)
        except Exception as x:
            self.exception = x
            traceback.print_exc()

    def update_sweep_points(self):
        for qbn in self.qb_names:
            ge_amp = self.dev.get_operation_dict()[f'X180 {qbn}']['amplitude']
            self.sweep_points.add_sweep_parameter(
                param_name=f'{qbn}_amplitude_ge',
                values=np.array([0.0, ge_amp]),
                unit='V',
                label='amplitude ge',
                dimension=1,
            )
        return super().update_sweep_points()

    def sweep_block(self, qb, sweep_points, **kw):
        prepend_pulse_dicts = kw.pop('prepend_pulse_dicts', list())
        prepend_pulse_dicts += [{'op_code': f'X180 {qb}',
                    'amplitude': ParametricValue(f'{qb}_amplitude_ge')}]

        transition_name = kw.pop('transition_name', '_ef')

        return super().sweep_block(qb, sweep_points, transition_name,
            prep_transition=False, prepend_pulse_dicts=prepend_pulse_dicts,
            **kw)

    def run_analysis(self, analysis_kwargs=None, **kw):
        """
        Runs analysis and stores analysis instance in self.analysis.
        :param analysis_kwargs: (dict) keyword arguments for analysis class
        :param kw: keyword arguments
            Passed to parent method.
        """
        if analysis_kwargs is None:
            analysis_kwargs = {}
        self.analysis = tda.ThermalPopulationAnalysis(
            qb_names=self.meas_obj_names, t_start=self.timestamp,
            **analysis_kwargs)

    @classmethod
    def gui_kwargs(cls, device):
        d = super().gui_kwargs(device)
        d['task_list_fields'].update({
            ThermalPopulation.__name__: odict({
                'transition_name': (['ge', 'ef', 'fh'], 'ef'),
            })
        })
        return d


class Ramsey(SingleQubitGateCalibExperiment):
    """
    Class for running a Ramsey or an Echo measurement.
    This is a SingleQubitGateCalibExperiment, see docstring there
    for general information.

    Ramsey measurement for finding the frequency and associated averaged
    dephasing time (T2*) of a transmon transition.
    Sequence for each task (for further info and possible parameters of
    the task, see the docstring of the method sweep_block):

        |tr_prep_pulses**| -- |X90_tr_name**| - ... - |X90_tr_name**| -- |RO*|
                                               sweep      sweep
                                             delay tau    phase

        * = in parallel on all qubits_to_measure (key in the task)
        ** = in parallel on all qubits_to_measure and aligned at the end
             (i.e. ends of 2nd X90_tr_name are aligned with start of RO pulses)

    Echo measurement for finding the dephasing time (T2) associated with a
    transmon transition.
    Sequence for each task (for further info and possible parameters of
    the task, see the docstring of the method sweep_block):

        |tpp**| -- |X90_tn**| - ... - |X180_tn**| - ... - |X90_tn**| -- |RO*|
                               sweep               sweep      sweep
                            delay tau/2         delay tau/2   phase

        * = in parallel on all qubits_to_measure (key in the task)
        ** = in parallel on all qubits_to_measure and aligned at the end
             (i.e. ends of 2nd X90_tn are aligned with start of RO pulses)

    Note: if the qubits have different drive pulse lengths, then alignment
    at the start of RO pulse means the individual drive pulses may end up
    not being applied in parallel between different qubits.
    See Rabi class docstring for an example of this situation.

    Note: depending on which transition is tuned up in each task, the
    sequence can have different number of pulses for each qubit.

    See docstring of parent class for the first 3 parameters.
    :param delays: (numpy array) sweep points for the delays of the second
        X90_tr_name pulse.
        This parameter can be used together with qubits for convenience to
        avoid having to specify a task_list.
        If not None, delays will be used to create the first dimension of
        sweep points, which will be identical for all tasks.
    :param echo: (bool, default: False) whether to do an Echo (True) or a
        Ramsey (False) measurement.
    :param minimum_sampling_ratio: (float, default: 2) minimum sampling
        period of the Ramsey measurement relative to the expected
        artificial detuning. Sampling ratios below this (too low of an
        artificial detuning or too large time steps) trigger a warning.
    :param kw: keyword arguments.
        Can be used to provide keyword arguments to sweep_n_dim, autorun, and
        to the parent class.

        The following keyword arguments will be copied as a key to tasks
        that do not have their own value specified (see docstring of
        sweep_block):
        - artificial_detuning

    The following keys in a task are interpreted by this class in
    addition to the ones recognized by the parent classes:
        - artificial_detuning
        - delays
    """

    kw_for_task_keys = SingleQubitGateCalibExperiment.kw_for_task_keys + [
        'artificial_detuning']
    kw_for_sweep_points = {
        'delays': dict(param_name='pulse_delay', unit='s',
                       label=r'Second $\pi$-half pulse delay', dimension=0)
    }
    default_experiment_name = 'Ramsey'

    def __init__(self, task_list=None, sweep_points=None, qubits=None,
                 delays=None, echo=False, minimum_sampling_ratio=2, **kw):
        try:
            if 'artificial_detuning' not in kw:
                # add default artificial_detuning to kw before passing to
                # init of parent
                kw['artificial_detuning'] = 0

            self.echo = echo
            self.minimum_sampling_ratio = minimum_sampling_ratio
            super().__init__(task_list, qubits=qubits,
                             sweep_points=sweep_points,
                             delays=delays, **kw)
        except Exception as x:
            self.exception = x
            traceback.print_exc()

    def update_experiment_name(self):
        """
        Updates self.experiment_name to Echo if self.echo is True.
        """
        if self.echo:
            self.experiment_name = self.experiment_name.replace('Ramsey', 'Echo')

    def preprocess_task(self, task, global_sweep_points, sweep_points=None,
                        **kw):
        """
        Updates the task with the value of the first pulse delay sweep point.
        which will be stored under the key "first_delay_point" and will be used
        in sweep_block.
        See also the docstring of this method in the parent classes.
        """
        task = super().preprocess_task(task, global_sweep_points, sweep_points,
                                       **kw)
        sweep_points = task['sweep_points']
        task['first_delay_point'] = sweep_points.get_sweep_params_property(
            'values', 0, 'pulse_delay')[0]

        return task

    def sweep_block(self, qb, sweep_points, transition_name, center_block=None,
                    **kw):
        """
        This function creates the blocks for a single Ramsey/Echo measurement
        task, see the pulse sequence in the class docstring.
        :param qb: qubit name
        :param sweep_points: SweepPoints instance
        :param transition_name: transmon transition to be tuned up. Can be
            "", "_ef", "_fh". See the docstring of parent method.
        :param center_block: Block instance. This block is executed in the
            center of the Ramsey sequence. Ignored if None. Defaults to None.
        :param kw: keyword arguments
            artificial_detuning: (float, default: 0) detuning of second pi-half
            pulse (X90_tr_name in the pulse sequence). Will be used to calculate
            phase of the 2nd X90_tr_name at each delay.
            first_delay_point: (float) see docstring of update_preproc_tasks
        """

        # create prepended pulses
        prepend_blocks = super().sweep_block(qb, sweep_points, transition_name,
                                             **kw)

        # add ramsey block of 2x X90_tr_name pulses
        pulse_modifs = {1: {'ref_point': 'start'}}
        ramsey_block = self.block_from_ops(f'ramsey_pulses_{qb}',
                                           [f'X90{transition_name} {qb}',
                                            f'X90{transition_name} {qb}'],
                                           pulse_modifs=pulse_modifs)

        first_delay_point = kw['first_delay_point']
        art_det = kw['artificial_detuning']
        # create ParametricValues for the 2nd X90_tr_name pulse from
        # param_name in sweep_points
        for param_name in sweep_points.get_sweep_dimension(0):
            ramsey_block.pulses[-1][param_name] = ParametricValue(param_name)
            if param_name == 'pulse_delay':
                # PrametricValue for the phase to be calculated from each delay
                ramsey_block.pulses[-1]['phase'] = ParametricValue(
                    'pulse_delay', func=lambda x, o=first_delay_point:
                    ((x-o)*art_det*360) % 360)

        delays = sweep_points.get_sweep_params_property('values', 0,
                                                        'pulse_delay')
        delta_t_min = np.min(np.diff(delays))
        artificial_oscillation_period = 1/art_det
        sampling_ratio = artificial_oscillation_period/delta_t_min
        if sampling_ratio < self.minimum_sampling_ratio:
            log.warning(
                f'Chosen artificial detuning {art_det} and minimum delta '
                f'between delays {delta_t_min} results in a sampling ratio of '
                f'{sampling_ratio}, below the minimum of '
                f'{self.minimum_sampling_ratio}. Decrease the spacing between '
                'delays or reduce the artificial detuning.'
            )

        if self.echo:
            # add echo block: pi-pulse halfway between the two X90_tr_name
            # pulses
            echo_block = self.block_from_ops(f'echo_pulse_{qb}',
                                             [f'X180{transition_name} {qb}'])
            ramsey_block = self.simultaneous_blocks(f'main_{qb}',
                                                    [ramsey_block, echo_block],
                                                    block_align='center')
        if center_block is not None:
            ramsey_block = self.simultaneous_blocks(f'main_with_center_{qb}',
                                                [ramsey_block, center_block],
                                                block_align='center')

        return self.sequential_blocks(f'ramsey_{qb}',
                                      prepend_blocks + [ramsey_block])

    def run_analysis(self, analysis_kwargs=None, **kw):
        """
        Runs analysis and stores analysis instance in self.analysis.
        :param analysis_kwargs: (dict) keyword arguments for analysis
        :param kw: keyword arguments
            Passed to parent method.
        """

        super().run_analysis(analysis_kwargs=analysis_kwargs, **kw)
        if analysis_kwargs is None:
            analysis_kwargs = {}
        self.analysis = tda.EchoAnalysis if self.echo else tda.RamseyAnalysis
        self.analysis = self.analysis(
            qb_names=self.meas_obj_names, t_start=self.timestamp,
            **analysis_kwargs)

    def run_update(self, **kw):
        """
        Updates the following parameters of the qubit in each task with the
        values extracted by the analysis:

            For Ramsey measurement:
                - transition frequency: tr_name_freq
                - averaged dephasing time: T2_star_tr_name
            For Echo measurement:
                - dephasing time: T2_tr_name

        :param kw: keyword arguments
        """

        for task in self.preprocessed_task_list:
            qubit = [qb for qb in self.meas_objs if qb.name == task['qb']][0]
            if self.echo:
                T2_echo = self.analysis.proc_data_dict[
                    'analysis_params_dict'][qubit.name]['T2_echo']
                qubit.set(f'T2{task["transition_name"]}', T2_echo)
            else:
                qb_freq = self.analysis.proc_data_dict[
                    'analysis_params_dict'][qubit.name][
                    'exp_decay']['new_qb_freq']
                T2_star = self.analysis.proc_data_dict[
                    'analysis_params_dict'][qubit.name][
                    'exp_decay']['T2_star']
                qubit.set(f'{task["transition_name_input"]}_freq', qb_freq)
                qubit.set(f'T2_star{task["transition_name"]}', T2_star)
                if task["transition_name_input"] == 'ef':
                    qubit.set('anharmonicity', qb_freq - qubit.get('ge_freq'))

    @classmethod
    def gui_kwargs(cls, device):
        d = super().gui_kwargs(device)
        d['kwargs'].update({
            Ramsey.__name__: odict({
                'echo': (bool, False),
            })
        })
        d['task_list_fields'].update({
            Ramsey.__name__: odict({
                'artificial_detuning': (float, None),
            })
        })
        d['sweeping_parameters'].update({
            Ramsey.__name__: {
                0: {
                    'pulse_delay': 's',
                },
                1: {},
            }
        })
        return d


class ReparkingRamsey(Ramsey):
    """
    Class for reparking qubits by doing a set of Ramsey measurements at
    different bias voltages. This is a Ramsey experiment, see docstring there
    for pulse sequence and general information.

    :param kw: keyword arguments.
        Can be used to provide keyword arguments to sweep_n_dim, autorun, and
        to the parent class.

        The following keyword argument, if provided, will be used to create the
        sweep points, which will be identical for all tasks.
        - delays: (numpy array) first dimension sweep points for the delays of
            the second X90_tr_name pulse, see pulse sequence in Ramsey class.
        - dc_voltages: (numpy array) second dimension sweep points for the dc
            voltage values
        - dc_voltage_offsets: (numpy array) second dimension sweep points for
            the voltage offsets from the qubit's current parking voltage value
        Either dc_voltages or dc_voltage_offsets must be specified either as
        kw or in the task_list.

        The following keyword arguments will be copied as a key to tasks
        that do not have their own value specified (see docstring of
        sweep_block):
        - fluxline: qcodes parameter to adjust the DC flux offset of the qubit.
        - artificial_detuning (see docstring of parent class)

        These kw parameters can be used together with "qubits" (see
        SingleQubitGateCalibExperiment parent class) for convenience to avoid
        having to specify a task_list.
        If a task_list is not specified, all qubits will use the same values for
        the parameters above.

    The following keys in a task are interpreted by this class in
    addition to the ones recognized by the parent classes:
        - fluxline
        - dc_voltages
        - dc_voltage_offsets
    """

    kw_for_task_keys = Ramsey.kw_for_task_keys + ['fluxline']
    kw_for_sweep_points = {
        'delays': dict(param_name='pulse_delay', unit='s',
                       label=r'Second $\pi$-half pulse delay', dimension=0),
        'dc_voltages': dict(param_name='dc_voltages', unit='V',
                            label=r'DC voltage', dimension=1),
        'dc_voltage_offsets': dict(param_name='dc_voltage_offsets', unit='V',
                                   label=r'DC voltage offset', dimension=1),
    }
    default_experiment_name = 'ReparkingRamsey'


    def __init__(self, task_list=None, sweep_points=None, qubits=None,
                 delays=None, dc_voltages=None, dc_voltage_offsets=None,  **kw):

        try:
            if 'fluxline' not in kw:
                # add default value for fluxline to kw before passing to
                # init of parent
                kw['fluxline'] = None
            # the parent class enforces a 1D sweep, so here we must explicitly
            # force it to be a 2D sweep
            force_2D_sweep = True
            super().__init__(task_list, qubits=qubits,
                             sweep_points=sweep_points,
                             delays=delays,
                             dc_voltages=dc_voltages,
                             dc_voltage_offsets=dc_voltage_offsets,
                             force_2D_sweep=force_2D_sweep, **kw)
        except Exception as x:
            self.exception = x
            traceback.print_exc()

    def update_sweep_points(self):
        """
        Updates the sweep_points of each task with the dc_voltages sweep values
        calculated from dc_voltage_offsets (if dc_voltages do not already
        exist). They are needed in the analysis.
        """
        for task in self.preprocessed_task_list:
            swpts = task['sweep_points']
            if swpts.find_parameter('dc_voltage_offsets') is not None:
                if swpts.find_parameter('dc_voltages') is not None:
                    # Do not overwrite the values provided by the user
                    log.warning(f'Both "dc_voltages" and "dc_voltage_offsets" '
                                f'were provided for {task["qb"]}. The latter '
                                f'will be ignored.')
                    continue

                fluxline = task['fluxline']
                values_to_set = np.array(swpts.get_sweep_params_property(
                    'values',
                    dimension=swpts.find_parameter('dc_voltage_offsets'),
                    param_names='dc_voltage_offsets')) + fluxline()
                # update sweep points
                par_name = f'{task["prefix"]}dc_voltages'
                self.sweep_points.add_sweep_parameter(par_name, values_to_set,
                                                      'V', 'DC voltage', 1)

    def run_measurement(self, **kw):
        """
        Configures additional sweep functions and temporary values for the
        current dc voltage values, before calling the method of the
        base class.
        """
        sweep_functions = []
        temp_vals= []
        sweep_param_name = 'Parking voltage'
        nr_volt_points = self.sweep_points.length(1)
        self.exp_metadata['current_voltages'] = {}
        for task in self.preprocessed_task_list:
            qb = self.get_qubits(task['qb'])[0][0]

            fluxline = task['fluxline']
            # add current voltage value to temporary values to reset it back to
            # this value at the end of the measurement
            temp_vals.append((fluxline, fluxline()))
            self.exp_metadata['current_voltages'][qb.name] = fluxline()

            # get the dc voltages sweep values
            swpts = task['sweep_points']
            if swpts.find_parameter('dc_voltages') is not None:
                # absolute dc_voltage were given
                values_to_set = swpts.get_sweep_params_property(
                    'values',
                    dimension=swpts.find_parameter('dc_voltages'),
                    param_names='dc_voltages')
            elif swpts.find_parameter('dc_voltage_offsets') is not None:
                # relative dc_voltages were given
                values_to_set = np.array(swpts.get_sweep_params_property(
                    'values',
                    dimension=swpts.find_parameter('dc_voltage_offsets'),
                    param_names='dc_voltage_offsets')) + fluxline()
            else:
                # one or the other must exist
                raise KeyError(f'Please specify either dc_voltages or '
                               f'dc_voltage_offsets for {qb.name}.')

            if len(values_to_set) != nr_volt_points:
                raise ValueError('All tasks must have the same number of '
                                 'voltage sweep points.')

            # create an Indexed_Sweep function for each task
            sweep_functions += [swf.Indexed_Sweep(
                task['fluxline'], values=values_to_set,
                name=f'DC Offset {qb.name}',
                parameter_name=f'{sweep_param_name} {qb.name}', unit='V')]

        self.sweep_functions = [
            self.sweep_functions[0], swf.multi_sweep_function(
                sweep_functions, name=sweep_param_name,
                parameter_name=sweep_param_name)]
        self.mc_points[1] = np.arange(nr_volt_points)

        with temporary_value(*temp_vals):
            super().run_measurement(**kw)

    def run_analysis(self, analysis_kwargs=None, **kw):
        """
        Runs analysis and stores analysis instance in self.analysis.
        :param analysis_kwargs: (dict) keyword arguments for analysis
        :param kw: keyword arguments
            Passed to parent method.
        """

        if analysis_kwargs is None:
            analysis_kwargs = {}
        options_dict = analysis_kwargs.pop('options_dict', {})
        options_dict.update(dict(
            fit_gaussian_decay=kw.pop('fit_gaussian_decay', True),
            artificial_detuning=kw.pop('artificial_detuning', None)))
        self.analysis = tda.ReparkingRamseyAnalysis(
            qb_names=self.meas_obj_names, t_start=self.timestamp,
            options_dict=options_dict, **analysis_kwargs)

    def run_update(self, **kw):
        """
        Updates the following parameters for the qubit in each task with the
        values extracted by the analysis:
            - transition frequency: tr_name_freq
            - fluxline voltage
        :param kw: keyword arguments
        """

        for task in self.preprocessed_task_list:
            qubit = self.get_qubits(task['qb'])[0][0]
            fluxline = task['fluxline']

            apd = self.analysis.proc_data_dict['analysis_params_dict']
            # set new qubit frequency
            qubit.set(f'{task["transition_name_input"]}_freq',
                      apd['reparking_params'][qubit.name]['new_ss_vals'][
                          'ss_freq'])
            # set new voltage
            fluxline(apd['reparking_params'][qubit.name]['new_ss_vals'][
                         'ss_volt'])


class ResidualZZ(Ramsey):
    """Measurement of the residual ZZ coupling between two qubits.

    This is done by measuring two subsequent Ramsey experiments on the target
    qubit, one of the Ramsey experiments leaves the control qubit in the ground
    state and the other one excites it to the e state. The time at which the
    second qubit is excited depends on whether one chooses to perform an echo
    pulse as part of the Ramsey sequence or not. Without the echo pulse the
    control qb is excited before the Ramsey sequence starts. In the echo case
    the centers of the two X180 gates line up at the middle between the two
    Ramsey X90 pulses. By comparing the detuning between the two Ramsey
    experiments one can infer the residual coupling between the two qubits.

    No echo:
        qbc:    |X180| - ... -
        qbt:     ... - |X90| - ... - |X90| -- |RO|
                              sweep
                            delay tau

    Including echo:
        qbc:          - ... - |X180| - ... -
        qbt:    |X90| - ... - |X180| - ... - |X90| -- |RO|
                       sweep          sweep
                    delay tau/2    delay tau/2

    See parent classes for parameters of the class and the task_list.
    In addition to the target qubit (param name "qb") one needs to specify the
    control qubit with the key "qbc".

    Note: IT IS NOT RECOMMENDED TO RUN RESIDUAL ZZ MEASUREMENTS IN PARALLEL!
    because of the influence between the individual measurments. Parallel
    experiments are only supported for disjoint pairs of qubits,
    e.g.    task1 = {'qb': qb1, 'qbc': qb2, ...} and
            task2 = {'qb': qb7, 'qbc': qb8, ...}
    but not task1 = {'qb': qb1, 'qbc': qb2, ...} and
            task2 = {'qb': qb2, 'qbc': qb4, ...}
    or      task1 = {'qb': qb1, 'qbc': qb2, ...} and
            task2 = {'qb': qb3, 'qbc': qb2, ...}
    """
    task_mobj_keys = ['qb', 'qbc']

    default_experiment_name = 'ResidualZZ'

    def __init__(self, task_list=None, **kw):
        try:
            super().__init__(task_list, **kw)
        except Exception as x:
            self.exception = x
            traceback.print_exc()

    def preprocess_task_list(self, **kw):
        """Calls super method and in addition checks whether the different tasks
        are compatible with each other.

        Raises:
            NotImplementedError: Raised if one qubit is involved in more than
                one task.

        Returns:
            list: preprocessed task list
        """
        preprocessed_task_list =  super().preprocess_task_list(**kw)

        # Warn the user when he is trying to run parallel measurments
        if len(preprocessed_task_list) > 1:
            log.warning('It is not recommended to run residual ZZ measurements '
                        'in parallel! Use at your own risk.')
        # Check that the involved qubits are pairwise dijoint between tasks:
        all_involved_qubits = []
        for task in preprocessed_task_list:
            if task['qb'] in all_involved_qubits \
                    or task['qbc'] in all_involved_qubits:
                raise NotImplementedError(f'Either {task["qb"]} or '
                                          f'{task["qbc"]} is contained in more '
                                          f'than one task. This is not '
                                          f'supported by this experiment.')
            else:
                all_involved_qubits.append(task['qb'])
                all_involved_qubits.append(task['qbc'])
        return preprocessed_task_list

    def get_meas_objs_from_task(self, task):
        """
        Returns a list of all measure objects (e.g., qubits) of a task. Here we
        overwrite the method to exclude the control qubit from the measure
        objects.
        :param task: a task dictionary
        :return: list of all qubit objects (if available) or names
        """
        qbc = task.pop('qbc')
        qubits = self.find_qubits_in_tasks(self.qb_names, [task])
        task['qbc'] = qbc
        return qubits

    def update_sweep_points(self):
        """Adds sweep point snecessary to turn on and of the pi-pulse of the
        control qubits. Calls super method afterwards.
        """
        for task in self.preprocessed_task_list:
            qbc = task['qbc']
            ge_amp = self.dev.get_operation_dict()[f'X180 {qbc}']['amplitude']
            self.sweep_points.add_sweep_parameter(
                param_name=f'{qbc}_amplitude_ge',
                values=np.array([0.0, ge_amp]),
                unit='V',
                label='amplitude ge',
                dimension=1)
        return super().update_sweep_points()

    def sweep_block(self, qbc, qb, sweep_points, **kw):
        """Adds the pi-pulse used to excite the control qubit by either creating
        a center block (echo) or by passing the correct prepend_pulse_dict to
        the super method.

        Args:
            qbc (str): name of the control qubit.
            qb (str): name of the target qubit.
            sweep_points (SweepPoints): sweep points to be passes to Ramsey
                method.
        """
        center_block = None
        prepend_pulse_dicts = kw.pop('prepend_pulse_dicts', list())
        if self.echo:
            center_block = self.block_from_pulse_dicts([{'op_code': f'X180 {qbc}',
                        'amplitude': ParametricValue(f'{qbc}_amplitude_ge')}],
                                         block_name=f'excitation_{qbc}')
        else:
            prepend_pulse_dicts += [{'op_code': f'X180 {qbc}',
                        'amplitude': ParametricValue(f'{qbc}_amplitude_ge')}]

        return super().sweep_block(qb, sweep_points,
            center_block=center_block,
            prepend_pulse_dicts=prepend_pulse_dicts,
            **kw)

    def run_analysis(self, analysis_kwargs=None, **kw):
        """
        Runs analysis and stores analysis instance in self.analysis.
        :param analysis_kwargs: (dict) keyword arguments for analysis
        :param kw: keyword arguments
            Passed to parent method.
        """
        if analysis_kwargs is None:
            analysis_kwargs = {}
        self.analysis = tda.ResidualZZAnalysis(
            qb_names=[task['qb'] for task in self.preprocessed_task_list],
            t_start=self.timestamp, echo=self.echo, **analysis_kwargs)


class T1(SingleQubitGateCalibExperiment):
    """
    T1 measurement for finding the lifetime (T1) associated with a transmon
    transition. This is a SingleQubitGateCalibExperiment,
    see docstring there for general information.

    Sequence for each task (for further info and possible parameters of
    the task, see the docstring of the method sweep_block):

        |tr_prep_pulses**|  --  |X180_tr_name**|  --  ... --  |RO*|
                                                  sweep delay

        * = in parallel on all qubits_to_measure (key in the task)
        ** = in parallel on all qubits_to_measure and aligned at the end
             (i.e. ends of X180_tr_name are aligned)

        Note: if the qubits have different drive pulse lengths, then alignment
        at the end of X180_tr_name means the individual drive pulses may end up
        not being applied in parallel between different qubits.
        See Rabi class docstring for an example of this situation.

        Note: depending on which transition is tuned up in each task, the
        sequence can have different number of pulses for each qubit.

    See docstring of parent class for the first 3 parameters.
    :param delays: (numpy array) sweep points for the delays between
        X180_tr_name and the RO pulse.
        This parameter can be used together with qubits for convenience to
        avoid having to specify a task_list.
        If not None, delays will be used to create the first dimension of
        sweep points, which will be identical for all tasks.
    :param kw: keyword arguments.
        Can be used to provide keyword arguments to sweep_n_dim, autorun, and
        to the parent class.

    The following keys in a task are interpreted by this class in
    addition to the ones recognized by the parent classes:
        - delays
    """

    kw_for_sweep_points = {
        'delays': dict(param_name='pulse_delay', unit='s',
                       label=r'Readout pulse delay', dimension=0),
    }
    default_experiment_name = 'T1'

    def __init__(self, task_list=None, sweep_points=None, qubits=None,
                 delays=None, **kw):
        try:
            super().__init__(task_list, qubits=qubits,
                             sweep_points=sweep_points,
                             delays=delays, **kw)
        except Exception as x:
            self.exception = x
            traceback.print_exc()

    def sweep_block(self, qb, sweep_points, transition_name, **kw):
        """
        This function creates the blocks for a single T1 measurement task,
        see the pulse sequence in the class docstring.
        :param qb: qubit name
        :param sweep_points: SweepPoints instance
        :param transition_name: transmon transition to be tuned up. Can be
            "", "_ef", "_fh". See the docstring of parent method.
        :param kw: keyword arguments.
        """

        # create prepended pulses
        prepend_blocks = super().sweep_block(qb, sweep_points, transition_name,
                                             **kw)
        # add t1 block consisting of one X180_tr_name pulse
        t1_block = self.block_from_ops(f'pi_pulse_{qb}',
                                       [f'X180{transition_name} {qb}'])
        # Create ParametricValue for the block end virtual pulse.
        # This effectively introduces a delay between the X180_tr_pulse and
        # the RO pulse which will be added in sweep_n_dim
        t1_block.block_end.update({'ref_point': 'end',
                                   'pulse_delay': ParametricValue('pulse_delay')
                                   })

        return self.sequential_blocks(f't1_{qb}', prepend_blocks + [t1_block])

    def run_analysis(self, analysis_kwargs=None, **kw):
        """
        Runs analysis and stores analysis instance in self.analysis.
        :param analysis_kwargs: (dict) keyword arguments for analysis
        :param kw: keyword arguments
            Passed to parent method.
        """

        super().run_analysis(analysis_kwargs=analysis_kwargs, **kw)
        if analysis_kwargs is None:
            analysis_kwargs = {}

        self.analysis = tda.T1Analysis(
            qb_names=self.meas_obj_names, t_start=self.timestamp,
            **analysis_kwargs)

    def run_update(self, **kw):
        """
        Updates the T1_tr_name of the qubit in each task with the value
        extracted by the analysis.
        :param kw: keyword arguments
        """

        for task in self.preprocessed_task_list:
            qubit = [qb for qb in self.meas_objs if qb.name == task['qb']][0]
            T1 = self.analysis.proc_data_dict['analysis_params_dict'][
                qubit.name]['T1']
            qubit.set(f'T1{task["transition_name"]}', T1)

    @classmethod
    def gui_kwargs(cls, device):
        d = super().gui_kwargs(device)
        d['sweeping_parameters'].update({
            T1.__name__: {
                0: {
                    'pulse_delay': 's',
                },
                1: {},
            }
        })
        return d


class PhaseErrorCalib(SingleQubitGateCalibExperiment):
    """
    Phase error calibration measurement for finding the quadrature scaling
    parameter (motzoi) of an SSB_DRAG_pulse or the envelope modulation frequency
    (env_mod_frequency) of an SSB_DRAG_pulse_full/SSB_DRAG_pulse_cos that allows
    to drive a transmon transition without phase errors.
    See the papers:
        https://journals.aps.org/prl/abstract/10.1103/PhysRevLett.103.110501
        https://journals.aps.org/pra/abstract/10.1103/PhysRevA.83.012308

    This is a SingleQubitGateCalibExperiment, see docstring there
    for general information.

    Sequence for each task (for further info and possible parameters of
    the task, see the docstring of the method sweep_block):
        For each qscale in sweep_points, the following 2 sequences are applied:

        |tr_prep_pulses**|  --  |X90_tr_name**| - |X180_tr_name** |  --  |RO*|
        |tr_prep_pulses**|  --  |X90_tr_name**| - |Y180_tr_name** |  --  |RO*|
        |tr_prep_pulses**|  --  |X90_tr_name**| - |mY180_tr_name**|  --  |RO*|
                               sweep motzoi or     sweep motzoi or
                               env_mod_frequency   env_mod_frequency

        * = in parallel on all qubits_to_measure (key in the task)
        ** = in parallel on all qubits_to_measure and aligned at the end
            (i.e. ends of the last drive pulses aligned with start of RO pulses)

        Note: if the qubits have different drive pulse lengths, then alignment
        at the start of RO pulse means the individual drive pulses may end up
        not being applied in parallel between different qubits.
        See Rabi class docstring for an example of this situation.

        Note: depending on which transition is tuned up in each task, the
        sequence can have different number of pulses for each qubit.

    Args
        See docstring of parent class for the first 3 parameters.

        qscales (numpy array): sweep points for the motzoi param of the pairs
            of pulses in the pulse sequence above.
            This parameter can be used together with "qubits" for convenience to
            avoid having to specify a task_list.
            If not None, qscales will be used to create the first dimension of
            sweep points, which will be identical for all tasks.
        env_mod_freqs (numpy array): sweep points for the env_mod_frequency
            param of the pairs of pulses in the pulse sequence above.
            If not None, env_mod_freqs will be used to create the first
            dimension of sweep points, which will be identical for all tasks.

        Only one of the two sweep parameters should be specified!

    Keyword Args
        Can be used to provide keyword arguments to sweep_n_dim, autorun, and
        to the parent class.

    The following keys in a task are interpreted by this class in
    addition to the ones recognized by the parent classes:
        - env_mod_freqs
        - qscales
    """

    kw_for_sweep_points = {
        'env_mod_freqs': dict(param_name='env_mod_frequency', unit='Hz',
                              label='Pulse Envelope Frequency', dimension=0,
                              values_func=lambda df: np.repeat(df, 3)),
        'qscales': dict(param_name='motzoi', unit='',
                        label='Quadrature Scaling Factor, $q$', dimension=0,
                        values_func=lambda q: np.repeat(q, 3))
    }
    default_experiment_name = 'PhaseErrorCalib'
    call_parallel_sweep = False  # pulse sequence changes between segments

    def __init__(self, task_list=None, sweep_points=None, qubits=None,
                 env_mod_freqs=None, qscales=None, **kw):
        try:
            # the 3 pairs of pulses to be applied for each sweep point
            self.base_ops = [['X90', 'X180'], ['X90', 'Y180'], ['X90', 'mY180']]
            super().__init__(task_list, qubits=qubits,
                             sweep_points=sweep_points,
                             env_mod_freqs=env_mod_freqs,
                             qscales=qscales, **kw)
        except Exception as x:
            self.exception = x
            traceback.print_exc()

    def update_sweep_points(self):
        """
        Checks if the sweep points in the first sweep dimension are repeated 3
        times (there are 3 pairs of pulses in base_ops). If they are not,
        this method updates the self.sweep_points and the sweep points in each
        task of preprocessed_task_list with the repeated sweep points.
        """

        # update self.sweep_points
        swpts = deepcopy(self.sweep_points)
        par_names = []
        vals = []
        for par in swpts.get_parameters(0):
            values = swpts[par]
            if np.unique(values[:3]).size > 1:
                # the sweep points are not repeated 3 times (for each
                # pair of base_ops)
                par_names += [par]
                vals += [np.repeat(values, 3)]
        self.sweep_points.update_property(par_names, values=vals)

        # update sweep points in preprocessed_task_list
        for task in self.preprocessed_task_list:
            swpts = task['sweep_points']
            for par in swpts.get_parameters(0):
                values = swpts[par]
                if np.unique(values[:3]).size > 1:
                    swpts.update_property([par], values=[np.repeat(values, 3)])

    def sweep_block(self, sp1d_idx, sp2d_idx, **kw):
        """
        This function creates the blocks for each task, see the pulse sequence
        in the class docstring.

        Args
            sp1d_idx (int): sweep point index in the first sweep dimension
            sp2d_idx (int): sweep point index in the second sweep dimension

        Keyword Args: to be provided in each task
            qb (str): qubit name
            sweep_points (class instance): of the SweepPoints
            transition_name (str): transmon transition to be tuned up. Can be
                "", "_ef", "_fh". See the docstring of parent method.
        """

        parallel_block_list = []
        for i, task in enumerate(self.preprocessed_task_list):
            transition_name = task['transition_name']
            sweep_points = task['sweep_points']
            qb = task['qb']

            # create prepended pulses
            prepend_blocks = super().sweep_block(**task)
            # add task block consisting of the correct set of 2 pulses
            # from base_ops (depending on sp1d_idx)
            task_block = self.block_from_ops(
                f'task_pulses_{qb}', [f'{p}{transition_name} {qb}' for p in
                                      self.base_ops[sp1d_idx % 3]])
            # set the pulse parameters of the pulses in the task block
            swp_pars = sweep_points.get_parameters()
            for p in task_block.pulses:
                for spar in swp_pars:
                    if spar in p:
                        p[spar] = sweep_points[spar][sp1d_idx] if \
                            sweep_points.find_parameter(spar) == 0 else \
                            sweep_points[spar][sp2d_idx]
            # gather the blocks for each task
            parallel_block_list += [self.sequential_blocks(
                f'phase_err_cal_{qb}', prepend_blocks + [task_block])]

        return self.simultaneous_blocks(f'phase_err_cal_{sp2d_idx}_{sp1d_idx}',
                                        parallel_block_list, block_align='end')

    def run_analysis(self, analysis_kwargs=None, **kw):
        """
        Runs analysis and stores analysis instance in self.analysis.

        Args
            analysis_kwargs (dict): keyword arguments for analysis

        Keyword Args
            Passed to super call.
        """

        super().run_analysis(analysis_kwargs=analysis_kwargs, **kw)
        if analysis_kwargs is None:
            analysis_kwargs = {}

        self.analysis = tda.QScaleAnalysis(
            qb_names=self.meas_obj_names, t_start=self.timestamp,
            **analysis_kwargs)

    def run_update(self, **kw):
        """
        Updates the tr_name_motzoi parameter or the tr_name_env_mod_freq
        parameter of the qubit in each task with the value extracted by the
        analysis.

        Keyword Args
            Not used, but are here to allow pass-through.
        """

        for task in self.preprocessed_task_list:
            qubit = [qb for qb in self.meas_objs if qb.name == task['qb']][0]
            pulse_par = self.analysis.proc_data_dict['analysis_params_dict'][
                qubit.name]['qscale']
            if self.analysis.pulse_par_name == 'motzoi':
                qubit.set(f'{task["transition_name_input"]}_motzoi', pulse_par)
            else:
                qubit.set(f'{task["transition_name_input"]}_env_mod_freq',
                          pulse_par)

    @classmethod
    def gui_kwargs(cls, device):
        d = super().gui_kwargs(device)
        d['sweeping_parameters'].update({
            cls.__name__: {
                0: {
                    'env_mod_frequency': 'Hz',
                    'motzoi': '',
                },
                1: {},
            }
        })
        return d


class QScale(PhaseErrorCalib):
    """
    Legacy measurement class.
    PhaseErrorCalib measurement with the name QScale.
    """
    default_experiment_name = 'QScale'


class SingleQubitErrorAmplificationExperiment(SingleQubitGateCalibExperiment):
    """
    Base class for measurements using error amplification.

    This is a multitasking experiment, see docstrings of MultiTaskingExperiment
    and of CalibBuilder for general information. Each task corresponds to one
    qubit specified by the key 'qb' (either name or QuDev_transmon instance),
    i.e. multiple qubits can be measured in parallel.

    Sequence for each task (for further info and possible parameters of
    the task, see the docstring of the method sweep_block):

        qb:  preparation_pulses - [amplification_pulses] x n_repetitions - |RO|
                                  sweep some pulse param

    Expected sweep points, either global or per task:
        - n_repetitions in dimension specified by n_repetitions_sweep_dim:
        list or array specifying the number of times to repeat the
        amplification_pulses
        - (optional) some pulse parameter in the other dimension: list or array
        specifying the values of this pulse parameter

    Idea behind this calibration measurement:
        If the drive pulses are perfectly calibrated, independent of
        n_repetitions, the qubit will remain in the state in which it is
        prepared by the preparation_pulses. Miscalibrations in some pulse
        parameter will be signaled by a deviation from this preparation state.

    Args
        See docstring of parent class for the first 3 parameters.

        n_repetitions (list or array): specifying the number of times to repeat
            the amplification_pulses
        preparation_pulses (list of str): op codes of preparation pulses
        amplification_pulses (list of str): op codes of the group of pulses
            that will be amplified, i.e. repeated n_repetitions times
        pulse_modifs (dict): for the amplification_pulses. Passed to
            block_from_ops, see docstring there for more details.
        analysis_class (class): analysis class, typically from
            timedomain_analysis.py. Defaults to MultiQubit_TimeDomain_Analysis.

    Keyword Args
        Can be used to provide keyword arguments to sweep_n_dim, autorun,
        and to the parent classes.

        The following keyword arguments will be copied as entries in
        sweep_points:
        - n_repetitions
        - some pulse parameter (if provided)

        Moreover, the following keyword arguments are understood:
        n_repetitions_sweep_dim (int, default: 0): dimension in which to
            sweep the n_repetitions
    """

    default_experiment_name = 'SingleQubitErrorAmplificationExperiment'
    call_parallel_sweep = False  # pulse sequence changes between segments

    def __init__(self, task_list=None, sweep_points=None, qubits=None,
                 n_repetitions=None, preparation_pulses=(), pulse_modifs=None,
                 amplification_pulses=(), analysis_class=None, **kw):
        try:
            nreps_swpdim = kw.get('n_repetitions_sweep_dim', 0)
            self.kw_for_sweep_points.update({
                'n_repetitions': dict(param_name='n_repetitions', unit='',
                                      label='Nr. repetitions, $N$',
                                      dimension=nreps_swpdim),
            })
            self.preparation_pulses = preparation_pulses
            self.amplification_pulses = amplification_pulses
            self.pulse_modifs = pulse_modifs
            self.analysis_class = analysis_class
            if self.analysis_class is None:
                self.analysis_class = tda.MultiQubit_TimeDomain_Analysis
            super().__init__(task_list, qubits=qubits,
                             sweep_points=sweep_points,
                             n_repetitions=n_repetitions,
                             preparation_pulses=preparation_pulses,
                             amplification_pulses=amplification_pulses,
                             pulse_modifs=pulse_modifs, **kw)
        except Exception as x:
            self.exception = x
            traceback.print_exc()

    def update_experiment_name(self):
        """
        Updates self.experiment_name with the number of repetitions.
        """
        n_reps = []
        for task in self.preprocessed_task_list:
            n_reps += [task['sweep_points']['n_repetitions'][-1]]
        if len(np.unique(n_reps)) == 1:
            self.experiment_name += f'_{n_reps[0]}_repetitions'

    def sweep_block(self, sp1d_idx, sp2d_idx, **kw):
        """
        This function creates the blocks for each task, see the pulse sequence
        in the class docstring.

        Args
            sp1d_idx (int): sweep point index in the first sweep dimension
            sp2d_idx (int): sweep point index in the second sweep dimension

        Keyword Args: to be provided in each task
            qb (str): qubit name
            sweep_points (class instance): of the SweepPoints.
                Must contain the sweep parameter 'n_repetitions'.
            transition_name (str): transmon transition to be tuned up. Can be
                "", "_ef", "_fh". See the docstring of parent method.
        """

        parallel_block_list = []
        for i, task in enumerate(self.preprocessed_task_list):
            tr_name = task['transition_name']
            sweep_points = task['sweep_points']
            qb = task['qb']

            # Get the block to prepend from the parent class
            # (see docstring there)
            prepend_block = super().sweep_block(qb, sweep_points, tr_name)

            # Apply self.preparation_pulses
            pulse_list = [f'{p}{tr_name} {qb}' for p in self.preparation_pulses]
            # Find in which sweep dimension n_repetitions are
            nreps_dim = sweep_points.find_parameter('n_repetitions')
            sp_idx_nreps, sp_idx_par = (sp1d_idx, sp2d_idx) if nreps_dim == 0 \
                else (sp2d_idx, sp1d_idx)
            # Apply n_repetitions * self.amplification_pulses
            n_repetitions = sweep_points['n_repetitions'][sp_idx_nreps]
            pulse_list += n_repetitions * [f'{p}{tr_name} {qb}' for
                                           p in self.amplification_pulses]
            # Create a block from this list of pulses
            drive_calib_block = self.block_from_ops(
                f'pulses_{qb}', pulse_list, pulse_modifs=self.pulse_modifs)

            # If sweep_points contains pulse parameter, sweep them for
            # all pulses.
            for dim, sweep_dim in enumerate(sweep_points):
                for param_name in sweep_dim:
                    for pulse_dict in drive_calib_block.pulses:
                        if param_name in pulse_dict:
                            pulse_dict[param_name] = \
                                sweep_points[param_name][sp1d_idx if  dim == 0
                                else sp2d_idx]

            # Append the final block for this task to parallel_block_list
            parallel_block_list += [self.sequential_blocks(
                f'err_ampl_calib_{qb}', prepend_block + [drive_calib_block])]

        return self.simultaneous_blocks(f'err_ampl_calib_{sp2d_idx}_{sp1d_idx}',
                                        parallel_block_list, block_align='end')

    def run_analysis(self, analysis_kwargs=None, **kw):
        """
        Runs analysis and stores analysis instance in self.analysis.

        Args
            analysis_kwargs (dict): keyword arguments for analysis class

        Keyword Args
            Passed to super call.
        """

        super().run_analysis(analysis_kwargs=analysis_kwargs, **kw)
        if analysis_kwargs is None:
            analysis_kwargs = {}
        self.analysis = self.analysis_class(
            qb_names=self.meas_obj_names, t_start=self.timestamp,
            **analysis_kwargs)


class NPulseAmplitudeCalib(SingleQubitErrorAmplificationExperiment):
    """
    Calibration measurement for the qubit drive amplitude that makes use of
    error amplification from application of N subsequent pulses.

    This is a multitasking experiment, see docstrings of MultiTaskingExperiment
    and of CalibBuilder for general information. Each task corresponds to one
    qubit specified by the key 'qb' (either name or QuDev_transmon instance),
    i.e. multiple qubits can be measured in parallel.

    This experiment can be run in two modes:

    1. The qubit is brought into superposition with a pi-half pulse, after which
    n_repetitions pairs of pulses are applied with amplitudes of the first
    and second pulse in each pair chosen such that, ideally, the pair implements
    a rotation of pi. The correct amplitude for the pulse whose amplitude is not
    fixed by fixed_scaling can be found by sweeping around the expected correct
    amplitude (see info about sweep points below).

    This mode is enabled by specifying the input parameter fixed_scaling as
    a fraction of a pi rotation. This number will be used to scale the amplitude
    of the second pulse in the pair, while that of the first pulse will be
    scaled by amp_scalings given in sweep points (see below).

    Sequence for each task (for further info and possible parameters of
    the task, see the docstring of the method sweep_block):

        qb: |X90| --- [ |Rx(phi)| --- |Rx(pi - phi)| ] x n_repetitions --- |RO|

    2. The qubit is brought into superposition with a pi-half pulse, after which
    n_repetitions * nr_pulses_pi pulses are applied with amplitudes scaled by
    amp_scaling.

    Sequence for each task (for further info and possible parameters of
    the task, see the docstring of the method sweep_block):

        qb: |X90|---[|Rx(pi/nr_pulses_pi)|] x n_repetitions x n_pulses_pi--|RO|

    For either mode, expected sweep points, either global or per task
     - n_repetitions in dimension 0: number of effective pi rotations after the
        initial pi-half pulse.
     - amp_scalings in dimension 1: dimensionless fractions of a pi rotation
        around the x-axis of the Bloch sphere.

    Idea behind this calibration measurement:
     If the pulses are perfectly calibrated, the qubit will remain in the
     superposition state with 50% excited state probability independent of
     n_repetitions and amp_scalings. Miscalibrations will be signaled by an
     oscillation of the excited state probability around 50% with increasing N.

    Keyword args
        Can be used to provide keyword arguments to sweep_n_dim, autorun,
        and to the parent classes.

        The following keyword arguments will be copied as entries in
        sweep_points:
        - n_repetitions: list or array
        - amp_scalings: list or array

        The following keyword arguments will be copied as a key to tasks
        that do not have their own value specified (see docstring of
        sweep_block):
        - n_pulses_pi (int; default: None): the number of pulses that
            will implement a pi rotation.
        - fixed_scaling (float, default: None): toggles between the two ways
            of running this experiment explained above by setting the
            amplitude scaling of the second pulse in the pair (see mode 1
            above).

        Moreover, the following keyword arguments are understood:
            for_leakage (bool, default: False): if True, runs the experiment
                without the first X90 pulse and sets cal_states to 'gef'
    """

    default_experiment_name = 'NPulseAmplitudeCalib'
    kw_for_sweep_points = {
        'amp_scalings': dict(param_name='amp_scalings', unit='',
                             label='Amplitude Scaling, $r$', dimension=1),
    }
    kw_for_task_keys = ['n_pulses_pi', 'fixed_scaling']

    def __init__(self, task_list=None, sweep_points=None, qubits=None,
                 amp_scalings=None, n_pulses_pi=1, fixed_scaling=None, **kw):
        try:
            super().__init__(task_list, qubits=qubits,
                             sweep_points=sweep_points,
                             amp_scalings=amp_scalings,
                             n_pulses_pi=n_pulses_pi,
                             fixed_scaling=fixed_scaling,
                             analysis_class=tda.NPulseAmplitudeCalibAnalysis,
                             **kw)
        except Exception as x:
            self.exception = x
            traceback.print_exc()

    def update_experiment_name(self):
        """
        Updates self.experiment_name based on the last (largest) entry in
        n_repetitions, and on the values of the parameters n_pulses_pi and
        fixed_scaling.
        """
        n_reps = []
        for task in self.preprocessed_task_list:
            n_reps += [task['sweep_points']['n_repetitions'][-1]]
        if len(np.unique(n_reps)) == 1:
            # all tasks have the same n_repetitions array: append it to the
            # experiment name
            self.experiment_name += f'_{n_reps[0]}_repetitions'

        nr_pi = [task['n_pulses_pi'] for task in self.preprocessed_task_list]
        fixed_sc_exp = any([task['fixed_scaling'] is not None
                            for task in self.preprocessed_task_list])
        if not fixed_sc_exp and len(np.unique(nr_pi)) == 1:
            # fixed_scaling is not used, and all tasks have the same
            # n_pulses_pi: append it to the experiment name
            self.experiment_name += f'_{nr_pi[0]}xpi_over_{nr_pi[0]}'

    def update_sweep_points(self):
        """
        If amp_scalings were not specified in the second sweep dimension,
        this function will add them as np.array([1/n_pulses_pi]) or
        np.array([1 - 1/n_pulses_pi]) if fixed_scaling is not None.
        """
        if len(self.sweep_points) == 1:
            # amp_scalings were not specified
            nr_ppi = []
            prefixes = []
            fixed_scalings = []
            for task in self.preprocessed_task_list:
                swpts = task['sweep_points']
                n_pulses_pi = task['n_pulses_pi']
                fixed_scaling = task['fixed_scaling']
                prefixes += [task['prefix']]
                nr_ppi += [n_pulses_pi]
                fixed_scalings += [fixed_scaling]
                vals = np.array([1/n_pulses_pi]) if fixed_scaling is None \
                    else np.array([1 - 1/n_pulses_pi])
                swpts.add_sweep_parameter('amp_scalings', vals,  unit='',
                                          label='Amplitude Scaling, $r$',
                                          dimension=1)

            # update self.sweep_points
            if len(np.unique(nr_ppi)) == 1:
                # all tasks use the same sweep points
                vals = np.array([1/nr_ppi[0]]) if fixed_scalings[0] is None \
                    else np.array([1 - 1/nr_ppi[0]])
                self.sweep_points.add_sweep_parameter(
                    'amp_scalings', vals, unit='',
                    label='Amplitude Scaling, $r$', dimension=1)
            else:
                # different values for each task
                for i in range(len(nr_ppi)):
                    vals = np.array([1 / nr_ppi[i]]) \
                        if fixed_scalings[i] is None \
                        else np.array([1 - 1 / nr_ppi[i]])
                    self.sweep_points.add_sweep_parameter(
                        f'{prefixes[i]}amp_scalings', vals, unit='',
                        label='Amplitude Scaling, $r$', dimension=1)

    def sweep_block(self, sp1d_idx, sp2d_idx, **kw):
        """
        This function creates the block at the current iteration in sweep_n_dim,
        specified by sp1d_idx and sp2d_idx.

        Args:
            sp1d_idx: current index in the first sweep dimension
            sp2d_idx: current index in the second sweep dimension

        Keyword args
            To allow pass through kw even if it contains entries that are
            not needed

            To be provided in each task
                qb (str): qubit name
                sweep_points (class instance): of the SweepPoints
                transition_name (str): transmon transition to be tuned up.
                Can be "", "_ef", "_fh". See the docstring of parent method.

        Returns:
            instance of Block created with simultaneous_blocks from a list
            of blocks corresponding to the tasks in preprocessed_task_list.

        Assumes self.preprocessed_task_list has been defined and that it
        contains the entries specified by the following keys:
         - 'qb': qubit name
         - 'sweep_points': SweepPoints instance
         - 'transition_name' (see docstring of parent class)
         - 'n_pulses_pi': int specifying the number of pulses that
             will implement a pi rotation.
         - 'fixed_scaling': NOne or float specifying amplitude scaling of the
             second pulse in the pair (see below)

        If fixed_scaling is None, n_repetitions * n_pulses_pi identical
        pulses will be added after the initial pi-half pulse and their
        amplitudes will be scaled by amp_scaling.

        If fixed_scaling is specified, n_repetitions pairs of X180 pulses
        will be added after the initial pi-half pulse, where the amplitude of
        the first pulse is scaled by amp_scaling, and the amplitude of the
        second scaled by fixed_scaling.
        """

        # Define list to gather the final blocks for each task
        parallel_block_list = []
        for i, task in enumerate(self.preprocessed_task_list):
            transition_name = task['transition_name']
            sweep_points = task['sweep_points']
            fixed_scaling = task['fixed_scaling']
            qb = task['qb']

            # Get the block to prepend from the parent class
            # (see docstring there)
            prepend_block = SingleQubitGateCalibExperiment.sweep_block(
                    self, qb, sweep_points, transition_name)

            n_reps = sweep_points['n_repetitions'][sp1d_idx]
            sp2d = sweep_points.get_sweep_dimension(1)
            if fixed_scaling is not None:
                if len(sp2d) > 1:
                    raise NotImplementedError('Only one parameter in the second '
                                              'sweep dimension is supported '
                                              'when using fixed_scaling.')
                # After the preparation X90 pulse, apply pairs of X180 pulses,
                # where the amplitude of the first pulse is scaled by
                # amp_scaling, and the amplitude of the second scaled by
                # fixed_scaling. (specified by sp2d_idx).

                # Create the pulse list for n_repetitions specified by sp1d_idx
                pulse_list = [f'X90{transition_name} {qb}'] + \
                             (n_reps * [f'X180{transition_name} {qb}',
                                          f'X180{transition_name} {qb}'])
                # Create a block from this list of pulses
                drive_calib_block = self.block_from_ops(f'pulses_{qb}',
                                                        pulse_list)

                amp_scaling = sweep_points.get_sweep_params_property(
                    'values', 1)[sp2d_idx]
                # Scale by amp_scaling the amp of all even pulses after the
                # preparation pulse ([1:] in the indexing below)
                for pulse_dict in drive_calib_block.pulses[1:][0::2]:
                    pulse_dict['amplitude'] *= amp_scaling
                # Scale by fixed_scaling the amp of all odd pulses after the
                # preparation pulse ([1:] in the indexing below)
                for pulse_dict in drive_calib_block.pulses[1:][1::2]:
                    pulse_dict['amplitude'] *= fixed_scaling
            else:
                # Apply n_repetitions * n_pulses_pi X180 pulses after the
                # initial pi-half pulse, and scale the amplitude of these X180
                # pulses by amp_scaling (specified by sp2d_idx).

                n_pulses_pi = task['n_pulses_pi']
                # Create the pulse list for n_repetitions specified by sp1d_idx
                pulse_list = [f'X90{transition_name} {qb}']
                pulse_list += n_reps * n_pulses_pi * \
                              [f'X180{transition_name} {qb}']

                # Create a block from this list of pulses
                drive_calib_block = self.block_from_ops(f'pulses_{qb}',
                                                        pulse_list)
                # Divide by amp_scaling the amp of all pulses after the
                # preparation pulse ([1:] in the indexing below)
                for pulse_dict in drive_calib_block.pulses[1:]:
                    for param_name in sp2d:
                        values = sp2d[param_name][0]
                        if param_name == 'amp_scalings':
                            pulse_dict['amplitude'] *= values[sp2d_idx]
                        else:
                            pulse_dict[param_name] = values[sp2d_idx]

            # Append the final block for this task to parallel_block_list
            parallel_block_list += [self.sequential_blocks(
                f'drive_calib_{qb}', prepend_block + [drive_calib_block])]

        return self.simultaneous_blocks(f'drive_amp_calib_{sp2d_idx}_{sp1d_idx}',
                                        parallel_block_list, block_align='end')

    def run_update(self, **kw):
        """
        If the experiment was run for a pi-pulse or a pi-half pulse, this
        method updates the pi-pulse amplitude (tr_name_amp180) or the amp90
        scaling (tr_name_amp90_scale) of the qubit in each task with the value
        extracted by the analysis.

        Keyword args:
         to allow pass through kw even though they are not needed
        """

        for task in self.preprocessed_task_list:
            qubit = [qb for qb in self.meas_objs if qb.name == task['qb']][0]
            ideal_sc = self.analysis.ideal_scalings[qubit.name]
            if ideal_sc == 1:
                # pi pulse amp calibration
                amp180 = self.analysis.proc_data_dict['analysis_params_dict'][
                    qubit.name]['correct_amplitude']
                qubit.set(f'{task["transition_name_input"]}_amp180', amp180)
            elif ideal_sc == 0.5:
                # pi/2 pulse amp calibration
                amp90_sc = self.analysis.proc_data_dict['analysis_params_dict'][
                    qubit.name]['correct_scalings_mean']
                qubit.set(f'{task["transition_name_input"]}_amp90_scale',
                          amp90_sc)
            else:
                log.info(f'No qubit parameter to update for a {ideal_sc}pi '
                         f'rotation. Update only possible for pi and pi/2.')


class NPulsePhaseErrorCalib(SingleQubitErrorAmplificationExperiment):
    """
    Phase-error calibration measurement using error amplification (see docstring
    of parent class).

    This is an error amplification experiment and a multitasking experiment;
    see docstrings of SingleQubitErrorAmplificationExperiment,
    MultiTaskingExperiment and of CalibBuilder for general information.
    Each task corresponds to one qubit specified by the key 'qb'
    (either name or QuDev_transmon instance), i.e. multiple qubits can be
    measured in parallel.

    Sequence for each task (for further info and possible parameters of
    the task, see the docstring of the method sweep_block):

        qb:   [ |X180| --- |mX180| ] x n_repetitions  ---  |RO|
             sweep env_mod_frequency

    Expected sweep points, either global or per task:
        - env_mod_freqs or qscales in dimension 0
        - n_repetitions in dimension 1

    Idea behind this calibration measurement:
        If the envelope modulation frequency is perfectly calibrated, the qubit
        will remain in the ground state independent of n_repetitions.
        Sweeping the envelope modulation frequency will result in an oscillation
        between the ground and excited states, with the frequency of this
        oscillation dependent on n_repetitions (faster oscillations at larger
        n_repetitions).
        More about this measurement can be read here:
        https://journals.aps.org/prl/abstract/10.1103/PhysRevLett.116.020501

    Args (in addition to the ones accepted by the parent classes)
        env_mod_freqs (list or array): specifying the values for the envelope
            modulation frequency of the SSB_DRAG_pulse_full or
            SSB_DRAG_pulse_cos.
        qscales (list or array): specifying the values for the quadrature
            scaling factor of the SSB_DRAG_pulse.

    Keyword Args (in addition to the ones accepted by the parent classes)
        fit_indices (dict): with mobj names as keys and ints as values. Used in
            update and only relevant if len(n_repetitions) > 1, in which case
            there are several traces from which the fitted pulse parameters
            could be taken. The ints in this dict specify the index of the fit
            from which to update the pulse parameter.
    """

    default_experiment_name = 'NPulsePhaseErrorCalib'
    kw_for_sweep_points = {
        'env_mod_freqs': dict(param_name='env_mod_frequency', unit='Hz',
                              label='Envelope Modulation frequency, $f$',
                              dimension=0),
        'qscales': dict(param_name='motzoi', unit='',
                        label='Quadrature Scaling Factor, $q$',
                        dimension=0),
    }

    def __init__(self, task_list=None, sweep_points=None, qubits=None,
                 env_mod_freqs=None, qscales=None, **kw):
        try:
            super().__init__(task_list, qubits=qubits,
                             sweep_points=sweep_points,
                             env_mod_freqs=env_mod_freqs,
                             qscales=qscales,
                             n_repetitions_sweep_dim=1,
                             amplification_pulses=['X180', 'mX180'],
                             analysis_class=tda.NPulsePhaseErrorCalibAnalysis,
                             **kw)
        except Exception as x:
            self.exception = x
            traceback.print_exc()

    def run_analysis(self, analysis_kwargs=None, **kw):
        """
        Runs analysis and stores analysis instance in self.analysis.
        :param analysis_kwargs: (dict) keyword arguments for analysis class
        :param kw: keyword arguments
            Passed to parent method.
        """
        data_to_fit = {mobjn: 'pg' for mobjn in self.meas_obj_names}
        analysis_kwargs = {'options_dict': {'data_to_fit': data_to_fit}}
        super().run_analysis(analysis_kwargs=analysis_kwargs, **kw)

    def run_update(self, **kw):
        """
        Updates the tr_name_motzoi parameter or the tr_name_env_mod_freq
        parameter of the qubit in each task with the value extracted by the
        analysis.

        Keyword Args
            Not used, but are here to allow pass-through.
        """

        fit_indices = kw.get('fit_indices', None)
        for task in self.preprocessed_task_list:
            qubit = [qb for qb in self.meas_objs if qb.name == task['qb']][0]
            apd = self.analysis.proc_data_dict['analysis_params_dict']
            key = [k for k in apd if qubit.name in k]
            if len(key) == 1:
                key = key[0]
            else:
                if fit_indices is None:
                    log.warning('More than one fit result was found. Please '
                                'provide "fit_indices." Update was not run.')
                    return
                else:
                    key = key[fit_indices[qubit.name]]

            pulse_par = apd[key]['piPulse']
            if self.analysis.pulse_par_name == 'motzoi':
                qubit.set(f'{task["transition_name_input"]}_motzoi', pulse_par)
            else:
                qubit.set(f'{task["transition_name_input"]}_env_mod_freq',
                          pulse_par)


class NPulseLeakagePulseDelayCalib(SingleQubitErrorAmplificationExperiment):
    """
    Calibration measurement for the separation between a train of X180 pulses
    that results in coherent accumulation of leakage into the f state.

    This is an error amplification experiment and a multitasking experiment;
    see docstrings of SingleQubitErrorAmplificationExperiment,
    MultiTaskingExperiment and of CalibBuilder for general information. Each
    task corresponds to one qubit specified by the key 'qb' (either name or
    QuDev_transmon instance), i.e. multiple qubits can be measured in parallel.

    Sequence for each task (for further info and possible parameters of
    the task, see the docstring of the method sweep_block):

        qb:   |X180| x n_repetitions  ---  |RO|
                sweep pulse_delay

    Expected sweep points, either global or per task:
        - pulse_delays in dimension 0
        - n_repetitions in dimension 1

    Idea behind this calibration measurement:
        Simply applying a train of X180 pulses played back to back will not
        necessarily result in leakage accumulation, because, depending on the
        length of the ge pulse during which the ef transition is driven outside
        the frame of reference set by the LO in which the ge transition was
        calibration, the leakage can accumulate in an incoherent manner,
        result in a destructive-interference effect. In this measurement, we
        find the pulse separation at which the f-state population is maximal.

    Args (in addition to the ones accepted by the parent classes)
        pulse_delays (list or array): delay of an X180 pulses with respect to
            the previous one.

    Keyword Args
        See parent classes.
    """

    default_experiment_name = 'NPulseLeakagePulseDelayCalib'
    kw_for_sweep_points = {
        'pulse_delays': dict(param_name='pulse_delay', unit='s',
                             label='Drive pulse separation, $\\tau$',
                             dimension=0),
    }

    def __init__(self, task_list=None, sweep_points=None, qubits=None,
                 pulse_delays=None, **kw):
        try:
            if 'cal_states' not in kw:
                kw['cal_states'] = 'gef'

            super().__init__(task_list, qubits=qubits,
                             sweep_points=sweep_points,
                             pulse_delays=pulse_delays,
                             n_repetitions_sweep_dim=1,
                             amplification_pulses=['X180'], **kw)
        except Exception as x:
            self.exception = x
            traceback.print_exc()


class NPulseLeakageCalib(SingleQubitErrorAmplificationExperiment):
    """
    Leakage calibration measurement using error amplification (see docstring
    of parent class).

    This is an error amplification experiment and a multitasking experiment;
    see docstrings of SingleQubitErrorAmplificationExperiment,
    MultiTaskingExperiment and of CalibBuilder for general information. Each
    task corresponds to one qubit specified by the key 'qb' (either name or
    QuDev_transmon instance), i.e. multiple qubits can be measured in parallel.

    Sequence for each task (for further info and possible parameters of
    the task, see the docstring of the method sweep_block):

        qb:   |X180| x n_repetitions  ---  |RO|
        sweep cancellation_frequency_offset

    Expected sweep points, either global or per task:
        - cancellation_freq_offsets in dimension 0
        - n_repetitions in dimension 1

    Idea behind this calibration measurement:
        If the leakage is perfectly cancelled using the
        cancellation_frequency_offset parameter of the DRAG pulse, the f-state
        population will be zero, independent of n_repetitions.
        Sweeping the cancellation frequency offset at a pulse spacing that
        results in coherent leakage accumulation, will produce an oscillation
        in the f-state population with n_repetitions.

    Args (in addition to the ones accepted by the parent classes)
        cancellation_freq_offsets (list or array): frequencies offset from the
            ge transition frequency used to set the cancellation point of the
            SSB_DRAG_pulse_full or SSB_DRAG_pulse_cos.
        pulse_spacing (float): time separation between the X180 pulses in the
            amplification block. Defaults to 0.
            This parameter and its value will be copied to each task which does
            not already contain it.

    Keyword Args
        See parent classes.
    """

    default_experiment_name = 'NPulseLeakageCalib'
    kw_for_sweep_points = {
        'cancellation_freq_offsets': dict(
            param_name='cancellation_frequency_offset', unit='Hz',
            label='Cancellation freq. offset, $f_c$', dimension=0),
    }
    kw_for_task_keys = ['pulse_spacing']

    def __init__(self, task_list=None, sweep_points=None, qubits=None,
                 cancellation_freq_offsets=None, pulse_spacing=0, **kw):
        try:
            if 'cal_states' not in kw:
                kw['cal_states'] = 'gef'
            super().__init__(task_list, qubits=qubits, sweep_points=sweep_points,
                             cancellation_freq_offsets=cancellation_freq_offsets,
                             pulse_spacing=pulse_spacing,
                             n_repetitions_sweep_dim=1,
                             amplification_pulses=['X180'],
                             pulse_modifs={'all': {'pulse_delay': pulse_spacing}},
                             **kw)
        except Exception as x:
            self.exception = x
            traceback.print_exc()


class RabiFrequencySweep(ParallelLOSweepExperiment):
    """
    Performs a series of ge Rabi experiments for multiple drive frequencies.
    This is a ParallelLOSweepExperiment, see docstrings of
    ParallelLOSweepExperiment, MultiTaskingExperiment and CalibBuilder
    for general information.

           |X180|          ---         |RO|
      sweep amp & freq

    Important notes (see docstring of ParallelLOSweepExperiment for details):
    - Each task corresponds to a qubit (specified by the key qb in the
      task), i.e., multiple qubits can be characterized in parallel.
    - Some options of ParallelLOSweepExperiment have not yet been
      exhaustively tested for parallel measurements.
    - The key fluxline in a task can be set to a qcodes parameter to adjust
      the DC flux offset of the qubit during the sweep.

    :param kw:
        Keyword arguments are passed on to the super class and to autorun.

        The following kwargs are automatically converted to sweep points:
        - amps: drive pulse amplitude (sweep dimension 0)
        - freqs: drive frequency (sweep dimension 1)
    """
    kw_for_sweep_points = {
        'freqs': dict(param_name='freq', unit='Hz',
                      label=r'drive frequency, $f_d$',
                      dimension=1),
        'amps': dict(param_name='amplitude', unit='V',
                     label=r'drive pulse amplitude',
                     dimension=0),
    }
    default_experiment_name = 'RabiFrequencySweep'

    def __init__(self, task_list, sweep_points=None, **kw):
        try:
            super().__init__(task_list, sweep_points=sweep_points, **kw)
            self.autorun(**kw)

        except Exception as x:
            self.exception = x
            traceback.print_exc()

    def sweep_block(self, qb, **kw):
        """
        This function creates the block for a single RabiFrequencySweep
        measurement task, see the pulse sequence in the class docstring.
        :param qb: (str) the qubit name
        :param kw: currently ignored
        """
        b = self.block_from_ops(f'ge {qb}', [f'X180 {qb}'])
        b.pulses[0]['amplitude'] = ParametricValue('amplitude')
        self.data_to_fit.update({qb: 'pe'})
        return b

    def run_analysis(self, analysis_kwargs=None, **kw):
        """Run RabiAnalysis

        The RabiAnalysis will create individual Rabi fits for each of the
        qubit frequencies in the sweep, as well as 2D plots of raw and
        corrected data.

        FIXME: We currently do not call the RabiFrequencySweepAnalysis because
         the additional fitting steps in that class do not always work
         reliably yet.

        Args:
            analysis_kwargs: keyword arguments passed to the analysis class
            kw: passed through to super method
        """
        if analysis_kwargs is None:
            analysis_kwargs = {}
        if 't_start' not in analysis_kwargs:
            analysis_kwargs['t_start'] = self.timestamp
        super().run_analysis(analysis_class=tda.RabiAnalysis,
                             analysis_kwargs=analysis_kwargs, **kw)


class ActiveReset(CalibBuilder):
    @handle_exception
    def __init__(self, task_list=None, recalibrate_ro=False,
                 prep_states=('g', 'e'), n_shots=10000,
                 reset_reps=10, set_thresholds=True,
                 **kw):
        """
        Characterize active reset with the following sequence:

        |prep-pulses|--|prep_state_i|--(|RO|--|reset_pulse|) x reset_reps --|RO|

        -Prep-pulses are preselection/active_reset pulses, with parameters defined
        in qb.preparation_params().
        - Prep_state_i is "g", "e", "f" as provided by prep_states.
        - the following readout and reset pulses use the "ro_separation" and
        "post_ro_wait" of the qb.preparation_params() but the number of pulses is set
        by reset_reps, such that we can both apply active reset and characterize the
        reset with different number of pulses.
        Args:
            task_list (list): list of task for the reset. Needs the keys
            recalibrate_ro (bool): whether or not to recalibrate the readout
                before characterizing the active reset.
            prep_states (iterable): list of states on which the reset will be
                characterized
            reset_reps (int): number of readouts used to characterize the reset.
                Note that this parameter does NOT correspond to 'reset_reps' in
                qb.preparation_params() (the latter is used for reset pe
            set_thresholds (bool): whether or not to set the thresholds from
                qb.acq_classifier_params() to the corresponding UHF channel
            n_shots (int): number of single shot measurements
            **kw:
        """

        self.experiment_name = kw.get('experiment_name',
                                      f"active_reset_{prep_states}")

        # build default task in which all qubits are measured
        if task_list is None:
            assert kw.get('qubits', None) is not None, \
                    "qubits must be passed to create default task_list " \
                    "if task_list=None."
            task_list = [{"qubit": [qb.name]} for qb in kw.get('qubits')]

        # configure detector function parameters
        if kw.get("classified", False):
            kw['df_kwargs'] = kw.get('df_kwargs', {})
            if 'det_get_values_kws' not in kw['df_kwargs']:
                kw['df_kwargs'] = {'det_get_values_kws':
                                    {'classified': True,
                                     'correlated': False,
                                     'thresholded': False,
                                     'averaged': False}}
            else:
                # ensure still single shot
                kw['df_kwargs']['det_get_values_kws'].update({'averaged':False})
        else:
            kw['df_name'] = kw.get('df_name', "int_log_det")



        self.set_thresholds = set_thresholds
        self.recalibrate_ro = recalibrate_ro
        # force resetting of thresholds if recalibrating readout
        if self.recalibrate_ro and not self.set_thresholds:
            log.warning(f"recalibrate_ro=True but set_threshold=False,"
                        f" the latest thresholds from the recalibration"
                        f" won't be uploaded to the UHF.")
        self.prep_states = prep_states
        self.reset_reps = reset_reps
        self.n_shots = n_shots

        # init parent
        super().__init__(task_list=task_list, **kw)

        if self.dev is None and self.recalibrate_ro:
            raise NotImplementedError(
                "Device must be past when 'recalibrate_ro' is True"
                " because the mqm.measure_ssro() requires the device "
                "as argument. TODO: transcribe measure_ssro to QExperiment"
                " framework to avoid this constraint.")

        # all tasks must have same init sweep point because this will
        # fix the number of readouts
        # for now sweep points are global. But we could make the second
        # dimension task-dependent when introducing the sweep over
        # thresholds
        default_sp = SweepPoints("initialize", self.prep_states)
        default_sp.add_sweep_dimension()
        # second dimension to have once only readout and once with feedback
        default_sp.add_sweep_parameter("pulse_off", [1, 0])
        self.sweep_points = kw.get('sweep_points',
                                   default_sp)

        # get preparation parameters for all qubits. Note: in the future we could
        # possibly modify prep_params to be different for each uhf, as long as
        # the number of readout is the same for all UHFs in the experiment
        self.prep_params = deepcopy(self.get_prep_params())
        # set explicitly some preparation params so that they can be retrieved
        # in the analysis
        for param in ('ro_separation', 'post_ro_wait'):
            if not param in self.prep_params:
                self.prep_params[param] = self.STD_PREP_PARAMS[param]
        # set temporary values
        qb_in_exp = self.find_qubits_in_tasks(self.qubits, self.task_list)
        self.temporary_values.extend([(qb.acq_shots, self.n_shots)
                                      for qb in qb_in_exp])

        # by default empty cal points
        # FIXME: Ideally these 2 lines should be handled properly by lower level class,
        #  that does not assume calibration points, instead of overwriting
        self.cal_points = kw.get('cal_points',
                                 CalibrationPoints([qb.name for qb in qb_in_exp],
                                                   ()))
        self.cal_states = kw.get('cal_states', ())
        self.autorun(**kw)

    # FIXME: temporary solution to overwrite base method until the question of
    #  defining whether or not self.prepare_measurement should be used in the
    #  general case.
    def autorun(self, **kw):
        if self.measure:
            self.prepare_measurement(**kw)
        super().autorun(**kw)

    def prepare_measurement(self, **kw):

        if self.recalibrate_ro:
            self.analysis = mqm.measure_ssro(self.dev, self.qubits, self.prep_states,
                                             update=True,
                                             n_shots=self.n_shots,
                                             analysis_kwargs=dict(
                                                 options_dict=dict(
                                                 hist_scale="log")))
            # reanalyze to get thresholds
            options_dict = dict(classif_method="threshold", hist_scale="log")
            a = tda.MultiQutrit_Singleshot_Readout_Analysis(qb_names=self.qb_names,
                                                            options_dict=options_dict)
            for qb in self.qubits:
                classifier_params = a.proc_data_dict[
                    'analysis_params']['classifier_params'][qb.name]
                qb.acq_classifier_params().update(classifier_params)
                qb.preparation_params()['threshold_mapping'] = \
                    classifier_params['mapping']
        if self.set_thresholds:
            self._set_thresholds(self.qubits)
        self.exp_metadata.update({"thresholds":
                                      self._get_thresholds(self.qubits)})
        self.preprocessed_task_list = self.preprocess_task_list(**kw)
        self.sequences, self.mc_points = \
            self.parallel_sweep(self.preprocessed_task_list,
                                self.reset_block, block_align="start", **kw)

        # should transform raw voltage to probas in analysis if no cal points
        # and not classified readout already
        predict_proba = len(self.cal_states) == 0 and not self.classified
        self.exp_metadata.update({"n_shots": self.n_shots,
                                  "predict_proba": predict_proba,
                                  "reset_reps": self.reset_reps})

    def reset_block(self, qubit, **kw):
        _ , qubit = self.get_qubits(qubit) # ensure qubit in list format

        prep_params = deepcopy(self.prep_params)

        self.prep_params['ro_separation'] = ro_sep = prep_params.get("ro_separation",
                                 self.STD_PREP_PARAMS['ro_separation'])
        # remove the reset repetition for preparation and use the number
        # of reset reps for characterization (provided in the experiment)
        prep_params.pop('reset_reps', None)
        prep_params.pop('preparation_type', None)

        reset_type = f"active_reset_{'e' if len(self.prep_states) < 3 else 'ef'}"
        reset_block = self.prepare(block_name="reset_ro_and_feedback_pulses",
                                   qb_names=qubit,
                                   preparation_type=reset_type,
                                   reset_reps=self.reset_reps, **prep_params)
        # delay the reset block by appropriate time as self.prepare otherwise adds reset
        # pulses before segment start
        # reset_block.block_start.update({"pulse_delay": ro_sep * self.reset_reps})
        pulse_modifs={"attr=pulse_off, op_code=X180": ParametricValue("pulse_off"),
                      "attr=pulse_off, op_code=X180_ef": ParametricValue("pulse_off")}
        reset_block = Block("Reset_block",
                            reset_block.build(block_delay=ro_sep * self.reset_reps),
                            pulse_modifs=pulse_modifs)

        ro = self.mux_readout(qubit)
        return [reset_block, ro]

    def run_analysis(self, analysis_class=None, **kwargs):

        self.analysis = tda.MultiQutritActiveResetAnalysis(**kwargs)

    def run_update(self, **kw):
        print('Update')

    @staticmethod
    def _set_thresholds(qubits, clf_params=None):
        """
        Sets the thresholds in clf_params to the corresponding UHF channel(s)
        for each qubit in qubits.
        Args:
            qubits (list, QuDevTransmon): (list of) qubit(s)
            clf_params (dict): dictionary containing the thresholds that must
                be set on the corresponding UHF channel(s).
                If several qubits are passed, then it assumes clf_params if of the form:
                {qbi: clf_params_qbi, ...}, where clf_params_qbi contains at least
                the "threshold" key.
                If a single qubit qbi is passed (not in a list), then expects only
                clf_params_qbi.
                If None, then defaults to qb.acq_classifier_params().

        Returns:

        """

        # check if single qubit provided
        if np.ndim(qubits) == 0:
            clf_params = {qubits.name: deepcopy(clf_params)}
            qubits = [qubits]

        if clf_params is None:
            clf_params = {qb.name: qb.acq_classifier_params() for qb in qubits}

        for qb in qubits:
            # perpare correspondance between integration unit (key)
            # and uhf channel
            channels = {0: qb.acq_I_channel(), 1: qb.acq_Q_channel()}
            # set thresholds
            for unit, thresh in clf_params[qb.name]['thresholds'].items():
                qb.instr_acq.get_instr().set(
                    f'qas_0_thresholds_{channels[unit]}_level', thresh)

    @staticmethod
    def _get_thresholds(qubits, from_clf_params=False, all_qb_channels=False):
        """
        Gets the UHF channel thresholds for each qubit in qubits.
        Args:
            qubits (list, QuDevTransmon): (list of) qubit(s)
            from_clf_params (bool): whether thresholds should be retrieved
                from the classifier parameters (when True) or from the UHF
                channel directly (when False).
            all_qb_channels (bool): whether all thresholds should be retrieved
                or only the ones in use for the current weight type of the qubit.
        Returns:

        """

        # check if single qubit provided
        if np.ndim(qubits) == 0:
            qubits = [qubits]

        thresholds = {}
        for qb in qubits:
            # perpare correspondance between integration unit (key)
            # and uhf channel; check if only one channel is asked for
            # (not asked for all qb channels and weight type uses only 1)
            chs = {i: ch for i, ch in enumerate([
                qb.get_acq_int_channels(2 if all_qb_channels else None)])}

            #get clf thresholds
            if from_clf_params:
                thresh_qb = deepcopy(
                    qb.acq_classifier_params().get("thresholds", {}))
                thresholds[qb.name] = {u: thr for u, thr in thresh_qb.items()
                                       if u in chs}
            # get UHF thresholds
            else:
                thresholds[qb.name] = \
                    {u: qb.instr_acq.get_instr()
                          .get(f'qas_0_thresholds_{ch}_level')
                     for u, ch in chs.items()}

        return thresholds


<<<<<<< HEAD
class f0g1AcStark(SingleQubitGateCalibExperiment):
    """
    Class for the Ac Stark shift calibration measurement for f0g1 transition:
    gets the Ac Stark shift for all drive amplitudes.

    This calibration is based on and explained in the section 5.3
    of Dr. Philipp Kurpiers PhD Thesis, 2019
    (see Q:\PaperArchive\_Theses and Papers\QuDev\PhD\2019)

    Args:
        qubits (list): array of qubits for which the calibration is done
        amp (np.array): array of values for amplitudes of the pulse that are
            going to be swept (dimension 1). Recall that in PycQED the
            dimension of this array is volts (i.e., volts peak, Vp).
        transitionWidthCoefs (np.array): coefficients of the polynomial
            [c0, c1, ...] that determine the width of the range of frequencies
            to sweep. For each amplitude the frequency width is calculated as:
                (c0*amp + c1*amp + c2*amp^2)
        freqPointsPerAmp (float): number of frequency points to sweep.
        length_per_volt (float):
            In this calibration both the pulse amplitude and the pulse length
            are swept such as the product of the two is kept constant.
            The value of the pulse length is therefore inversely proportional
            to the value of the pulse amplitude; It is calculated as follows:
                              length * amplitude = length_per_volt
                        =>                length = length_per_volt / amplitude

    optional args:
        fit_degree (int): degree of the polynomial for the fitting.
            If fit_degree = i, then is going to fit an even polynomial of
            ith degree:  c0 + c2 x^2 +...+ ci x^i. Default value is 4.
        fit_threshold (float): to do the fittings all population values
            above this threshold will be ignored. Default value is 0.
            One can also specify an array of floats, hence fit_threshold
            will be different for each amplitude as per array specified
        update (boolean): if True, the 'f0g1_AcStark_IFCoefs' and
            'f0g1_AcStark_IFCoefs_error' of the qubit object are going to be updated
            after the fitting. If False (default value), nothing will happen.
    """

    kw_for_task_keys = SingleQubitGateCalibExperiment.kw_for_task_keys
    kw_for_sweep_points = {
        'freq_i': dict(param_name='mod_frequency', unit='Hz',
                       label='Pulse frequency', dimension=0),
        'leng': dict(param_name='pulse_length', unit='s',
                     label='Pulse length', dimension=1),
        'amp': dict(param_name='amplitude', unit='V',
                    label='Amplitude', dimension=1),
    }
    default_experiment_name = 'f0g1AcStark'
    call_parallel_sweep = False  # pulse sequence changes between segments

    def __init__(self, task_list=None, sweep_points=None, qubits=None, **kw):

        kw['transition_name'] = 'ef'    # we use 'ef' transition name so PycQED know that has to measure
                                        # populations for g, e and f state
                                        # this way PycQED creates a X180_ge pulse automatically too

        # if values are not given use the default ones
        if not 'fit_degree' in kw: kw['fit_degree'] = 4
        if not 'fit_threshold' in kw: kw['fit_threshold'] = 0
        if type(kw['fit_threshold']) == int or \
                type(kw['fit_threshold']) == float:
            kw['fit_threshold'] = np.zeros_like(kw['amp']) + kw['fit_threshold']
        #to be sure that we have a np.array and not a python list we do:
        kw['fit_threshold'] = np.array(kw['fit_threshold'])



        # if values are not given use the default ones, however these values should be given, print a message if
        # some value is not given
        if not 'length_per_volt' in kw:
            kw['length_per_volt'] = 50e-9
            print('length_per_volt not specified, using default value: length_per_volt = 50e-9')
        if not 'freqPointsPerAmp' in kw:
            kw['freqPointsPerAmp'] = 20
            print('freqPointsPerAmp not specified, using default value: freqPointsPerAmp = 20')
        if not 'transitionWidthCoefs' in kw:
            kw['transitionWidthCoefs'] = np.array([50e6, 50e6])
            print('transitionWidthCoefs not specified, using default: transitionWidthCoefs = np.array([25e6, 100e6])')

        # length of the pulse is usually not given, but calculated with 'length_per_volt'
        if not 'leng' in kw:
            kw['leng'] = kw['length_per_volt'] / kw['amp']

        kw['freqPointsPerAmp'] = int(kw['freqPointsPerAmp']) #we say that it has to be an integer
        # we create a list that is not going to be used but needed for PycQED to have a list in the sweeping parm
        kw['freq_i'] = np.arange(kw['freqPointsPerAmp'])

        # now we create two dictionaries
        # 'frequencies': to save the actual frequencies that are going to be swept each amplitude value will have a
        #                different range of frequencies
        # 'IFCoefs': to save the 'f0g1_AcStark_IFCoefs' of each qubit
        kw['frequencies'] = odict()
        kw['IFCoefs'] = odict()
        for qb in qubits: #we loop for the qubits
            array1D = np.array([]) # will use this array to append all the frequencies
            kw['IFCoefs'][qb.name] = qb.f0g1_AcStark_IFCoefs()
            for amp in kw['amp']: #we loop for the amplitudes
                middle_point = np.polyval(np.flip(kw['IFCoefs'][qb.name]), amp) #calculate middle of frequency range for this amplitude
                width = np.polyval(np.flip(kw['transitionWidthCoefs']), amp) #calculate width of frequency range for this amplitude
                array1D = np.append(array1D, #append in the array the frequency points for this amplitude
                                    np.linspace(middle_point - width / 2, middle_point + width / 2,
                                                kw['freqPointsPerAmp']))
            kw['frequencies'][qb.name] = array1D.reshape(kw['amp'].size, kw['freqPointsPerAmp']) #we reshape the array
            # so to have a row for each amplitude

        self.frequencies = kw['frequencies'] #create a variable for frequencies

        try:
            super().__init__(task_list, qubits=qubits,
                             sweep_points=sweep_points, **kw)

        except Exception as x:
            self.exception = x
            traceback.print_exc()

    def sweep_block(self, sp1d_idx, sp2d_idx, **kw):
        # in this case we have specified in the 'SingleQubitGateCalibExperiment' class that we want to modify
        # each point manually. Meaning that 'sp1d_idx' is going to count the points in the 0 dimension and
        # 'sp2d_idx' the 1 dimension.
        # We do that because for this experiment the pulse sequence is not identical for each amplitude of the pulse
        # (amplitude is the swept variable in dimension 1): the frequency range changes for each amplitude
        # (frequency is the swept variable in dimension 0)
        parallel_block_list = []
        for i, task in enumerate(self.preprocessed_task_list):
            sweep_points = task['sweep_points']
            qb = task['qb']

            prepend_blocks = super().sweep_block(**task) #prepend blocks needed (super function)

            # for the flattop_f0g1 pulse we want our state to be 'f', as we have put 'ef' as transition name then
            # PycQED creates a X180_ge pulse automatically, then we need a X180_ef pulse to populate the f state
            # and once we are in f state we apply the flattop_f0g1 pulse
            # so we create the block of pulses that is going to do that for each point
            AcStark_block = self.block_from_ops(f'AcStark_pulses_{qb}', [f'X180_ef {qb}', f'flattop_f0g1 {qb}'])

            # we specify the value for pulse frequency length, and amplitude we are going to use for this point
            AcStark_block.pulses[1]['mod_frequency'] = self.frequencies[qb][sp2d_idx][sp1d_idx] #here de frequency
            AcStark_block.pulses[1]['pulse_length'] = \
            sweep_points.get_sweep_params_property('values', 1, 'pulse_length')[sp2d_idx] #here the length
            AcStark_block.pulses[1]['amplitude'] = sweep_points.get_sweep_params_property('values', 1, 'amplitude')[
                sp2d_idx] # here the amplitude

            parallel_block_list += [self.sequential_blocks(f'flattop_f0g1_{qb}', prepend_blocks + [AcStark_block])]

        # return the blocks
        return self.simultaneous_blocks(f'flattop_f0g1_{sp2d_idx}_{sp1d_idx}', parallel_block_list, block_align='end')

    def run_analysis(self, analysis_kwargs=None, **kw):
        # here we run the analysis

        # first we call the super function
        super().run_analysis(analysis_kwargs=analysis_kwargs, **kw)
        if analysis_kwargs is None:
            analysis_kwargs = {}

        # then we call the class defined for this analysis: 'f0g1AcStarkAnalysis'
        self.analysis = tda.f0g1AcStarkAnalysis(
            qb_names=self.meas_obj_names, t_start=self.timestamp,
            **analysis_kwargs)

    def run_update(self, **kw):
        # here we update the values found: 'f0g1_AcStark_IFCoefs' and 'f0g1_AcStark_IFCoefs_error'
        for task in self.preprocessed_task_list:
            qubit = [qb for qb in self.meas_objs if qb.name == task['qb']][0]
            IFCoefs = np.array(list(self.analysis.proc_data_dict['IFCoefs'][qubit.name].values()))
            IFCoefs_error = np.array(list(self.analysis.proc_data_dict['IFCoefs_error'][qubit.name].values()))

            qubit.set("f0g1_AcStark_IFCoefs", IFCoefs) #update f0g1_AcStark_IFCoefs
            qubit.set("f0g1_AcStark_IFCoefs_error", IFCoefs_error) #update f0g1_AcStark_IFCoefs_error

    @classmethod
    def gui_kwargs(cls, device):
        d = super().gui_kwargs(device)
        d['sweeping_parameters'].update({
            f0g1AcStark.__name__: {
                0: {
                    'frequency': 'Hz',
                },
                1: {
                    'length': 's',
                },
                1: {
                    'amplitude': 'V',
                },
            }
        })
        return d


class f0g1RabiRate(SingleQubitGateCalibExperiment):
    """
    Class for the Rabi rate calibration measurement for f0g1 transition:
    gets the f0g1 transition speed (gTilde) for all drive amplitudes.

    This calibration is based on and explained in the section 5.3
    of Dr. Philipp Kurpiers PhD Thesis, 2019
    (see Q:\PaperArchive\_Theses and Papers\QuDev\PhD\2019)

    args:
        qubits (list): array of qubits for which the calibration is done
        amp (np.array): array of values for amplitudes of the pulse that are
            going to be swept (dimension 1, outer sweep dimension).
        max_len_per_volt (float): the inner sweep range (pulse lengths) is
            computed dynamically per pulse amplitude. max_len_per_volt
            determines the maximum pulse length for given amplitude
            via the expression max_len = max_len_per_volt / amplitude
        lengPointsPerAmp (int): gives the number of values for the pulse length
            Values swept are np.linspace(0, max_len, lengPointsPerAmp)

    optional args:
        fit_kappa (float): We are fitting the f state population via the
            damped oscillations model. Kappa could be fixed for that fit by
            specifying this parameter; fit_kappa is the value to be used.
            If fit_kappa is not specified, or given to be 0/False, then
            kappa will also be used as a parameter to be optimised.
        fit_degree (int): degree of the polynomial for the fitting
            (default value is 3, max 5). If fit_degree = i, then we are going to
             fit an odd polynomial of ith degree: c1 x^1 + c3 x^3 + ... + ci x^i.
        update (boolean): if True, the 'f0g1_RabiRate_Coefs' and
            'f0g1_RabiRate_Coefs_error' of the qubit object are going to be updated
            after the fitting. If False (default value), nothing will happen.
    """
    kw_for_task_keys = SingleQubitGateCalibExperiment.kw_for_task_keys
    kw_for_sweep_points = {  # we define the parameters that we want to sweep
        'leng_i': dict(param_name='pulse_length', unit='s',
                     label='Pulse length', dimension=0),
        'amp': dict(param_name='amplitude', unit='V',
                    label='Amplitude', dimension=1),
        'freq_i': dict(param_name='mod_frequency', unit='Hz',
                       label='Frequency', dimension=1),
    }
    default_experiment_name = 'f0g1RabiRate'
    call_parallel_sweep = False  # pulse sequence changes between segments

    def __init__(self, task_list=None, sweep_points=None, qubits=None, **kw):

        # we create two lists that are not going to be used, but are needed
        # for PycQED to have a list in the sweeping parm
        kw['freq_i'] = np.arange(kw['amp'].size)
        kw['leng_i'] = np.arange(kw['lengPointsPerAmp'])

        kw['transition_name'] = 'ef'  # we use 'ef' transition name so
        # PycQED knows that it has to measure populations for g, e and f states
        # This way PycQED creates a X180_ge pulse automatically too

        if not 'fit_degree' in kw: kw['fit_degree'] = 3
        if not 'fit_kappa' in kw: kw['fit_kappa'] = 0

        # frequencies of the pulses are calculated with the
        # f0g1_AcStark_IFCoefs of the qubits
        kw['freq'] = {}
        self.frequencies = {}
        for qb in qubits:  # we do it for all qubits
            kw['freq'][qb.name] = \
                np.polyval(np.flip(qb.f0g1_AcStark_IFCoefs()), kw['amp'])
            self.frequencies[qb.name] = kw['freq'][qb.name]

        # we add in the metadata all the parameters of the qubit
        parameters = ['f0g1_kappa', 'f0g1_RabiRate_Coefs', 'T1_ef']  # list of parameters
        for param in parameters: kw[param] = odict() # for each we create a dict
        for qb in qubits:  # for each qubit
            for param in parameters: kw[param][qb.name] = \
                qb.get(f'{param}')  # we put each param in its dict

        #here we calculate the pulse lengths that are going to be used
        kw['lengths'] = odict() # Variable to store the lengths

        for qb in qubits:
            mlpv = kw['max_len_per_volt']
            lppa = kw['lengPointsPerAmp']
            # 2D array of lengths, each line -- lengths from 0 to max_len
            # so that max_len * amplitude product is constant (hence mlpv/amp)
            length_array2D = np.array([np.linspace(0, mlpv / amp, lppa)
                                       for amp in kw['amp']])
            kw['lengths'][qb.name] = length_array2D

        self.lengths = kw['lengths']  # create a variable for lengths

        try:
            super().__init__(task_list, qubits=qubits,
                             sweep_points=sweep_points, **kw)

        except Exception as x:
            self.exception = x
            traceback.print_exc()

    def sweep_block(self, sp1d_idx, sp2d_idx, **kw):
        # in this case we have specified in the 'SingleQubitGateCalibExperiment' class that we want to modify
        # each point manually. Meaning that 'sp1d_idx' is going to count the points in the 0 dimension and
        # 'sp2d_idx' the 1 dimension.
        # We do that because for this experiment the pulse sequence is not identical for each amplitude of the pulse
        # (amplitude and frequency are swept variable in dimension 1)
        # (length is the swept variable in dimension 0)
        parallel_block_list = []
        for i, task in enumerate(self.preprocessed_task_list):
            sweep_points = task['sweep_points']
            qb = task['qb']

            prepend_blocks = super().sweep_block(**task)  # prepend blocks needed (super function)

            # for the flattop_f0g1 pulse we want our state to be 'f', as we have put 'ef' as transition name then
            # PycQED creates a X180_ge pulse automatically, then we need a X180_ef pulse to populate the f state
            # and once we are in f state we apply the flattop_f0g1 pulse
            # so we create the block of pulses that is going to do that for each point
            block = self.block_from_ops(f'rabi_pulses_{qb}', [f'X180_ef {qb}', f'flattop_f0g1 {qb}'])

            # we specify the value for pulse frequency length, and amplitude we are going to use for this point
            block.pulses[1]['pulse_length'] = self.lengths[qb][sp2d_idx][sp1d_idx]  # here the length (dim 0)
            block.pulses[1]['amplitude'] = sweep_points.get_sweep_params_property('values', 1, 'amplitude')[
                sp2d_idx]  # here the amplitude (dim 1)
            block.pulses[1]['mod_frequency'] = self.frequencies[qb][sp2d_idx]  # here de frequency (dim 1)

            parallel_block_list += [self.sequential_blocks(f'flattop_f0g1_{qb}', prepend_blocks + [block])]

        # return the blocks
        return self.simultaneous_blocks(f'flattop_f0g1_{sp2d_idx}_{sp1d_idx}', parallel_block_list, block_align='end')

    def run_analysis(self, analysis_kwargs=None, **kw):
        # here we run the analysis

        # first we call the super function
        super().run_analysis(analysis_kwargs=analysis_kwargs, **kw)
        if analysis_kwargs is None:
            analysis_kwargs = {}

        # then we call the class defined for this analysis: 'f0g1RabiRateAnalysis'
        self.analysis = tda.f0g1RabiRateAnalysis(
            qb_names=self.meas_obj_names, t_start=self.timestamp,
            **analysis_kwargs)

    def run_update(self, **kw):
        # here we update the values found: 'f0g1_RabiRate_Coefs', 'f0g1_RabiRate_Coefs_error' and 'f0g1_kappa'
        for task in self.preprocessed_task_list:
            qubit = [qb for qb in self.meas_objs if qb.name == task['qb']][0]
            Coefs = np.array(self.analysis.proc_data_dict['Coefs'][qubit.name])
            Coefs_error = np.array(self.analysis.proc_data_dict['Coefs_error'][qubit.name])
            kappa = self.analysis.proc_data_dict['kappa'][qubit.name]
            kappa_error = self.analysis.proc_data_dict['kappa_error'][qubit.name]

            #Updating the parameters of the qubit object
            qubit.set("f0g1_RabiRate_Coefs", Coefs)
            qubit.set("f0g1_RabiRate_Coefs_error", Coefs_error)
            qubit.set("f0g1_kappa", kappa)
            qubit.set("f0g1_kappa_error", kappa_error)
            qubit.set("f0g1_catch_kappa", kappa)
            qubit.set("f0g1_catch_kappa_error", kappa_error)

    @classmethod
    def gui_kwargs(cls, device):
        d = super().gui_kwargs(device)
        d['sweeping_parameters'].update({
            f0g1RabiRate.__name__: {
                0: {
                    'length': 's',
                },
                1: {
                    'amplitude': 'V',
                },
                1: {
                    'mod_frequency': 'Hz',
                },
            }
        })
        return d


class efWithf0g1AcStark(SingleQubitGateCalibExperiment):
    """
    Class for the Ac Stark shift calibration measurement for ef transition
    driven by a f0g1 pulse:
    gets the Ac Stark shift for all drive amplitudes.

    This calibration is based on and explained in the section 5.3
    of Dr. Philipp Kurpiers PhD Thesis, 2019
    (see Q:\PaperArchive\_Theses and Papers\QuDev\PhD\2019)

    Args:
        :param qubits: (list) array of qubits for which the calibration is done
        :param amp: (np.array) array of values for amplitudes of the f0g1 pulse that
        are going to be swept (dimension 1). Recall that in PycQED the
            dimension of this array is volts (i.e., volts peak, Vp).
        :param width_per_volt: (float) width of the frequency points to sweep for 1V
            of f0g1 drive. Default=80 MHz.
        :param freqPointsPerAmp: (float) number of ef frequency points to sweep.
        :param length_per_volt: (float)
            In this calibration both the f0g1 amplitude and the pulses length
            are swept such as the product of the two is kept constant.
            The value of the pulse length is therefore inversely proportional
            to the value of the pulse amplitude; It is calculated as follows:
                              length * amplitude = length_per_volt
                        =>                length = length_per_volt / amplitude

    :param kw: keyword arguments:
        fit_degree: (int) degree of the polynomial for the fitting.
            If fit_degree = i, then is going to fit an even polynomial of
            ith degree:  c0 + c2 x^2 +...+ ci x^i. Default value is 4.
        fit_threshold: (float) to do the fittings all population values
            above this threshold will be ignored. Default value is 0.
        update: (boolean) if True, the 'ef_for_f0g1_reset_pulse_AcStark_IFCoefs'
            and 'ef_for_f0g1_reset_pulse_AcStark_IFCoefs_error' of the qubit
            object are going to be updated after the fitting. If False (default
            value), nothing will happen.
    """

    kw_for_task_keys = SingleQubitGateCalibExperiment.kw_for_task_keys
    kw_for_sweep_points = {
        'freq_i': dict(param_name='mod_frequency', unit='Hz',
                       label='Pulse frequency', dimension=0),
        'leng': dict(param_name='pulse_length', unit='s',
                     label='Pulse length', dimension=1),
        'amp': dict(param_name='amplitude', unit='V',
                    label='Amplitude', dimension=1),
    }
    default_experiment_name = 'efAcStark'
    call_parallel_sweep = False  # pulse sequence changes between segments

    def __init__(self, task_list=None, sweep_points=None, qubits=None, **kw):

        kw['transition_name'] = 'ef'    # we use 'ef' transition name so PycQED know that has to measure
                                        # populations for g, e and f state
                                        # this way PycQED creates a X180_ge pulse automatically too

        # if values are not given use the default ones
        if not 'fit_degree' in kw: kw['fit_degree'] = 4
        if not 'fit_threshold' in kw: kw['fit_threshold'] = 0

        # if values are not given use the default ones, however these values should be given, print a message if
        # some value is not given
        if not 'length_per_volt' in kw:
            kw['length_per_volt'] = 50e-9
            print('length_per_volt not specified, using default value: length_per_volt = 50e-9')
        if not 'freqPointsPerAmp' in kw:
            kw['freqPointsPerAmp'] = 20
            print('freqPointsPerAmp not specified, using default value: freqPointsPerAmp = 20')
        if not 'width_per_volt' in kw:
            kw['width_per_volt'] = 80e6
            print('transitionWidthCoefs not specified, using default: transitionWidthCoefs = 80e6')

        # length of the pulse is usually not given, but calculated with 'length_per_volt'
        if not 'leng' in kw:
            kw['leng'] = kw['length_per_volt'] / kw['amp']

        kw['freqPointsPerAmp'] = int(kw['freqPointsPerAmp']) #we say that it has to be an integer
        # we create a list that is not going to be used but needed for PycQED to have a list in the sweeping parm
        kw['freq_i'] = np.arange(kw['freqPointsPerAmp'])

        # now we create two dictionaries
        # 'frequencies': to save the actual frequencies that are going to be swept each amplitude value will have a
        #                different range of frequencies
        # 'IFCoefs': to save the 'ef_AcStark_IFCoefs' of each qubit
        kw['frequencies'] = odict()
        kw['IFCoefs'] = odict()
        self.f0g1_IFCoefs={}
        self.ef_for_f0g1_reset_pulse_amplitude={}

        for qb in qubits: #we loop for the qubits
            array1D = np.array([]) # will use this array to append all the frequencies
            kw['IFCoefs'][qb.name] = qb.ef_for_f0g1_reset_pulse_AcStark_IFCoefs()
            self.f0g1_IFCoefs[qb.name] = qb.f0g1_AcStark_IFCoefs()
            self.ef_for_f0g1_reset_pulse_amplitude[qb.name]=qb.ef_for_f0g1_reset_pulse_amplitude()

            for amp in kw['amp']: #we loop for the amplitudes
                # calculate middle of frequency range for this amplitude
                middle_point = np.polyval(np.flip(kw['IFCoefs'][qb.name]), amp)
                width= amp*kw['width_per_volt']
                array1D = np.append(array1D, #append in the array the frequency points for this amplitude
                                    np.linspace(middle_point - width, middle_point + width,
                                                kw['freqPointsPerAmp']))
            kw['frequencies'][qb.name] = array1D.reshape(kw['amp'].size, kw['freqPointsPerAmp']) #we reshape the array
            # so to have a row for each amplitude

        self.frequencies = kw['frequencies'] #create a variable for frequencies

        try:
            super().__init__(task_list, qubits=qubits,
                             sweep_points=sweep_points, **kw)

        except Exception as x:
            self.exception = x
            traceback.print_exc()

    def sweep_block(self, sp1d_idx, sp2d_idx, **kw):
        # in this case we have specified in the 'SingleQubitGateCalibExperiment' class that we want to modify
        # each point manually. Meaning that 'sp1d_idx' is going to count the points in the 0 dimension and
        # 'sp2d_idx' the 1 dimension.
        # We do that because for this experiment the pulse sequence is not identical for each amplitude of the pulse
        # (amplitude is the swept variable in dimension 1): the frequency range changes for each amplitude
        # (frequency is the swept variable in dimension 0)
        parallel_block_list = []
        for i, task in enumerate(self.preprocessed_task_list):
            sweep_points = task['sweep_points']
            qb = task['qb']

            prepend_blocks = super().sweep_block(**task) #prepend blocks needed (super function)

            # for the ef pulse we want our initial state to be 'e'
            # PycQED creates a X180_ge pulse automatically
            # once we are in e state we apply the flattop_f0g1 pulse and the ef
            # pulse simultaneously
            # so we create the block of pulses that is going to do that for
            # each f0g1 amplitude

            #we first create the simultaneous block of ef + f0g1 pulses
            block_ef = self.block_from_ops(f'ef180_{qb}', [f'ef_for_f0g1_reset_pulse {qb}'])
            block_f0g1 = self.block_from_ops(f'f0g1_reset_pulse {qb}', [f'f0g1_reset_pulse {qb}'])

            # we specify the values of length, frequency, amplitudes
            block_f0g1.pulses[0]['mod_frequency'] = \
                np.polyval(np.flip(self.f0g1_IFCoefs[qb]), sweep_points.get_sweep_params_property('values', 1, 'amplitude')[
                sp2d_idx])
            block_ef.pulses[0]['mod_frequency'] = self.frequencies[qb][sp2d_idx][sp1d_idx]
            block_f0g1.pulses[0]['pulse_length'] = \
                sweep_points.get_sweep_params_property('values', 1, 'pulse_length')[sp2d_idx]
            block_ef.pulses[0]['pulse_length'] = \
                sweep_points.get_sweep_params_property('values', 1, 'pulse_length')[sp2d_idx]
            block_f0g1.pulses[0]['amplitude'] = sweep_points.get_sweep_params_property('values', 1, 'amplitude')[
                sp2d_idx]
            block_ef.pulses[0]['amplitude'] = self.ef_for_f0g1_reset_pulse_amplitude[qb]

            simu_blocks = self.simultaneous_blocks(f'ef_AcStark_pulses_{qb}', [block_ef, block_f0g1], block_align='end')

            parallel_block_list += [self.sequential_blocks(f'ef_AcStark_pulses_{qb}', prepend_blocks + [simu_blocks])]

        # return the blocks
        return self.simultaneous_blocks(f'ef_f0g1_AcStark_pulses_{sp2d_idx}_{sp1d_idx}', parallel_block_list, block_align='end')

    def run_analysis(self, analysis_kwargs=None, **kw):
        # here we run the analysis

        # first we call the super function
        super().run_analysis(analysis_kwargs=analysis_kwargs, **kw)
        if analysis_kwargs is None:
            analysis_kwargs = {}

        # then we call the class defined for this analysis: 'efWithf0g1AcStarkAnalysis'
        self.analysis = tda.efWithf0g1AcStarkAnalysis(
            qb_names=self.meas_obj_names, t_start=self.timestamp,
            **analysis_kwargs)

    def run_update(self, **kw):
        try:
            # here we update the values found: 'f0g1_AcStark_IFCoefs' and 'f0g1_AcStark_IFCoefs_error'
            for task in self.preprocessed_task_list:
                qubit = [qb for qb in self.meas_objs if qb.name == task['qb']][0]
                IFCoefs = np.array(list(self.analysis.proc_data_dict['IFCoefs'][qubit.name].values()))
                IFCoefs_error = np.array(list(self.analysis.proc_data_dict['IFCoefs_error'][qubit.name].values()))

                qubit.set("ef_for_f0g1_reset_pulse_AcStark_IFCoefs", IFCoefs) #update f0g1_AcStark_IFCoefs
                qubit.set("ef_for_f0g1_reset_pulse_AcStark_IFCoefs_error", IFCoefs_error) #update f0g1_AcStark_IFCoefs_error
        except:
            print("does not update IF Coefficients since no fitting occured")
    #
    @classmethod
    def gui_kwargs(cls, device):
        try:
            d = super().gui_kwargs(device)
            d['sweeping_parameters'].update({
                f0g1AcStark.__name__: {
                    0: {
                        'frequency': 'Hz',
                    },
                    1: {
                        'length': 's',
                    },
                    1: {
                        'amplitude': 'V',
                    },
                }
            })
            return d
        except:
            print("")


class f0g1ResetRabiCalib(SingleQubitGateCalibExperiment):
    """
    Class for calibrating the Rabi rate of the ef transition while drivng with a f0g1, in order to perform reset

    This calibration is based on and explained in the section 5.3
    of Dr. Paul Magnard PhD Thesis, 2021

    :param qubits: list of qubits for which the calibration is done
    :param amp: array of values for amplitudes of the f0g1 pulse that are
        going to be swept (dimension 1, outer sweep dimension).

    :param kw: keyword arguments:
        max_len_per_volt: (float) if 'leng' is not provided, the inner
            sweep range (pulse lengths) is computed dynamically per pulse amplitude.
            max_len_per_volt determines the maximum pulse length for given amplitude
            via the expression max_len = max_len_per_volt / amplitude
        lengPointsPerAmp: (float) if 'leng' is not provided, the inner
            sweep range (pulse lengths) is computed dynamically per pulse amplitude.
            'lengPointsPerAmp' gives the number of values for the pulse length.
            Values swept are np.linspace(0, max_len, lengPointsPerAmp)
        amp_ef: (float) amplitude of the f0g1 pulse, default=ef_for_f0g1_reset_pulse_amplitude()
        freq_ef: (float) modulation frequency of the ef pulse, default=ef_for_f0g1_reset_pulse_mod_frequency()
        start_from_ef: (boolean) Equals false if the reset is calibrated
            starting from the e state (default value). Otherwise, the reset is
            calibrated from the f state.

    """
    kw_for_task_keys = SingleQubitGateCalibExperiment.kw_for_task_keys
    kw_for_sweep_points = {  # we define the parameters that we want to sweep
        'leng_i': dict(param_name='pulse_length', unit='s',
                     label='Pulse length', dimension=0),
        'amp': dict(param_name='amplitude', unit='V',
                    label='Amplitude', dimension=1),
        'freq_i': dict(param_name='mod_frequency', unit='Hz',
                       label='Frequency', dimension=1),
    }
    default_experiment_name = 'f0g1ResetRabiCalib'
    call_parallel_sweep = False  # pulse sequence changes between segments
    def __init__(self, task_list=None, sweep_points=None, qubits=None, **kw):
        # if leng is not given, kw['lengPointsPerAmp'] has to be an integer
        # if leng is given, then kw['lengPointsPerAmp'] is its number of points
        kw['lengPointsPerAmp'] = int(kw['lengPointsPerAmp']) if not 'leng' in kw else kw['leng'].size
        self.start_from_ef = False if not 'start_from_ef' in kw else kw['start_from_ef']

        # we create two lists that are not going to be used, but are needed
        # for PycQED to have a list in the sweeping parm
        kw['freq_i'] = np.arange(kw['amp'].size)
        kw['leng_i'] = np.arange(kw['lengPointsPerAmp'])

        kw['transition_name'] = 'ef'  # we use 'ef' transition name so
        # PycQED knows that it has to measure populations for g, e and f states
        # This way PycQED creates a X180_ge pulse automatically too

        # frequencies of the pulses are calculated with the
        # f0g1_AcStark_IFCoefs of the qubits, and the ef frequency is deduced from previous calibration
        kw['freq_f0g1'] = {}
        kw['freq_ef']={}
        kw['amp_ef']={}

        self.freq_f0g1 = {}
        self.freq_ef = {}
        self.amp_ef = {}
        for qb in qubits:  # we do it for all qubits
            kw['freq_f0g1'][qb.name] = np.polyval(np.flip(qb.f0g1_AcStark_IFCoefs()), kw['amp'])
            self.freq_f0g1[qb.name] = kw['freq_f0g1'][qb.name]
            kw['freq_ef'][qb.name] = np.polyval(np.flip(qb.ef_for_f0g1_reset_pulse_AcStark_IFCoefs()), kw['amp'])
            self.freq_ef[qb.name] = kw['freq_ef'][qb.name]
            kw['amp_ef'][qb.name] = qb.ef_for_f0g1_reset_pulse_amplitude()
            self.amp_ef[qb.name] = kw['amp_ef'][qb.name]

        # we add in the metadata all the parameters of the qubit
        parameters = ['kappa', 'gamma1', 'RabiRate_Coefs']  # list of parameters
        for param in parameters: kw[param] = {}  # for each we create a dict
        for qb in qubits:  # for each qubit
            for param in parameters: kw[param][qb.name] = qb.get(f'f0g1_{param}')  # we put each param in its dict

        #here we calculate the pulse lengths that are going to be used
        kw['lengths'] = odict() #here we will put the pulse lengths that are going to be swept,
                                # for each amplitude we can have a different range of pulse lengths
        for qb in qubits:  # we loop for the qubits
            array1D = np.array([])  # will use this array to append all the frequencies
            for amp in kw['amp']:  # we loop for the amplitudes
                # calculate the max length keeping the
                # length * amplitude product constant
                max_len = kw['max_len_per_volt'] / amp
                array1D = np.append(array1D,  # append in the array the frequency points for this amplitude
                                    np.linspace(0, max_len, kw['lengPointsPerAmp']))

            # we reshape the array so to have a row for each amplitude
            kw['lengths'][qb.name] = array1D.reshape(kw['amp'].size, kw['lengPointsPerAmp'])

        self.lengths = kw['lengths']  # create a variable for lengths

        try:
            super().__init__(task_list, qubits=qubits,
                             sweep_points=sweep_points, **kw)

        except Exception as x:
            self.exception = x
            traceback.print_exc()

    def sweep_block(self, sp1d_idx, sp2d_idx, **kw):
        # in this case we have specified in the 'SingleQubitGateCalibExperiment' class that we want to modify
        # each point manually. Meaning that 'sp1d_idx' is going to count the points in the 0 dimension and
        # 'sp2d_idx' the 1 dimension.
        # We do that because for this experiment the pulse sequence is not identical for each amplitude of the pulse
        # (amplitude and frequency are swept variable in dimension 1)
        # (length is the swept variable in dimension 0)
        parallel_block_list = []
        for i, task in enumerate(self.preprocessed_task_list):
            sweep_points = task['sweep_points']
            qb = task['qb']

            prepend_blocks = super().sweep_block(**task)  # prepend blocks needed (super function)

            #we first create the simultaneous block of ef + f0g1 pulses
            block_ef = self.block_from_ops(f'ef180_{qb}', [f'ef_for_f0g1_reset_pulse {qb}'])
            block_f0g1 = self.block_from_ops(f'f0g1_reset_pulse {qb}', [f'f0g1_reset_pulse {qb}'])

            # we specify the values of length, frequency, amplitudes
            block_f0g1.pulses[0]['pulse_length'] = self.lengths[qb][sp2d_idx][sp1d_idx]  # here the length (dim 0)
            block_ef.pulses[0]['pulse_length'] = self.lengths[qb][sp2d_idx][sp1d_idx]  # here the length (dim 0)
            block_f0g1.pulses[0]['amplitude'] = sweep_points.get_sweep_params_property('values', 1, 'amplitude')[
                sp2d_idx]  # here the amplitude (dim 1)
            block_ef.pulses[0]['amplitude'] = self.amp_ef[qb]
            block_f0g1.pulses[0]['mod_frequency'] = self.freq_f0g1[qb][sp2d_idx]  # here de frequency (dim 1)
            block_ef.pulses[0]['mod_frequency'] = self.freq_ef[qb][sp2d_idx]

            simu_blocks = self.simultaneous_blocks(f'reset_pulses_{qb}', [block_ef, block_f0g1], block_align='end')


            # for the flattop_f0g1 pulse we want our state to be 'f', as we have put 'ef' as transition name then
            # PycQED creates a X180_ge pulse automatically, then we need a X180_ef pulse to populate the f state
            # and once we are in f state we apply the flattop_f0g1 pulse
            # so we create the block of pulses that is going to do that for each point, and add it to the simultaneous
            # block precedently created
            if self.start_from_ef:
                #adding an ef pulse at the start of the reset calibration
                block=self.sequential_blocks(f'reset_calib_pulses_{qb}',
                                             [self.block_from_ops(
                                                 f'ini_pulse_{qb}',
                                                 [f'X180_ef {qb}']),
                                              simu_blocks],
                                             destroy= True
                                             )
            else:
                block=simu_blocks

            parallel_block_list += [self.sequential_blocks(f'f0g1_reset_calib_{qb}', prepend_blocks + [block])]

        # return the blocks
        return self.simultaneous_blocks(f'f0g1_reset_cal_{sp2d_idx}_{sp1d_idx}', parallel_block_list, block_align='end')

    def run_analysis(self, analysis_kwargs=None, **kw):
        # here we run the analysis

        # first we call the super function
        super().run_analysis(analysis_kwargs=analysis_kwargs, **kw)
        if analysis_kwargs is None:
            analysis_kwargs = {}

        # then we call the class defined for this analysis: 'f0g1ResetCalibAnalysis'
        self.analysis = tda.f0g1ResetCalibAnalysis(
            qb_names=self.meas_obj_names, t_start=self.timestamp,
            **analysis_kwargs)


class f0g1Pitch(SingleQubitGateCalibExperiment):
    """
    class for the f0g1 pitch calibration: check whether the calibrations of AcStark and RabiRate work correctly

    this calibration is explained in 5.4 section of Dr. Philipp Kurpiers PhD Thesis, 2019

    args:
        qubits (list): array of qubits to which do the calibration
        gamma1 (np.array): array of values for gamma1 that are going to be swept (dimension 1)
            gamma1 is exponential rate of the rising edge of the emitted photon
        pulseTrunc (np.array): array of values for pulseTrunc that ara going to be swept (dimension 0)

    optional args:
        gamma2 (np.array): array of values for gamma2 that are going to be swept (dimension 1)
            gamma2 is exponential rate of the falling edge of the emitted photon
            if 'gamma2' is not given, then 'gamma2' = 'gamma1' will be used
        photonTrunc (float):
            pulseTrunc and photonTrunc dictates how to truncate the pulse. For pulseTrunc=1, the pulse is
            truncated at -photonTrunc*2/gamma1 and photonTrunc*2/gamma2. For pulseTrunc<1, the pulse is truncated
            such that it has the same start time, but a pulse length of pulseTrunc*pulseLength
        junctionTrunc (float):
        junctionSigma (float):
            information about the junction bridging the AWG amplitude
            from the truncated pulse value at the end and zero. These variables denote the junction truncation,
            width and type respectively
    """

    kw_for_task_keys = SingleQubitGateCalibExperiment.kw_for_task_keys
    kw_for_sweep_points = { #we define the parameters that we want to sweep
        'pulseTrunc': dict(param_name='pulseTrunc', unit='-',  # ? not sure about the unit
                           label='Pulse Truncation', dimension=0),
        'gamma1': dict(param_name='gamma1', unit='Hz',
                       label='gamma1', dimension=1),
        'gamma2': dict(param_name='gamma2', unit='Hz',
                       label='gamma2', dimension=1),
    }
    default_experiment_name = 'f0g1Pitch'

    def __init__(self, task_list=None, sweep_points=None, qubits=None, **kw):

        kw['transition_name'] = 'ef'    # we use 'ef' transition name so PycQED know that has to measure
                                        # populations for g, e and f state
                                        # this way PycQED creates a X180_ge pulse automatically too

        # -- we put the default values of the pulse for each qubit if no values are given when the object is created
        #   if values given then we change the default values
        #   this way all these values are going to be in the metadata of the experiment
        if not 'photonTrunc' in kw:
            kw['photonTrunc'] = [qb.f0g1_photonTrunc() for qb in qubits]
        else:
            for qb in qubits: qb.f0g1_photonTrunc(kw['photonTrunc'])
            kw['photonTrunc'] = [kw['photonTrunc'] for _ in qubits]

        if not 'junctionTrunc' in kw:
            kw['junctionTrunc'] = [qb.f0g1_junctionTrunc() for qb in qubits]
        else:
            for qb in qubits: qb.f0g1_junctionTrunc(kw['junctionTrunc'])
            kw['junctionTrunc'] = [kw['junctionTrunc'] for _ in qubits]

        if not 'junctionSigma' in kw:
            kw['junctionSigma'] = [qb.f0g1_junctionSigma() for qb in qubits]
        else:
            for qb in qubits: qb.f0g1_junctionSigma(kw['junctionSigma'])
            kw['junctionSigma'] = [kw['junctionSigma'] for _ in qubits]
        # --

        # if the user only gives gamma or gamma1 we use the same array for gamma2
        if 'gamma1' in kw and not 'gamma2' in kw:
            kw['gamma2'] = kw['gamma1']


        try:  # call the 'SingleQubitGateCalibExperiment' init
            super().__init__(task_list, qubits=qubits,
                             sweep_points=sweep_points, **kw)
        except Exception as x:
            self.exception = x
            traceback.print_exc()

    def sweep_block(self, qb, sweep_points, transition_name, **kw):
        # here we specify the pulses that we want to apply and for which do we want to sweep its parameters

        prepend_blocks = super().sweep_block(qb, sweep_points, transition_name, **kw) #prepend blocks needed (super function)

        # for the f0g1 pulse we want our state to be 'f', as we have put 'ef' as transition name then
        # PycQED creates a X180_ge pulse automatically, then we need a X180_ef pulse to populate the f state
        # and once we are in f state we apply the f0g1 pulse
        # so we create the block of pulses that is going to do that
        block = self.block_from_ops(f'f0g1_pulses_{qb}', [f'X180_ef {qb}', f'f0g1 {qb}'])

        # we specify which parameters we want to sweep thanks to the 'sweep_points':
        # 'sweep_points' is an array of dictionaries (the length of the array is defining the dimensions of the sweep,
        # if the array has 2 components we seep in dimension 0 and dimension 1 (2D sweep).
        # each dictionary has as keys the names of the parameter swept  ('param_name') in that dimension
        for sweep_dict in sweep_points:
            for param_name in sweep_dict:
                pulse_dict = block.pulses[1]  # we seep the f0g1 pulse
                if param_name in pulse_dict:  # if the parameters are parameters of the f0g1 pulse
                    pulse_dict[param_name] = ParametricValue(param_name)  # we use the 'ParametricValue' function
                                                                          # to be able to sweep that parameter

        # return the blocks
        return self.sequential_blocks(f'f0g1_pitch_{qb}', prepend_blocks + [block])

    def run_analysis(self, analysis_kwargs=None, **kw):
        # here we run the analysis

        # first we call the super function
        super().run_analysis(analysis_kwargs=analysis_kwargs, **kw)
        if analysis_kwargs is None:
            analysis_kwargs = {}

        # then we call the class defined for this analysis: 'f0g1PitchAnalysis'
        self.analysis = tda.f0g1PitchAnalysis(
            qb_names=self.meas_obj_names, t_start=self.timestamp,
            **analysis_kwargs)

    @classmethod
    def gui_kwargs(cls, device):
        d = super().gui_kwargs(device)
        d['sweeping_parameters'].update({
            f0g1Pitch.__name__: {
                0: {
                    'pulseTrunc': '-',
                },
                1: {
                    'gamma1': 'Hz',
                    'gamma2': 'Hz',
                },
            }
        })
        return d


class DriveAmpNonlinearityCurve(CalibBuilder):
=======
class DriveAmplitudeNonlinearityCurve(CalibBuilder):
>>>>>>> bc6733d7
    """
    Calibration measurement for the drive amplitude non-linearity curve.
    This class runs DriveAmpCalib for several values of n_pulses_pi. See
    docstring of DriveAmpCalib for information about input parameters.

    Particular to this class: n_pulses_pi is a list or array of integers. If
    None, it will default to [2,1,3,4,5,6,7].
    The DriveAmpCalib will be run for 1/npp and 1-1/npp with npp in n_pulses_pi,
    except for npp in [1, 2].

    Important remarks:
        - n_pulses_pi will be sorted from lowest to highest, making sure that
         it starts with 2 (ex: [2,1,3,4,5..])
        - if 1 or 2 in n_pulses_pi, the corrected amp180 and amp90_scale will
        be set as temporary values for the remaining measurements.
        The above are done for two reasons:
            - DriveAmpCalib scales amplitudes with respect to amp180, and we
            want to use the calibrated amp180 for n_pulses_pi > 1
            - The first pulse in the DriveAmpCalib sequence is an X90, so we
            start by calibrating the amp90_scale and use it for the remaining
            measurements.

    Keyword args particular to this class:
        - run_complement (bool; default: True): whether to run DriveAmpCalib for
            1-1/npp (True) or only for 1/npp (False).
    """
    default_experiment_name = 'DriveAmpNonlinearityCurve'

    def __init__(self, task_list=None, sweep_points=None, qubits=None,
                 n_repetitions=None, n_pulses_pi=None,  **kw):

        try:
            if task_list is None:
                if qubits is None:
                    raise ValueError('Please provide either "qubits" or '
                                     '"task_list"')
                # Create task_list from qubits
                task_list = [{'qb': qb.name} for qb in qubits]

            for task in task_list:
                if 'qb' in task and not isinstance(task['qb'], str):
                    task['qb'] = task['qb'].name

            self.n_repetitions = n_repetitions
            self.n_pulses_pi = n_pulses_pi
            self.init_kwargs = {}  # for passing to the DriveAmpCalib msmts
            self.init_kwargs.update(kw)
            self.init_kwargs['update'] = False  # never update in DriveAmpCalib

            # we measure the non-linearity of the control electronics; it
            # doesn't matter which quantum transition we use for it, so we use
            # the lowest
            self.init_kwargs['transition_name'] = 'ge'

            if self.n_pulses_pi is None:
                # the pi pulse amplitude is assumed to be calibrated and its
                # correction is not part of the calibration curve
                # (see DriveAmpNonlinearityCurveAnalysis)
                self.n_pulses_pi = np.arange(2, 8)
            # sort lowest to highest: see docstring for reason
            self.n_pulses_pi = np.sort(self.n_pulses_pi)
            try:
                # If 2 in n_pulses_pi, we want to start by calibrating the
                # amp90_scale and use it for the remaining measurements since
                # the pulse sequence in the DriveAmpCalib experiment starts
                # with X90.
                idx = list(self.n_pulses_pi).index(2)
                if idx == 1:
                    # means first two entries are 1, 2: flip them
                    self.n_pulses_pi = np.concatenate([
                        [2, 1], self.n_pulses_pi[idx+1:]])
            except ValueError:
                # 2 is not in self.n_pulses_pi
                pass
            self.measurements = []  # for collecting instance of DriveAmpCalib
            super().__init__(task_list, qubits=qubits,
                             sweep_points=sweep_points, **kw)

            self.autorun(**kw)
        except Exception as x:
            self.exception = x
            traceback.print_exc()

    def run_measurement(self, **kw):
        """
        Overwrites the base method to run a DriveAmpCalib experiment for each
        entry in self.n_pulses_pi. See class docstring for more details.
        """
        run_complement = kw.get('run_complement', True)

        # get qubits for setting temporary values
        qb_in_exp = self.find_qubits_in_tasks(self.qubits, self.task_list)
        temp_vals = []

        # analysis_kwargs to be passed to the DriveAmpCalib measurements
        ana_kw = self.init_kwargs.pop('analysis_kwargs_da_calib', {})
        opt_dict = ana_kw.pop('options_dict', {})
        for i, npp in enumerate(self.n_pulses_pi):
            if npp in [1, 2]:
                with temporary_value(*temp_vals):
                    od = {}
                    if npp == 1 and 'fit_t2_r' not in opt_dict:
                        # do not fit T2 in this case
                        od['fit_t2_r'] = False
                    od.update(opt_dict)
                    analysis_kwargs = {'options_dict': od}
                    analysis_kwargs.update(ana_kw)
                    DACalib = NPulseAmplitudeCalib(
                        task_list=self.task_list,
                        sweep_points=self.sweep_points,
                        qubits=self.qubits,
                        n_repetitions=self.n_repetitions,
                        n_pulses_pi=npp,
                        analysis_kwargs=analysis_kwargs,
                        **self.init_kwargs)
                self.measurements += [DACalib]

                # set the corrections from this measurement as temporary values
                # for the next measurements
                if npp == 1:
                    temp_vals = []
                    for qb in qb_in_exp:
                        amp180 = qb.ge_amp180()  # current amp180
                        # we need to adjust the amp90_scale as well since the
                        # previously calibrated value is with respect to the
                        # current amp180
                        amp90_sc = qb.ge_amp90_scale()  # current amp90_scale
                        amp90 = amp180 * amp90_sc  # calibrated amp90
                        # calibrated amp180
                        corr_amp180 = DACalib.analysis.proc_data_dict[
                                'analysis_params_dict'][qb.name][
                                'correct_scalings_mean'] * amp180
                        # adjust amp90_scale based on the calibrated amp180
                        corr_amp90_sc = amp90 / corr_amp180
                        temp_vals.extend([(qb.ge_amp180, corr_amp180),
                                          (qb.ge_amp90_scale, corr_amp90_sc)])
                else:
                    temp_vals = [
                        (qb.ge_amp90_scale, DACalib.analysis.proc_data_dict[
                            'analysis_params_dict'][qb.name][
                            'correct_scalings_mean'])
                        for qb in qb_in_exp]
            else:
                od = {}
                if 'fit_t2_r' not in opt_dict:
                    # do not fit T2 in this case
                    od['fit_t2_r'] = False
                od.update(opt_dict)
                analysis_kwargs = {'options_dict': od}
                analysis_kwargs.update(ana_kw)
                with temporary_value(*temp_vals):
                    # measure for 1/npp
                    DACalib = NPulseAmplitudeCalib(
                        task_list=self.task_list,
                        sweep_points=self.sweep_points,
                        qubits=self.qubits,
                        n_repetitions=self.n_repetitions,
                        n_pulses_pi=npp,
                        analysis_kwargs=analysis_kwargs,
                        **self.init_kwargs)
                    self.measurements += [DACalib]

                if run_complement:
                    # measure for 1 - 1/npp
                    tl = []
                    for j, task in enumerate(self.task_list):
                        # set the fixed_scaling to the calibrated value of
                        # 1/npp from the previous measurement
                        fixed_scaling = DACalib.analysis.proc_data_dict[
                            'analysis_params_dict'][task['qb']][
                            'correct_scalings_mean']
                        tl_dict = {'fixed_scaling': fixed_scaling}
                        tl_dict.update(task)
                        tl += [tl_dict]
                    with temporary_value(*temp_vals):
                        DACalib = NPulseAmplitudeCalib(
                            task_list=tl,
                            sweep_points=self.sweep_points,
                            qubits=self.qubits,
                            n_repetitions=self.n_repetitions,
                            n_pulses_pi=npp,
                            analysis_kwargs=ana_kw,
                            **self.init_kwargs)
                        self.measurements += [DACalib]

    def run_analysis(self, analysis_kwargs=None, **kw):
        """
        Runs DriveAmpNonlinearityCurve and stores analysis instance in
        self.analysis.

        Args:
            analysis_kwargs (dict; default: None): keyword arguments for
                analysis class

        Keyword args:
            Passed to parent method.
        """

        super().run_analysis(analysis_kwargs=analysis_kwargs, **kw)
        if analysis_kwargs is None:
            analysis_kwargs = {}
        self.analysis = tda.DriveAmplitudeNonlinearityCurveAnalysis(
            qb_names=self.meas_obj_names,
            t_start=self.measurements[0].timestamp,
            t_stop=self.measurements[-1].timestamp,
            **analysis_kwargs)

    def run_update(self, **kw):
        """
        Updates the amp_scaling_correction_coeffs of the qubit in each task
        with the coefficients extracted by the analysis.

        Keyword args:
         to allow pass through kw even though they are not needed
        """

        for mobjn in self.meas_obj_names:
            qubit = [qb for qb in self.meas_objs if qb.name == mobjn][0]
            nl_fit_pars = self.analysis.proc_data_dict['nonlinearity_fit_pars'][
                qubit.name]
            qubit.set('amp_scaling_correction_coeffs',
                      [nl_fit_pars['a'], nl_fit_pars['b']])<|MERGE_RESOLUTION|>--- conflicted
+++ resolved
@@ -4163,7 +4163,6 @@
         return thresholds
 
 
-<<<<<<< HEAD
 class f0g1AcStark(SingleQubitGateCalibExperiment):
     """
     Class for the Ac Stark shift calibration measurement for f0g1 transition:
@@ -5040,10 +5039,7 @@
         return d
 
 
-class DriveAmpNonlinearityCurve(CalibBuilder):
-=======
 class DriveAmplitudeNonlinearityCurve(CalibBuilder):
->>>>>>> bc6733d7
     """
     Calibration measurement for the drive amplitude non-linearity curve.
     This class runs DriveAmpCalib for several values of n_pulses_pi. See
