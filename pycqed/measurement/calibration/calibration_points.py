--- conflicted
+++ resolved
@@ -289,12 +289,6 @@
     def combine_parallel(first, second):
         """Combines two CalibrationPoints objects into a new CalibrationPoints
         object that represents the two calibration point sets played in
-<<<<<<< HEAD
-        parallel."""
-
-        assert first.pulse_label_map == second.pulse_label_map
-        assert first.pulse_modifs == second.pulse_modifs
-=======
         parallel.
 
         Args:
@@ -311,7 +305,6 @@
             raise ValueError("pulse_modifs's of combined CalibrationPoints "
                              "must be identical")
         # dicts preserve insertion order, sets do not, therefore we use dicts
->>>>>>> f8ca25fb
         qb_names = list(dict.fromkeys(first.qb_names + second.qb_names))
         first_states = first.states.copy()
         second_states = second.states.copy()
@@ -322,28 +315,19 @@
             second_states += [len(second.qb_names) * ['I ']]
         states = []
         for first_state, second_state in zip(first_states, second_states):
-<<<<<<< HEAD
-            states.append([])
-            for qb in qb_names:
-=======
             # loop over calibration segments
             states.append([])
             for qb in qb_names:
                 # determine state for each qubit in this calibration segment
->>>>>>> f8ca25fb
                 idx_first = first.qb_names.index(qb) \
                     if qb in first.qb_names else None
                 idx_second = second.qb_names.index(qb) \
                     if qb in second.qb_names else None
                 if idx_first is not None and idx_second is not None:
-<<<<<<< HEAD
-                    assert first_state[idx_first] == second_state[idx_second]
-=======
                     if first_state[idx_first] != second_state[idx_second]:
                         raise ValueError("Same qubit should be prepared in "
                                          "different states in same segment in "
                                          "CalibrationPoints.combine_parallel")
->>>>>>> f8ca25fb
                     states[-1].append(first_state[idx_first])
                 elif idx_first is not None:
                     states[-1].append(first_state[idx_first])
