--- conflicted
+++ resolved
@@ -184,11 +184,7 @@
                     f"match: {i} vs {j}"
 
         for i, qbn in enumerate(qb_names):
-<<<<<<< HEAD
-            # get unique states in reversed alphabetical order: g, [e, f]
-=======
             # get unique states in the order specified below
->>>>>>> f2f43c44
             order = {"g": 0, "e": 1, "f": 2, "h": 3}
             unique = list(np.unique(states[qbn]))
             unique.sort(key=lambda s: order[s])
@@ -290,7 +286,6 @@
             .format(self.qb_names, self.states, self.pulse_label_map)
 
     @staticmethod
-<<<<<<< HEAD
     def combine_parallel(first, second):
         """Combines two CalibrationPoints objects into a new CalibrationPoints
         object that represents the two calibration point sets played in
@@ -326,39 +321,19 @@
                                  pulse_modifs=first.pulse_modifs)
 
     @staticmethod
-    def guess_cal_states(cal_states, for_ef=False, transition_names='ge', **kw):
-=======
     def guess_cal_states(cal_states, for_ef=False, **kw):
->>>>>>> f2f43c44
         """
         Generate calibration states to be passed to CalibrationPoints
         :param cal_states: str or list of str with state names. If 'auto', it
             will generate default states based on for_ef and transition_names.
         :param for_ef: bool specifying whether to add the 'f' state.
             This flag is here for legacy reasons (Steph, 07.10.2020).
-<<<<<<< HEAD
-        :param transition_names: str or list of str specifying the name(s) of
-            the transition(s) involved in the measurement.
-=======
         :param kw: keyword_arguments (to allow pass-through kw even if it
                     contains entries that are not needed)
->>>>>>> f2f43c44
         :return: tuple of calibration states or cal_states from the user
         """
         if cal_states == "auto":
-            state_order = ['g', 'e', 'f', 'h']
-            if isinstance(transition_names, str):
-                transition_names = [transition_names]
-            cal_states_temp = [s for s in ''.join(transition_names)]
+            cal_states = ('g', 'e')
             if for_ef:
-                cal_states_temp += ['f']
-            cal_states = []
-            unique_cs = set()
-            for cs in cal_states_temp:
-                if cs not in unique_cs:
-                    cal_states += [cs]
-                unique_cs.add(cs)
-            cal_states = [s for so in state_order for s in list(cal_states)
-                          if s[0] == so]
-            cal_states = tuple(cal_states)
+                cal_states += ('f',)
         return cal_states
