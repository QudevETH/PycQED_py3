--- conflicted
+++ resolved
@@ -166,12 +166,7 @@
 
         # Store metadata that is not part of QuantumExperiment.
         self.exp_metadata.update({
-<<<<<<< HEAD
             'reset_params': self.get_reset_params(),
-            'rotate': len(self.cal_states) != 0 and not self.classified,
-=======
-            'preparation_params': self.get_prep_params(),
->>>>>>> 37c27224
             'sweep_points': self.sweep_points,
             'ro_qubits': self.meas_obj_names,
         })
