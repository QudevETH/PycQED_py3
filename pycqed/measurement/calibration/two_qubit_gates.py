import numpy as np
from collections import OrderedDict as odict
from copy import copy
from copy import deepcopy
from itertools import zip_longest
import traceback
from pycqed.utilities.general import assert_not_none
from pycqed.measurement.quantum_experiment import QuantumExperiment
from pycqed.measurement.waveform_control.circuit_builder import CircuitBuilder
from pycqed.measurement.waveform_control.block import Block, ParametricValue
from pycqed.measurement.waveform_control.segment import UnresolvedPulse
from pycqed.measurement.sweep_points import SweepPoints
from pycqed.measurement.calibration.calibration_points import CalibrationPoints
import pycqed.measurement.awg_sweep_functions as awg_swf
import pycqed.analysis_v2.timedomain_analysis as tda
from pycqed.measurement import multi_qubit_module as mqm
import logging
import qcodes
import pycqed.instrument_drivers.meta_instrument.qubit_objects.QuDev_transmon\
    as qb_mod

log = logging.getLogger(__name__)

# TODO: docstrings (list all kw at the highest level with reference to where
#  they are explained, explain all kw where they are processed)
# TODO: add some comments that explain the way the code works


class MultiTaskingExperiment(QuantumExperiment):
    """
    This class adds the concept of tasks to the QuantumExperiment class and
    allows to run multiple tasks in parallel. There are no checks whether a
    parallel execution of tasks makes sense on the used hardware
    (connectivity, crosstalk etc.), i.e., it is up to the experimentalist
    to ensure this by passing a reasonable task_list.

    The concept is that each experiment inherited from this class should
    define a method that creates a block based on the parameters specified
    in a task. The method parallel_sweep can then be used to assemble these
    blocks in parallel.

    :param task_list: list of dicts, where each dict contains the parameters of
        a task (= keyword arguments for the block creation function)
    :param dev: device object, see QuantumExperiment
    :param qubits: list of qubit objects, see QuantumExperiment
    :param operation_dict: operations dictionary, see QuantumExperiment
    :param kw: keyword arguments. Some are processed directly in the init or
        the parent init, some are processed in other functions, e.g.,
        create_cal_points. (FIXME further documentation would help). The
        contents of kw are also stored to metadata and thus be used to pass
        options to the analysis.
    """

    default_experiment_name = 'MultitaskingExperiment'
    # The following dictionary can be overwritten by child classes to
    # specify keyword arguments from which sweep_points should be generated
    # automatically (see docstring of generate_kw_sweep_points).
    kw_for_sweep_points = {}
    # The following list can be overwritten by child classes to specify keyword
    # arguments that should be automatically copied into each task (list of
    # str, each being a key to be searched in kw).
    kw_for_task_keys = ()
    # The following list can be overwritten by child classes to specify keys
    # inside tasks that refer to measurement objects. The respective values
    # will then automatically replaced by measurement object names in case
    # the actual objects were provided.
    task_mobj_keys = ()

    @assert_not_none('task_list')
    def __init__(self, task_list, dev=None, qubits=None,
                 operation_dict=None, **kw):

        for task in task_list:
            # convert qubit objects to qubit names
            for k in self.task_mobj_keys:
                if not isinstance(task[k], str):
                    task[k] = task[k].name
            # generate an informative task prefix
            if 'prefix' not in task and len(self.task_mobj_keys):
                task['prefix'] = '_'.join([v for k, v in task.items() if k
                                           in self.task_mobj_keys]) + '_'

        self.task_list = task_list
        # Process kw_for_sweep_points for the global keyword arguments kw
        self.generate_kw_sweep_points(kw)

        # Try to get qubits or at least qb_names
        _, qb_names = self.extract_qubits(dev, qubits, operation_dict)
        # Filter to the ones that are needed
        qb_names = self.find_qubits_in_tasks(qb_names, task_list + [kw])
        # Initialize the QuantumExperiment
        super().__init__(dev=dev, qubits=qubits,
                         operation_dict=operation_dict,
                         filter_qb_names=qb_names, **kw)

        if 'sweep_points' in kw:
            # Note that sweep points generated due to kw_for_sweep_points are
            # already part of kw['sweep_points'] at this point.
            self.sweep_points = kw.pop('sweep_points')

        self.cal_points = None
        self.cal_states = None
        self.exception = None
        self.all_main_blocks = []
        self.data_to_fit = {}

        # The following is done because the respective call in the init of
        # QuantumExperiment does not capture all kw since many are explicit
        # arguments of the init there.
        kw.pop('exp_metadata', None)
        self.exp_metadata.update(kw)

        # Create calibration points based on settings in kw (see docsring of
        # create_cal_points)
        self.create_cal_points(**kw)

    def add_to_meas_obj_sweep_points_map(self, meas_objs, sweep_point):
        """
        Add an entry to the meas_obj_sweep_points_map, which will later be
        stored to the metadata. Makes sure to not add entries twice.
        :param meas_objs: (str or list of str) name(s) of the measure
            object(s) for which the sweep_point should be added
        :param sweep_point: (str) name of the sweep_point that should be added
        """
        if 'meas_obj_sweep_points_map' not in self.exp_metadata:
            self.exp_metadata['meas_obj_sweep_points_map'] = {}
        if not isinstance(meas_objs, list):
            meas_objs = [meas_objs]
        for mo in meas_objs:
            # get name from object if an object was given
            mo = mo if isinstance(mo, str) else mo.name
            if mo not in self.exp_metadata['meas_obj_sweep_points_map']:
                self.exp_metadata['meas_obj_sweep_points_map'][mo] = []
            if sweep_point not in self.exp_metadata[
                    'meas_obj_sweep_points_map'][mo]:
                # if the entry does not exist yet
                self.exp_metadata['meas_obj_sweep_points_map'][mo].append(
                    sweep_point)

    def get_meas_objs_from_task(self, task):
        """
        Returns a list of all measure objects (e.g., qubits) of a task.
        Should be overloaded in child classes if the default behavior
        of returning all qubits found in the task is not desired.
        :param task: a task dictionary
        :return: list of all qubit objects (if available) or names
        """
        return self.find_qubits_in_tasks(self.qb_names, [task])

    def run_measurement(self, **kw):
        """
        Run the actual measurement. Stores some additional settings and
            then calls the respective method in QuantumExperiment.
        :param kw: keyword arguments
        """
        # update the nr_averages based on the settings in the user measure
        # objects
        self.df_kwargs.update(
            {'nr_averages': max(qb.acq_averages() for qb in self.meas_objs)})

        # Store metadata that is not part of QuantumExperiment.
        self.exp_metadata.update({
            'preparation_params': self.get_prep_params(),
            'rotate': len(self.cal_states) != 0 and not self.classified,
            'sweep_points': self.sweep_points,
            'ro_qubits': self.meas_obj_names,
        })
        if len(self.data_to_fit):
            self.exp_metadata.update({'data_to_fit': self.data_to_fit})

        def replace_qc_params(obj):
            obj = copy(obj)
            if isinstance(obj, list):
                ind = range(len(obj))
            elif isinstance(obj, dict):
                ind = obj.keys()
            for i in ind:
                if isinstance(obj[i], (dict, list)):
                    obj[i] = replace_qc_params(obj[i])
                elif isinstance(obj[i], qcodes.Parameter):
                    obj[i] = repr(obj[i])
            return(obj)

        if kw.get('store_preprocessed_task_list', False) and hasattr(
                self, 'preprocessed_task_list'):
            tl = replace_qc_params(self.preprocessed_task_list)
            self.exp_metadata.update({'preprocessed_task_list': tl})
        if self.task_list is not None:
            tl = replace_qc_params(self.task_list)
            self.exp_metadata.update({'task_list': tl})

        super().run_measurement(**kw)

    def create_cal_points(self, n_cal_points_per_state=1, cal_states='auto',
                          for_ef=False, **kw):
        """
        Creates a CalibrationPoints object based on the given parameters and
            saves it to self.cal_points.

        :param n_cal_points_per_state: number of segments for each
            calibration state
        :param cal_states: str or tuple of str; the calibration states
            to measure
        :param for_ef: (deprecated) bool indicating whether to measure the
            |f> calibration state for each qubit
        :param kw: keyword arguments (to allow pass-through kw even if it
            contains entries that are not needed)
        """
        if for_ef:
            log.warning('for_ef is deprecated, use cal_states instead.')
        self.cal_states = CalibrationPoints.guess_cal_states(
            cal_states, for_ef=for_ef)
        self.cal_points = CalibrationPoints.multi_qubit(
            self.meas_obj_names, self.cal_states,
            n_per_state=n_cal_points_per_state)
        self.exp_metadata.update({'cal_points': repr(self.cal_points)})

    def preprocess_task_list(self, **kw):
        """
        Calls preprocess task for all tasks in self.task_list. This adds
        prefixed sweep points to self.sweep_points and returns a
        preprocessed task list, for details see preprocess_task.

        :param kw: keyword arguments
        :return: the preprocessed task list
        """
        # keep a reference to the original sweep_points object
        given_sweep_points = self.sweep_points
        # Store a copy of the sweep_points (after ensuring that they are a
        # SweepPoints object). This copy will then be extended with prefixed
        # task-specific sweep_points.
        self.sweep_points = SweepPoints(given_sweep_points)
        # Internally, all sweeps need to be handled as 2D sweeps (i.e.,
        # _num_sweep_dims = 2) if force_2D_sweep is True. Otherwise,
        # the number of sweep dimensions _num_sweep_dims is the largest
        # number of dimensions in any of the (global or task-specific)
        # SweepPoints objects.
        self._num_sweep_dims = 2 if self.force_2D_sweep else max(
            [len(t.get('sweep_points', [])) for t in self.task_list]
            + [len(self.sweep_points)])
        while len(self.sweep_points) < self._num_sweep_dims:
            self.sweep_points.add_sweep_dimension()
        preprocessed_task_list = []
        for task in self.task_list:
            # preprocessed_task_list requires both the sweep point that
            # should be modified and the original version of the sweep
            # points (to see which sweep points are valid for all tasks)
            preprocessed_task_list.append(
                self.preprocess_task(task, self.sweep_points,
                                     given_sweep_points, **kw))
        return preprocessed_task_list

    def preprocess_task(self, task, global_sweep_points, sweep_points=None,
                        **kw):
        """
        Preprocesses a task, which includes the following actions. The
        original task is not modified, but instead a new, preprocessed task
        is returned.
        - Create or cleanup task prefix.
        - Copy kwargs listed in kw_for_task_keys to the task.
        - Generate task-specific sweep points based on generate_kw_sweep_points
          if the respective keys are found as parameters of the task.
        - Copies sweep points valid for all tasks to the task.
        - Adds prefixed versions of task-specific sweep points to the global
          sweep points
        - Generate a list of sweep points whose names have to be prefixed
          when used as ParametricValue during block creation.
        - Update meas_obj_sweep_points_map for qubits involved in the task

        :param task: (dict) the task
        :param global_sweep_points: (SweepPoints object) global sweep points
            containing the sweep points valid for all tasks plus prefixed
            versions of task-specific sweep points. The object is updated
            by this method.
        :param sweep_points: (SweepPoints object or list of dicts or None)
            sweep points valid for all tasks. Remains unchanged in this method.
        :param kw: keyword arguments
        :return: the preprocessed task
        """
        # copy the task in order to not modify the original task
        task = copy(task)  # no deepcopy: might contain qubit objects
        # Create a prefix if it does not exist. Otherwise clean it up (add "_")
        prefix = task.get('prefix', None)
        if prefix is None:  # try to guess one based on contained qubits
            if self.qb_names:
                prefix = '_'.join(self.find_qubits_in_tasks(self.qb_names,
                                                            [task]))
            else:
                prefix = '_'.join(self.find_qubits_in_tasks(self.meas_obj_names,
                                                            [task]))
        prefix += ('_' if prefix[-1] != '_' else '')
        task['prefix'] = prefix

        # Get measure objects needed involved in this task. Will be used
        # below to generate entries for the meas_obj_sweep_points_map.
        mo = self.get_meas_objs_from_task(task)

        # Copy kwargs listed in kw_for_task_keys to the task.
        for param in self.kw_for_task_keys:
            if param not in task and param in kw:
                task[param] = kw.get(param)

        # Start with sweep points valid for all tasks
        current_sweep_points = SweepPoints(sweep_points)

        # Generate kw sweep points for the task
        self.generate_kw_sweep_points(task)
        # check whether new sweep points increase the total number of sweep
        # dimensions
        if (l := len(task.get('sweep_points', []))) > self._num_sweep_dims:
            self._num_sweep_dims = l
            while len(global_sweep_points) < self._num_sweep_dims:
                global_sweep_points.add_sweep_dimension()

        # Add all task sweep points to the current_sweep_points object.
        # If a task-specific sweep point has the same name as a sweep point
        # valid for all tasks, the task-specific one is used for this task.
        current_sweep_points.update(SweepPoints(task['sweep_points']))
        # Create a list of lists containing for each dimension the names of
        # the task-specific sweep points. These sweep points have to be
        # prefixed with the task prefix later on (in the global sweep
        # points, see below, and when used as ParametricValue during block
        # creation).
        params_to_prefix = [list(d) for d in task['sweep_points']]
        task['params_to_prefix'] = params_to_prefix
        # Save the current_sweep_points object to the preprocessed task
        task['sweep_points'] = current_sweep_points

        while len(current_sweep_points) < self._num_sweep_dims:
            current_sweep_points.add_sweep_dimension()
        while len(params_to_prefix) < self._num_sweep_dims:
            params_to_prefix.append([])
        # for all sweep dimensions
        for gsp, csp, params in zip(global_sweep_points,
                                    current_sweep_points,
                                    params_to_prefix):
            # for all sweep points in this dimension (both task-specific and
            # valid for all tasks)
            for k in csp.keys():
                if k in params and '=' not in k:
                    # task-specific sweep point. Add prefixed version to
                    # global sweep points and to meas_obj_sweep_points_map
                    gsp[prefix + k] = csp[k]
                    self.add_to_meas_obj_sweep_points_map(mo, prefix + k)
                else:
                    # sweep point valid for all tasks.
                    if k not in gsp:
                        # Pulse modifier sweep point from a task. Copy it to
                        # global sweep points, assuming that the expert user
                        # has made sure that there are no conflicts of pulse
                        # modifier sweep points across tasks.
                        gsp[k] = csp[k]
                    # Add without prefix to meas_obj_sweep_points_map
                    self.add_to_meas_obj_sweep_points_map(mo, k)
        return task

    def parallel_sweep(self, preprocessed_task_list=(), block_func=None,
                       block_align=None, **kw):
        """
        Calls a block creation function for each task in a task list,
        puts these blocks in parallel and sweeps over the given sweep points.

        Note that this method automatically adds final readout pulses for
        qubits that are listed in meas_obj_names, but do not have any
        RO or Acq operation inside the block generated by the block_func.

        :param preprocessed_task_list: a list of dictionaries, each containing
            keyword arguments for block_func, plus a key 'prefix' with a unique
            prefix string, plus optionally a key 'params_to_prefix' created
            by preprocess_task indicating which sweep parameters have to be
            prefixed with the task prefix, plus optionally a key
            pulse_modifs with pulse modifiers for the created blocks.
        :param block_func: a handle to a function that creates a block. As
            an alternative, a task-specific block_func can be given as a
            parameter of the task. If the block creation function instead
            returns a list of blocks, the i-th blocks of all tasks are
            assembled in parallel to each other, and the resulting
            multitask blocks are then assembled sequentially in the order of
            the list index.
        :param block_align: (str or list) alignment of the parallel blocks, see
            CircuitBuilder.simultaneous_blocks, default: center. If the block
            creation function creates a list of N blocks, block_align can be
            a list of N strings (otherwise the same alignment is used for
            all parallel blocks).
        :param kw: keyword arguments are passed to sweep_n_dim, except:
            - 'ro_qubits'. This keyword argument is overwritten by the list
              of qubits in self.meas_obj_names for which there are no
              readout pulses in the parallel blocks.
        :return: see sweep_n_dim
        """
        parallel_blocks = []
        for task in preprocessed_task_list:
            # copy the task in order to not modify the original task
            task = copy(task)  # no deepcopy: might contain qubit objects
            # pop prefix and params_to_prefix since they are not needed by
            # the block creation function
            prefix = task.pop('prefix')
            params_to_prefix = task.pop('params_to_prefix', None)
            pulse_modifs = task.pop('pulse_modifs', None)
            # the block_func passed as argument is used for all tasks that
            # do not define their own block_func
            if not 'block_func' in task:
                task['block_func'] = block_func
            # Call the block creation function. The items in the task dict
            # are used as kwargs for this function.
            new_block = task['block_func'](**task)
            # If a single block was returned, create a single-entry list to
            # have a unified treatment afterwards.
            if not isinstance(new_block, list):
                new_block = [new_block]
            for b in new_block:
                if pulse_modifs is not None:
                    b.pulses = b.pulses_sweepcopy([pulse_modifs], [None])
                # prefix the block names to avoid naming conflicts later on
                b.name = prefix + b.name
                # For the sweep points that need to be prefixed (see
                # preprocess_task), call the respective method of the block
                # object.
                if params_to_prefix is not None:
                    # params_to_prefix is a list of lists (per dimension) and
                    # needs to be flattened
                    b.prefix_parametric_values(
                        prefix, [k for l in params_to_prefix for k in l])
            # add the new blocks to the lists of blocks
            parallel_blocks.append(new_block)

        # We currently require that all block functions must return the
        # same number of blocks.
        if not isinstance(block_align, list):
            block_align = [block_align] * len(parallel_blocks[0])
        # assemble all i-th blocks in parallel
        self.all_main_blocks = [
            self.simultaneous_blocks(
                f'all{i}', [l[i] for l in parallel_blocks],
                block_align=block_align[i])
            for i in range(len(parallel_blocks[0]))]
        if len(parallel_blocks[0]) > 1:
            # assemble the multitask blocks sequentially
            self.all_main_blocks = self.sequential_blocks(
                'all', self.all_main_blocks)
        else:
            self.all_main_blocks = self.all_main_blocks[0]
        sweep_points = self.get_sweep_points_for_sweep_n_dim()
        self._create_dummy_sweep_params(self.sweep_points)
        if sweep_points is not self.sweep_points:
            self._create_dummy_sweep_params(sweep_points)
        # Generate kw['ro_qubits'] as explained in the docstring
        op_codes = [p['op_code'] for p in self.all_main_blocks.pulses if
                    'op_code' in p]
        kw['ro_qubits'] = [m for m in self.meas_obj_names
                           if f'RO {m}' not in op_codes
                           and f'Acq {m}' not in op_codes]
        # call sweep_n_dim to perform the actual sweep
        return self.sweep_n_dim(sweep_points,
                                body_block=self.all_main_blocks,
                                cal_points=self.cal_points, **kw)

    def _create_dummy_sweep_params(self, sweep_points):
        if len(sweep_points[0]) == 0:
            # Create a single segement if no hard sweep points are provided.
            sweep_points.add_sweep_parameter('dummy_hard_sweep', [0],
                                             dimension=0)
        if self._num_sweep_dims == 2 and len(sweep_points[1]) == 0:
            # With this dummy soft sweep, exactly one sequence will be created
            # and the data format will be the same as for a true soft sweep.
            sweep_points.add_sweep_parameter('dummy_soft_sweep', [0],
                                             dimension=1)

    def get_sweep_points_for_sweep_n_dim(self):
        """Return the sweep_points list that is passed to sweep_n_dim.

        This method can be implemented by child classes to modify which sweep
        points are used to generate segments and sequences, e.g. only one RO
        segment is needed in a feedline spectroscopy and not one per fequency
        sweep point.
        """
        return self.sweep_points

    @staticmethod
    def find_qubits_in_tasks(qubits, task_list, search_in_operations=True):
        """
        Searches for qubit objects and all mentions of qubit names in the
        provided tasks.
        :param qubits: (list of str or objects) list of qubits whose mentions
            should be searched
        :param task_list: (list of dicts) list of tasks in which qubit objects
            and mentions of qubit names should be searched.
        :param search_in_operations: (bool) whether qubits should also be
            searched inside op_codes, default: True
        :return: list of a qubit object for each found qubit (if objects are
            available, otherwise list of qubit names)
        """
        # This dict maps from qubit names to qubit object if qubit objects
        # are available. Otherwise it is a trivial map from qubit names to
        # qubit names.
        qbs_dict = {qb if isinstance(qb, str) else qb.name: qb for qb in
                    qubits}
        found_qubits = []

        # helper function that checks candidates and calls itself recursively
        # if a candidate is a list
        def append_qbs(found_qubits, candidate):
            if isinstance(candidate, qb_mod.QuDev_transmon):
                if candidate.name in qbs_dict:
                    # avoid duplicates by adding it exactly in the form
                    # contained in the qbs_dict
                    append_qbs(found_qubits, candidate.name)
                elif candidate not in found_qubits:
                    found_qubits.append(candidate)
            elif isinstance(candidate, str):
                if candidate in qbs_dict.keys():
                    # it is a mention of a qubit
                    if qbs_dict[candidate] not in found_qubits:
                        found_qubits.append(qbs_dict[candidate])
                elif ' ' in candidate and search_in_operations:
                    # If it contains spaces, it could be an op_code. To
                    # search in operations, we just split the potential op_code
                    # at the spaces and search again in the resulting list
                    append_qbs(found_qubits, candidate.split(' '))
            elif isinstance(candidate, list):
                # search inside each list element
                for v in candidate:
                    append_qbs(found_qubits, v)
            elif isinstance(candidate, dict):
                for v in candidate.values():
                    append_qbs(found_qubits, v)
            else:
                return None

        # search in all tasks
        append_qbs(found_qubits, task_list)
        
        return found_qubits

    def create_meas_objs_list(self, task_list=None, **kw):
        """
        Creates a list of all measure objects used in the measurement. The
        following measure objects are added:
        - qubits listed in kw['ro_qubits']
        - qubits listed in the parameter ro_qubits of each task
        - if kw['ro_qubits'] is not provided and a task does not have a
          parameter ro_qubits: the result of get_meas_objs_from_task for
          this task
        Stores two lists:
        - self.meas_objs: list of measure objects (None if not available)
        - self.meas_obj_names: and list of measure object names

        :param task_list: (list of dicts) the task list
        :param kw: keyword arguments
        """
        if task_list is None:
            task_list = self.task_list
        if task_list is None:
            task_list = [{}]
        ro_qubits = kw.get('ro_qubits')
        if ro_qubits is None:
            # Combine for all tasks, fall back to get_meas_objs_from_task if
            # ro_qubits does not exist in a task.
            ro_qubits = [qb for task in task_list for qb in task.pop(
                'ro_qubits', self.get_meas_objs_from_task(task))]
        else:
            # Add ro_qubits from all tasks without falling back to
            # get_meas_objs_from_task.
            ro_qubits += [qb for task in task_list for qb in
                          task.pop('ro_qubits', [])]
        # Unique and sort. To make this possible, convert to str.
        ro_qubits = [qb if isinstance(qb, str) else qb.name for qb in
                     ro_qubits]
        ro_qubits = list(np.unique(ro_qubits))
        ro_qubits.sort()
        # Get the objects again if available, and store the lists.
        self.meas_objs, self.meas_obj_names = self.get_qubits(
            'all' if len(ro_qubits) == 0 else ro_qubits)

    def generate_kw_sweep_points(self, task):
        """
        Generates sweep_points based on task parameters (or kwargs if kw is
        passed instead of a task) according to the specification in the
        property kw_for_sweep_points. The generated sweep points are added to
        sweep_points in the task (or in kw). If needed, sweep_points is
        converted to a SweepPoints object before.

        Format of kw_for_sweep_points: dict with
         - key: key to be searched in kw and in tasks
         - val: dict of kwargs for SweepPoints.add_sweep_parameter, with the
           additional possibility of specifying 'values_func', a lambda
           function that processes the values in kw before using them as
           sweep values
        or a list of such dicts to create multiple sweep points based on a
        single keyword argument.

        :param task: a task dictionary ot the kw dictionary
        """
        # make sure that sweep_points is a SweepPoints object
        task['sweep_points'] = SweepPoints(task.get('sweep_points', None))
        for k, sp_dict_list in self.kw_for_sweep_points.items():
            if isinstance(sp_dict_list, dict):
                sp_dict_list = [sp_dict_list]
            # This loop can create multiple sweep points based on a single
            # keyword argument.
            for v in sp_dict_list:
                # copy to allow popping the values_func, which should not be
                # passed to SweepPoints.add_sweep_parameter
                v = copy(v)
                values_func = v.pop('values_func', None)
                if isinstance(values_func, str):
                    # assumes the string is the name of a self method
                    values_func = getattr(self, values_func, None)

                # comma-separated strings correspond to different keys in task
                # whose corresponding values can be used as input parameters
                # for values_func
                k_list = k.split(',')
                # if the respective task parameters (or keyword arguments) exist
                if all([k in task and task[k] is not None for k in k_list]):
                    if values_func is not None:
                        # the entries in k_list point to input parameters
                        # for values_func
                        values = values_func(*[task[key] for key in k_list])
                    elif isinstance(task[k_list[0]], int):
                        # A single int N as sweep value will be interpreted as
                        # a sweep over N indices.
                        values = np.arange(task[k_list[0]])
                    else:
                        # Otherwise it is assumed that list-like sweep
                        # values are provided.
                        values = task[k_list[0]]
                    task['sweep_points'].add_sweep_parameter(
                        values=values, **v)

    @classmethod
    def gui_kwargs(cls, device):
        d = super().gui_kwargs(device)
        d['kwargs'].update({
            MultiTaskingExperiment.__name__: odict({
                'n_cal_points_per_state': (int, 1),
<<<<<<< HEAD
                'cal_states': (str, None),
                'ro_qubits': ((qubit_object.Qubit, 'multi_select'), None),
=======
                'cal_states': (str, 'auto'),
                'ro_qubits': ((qb_mod.QuDev_transmon, 'multi_select'), None),
>>>>>>> c69af7ce
            })
        })
        d['task_list_fields'].update({
            MultiTaskingExperiment.__name__: odict({
                'sweep_points': (SweepPoints, None),
            })
        })
        return d


class CalibBuilder(MultiTaskingExperiment):
    """
    This class extends MultiTaskingExperiment with some methods that are
    useful for calibration measurements.

    :param task_list: see MultiTaskingExperiment
    :param kw: kwargs passed to MultiTaskingExperiment, plus in addition:
        update: (bool) whether instrument settings should be updated based on
            analysis results of the calibration measurement, default: False
    """
    def __init__(self, task_list, **kw):
        super().__init__(task_list=task_list, **kw)
        self.set_update_callback(**kw)

    def set_update_callback(self, update=False, **kw):
        """
        Configures QuantumExperiement to run the function run_update()
        (or a user-specified callback function) in autorun after measurement
        and analysis, conditioned on the flag self.update. The flag is
        intialized to True if update=True was passed, and False otherwise.

        """
        self.update = update
        self.callback = kw.get('callback', self.run_update)
        self.callback_condition = lambda : self.update and self.analyze

    def run_update(self, **kw):
        # must be overriden by child classes to update the
        # relevant calibration parameters
        pass

    def max_pulse_length(self, pulse, sweep_points=None,
                         given_pulse_length=None):
        """
        Determines the maximum time duration of a pulse during a sweep,
        where the pulse length could be modified by a sweep parameter.
        Currently, this is implemented only for up to 2-dimensional sweeps.

        :param pulse: a pulse dictionary (which could contain params that
            are ParametricValue objects)
        :param sweep_points: a SweepPoints object describing the sweep
        :param given_pulse_length: overwrites the pulse_length determined by
            the sweep points with the given value (i.e., no actual sweep is
            performed). This is useful to conveniently process a
            user-provided fixed value for the maximum pulse length.
        """
        pulse = copy(pulse)
        # the following parameters are required to create an UnresolvedPulse
        pulse['name'] = 'tmp'
        pulse['element_name'] = 'tmp'

        if given_pulse_length is not None:
            log.debug(f'maximum pulse length set by the user: '
                      f'{given_pulse_length * 1e9:.2f} ns')
            pulse['pulse_length'] = given_pulse_length
            # generate a pulse object to extend the given length with buffer
            # times etc
            p = UnresolvedPulse(pulse)
            return p.pulse_obj.length

        # Even if we only need a single pulse, creating a block allows
        # us to easily perform a sweep.
        b = Block('tmp', [pulse])
        # Clean up sweep points
        sweep_points = deepcopy(sweep_points)
        if sweep_points is None:
            sweep_points = SweepPoints([{}, {}])
        while len(sweep_points) < 2:
            sweep_points.add_sweep_dimension()
        for i in range(len(sweep_points)):
            if len(sweep_points[i]) == 0:
                # Make sure that there exists at least a single sweep point
                # that does not overwrite default values of the pulse params.
                sweep_points[i].update({'dummy': ([0], '', 'dummy')})

        # determine number of sweep values per dimension
        nr_sp_list = [len(list(d.values())[0][0]) for d in sweep_points]
        max_length = 0
        for i in range(nr_sp_list[1]):
            for j in range(nr_sp_list[0]):
                # Perform sweep
                pulses = b.build(
                    sweep_dicts_list=sweep_points, sweep_index_list=[j, i])
                # generate a pulse object to extend the pulse length with
                # buffer times etc. The pulse with index 1 is needed because
                # the virtual block start pulse has index 0.
                p = UnresolvedPulse(pulses[1])
                max_length = max(p.pulse_obj.length, max_length)
        return max_length

    @staticmethod
    def add_default_ramsey_sweep_points(sweep_points, tile=2,
                                        repeat=0, **kw):
        """
        Adds phase sweep points for Ramsey-type experiments to the provided
        sweep_points. Assumes that each phase is required twice (to measure a
        comparison between two scenarios, e.g., with flux pulses on and off
        in a dynamic phase measurement).

        :param sweep_points: (SweepPoints object, list of dicts, or None) the
            existing sweep points
        :param tile: (int) TODO, default: 2
        :param repeat: (int) TODO, default: 0
        :param kw: keyword arguments
            nr_phases: how many phase sweep points should be added, default: 6.
                If there already exist sweep points in dimension 0, this
                parameter is ignored and the number of phases is adapted to
                the number of existing sweep points.
            endpoint_phases: (bool, default True) whether the endpoint (360 deg.)
                should be included in the linspace for the phase sweep points.
        :return: sweep_points with the added phase sweep points
        """
        if tile > 0 and repeat > 0:
            raise ValueError('"repeat" and "tile" cannot both be > 0.')
        # ensure that sweep_points is a SweepPoints object with at least one
        # dimension
        sweep_points = SweepPoints(sweep_points, min_length=1)
        # If there already exist sweep points in dimension 0, this adapt the
        # number of phases to the number of existing sweep points.
        if len(sweep_points[0]) > 0:
            nr_phases = sweep_points.length(0) // 2
        else:
            nr_phases = kw.get('nr_phases', 6)
        # create the phase sweep points (with each phase twice)
        hard_sweep_dict = SweepPoints()
        if 'phase' not in sweep_points[0]:
            phases = np.linspace(0, 360, nr_phases,
                                 endpoint=kw.get('endpoint', True))
            if tile > 0:
                phases = np.tile(phases, tile)
            elif repeat > 0:
                phases = np.repeat(phases, repeat)
            hard_sweep_dict.add_sweep_parameter('phase', phases, 'deg')
        # add phase sweep points to the existing sweep points (overwriting
        # them if they exist already)
        sweep_points.update(hard_sweep_dict)
        return sweep_points

    @classmethod
    def gui_kwargs(cls, device):
        d = super().gui_kwargs(device)
        d['kwargs'].update({
            CalibBuilder.__name__: odict({
                'update': (bool, False),
            })
        })
        return d


class CPhase(CalibBuilder):
    """
    Class to measure the phase acquired by a qubit (qbr) during a flux pulse
    conditioned on the state of another qubit (qbl). Also measures the
    leakage of qbl.
    In this measurement, the phase from two Ramsey type measurements
    on qbr is measured, once with the control qubit qbl in the excited state
    and once in the ground state. The conditional phase is calculated as the
    difference.

    Args:
        FIXME: add further args
        TODO
        :param cz_pulse_name: see CircuitBuilder
        :param n_cal_points_per_state: see CalibBuilder.get_cal_points()
        :param kw:
            cal_states_rotations: (dict) Overwrite the default choice of
                cal_states_rotations written to the meta data. The keys are
                qubit names, and the values are dictionaries mapping state
                names to state indices, e.g., {'g': 0, 'e': 1, 'f': 2}. For
                qubits that are not contained in the dict, the value
                generated in cphase_block will be used.
            TODO further kws
    ...
    """
    kw_for_task_keys = ['ref_pi_half', 'num_cz_gates']
    task_mobj_keys = ['qbl', 'qbr']
    default_experiment_name = 'CPhase_measurement'

    def __init__(self, task_list, sweep_points=None, **kw):
        try:
            # By default, include f-level cal points (for measuring leakage).
            kw['cal_states'] = kw.get('cal_states', 'gef')

            super().__init__(task_list, sweep_points=sweep_points, **kw)

            # initialize properties specific to the CPhase measurement
            self.cphases = None
            self.population_losses = None
            self.leakage = None
            self.delta_leakage = None
            self.swap_errors = None
            self.cz_durations = {}
            self.cal_states_rotations = {}

            # Preprocess sweep points and tasks before creating the sequences
            self.add_default_sweep_points(**kw)
            self.preprocessed_task_list = self.preprocess_task_list(**kw)
            # the block alignments are for: prepended pulses, initial
            # rotations, flux pulse, final rotations
            self.sequences, self.mc_points = self.parallel_sweep(
                self.preprocessed_task_list, self.cphase_block,
                block_align=['center', 'end', 'center', 'start'], **kw)

            # allow the user to overwrite entries in cal_states_rotations
            self.cal_states_rotations.update(
                kw.get('cal_states_rotations', {}))
            # save CPhase-specific metadata
            self.exp_metadata.update({
                'cz_durations': self.cz_durations,
                'cal_states_rotations': self.cal_states_rotations,
            })

            self.autorun(**kw)  # run measurement & analysis if requested in kw
        except Exception as x:
            self.exception = x
            traceback.print_exc()

    def add_default_sweep_points(self, **kw):
        """
        Adds default sweep points for the CPhase experiment. These are:
        - Ramsey phases (in dimension 0)
        - pi pulse off (for control qubit, in dimension 0)
        :param kw: kwargs passed to add_default_ramsey_sweep_points
        """
        self.sweep_points = self.add_default_ramsey_sweep_points(
            self.sweep_points, **kw)
        nr_phases = self.sweep_points.length(0) // 2
        hard_sweep_dict = SweepPoints(
            'pi_pulse_off', [0] * nr_phases + [1] * nr_phases)
        self.sweep_points.update(hard_sweep_dict)

    def cphase_block(self, sweep_points,
                     qbl, qbr, num_cz_gates=1, max_flux_length=None,
                     prepend_pulse_dicts=None, **kw):
        """
        This function creates the blocks for a single CPhase measurement task.
        :param sweep_points: sweep points
        :param qbl: control qubit (= qubit on which leakage is measured)
        :param qbr: Ramsey qubit (= qubit on which the cphase is measured)
        :param num_cz_gates: number of sequential CZ gates, default: 1
        :param max_flux_length: determines the time to wait before the final
            rotations to the, default: None, in which case it will be
            determined automatically
        :param prepend_pulse_dicts: (dict) prepended pulses, see
            CircuitBuilder.block_from_pulse_dicts
        :param kw: further keyword arguments:
            cz_pulse_name: task-specific prefix of CZ gates (overwrites
                global choice passed to the class init)
            spectator_op_codes: op_code for adding initializations of
                spectator qubits. Will be assembled in parallel with the
                initial rotations.
            ref_pi_half: (bool) TODO, default: False
        """
        ref_pi_half = kw.get('ref_pi_half', False)

        pb = self.block_from_pulse_dicts(prepend_pulse_dicts)

        pulse_modifs = {'all': {'element_name': 'cphase_initial_rots_el'}}
        ir = self.block_from_ops('initial_rots',
                                 [f'X180 {qbl}', f'X90 {qbr}'] +
                                 kw.get('spectator_op_codes', []),
                                 pulse_modifs=pulse_modifs)
        for p in ir.pulses[1:]:
            p['ref_point_new'] = 'end'
        ir.pulses[0]['pulse_off'] = ParametricValue(param='pi_pulse_off')

        fp = self.block_from_ops('flux', [f"{kw.get('cz_pulse_name', 'CZ')} "
                                          f"{qbl} {qbr}"] * num_cz_gates)
        # TODO here, we could do DD pulses (CH 2020-06-19)

        for k in sweep_points.get_sweep_dimension(1, default={}):
            for p in fp.pulses:
                p[k] = ParametricValue(k)
        max_flux_length = self.max_pulse_length(fp.pulses[0], sweep_points,
                                                max_flux_length)
        w = self.block_from_ops('wait', [])
        w.block_end.update({'pulse_delay': max_flux_length * num_cz_gates})
        fp_w = self.simultaneous_blocks('sim', [fp, w], block_align='center')

        pulse_modifs = {'all': {'element_name': 'cphase_final_rots_el'}}
        fr = self.block_from_ops('final_rots',
                                 [f"{'X90' if ref_pi_half else 'X180'} {qbl}",
                                  f'X90s {qbr}'],
                                 pulse_modifs=pulse_modifs)
        fr.set_end_after_all_pulses()
        if not ref_pi_half:
            fr.pulses[0]['pulse_off'] = ParametricValue(param='pi_pulse_off')
        for k in sweep_points[0].keys():
            if k != 'pi_pulse_on' and '=' not in k:
                if ref_pi_half:
                    fr.pulses[0][k] = ParametricValue(k)
                fr.pulses[1][k] = ParametricValue(k)

        self.cz_durations.update({
            fp.pulses[0]['op_code']: fr.pulses[0]['pulse_delay']})
        self.cal_states_rotations.update({qbl: {'g': 0, 'e': 1, 'f': 2},
                                          qbr: {'g': 0, 'e': 1}})
        self.data_to_fit.update({qbl: ['pg', 'pf'] if ref_pi_half else 'pf',
                                 qbr: 'pe'})

        return [pb, ir, fp_w, fr]

    def guess_label(self, **kw):
        """
        Default label with CPhase-specific information
        :param kw: keyword arguments
        """
        predictive_label = kw.pop('predictive_label', False)
        if self.label is None:
            if predictive_label:
                self.label = 'Predictive_' + self.experiment_name
            else:
                self.label = self.experiment_name
            if self.classified:
                self.label += '_classified'
            if 'active' in self.get_prep_params()['preparation_type']:
                self.label += '_reset'
            for t in self.task_list:
                self.label += f"_{t['qbl']}{t['qbr']}"
                num_cz_gates = t.get('num_cz_gates', 1)
                if num_cz_gates > 1:
                    self.label += f'_{num_cz_gates}_gates'

    def get_meas_objs_from_task(self, task):
        """
        Returns a list of all measure objects of a task. In case of CPhase
        this is qbl and qbr.
        :param task: a task dictionary
        :return: list of qubit objects (if available) or names
        """
        qbs = self.get_qubits([task['qbl'], task['qbr']])
        return qbs[0] if qbs[0] is not None else qbs[1]

    def run_analysis(self, **kw):
        """
        Runs analysis, and stores analysis results and analysis instance.
        :param kw: keyword arguments
             plot_all_traces: (bool) TODO, default: True
             plot_all_probs: (bool) TODO, default: True
             ref_pi_half: (bool) TODO, default: False
        :return: cphases, population_losses, leakage, and the analysis instance
        """
        plot_all_traces = kw.get('plot_all_traces', True)
        plot_all_probs = kw.get('plot_all_probs', True)
        ref_pi_half = kw.get('ref_pi_half', False)
        if self.classified:
            channel_map = {qb.name: [vn + ' ' +
                                     qb.instr_acq() for vn in
                                     qb.int_avg_classif_det.value_names]
                           for qb in self.meas_objs}
        else:
            channel_map = {qb.name: [vn + ' ' +
                                     qb.instr_acq() for vn in
                                     qb.int_avg_det.value_names]
                           for qb in self.meas_objs}
        self.analysis = tda.CPhaseLeakageAnalysis(
            qb_names=self.meas_obj_names,
            options_dict={'TwoD': (len(self.sweep_points) == 2),
                          'plot_all_traces': plot_all_traces,
                          'plot_all_probs': plot_all_probs,
                          'channel_map': channel_map,
                          'ref_pi_half': ref_pi_half})
        self.cphases = {}
        self.population_losses = {}
        self.leakage = {}
        self.delta_leakage = {}
        self.swap_errors = {}
        for task in self.task_list:
            self.cphases.update({task['prefix'][:-1]: self.analysis.proc_data_dict[
                'analysis_params_dict'][f"cphase_{task['qbr']}"]['val']})
            self.population_losses.update(
                {task['prefix'][:-1]: self.analysis.proc_data_dict[
                    'analysis_params_dict'][
                    f"population_loss_{task['qbr']}"]['val']})
            if ref_pi_half:
                self.swap_errors.update(
                    {task['prefix'][:-1]: self.analysis.proc_data_dict[
                        'analysis_params_dict'][
                        f"amps_{task['qbl']}"]['val']})
            self.leakage.update(
                {task['prefix'][:-1]: self.analysis.proc_data_dict[
                    'analysis_params_dict'][
                    f"leakage_{task['qbl']}"]['val']})
            self.delta_leakage.update(
                {task['prefix'][:-1]: self.analysis.proc_data_dict[
                    'analysis_params_dict'][
                    f"leakage_increase_{task['qbl']}"]['val']})

        return self.cphases, self.population_losses, self.leakage, \
               self.analysis, self.swap_errors


class DynamicPhase(CalibBuilder):
    """
    Dynamic Phase Measurement for CZ gates by performing a Ramsey with
    interleaved flux pulse. This is a multitasking experiment, see docstrings
    of MultiTaskingExperiment and of CalibBuilder for general information.
    Each task corresponds to the characterization of a particular CZ gate
    (specified by the op_code key in the task), i.e., multiple gates can be
    characterized in parallel.

    Sequence for each task (for further info and possible parameters of
    the task, see the docstring of the method dynamic_phase_block):

        |X90**|  ---  |fluxpulse***|  ---  |X90*|  ---  |RO*|
                                         sweep phase

        * = in parallel on all qubits_to_measure (key in the task)
        ** = in parallel on all qubits_to_measure (key in the task), unless
             qubits_to_drive is provided (key in the task), in which case
             this pulse will be in parallel on all qubits_to_drive
        *** = specified by the op_code (key in the task). The measurement is
              performed once with this pulse enabled and, for reference,
              once with this pulse disabled (setting the pulse_off property
              of the pulse to True).

        Note: in case of a FLIP gate or in case of push-away pulses,
        flux pulses are on multiple qubits.

        Note: the class can measure dynamic phases also for other kind
        of gates and pulses (single-qb gates, swap gates, ...),
        by specifying an op_code that does not correspond to a CZ gates.
        Since each kind of gate might bring its own subtleties, this is
        an experimental feature that should be used with care by expert
        users (a future version might include more stable code for other
        kinds of gates). In this context, also note the parameters
        init_for_swap and qubits_to_drive of the method dynamic_phase_block.
        Also note that parameter names like num_cz_gates need to be
        understood as "number of gates specified by the op_code" in this case.

    Sweep points passed in dimension 1 (if any) are interpreted as
    parameters of the flux pulse (CZ gate) while sweep points in dimension 0
    are interpreted as parameters of the final rotation pulses. The latter
    are generated by add_default_ramsey_sweep_points if they are not passed
    explicitly.

    The class will automatically decide to run multiple separate measurements
    if the  dynamic phases of multiple qubits are to be measured in some
    task(s) and a simultaneous measurement of these dynamical phases is not
    possible. This behavior can be controlled by the keyword arguments
    simultaneous and simultaneous_groups (see below).

    :param kw: keyword arguments.
        Can be used to provide keyword arguments to set_update_callback,
        add_default_sweep_points, sweep_n_dim, autorun, and to the parent
        class.

        The following keyword arguments will be copied as a key to tasks
        that do not have their own value specified (see docstring of
        dynamic_phase_block):
        - num_cz_gates
        - init_for_swap

        Moreover, the following keyword arguments are understood:
        simultaneous: (bool, default: False) measure all phases simultaneously
            (not possible if phases of both gate qubits should be measured).
        simultaneous_groups: (list of list of qubit objects or names)
            specifies that the phases of all qubits within each sublist can
            be measured simultaneously.
            If simultaneous=False and no simultaneous_groups are specified,
            only one qubit per task will be measured in parallel.
        reset_phases_before_measurement: (bool, default: True) If True,
            resets the basis_rotation parameter to {} before measurement(s).
            If False, keeps the dict stored in this parameter and updates
            only the entries in this dict that were measured.
    """

    kw_for_task_keys = ['num_cz_gates', 'init_for_swap']
    default_experiment_name = 'Dynamic_phase_measurement'

    @assert_not_none('task_list')
    def __init__(self, task_list, sweep_points=None, **kw):
        try:
            self.simultaneous = kw.get('simultaneous', False)
            self.simultaneous_groups = kw.get('simultaneous_groups', None)
            if self.simultaneous_groups is not None:
                kw['simultaneous_groups'] = [
                    [qb if isinstance(qb, str) else qb.name for qb in group]
                    for group in self.simultaneous_groups]
            self.reset_phases_before_measurement = kw.get(
                'reset_phases_before_measurement', True)

            self.dynamic_phase_analysis = {}
            self.dyn_phases = {}
            for task in task_list:
                if task.get('qubits_to_measure', None) is None:
                    task['qubits_to_measure'] = task['op_code'].split(' ')[1:]
                else:
                    # copy to not modify the caller's list
                    task['qubits_to_measure'] = copy(task['qubits_to_measure'])

                for k, v in enumerate(task['qubits_to_measure']):
                    if not isinstance(v, str):
                        task['qubits_to_measure'][k] = v.name

                if 'prefix' not in task:
                    task['prefix'] = task['op_code'].replace(' ', '')

            qbm_all = [task['qubits_to_measure'] for task in task_list]
            if not self.simultaneous and max([len(qbs) for qbs in qbm_all]) > 1:
                # create a child for each measurement
                self.parent = None
                task_lists = []
                if self.simultaneous_groups is not None:
                    for group in self.simultaneous_groups:
                        new_task_list = []
                        for task in task_list:
                            group = [qb if isinstance(qb, str) else qb.name
                                     for qb in group]
                            new_task = copy(task)
                            new_task['qubits_to_measure'] = [
                                qb for qb in new_task['qubits_to_measure']
                                if qb in group]
                            new_task_list.append(new_task)
                        task_lists.append(new_task_list)
                    # the children measure simultaneously within each group
                    kw['simultaneous'] = True
                else:
                    # the number of required children is the length of the
                    # longest qubits_to_measure
                    for z in zip_longest(*qbm_all):
                        new_task_list = []
                        for task, new_qb in zip(task_list, z):
                            if new_qb is not None:
                                new_task = copy(task)
                                new_task['qubits_to_measure'] = [new_qb]
                                new_task_list.append(new_task)
                        task_lists.append(new_task_list)

                # We call the init of super() only for the spawned child
                # measurements. We need special treatment of some properties
                # in the following lines.
                self.MC = None
                # extract device object, which will be needed for update
                self.dev = kw.get('dev', None)
                # Configure the update callback for the parent. It will be
                # called after all children have analyzed.
                self.set_update_callback(**kw)
                # pop to ensure that children do not update
                kw.pop('update', None)
                # spawn the child measurements
                self.measurements = [DynamicPhase(tl, sweep_points,
                                                  parent=self, **kw)
                                     for tl in task_lists]
                # Use the choices for measure and analyze that were extracted
                # from kw by the children.
                self.measure = self.measurements[0].measure
                self.analyze = self.measurements[0].analyze
            else:
                # this happens if we are in child or if simultaneous=True or
                # if only one qubit per task is measured
                self.measurements = [self]
                self.parent = kw.pop('parent', None)
                super().__init__(task_list, sweep_points=sweep_points, **kw)

                if self.reset_phases_before_measurement:
                    for task in task_list:
                        self.operation_dict[self.get_cz_operation_name(
                            **task)]['basis_rotation'] = {}

                # Preprocess sweep points and tasks before creating the sequences
                self.add_default_sweep_points(**kw)
                self.preprocessed_task_list = self.preprocess_task_list(**kw)
                # the block alignments are for: prepended pulses, initial
                # rotations, flux pulse, final rotations
                self.sequences, self.mc_points = self.parallel_sweep(
                    self.preprocessed_task_list, self.dynamic_phase_block,
                    block_align=['center', 'end', 'center', 'start'], **kw)
            # run measurement & analysis & update if requested in kw
            # (unless the parent takes care of it)
            if self.parent is None:
                self.autorun(**kw)
        except Exception as x:
            self.exception = x
            traceback.print_exc()

    def __repr__(self):
        if self.measurements[0] != self:  # we have spawned child measurements
            return 'DynamicPhase: ' + repr(self.measurements)
        else:
            return super().__repr__()

    def add_default_sweep_points(self, **kw):
        """
        Adds default sweep points for the DynamicPhase experiment. These are:
        - Ramsey phases (in dimension 0)
        - flux pulse off (in dimension 0)
        :param kw: kwargs passed to add_default_ramsey_sweep_points
        """
        self.sweep_points = self.add_default_ramsey_sweep_points(
            self.sweep_points, **kw)
        nr_phases = self.sweep_points.length(0) // 2
        hard_sweep_dict = SweepPoints(
            'flux_pulse_off', [0] * nr_phases + [1] * nr_phases)
        self.sweep_points.update(hard_sweep_dict)

    def guess_label(self, **kw):
        """
        Default label with DynamicPhase-specific information
        :param kw: keyword arguments
        """
        if self.label is None:
            self.label = self.experiment_name
            for task in self.task_list:
                self.label += "_" + task['prefix'] + "_"
                for qb_name in task['qubits_to_measure']:
                    self.label += f"{qb_name}"

    def dynamic_phase_block(self, sweep_points, op_code, qubits_to_measure,
                            qubits_to_drive=None, prepend_pulse_dicts=None,
                            num_cz_gates=1, init_for_swap=False, **kw):
        """
        This function creates the blocks for a single DynamicPhase measurement
        task, see the pulse sequence in the class docstring.
        :param sweep_points: sweep points
        :param op_code: (str) the op_code of the CZ gate (flux pulse)
        :param qubits_to_measure: (list of str) the qubits on which the
            dynamic phase should be measured (Ramsey qubits). Typically,
            these are all qubits affected directly or indirectly (e.g.,
            via push-away pulses) by the CZ gate.
        :param qubits_to_drive: (list of str) the qubits on which the
            initial X90 rotation (see class docstring) shall be applied
            (default=None, in which case qubits_to_measure will be used).
        :param prepend_pulse_dicts: (dict) prepended pulses, see
            CircuitBuilder.block_from_pulse_dicts
        :param num_cz_gates: number of sequential CZ gates, default: 1
        :param init_for_swap: (bool, default: False) Expert-level feature for
            swap gate characterization (see the note in the class docstring).
            If this is True, it will invert the meaning of qubits_to_drive in
            reference measurement (where the flux pulse has
            pulse_off=True), i.e., in the reference measurement, the initial
            X90 pulses will be applied to exactly those qubits_to_measure
            that are *not* part of qubits_to_drive.
        :param kw: keyword arguments passed to get_cz_operation_name
            cz_pulse_name: task-specific prefix of CZ gates (overwrites
                global choice passed to the class init)
        """
        if 'CZ' in op_code and ((sum([qb in op_code.split(' ')[1:]
                                      for qb in qubits_to_measure]) > 1)):
            raise ValueError(
                f"Dynamic phases of control and target qubit of a CZ gate "
                f"cannot be measured simultaneously ({op_code}).")

        # create prepended pulses (pb)
        pb = self.block_from_pulse_dicts(prepend_pulse_dicts)

        # create pulses for initial rotations (ir)
        if qubits_to_drive is None:
            qubits_to_drive = qubits_to_measure
        pulse_modifs = {
            'all': {'element_name': 'pi_half_start', 'ref_pulse': 'start'}}
        ir = self.block_from_ops('initial_rots',
                                 [f'X90 {qb}' for qb in qubits_to_drive],
                                 pulse_modifs=pulse_modifs)
        for p in ir.pulses[1:]:
            p['ref_point_new'] = 'end'
        if init_for_swap:
            # switch off the original initial rotations if the flux pulse is
            # off
            for p in ir.pulses:
                p['pulse_off'] = ParametricValue('flux_pulse_off')
            # create a new set of initial rotations, which will be switched
            # on only if the flux pulse is off
            qubits_to_drive2 = [qb for qb in qubits_to_measure if qb not in
                                qubits_to_drive]
            ir2 = self.block_from_ops('initial_rots2',
                                     [f'X90 {qb}' for qb in qubits_to_drive2],
                                     pulse_modifs=pulse_modifs)
            for p in ir2.pulses[1:]:
                p['ref_point_new'] = 'end'
            # switch off the new initial rotations if the flux pulse is on
            for p in ir2.pulses:
                p['pulse_off'] = ParametricValue('flux_pulse_off',
                                                 func=lambda x : not x)
            # put the two sets of initial rotations in parallel (noting
            # that only one of them will be active at a time)
            ir = self.simultaneous_blocks('initial_rots', [ir, ir2],
                                          block_align='end')

        # create flux pulse (fp)
        if len(op_code.split(' ')) == 3:
            # For two-qubit operations (op_code consisting of three parts),
            # calling get_cz_operation_name() allows to take into account a
            # custom cz_pulse_name that was potentially provided in kw.
            proc_op_code = self.get_cz_operation_name(op_code=op_code, **kw)
        else:  # not a 2-qubit gate
            proc_op_code = op_code
        fp = self.block_from_ops('flux', [proc_op_code] * num_cz_gates)
        for p in fp.pulses:
            p['pulse_off'] = ParametricValue('flux_pulse_off')
        # All soft sweep points (sweep dimension 1) are interpreted as
        # parameters of the flux pulse, except if they are pulse modifier
        # sweep points (see docstring of Block.build).
        for k in sweep_points.get_sweep_dimension(1, default={}):
            if '=' not in k:  # '=' indicates a pulse modifier sweep point
                for p in fp.pulses:
                    p[k] = ParametricValue(k)

        # create pulses for final rotations (fr)
        pulse_modifs = {
            'all': {'element_name': 'pi_half_end', 'ref_pulse': 'start'}}
        fr = self.block_from_ops('final_rots',
                                 [f'X90 {qb}' for qb in qubits_to_measure],
                                 pulse_modifs=pulse_modifs)
        # reserve enough time for the longest X90 pulse
        fr.set_end_after_all_pulses()
        # All hard sweep points (sweep dimension 0) apart from flux_pulse_off
        # are interpreted as parameters of the final rotation pulses,
        # except if they are pulse modifier sweep points.
        for p in fr.pulses:
            for k in sweep_points[0].keys():
                # '=' indicates a pulse modifier sweep point
                if '=' not in k and k != 'flux_pulse_off':
                    p[k] = ParametricValue(k)

        # add the qubits measured in this task to the data_to_fit dictionary
        self.data_to_fit.update({qb: 'pe' for qb in qubits_to_measure})
        # return all generated blocks (parallel_sweep will arrange them)
        return [pb, ir, fp, fr]

    def get_meas_objs_from_task(self, task):
        """
        Returns a list of all measure objects of a task. In case of
        DynamicPhase, this list is the parameter qubits_to_measure.
        :param task: a task dictionary
        :return: list of qubit objects (if available) or names
        """
        qbs = self.get_qubits(task['qubits_to_measure'])
        return qbs[0] if qbs[0] is not None else qbs[1]

    def run_measurement(self, **kw):
        """
        Overloads the method from QuantumExperiment to deal with child
        measurements.
        """
        if self.measurements[0] != self:  # we have spawned child measurements
            for m in self.measurements:
                m.run_measurement(**kw)
        else:
            super().run_measurement(**kw)

    def run_analysis(self, **kw):
        """
        Runs analysis, stores analysis instance in self.dynamic_phase_analysis
        and stores dynamic phase in self.dyn_phases
        :param kw: keyword arguments
             extract_only: (bool) if True, do not plot, default: False
        :return: the dynamic phases dict and the analysis instance
        """
        if self.measurements[0] != self:  # we have spawned child measurements
            for m in self.measurements:
                m.run_analysis(**kw)
            return  # the rest of the function is executed in the children

        qb_names = [l1 for l2 in [task['qubits_to_measure'] for task in
                                  self.task_list] for l1 in l2]
        self.dynamic_phase_analysis = tda.DynamicPhaseAnalysis(
            qb_names=qb_names, t_start=self.timestamp)

        for task in self.task_list:
            if len(task['op_code'].split(' ')) == 3:
                op = self.get_cz_operation_name(**task)
            else:  # not a 2-qubit gate
                op = task['op_code']
            self.dyn_phases[op] = {}
            for qb_name in task['qubits_to_measure']:
                self.dyn_phases[op][qb_name] = \
                    (self.dynamic_phase_analysis.proc_data_dict[
                        'analysis_params_dict'][f"dynamic_phase_{qb_name}"][
                        'val'] * 180 / np.pi)[0]
        if self.parent is not None:
            for k, v in self.dyn_phases.items():
                if k not in self.parent.dyn_phases:
                    self.parent.dyn_phases[k] = {}
                self.parent.dyn_phases[k].update(v)
        return self.dyn_phases, self.dynamic_phase_analysis

    def run_update(self, **kw):
        assert self.measurements[0].dev is not None, \
            "Update only works with device object provided."
        assert len(self.dyn_phases) > 0, \
            "Update is only allowed after running the analysis."
        assert len(self.measurements[0].mc_points[1]) == 1, \
            "Update is only allowed without a soft sweep."
        assert self.parent is None, \
            "Update has to be run for the parent object, not for the " \
            "individual child measurements."

        for op, dp in self.dyn_phases.items():
            op_split = op.split(' ')
            basis_rot_par = self.dev.get_pulse_par(
                *op_split, param='basis_rotation')

            if self.reset_phases_before_measurement:
                basis_rot_par(dp)
            else:
                not_updated = {k: v for k, v in basis_rot_par().items()
                               if k not in dp}
                basis_rot_par().update(dp)
                if len(not_updated) > 0:
                    log.warning(f'Not all basis_rotations stored in the '
                                f'pulse settings for {op} have been '
                                f'measured. Keeping the following old '
                                f'value(s): {not_updated}')


class MeasurementInducedDephasing(DynamicPhase):
    """
    Measures the measurement-induced dephasing of a qubit while applying a
    readout pulse

    The measurement consists of a readout pulse (no data acquisition)
    interleaved in a Ramsey pulse sequence, followed by a readout pulse and
    acquisition. This allows extracting the dephasing induced by the first
    readout pulse, e.g. while sweeping its amplitude.
    """

    default_experiment_name = 'measurement_induced_dephasing'
    kw_for_sweep_points = {
        'amps': dict(param_name='amplitude', unit='V',
                     label='Readout Amplitude', dimension=1)
    }

    def __init__(self, task_list=None, qubits=None, buffer_length_end=1e-6,
                 **kw):
        if task_list is None:
            if qubits is None:
                raise ValueError('Please provide either "qubits" or '
                                 '"task_list"')
            # Create task_list from qubits
            task_list = [{'qb': qb.name} for qb in qubits]
        for task in task_list:
            qb = task.pop('qb')
            task['qubits_to_measure'] = [qb]
            qb_name = qb.name if not isinstance(qb, str) else qb
            p_mod_key = f'op_code=RO {qb_name}, occurrence=0'
            task.update(dict(
                op_code=f'RO {qb_name}',
                pulse_modifs={  # Applied in parallel_sweep to the first RO
                    # Set operation_type of the RO pulse to None such that no
                    # acquisition is performed
                    f'attr=operation_type, {p_mod_key}': None,
                    # Avoids that the pulses are deactivated by the sweep
                    # points added by self.add_default_ramsey_sweep_points
                    f'attr=pulse_off, {p_mod_key}': 0,
                    # Additional delay to account for ring-down of the pulse
                    f'attr=buffer_length_end, {p_mod_key}': buffer_length_end,
                    # The following renaming avoids that parallel_sweep thinks
                    # that there already is a RO in the sweep block.
                    # (Note that this modification has to be the last one
                    # because p_mod_key will no longer match the pulse
                    # afterwards.)
                    f'attr=op_code, {p_mod_key}': f'noRO {qb_name}',
                },
            ))

        super().__init__(
            qubits=qubits,
            task_list=task_list,
            nr_phases=kw.get('nr_phases', 4),  # fitting needs >=4 phases
            endpoint=kw.get('endpoint', False),
            reset_phases_before_measurement=False,  # Only needed for DynPhase
            repeat_ro=False,  # Repeat patterns don't work if we sweep RO params
            **kw,
        )

    def add_default_sweep_points(self, **kw):
        """
        Adds default sweep points for the measurement-induced dephasing
        experiment. These are:
        - Ramsey phases (in dimension 0)
        :param kw: kwargs passed to add_default_ramsey_sweep_points
        """
        self.sweep_points = self.add_default_ramsey_sweep_points(
            self.sweep_points, tile=1, **kw)

    def run_analysis(self, **kw):
        self.analysis = tda.MeasurementInducedDephasingAnalysis(
            t_start=self.timestamp)

    def run_update(self, **kw):
        pass  # Bypass the update performed in the DynPhase experiment


def measure_flux_pulse_timing_between_qubits(task_list, pulse_length,
                                             analyze=True, label=None, **kw):
    '''
    uses the Chevron measurement to sweep the delay between the two flux pulses
    in the FLIP gate, finds symmmetry point and
    :param task_list:
    :param pulse_length: single float
    :param analyze:
    :param label:
    :param kw:
    :return:
    '''
    if label is None:
        label = 'Flux_pulse_timing_between_qubits_{}_{}'.format(task_list[0][
                                                                    'qbc'].name,
                                                               task_list[0][
                                                                   'qbt'].name)
    pulse_lengths = np.array([pulse_length])
    sweep_points = SweepPoints('pulse_length', pulse_lengths, 's',
                                      dimension=1)
    qe = Chevron(task_list, sweep_points=sweep_points, analyze=False,
             label=label, **kw)
    if analyze:
        qe.analysis = tda.FluxPulseTimingBetweenQubitsAnalysis(
            qb_names=[task_list[0]['qbr']])
    return qe


class Chevron(CalibBuilder):
    """
    Chevron Measurement for CZ gates by performing a flux pulse after
    bringing the qubits to an init state (by default '11). This is a
    multitasking experiment, see docstrings of MultiTaskingExperiment and of
    CalibBuilder for general information. Each task corresponds to the
    characterization of a particular CZ gate specified by the control qubit
    qbc and the target qubit qbt (keys in the task), i.e., multiple gates
    can be characterized in parallel.

    Sequence for each task (for further info and possible parameters of
    the task, see the docstring of the method sweep_block):

        qbc:    |X180|  ---   |  fluxpulse   |
        qbt:    |X180|  --------------------------------------  |RO|

        Note: in case of a FLIP gate or in case of push-away pulses,
        flux pulses are on multiple qubits.

        Note: the class can also be used to characterize other kinds of
        two-qubit gates (e.g., SWAP gates) by setting the parameter
        cz_pulse_name (see docstring of CircuitBuilder) to point to the
        desired two qubit gates. Since each kind of gate might bring its own
        subtleties, this is an experimental feature that should be used with
        care by expert users (a future version might include more stable
        code for other kinds of gates). In this context, note that parameter
        names like qbc, qbt, num_cz_gates, etc. need to be re-interpreted
        in an appropriate way if a non-CZ gate is characterized.

    Sweep points in dimension 0 and 1 will be interpreted as parameters of
    the flux pulse (CZ gate).

    :param kw: keyword arguments.
        Can be used to provide keyword arguments to sweep_n_dim, autorun,
        and to the parent class.

        The following keyword arguments will be copied as a key to tasks
        that do not have their own value specified (see docstring of
        sweep_block):
        - num_cz_gates
        - init_state
    """
    kw_for_task_keys = ['num_cz_gates', 'init_state']
    task_mobj_keys = ['qbc', 'qbt']
    default_experiment_name = 'Chevron'

    @assert_not_none('task_list')
    def __init__(self, task_list, sweep_points=None, **kw):
        try:
            for d in task_list + [kw]:
                if 'qbr' in d:
                    log.warning(
                        "Chevron: the argument qbr is deprecated and will be "
                        "ignored. The argument ro_qubits can be used to restrict"
                        "the readout to a subset of qubits.")
                    d.pop('qbr')

            super().__init__(task_list, sweep_points=sweep_points, **kw)

            # Preprocess sweep points and tasks before creating the sequences
            self.preprocessed_task_list = self.preprocess_task_list(**kw)
            # Chevron takes care of the init state inside the task, so we
            # have to make sure that we do not pass init_state to parallel_sweep.
            kw.pop('init_state', None)
            # the block alignments are for: prepended pulses, initial
            # rotations, flux pulse
            self.sequences, self.mc_points = self.parallel_sweep(
                self.preprocessed_task_list, self.sweep_block,
                block_align = ['center', 'end', 'center'], **kw)

            self.autorun(**kw)  # run measurement & analysis if requested in kw
        except Exception as x:
            self.exception = x
            traceback.print_exc()

    def sweep_block(self, sweep_points, qbc, qbt, num_cz_gates=1,
                    init_state='11', max_flux_length=None,
                    prepend_pulse_dicts=None, **kw):
        """
        This function creates the blocks for a single Chevron measurement
        task, see the pulse sequence in the class docstring.

        :param sweep_points: SweepPoints object
        :param qbc: control qubit (= 1st gate qubit)
        :param qbt: target qubit (= 2nd gate qubit)
        :param num_cz_gates: number of sequential CZ gates, default: 1
        :param init_state: initial states of qbc and qbt (default: '11')
            Init in f level is currently not supported!
        :param max_flux_length: (float, default: None) the duration of the
            longest possible flux pulse. If None, it will be determined
            automatically. This length is used to reserve a fixed time window
            for the flux pulse in order to have a uniform sequence length,
            no matter how long the individual flux pulse is. Note that the
            parameter is understood as a net pulse length, and buffer times
            are automatically added if applicable.
        :param prepend_pulse_dicts: (dict) prepended pulses, see
            CircuitBuilder.block_from_pulse_dicts
        :param kw: further keyword arguments:
            cz_pulse_name: task-specific prefix of CZ gates (overwrites
                global choice passed to the class init)
        """

        # create prepended pulses (pb)
        pb = self.block_from_pulse_dicts(prepend_pulse_dicts)

        # create pulses for initial rotations (ir)
        pulse_modifs = {'all': {'element_name': 'initial_rots_el'}}
        ir = self.block_from_ops('initial_rots',
                                 [f'{self.STD_INIT[init_state[0]][0]} {qbc}',
                                  f'{self.STD_INIT[init_state[1]][0]} {qbt}'],
                                 pulse_modifs=pulse_modifs)
        ir.pulses[1]['ref_point_new'] = 'end'

        # create flux pulse (fp)
        # Calling get_cz_operation_name() allows to take into account a
        # custom cz_pulse_name that was potentially provided in kw.
        fp = self.block_from_ops('flux', [f"{kw.get('cz_pulse_name', 'CZ')} "
                                          f"{qbc} {qbt}"] * num_cz_gates)

        # All sweep points are interpreted as parameters of the flux pulse,
        # except if they are pulse modifier sweep points (see docstring of
        # Block.build).
        for k in list(sweep_points[0].keys()) + list(
                sweep_points.get_sweep_dimension(1, default={}).keys()):
            if '=' not in k:  # '=' indicates a pulse modifier sweep point
                for p in fp.pulses:
                    p[k] = ParametricValue(k)

        # Reserve a time window (w), whose duration is specified by
        # max_flux_length.
        max_flux_length = self.max_pulse_length(fp.pulses[0], sweep_points,
                                                max_flux_length)
        w = self.block_from_ops('wait', [])
        w.block_end.update({'pulse_delay': max_flux_length * num_cz_gates})
        # Center-align the current flux pulse within the avaiable time window.
        fp_w = self.simultaneous_blocks('sim', [fp, w], block_align='center')

        # return all generated blocks (parallel_sweep will arrange them)
        return [pb, ir, fp_w]

    def guess_label(self, **kw):
        """
        Default label with Chevron-specific information
        :param kw: keyword arguments
        """
        if self.label is None:
            self.label = self.experiment_name
            for t in self.task_list:
                self.label += f"_{t['qbc']}{t['qbt']}"

    def get_meas_objs_from_task(self, task):
        """
        Returns a list of all measure objects of a task. In case of
        Chevron, this list includes qbc and qbt.
        :param task: a task dictionary
        :return: list of qubit objects (if available) or names
        """
        qbs = self.get_qubits([task['qbc'], task['qbt']])
        return qbs[0] if qbs[0] is not None else qbs[1]

    def run_analysis(self, analysis_kwargs=None, **kw):
        """
        Runs analysis and stores analysis instance in self.analysis.
        :param analysis_kwargs: (dict) keyword arguments for analysis
        :param kw: currently ignored
        :return: the analysis instance
        """
        if analysis_kwargs is None:
            analysis_kwargs = {}
        if 'options_dict' not in analysis_kwargs:
            analysis_kwargs['options_dict'] = {}
        if 'TwoD' not in analysis_kwargs['options_dict']:
            if len(self.sweep_points) == 2:
                analysis_kwargs['options_dict']['TwoD'] = True
        self.analysis = tda.MultiQubit_TimeDomain_Analysis(
            qb_names=self.meas_obj_names,
            t_start=self.timestamp, **analysis_kwargs)
        return self.analysis

    @classmethod
    def gui_kwargs(cls, device):
        pulse_pars = odict({
            'pulse_length': 's',
            'amplitude': 'V',
            'amplitude2': 'V',
            'trans_amplitude': 'V',
            'trans_amplitude2': 'V',
            'amplitude_offset': 'V',
            'amplitude_offset2': 'V',
            'trans_length': 's',
            'buffer_length_start': 's',
            'buffer_length_end': 's',
            'extra_buffer_aux_pulse': 's',
            'channel_relative_delay': 's',
            'gaussian_filter_sigma': 's',
        })
        # move first param to the end for the second sweep dimension
        first_param = list(pulse_pars.keys())[0]
        pulse_pars2 = deepcopy(pulse_pars)
        pulse_pars2.pop(first_param)
        pulse_pars2[first_param] = pulse_pars[first_param]
        d = super().gui_kwargs(device)
        d['kwargs'][MultiTaskingExperiment.__name__]['cal_states'] = (str, 'gef')
        d['task_list_fields'].update({
            Chevron.__name__: odict({
                'qbc': ((qb_mod.QuDev_transmon, 'single_select'), None),
                'qbt': ((qb_mod.QuDev_transmon, 'single_select'), None),
                'num_cz_gates': (int, 1),
                'init_state': (CircuitBuilder.STD_INIT, '11'),
                'max_flux_length': (float, None),
            })
        })
        d['sweeping_parameters'].update({
            Chevron.__name__: {
                0: pulse_pars,
                1: pulse_pars2,
            }
        })
        return d<|MERGE_RESOLUTION|>--- conflicted
+++ resolved
@@ -634,13 +634,8 @@
         d['kwargs'].update({
             MultiTaskingExperiment.__name__: odict({
                 'n_cal_points_per_state': (int, 1),
-<<<<<<< HEAD
                 'cal_states': (str, None),
-                'ro_qubits': ((qubit_object.Qubit, 'multi_select'), None),
-=======
-                'cal_states': (str, 'auto'),
                 'ro_qubits': ((qb_mod.QuDev_transmon, 'multi_select'), None),
->>>>>>> c69af7ce
             })
         })
         d['task_list_fields'].update({
