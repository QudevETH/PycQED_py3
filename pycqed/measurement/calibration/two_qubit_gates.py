--- conflicted
+++ resolved
@@ -592,13 +592,10 @@
         return Block('prepend', prepend_pulses)
 
     @staticmethod
-<<<<<<< HEAD
     def add_default_ramsey_sweep_points(sweep_points, tile=2,
                                         repeat=0, **kw):
         if tile > 0 and repeat > 0:
             raise ValueError('"repeat" and "tile" cannot both be > 0.')
-=======
-    def add_default_ramsey_sweep_points(sweep_points, **kw):
         """
         Adds phase sweep points for Ramsey-type experiments to the provided
         sweep_points. Assumes that each phase is required twice (to measure a
@@ -616,7 +613,6 @@
         """
         # ensure that sweep_points is a SweepPoints object with at least two
         # dimensions
->>>>>>> c3016184
         sweep_points = SweepPoints(from_dict_list=sweep_points, min_length=2)
         # If there already exist sweep points in dimension 0, this adapt the
         # number of phases to the number of existing sweep points.
@@ -627,21 +623,14 @@
         # create the phase sweep points (with each phase twice)
         hard_sweep_dict = SweepPoints()
         if 'phase' not in sweep_points[0]:
-<<<<<<< HEAD
             phases = np.linspace(0, 2 * np.pi, nr_phases) * 180 / np.pi
             if tile > 0:
                 phases = np.tile(phases, tile)
             elif repeat > 0:
                 phases = np.repeat(phases, repeat)
             hard_sweep_dict.add_sweep_parameter('phase', phases, 'deg')
-=======
-            hard_sweep_dict.add_sweep_parameter(
-                'phase',
-                np.tile(np.linspace(0, 2 * np.pi, nr_phases) * 180 / np.pi, 2),
-                'deg')
         # add phase sweep points to the existing sweep points (overwriting
         # them if they exist already)
->>>>>>> c3016184
         sweep_points.update(hard_sweep_dict + [{}])
         return sweep_points
 
