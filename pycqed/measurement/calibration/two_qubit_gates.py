--- conflicted
+++ resolved
@@ -594,13 +594,8 @@
         d['kwargs'].update({
             MultiTaskingExperiment.__name__: odict({
                 'n_cal_points_per_state': (int, 1),
-<<<<<<< HEAD
                 'cal_states': (str, 'auto'),
-                'ro_qubits': ((Qubit, 'multi_select'), None),
-=======
-                'cal_states': (str, None),
                 'ro_qubits': ((qubit_object.Qubit, 'multi_select'), None),
->>>>>>> 475c315f
             })
         })
         d['task_list_fields'].update({
