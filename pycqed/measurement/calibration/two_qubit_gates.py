--- conflicted
+++ resolved
@@ -891,14 +891,9 @@
             determined automatically
         :param prepend_pulse_dicts: (dict) prepended pulses, see
             CircuitBuilder.block_from_pulse_dicts
-<<<<<<< HEAD
-        :param cphase: (float) conditional phase of the CZ gate (if already
-            calibrated)
-=======
         :param cphase: (float) conditional phase of the CZ gate (relies on
             the conditional phase being calibrated as a function of waveform
             parameters)
->>>>>>> 9573d248
         :param kw: further keyword arguments:
             cz_pulse_name: task-specific prefix of CZ gates (overwrites
                 global choice passed to the class init)
