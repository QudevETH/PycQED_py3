--- conflicted
+++ resolved
@@ -166,7 +166,7 @@
         super().run_measurement(**kw)
 
     def create_cal_points(self, n_cal_points_per_state=1, cal_states='auto',
-                          transition_name=None, for_ef=False, **kw):
+                          for_ef=False, **kw):
         """
         Creates a CalibrationPoints object based on the given parameters and
             saves it to self.cal_points.
@@ -175,27 +175,6 @@
             calibration state
         :param cal_states: str or tuple of str; the calibration states
             to measure
-<<<<<<< HEAD
-        :param transition_names: str or list of str specifying the name(s) of
-            the transition(s) involved in the measurement.
-        :param for_ef: (deprecated) bool indicating whether to measure the
-            |f> calibration state for each qubit
-        :param kw: keyword arguments (to allow pass through kw even if it
-            contains entries that are not needed)
-        """
-        # check for transition_name inside tasks
-        if transition_name is None:
-            task_transition_name = [task.get('transition_name', '') for task in
-                                     self.task_list]
-            if len(''.join(task_transition_name)):
-                transition_name = task_transition_name
-            else:
-                transition_name = 'ge'
-
-        if for_ef:
-            log.warning('for_ef is deprecated, use transition_name or '
-                        'cal_states instead.')
-=======
         :param for_ef: (deprecated) bool indicating whether to measure the
             |f> calibration state for each qubit
         :param kw: keyword arguments (to allow pass-through kw even if it
@@ -203,9 +182,8 @@
         """
         if for_ef:
             log.warning('for_ef is deprecated, use cal_states instead.')
->>>>>>> f2f43c44
         self.cal_states = CalibrationPoints.guess_cal_states(
-            cal_states, transition_names=transition_name, for_ef=for_ef)
+            cal_states, for_ef=for_ef)
         self.cal_points = CalibrationPoints.multi_qubit(
             self.meas_obj_names, self.cal_states,
             n_per_state=n_cal_points_per_state)
@@ -290,26 +268,6 @@
         # Generate kw sweep points for the task
         self.generate_kw_sweep_points(task)
 
-<<<<<<< HEAD
-        # Check and update transition name; used by SingleQubitGateCalib and
-        # its children
-        transition_name = task.pop('transition_name', None)
-        if transition_name is not None:
-            # transition_name_input is one of the following: "ge", "ef", "fh".
-            # These strings are needed when updating
-            # qubit parameters, ex: qb.ge_amp180, qb.ef_freq
-            task['transition_name_input'] = transition_name
-            if '_' not in transition_name:
-                transition_name = f'_{transition_name}'
-            if transition_name == '_ge':
-                transition_name = ''
-            # transition_name will be one of the following: "", "_ef", "_fh".
-            # These strings are needed for specifying op codes,
-            # ex: X180 qb4, X90_ef qb3
-            task['transition_name'] = transition_name
-
-=======
->>>>>>> f2f43c44
         # Add all task sweep points to the current_sweep_points object.
         # If a task-specific sweep point has the same name as a sweep point
         # valid for all tasks, the task-specific one is used for this task.
