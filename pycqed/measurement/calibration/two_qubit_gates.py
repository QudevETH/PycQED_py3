import numpy as np
from collections import OrderedDict as odict
from copy import copy
from copy import deepcopy
from itertools import zip_longest
import traceback
from pycqed.utilities.general import assert_not_none
from pycqed.measurement.quantum_experiment import QuantumExperiment
from pycqed.measurement.waveform_control.circuit_builder import CircuitBuilder
from pycqed.measurement.waveform_control.block import Block, ParametricValue
from pycqed.measurement.waveform_control.segment import UnresolvedPulse
from pycqed.measurement.sweep_points import SweepPoints
from pycqed.measurement.calibration.calibration_points import CalibrationPoints
import pycqed.measurement.awg_sweep_functions as awg_swf
import pycqed.analysis_v2.timedomain_analysis as tda
from pycqed.measurement import multi_qubit_module as mqm
import logging
import qcodes
import pycqed.instrument_drivers.meta_instrument.qubit_objects.QuDev_transmon\
    as qb_mod

log = logging.getLogger(__name__)

# TODO: docstrings (list all kw at the highest level with reference to where
#  they are explained, explain all kw where they are processed)
# TODO: add some comments that explain the way the code works


class MultiTaskingExperiment(QuantumExperiment):
    """
    This class adds the concept of tasks to the QuantumExperiment class and
    allows to run multiple tasks in parallel. There are no checks whether a
    parallel execution of tasks makes sense on the used hardware
    (connectivity, crosstalk etc.), i.e., it is up to the experimentalist
    to ensure this by passing a reasonable task_list.

    The concept is that each experiment inherited from this class should
    define a method that creates a block based on the parameters specified
    in a task. The method parallel_sweep can then be used to assemble these
    blocks in parallel.

    :param task_list: list of dicts, where each dict contains the parameters of
        a task (= keyword arguments for the block creation function)
    :param dev: device object, see QuantumExperiment
    :param qubits: list of qubit objects, see QuantumExperiment
    :param operation_dict: operations dictionary, see QuantumExperiment
    :param kw: keyword arguments. Some are processed directly in the init or
        the parent init, some are processed in other functions, e.g.,
        create_cal_points. (FIXME further documentation would help). The
        contents of kw are also stored to metadata and thus be used to pass
        options to the analysis.
    """

    default_experiment_name = 'MultitaskingExperiment'
    # The following dictionary can be overwritten by child classes to
    # specify keyword arguments from which sweep_points should be generated
    # automatically (see docstring of generate_kw_sweep_points).
    kw_for_sweep_points = {}
    # The following list can be overwritten by child classes to specify keyword
    # arguments that should be automatically copied into each task (list of
    # str, each being a key to be searched in kw).
    kw_for_task_keys = ()
    # The following list can be overwritten by child classes to specify keys
    # inside tasks that refer to measurement objects. The respective values
    # will then automatically replaced by measurement object names in case
    # the actual objects were provided.
    task_mobj_keys = ()

    @assert_not_none('task_list')
    def __init__(self, task_list, dev=None, qubits=None,
                 operation_dict=None, **kw):

        for task in task_list:
            # convert qubit objects to qubit names
            for k in self.task_mobj_keys:
                if not isinstance(task[k], str):
                    task[k] = task[k].name
            # generate an informative task prefix
            if 'prefix' not in task and len(self.task_mobj_keys):
                task['prefix'] = '_'.join([v for k, v in task.items() if k
                                           in self.task_mobj_keys]) + '_'

        self.task_list = task_list
        # Process kw_for_sweep_points for the global keyword arguments kw
        self.generate_kw_sweep_points(kw)

        # Try to get qubits or at least qb_names
        _, qb_names = self.extract_qubits(dev, qubits, operation_dict)
        # Filter to the ones that are needed
        qb_names = self.find_qubits_in_tasks(qb_names, task_list + [kw])
        # Initialize the QuantumExperiment
        super().__init__(dev=dev, qubits=qubits,
                         operation_dict=operation_dict,
                         filter_qb_names=qb_names, **kw)

        if 'sweep_points' in kw:
            # Note that sweep points generated due to kw_for_sweep_points are
            # already part of kw['sweep_points'] at this point.
            self.sweep_points = kw.pop('sweep_points')

        self.cal_points = None
        self.cal_states = None
        self.exception = None
        self.all_main_blocks = []
        self.data_to_fit = {}

        # The following is done because the respective call in the init of
        # QuantumExperiment does not capture all kw since many are explicit
        # arguments of the init there.
        kw.pop('exp_metadata', None)
        self.exp_metadata.update(kw)

        # Create calibration points based on settings in kw (see docsring of
        # create_cal_points)
        self.create_cal_points(**kw)

    def add_to_meas_obj_sweep_points_map(self, meas_objs, sweep_point):
        """
        Add an entry to the meas_obj_sweep_points_map, which will later be
        stored to the metadata. Makes sure to not add entries twice.
        :param meas_objs: (str or list of str) name(s) of the measure
            object(s) for which the sweep_point should be added
        :param sweep_point: (str) name of the sweep_point that should be added
        """
        if 'meas_obj_sweep_points_map' not in self.exp_metadata:
            self.exp_metadata['meas_obj_sweep_points_map'] = {}
        if not isinstance(meas_objs, list):
            meas_objs = [meas_objs]
        for mo in meas_objs:
            # get name from object if an object was given
            mo = mo if isinstance(mo, str) else mo.name
            if mo not in self.exp_metadata['meas_obj_sweep_points_map']:
                self.exp_metadata['meas_obj_sweep_points_map'][mo] = []
            if sweep_point not in self.exp_metadata[
                    'meas_obj_sweep_points_map'][mo]:
                # if the entry does not exist yet
                self.exp_metadata['meas_obj_sweep_points_map'][mo].append(
                    sweep_point)

    def get_meas_objs_from_task(self, task):
        """
        Returns a list of all measure objects (e.g., qubits) of a task.
        Should be overloaded in child classes if the default behavior
        of returning all qubits found in the task is not desired.
        :param task: a task dictionary
        :return: list of all qubit objects (if available) or names
        """
        return self.find_qubits_in_tasks(self.qb_names, [task])

    def run_measurement(self, **kw):
        """
        Run the actual measurement. Stores some additional settings and
            then calls the respective method in QuantumExperiment.
        :param kw: keyword arguments
        """
        # update the nr_averages based on the settings in the user measure
        # objects
        self.df_kwargs.update(
            {'nr_averages': max(qb.acq_averages() for qb in self.meas_objs)})

        # Store metadata that is not part of QuantumExperiment.
        self.exp_metadata.update({
            'preparation_params': self.get_prep_params(),
            'rotate': len(self.cal_states) != 0 and not self.classified,
            'sweep_points': self.sweep_points,
            'ro_qubits': self.meas_obj_names,
        })
        if len(self.data_to_fit):
            self.exp_metadata.update({'data_to_fit': self.data_to_fit})

        def replace_qc_params(obj):
            obj = copy(obj)
            if isinstance(obj, list):
                ind = range(len(obj))
            elif isinstance(obj, dict):
                ind = obj.keys()
            for i in ind:
                if isinstance(obj[i], (dict, list)):
                    obj[i] = replace_qc_params(obj[i])
                elif isinstance(obj[i], qcodes.Parameter):
                    obj[i] = repr(obj[i])
            return(obj)

        if kw.get('store_preprocessed_task_list', False) and hasattr(
                self, 'preprocessed_task_list'):
            tl = replace_qc_params(self.preprocessed_task_list)
            self.exp_metadata.update({'preprocessed_task_list': tl})
        if self.task_list is not None:
            tl = replace_qc_params(self.task_list)
            self.exp_metadata.update({'task_list': tl})

        super().run_measurement(**kw)

    def create_cal_points(self, n_cal_points_per_state=1, cal_states='auto',
                          for_ef=False, **kw):
        """
        Creates a CalibrationPoints object based on the given parameters and
            saves it to self.cal_points.

        :param n_cal_points_per_state: number of segments for each
            calibration state
        :param cal_states: str or tuple of str; the calibration states
            to measure
        :param for_ef: (deprecated) bool indicating whether to measure the
            |f> calibration state for each qubit
        :param kw: keyword arguments (to allow pass-through kw even if it
            contains entries that are not needed)
        """
        if for_ef:
            log.warning('for_ef is deprecated, use cal_states instead.')
        self.cal_states = CalibrationPoints.guess_cal_states(
            cal_states, for_ef=for_ef)
        self.cal_points = CalibrationPoints.multi_qubit(
            self.meas_obj_names, self.cal_states,
            n_per_state=n_cal_points_per_state)
        self.exp_metadata.update({'cal_points': repr(self.cal_points)})

    def preprocess_task_list(self, **kw):
        """
        Calls preprocess task for all tasks in self.task_list. This adds
        prefixed sweep points to self.sweep_points and returns a
        preprocessed task list, for details see preprocess_task.

        :param kw: keyword arguments
        :return: the preprocessed task list
        """
        # keep a reference to the original sweep_points object
        given_sweep_points = self.sweep_points
        # Store a copy of the sweep_points (after ensuring that they are a
        # SweepPoints object). This copy will then be extended with prefixed
        # task-specific sweep_points.
        self.sweep_points = SweepPoints(given_sweep_points)
        # Internally, all sweeps need to be handled as 2D sweeps (i.e.,
        # _num_sweep_dims = 2) if force_2D_sweep is True. Otherwise,
        # the number of sweep dimensions _num_sweep_dims is the largest
        # number of dimensions in any of the (global or task-specific)
        # SweepPoints objects.
        self._num_sweep_dims = 2 if self.force_2D_sweep else max(
            [len(t.get('sweep_points', [])) for t in self.task_list]
            + [len(self.sweep_points)])
        while len(self.sweep_points) < self._num_sweep_dims:
            self.sweep_points.add_sweep_dimension()
        preprocessed_task_list = []
        for task in self.task_list:
            # preprocessed_task_list requires both the sweep point that
            # should be modified and the original version of the sweep
            # points (to see which sweep points are valid for all tasks)
            preprocessed_task_list.append(
                self.preprocess_task(task, self.sweep_points,
                                     given_sweep_points, **kw))
        return preprocessed_task_list

    def preprocess_task(self, task, global_sweep_points, sweep_points=None,
                        **kw):
        """
        Preprocesses a task, which includes the following actions. The
        original task is not modified, but instead a new, preprocessed task
        is returned.
        - Create or cleanup task prefix.
        - Copy kwargs listed in kw_for_task_keys to the task.
        - Generate task-specific sweep points based on generate_kw_sweep_points
          if the respective keys are found as parameters of the task.
        - Copies sweep points valid for all tasks to the task.
        - Adds prefixed versions of task-specific sweep points to the global
          sweep points
        - Generate a list of sweep points whose names have to be prefixed
          when used as ParametricValue during block creation.
        - Update meas_obj_sweep_points_map for qubits involved in the task

        :param task: (dict) the task
        :param global_sweep_points: (SweepPoints object) global sweep points
            containing the sweep points valid for all tasks plus prefixed
            versions of task-specific sweep points. The object is updated
            by this method.
        :param sweep_points: (SweepPoints object or list of dicts or None)
            sweep points valid for all tasks. Remains unchanged in this method.
        :param kw: keyword arguments
        :return: the preprocessed task
        """
        # copy the task in order to not modify the original task
        task = copy(task)  # no deepcopy: might contain qubit objects
        # Create a prefix if it does not exist. Otherwise clean it up (add "_")
        prefix = task.get('prefix', None)
        if prefix is None:  # try to guess one based on contained qubits
            if self.qb_names:
                prefix = '_'.join(self.find_qubits_in_tasks(self.qb_names,
                                                            [task]))
            else:
                prefix = '_'.join(self.find_qubits_in_tasks(self.meas_obj_names,
                                                            [task]))
        prefix += ('_' if prefix[-1] != '_' else '')
        task['prefix'] = prefix

        # Get measure objects needed involved in this task. Will be used
        # below to generate entries for the meas_obj_sweep_points_map.
        mo = self.get_meas_objs_from_task(task)

        # Copy kwargs listed in kw_for_task_keys to the task.
        for param in self.kw_for_task_keys:
            if param not in task and param in kw:
                task[param] = kw.get(param)

        # Start with sweep points valid for all tasks
        current_sweep_points = SweepPoints(sweep_points)

        # Generate kw sweep points for the task
        self.generate_kw_sweep_points(task)
        # check whether new sweep points increase the total number of sweep
        # dimensions
        if (l := len(task.get('sweep_points', []))) > self._num_sweep_dims:
            self._num_sweep_dims = l
            while len(global_sweep_points) < self._num_sweep_dims:
                global_sweep_points.add_sweep_dimension()

        # Add all task sweep points to the current_sweep_points object.
        # If a task-specific sweep point has the same name as a sweep point
        # valid for all tasks, the task-specific one is used for this task.
        current_sweep_points.update(SweepPoints(task['sweep_points']))
        # Create a list of lists containing for each dimension the names of
        # the task-specific sweep points. These sweep points have to be
        # prefixed with the task prefix later on (in the global sweep
        # points, see below, and when used as ParametricValue during block
        # creation).
        params_to_prefix = [list(d) for d in task['sweep_points']]
        task['params_to_prefix'] = params_to_prefix
        # Save the current_sweep_points object to the preprocessed task
        task['sweep_points'] = current_sweep_points

        while len(current_sweep_points) < self._num_sweep_dims:
            current_sweep_points.add_sweep_dimension()
        while len(params_to_prefix) < self._num_sweep_dims:
            params_to_prefix.append([])
        # for all sweep dimensions
        for gsp, csp, params in zip(global_sweep_points,
                                    current_sweep_points,
                                    params_to_prefix):
            # for all sweep points in this dimension (both task-specific and
            # valid for all tasks)
            for k in csp.keys():
                if k in params and '=' not in k:
                    # task-specific sweep point. Add prefixed version to
                    # global sweep points and to meas_obj_sweep_points_map
                    gsp[prefix + k] = csp[k]
                    self.add_to_meas_obj_sweep_points_map(mo, prefix + k)
                else:
                    # sweep point valid for all tasks.
                    if k not in gsp:
                        # Pulse modifier sweep point from a task. Copy it to
                        # global sweep points, assuming that the expert user
                        # has made sure that there are no conflicts of pulse
                        # modifier sweep points across tasks.
                        gsp[k] = csp[k]
                    # Add without prefix to meas_obj_sweep_points_map
                    self.add_to_meas_obj_sweep_points_map(mo, k)
        return task

    def parallel_sweep(self, preprocessed_task_list=(), block_func=None,
                       block_align=None, **kw):
        """
        Calls a block creation function for each task in a task list,
        puts these blocks in parallel and sweeps over the given sweep points.

        Note that this method automatically adds final readout pulses for
        qubits that are listed in meas_obj_names, but do not have any
        RO or Acq operation inside the block generated by the block_func.

        :param preprocessed_task_list: a list of dictionaries, each containing
            keyword arguments for block_func, plus a key 'prefix' with a unique
            prefix string, plus optionally a key 'params_to_prefix' created
            by preprocess_task indicating which sweep parameters have to be
            prefixed with the task prefix, plus optionally a key
            pulse_modifs with pulse modifiers for the created blocks.
        :param block_func: a handle to a function that creates a block. As
            an alternative, a task-specific block_func can be given as a
            parameter of the task. If the block creation function instead
            returns a list of blocks, the i-th blocks of all tasks are
            assembled in parallel to each other, and the resulting
            multitask blocks are then assembled sequentially in the order of
            the list index.
        :param block_align: (str or list) alignment of the parallel blocks, see
            CircuitBuilder.simultaneous_blocks, default: center. If the block
            creation function creates a list of N blocks, block_align can be
            a list of N strings (otherwise the same alignment is used for
            all parallel blocks).
        :param kw: keyword arguments are passed to sweep_n_dim, except:
            - 'ro_qubits'. This keyword argument is overwritten by the list
              of qubits in self.meas_obj_names for which there are no
              readout pulses in the parallel blocks.
        :return: see sweep_n_dim
        """
        parallel_blocks = []
        for task in preprocessed_task_list:
            # copy the task in order to not modify the original task
            task = copy(task)  # no deepcopy: might contain qubit objects
            # pop prefix and params_to_prefix since they are not needed by
            # the block creation function
            prefix = task.pop('prefix')
            params_to_prefix = task.pop('params_to_prefix', None)
            pulse_modifs = task.pop('pulse_modifs', None)
            # the block_func passed as argument is used for all tasks that
            # do not define their own block_func
            if not 'block_func' in task:
                task['block_func'] = block_func
            # Call the block creation function. The items in the task dict
            # are used as kwargs for this function.
            new_block = task['block_func'](**task)
            # If a single block was returned, create a single-entry list to
            # have a unified treatment afterwards.
            if not isinstance(new_block, list):
                new_block = [new_block]
            for b in new_block:
                if pulse_modifs is not None:
                    b.pulses = b.pulses_sweepcopy([pulse_modifs], [None])
                # prefix the block names to avoid naming conflicts later on
                b.name = prefix + b.name
                # For the sweep points that need to be prefixed (see
                # preprocess_task), call the respective method of the block
                # object.
                if params_to_prefix is not None:
                    # params_to_prefix is a list of lists (per dimension) and
                    # needs to be flattened
                    b.prefix_parametric_values(
                        prefix, [k for l in params_to_prefix for k in l])
            # add the new blocks to the lists of blocks
            parallel_blocks.append(new_block)

        # We currently require that all block functions must return the
        # same number of blocks.
        if not isinstance(block_align, list):
            block_align = [block_align] * len(parallel_blocks[0])
        # assemble all i-th blocks in parallel
        self.all_main_blocks = [
            self.simultaneous_blocks(
                f'all{i}', [l[i] for l in parallel_blocks],
                block_align=block_align[i])
            for i in range(len(parallel_blocks[0]))]
        if len(parallel_blocks[0]) > 1:
            # assemble the multitask blocks sequentially
            self.all_main_blocks = self.sequential_blocks(
                'all', self.all_main_blocks)
        else:
            self.all_main_blocks = self.all_main_blocks[0]
        sweep_points = self.get_sweep_points_for_sweep_n_dim()
        self._create_dummy_sweep_params(self.sweep_points)
        if sweep_points is not self.sweep_points:
            self._create_dummy_sweep_params(sweep_points)
        # Generate kw['ro_qubits'] as explained in the docstring
        op_codes = [p['op_code'] for p in self.all_main_blocks.pulses if
                    'op_code' in p]
        kw['ro_qubits'] = [m for m in self.meas_obj_names
                           if f'RO {m}' not in op_codes
                           and f'Acq {m}' not in op_codes]
        # call sweep_n_dim to perform the actual sweep
        return self.sweep_n_dim(sweep_points,
                                body_block=self.all_main_blocks,
                                cal_points=self.cal_points, **kw)

    def _create_dummy_sweep_params(self, sweep_points):
        if len(sweep_points[0]) == 0:
            # Create a single segement if no hard sweep points are provided.
            sweep_points.add_sweep_parameter('dummy_hard_sweep', [0],
                                             dimension=0)
        if self._num_sweep_dims == 2 and len(sweep_points[1]) == 0:
            # With this dummy soft sweep, exactly one sequence will be created
            # and the data format will be the same as for a true soft sweep.
            sweep_points.add_sweep_parameter('dummy_soft_sweep', [0],
                                             dimension=1)

    def get_sweep_points_for_sweep_n_dim(self):
        """Return the sweep_points list that is passed to sweep_n_dim.

        This method can be implemented by child classes to modify which sweep
        points are used to generate segments and sequences, e.g. only one RO
        segment is needed in a feedline spectroscopy and not one per fequency
        sweep point.
        """
        return self.sweep_points

    @staticmethod
    def find_qubits_in_tasks(qubits, task_list, search_in_operations=True):
        """
        Searches for qubit objects and all mentions of qubit names in the
        provided tasks.
        :param qubits: (list of str or objects) list of qubits whose mentions
            should be searched
        :param task_list: (list of dicts) list of tasks in which qubit objects
            and mentions of qubit names should be searched.
        :param search_in_operations: (bool) whether qubits should also be
            searched inside op_codes, default: True
        :return: list of a qubit object for each found qubit (if objects are
            available, otherwise list of qubit names)
        """
        # This dict maps from qubit names to qubit object if qubit objects
        # are available. Otherwise it is a trivial map from qubit names to
        # qubit names.
        qbs_dict = {qb if isinstance(qb, str) else qb.name: qb for qb in
                    qubits}
        found_qubits = []

        # helper function that checks candidates and calls itself recursively
        # if a candidate is a list
        def append_qbs(found_qubits, candidate):
            if isinstance(candidate, qb_mod.QuDev_transmon):
                if candidate.name in qbs_dict:
                    # avoid duplicates by adding it exactly in the form
                    # contained in the qbs_dict
                    append_qbs(found_qubits, candidate.name)
                elif candidate not in found_qubits:
                    found_qubits.append(candidate)
            elif isinstance(candidate, str):
                if candidate in qbs_dict.keys():
                    # it is a mention of a qubit
                    if qbs_dict[candidate] not in found_qubits:
                        found_qubits.append(qbs_dict[candidate])
                elif ' ' in candidate and search_in_operations:
                    # If it contains spaces, it could be an op_code. To
                    # search in operations, we just split the potential op_code
                    # at the spaces and search again in the resulting list
                    append_qbs(found_qubits, candidate.split(' '))
            elif isinstance(candidate, list):
                # search inside each list element
                for v in candidate:
                    append_qbs(found_qubits, v)
            elif isinstance(candidate, dict):
                for v in candidate.values():
                    append_qbs(found_qubits, v)
            else:
                return None

        # search in all tasks
        append_qbs(found_qubits, task_list)
        
        return found_qubits

    def create_meas_objs_list(self, task_list=None, **kw):
        """
        Creates a list of all measure objects used in the measurement. The
        following measure objects are added:
        - qubits listed in kw['ro_qubits']
        - qubits listed in the parameter ro_qubits of each task
        - if kw['ro_qubits'] is not provided and a task does not have a
          parameter ro_qubits: the result of get_meas_objs_from_task for
          this task
        Stores two lists:
        - self.meas_objs: list of measure objects (None if not available)
        - self.meas_obj_names: and list of measure object names

        :param task_list: (list of dicts) the task list
        :param kw: keyword arguments
        """
        if task_list is None:
            task_list = self.task_list
        if task_list is None:
            task_list = [{}]
        ro_qubits = kw.get('ro_qubits')
        if ro_qubits is None:
            # Combine for all tasks, fall back to get_meas_objs_from_task if
            # ro_qubits does not exist in a task.
            ro_qubits = [qb for task in task_list for qb in task.pop(
                'ro_qubits', self.get_meas_objs_from_task(task))]
        else:
            # Add ro_qubits from all tasks without falling back to
            # get_meas_objs_from_task.
            ro_qubits += [qb for task in task_list for qb in
                          task.pop('ro_qubits', [])]
        # Unique and sort. To make this possible, convert to str.
        ro_qubits = [qb if isinstance(qb, str) else qb.name for qb in
                     ro_qubits]
        ro_qubits = list(np.unique(ro_qubits))
        ro_qubits.sort()
        # Get the objects again if available, and store the lists.
        self.meas_objs, self.meas_obj_names = self.get_qubits(
            'all' if len(ro_qubits) == 0 else ro_qubits)

    def generate_kw_sweep_points(self, task):
        """
        Generates sweep_points based on task parameters (or kwargs if kw is
        passed instead of a task) according to the specification in the
        property kw_for_sweep_points. The generated sweep points are added to
        sweep_points in the task (or in kw). If needed, sweep_points is
        converted to a SweepPoints object before.

        Format of kw_for_sweep_points: dict with
         - key: key to be searched in kw and in tasks
         - val: dict of kwargs for SweepPoints.add_sweep_parameter, with the
           additional possibility of specifying 'values_func', a lambda
           function that processes the values in kw before using them as
           sweep values
        or a list of such dicts to create multiple sweep points based on a
        single keyword argument.

        :param task: a task dictionary ot the kw dictionary
        """
        # make sure that sweep_points is a SweepPoints object
        task['sweep_points'] = SweepPoints(task.get('sweep_points', None))
        for k, sp_dict_list in self.kw_for_sweep_points.items():
            if isinstance(sp_dict_list, dict):
                sp_dict_list = [sp_dict_list]
            # This loop can create multiple sweep points based on a single
            # keyword argument.
            for v in sp_dict_list:
                # copy to allow popping the values_func, which should not be
                # passed to SweepPoints.add_sweep_parameter
                v = copy(v)
                values_func = v.pop('values_func', None)
                if isinstance(values_func, str):
                    # assumes the string is the name of a self method
                    values_func = getattr(self, values_func, None)

                # comma-separated strings correspond to different keys in task
                # whose corresponding values can be used as input parameters
                # for values_func
                k_list = k.split(',')
                # if the respective task parameters (or keyword arguments) exist
                if all([k in task and task[k] is not None for k in k_list]):
                    if values_func is not None:
                        # the entries in k_list point to input parameters
                        # for values_func
                        values = values_func(*[task[key] for key in k_list])
                    elif isinstance(task[k_list[0]], int):
                        # A single int N as sweep value will be interpreted as
                        # a sweep over N indices.
                        values = np.arange(task[k_list[0]])
                    else:
                        # Otherwise it is assumed that list-like sweep
                        # values are provided.
                        values = task[k_list[0]]
                    task['sweep_points'].add_sweep_parameter(
                        values=values, **v)

    @classmethod
    def gui_kwargs(cls, device):
        d = super().gui_kwargs(device)
        d['kwargs'].update({
            MultiTaskingExperiment.__name__: odict({
                'n_cal_points_per_state': (int, 1),
                'cal_states': (str, None),
                'ro_qubits': ((qb_mod.QuDev_transmon, 'multi_select'), None),
            })
        })
        d['task_list_fields'].update({
            MultiTaskingExperiment.__name__: odict({
                'sweep_points': (SweepPoints, None),
            })
        })
        return d


class CalibBuilder(MultiTaskingExperiment):
    """
    This class extends MultiTaskingExperiment with some methods that are
    useful for calibration measurements.

    :param task_list: see MultiTaskingExperiment
    :param kw: kwargs passed to MultiTaskingExperiment, plus in addition:
        update: (bool) whether instrument settings should be updated based on
            analysis results of the calibration measurement, default: False
    """
    def __init__(self, task_list, **kw):
        super().__init__(task_list=task_list, **kw)
        self.set_update_callback(**kw)

    def set_update_callback(self, update=False, **kw):
        """
        Configures QuantumExperiement to run the function run_update()
        (or a user-specified callback function) in autorun after measurement
        and analysis, conditioned on the flag self.update. The flag is
        intialized to True if update=True was passed, and False otherwise.

        """
        self.update = update
        self.callback = kw.get('callback', self.run_update)
        self.callback_condition = lambda : self.update and self.analyze

    def run_update(self, **kw):
        # must be overriden by child classes to update the
        # relevant calibration parameters
        pass

    def max_pulse_length(self, pulse, sweep_points=None,
                         given_pulse_length=None):
        """
        Determines the maximum time duration of a pulse during a sweep,
        where the pulse length could be modified by a sweep parameter.
        Currently, this is implemented only for up to 2-dimensional sweeps.

        :param pulse: a pulse dictionary (which could contain params that
            are ParametricValue objects)
        :param sweep_points: a SweepPoints object describing the sweep
        :param given_pulse_length: overwrites the pulse_length determined by
            the sweep points with the given value (i.e., no actual sweep is
            performed). This is useful to conveniently process a
            user-provided fixed value for the maximum pulse length.
        """
        pulse = copy(pulse)
        # the following parameters are required to create an UnresolvedPulse
        pulse['name'] = 'tmp'
        pulse['element_name'] = 'tmp'

        if given_pulse_length is not None:
            log.debug(f'maximum pulse length set by the user: '
                      f'{given_pulse_length * 1e9:.2f} ns')
            pulse['pulse_length'] = given_pulse_length
            # generate a pulse object to extend the given length with buffer
            # times etc
            p = UnresolvedPulse(pulse)
            return p.pulse_obj.length

        # Even if we only need a single pulse, creating a block allows
        # us to easily perform a sweep.
        b = Block('tmp', [pulse])
        # Clean up sweep points
        sweep_points = deepcopy(sweep_points)
        if sweep_points is None:
            sweep_points = SweepPoints([{}, {}])
        while len(sweep_points) < 2:
            sweep_points.add_sweep_dimension()
        for i in range(len(sweep_points)):
            if len(sweep_points[i]) == 0:
                # Make sure that there exists at least a single sweep point
                # that does not overwrite default values of the pulse params.
                sweep_points[i].update({'dummy': ([0], '', 'dummy')})

        # determine number of sweep values per dimension
        nr_sp_list = [len(list(d.values())[0][0]) for d in sweep_points]
        max_length = 0
        for i in range(nr_sp_list[1]):
            for j in range(nr_sp_list[0]):
                # Perform sweep
                pulses = b.build(
                    sweep_dicts_list=sweep_points, sweep_index_list=[j, i])
                # generate a pulse object to extend the pulse length with
                # buffer times etc. The pulse with index 1 is needed because
                # the virtual block start pulse has index 0.
                p = UnresolvedPulse(pulses[1])
                max_length = max(p.pulse_obj.length, max_length)
        return max_length

    @staticmethod
    def add_default_ramsey_sweep_points(sweep_points, tile=2,
                                        repeat=0, **kw):
        """
        Adds phase sweep points for Ramsey-type experiments to the provided
        sweep_points. Assumes that each phase is required twice (to measure a
        comparison between two scenarios, e.g., with flux pulses on and off
        in a dynamic phase measurement).

        :param sweep_points: (SweepPoints object, list of dicts, or None) the
            existing sweep points
        :param tile: (int) TODO, default: 2
        :param repeat: (int) TODO, default: 0
        :param kw: keyword arguments
            nr_phases: how many phase sweep points should be added, default: 6.
                If there already exist sweep points in dimension 0, this
                parameter is ignored and the number of phases is adapted to
                the number of existing sweep points.
            endpoint_phases: (bool, default True) whether the endpoint (360 deg.)
                should be included in the linspace for the phase sweep points.
        :return: sweep_points with the added phase sweep points
        """
        if tile > 0 and repeat > 0:
            raise ValueError('"repeat" and "tile" cannot both be > 0.')
        # ensure that sweep_points is a SweepPoints object with at least one
        # dimension
        sweep_points = SweepPoints(sweep_points, min_length=1)
        # If there already exist sweep points in dimension 0, this adapt the
        # number of phases to the number of existing sweep points.
        if len(sweep_points[0]) > 0:
            nr_phases = sweep_points.length(0) // 2
        else:
            nr_phases = kw.get('nr_phases', 6)
        # create the phase sweep points (with each phase twice)
        hard_sweep_dict = SweepPoints()
        if 'phase' not in sweep_points[0]:
            phases = np.linspace(0, 360, nr_phases,
                                 endpoint=kw.get('endpoint', True))
            if tile > 0:
                phases = np.tile(phases, tile)
            elif repeat > 0:
                phases = np.repeat(phases, repeat)
            hard_sweep_dict.add_sweep_parameter('phase', phases, 'deg')
        # add phase sweep points to the existing sweep points (overwriting
        # them if they exist already)
        sweep_points.update(hard_sweep_dict)
        return sweep_points

    @classmethod
    def gui_kwargs(cls, device):
        d = super().gui_kwargs(device)
        d['kwargs'].update({
            CalibBuilder.__name__: odict({
                'update': (bool, False),
            })
        })
        return d


class CPhase(CalibBuilder):
    """
    Class to measure the phase acquired by a qubit (qbr) during a flux pulse
    conditioned on the state of another qubit (qbl). Also measures the
    leakage of qbl.
    In this measurement, the phase from two Ramsey type measurements
    on qbr is measured, once with the control qubit qbl in the excited state
    and once in the ground state. The conditional phase is calculated as the
    difference.

    Args:
        FIXME: add further args
        TODO
        :param cz_pulse_name: see CircuitBuilder
        :param n_cal_points_per_state: see CalibBuilder.get_cal_points()
        :param kw:
            cal_states_rotations: (dict) Overwrite the default choice of
                cal_states_rotations written to the meta data. The keys are
                qubit names, and the values are dictionaries mapping state
                names to state indices, e.g., {'g': 0, 'e': 1, 'f': 2}. For
                qubits that are not contained in the dict, the value
                generated in cphase_block will be used.
            TODO further kws
    ...
    """
    kw_for_task_keys = ['ref_pi_half', 'num_cz_gates']
    task_mobj_keys = ['qbl', 'qbr']
    default_experiment_name = 'CPhase_measurement'

    def __init__(self, task_list, sweep_points=None, **kw):
        try:
            # By default, include f-level cal points (for measuring leakage).
            kw['cal_states'] = kw.get('cal_states', 'gef')

            super().__init__(task_list, sweep_points=sweep_points, **kw)

            # initialize properties specific to the CPhase measurement
            self.cphases = None
            self.contrast_losses = None
            self.leakage = None
            self.delta_leakage = None
            self.swap_errors = None
            self.cz_durations = {}
            self.cal_states_rotations = {}

            # Preprocess sweep points and tasks before creating the sequences
            self.add_default_sweep_points(**kw)
            self.preprocessed_task_list = self.preprocess_task_list(**kw)
            # the block alignments are for: prepended pulses, initial
            # rotations, flux pulse, final rotations
            self.sequences, self.mc_points = self.parallel_sweep(
                self.preprocessed_task_list, self.cphase_block,
                block_align=['center', 'end', 'center', 'start'], **kw)

            # allow the user to overwrite entries in cal_states_rotations
            self.cal_states_rotations.update(
                kw.get('cal_states_rotations', {}))
            # save CPhase-specific metadata
            self.exp_metadata.update({
                'cz_durations': self.cz_durations,
                'cal_states_rotations': self.cal_states_rotations,
            })

            self.autorun(**kw)  # run measurement & analysis if requested in kw
        except Exception as x:
            self.exception = x
            traceback.print_exc()

    def add_default_sweep_points(self, **kw):
        """
        Adds default sweep points for the CPhase experiment. These are:
        - Ramsey phases (in dimension 0)
        - pi pulse off (for control qubit, in dimension 0)
        :param kw: kwargs passed to add_default_ramsey_sweep_points
        """
        self.sweep_points = self.add_default_ramsey_sweep_points(
            self.sweep_points, **kw)
        nr_phases = self.sweep_points.length(0) // 2
        hard_sweep_dict = SweepPoints(
            'pi_pulse_off', [0] * nr_phases + [1] * nr_phases)
        self.sweep_points.update(hard_sweep_dict)

    def cphase_block(self, sweep_points,
                     qbl, qbr, num_cz_gates=1, max_flux_length=None,
                     prepend_pulse_dicts=None, cphase=None, **kw):
        """
        This function creates the blocks for a single CPhase measurement task.
        :param sweep_points: sweep points
        :param qbl: control qubit (= qubit on which leakage is measured)
        :param qbr: Ramsey qubit (= qubit on which the cphase is measured)
        :param num_cz_gates: number of sequential CZ gates, default: 1
        :param max_flux_length: determines the time to wait before the final
            rotations to the, default: None, in which case it will be
            determined automatically
        :param prepend_pulse_dicts: (dict) prepended pulses, see
            CircuitBuilder.block_from_pulse_dicts
<<<<<<< HEAD
        :param cphase: (float) conditional phase of the CZ gate (relies on
            the conditional phase being calibrated as a function of waveform
            parameters)
=======
        :param cphase: (float) conditional phase of the CZ gate (degrees),
            if allowed by the gate. Defaults to None (180 degrees).
>>>>>>> ede90180
        :param kw: further keyword arguments:
            cz_pulse_name: task-specific prefix of CZ gates (overwrites
                global choice passed to the class init)
            spectator_op_codes: op_code for adding initializations of
                spectator qubits. Will be assembled in parallel with the
                initial rotations.
            ref_pi_half: (bool) TODO, default: False
        """
        ref_pi_half = kw.get('ref_pi_half', False)

        pb = self.block_from_pulse_dicts(prepend_pulse_dicts)

        pulse_modifs = {'all': {'element_name': 'cphase_initial_rots_el'}}
        ir = self.block_from_ops('initial_rots',
                                 [f'X180 {qbl}', f'X90 {qbr}'] +
                                 kw.get('spectator_op_codes', []),
                                 pulse_modifs=pulse_modifs)
        for p in ir.pulses[1:]:
            p['ref_point_new'] = 'end'
        ir.pulses[0]['pulse_off'] = ParametricValue(param='pi_pulse_off')

        fp = self.block_from_ops('flux', [f"{kw.get('cz_pulse_name', 'CZ')} "
                                          f"{qbl} {qbr}"] * num_cz_gates)
        for p in fp.pulses:
            p['cphase'] = cphase
        # TODO here, we could do DD pulses (CH 2020-06-19)

        for k in sweep_points.get_sweep_dimension(1, default={}):
            for p in fp.pulses:
                p[k] = ParametricValue(k)
        max_flux_length = self.max_pulse_length(fp.pulses[0], sweep_points,
                                                max_flux_length)
        w = self.block_from_ops('wait', [])
        w.block_end.update({'pulse_delay': max_flux_length * num_cz_gates})
        fp_w = self.simultaneous_blocks('sim', [fp, w], block_align='center')

        pulse_modifs = {'all': {'element_name': 'cphase_final_rots_el'}}
        fr = self.block_from_ops('final_rots',
                                 [f"{'X90' if ref_pi_half else 'X180'} {qbl}",
                                  f'X90s {qbr}'],
                                 pulse_modifs=pulse_modifs)
        fr.set_end_after_all_pulses()
        if not ref_pi_half:
            fr.pulses[0]['pulse_off'] = ParametricValue(param='pi_pulse_off')
        for k in sweep_points[0].keys():
            if k != 'pi_pulse_on' and '=' not in k:
                if ref_pi_half:
                    fr.pulses[0][k] = ParametricValue(k)
                fr.pulses[1][k] = ParametricValue(k)

        self.cz_durations.update({
            fp.pulses[0]['op_code']: fr.pulses[0]['pulse_delay']})
        self.cal_states_rotations.update({qbl: {'g': 0, 'e': 1, 'f': 2},
                                          qbr: {'g': 0, 'e': 1}})
        self.data_to_fit.update({qbl: ['pg', 'pf'] if ref_pi_half else 'pf',
                                 qbr: 'pe'})

        return [pb, ir, fp_w, fr]

    def guess_label(self, **kw):
        """
        Default label with CPhase-specific information
        :param kw: keyword arguments
        """
        predictive_label = kw.pop('predictive_label', False)
        if self.label is None:
            if predictive_label:
                self.label = 'Predictive_' + self.experiment_name
            else:
                self.label = self.experiment_name
            if self.classified:
                self.label += '_classified'
            if 'active' in self.get_prep_params()['preparation_type']:
                self.label += '_reset'
            for t in self.task_list:
                self.label += f"_{t['qbl']}{t['qbr']}"
                num_cz_gates = t.get('num_cz_gates', 1)
                if num_cz_gates > 1:
                    self.label += f'_{num_cz_gates}_gates'

    def get_meas_objs_from_task(self, task):
        """
        Returns a list of all measure objects of a task. In case of CPhase
        this is qbl and qbr.
        :param task: a task dictionary
        :return: list of qubit objects (if available) or names
        """
        qbs = self.get_qubits([task['qbl'], task['qbr']])
        return qbs[0] if qbs[0] is not None else qbs[1]

    def run_analysis(self, **kw):
        """
        Runs analysis, and stores analysis results and analysis instance.
        :param kw: keyword arguments
             plot_all_traces: (bool) TODO, default: True
             plot_all_probs: (bool) TODO, default: True
             ref_pi_half: (bool) TODO, default: False
        :return: cphases, contrast_losses, leakage, and the analysis instance
        """
        plot_all_traces = kw.get('plot_all_traces', True)
        plot_all_probs = kw.get('plot_all_probs', True)
        ref_pi_half = kw.get('ref_pi_half', False)
        if self.classified:
            channel_map = {qb.name: [vn + ' ' +
                                     qb.instr_acq() for vn in
                                     qb.int_avg_classif_det.value_names]
                           for qb in self.meas_objs}
        else:
            channel_map = {qb.name: [vn + ' ' +
                                     qb.instr_acq() for vn in
                                     qb.int_avg_det.value_names]
                           for qb in self.meas_objs}
        self.analysis = tda.CPhaseLeakageAnalysis(
            qb_names=self.meas_obj_names,
            options_dict={'TwoD': (len(self.sweep_points) == 2),
                          'plot_all_traces': plot_all_traces,
                          'plot_all_probs': plot_all_probs,
                          'channel_map': channel_map,
                          'ref_pi_half': ref_pi_half})
        self.cphases = {}
        self.contrast_losses = {}
        self.leakage = {}
        self.delta_leakage = {}
        self.swap_errors = {}
        for task in self.task_list:
            self.cphases.update({task['prefix'][:-1]: self.analysis.proc_data_dict[
                'analysis_params_dict'][f"cphase_{task['qbr']}"]['val']})
            self.contrast_losses.update(
                {task['prefix'][:-1]: self.analysis.proc_data_dict[
                    'analysis_params_dict'][
                    f"contrast_loss_{task['qbr']}"]['val']})
            if ref_pi_half:
                self.swap_errors.update(
                    {task['prefix'][:-1]: self.analysis.proc_data_dict[
                        'analysis_params_dict'][
                        f"amps_{task['qbl']}"]['val']})
            self.leakage.update(
                {task['prefix'][:-1]: self.analysis.proc_data_dict[
                    'analysis_params_dict'][
                    f"leakage_{task['qbl']}"]['val']})
            self.delta_leakage.update(
                {task['prefix'][:-1]: self.analysis.proc_data_dict[
                    'analysis_params_dict'][
                    f"leakage_increase_{task['qbl']}"]['val']})

        return self.cphases, self.contrast_losses, self.leakage, \
               self.analysis, self.swap_errors


class DynamicPhase(CalibBuilder):
    """
    Dynamic Phase Measurement for CZ gates by performing a Ramsey with
    interleaved flux pulse. This is a multitasking experiment, see docstrings
    of MultiTaskingExperiment and of CalibBuilder for general information.
    Each task corresponds to the characterization of a particular CZ gate
    (specified by the op_code key in the task), i.e., multiple gates can be
    characterized in parallel.

    Sequence for each task (for further info and possible parameters of
    the task, see the docstring of the method dynamic_phase_block):

        |X90**|  ---  |fluxpulse***|  ---  |X90*|  ---  |RO*|
                                         sweep phase

        * = in parallel on all qubits_to_measure (key in the task)
        ** = in parallel on all qubits_to_measure (key in the task), unless
             qubits_to_drive is provided (key in the task), in which case
             this pulse will be in parallel on all qubits_to_drive
        *** = specified by the op_code (key in the task). The measurement is
              performed once with this pulse enabled and, for reference,
              once with this pulse disabled (setting the pulse_off property
              of the pulse to True).

        Note: in case of a FLIP gate or in case of push-away pulses,
        flux pulses are on multiple qubits.

        Note: the class can measure dynamic phases also for other kind
        of gates and pulses (single-qb gates, swap gates, ...),
        by specifying an op_code that does not correspond to a CZ gates.
        Since each kind of gate might bring its own subtleties, this is
        an experimental feature that should be used with care by expert
        users (a future version might include more stable code for other
        kinds of gates). In this context, also note the parameters
        init_for_swap and qubits_to_drive of the method dynamic_phase_block.
        Also note that parameter names like num_cz_gates need to be
        understood as "number of gates specified by the op_code" in this case.

    Sweep points passed in dimension 1 (if any) are interpreted as
    parameters of the flux pulse (CZ gate) while sweep points in dimension 0
    are interpreted as parameters of the final rotation pulses. The latter
    are generated by add_default_ramsey_sweep_points if they are not passed
    explicitly.

    The class will automatically decide to run multiple separate measurements
    if the  dynamic phases of multiple qubits are to be measured in some
    task(s) and a simultaneous measurement of these dynamical phases is not
    possible. This behavior can be controlled by the keyword arguments
    simultaneous and simultaneous_groups (see below).

    :param kw: keyword arguments.
        Can be used to provide keyword arguments to set_update_callback,
        add_default_sweep_points, sweep_n_dim, autorun, and to the parent
        class.

        The following keyword arguments will be copied as a key to tasks
        that do not have their own value specified (see docstring of
        dynamic_phase_block):
        - num_cz_gates
        - init_for_swap

        Moreover, the following keyword arguments are understood:
        simultaneous: (bool, default: False) measure all phases simultaneously
            (not possible if phases of both gate qubits should be measured).
        simultaneous_groups: (list of list of qubit objects or names)
            specifies that the phases of all qubits within each sublist can
            be measured simultaneously.
            If simultaneous=False and no simultaneous_groups are specified,
            only one qubit per task will be measured in parallel.
        reset_phases_before_measurement: (bool, default: True) If True,
            resets the basis_rotation parameter to {} before measurement(s).
            If False, keeps the dict stored in this parameter and updates
            only the entries in this dict that were measured.
    """

    kw_for_task_keys = ['num_cz_gates', 'init_for_swap']
    default_experiment_name = 'Dynamic_phase_measurement'

    @assert_not_none('task_list')
    def __init__(self, task_list, sweep_points=None, **kw):
        try:
            self.simultaneous = kw.get('simultaneous', False)
            self.simultaneous_groups = kw.get('simultaneous_groups', None)
            if self.simultaneous_groups is not None:
                kw['simultaneous_groups'] = [
                    [qb if isinstance(qb, str) else qb.name for qb in group]
                    for group in self.simultaneous_groups]
            self.reset_phases_before_measurement = kw.get(
                'reset_phases_before_measurement', True)

            self.dynamic_phase_analysis = {}
            self.dyn_phases = {}
            for task in task_list:
                if task.get('qubits_to_measure', None) is None:
                    task['qubits_to_measure'] = task['op_code'].split(' ')[1:]
                else:
                    # copy to not modify the caller's list
                    task['qubits_to_measure'] = copy(task['qubits_to_measure'])

                for k, v in enumerate(task['qubits_to_measure']):
                    if not isinstance(v, str):
                        task['qubits_to_measure'][k] = v.name

                if 'prefix' not in task:
                    task['prefix'] = task['op_code'].replace(' ', '')

            qbm_all = [task['qubits_to_measure'] for task in task_list]
            if not self.simultaneous and max([len(qbs) for qbs in qbm_all]) > 1:
                # create a child for each measurement
                self.parent = None
                task_lists = []
                if self.simultaneous_groups is not None:
                    for group in self.simultaneous_groups:
                        new_task_list = []
                        for task in task_list:
                            group = [qb if isinstance(qb, str) else qb.name
                                     for qb in group]
                            new_task = copy(task)
                            new_task['qubits_to_measure'] = [
                                qb for qb in new_task['qubits_to_measure']
                                if qb in group]
                            new_task_list.append(new_task)
                        task_lists.append(new_task_list)
                    # the children measure simultaneously within each group
                    kw['simultaneous'] = True
                else:
                    # the number of required children is the length of the
                    # longest qubits_to_measure
                    for z in zip_longest(*qbm_all):
                        new_task_list = []
                        for task, new_qb in zip(task_list, z):
                            if new_qb is not None:
                                new_task = copy(task)
                                new_task['qubits_to_measure'] = [new_qb]
                                new_task_list.append(new_task)
                        task_lists.append(new_task_list)

                # We call the init of super() only for the spawned child
                # measurements. We need special treatment of some properties
                # in the following lines.
                self.MC = None
                # extract device object, which will be needed for update
                self.dev = kw.get('dev', None)
                # Configure the update callback for the parent. It will be
                # called after all children have analyzed.
                self.set_update_callback(**kw)
                # pop to ensure that children do not update
                kw.pop('update', None)
                # spawn the child measurements
                self.measurements = [DynamicPhase(tl, sweep_points,
                                                  parent=self, **kw)
                                     for tl in task_lists]
                # Use the choices for measure and analyze that were extracted
                # from kw by the children.
                self.measure = self.measurements[0].measure
                self.analyze = self.measurements[0].analyze
            else:
                # this happens if we are in child or if simultaneous=True or
                # if only one qubit per task is measured
                self.measurements = [self]
                self.parent = kw.pop('parent', None)
                super().__init__(task_list, sweep_points=sweep_points, **kw)

                if self.reset_phases_before_measurement:
                    for task in task_list:
                        self.operation_dict[self.get_cz_operation_name(
                            **task)]['basis_rotation'] = {}

                # Preprocess sweep points and tasks before creating the sequences
                self.add_default_sweep_points(**kw)
                self.preprocessed_task_list = self.preprocess_task_list(**kw)
                # the block alignments are for: prepended pulses, initial
                # rotations, flux pulse, final rotations
                self.sequences, self.mc_points = self.parallel_sweep(
                    self.preprocessed_task_list, self.dynamic_phase_block,
                    block_align=['center', 'end', 'center', 'start'], **kw)
            # run measurement & analysis & update if requested in kw
            # (unless the parent takes care of it)
            if self.parent is None:
                self.autorun(**kw)
        except Exception as x:
            self.exception = x
            traceback.print_exc()

    def __repr__(self):
        if self.measurements[0] != self:  # we have spawned child measurements
            return 'DynamicPhase: ' + repr(self.measurements)
        else:
            return super().__repr__()

    def add_default_sweep_points(self, **kw):
        """
        Adds default sweep points for the DynamicPhase experiment. These are:
        - Ramsey phases (in dimension 0)
        - flux pulse off (in dimension 0)
        :param kw: kwargs passed to add_default_ramsey_sweep_points
        """
        self.sweep_points = self.add_default_ramsey_sweep_points(
            self.sweep_points, **kw)
        nr_phases = self.sweep_points.length(0) // 2
        hard_sweep_dict = SweepPoints(
            'flux_pulse_off', [0] * nr_phases + [1] * nr_phases)
        self.sweep_points.update(hard_sweep_dict)

    def guess_label(self, **kw):
        """
        Default label with DynamicPhase-specific information
        :param kw: keyword arguments
        """
        if self.label is None:
            self.label = self.experiment_name
            for task in self.task_list:
                self.label += "_" + task['prefix'] + "_"
                for qb_name in task['qubits_to_measure']:
                    self.label += f"{qb_name}"

    def dynamic_phase_block(self, sweep_points, op_code, qubits_to_measure,
                            qubits_to_drive=None, prepend_pulse_dicts=None,
                            num_cz_gates=1, init_for_swap=False, **kw):
        """
        This function creates the blocks for a single DynamicPhase measurement
        task, see the pulse sequence in the class docstring.
        :param sweep_points: sweep points
        :param op_code: (str) the op_code of the CZ gate (flux pulse)
        :param qubits_to_measure: (list of str) the qubits on which the
            dynamic phase should be measured (Ramsey qubits). Typically,
            these are all qubits affected directly or indirectly (e.g.,
            via push-away pulses) by the CZ gate.
        :param qubits_to_drive: (list of str) the qubits on which the
            initial X90 rotation (see class docstring) shall be applied
            (default=None, in which case qubits_to_measure will be used).
        :param prepend_pulse_dicts: (dict) prepended pulses, see
            CircuitBuilder.block_from_pulse_dicts
        :param num_cz_gates: number of sequential CZ gates, default: 1
        :param init_for_swap: (bool, default: False) Expert-level feature for
            swap gate characterization (see the note in the class docstring).
            If this is True, it will invert the meaning of qubits_to_drive in
            reference measurement (where the flux pulse has
            pulse_off=True), i.e., in the reference measurement, the initial
            X90 pulses will be applied to exactly those qubits_to_measure
            that are *not* part of qubits_to_drive.
        :param kw: keyword arguments passed to get_cz_operation_name
            cz_pulse_name: task-specific prefix of CZ gates (overwrites
                global choice passed to the class init)
        """
        if 'CZ' in op_code and ((sum([qb in op_code.split(' ')[1:]
                                      for qb in qubits_to_measure]) > 1)):
            raise ValueError(
                f"Dynamic phases of control and target qubit of a CZ gate "
                f"cannot be measured simultaneously ({op_code}).")

        # create prepended pulses (pb)
        pb = self.block_from_pulse_dicts(prepend_pulse_dicts)

        # create pulses for initial rotations (ir)
        if qubits_to_drive is None:
            qubits_to_drive = qubits_to_measure
        pulse_modifs = {
            'all': {'element_name': 'pi_half_start', 'ref_pulse': 'start'}}
        ir = self.block_from_ops('initial_rots',
                                 [f'X90 {qb}' for qb in qubits_to_drive],
                                 pulse_modifs=pulse_modifs)
        for p in ir.pulses[1:]:
            p['ref_point_new'] = 'end'
        if init_for_swap:
            # switch off the original initial rotations if the flux pulse is
            # off
            for p in ir.pulses:
                p['pulse_off'] = ParametricValue('flux_pulse_off')
            # create a new set of initial rotations, which will be switched
            # on only if the flux pulse is off
            qubits_to_drive2 = [qb for qb in qubits_to_measure if qb not in
                                qubits_to_drive]
            ir2 = self.block_from_ops('initial_rots2',
                                     [f'X90 {qb}' for qb in qubits_to_drive2],
                                     pulse_modifs=pulse_modifs)
            for p in ir2.pulses[1:]:
                p['ref_point_new'] = 'end'
            # switch off the new initial rotations if the flux pulse is on
            for p in ir2.pulses:
                p['pulse_off'] = ParametricValue('flux_pulse_off',
                                                 func=lambda x : not x)
            # put the two sets of initial rotations in parallel (noting
            # that only one of them will be active at a time)
            ir = self.simultaneous_blocks('initial_rots', [ir, ir2],
                                          block_align='end')

        # create flux pulse (fp)
        if len(op_code.split(' ')) == 3:
            # For two-qubit operations (op_code consisting of three parts),
            # calling get_cz_operation_name() allows to take into account a
            # custom cz_pulse_name that was potentially provided in kw.
            proc_op_code = self.get_cz_operation_name(op_code=op_code, **kw)
        else:  # not a 2-qubit gate
            proc_op_code = op_code
        fp = self.block_from_ops('flux', [proc_op_code] * num_cz_gates)
        for p in fp.pulses:
            p['pulse_off'] = ParametricValue('flux_pulse_off')
        # All soft sweep points (sweep dimension 1) are interpreted as
        # parameters of the flux pulse, except if they are pulse modifier
        # sweep points (see docstring of Block.build).
        for k in sweep_points.get_sweep_dimension(1, default={}):
            if '=' not in k:  # '=' indicates a pulse modifier sweep point
                for p in fp.pulses:
                    p[k] = ParametricValue(k)

        # create pulses for final rotations (fr)
        pulse_modifs = {
            'all': {'element_name': 'pi_half_end', 'ref_pulse': 'start'}}
        fr = self.block_from_ops('final_rots',
                                 [f'X90 {qb}' for qb in qubits_to_measure],
                                 pulse_modifs=pulse_modifs)
        # reserve enough time for the longest X90 pulse
        fr.set_end_after_all_pulses()
        # All hard sweep points (sweep dimension 0) apart from flux_pulse_off
        # are interpreted as parameters of the final rotation pulses,
        # except if they are pulse modifier sweep points.
        for p in fr.pulses:
            for k in sweep_points[0].keys():
                # '=' indicates a pulse modifier sweep point
                if '=' not in k and k != 'flux_pulse_off':
                    p[k] = ParametricValue(k)

        # add the qubits measured in this task to the data_to_fit dictionary
        self.data_to_fit.update({qb: 'pe' for qb in qubits_to_measure})
        # return all generated blocks (parallel_sweep will arrange them)
        return [pb, ir, fp, fr]

    def get_meas_objs_from_task(self, task):
        """
        Returns a list of all measure objects of a task. In case of
        DynamicPhase, this list is the parameter qubits_to_measure.
        :param task: a task dictionary
        :return: list of qubit objects (if available) or names
        """
        qbs = self.get_qubits(task['qubits_to_measure'])
        return qbs[0] if qbs[0] is not None else qbs[1]

    def run_measurement(self, **kw):
        """
        Overloads the method from QuantumExperiment to deal with child
        measurements.
        """
        if self.measurements[0] != self:  # we have spawned child measurements
            for m in self.measurements:
                m.run_measurement(**kw)
        else:
            super().run_measurement(**kw)

    def run_analysis(self, **kw):
        """
        Runs analysis, stores analysis instance in self.dynamic_phase_analysis
        and stores dynamic phase in self.dyn_phases
        :param kw: keyword arguments
             extract_only: (bool) if True, do not plot, default: False
        :return: the dynamic phases dict and the analysis instance
        """
        if self.measurements[0] != self:  # we have spawned child measurements
            for m in self.measurements:
                m.run_analysis(**kw)
            return  # the rest of the function is executed in the children

        qb_names = [l1 for l2 in [task['qubits_to_measure'] for task in
                                  self.task_list] for l1 in l2]
        self.dynamic_phase_analysis = tda.DynamicPhaseAnalysis(
            qb_names=qb_names, t_start=self.timestamp)

        for task in self.task_list:
            if len(task['op_code'].split(' ')) == 3:
                op = self.get_cz_operation_name(**task)
            else:  # not a 2-qubit gate
                op = task['op_code']
            self.dyn_phases[op] = {}
            for qb_name in task['qubits_to_measure']:
                self.dyn_phases[op][qb_name] = \
                    (self.dynamic_phase_analysis.proc_data_dict[
                        'analysis_params_dict'][f"dynamic_phase_{qb_name}"][
                        'val'] * 180 / np.pi)[0]
        if self.parent is not None:
            for k, v in self.dyn_phases.items():
                if k not in self.parent.dyn_phases:
                    self.parent.dyn_phases[k] = {}
                self.parent.dyn_phases[k].update(v)
        return self.dyn_phases, self.dynamic_phase_analysis

    def run_update(self, **kw):
        assert self.measurements[0].dev is not None, \
            "Update only works with device object provided."
        assert len(self.dyn_phases) > 0, \
            "Update is only allowed after running the analysis."
        assert len(self.measurements[0].mc_points[1]) == 1, \
            "Update is only allowed without a soft sweep."
        assert self.parent is None, \
            "Update has to be run for the parent object, not for the " \
            "individual child measurements."

        for op, dp in self.dyn_phases.items():
            op_split = op.split(' ')
            basis_rot_par = self.dev.get_pulse_par(
                *op_split, param='basis_rotation')

            if self.reset_phases_before_measurement:
                basis_rot_par(dp)
            else:
                not_updated = {k: v for k, v in basis_rot_par().items()
                               if k not in dp}
                basis_rot_par().update(dp)
                if len(not_updated) > 0:
                    log.warning(f'Not all basis_rotations stored in the '
                                f'pulse settings for {op} have been '
                                f'measured. Keeping the following old '
                                f'value(s): {not_updated}')


class MeasurementInducedDephasing(DynamicPhase):
    """
    Measures the measurement-induced dephasing of a qubit while applying a
    readout pulse

    The measurement consists of a readout pulse (no data acquisition)
    interleaved in a Ramsey pulse sequence, followed by a readout pulse and
    acquisition. This allows extracting the dephasing induced by the first
    readout pulse, e.g. while sweeping its amplitude.
    """

    default_experiment_name = 'measurement_induced_dephasing'
    kw_for_sweep_points = {
        'amps': dict(param_name='amplitude', unit='V',
                     label='Readout Amplitude', dimension=1)
    }

    def __init__(self, task_list=None, qubits=None, buffer_length_end=1e-6,
                 **kw):
        if task_list is None:
            if qubits is None:
                raise ValueError('Please provide either "qubits" or '
                                 '"task_list"')
            # Create task_list from qubits
            task_list = [{'qb': qb.name} for qb in qubits]
        for task in task_list:
            qb = task.pop('qb')
            task['qubits_to_measure'] = [qb]
            qb_name = qb.name if not isinstance(qb, str) else qb
            p_mod_key = f'op_code=RO {qb_name}, occurrence=0'
            task.update(dict(
                op_code=f'RO {qb_name}',
                pulse_modifs={  # Applied in parallel_sweep to the first RO
                    # Set operation_type of the RO pulse to None such that no
                    # acquisition is performed
                    f'attr=operation_type, {p_mod_key}': None,
                    # Avoids that the pulses are deactivated by the sweep
                    # points added by self.add_default_ramsey_sweep_points
                    f'attr=pulse_off, {p_mod_key}': 0,
                    # Additional delay to account for ring-down of the pulse
                    f'attr=buffer_length_end, {p_mod_key}': buffer_length_end,
                    # The following renaming avoids that parallel_sweep thinks
                    # that there already is a RO in the sweep block.
                    # (Note that this modification has to be the last one
                    # because p_mod_key will no longer match the pulse
                    # afterwards.)
                    f'attr=op_code, {p_mod_key}': f'noRO {qb_name}',
                },
            ))

        super().__init__(
            qubits=qubits,
            task_list=task_list,
            nr_phases=kw.get('nr_phases', 4),  # fitting needs >=4 phases
            endpoint=kw.get('endpoint', False),
            reset_phases_before_measurement=False,  # Only needed for DynPhase
            repeat_ro=False,  # Repeat patterns don't work if we sweep RO params
            **kw,
        )

    def add_default_sweep_points(self, **kw):
        """
        Adds default sweep points for the measurement-induced dephasing
        experiment. These are:
        - Ramsey phases (in dimension 0)
        :param kw: kwargs passed to add_default_ramsey_sweep_points
        """
        self.sweep_points = self.add_default_ramsey_sweep_points(
            self.sweep_points, tile=1, **kw)

    def run_analysis(self, **kw):
        self.analysis = tda.MeasurementInducedDephasingAnalysis(
            t_start=self.timestamp)

    def run_update(self, **kw):
        pass  # Bypass the update performed in the DynPhase experiment


def measure_flux_pulse_timing_between_qubits(task_list, pulse_length,
                                             analyze=True, label=None, **kw):
    '''
    uses the Chevron measurement to sweep the delay between the two flux pulses
    in the FLIP gate, finds symmmetry point and
    :param task_list:
    :param pulse_length: single float
    :param analyze:
    :param label:
    :param kw:
    :return:
    '''
    if label is None:
        label = 'Flux_pulse_timing_between_qubits_{}_{}'.format(task_list[0][
                                                                    'qbc'].name,
                                                               task_list[0][
                                                                   'qbt'].name)
    pulse_lengths = np.array([pulse_length])
    sweep_points = SweepPoints('pulse_length', pulse_lengths, 's',
                                      dimension=1)
    qe = Chevron(task_list, sweep_points=sweep_points, analyze=False,
             label=label, **kw)
    if analyze:
        qe.analysis = tda.FluxPulseTimingBetweenQubitsAnalysis(
            qb_names=[task_list[0]['qbr']])
    return qe


class Chevron(CalibBuilder):
    """
    Chevron Measurement for CZ gates by performing a flux pulse after
    bringing the qubits to an init state (by default '11). This is a
    multitasking experiment, see docstrings of MultiTaskingExperiment and of
    CalibBuilder for general information. Each task corresponds to the
    characterization of a particular CZ gate specified by the control qubit
    qbc and the target qubit qbt (keys in the task), i.e., multiple gates
    can be characterized in parallel.

    Sequence for each task (for further info and possible parameters of
    the task, see the docstring of the method sweep_block):

        qbc:    |X180|  ---   |  fluxpulse   |
        qbt:    |X180|  --------------------------------------  |RO|

        Note: in case of a FLIP gate or in case of push-away pulses,
        flux pulses are on multiple qubits.

        Note: the class can also be used to characterize other kinds of
        two-qubit gates (e.g., SWAP gates) by setting the parameter
        cz_pulse_name (see docstring of CircuitBuilder) to point to the
        desired two qubit gates. Since each kind of gate might bring its own
        subtleties, this is an experimental feature that should be used with
        care by expert users (a future version might include more stable
        code for other kinds of gates). In this context, note that parameter
        names like qbc, qbt, num_cz_gates, etc. need to be re-interpreted
        in an appropriate way if a non-CZ gate is characterized.

    Sweep points in dimension 0 and 1 will be interpreted as parameters of
    the flux pulse (CZ gate).

    :param kw: keyword arguments.
        Can be used to provide keyword arguments to sweep_n_dim, autorun,
        and to the parent class.

        The following keyword arguments will be copied as a key to tasks
        that do not have their own value specified (see docstring of
        sweep_block):
        - num_cz_gates
        - init_state
    """
    kw_for_task_keys = ['num_cz_gates', 'init_state']
    task_mobj_keys = ['qbc', 'qbt']
    default_experiment_name = 'Chevron'

    @assert_not_none('task_list')
    def __init__(self, task_list, sweep_points=None, **kw):
        try:
            for d in task_list + [kw]:
                if 'qbr' in d:
                    log.warning(
                        "Chevron: the argument qbr is deprecated and will be "
                        "ignored. The argument ro_qubits can be used to restrict"
                        "the readout to a subset of qubits.")
                    d.pop('qbr')

            super().__init__(task_list, sweep_points=sweep_points, **kw)

            # Preprocess sweep points and tasks before creating the sequences
            self.preprocessed_task_list = self.preprocess_task_list(**kw)
            # Chevron takes care of the init state inside the task, so we
            # have to make sure that we do not pass init_state to parallel_sweep.
            kw.pop('init_state', None)
            # the block alignments are for: prepended pulses, initial
            # rotations, flux pulse
            self.sequences, self.mc_points = self.parallel_sweep(
                self.preprocessed_task_list, self.sweep_block,
                block_align = ['center', 'end', 'center'], **kw)

            self.autorun(**kw)  # run measurement & analysis if requested in kw
        except Exception as x:
            self.exception = x
            traceback.print_exc()

    def sweep_block(self, sweep_points, qbc, qbt, num_cz_gates=1,
                    init_state='11', max_flux_length=None,
                    prepend_pulse_dicts=None, **kw):
        """
        This function creates the blocks for a single Chevron measurement
        task, see the pulse sequence in the class docstring.

        :param sweep_points: SweepPoints object
        :param qbc: control qubit (= 1st gate qubit)
        :param qbt: target qubit (= 2nd gate qubit)
        :param num_cz_gates: number of sequential CZ gates, default: 1
        :param init_state: initial states of qbc and qbt (default: '11')
            Init in f level is currently not supported!
        :param max_flux_length: (float, default: None) the duration of the
            longest possible flux pulse. If None, it will be determined
            automatically. This length is used to reserve a fixed time window
            for the flux pulse in order to have a uniform sequence length,
            no matter how long the individual flux pulse is. Note that the
            parameter is understood as a net pulse length, and buffer times
            are automatically added if applicable.
        :param prepend_pulse_dicts: (dict) prepended pulses, see
            CircuitBuilder.block_from_pulse_dicts
        :param kw: further keyword arguments:
            cz_pulse_name: task-specific prefix of CZ gates (overwrites
                global choice passed to the class init)
        """

        # create prepended pulses (pb)
        pb = self.block_from_pulse_dicts(prepend_pulse_dicts)

        # create pulses for initial rotations (ir)
        pulse_modifs = {'all': {'element_name': 'initial_rots_el'}}
        ir = self.block_from_ops('initial_rots',
                                 [f'{self.STD_INIT[init_state[0]][0]} {qbc}',
                                  f'{self.STD_INIT[init_state[1]][0]} {qbt}'],
                                 pulse_modifs=pulse_modifs)
        ir.pulses[1]['ref_point_new'] = 'end'

        # create flux pulse (fp)
        # Calling get_cz_operation_name() allows to take into account a
        # custom cz_pulse_name that was potentially provided in kw.
        fp = self.block_from_ops('flux', [f"{kw.get('cz_pulse_name', 'CZ')} "
                                          f"{qbc} {qbt}"] * num_cz_gates)

        # All sweep points are interpreted as parameters of the flux pulse,
        # except if they are pulse modifier sweep points (see docstring of
        # Block.build).
        for k in list(sweep_points[0].keys()) + list(
                sweep_points.get_sweep_dimension(1, default={}).keys()):
            if '=' not in k:  # '=' indicates a pulse modifier sweep point
                for p in fp.pulses:
                    p[k] = ParametricValue(k)

        # Reserve a time window (w), whose duration is specified by
        # max_flux_length.
        max_flux_length = self.max_pulse_length(fp.pulses[0], sweep_points,
                                                max_flux_length)
        w = self.block_from_ops('wait', [])
        w.block_end.update({'pulse_delay': max_flux_length * num_cz_gates})
        # Center-align the current flux pulse within the avaiable time window.
        fp_w = self.simultaneous_blocks('sim', [fp, w], block_align='center')

        # return all generated blocks (parallel_sweep will arrange them)
        return [pb, ir, fp_w]

    def guess_label(self, **kw):
        """
        Default label with Chevron-specific information
        :param kw: keyword arguments
        """
        if self.label is None:
            self.label = self.experiment_name
            for t in self.task_list:
                self.label += f"_{t['qbc']}{t['qbt']}"

    def get_meas_objs_from_task(self, task):
        """
        Returns a list of all measure objects of a task. In case of
        Chevron, this list includes qbc and qbt.
        :param task: a task dictionary
        :return: list of qubit objects (if available) or names
        """
        qbs = self.get_qubits([task['qbc'], task['qbt']])
        return qbs[0] if qbs[0] is not None else qbs[1]

    def run_analysis(self, analysis_kwargs=None, **kw):
        """
        Runs analysis and stores analysis instance in self.analysis.
        :param analysis_kwargs: (dict) keyword arguments for analysis
        :param kw: currently ignored
        :return: the analysis instance
        """
        if analysis_kwargs is None:
            analysis_kwargs = {}
        if 'options_dict' not in analysis_kwargs:
            analysis_kwargs['options_dict'] = {}
        if 'TwoD' not in analysis_kwargs['options_dict']:
            if len(self.sweep_points) == 2:
                analysis_kwargs['options_dict']['TwoD'] = True
        self.analysis = tda.MultiQubit_TimeDomain_Analysis(
            qb_names=self.meas_obj_names,
            t_start=self.timestamp, **analysis_kwargs)
        return self.analysis

    @classmethod
    def gui_kwargs(cls, device):
        pulse_pars = odict({
            'pulse_length': 's',
            'amplitude': 'V',
            'amplitude2': 'V',
            'trans_amplitude': 'V',
            'trans_amplitude2': 'V',
            'amplitude_offset': 'V',
            'amplitude_offset2': 'V',
            'trans_length': 's',
            'buffer_length_start': 's',
            'buffer_length_end': 's',
            'extra_buffer_aux_pulse': 's',
            'channel_relative_delay': 's',
            'gaussian_filter_sigma': 's',
        })
        # move first param to the end for the second sweep dimension
        first_param = list(pulse_pars.keys())[0]
        pulse_pars2 = deepcopy(pulse_pars)
        pulse_pars2.pop(first_param)
        pulse_pars2[first_param] = pulse_pars[first_param]
        d = super().gui_kwargs(device)
        d['kwargs'][MultiTaskingExperiment.__name__]['cal_states'] = (str, 'gef')
        d['task_list_fields'].update({
            Chevron.__name__: odict({
                'qbc': ((qb_mod.QuDev_transmon, 'single_select'), None),
                'qbt': ((qb_mod.QuDev_transmon, 'single_select'), None),
                'num_cz_gates': (int, 1),
                'init_state': (CircuitBuilder.STD_INIT, '11'),
                'max_flux_length': (float, None),
            })
        })
        d['sweeping_parameters'].update({
            Chevron.__name__: {
                0: pulse_pars,
                1: pulse_pars2,
            }
        })
        return d<|MERGE_RESOLUTION|>--- conflicted
+++ resolved
@@ -891,14 +891,8 @@
             determined automatically
         :param prepend_pulse_dicts: (dict) prepended pulses, see
             CircuitBuilder.block_from_pulse_dicts
-<<<<<<< HEAD
-        :param cphase: (float) conditional phase of the CZ gate (relies on
-            the conditional phase being calibrated as a function of waveform
-            parameters)
-=======
         :param cphase: (float) conditional phase of the CZ gate (degrees),
             if allowed by the gate. Defaults to None (180 degrees).
->>>>>>> ede90180
         :param kw: further keyword arguments:
             cz_pulse_name: task-specific prefix of CZ gates (overwrites
                 global choice passed to the class init)
