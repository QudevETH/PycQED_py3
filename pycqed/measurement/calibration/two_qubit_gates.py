--- conflicted
+++ resolved
@@ -630,13 +630,8 @@
         d['kwargs'].update({
             MultiTaskingExperiment.__name__: odict({
                 'n_cal_points_per_state': (int, 1),
-<<<<<<< HEAD
                 'cal_states': (str, None),
-                'ro_qubits': ((qubit_object.Qubit, 'multi_select'), None),
-=======
-                'cal_states': (str, 'auto'),
                 'ro_qubits': ((qb_mod.QuDev_transmon, 'multi_select'), None),
->>>>>>> 3ef21bf4
             })
         })
         d['task_list_fields'].update({
