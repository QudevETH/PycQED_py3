--- conflicted
+++ resolved
@@ -280,11 +280,6 @@
         # Generate kw sweep points for the task
         self.generate_kw_sweep_points(task)
 
-<<<<<<< HEAD
-        # Check and update transition name
-        transition_name = task.pop('transition_name', None)
-        if transition_name is not None:
-=======
         # Check and update transition name; used by SingleQubitGateCalib and
         # its children
         transition_name = task.pop('transition_name', None)
@@ -292,18 +287,14 @@
             # transition_name_input is one of the following: "ge", "ef", "fh".
             # These strings are needed when updating
             # qubit parameters, ex: qb.ge_amp180, qb.ef_freq
->>>>>>> 7e689dd0
             task['transition_name_input'] = transition_name
             if '_' not in transition_name:
                 transition_name = f'_{transition_name}'
             if transition_name == '_ge':
                 transition_name = ''
-<<<<<<< HEAD
-=======
             # transition_name will be one of the following: "", "_ef", "_fh".
             # These strings are needed for specifying op codes,
             # ex: X180 qb4, X90_ef qb3
->>>>>>> 7e689dd0
             task['transition_name'] = transition_name
 
         # Add all task sweep points to the current_sweep_points object.
