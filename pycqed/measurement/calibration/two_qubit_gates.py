import numpy as np
from collections import OrderedDict as odict
from copy import copy
from copy import deepcopy
from itertools import zip_longest
import traceback
from pycqed.utilities.general import assert_not_none
from pycqed.measurement.quantum_experiment import QuantumExperiment
from pycqed.measurement.waveform_control.circuit_builder import CircuitBuilder
from pycqed.measurement.waveform_control.block import Block, ParametricValue
from pycqed.measurement.waveform_control.segment import UnresolvedPulse
from pycqed.measurement.sweep_points import SweepPoints
from pycqed.measurement.calibration.calibration_points import CalibrationPoints
import pycqed.measurement.awg_sweep_functions as awg_swf
import pycqed.measurement.sweep_functions as swf
import pycqed.analysis_v2.timedomain_analysis as tda
from pycqed.measurement import multi_qubit_module as mqm
import logging
import qcodes
import pycqed.instrument_drivers.meta_instrument.qubit_objects.QuDev_transmon\
    as qb_mod

log = logging.getLogger(__name__)

# TODO: docstrings (list all kw at the highest level with reference to where
#  they are explained, explain all kw where they are processed)
# TODO: add some comments that explain the way the code works


class MultiTaskingExperiment(QuantumExperiment):
    """
    This class adds the concept of tasks to the QuantumExperiment class and
    allows to run multiple tasks in parallel. There are no checks whether a
    parallel execution of tasks makes sense on the used hardware
    (connectivity, crosstalk etc.), i.e., it is up to the experimentalist
    to ensure this by passing a reasonable task_list.

    The concept is that each experiment inherited from this class should
    define a method that creates a block based on the parameters specified
    in a task. The method parallel_sweep can then be used to assemble these
    blocks in parallel.

    :param task_list: list of dicts, where each dict contains the parameters of
        a task (= keyword arguments for the block creation function)
    :param dev: device object, see QuantumExperiment
    :param qubits: list of qubit objects, see QuantumExperiment
    :param operation_dict: operations dictionary, see QuantumExperiment
    :param kw: keyword arguments. Some are processed directly in the init or
        the parent init, some are processed in other functions, e.g.,
        create_cal_points. (FIXME further documentation would help). The
        contents of kw are also stored to metadata and thus be used to pass
        options to the analysis.
    """

    default_experiment_name = 'MultitaskingExperiment'
    # The following dictionary can be overwritten by child classes to
    # specify keyword arguments from which sweep_points should be generated
    # automatically (see docstring of generate_kw_sweep_points).
    kw_for_sweep_points = {}
    # The following list can be overwritten by child classes to specify keyword
    # arguments that should be automatically copied into each task (list of
    # str, each being a key to be searched in kw).
    kw_for_task_keys = ()
    # The following list can be overwritten by child classes to specify keys
    # inside tasks that refer to measurement objects. The respective values
    # will then automatically replaced by measurement object names in case
    # the actual objects were provided.
    task_mobj_keys = ()

    @assert_not_none('task_list')
    def __init__(self, task_list, dev=None, qubits=None,
                 operation_dict=None, **kw):

        for task in task_list:
            # convert qubit objects to qubit names
            for k in self.task_mobj_keys:
                if not isinstance(task[k], str):
                    task[k] = task[k].name
            # generate an informative task prefix
            if 'prefix' not in task and len(self.task_mobj_keys):
                task['prefix'] = '_'.join([v for k, v in task.items() if k
                                           in self.task_mobj_keys]) + '_'

        self.task_list = task_list
        # Process kw_for_sweep_points for the global keyword arguments kw
        self.generate_kw_sweep_points(kw)

        # Try to get qubits or at least qb_names
        _, qb_names = self.extract_qubits(dev, qubits, operation_dict)
        # Filter to the ones that are needed
        qb_names = self.find_qubits_in_tasks(qb_names, task_list + [kw])
        # Initialize the QuantumExperiment
        super().__init__(dev=dev, qubits=qubits,
                         operation_dict=operation_dict,
                         filter_qb_names=qb_names, **kw)

        if 'sweep_points' in kw:
            # Note that sweep points generated due to kw_for_sweep_points are
            # already part of kw['sweep_points'] at this point.
            self.sweep_points = kw.pop('sweep_points')

        self.cal_points = None
        self.cal_states = None
        self.exception = None
        self.all_main_blocks = []
        self.data_to_fit = {}

        # The following is done because the respective call in the init of
        # QuantumExperiment does not capture all kw since many are explicit
        # arguments of the init there.
        kw.pop('exp_metadata', None)
        self.exp_metadata.update(kw)

        # Create calibration points based on settings in kw (see docsring of
        # create_cal_points)
        self.create_cal_points(**kw)

        # The following is only relevant for child classes that make use of
        # the sweep_functions_dict and call generate_sweep_functions
        # (see docstring of generate_sweep_functions)
        self.sweep_functions_dict = kw.get('sweep_functions_dict', {})

    def add_to_meas_obj_sweep_points_map(self, meas_objs, sweep_point):
        """
        Add an entry to the meas_obj_sweep_points_map, which will later be
        stored to the metadata. Makes sure to not add entries twice.
        :param meas_objs: (str or list of str) name(s) of the measure
            object(s) for which the sweep_point should be added
        :param sweep_point: (str) name of the sweep_point that should be added
        """
        if 'meas_obj_sweep_points_map' not in self.exp_metadata:
            self.exp_metadata['meas_obj_sweep_points_map'] = {}
        if not isinstance(meas_objs, list):
            meas_objs = [meas_objs]
        for mo in meas_objs:
            # get name from object if an object was given
            mo = mo if isinstance(mo, str) else mo.name
            if mo not in self.exp_metadata['meas_obj_sweep_points_map']:
                self.exp_metadata['meas_obj_sweep_points_map'][mo] = []
            if sweep_point not in self.exp_metadata[
                    'meas_obj_sweep_points_map'][mo]:
                # if the entry does not exist yet
                self.exp_metadata['meas_obj_sweep_points_map'][mo].append(
                    sweep_point)

    def get_meas_objs_from_task(self, task):
        """
        Returns a list of all measure objects (e.g., qubits) of a task.
        Should be overloaded in child classes if the default behavior
        of returning all qubits found in the task is not desired.
        :param task: a task dictionary
        :return: list of all qubit objects (if available) or names
        """
        return self.find_qubits_in_tasks(self.qb_names, [task])

    def run_measurement(self, **kw):
        """
        Run the actual measurement. Stores some additional settings and
            then calls the respective method in QuantumExperiment.
        :param kw: keyword arguments
        """
        # update the nr_averages based on the settings in the user measure
        # objects
        self.df_kwargs.update(
            {'nr_averages': max(qb.acq_averages() for qb in self.meas_objs)})

        # Store metadata that is not part of QuantumExperiment.
        self.exp_metadata.update({
            'preparation_params': self.get_prep_params(),
            'sweep_points': self.sweep_points,
            'ro_qubits': self.meas_obj_names,
        })
        # handle 'rotate' separately, as user might want to specify it
        self.exp_metadata.setdefault(
            'rotate', len(self.cal_states) != 0 and not self.classified)
        if len(self.data_to_fit):
            self.exp_metadata.update({'data_to_fit': self.data_to_fit})

        def replace_qc_params(obj):
            obj = copy(obj)
            if isinstance(obj, list):
                ind = range(len(obj))
            elif isinstance(obj, dict):
                ind = obj.keys()
            for i in ind:
                if isinstance(obj[i], (dict, list)):
                    obj[i] = replace_qc_params(obj[i])
                elif isinstance(obj[i], qcodes.Parameter):
                    obj[i] = repr(obj[i])
            return(obj)

        if kw.get('store_preprocessed_task_list', False) and hasattr(
                self, 'preprocessed_task_list'):
            tl = replace_qc_params(self.preprocessed_task_list)
            self.exp_metadata.update({'preprocessed_task_list': tl})
        if self.task_list is not None:
            tl = replace_qc_params(self.task_list)
            self.exp_metadata.update({'task_list': tl})

        super().run_measurement(**kw)

    def create_cal_points(self, n_cal_points_per_state=1, cal_states='auto',
                          for_ef=False, all_states_combinations=False, **kw):
        """
        Creates a CalibrationPoints object based on the given parameters and
        saves it to self.cal_points.

        Custom cal_points for individual measurement objects can be specified.

        :param n_cal_points_per_state: number of segments for each
            calibration state
        :param cal_states: str or tuple of str; the calibration states
            to measure. For custom cal_points per meas_obj use format
            [[qb1_cs1, qb2_cs1, ..., qbn_cs1], ..., [qb1_csm, ..., qbn_csm]]
        :param for_ef: (deprecated) bool indicating whether to measure the
            |f> calibration state for each qubit
        :param kw: keyword arguments (to allow pass-through kw even if it
            contains entries that are not needed)
        :param all_states_combinations: see docstring of CalibrationPoints.multi_qubit
        """
        if for_ef:
            log.warning('for_ef is deprecated, use cal_states instead.')
        self.cal_states = CalibrationPoints.guess_cal_states(
            cal_states, for_ef=for_ef)

        self.cal_points = CalibrationPoints.multi_qubit(
            self.meas_obj_names, self.cal_states,
            n_cal_points_per_state, all_states_combinations)

        self.exp_metadata.update({'cal_points': repr(self.cal_points)})

    def preprocess_task_list(self, **kw):
        """
        Calls preprocess task for all tasks in self.task_list. This adds
        prefixed sweep points to self.sweep_points and returns a
        preprocessed task list, for details see preprocess_task.

        :param kw: keyword arguments
        :return: the preprocessed task list
        """
        # keep a reference to the original sweep_points object
        given_sweep_points = self.sweep_points
        # Store a copy of the sweep_points (after ensuring that they are a
        # SweepPoints object). This copy will then be extended with prefixed
        # task-specific sweep_points.
        self.sweep_points = SweepPoints(given_sweep_points)
        # Internally, all sweeps need to be handled as 2D sweeps (i.e.,
        # _num_sweep_dims = 2) if force_2D_sweep is True. Otherwise,
        # the number of sweep dimensions _num_sweep_dims is the largest
        # number of dimensions in any of the (global or task-specific)
        # SweepPoints objects.
        self._num_sweep_dims = 2 if self.force_2D_sweep else max(
            [len(t.get('sweep_points', [])) for t in self.task_list]
            + [len(self.sweep_points)])
        while len(self.sweep_points) < self._num_sweep_dims:
            self.sweep_points.add_sweep_dimension()
        preprocessed_task_list = []
        for task in self.task_list:
            # preprocessed_task_list requires both the sweep point that
            # should be modified and the original version of the sweep
            # points (to see which sweep points are valid for all tasks)
            preprocessed_task_list.append(
                self.preprocess_task(task, self.sweep_points,
                                     given_sweep_points, **kw))
        return preprocessed_task_list

    def preprocess_task(self, task, global_sweep_points, sweep_points=None,
                        **kw):
        """
        Preprocesses a task, which includes the following actions. The
        original task is not modified, but instead a new, preprocessed task
        is returned.
        - Create or cleanup task prefix.
        - Copy kwargs listed in kw_for_task_keys to the task.
        - Generate task-specific sweep points based on generate_kw_sweep_points
          if the respective keys are found as parameters of the task.
        - Copies sweep points valid for all tasks to the task.
        - Adds prefixed versions of task-specific sweep points to the global
          sweep points
        - Generate a list of sweep points whose names have to be prefixed
          when used as ParametricValue during block creation.
        - Update meas_obj_sweep_points_map for qubits involved in the task

        :param task: (dict) the task
        :param global_sweep_points: (SweepPoints object) global sweep points
            containing the sweep points valid for all tasks plus prefixed
            versions of task-specific sweep points. The object is updated
            by this method.
        :param sweep_points: (SweepPoints object or list of dicts or None)
            sweep points valid for all tasks. Remains unchanged in this method.
        :param kw: keyword arguments
        :return: the preprocessed task
        """
        # copy the task in order to not modify the original task
        task = copy(task)  # no deepcopy: might contain qubit objects
        # Create a prefix if it does not exist. Otherwise clean it up (add "_")
        prefix = task.get('prefix', None)
        if prefix is None:  # try to guess one based on contained qubits
            if self.qb_names:
                prefix = '_'.join(self.find_qubits_in_tasks(self.qb_names,
                                                            [task]))
            else:
                prefix = '_'.join(self.find_qubits_in_tasks(self.meas_obj_names,
                                                            [task]))
        prefix += ('_' if prefix[-1] != '_' else '')
        task['prefix'] = prefix

        # Get measure objects needed involved in this task. Will be used
        # below to generate entries for the meas_obj_sweep_points_map.
        mo = self.get_meas_objs_from_task(task)

        # Copy kwargs listed in kw_for_task_keys to the task.
        for param in self.kw_for_task_keys:
            if param not in task and param in kw:
                task[param] = kw.get(param)

        # Start with sweep points valid for all tasks
        current_sweep_points = SweepPoints(sweep_points)

        # Generate kw sweep points for the task
        self.generate_kw_sweep_points(task)
        # check whether new sweep points increase the total number of sweep
        # dimensions
        if (l := len(task.get('sweep_points', []))) > self._num_sweep_dims:
            self._num_sweep_dims = l
            while len(global_sweep_points) < self._num_sweep_dims:
                global_sweep_points.add_sweep_dimension()

        # Add all task sweep points to the current_sweep_points object.
        # If a task-specific sweep point has the same name as a sweep point
        # valid for all tasks, the task-specific one is used for this task.
        current_sweep_points.update(SweepPoints(task['sweep_points']))
        # Create a list of lists containing for each dimension the names of
        # the task-specific sweep points. These sweep points have to be
        # prefixed with the task prefix later on (in the global sweep
        # points, see below, and when used as ParametricValue during block
        # creation).
        params_to_prefix = [list(d) for d in task['sweep_points']]
        task['params_to_prefix'] = params_to_prefix
        # Save the current_sweep_points object to the preprocessed task
        task['sweep_points'] = current_sweep_points

        while len(current_sweep_points) < self._num_sweep_dims:
            current_sweep_points.add_sweep_dimension()
        while len(params_to_prefix) < self._num_sweep_dims:
            params_to_prefix.append([])
        # for all sweep dimensions
        for gsp, csp, params in zip(global_sweep_points,
                                    current_sweep_points,
                                    params_to_prefix):
            # for all sweep points in this dimension (both task-specific and
            # valid for all tasks)
            for k in csp.keys():
                if k in params and '=' not in k:
                    # task-specific sweep point. Add prefixed version to
                    # global sweep points and to meas_obj_sweep_points_map
                    gsp[prefix + k] = csp[k]
                    self.add_to_meas_obj_sweep_points_map(mo, prefix + k)
                else:
                    # sweep point valid for all tasks.
                    if k not in gsp:
                        # Pulse modifier sweep point from a task. Copy it to
                        # global sweep points, assuming that the expert user
                        # has made sure that there are no conflicts of pulse
                        # modifier sweep points across tasks.
                        gsp[k] = csp[k]
                    # Add without prefix to meas_obj_sweep_points_map
                    self.add_to_meas_obj_sweep_points_map(mo, k)

        # The following is only relevant for child classes that make use of
        # the sweep_functions_dict and call generate_sweep_functions
        # (see docstring of generate_sweep_functions)
        for k, v in task.get('sweep_functions_dict', {}).items():
            # add task sweep functions to the global sweep_functions_dict with
            # the appropriately prefixed key
            self.sweep_functions_dict[prefix + k] = v

        return task

    def generate_sweep_functions(self):
        """Loops over all sweep points and adds the according sweep function to
        self.sweep_functions. The appropriate sweep function is taken from
        self.sweep_function_dict. For multiple sweep points in one dimension a
        multi_sweep is used.

        This method is (for now) not used in this base class, but is only
        provided to allow child classes to make use of it, in which case
        the child class needs to populate self.sweep_function_dict before
        calling this method.

        Caution: Special behaviour if the sweep point param_name is not found in
        self.sweep_function_dict.keys(): We assume that this sweep point is a
        pulse parameter and insert the class SegmentSoftSweep as placeholder
        that will be replaced by an instance in QE._configure_mc.
        """
        # The following dict of lists will store the mapping between
        # (local/global) sweep parameters and (local/global) sweep functions
        class ListsDict(dict):
            def append(self, key, value):
                if key not in self:
                    self[key] = []
                self[key].append(value)
        sf_for_sp = ListsDict()
        # helper lists needed to determine the mapping
        all_sp = [sp for d in self.sweep_points for sp in d]
        prefixes = [t['prefix'] for t in self.preprocessed_task_list]
        # for each sweep function, find for which sweep params it is needed
        for sf in self.sweep_functions_dict.keys():
            if sf in all_sp:  # exact match
                # local swf for local sp or global swf for global sp
                sf_for_sp.append(sf, sf)
            else:
                # it might be a local sweep function for a global sweep point
                sp_p = list(set([(sp, p) for sp in all_sp for p in prefixes
                                 if sf == p + sp]))
                if len(sp_p):
                    if len(sp_p) > 1:
                        raise ValueError(
                            f'Sweep function matches multiple combinations '
                            f'of prefix and sweep parameter: {sp_p}.')
                    sf_for_sp.append(sp_p[0][0], sf)
        # for each sweep param that does not have a sweep function yet
        for sp in all_sp:
            if sp not in sf_for_sp:
                # It might be a global sweep param that is overridden in all
                # tasks, in which case we can ignore it.
                if all([sf_for_sp.get(p + sp, []) for p in prefixes]):
                    sf_for_sp[sp] = []  # no sweep function needed

        # check if the child class has a separate dict for sweeping pulse
        # parameters
        sp_pulses = self.get_sweep_points_for_sweep_n_dim()
        if sp_pulses == self.sweep_points:
            sp_pulses = None  # update of a separate dict not needed below

        # We can now add the needed sweep functions to self.sweep_functions.
        # loop over all sweep_points dimensions
        for i in range(len(self.sweep_points)):
            sw_ctrl = None
            if i >= len(self.sweep_functions):
                # add new dimension with empty multi_sweep_function
                # in case i is out of range
                self.sweep_functions.append(
                    swf.multi_sweep_function(
                        [],
                        parameter_name=f"{i}. dim multi sweep"
                    )
                )
            elif not isinstance(self.sweep_functions[i],
                                swf.multi_sweep_function):
                # refactor current sweep function into multi_sweep_function
                self.sweep_functions[i] = swf.multi_sweep_function(
                    [self.sweep_functions[i]],
                    parameter_name=f"{i}. dim multi sweep"
                )

            for param in self.sweep_points[i].keys():
                # Add sweep functions according to the mapping sf_for_sp.
                for sf_key in sf_for_sp.get(param, []):
                    sf = self.sweep_functions_dict[sf_key]
                    if sf is None:
                        continue
                    sf_sw_ctrl = getattr(sf, 'sweep_control', 'soft')
                    if sw_ctrl is not None and sf_sw_ctrl != sw_ctrl:
                        raise ValueError(
                            f'Cannot combine soft sweep and hard sweep in '
                            f'dimension {i}.')
                    if sf_sw_ctrl == 'hard':
                        if i != 0:
                            raise ValueError(
                                f'Hard sweeps are only allowed in dimension '
                                f'0. Cannot perform hard sweep for {param} '
                                f'in dim {i}.')
                        # hard sweep is not encapsulated by Indexed_Sweep
                        # and we only need one hard sweep per dimension
                        if sw_ctrl is None:
                            self.sweep_functions[i] = sf
                    else:
                        sweep_function = swf.Indexed_Sweep(
                            sf, values=self.sweep_points[i][param][0],
                            name=self.sweep_points[i][param][2],
                            parameter_name=param
                        )
                        self.sweep_functions[i].add_sweep_function(
                            sweep_function
                        )
                    sw_ctrl = sf_sw_ctrl
                # Params for which no sweep function is present are treated as
                # pulse parameter sweeps below.
                if param in sf_for_sp:
                    continue  # was treated above already
                elif i == 1:  # dimension 1
                    # assuming that this parameter is a pulse parameter and we
                    # therefore need a SegmentSoftSweep as the first sweep
                    # function in our multi_sweep_function
                    if not self.sweep_functions[i].sweep_functions \
                            or self.sweep_functions[i].sweep_functions[0] != \
                                awg_swf.SegmentSoftSweep:
                        self.sweep_functions[i].insert_sweep_function(
                            pos=0,
                            sweep_function=awg_swf.SegmentSoftSweep
                        )
                    if sp_pulses:
                        sp_pulses[i][param] = self.sweep_points[i][param]
                else:  # dimension 0
                    # assuming that this parameter is a pulse parameter, and we
                    # therefore need a SegmentHardSweep as the first sweep
                    # function in our multi_sweep_function
                    if not self.sweep_functions[i].sweep_functions:
                        # no previous sweep functions defined in dim 0
                        self.sweep_functions[i].insert_sweep_function(
                            pos=0,
                            sweep_function=awg_swf.SegmentHardSweep)
                    elif self.sweep_functions[i].sweep_functions[
                             0].sweep_control != 'hard':
                        # sweep_functinos[0] is not empty but what is there
                        # isn't a hard sweep;
                        raise NotImplementedError(
                            'Combined sweeping of pulse parameters and other '
                            'parameters for which a sweep function is provided '
                            'is not supported in dimension 0.')
                    if sp_pulses:
                        sp_pulses[i][param] = self.sweep_points[i][param]
                    sw_ctrl = 'hard'

    def parallel_sweep(self, preprocessed_task_list=(), block_func=None,
                       block_align=None, **kw):
        """
        Calls a block creation function for each task in a task list,
        puts these blocks in parallel and sweeps over the given sweep points.

        Note that this method automatically adds final readout pulses for
        qubits that are listed in meas_obj_names, but do not have any
        RO or Acq operation inside the block generated by the block_func.

        :param preprocessed_task_list: a list of dictionaries, each containing
            keyword arguments for block_func, plus a key 'prefix' with a unique
            prefix string, plus optionally a key 'params_to_prefix' created
            by preprocess_task indicating which sweep parameters have to be
            prefixed with the task prefix, plus optionally a key
            pulse_modifs with pulse modifiers for the created blocks.
        :param block_func: a handle to a function that creates a block. As
            an alternative, a task-specific block_func can be given as a
            parameter of the task. If the block creation function instead
            returns a list of blocks, the i-th blocks of all tasks are
            assembled in parallel to each other, and the resulting
            multitask blocks are then assembled sequentially in the order of
            the list index.
        :param block_align: (str or list) alignment of the parallel blocks, see
            CircuitBuilder.simultaneous_blocks, default: center. If the block
            creation function creates a list of N blocks, block_align can be
            a list of N strings (otherwise the same alignment is used for
            all parallel blocks).
        :param kw: keyword arguments are passed to sweep_n_dim, except:
            - 'ro_qubits'. This keyword argument is overwritten by the list
              of qubits in self.meas_obj_names for which there are no
              readout pulses in the parallel blocks.
        :return: see sweep_n_dim
        """
        parallel_blocks = []
        for task in preprocessed_task_list:
            # copy the task in order to not modify the original task
            task = copy(task)  # no deepcopy: might contain qubit objects
            # pop prefix and params_to_prefix since they are not needed by
            # the block creation function
            prefix = task.pop('prefix')
            params_to_prefix = task.pop('params_to_prefix', None)
            pulse_modifs = task.pop('pulse_modifs', None)
            # the block_func passed as argument is used for all tasks that
            # do not define their own block_func
            if not 'block_func' in task:
                task['block_func'] = block_func
            # Call the block creation function. The items in the task dict
            # are used as kwargs for this function.
            new_block = task['block_func'](**task)
            # If a single block was returned, create a single-entry list to
            # have a unified treatment afterwards.
            if not isinstance(new_block, list):
                new_block = [new_block]
            for b in new_block:
                if pulse_modifs is not None:
                    b.pulses = b.pulses_sweepcopy([pulse_modifs], [None])
                # prefix the block names to avoid naming conflicts later on
                b.name = prefix + b.name
                # For the sweep points that need to be prefixed (see
                # preprocess_task), call the respective method of the block
                # object.
                if params_to_prefix is not None:
                    # params_to_prefix is a list of lists (per dimension) and
                    # needs to be flattened
                    b.prefix_parametric_values(
                        prefix, [k for l in params_to_prefix for k in l])
                    qbs = self.find_qubits_in_tasks(self.qb_names, [task])
                    for qb in qbs:
                        ppqb = self._prep_sweep_params[qb]
                        for param in [k for l in params_to_prefix for k in l]:
                            if param in ppqb:
                                ppqb[param] = prefix + ppqb[param]

            # add the new blocks to the lists of blocks
            parallel_blocks.append(new_block)

        # We currently require that all block functions must return the
        # same number of blocks.
        if not isinstance(block_align, list):
            block_align = [block_align] * len(parallel_blocks[0])
        # assemble all i-th blocks in parallel
        self.all_main_blocks = [
            self.simultaneous_blocks(
                f'all{i}', [l[i] for l in parallel_blocks],
                block_align=block_align[i])
            for i in range(len(parallel_blocks[0]))]
        if len(parallel_blocks[0]) > 1:
            # assemble the multitask blocks sequentially
            self.all_main_blocks = self.sequential_blocks(
                'all', self.all_main_blocks)
        else:
            self.all_main_blocks = self.all_main_blocks[0]
        sweep_points = self.get_sweep_points_for_sweep_n_dim()
        self._create_dummy_sweep_params(self.sweep_points)
        if sweep_points is not self.sweep_points:
            self._create_dummy_sweep_params(sweep_points)
        # Generate kw['ro_qubits'] as explained in the docstring
        op_codes = [p['op_code'] for p in self.all_main_blocks.pulses if
                    'op_code' in p]
        kw['ro_qubits'] = [m for m in self.meas_obj_names
                           if f'RO {m}' not in op_codes
                           and f'Acq {m}' not in op_codes]
        # call sweep_n_dim to perform the actual sweep
        return self.sweep_n_dim(sweep_points,
                                body_block=self.all_main_blocks,
                                cal_points=self.cal_points, **kw)

    def _create_dummy_sweep_params(self, sweep_points):
        if len(sweep_points[0]) == 0:
            # Create a single segement if no hard sweep points are provided.
            sweep_points.add_sweep_parameter('dummy_hard_sweep', [0],
                                             dimension=0)
        if self._num_sweep_dims == 2 and len(sweep_points[1]) == 0:
            # With this dummy soft sweep, exactly one sequence will be created
            # and the data format will be the same as for a true soft sweep.
            sweep_points.add_sweep_parameter('dummy_soft_sweep', [0],
                                             dimension=1)

    def get_sweep_points_for_sweep_n_dim(self):
        """Return the sweep_points list that is passed to sweep_n_dim.

        This method can be implemented by child classes to modify which sweep
        points are used to generate segments and sequences, e.g. only one RO
        segment is needed in a feedline spectroscopy and not one per fequency
        sweep point.
        """
        return self.sweep_points

    @staticmethod
    def find_qubits_in_tasks(qubits, task_list, search_in_operations=True):
        """
        Searches for qubit objects and all mentions of qubit names in the
        provided tasks.
        :param qubits: (list of str or objects) list of qubits whose mentions
            should be searched
        :param task_list: (list of dicts) list of tasks in which qubit objects
            and mentions of qubit names should be searched.
        :param search_in_operations: (bool) whether qubits should also be
            searched inside op_codes, default: True
        :return: list of a qubit object for each found qubit (if objects are
            available, otherwise list of qubit names)
        """
        # This dict maps from qubit names to qubit object if qubit objects
        # are available. Otherwise it is a trivial map from qubit names to
        # qubit names.
        qbs_dict = {qb if isinstance(qb, str) else qb.name: qb for qb in
                    qubits}
        found_qubits = []

        # helper function that checks candidates and calls itself recursively
        # if a candidate is a list
        def append_qbs(found_qubits, candidate):
            if isinstance(candidate, qb_mod.QuDev_transmon):
                if candidate.name in qbs_dict:
                    # avoid duplicates by adding it exactly in the form
                    # contained in the qbs_dict
                    append_qbs(found_qubits, candidate.name)
                elif candidate not in found_qubits:
                    found_qubits.append(candidate)
            elif isinstance(candidate, str):
                if candidate in qbs_dict.keys():
                    # it is a mention of a qubit
                    if qbs_dict[candidate] not in found_qubits:
                        found_qubits.append(qbs_dict[candidate])
                elif ' ' in candidate and search_in_operations:
                    # If it contains spaces, it could be an op_code. To
                    # search in operations, we just split the potential op_code
                    # at the spaces and search again in the resulting list
                    append_qbs(found_qubits, candidate.split(' '))
            elif isinstance(candidate, list):
                # search inside each list element
                for v in candidate:
                    append_qbs(found_qubits, v)
            elif isinstance(candidate, dict):
                for v in candidate.values():
                    append_qbs(found_qubits, v)
            else:
                return None

        # search in all tasks
        append_qbs(found_qubits, task_list)
        
        return found_qubits

    def create_meas_objs_list(self, task_list=None, **kw):
        """
        Creates a list of all measure objects used in the measurement. The
        following measure objects are added:
        - qubits listed in kw['ro_qubits']
        - qubits listed in the parameter ro_qubits of each task
        - if kw['ro_qubits'] is not provided and a task does not have a
          parameter ro_qubits: the result of get_meas_objs_from_task for
          this task
        Stores two lists:
        - self.meas_objs: list of measure objects (None if not available)
        - self.meas_obj_names: and list of measure object names

        :param task_list: (list of dicts) the task list
        :param kw: keyword arguments
        """
        if task_list is None:
            task_list = self.task_list
        if task_list is None:
            task_list = [{}]
        ro_qubits = kw.get('ro_qubits')
        if ro_qubits is None:
            # Combine for all tasks, fall back to get_meas_objs_from_task if
            # ro_qubits does not exist in a task.
            ro_qubits = [qb for task in task_list for qb in task.pop(
                'ro_qubits', self.get_meas_objs_from_task(task))]
        else:
            # Add ro_qubits from all tasks without falling back to
            # get_meas_objs_from_task.
            ro_qubits += [qb for task in task_list for qb in
                          task.pop('ro_qubits', [])]
        # Unique and sort. To make this possible, convert to str.
        ro_qubits = [qb if isinstance(qb, str) else qb.name for qb in
                     ro_qubits]
        ro_qubits = list(np.unique(ro_qubits))
        ro_qubits.sort()
        # Get the objects again if available, and store the lists.
        self.meas_objs, self.meas_obj_names = self.get_qubits(
            'all' if len(ro_qubits) == 0 else ro_qubits)

    def generate_kw_sweep_points(self, task):
        """
        Generates sweep_points based on task parameters (or kwargs if kw is
        passed instead of a task) according to the specification in the
        property kw_for_sweep_points. The generated sweep points are added to
        sweep_points in the task (or in kw). If needed, sweep_points is
        converted to a SweepPoints object before.

        Format of kw_for_sweep_points: dict with
         - key: key to be searched in kw and in tasks
         - val: dict of kwargs for SweepPoints.add_sweep_parameter, with the
           additional possibility of specifying 'values_func', a lambda
           function that processes the values in kw before using them as
           sweep values
        or a list of such dicts to create multiple sweep points based on a
        single keyword argument.

        :param task: a task dictionary ot the kw dictionary
        """
        # make sure that sweep_points is a SweepPoints object
        task['sweep_points'] = SweepPoints(task.get('sweep_points', None))
        for k, sp_dict_list in self.kw_for_sweep_points.items():
            if isinstance(sp_dict_list, dict):
                sp_dict_list = [sp_dict_list]
            # This loop can create multiple sweep points based on a single
            # keyword argument.
            for v in sp_dict_list:
                # copy to allow popping the values_func, which should not be
                # passed to SweepPoints.add_sweep_parameter
                v = copy(v)
                values_func = v.pop('values_func', None)
                if isinstance(values_func, str):
                    # assumes the string is the name of a self method
                    values_func = getattr(self, values_func, None)

                # comma-separated strings correspond to different keys in task
                # whose corresponding values can be used as input parameters
                # for values_func
                k_list = k.split(',')
                # if the respective task parameters (or keyword arguments) exist
                if all([k in task and task[k] is not None for k in k_list]):
                    if values_func is not None:
                        # the entries in k_list point to input parameters
                        # for values_func
                        values = values_func(*[task[key] for key in k_list])
                    elif isinstance(task[k_list[0]], int):
                        # A single int N as sweep value will be interpreted as
                        # a sweep over N indices.
                        values = np.arange(task[k_list[0]])
                    else:
                        # Otherwise it is assumed that list-like sweep
                        # values are provided.
                        values = task[k_list[0]]
                    task['sweep_points'].add_sweep_parameter(
                        values=values, **v)

    @classmethod
    def gui_kwargs(cls, device):
        d = super().gui_kwargs(device)
        d['kwargs'].update({
            MultiTaskingExperiment.__name__: odict({
                'n_cal_points_per_state': (int, 1),
                'cal_states': (str, None),
                'ro_qubits': ((qb_mod.QuDev_transmon, 'multi_select'), None),
            })
        })
        d['task_list_fields'].update({
            MultiTaskingExperiment.__name__: odict({
                'sweep_points': (SweepPoints, None),
            })
        })
        return d


class CalibBuilder(MultiTaskingExperiment):
    """
    This class extends MultiTaskingExperiment with some methods that are
    useful for calibration measurements.

    :param task_list: see MultiTaskingExperiment
    :param kw: kwargs passed to MultiTaskingExperiment, plus in addition:
        update: (bool) whether instrument settings should be updated based on
            analysis results of the calibration measurement, default: False
    """
    def __init__(self, task_list, **kw):
        super().__init__(task_list=task_list, **kw)
        self.set_update_callback(**kw)

    def set_update_callback(self, update=False, **kw):
        """
        Configures QuantumExperiement to run the function run_update()
        (or a user-specified callback function) in autorun after measurement
        and analysis, conditioned on the flag self.update. The flag is
        intialized to True if update=True was passed, and False otherwise.

        """
        self.update = update
        self.callback = kw.get('callback', self.run_update)
        self.callback_condition = lambda : self.update and self.analyze

    def run_update(self, **kw):
        # must be overriden by child classes to update the
        # relevant calibration parameters
        pass

    def max_pulse_length(self, pulse, sweep_points=None,
                         given_pulse_length=None):
        """
        Determines the maximum time duration of a pulse during a sweep,
        where the pulse length could be modified by a sweep parameter.
        Currently, this is implemented only for up to 2-dimensional sweeps.

        :param pulse: a pulse dictionary (which could contain params that
            are ParametricValue objects)
        :param sweep_points: a SweepPoints object describing the sweep
        :param given_pulse_length: overwrites the pulse_length determined by
            the sweep points with the given value (i.e., no actual sweep is
            performed). This is useful to conveniently process a
            user-provided fixed value for the maximum pulse length.
        """
        pulse = copy(pulse)
        # the following parameters are required to create an UnresolvedPulse
        pulse['name'] = 'tmp'
        pulse['element_name'] = 'tmp'

        if given_pulse_length is not None:
            log.debug(f'maximum pulse length set by the user: '
                      f'{given_pulse_length * 1e9:.2f} ns')
            pulse['pulse_length'] = given_pulse_length
            # generate a pulse object to extend the given length with buffer
            # times etc
            p = UnresolvedPulse(pulse)
            return p.pulse_obj.length

        # Even if we only need a single pulse, creating a block allows
        # us to easily perform a sweep.
        b = Block('tmp', [pulse])
        # Clean up sweep points
        sweep_points = deepcopy(sweep_points)
        if sweep_points is None:
            sweep_points = SweepPoints([{}, {}])
        while len(sweep_points) < 2:
            sweep_points.add_sweep_dimension()
        for i in range(len(sweep_points)):
            if len(sweep_points[i]) == 0:
                # Make sure that there exists at least a single sweep point
                # that does not overwrite default values of the pulse params.
                sweep_points[i].update({'dummy': ([0], '', 'dummy')})

        # determine number of sweep values per dimension
        nr_sp_list = [len(list(d.values())[0][0]) for d in sweep_points]
        max_length = 0
        for i in range(nr_sp_list[1]):
            for j in range(nr_sp_list[0]):
                # Perform sweep
                pulses = b.build(
                    sweep_dicts_list=sweep_points, sweep_index_list=[j, i])
                # generate a pulse object to extend the pulse length with
                # buffer times etc. The pulse with index 1 is needed because
                # the virtual block start pulse has index 0.
                p = UnresolvedPulse(pulses[1])
                max_length = max(p.pulse_obj.length, max_length)
        return max_length

    @staticmethod
    def add_default_ramsey_sweep_points(sweep_points, tile=2,
                                        repeat=0, **kw):
        """
        Adds phase sweep points for Ramsey-type experiments to the provided
        sweep_points. Assumes that each phase is required twice (to measure a
        comparison between two scenarios, e.g., with flux pulses on and off
        in a dynamic phase measurement).

        :param sweep_points: (SweepPoints object, list of dicts, or None) the
            existing sweep points
        :param tile: (int) TODO, default: 2
        :param repeat: (int) TODO, default: 0
        :param kw: keyword arguments
            nr_phases: how many phase sweep points should be added, default: 6.
                If there already exist sweep points in dimension 0, this
                parameter is ignored and the number of phases is adapted to
                the number of existing sweep points.
            endpoint_phases: (bool, default True) whether the endpoint (360 deg.)
                should be included in the linspace for the phase sweep points.
        :return: sweep_points with the added phase sweep points
        """
        if tile > 0 and repeat > 0:
            raise ValueError('"repeat" and "tile" cannot both be > 0.')
        # ensure that sweep_points is a SweepPoints object with at least one
        # dimension
        sweep_points = SweepPoints(sweep_points, min_length=1)
        # If there already exist sweep points in dimension 0, this adapt the
        # number of phases to the number of existing sweep points.
        if len(sweep_points[0]) > 0:
            nr_phases = sweep_points.length(0) // 2
        else:
            nr_phases = kw.get('nr_phases', 6)
        # create the phase sweep points (with each phase twice)
        hard_sweep_dict = SweepPoints()
        if 'phase' not in sweep_points[0]:
            phases = np.linspace(0, 360, nr_phases,
                                 endpoint=kw.get('endpoint', True))
            if tile > 0:
                phases = np.tile(phases, tile)
            elif repeat > 0:
                phases = np.repeat(phases, repeat)
            hard_sweep_dict.add_sweep_parameter('phase', phases, 'deg')
        # add phase sweep points to the existing sweep points (overwriting
        # them if they exist already)
        sweep_points.update(hard_sweep_dict)
        return sweep_points

    @classmethod
    def gui_kwargs(cls, device):
        d = super().gui_kwargs(device)
        d['kwargs'].update({
            CalibBuilder.__name__: odict({
                'update': (bool, False),
            })
        })
        return d


class CPhase(CalibBuilder):
    """
    Class to measure the phase acquired by a qubit (qbr) during a flux pulse
    conditioned on the state of another qubit (qbl). Also measures the
    leakage of qbl.
    In this measurement, the phase from two Ramsey type measurements
    on qbr is measured, once with the control qubit qbl in the excited state
    and once in the ground state. The conditional phase is calculated as the
    difference.

    Args:
        FIXME: add further args
        TODO
        :param cz_pulse_name: see CircuitBuilder
        :param n_cal_points_per_state: see MultiTaskingExperiment.create_cal_points()
        :param kw:
            cal_states_rotations: (dict) Overwrite the default choice of
                cal_states_rotations written to the meta data. The keys are
                qubit names, and the values are dictionaries mapping state
                names to state indices, e.g., {'g': 0, 'e': 1, 'f': 2}. For
                qubits that are not contained in the dict, the value
                generated in cphase_block will be used.
            TODO further kws
    ...
    """
    kw_for_task_keys = ['ref_pi_half', 'num_cz_gates']
    task_mobj_keys = ['qbl', 'qbr']
    default_experiment_name = 'CPhase_measurement'

    def __init__(self, task_list, sweep_points=None, **kw):
        try:
            # By default, include f-level cal points (for measuring leakage).
            kw['cal_states'] = kw.get('cal_states', 'gef')

            super().__init__(task_list, sweep_points=sweep_points, **kw)

            # initialize properties specific to the CPhase measurement
            self.cphases = None
            self.contrast_losses = None
            self.leakage = None
            self.delta_leakage = None
            self.swap_errors = None
            self.cz_durations = {}
            self.cal_states_rotations = {}

            # Preprocess sweep points and tasks before creating the sequences
            self.add_default_sweep_points(**kw)
            self.preprocessed_task_list = self.preprocess_task_list(**kw)
            # the block alignments are for: prepended pulses, initial
            # rotations, flux pulse, final rotations
            self.sequences, self.mc_points = self.parallel_sweep(
                self.preprocessed_task_list, self.cphase_block,
                block_align=['center', 'end', 'center', 'start'], **kw)

            # allow the user to overwrite entries in cal_states_rotations
            self.cal_states_rotations.update(
                kw.get('cal_states_rotations', {}))
            # save CPhase-specific metadata
            self.exp_metadata.update({
                'cz_durations': self.cz_durations,
                'cal_states_rotations': self.cal_states_rotations,
            })

            self.autorun(**kw)  # run measurement & analysis if requested in kw
        except Exception as x:
            self.exception = x
            traceback.print_exc()

    def add_default_sweep_points(self, **kw):
        """
        Adds default sweep points for the CPhase experiment. These are:
        - Ramsey phases (in dimension 0)
        - pi pulse off (for control qubit, in dimension 0)
        :param kw: kwargs passed to add_default_ramsey_sweep_points
        """
        self.sweep_points = self.add_default_ramsey_sweep_points(
            self.sweep_points, **kw)
        nr_phases = self.sweep_points.length(0) // 2
        hard_sweep_dict = SweepPoints(
            'pi_pulse_off', [0] * nr_phases + [1] * nr_phases)
        self.sweep_points.update(hard_sweep_dict)

    def cphase_block(self, sweep_points,
                     qbl, qbr, num_cz_gates=1, max_flux_length=None,
                     prepend_pulse_dicts=None, cphase=None, **kw):
        """
        This function creates the blocks for a single CPhase measurement task.
        :param sweep_points: sweep points
        :param qbl: control qubit (= qubit on which leakage is measured)
        :param qbr: Ramsey qubit (= qubit on which the cphase is measured)
        :param num_cz_gates: number of sequential CZ gates, default: 1
        :param max_flux_length: determines the time to wait before the final
            rotations to the, default: None, in which case it will be
            determined automatically
        :param prepend_pulse_dicts: (dict) prepended pulses, see
            CircuitBuilder.block_from_pulse_dicts
        :param cphase: (float) conditional phase of the CZ gate (degrees),
            if allowed by the gate. Defaults to None (180 degrees).
        :param kw: further keyword arguments:
            cz_pulse_name: task-specific prefix of CZ gates (overwrites
                global choice passed to the class init)
            spectator_op_codes: op_code for adding initializations of
                spectator qubits. Will be assembled in parallel with the
                initial rotations.
            ref_pi_half: (bool) TODO, default: False
        """
        ref_pi_half = kw.get('ref_pi_half', False)

        pb = self.block_from_pulse_dicts(prepend_pulse_dicts)

        pulse_modifs = {'all': {'element_name': 'cphase_initial_rots_el'}}
        ir = self.block_from_ops('initial_rots',
                                 [f'X180 {qbl}', f'X90 {qbr}'] +
                                 kw.get('spectator_op_codes', []),
                                 pulse_modifs=pulse_modifs)
        for p in ir.pulses[1:]:
            p['ref_point_new'] = 'end'
        ir.pulses[0]['pulse_off'] = ParametricValue(param='pi_pulse_off')

        fp = self.block_from_ops('flux', [f"{kw.get('cz_pulse_name', 'CZ')} "
                                          f"{qbl} {qbr}"] * num_cz_gates)
        for p in fp.pulses:
            p['cphase'] = cphase
        # TODO here, we could do DD pulses (CH 2020-06-19)

        for k in sweep_points.get_sweep_dimension(1, default={}):
            for p in fp.pulses:
                p[k] = ParametricValue(k)
        max_flux_length = self.max_pulse_length(fp.pulses[0], sweep_points,
                                                max_flux_length)
        w = self.block_from_ops('wait', [])
        w.block_end.update({'pulse_delay': max_flux_length * num_cz_gates})
        fp_w = self.simultaneous_blocks('sim', [fp, w], block_align='center')

        pulse_modifs = {'all': {'element_name': 'cphase_final_rots_el'}}
        fr = self.block_from_ops('final_rots',
                                 [f"{'X90' if ref_pi_half else 'X180'} {qbl}",
                                  f'X90s {qbr}'],
                                 pulse_modifs=pulse_modifs)
        fr.set_end_after_all_pulses()
        if not ref_pi_half:
            fr.pulses[0]['pulse_off'] = ParametricValue(param='pi_pulse_off')
        for k in sweep_points[0].keys():
            if k != 'pi_pulse_on' and '=' not in k:
                if ref_pi_half:
                    fr.pulses[0][k] = ParametricValue(k)
                fr.pulses[1][k] = ParametricValue(k)

        self.cz_durations.update({
            fp.pulses[0]['op_code']: fr.pulses[0]['pulse_delay']})
        self.cal_states_rotations.update({qbl: {'g': 0, 'e': 1, 'f': 2},
                                          qbr: {'g': 0, 'e': 1}})
        self.data_to_fit.update({qbl: ['pg', 'pf'] if ref_pi_half else 'pf',
                                 qbr: 'pe'})

        return [pb, ir, fp_w, fr]

    def guess_label(self, **kw):
        """
        Default label with CPhase-specific information
        :param kw: keyword arguments
        """
        predictive_label = kw.pop('predictive_label', False)
        if self.label is None:
            if predictive_label:
                self.label = 'Predictive_' + self.experiment_name
            else:
                self.label = self.experiment_name
            if self.classified:
                self.label += '_classified'
            if 'active' in self.get_prep_params()['preparation_type']:
                self.label += '_reset'
            for t in self.task_list:
                self.label += f"_{t['qbl']}{t['qbr']}"
                num_cz_gates = t.get('num_cz_gates', 1)
                if num_cz_gates > 1:
                    self.label += f'_{num_cz_gates}_gates'

    def get_meas_objs_from_task(self, task):
        """
        Returns a list of all measure objects of a task. In case of CPhase
        this is qbl and qbr.
        :param task: a task dictionary
        :return: list of qubit objects (if available) or names
        """
        qbs = self.get_qubits([task['qbl'], task['qbr']])
        return qbs[0] if qbs[0] is not None else qbs[1]

    def run_analysis(self, **kw):
        """
        Runs analysis, and stores analysis results and analysis instance.
        :param kw: keyword arguments
             plot_all_traces: (bool) TODO, default: True
             plot_all_probs: (bool) TODO, default: True
             ref_pi_half: (bool) TODO, default: False
        :return: cphases, contrast_losses, leakage, and the analysis instance
        """
        plot_all_traces = kw.get('plot_all_traces', True)
        plot_all_probs = kw.get('plot_all_probs', True)
        ref_pi_half = kw.get('ref_pi_half', False)
        if self.classified:
            channel_map = {qb.name: [vn + ' ' +
                                     qb.instr_acq() for vn in
                                     qb.int_avg_classif_det.value_names]
                           for qb in self.meas_objs}
        else:
            channel_map = {qb.name: [vn + ' ' +
                                     qb.instr_acq() for vn in
                                     qb.int_avg_det.value_names]
                           for qb in self.meas_objs}
        self.analysis = tda.CPhaseLeakageAnalysis(
            qb_names=self.meas_obj_names,
            options_dict={'TwoD': (len(self.sweep_points) == 2),
                          'plot_all_traces': plot_all_traces,
                          'plot_all_probs': plot_all_probs,
                          'channel_map': channel_map,
                          'ref_pi_half': ref_pi_half})
        self.cphases = {}
        self.contrast_losses = {}
        self.leakage = {}
        self.delta_leakage = {}
        self.swap_errors = {}
        for task in self.task_list:
            self.cphases.update({task['prefix'][:-1]: self.analysis.proc_data_dict[
                'analysis_params_dict'][f"cphase_{task['qbr']}"]['val']})
            self.contrast_losses.update(
                {task['prefix'][:-1]: self.analysis.proc_data_dict[
                    'analysis_params_dict'][
                    f"contrast_loss_{task['qbr']}"]['val']})
            if ref_pi_half:
                self.swap_errors.update(
                    {task['prefix'][:-1]: self.analysis.proc_data_dict[
                        'analysis_params_dict'][
                        f"amps_{task['qbl']}"]['val']})
            self.leakage.update(
                {task['prefix'][:-1]: self.analysis.proc_data_dict[
                    'analysis_params_dict'][
                    f"leakage_{task['qbl']}"]['val']})
            self.delta_leakage.update(
                {task['prefix'][:-1]: self.analysis.proc_data_dict[
                    'analysis_params_dict'][
                    f"leakage_increase_{task['qbl']}"]['val']})

        return self.cphases, self.contrast_losses, self.leakage, \
               self.analysis, self.swap_errors


class DynamicPhase(CalibBuilder):
    """
    Dynamic Phase Measurement for CZ gates by performing a Ramsey with
    interleaved flux pulse. This is a multitasking experiment, see docstrings
    of MultiTaskingExperiment and of CalibBuilder for general information.
    Each task corresponds to the characterization of a particular CZ gate
    (specified by the op_code key in the task), i.e., multiple gates can be
    characterized in parallel.

    Sequence for each task (for further info and possible parameters of
    the task, see the docstring of the method dynamic_phase_block):

        |X90**|  ---  |fluxpulse***|  ---  |X90*|  ---  |RO*|
                                         sweep phase

        * = in parallel on all qubits_to_measure (key in the task)
        ** = in parallel on all qubits_to_measure (key in the task), unless
             qubits_to_drive is provided (key in the task), in which case
             this pulse will be in parallel on all qubits_to_drive
        *** = specified by the op_code (key in the task). The measurement is
              performed once with this pulse enabled and, for reference,
              once with this pulse disabled (setting the pulse_off property
              of the pulse to True).

        Note: in case of a FLIP gate or in case of push-away pulses,
        flux pulses are on multiple qubits.

        Note: the class can measure dynamic phases also for other kind
        of gates and pulses (single-qb gates, swap gates, ...),
        by specifying an op_code that does not correspond to a CZ gates.
        Since each kind of gate might bring its own subtleties, this is
        an experimental feature that should be used with care by expert
        users (a future version might include more stable code for other
        kinds of gates). In this context, also note the parameters
        init_for_swap and qubits_to_drive of the method dynamic_phase_block.
        Also note that parameter names like num_cz_gates need to be
        understood as "number of gates specified by the op_code" in this case.

    Sweep points passed in dimension 1 (if any) are interpreted as
    parameters of the flux pulse (CZ gate) while sweep points in dimension 0
    are interpreted as parameters of the final rotation pulses. The latter
    are generated by add_default_ramsey_sweep_points if they are not passed
    explicitly.

    The class will automatically decide to run multiple separate measurements
    if the  dynamic phases of multiple qubits are to be measured in some
    task(s) and a simultaneous measurement of these dynamical phases is not
    possible. This behavior can be controlled by the keyword arguments
    simultaneous and simultaneous_groups (see below).

    :param kw: keyword arguments.
        Can be used to provide keyword arguments to set_update_callback,
        add_default_sweep_points, sweep_n_dim, autorun, and to the parent
        class.

        The following keyword arguments will be copied as a key to tasks
        that do not have their own value specified (see docstring of
        dynamic_phase_block):
        - num_cz_gates
        - init_for_swap

        Moreover, the following keyword arguments are understood:
        simultaneous: (bool, default: False) measure all phases simultaneously
            (not possible if phases of both gate qubits should be measured).
        simultaneous_groups: (list of list of qubit objects or names)
            specifies that the phases of all qubits within each sublist can
            be measured simultaneously.
            If simultaneous=False and no simultaneous_groups are specified,
            only one qubit per task will be measured in parallel.
        reset_phases_before_measurement: (bool, default: True) If True,
            resets the basis_rotation parameter to {} before measurement(s).
            If False, keeps the dict stored in this parameter and updates
            only the entries in this dict that were measured.
    """

    kw_for_task_keys = ['num_cz_gates', 'init_for_swap']
    default_experiment_name = 'Dynamic_phase_measurement'

    @assert_not_none('task_list')
    def __init__(self, task_list, sweep_points=None, **kw):
        try:
            self.simultaneous = kw.get('simultaneous', False)
            self.simultaneous_groups = kw.get('simultaneous_groups', None)
            if self.simultaneous_groups is not None:
                kw['simultaneous_groups'] = [
                    [qb if isinstance(qb, str) else qb.name for qb in group]
                    for group in self.simultaneous_groups]
            self.reset_phases_before_measurement = kw.get(
                'reset_phases_before_measurement', True)

            self.dynamic_phase_analysis = {}
            self.dyn_phases = {}
            for task in task_list:
                if task.get('qubits_to_measure', None) is None:
                    task['qubits_to_measure'] = task['op_code'].split(' ')[1:]
                else:
                    # copy to not modify the caller's list
                    task['qubits_to_measure'] = copy(task['qubits_to_measure'])

                for k, v in enumerate(task['qubits_to_measure']):
                    if not isinstance(v, str):
                        task['qubits_to_measure'][k] = v.name

                if 'prefix' not in task:
                    task['prefix'] = task['op_code'].replace(' ', '')

            qbm_all = [task['qubits_to_measure'] for task in task_list]
            if not self.simultaneous and max([len(qbs) for qbs in qbm_all]) > 1:
                # create a child for each measurement
                self.parent = None
                task_lists = []
                if self.simultaneous_groups is not None:
                    for group in self.simultaneous_groups:
                        new_task_list = []
                        for task in task_list:
                            group = [qb if isinstance(qb, str) else qb.name
                                     for qb in group]
                            new_task = copy(task)
                            new_task['qubits_to_measure'] = [
                                qb for qb in new_task['qubits_to_measure']
                                if qb in group]
                            new_task_list.append(new_task)
                        task_lists.append(new_task_list)
                    # the children measure simultaneously within each group
                    kw['simultaneous'] = True
                else:
                    # the number of required children is the length of the
                    # longest qubits_to_measure
                    for z in zip_longest(*qbm_all):
                        new_task_list = []
                        for task, new_qb in zip(task_list, z):
                            if new_qb is not None:
                                new_task = copy(task)
                                new_task['qubits_to_measure'] = [new_qb]
                                new_task_list.append(new_task)
                        task_lists.append(new_task_list)

                # We call the init of super() only for the spawned child
                # measurements. We need special treatment of some properties
                # in the following lines.
                self.MC = None
                # extract device object, which will be needed for update
                self.dev = kw.get('dev', None)
                # Configure the update callback for the parent. It will be
                # called after all children have analyzed.
                self.set_update_callback(**kw)
                # pop to ensure that children do not update
                kw.pop('update', None)
                # spawn the child measurements
                self.measurements = [DynamicPhase(tl, sweep_points,
                                                  parent=self, **kw)
                                     for tl in task_lists]
                # Use the choices for measure and analyze that were extracted
                # from kw by the children.
                self.measure = self.measurements[0].measure
                self.analyze = self.measurements[0].analyze
            else:
                # this happens if we are in child or if simultaneous=True or
                # if only one qubit per task is measured
                self.measurements = [self]
                self.parent = kw.pop('parent', None)
                super().__init__(task_list, sweep_points=sweep_points, **kw)

                if self.reset_phases_before_measurement:
                    for task in task_list:
                        self.operation_dict[self.get_cz_operation_name(
                            **task)]['basis_rotation'] = {}

                # Preprocess sweep points and tasks before creating the sequences
                self.add_default_sweep_points(**kw)
                self.preprocessed_task_list = self.preprocess_task_list(**kw)
                # the block alignments are for: prepended pulses, initial
                # rotations, flux pulse, final rotations
                self.sequences, self.mc_points = self.parallel_sweep(
                    self.preprocessed_task_list, self.dynamic_phase_block,
                    block_align=['center', 'end', 'center', 'start'], **kw)
            # run measurement & analysis & update if requested in kw
            # (unless the parent takes care of it)
            if self.parent is None:
                self.autorun(**kw)
        except Exception as x:
            self.exception = x
            traceback.print_exc()

    def __repr__(self):
        if self.measurements[0] != self:  # we have spawned child measurements
            return 'DynamicPhase: ' + repr(self.measurements)
        else:
            return super().__repr__()

    def add_default_sweep_points(self, **kw):
        """
        Adds default sweep points for the DynamicPhase experiment. These are:
        - Ramsey phases (in dimension 0)
        - flux pulse off (in dimension 0)
        :param kw: kwargs passed to add_default_ramsey_sweep_points
        """
        self.sweep_points = self.add_default_ramsey_sweep_points(
            self.sweep_points, **kw)
        nr_phases = self.sweep_points.length(0) // 2
        hard_sweep_dict = SweepPoints(
            'flux_pulse_off', [0] * nr_phases + [1] * nr_phases)
        self.sweep_points.update(hard_sweep_dict)

    def guess_label(self, **kw):
        """
        Default label with DynamicPhase-specific information
        :param kw: keyword arguments
        """
        if self.label is None:
            self.label = self.experiment_name
            for task in self.task_list:
                self.label += "_" + task['prefix'] + "_"
                for qb_name in task['qubits_to_measure']:
                    self.label += f"{qb_name}"

    def dynamic_phase_block(self, sweep_points, op_code, qubits_to_measure,
                            qubits_to_drive=None, prepend_pulse_dicts=None,
                            num_cz_gates=1, init_for_swap=False, **kw):
        """
        This function creates the blocks for a single DynamicPhase measurement
        task, see the pulse sequence in the class docstring.
        :param sweep_points: sweep points
        :param op_code: (str) the op_code of the CZ gate (flux pulse)
        :param qubits_to_measure: (list of str) the qubits on which the
            dynamic phase should be measured (Ramsey qubits). Typically,
            these are all qubits affected directly or indirectly (e.g.,
            via push-away pulses) by the CZ gate.
        :param qubits_to_drive: (list of str) the qubits on which the
            initial X90 rotation (see class docstring) shall be applied
            (default=None, in which case qubits_to_measure will be used).
        :param prepend_pulse_dicts: (dict) prepended pulses, see
            CircuitBuilder.block_from_pulse_dicts
        :param num_cz_gates: number of sequential CZ gates, default: 1
        :param init_for_swap: (bool, default: False) Expert-level feature for
            swap gate characterization (see the note in the class docstring).
            If this is True, it will invert the meaning of qubits_to_drive in
            reference measurement (where the flux pulse has
            pulse_off=True), i.e., in the reference measurement, the initial
            X90 pulses will be applied to exactly those qubits_to_measure
            that are *not* part of qubits_to_drive.
        :param kw: keyword arguments passed to get_cz_operation_name
            cz_pulse_name: task-specific prefix of CZ gates (overwrites
                global choice passed to the class init)
        """
        if 'CZ' in op_code and ((sum([qb in op_code.split(' ')[1:]
                                      for qb in qubits_to_measure]) > 1)):
            raise ValueError(
                f"Dynamic phases of control and target qubit of a CZ gate "
                f"cannot be measured simultaneously ({op_code}).")

        # create prepended pulses (pb)
        pb = self.block_from_pulse_dicts(prepend_pulse_dicts)

        # create pulses for initial rotations (ir)
        if qubits_to_drive is None:
            qubits_to_drive = qubits_to_measure
        pulse_modifs = {
            'all': {'element_name': 'pi_half_start', 'ref_pulse': 'start'}}
        ir = self.block_from_ops('initial_rots',
                                 [f'X90 {qb}' for qb in qubits_to_drive],
                                 pulse_modifs=pulse_modifs)
        for p in ir.pulses[1:]:
            p['ref_point_new'] = 'end'
        if init_for_swap:
            # switch off the original initial rotations if the flux pulse is
            # off
            for p in ir.pulses:
                p['pulse_off'] = ParametricValue('flux_pulse_off')
            # create a new set of initial rotations, which will be switched
            # on only if the flux pulse is off
            qubits_to_drive2 = [qb for qb in qubits_to_measure if qb not in
                                qubits_to_drive]
            ir2 = self.block_from_ops('initial_rots2',
                                     [f'X90 {qb}' for qb in qubits_to_drive2],
                                     pulse_modifs=pulse_modifs)
            for p in ir2.pulses[1:]:
                p['ref_point_new'] = 'end'
            # switch off the new initial rotations if the flux pulse is on
            for p in ir2.pulses:
                p['pulse_off'] = ParametricValue('flux_pulse_off',
                                                 func=lambda x : not x)
            # put the two sets of initial rotations in parallel (noting
            # that only one of them will be active at a time)
            ir = self.simultaneous_blocks('initial_rots', [ir, ir2],
                                          block_align='end')

        # create flux pulse (fp)
        if len(op_code.split(' ')) == 3:
            # For two-qubit operations (op_code consisting of three parts),
            # calling get_cz_operation_name() allows to take into account a
            # custom cz_pulse_name that was potentially provided in kw.
            proc_op_code = self.get_cz_operation_name(op_code=op_code, **kw)
        else:  # not a 2-qubit gate
            proc_op_code = op_code
        fp = self.block_from_ops('flux', [proc_op_code] * num_cz_gates)
        for p in fp.pulses:
            p['pulse_off'] = ParametricValue('flux_pulse_off')
        # All soft sweep points (sweep dimension 1) are interpreted as
        # parameters of the flux pulse, except if they are pulse modifier
        # sweep points (see docstring of Block.build).
        for k in sweep_points.get_sweep_dimension(1, default={}):
            if '=' not in k:  # '=' indicates a pulse modifier sweep point
                for p in fp.pulses:
                    p[k] = ParametricValue(k)

        # create pulses for final rotations (fr)
        pulse_modifs = {
            'all': {'element_name': 'pi_half_end', 'ref_pulse': 'start'}}
        fr = self.block_from_ops('final_rots',
                                 [f'X90 {qb}' for qb in qubits_to_measure],
                                 pulse_modifs=pulse_modifs)
        # reserve enough time for the longest X90 pulse
        fr.set_end_after_all_pulses()
        # All hard sweep points (sweep dimension 0) apart from flux_pulse_off
        # are interpreted as parameters of the final rotation pulses,
        # except if they are pulse modifier sweep points.
        for p in fr.pulses:
            for k in sweep_points[0].keys():
                # '=' indicates a pulse modifier sweep point
                if '=' not in k and k != 'flux_pulse_off':
                    p[k] = ParametricValue(k)

        # add the qubits measured in this task to the data_to_fit dictionary
        self.data_to_fit.update({qb: 'pe' for qb in qubits_to_measure})
        # return all generated blocks (parallel_sweep will arrange them)
        return [pb, ir, fp, fr]

    def get_meas_objs_from_task(self, task):
        """
        Returns a list of all measure objects of a task. In case of
        DynamicPhase, this list is the parameter qubits_to_measure.
        :param task: a task dictionary
        :return: list of qubit objects (if available) or names
        """
        qbs = self.get_qubits(task['qubits_to_measure'])
        return qbs[0] if qbs[0] is not None else qbs[1]

    def run_measurement(self, **kw):
        """
        Overloads the method from QuantumExperiment to deal with child
        measurements.
        """
        if self.measurements[0] != self:  # we have spawned child measurements
            for m in self.measurements:
                m.run_measurement(**kw)
        else:
            super().run_measurement(**kw)

    def run_analysis(self, **kw):
        """
        Runs analysis, stores analysis instance in self.dynamic_phase_analysis
        and stores dynamic phase in self.dyn_phases
        :param kw: keyword arguments
             extract_only: (bool) if True, do not plot, default: False
        :return: the dynamic phases dict and the analysis instance
        """
        if self.measurements[0] != self:  # we have spawned child measurements
            for m in self.measurements:
                m.run_analysis(**kw)
            return  # the rest of the function is executed in the children

        qb_names = [l1 for l2 in [task['qubits_to_measure'] for task in
                                  self.task_list] for l1 in l2]
        self.dynamic_phase_analysis = tda.DynamicPhaseAnalysis(
            qb_names=qb_names, t_start=self.timestamp)

        for task in self.task_list:
            if len(task['op_code'].split(' ')) == 3:
                op = self.get_cz_operation_name(**task)
            else:  # not a 2-qubit gate
                op = task['op_code']
            self.dyn_phases[op] = {}
            for qb_name in task['qubits_to_measure']:
                self.dyn_phases[op][qb_name] = \
                    (self.dynamic_phase_analysis.proc_data_dict[
                        'analysis_params_dict'][f"dynamic_phase_{qb_name}"][
                        'val'] * 180 / np.pi)[0]
        if self.parent is not None:
            for k, v in self.dyn_phases.items():
                if k not in self.parent.dyn_phases:
                    self.parent.dyn_phases[k] = {}
                self.parent.dyn_phases[k].update(v)
        return self.dyn_phases, self.dynamic_phase_analysis

    def run_update(self, **kw):
        assert self.measurements[0].dev is not None, \
            "Update only works with device object provided."
        assert len(self.dyn_phases) > 0, \
            "Update is only allowed after running the analysis."
        assert len(self.measurements[0].mc_points[1]) == 1, \
            "Update is only allowed without a soft sweep."
        assert self.parent is None, \
            "Update has to be run for the parent object, not for the " \
            "individual child measurements."

        for op, dp in self.dyn_phases.items():
            op_split = op.split(' ')
            basis_rot_par = self.dev.get_pulse_par(
                *op_split, param='basis_rotation')

            if self.reset_phases_before_measurement:
                basis_rot_par(dp)
            else:
                not_updated = {k: v for k, v in basis_rot_par().items()
                               if k not in dp}
                basis_rot_par().update(dp)
                if len(not_updated) > 0:
                    log.warning(f'Not all basis_rotations stored in the '
                                f'pulse settings for {op} have been '
                                f'measured. Keeping the following old '
                                f'value(s): {not_updated}')


class MeasurementInducedDephasing(DynamicPhase):
    """
    Measures the measurement-induced dephasing of a qubit while applying a
    readout pulse

    The measurement consists of a readout pulse (no data acquisition)
    interleaved in a Ramsey pulse sequence, followed by a readout pulse and
    acquisition. This allows extracting the dephasing induced by the first
    readout pulse, e.g. while sweeping its amplitude.
    """

    default_experiment_name = 'measurement_induced_dephasing'
    kw_for_sweep_points = {
        'amps': dict(param_name='amplitude', unit='V',
                     label='Readout Amplitude', dimension=1)
    }

    def __init__(self, task_list=None, qubits=None, buffer_length_end=1e-6,
                 **kw):
        if task_list is None:
            if qubits is None:
                raise ValueError('Please provide either "qubits" or '
                                 '"task_list"')
            # Create task_list from qubits
            task_list = [{'qb': qb.name} for qb in qubits]
        for task in task_list:
            qb = task.pop('qb')
            task['qubits_to_measure'] = [qb]
            qb_name = qb.name if not isinstance(qb, str) else qb
            p_mod_key = f'op_code=RO {qb_name}, occurrence=0'
            task.update(dict(
                op_code=f'RO {qb_name}',
                pulse_modifs={  # Applied in parallel_sweep to the first RO
                    # Set operation_type of the RO pulse to None such that no
                    # acquisition is performed
                    f'attr=operation_type, {p_mod_key}': None,
                    # Avoids that the pulses are deactivated by the sweep
                    # points added by self.add_default_ramsey_sweep_points
                    f'attr=pulse_off, {p_mod_key}': 0,
                    # Additional delay to account for ring-down of the pulse
                    f'attr=buffer_length_end, {p_mod_key}': buffer_length_end,
                    # The following renaming avoids that parallel_sweep thinks
                    # that there already is a RO in the sweep block.
                    # (Note that this modification has to be the last one
                    # because p_mod_key will no longer match the pulse
                    # afterwards.)
                    f'attr=op_code, {p_mod_key}': f'noRO {qb_name}',
                },
            ))

        super().__init__(
            qubits=qubits,
            task_list=task_list,
            nr_phases=kw.get('nr_phases', 4),  # fitting needs >=4 phases
            endpoint=kw.get('endpoint', False),
            reset_phases_before_measurement=False,  # Only needed for DynPhase
            repeat_ro=False,  # Repeat patterns don't work if we sweep RO params
            **kw,
        )

    def add_default_sweep_points(self, **kw):
        """
        Adds default sweep points for the measurement-induced dephasing
        experiment. These are:
        - Ramsey phases (in dimension 0)
        :param kw: kwargs passed to add_default_ramsey_sweep_points
        """
        self.sweep_points = self.add_default_ramsey_sweep_points(
            self.sweep_points, tile=1, **kw)

    def run_analysis(self, **kw):
        self.analysis = tda.MeasurementInducedDephasingAnalysis(
            t_start=self.timestamp)

    def run_update(self, **kw):
        pass  # Bypass the update performed in the DynPhase experiment


def measure_flux_pulse_timing_between_qubits(task_list, pulse_length,
                                             analyze=True, label=None, **kw):
    '''
    uses the Chevron measurement to sweep the delay between the two flux pulses
    in the FLIP gate, finds symmmetry point and
    :param task_list:
    :param pulse_length: single float
    :param analyze:
    :param label:
    :param kw:
    :return:
    '''
    if label is None:
        label = 'Flux_pulse_timing_between_qubits_{}_{}'.format(task_list[0][
                                                                    'qbc'].name,
                                                               task_list[0][
                                                                   'qbt'].name)
    pulse_lengths = np.array([pulse_length])
    sweep_points = SweepPoints('pulse_length', pulse_lengths, 's',
                                      dimension=1)
    qe = Chevron(task_list, sweep_points=sweep_points, analyze=False,
             label=label, **kw)
    if analyze:
        qe.analysis = tda.FluxPulseTimingBetweenQubitsAnalysis(
            qb_names=[task_list[0]['qbr']])
    return qe


class Chevron(CalibBuilder):
    """
    Chevron Measurement for CZ gates by performing a flux pulse after
    bringing the qubits to an init state (by default '11). This is a
    multitasking experiment, see docstrings of MultiTaskingExperiment and of
    CalibBuilder for general information. Each task corresponds to the
    characterization of a particular CZ gate specified by the control qubit
    qbc and the target qubit qbt (keys in the task), i.e., multiple gates
    can be characterized in parallel.

    Sequence for each task (for further info and possible parameters of
    the task, see the docstring of the method sweep_block):

        qbc:    |X180|  ---   |  fluxpulse   |
        qbt:    |X180|  --------------------------------------  |RO|

        Note: in case of a FLIP gate or in case of push-away pulses,
        flux pulses are on multiple qubits.

        Note: the class can also be used to characterize other kinds of
        two-qubit gates (e.g., SWAP gates) by setting the parameter
        cz_pulse_name (see docstring of CircuitBuilder) to point to the
        desired two qubit gates. Since each kind of gate might bring its own
        subtleties, this is an experimental feature that should be used with
        care by expert users (a future version might include more stable
        code for other kinds of gates). In this context, note that parameter
        names like qbc, qbt, num_cz_gates, etc. need to be re-interpreted
        in an appropriate way if a non-CZ gate is characterized.

    Sweep points in dimension 0 and 1 will be interpreted as parameters of
    the flux pulse (CZ gate).

    :param kw: keyword arguments.
        Can be used to provide keyword arguments to sweep_n_dim, autorun,
        and to the parent class.

        The following keyword arguments will be copied as a key to tasks
        that do not have their own value specified (see docstring of
        sweep_block):
        - num_cz_gates
        - init_state
    """
    kw_for_task_keys = ['num_cz_gates', 'init_state']
    task_mobj_keys = ['qbc', 'qbt']
    default_experiment_name = 'Chevron'

    @assert_not_none('task_list')
    def __init__(self, task_list, sweep_points=None, **kw):
        try:
            for d in task_list + [kw]:
                if 'qbr' in d:
                    log.warning(
                        "Chevron: the argument qbr is deprecated and will be "
                        "ignored. The argument ro_qubits can be used to restrict"
                        "the readout to a subset of qubits.")
                    d.pop('qbr')

            super().__init__(task_list, sweep_points=sweep_points, **kw)

            # Preprocess sweep points and tasks before creating the sequences
            self.preprocessed_task_list = self.preprocess_task_list(**kw)
            # Chevron takes care of the init state inside the task, so we
            # have to make sure that we do not pass init_state to parallel_sweep.
            kw.pop('init_state', None)
            # the block alignments are for: prepended pulses, initial
            # rotations, flux pulse
            self.sequences, self.mc_points = self.parallel_sweep(
                self.preprocessed_task_list, self.sweep_block,
                block_align = ['center', 'end', 'center'], **kw)

            self.autorun(**kw)  # run measurement & analysis if requested in kw
        except Exception as x:
            self.exception = x
            traceback.print_exc()

    def sweep_block(self, sweep_points, qbc, qbt, num_cz_gates=1,
                    init_state='11', max_flux_length=None,
                    prepend_pulse_dicts=None, **kw):
        """
        This function creates the blocks for a single Chevron measurement
        task, see the pulse sequence in the class docstring.

        :param sweep_points: SweepPoints object
        :param qbc: control qubit (= 1st gate qubit)
        :param qbt: target qubit (= 2nd gate qubit)
        :param num_cz_gates: number of sequential CZ gates, default: 1
        :param init_state: initial states of qbc and qbt (default: '11')
            Init in f level is currently not supported!
        :param max_flux_length: (float, default: None) the duration of the
            longest possible flux pulse. If None, it will be determined
            automatically. This length is used to reserve a fixed time window
            for the flux pulse in order to have a uniform sequence length,
            no matter how long the individual flux pulse is. Note that the
            parameter is understood as a net pulse length, and buffer times
            are automatically added if applicable.
        :param prepend_pulse_dicts: (dict) prepended pulses, see
            CircuitBuilder.block_from_pulse_dicts
        :param kw: further keyword arguments:
            cz_pulse_name: task-specific prefix of CZ gates (overwrites
                global choice passed to the class init)
        """

        # create prepended pulses (pb)
        pb = self.block_from_pulse_dicts(prepend_pulse_dicts)

        # create pulses for initial rotations (ir)
        pulse_modifs = {'all': {'element_name': 'initial_rots_el'}}
        ir = self.block_from_ops('initial_rots',
                                 [f'{self.STD_INIT[init_state[0]][0]} {qbc}',
                                  f'{self.STD_INIT[init_state[1]][0]} {qbt}'],
                                 pulse_modifs=pulse_modifs)
        ir.pulses[1]['ref_point_new'] = 'end'

        # create flux pulse (fp)
        # Calling get_cz_operation_name() allows to take into account a
        # custom cz_pulse_name that was potentially provided in kw.
        fp = self.block_from_ops('flux', [f"{kw.get('cz_pulse_name', 'CZ')} "
                                          f"{qbc} {qbt}"] * num_cz_gates)

        # All sweep points are interpreted as parameters of the flux pulse,
        # except if they are pulse modifier sweep points (see docstring of
        # Block.build).
        for k in list(sweep_points[0].keys()) + list(
                sweep_points.get_sweep_dimension(1, default={}).keys()):
            if '=' not in k:  # '=' indicates a pulse modifier sweep point
                for p in fp.pulses:
                    p[k] = ParametricValue(k)

        # Reserve a time window (w), whose duration is specified by
        # max_flux_length.
        max_flux_length = self.max_pulse_length(fp.pulses[0], sweep_points,
                                                max_flux_length)
        w = self.block_from_ops('wait', [])
        w.block_end.update({'pulse_delay': max_flux_length * num_cz_gates})
        # Center-align the current flux pulse within the avaiable time window.
        fp_w = self.simultaneous_blocks('sim', [fp, w], block_align='center')

        # return all generated blocks (parallel_sweep will arrange them)
        return [pb, ir, fp_w]

    def guess_label(self, **kw):
        """
        Default label with Chevron-specific information
        :param kw: keyword arguments
        """
        if self.label is None:
            self.label = self.experiment_name
            for t in self.task_list:
                self.label += f"_{t['qbc']}{t['qbt']}"

    def get_meas_objs_from_task(self, task):
        """
        Returns a list of all measure objects of a task. In case of
        Chevron, this list includes qbc and qbt.
        :param task: a task dictionary
        :return: list of qubit objects (if available) or names
        """
        qbs = self.get_qubits([task['qbc'], task['qbt']])
        return qbs[0] if qbs[0] is not None else qbs[1]

    def run_analysis(self, analysis_kwargs=None, **kw):
        """
        Runs analysis and stores analysis instance in self.analysis.
        :param analysis_kwargs: (dict) keyword arguments for analysis
        :param kw: currently ignored
        :return: the analysis instance
        """
        if analysis_kwargs is None:
            analysis_kwargs = {}
        if 'options_dict' not in analysis_kwargs:
            analysis_kwargs['options_dict'] = {}
        if 'TwoD' not in analysis_kwargs['options_dict']:
            if len(self.sweep_points) == 2:
                analysis_kwargs['options_dict']['TwoD'] = True
        self.analysis = tda.MultiQubit_TimeDomain_Analysis(
            qb_names=self.meas_obj_names,
            t_start=self.timestamp, **analysis_kwargs)
        return self.analysis

    @classmethod
    def gui_kwargs(cls, device):
        pulse_pars = odict({
            'pulse_length': 's',
            'amplitude': 'V',
            'amplitude2': 'V',
            'trans_amplitude': 'V',
            'trans_amplitude2': 'V',
            'amplitude_offset': 'V',
            'amplitude_offset2': 'V',
            'trans_length': 's',
            'buffer_length_start': 's',
            'buffer_length_end': 's',
            'extra_buffer_aux_pulse': 's',
            'channel_relative_delay': 's',
            'gaussian_filter_sigma': 's',
        })
        # move first param to the end for the second sweep dimension
        first_param = list(pulse_pars.keys())[0]
        pulse_pars2 = deepcopy(pulse_pars)
        pulse_pars2.pop(first_param)
        pulse_pars2[first_param] = pulse_pars[first_param]
        d = super().gui_kwargs(device)
        d['kwargs'][MultiTaskingExperiment.__name__]['cal_states'] = (str, 'gef')
        d['task_list_fields'].update({
            Chevron.__name__: odict({
                'qbc': ((qb_mod.QuDev_transmon, 'single_select'), None),
                'qbt': ((qb_mod.QuDev_transmon, 'single_select'), None),
                'num_cz_gates': (int, 1),
                'init_state': (CircuitBuilder.STD_INIT, '11'),
                'max_flux_length': (float, None),
            })
        })
        d['sweeping_parameters'].update({
            Chevron.__name__: {
                0: pulse_pars,
                1: pulse_pars2,
            }
        })
        return d


<<<<<<< HEAD
class f0g1PitchCatch(CalibBuilder):
    """Calibration of the delay between f0g1 pitch and catch"""

    task_mobj_keys = ["qbA", "qbB"]
    default_experiment_name = "f0g1PitchCatch"

    @assert_not_none("task_list")
    def __init__(self, task_list, sweep_points=None, **kw):
        try:
            # call the super class
            super().__init__(task_list, sweep_points=sweep_points, **kw)

            # Preprocess sweep points and tasks before creating the sequences
            self.preprocessed_task_list = self.preprocess_task_list(**kw)

            # the block alignments are for: prepended pulses, initial
            # rotations, flux pulse
            self.sequences, self.mc_points = self.parallel_sweep(
                self.preprocessed_task_list,
                self.sweep_block,
                block_align=["end", "end", "end"],
                **kw,
            )

            self.autorun(**kw)  # run measurement & analysis if requested in kw
        except Exception as x:
            self.exception = x
            traceback.print_exc()

    def sweep_block(self, qbA, qbB, sweep_points, prepend_pulse_dicts=None, **kw):
        """ "
        Sweep the delay between the f0g1Pitch and f0g1Catch
        :param qbA: (str) the name of qubit A
        :param qbB: (str) the name of the qubit B
        :param sweep_points: the sweep points containing a parameter delay
            in dimension 1
        :param prepend_pulse_dicts: (dict) prepended pulses, see
            block_from_pulse_dicts
        :param kw:
        """
        # create prepended pulses (pb)
        pb = self.block_from_pulse_dicts(prepend_pulse_dicts)

        block = self.block_from_ops(
            "f0g1 pulses",
            [f"X180 {qbA}", f"X180_ef {qbA}", f"f0g1 {qbA}", f"f0g1_catch {qbB}"],
        )

        block.pulses[3]["pulse_delay"] = ParametricValue("delay")
        # block.pulses[3]['timeReverse'] = True
        block.pulses[3]["ref_point"] = "start"

        if prepend_pulse_dicts is not None:
            pb = self.block_from_pulse_dicts(prepend_pulse_dicts, block_name="prepend")
            b = self.sequential_blocks("final_with_prepend", [pb, block])
            return b
        return block

    def guess_label(self, **kw):
        """
        label for the experiment
        """
        if self.label is None:
            self.label = self.experiment_name
            for t in self.task_list:
                self.label += f"_{t['qbA']}{t['qbB']}"

    def get_meas_objs_from_task(self, task):
        """
        Returns a list of all measure objects of a task. In case of
        f0g1PitchCatch, this list includes qbA and qbB.
        :param task: a task dictionary
        :return: list of qubit objects (if available) or names
        """

        qbs = self.get_qubits([task["qbA"], task["qbB"]])
        return qbs[0] if qbs[0] is not None else qbs[1]

    def run_analysis(self, analysis_kwargs=None, **kw):
        # first we call the super function
        super().run_analysis(analysis_kwargs=analysis_kwargs, **kw)
        if analysis_kwargs is None:
            analysis_kwargs = {}

        # then we call the class defined for this analysis: 'f0g1PitchCatchAnalysis'
        self.analysis = tda.f0g1PitchCatchAnalysis(
            qb_names=self.get_qubits()[1], t_start=self.timestamp, **analysis_kwargs
        )

    def run_update(self, **kw):
        # here we update the values found: 'f0g1_delay' and 'f0g1_delay_error'

        delay = self.analysis.proc_data_dict["delay_fit"]
        delay_error = self.analysis.proc_data_dict["delay_fit_error"]

        # the delay A -> B is not supposed to be the same that the delay B -> A
        # so we store the delay A -> B only in qubit B
        self.meas_objs[1].set("f0g1_delay", delay * 1e-9)  # udpate f0g1_delay
        self.meas_objs[1].set(
            "f0g1_delay_error", delay_error * 1e-9
        )  # udpate f0g1_delay_error

    @classmethod
    def gui_kwargs(cls, device):
        d = super().gui_kwargs(device)
        d["kwargs"][MultiTaskingExperiment.__name__]["cal_states"] = (str, "gef")
        d["task_list_fields"].update(
            {
                f0g1PitchCatch.__name__: odict(
                    {
                        "qbA": ((Qubit, "single_select"), None),
                        "qbB": ((Qubit, "single_select"), None),
                    }
                )
            }
        )
        d["sweeping_parameters"].update(
            {
                f0g1PitchCatch.__name__: {
                    0: {
                        "delay": "s",
                    }
                }
            }
        )
        return d


class f0g1PitchDetuningCalib(CalibBuilder):
    """
    f0g1 pitch and catch detuning calibration: gets the appropriate detuning
    for the f0g1 pulses
    The user can choose between a 2D sweep of the detuning of pitch and catch
    separately, or a 1D sweep of the detuning of catch only.
    """

    task_mobj_keys = ["qbA", "qbB"]
    default_experiment_name = "f0g1DetuningCalib"
    kw_for_task_keys = ["detuning_type"]

    @assert_not_none("task_list")
    def __init__(self, task_list, sweep_points=None, **kw):
        try:
            # call the super class
            super().__init__(task_list, sweep_points=sweep_points, **kw)

            # Preprocess sweep points and tasks before creating the sequences
            self.preprocessed_task_list = self.preprocess_task_list(**kw)

            self.sweep_2D = len(self.task_list[0]["sweep_points"]) > 1
            # the block alignments are for: prepended pulses, initial
            # rotations, flux pulse
            self.sequences, self.mc_points = self.parallel_sweep(
                self.preprocessed_task_list,
                self.sweep_block,
                block_align=["end", "end", "end"],
                **kw,
            )

            self.autorun(**kw)  # run measurement & analysis if requested in kw
        except Exception as x:
            self.exception = x
            traceback.print_exc()

    def sweep_block(self, qbA, qbB, sweep_points, prepend_pulse_dicts=None, **kw):
        """ "
        Sweep the frequency of f0g1Pitch and f0g1Catch
        :param qbA: (str) the name of qubit A
        :param qbB: (str) the name of the qubit B
        :param sweep_points: the sweep points containing either both frequencies
        for qbA qnd qbB in case of a 2D sweep, or the detuning of qbB compared
        to the frequency of qbA in case of a 1D sweep.
        :param prepend_pulse_dicts: (dict) prepended pulses, see
            block_from_pulse_dicts
        :param kw:
        """
        # create prepended pulses (pb)
        pb = self.block_from_pulse_dicts(prepend_pulse_dicts)
        qubitA, qubitB = self.get_meas_objs_from_task(self.preprocessed_task_list[0])

        block = self.block_from_ops(
            "f0g1 pulses",
            [f"X180 {qbA}", f"X180_ef {qbA}", f"f0g1 {qbA}", f"f0g1_catch {qbB}"],
        )

        if self.sweep_2D:
            block.pulses[2][kw["detuning_type"]] = ParametricValue("Pitch detuning")
            block.pulses[3][kw["detuning_type"]] = ParametricValue("Catch detuning")
            # block.pulses[2]['driveDetScale'] = ParametricValue('Pitch detuning')
            # block.pulses[3]['driveDetScale'] = ParametricValue('Catch detuning')
        else:
            block.pulses[3][kw["detuning_type"]] = ParametricValue("detuning")
            block.pulses[3][kw["detuning_type"]] = ParametricValue("detuning")

        # add to f0g1 catch the delay already calibrated in the parameters of
        # qbB
        block.pulses[3]["pulse_delay"] = qubitB.f0g1_delay()
        block.pulses[3]["ref_point"] = "start"

        if prepend_pulse_dicts is not None:
            pb = self.block_from_pulse_dicts(prepend_pulse_dicts, block_name="prepend")
            b = self.sequential_blocks("final_with_prepend", [pb, block])
            return b
        return block

    def guess_label(self, **kw):
        """
        label for the experiment
        """
        if self.label is None:
            self.label = self.experiment_name
            for t in self.task_list:
                self.label += f"_{t['qbA']}{t['qbB']}"

    def get_meas_objs_from_task(self, task):
        """
        Returns a list of all measure objects of a task. In case of
        f0g1DetuningCalib, this list includes qbA and qbB.
        :param task: a task dictionary
        :return: list of qubit objects (if available) or names
        """

        qbs = self.get_qubits([task["qbA"], task["qbB"]])
        return qbs[0] if qbs[0] is not None else qbs[1]

    def run_analysis(self, analysis_kwargs=None, **kw):
        # here we run the analysis
        # first we call the super function
        super().run_analysis(analysis_kwargs=analysis_kwargs, **kw)
        if analysis_kwargs is None:
            analysis_kwargs = {}

        # then we call the class defined for this analysis:
        # 'f0g1PitchDetuningAnalysis'
        self.analysis = tda.f0g1DetuningAnalysis(
            qb_names=self.get_qubits()[1], t_start=self.timestamp, **analysis_kwargs
        )

    def run_update(self, **kw):
        # here we update 'f0g1_frequency' of qbB according to the fitted detuning
        # if a fitting occured

        if self.sweep_2D:
            print("Fitting not implemented - Could not update the frequency")
        else:
            detuning = self.analysis.proc_data_dict["detuning_fit"]
            detuning_error = self.analysis.proc_data_dict["detuning_fit_error"]
            qbB = self.meas_objs[1]
            qbB.set("f0g1_driveDetScale", detuning)
            print("f0g1 catch detuning error = ", detuning_error)

    @classmethod
    def gui_kwargs(cls, device):
        d = super().gui_kwargs(device)
        d["kwargs"][MultiTaskingExperiment.__name__]["cal_states"] = (str, "gef")
        d["task_list_fields"].update(
            {
                f0g1PitchDetuningCalib.__name__: odict(
                    {
                        "qbA": ((Qubit, "single_select"), None),
                        "qbB": ((Qubit, "single_select"), None),
                    }
                )
            }
        )
        if self.sweep_2D:
            d["sweeping_parameters"].update(
                {
                    f0g1PitchDetuningCalib.__name__: {
                        0: {
                            "Pitch detuning": "Hz",
                        },
                        1: {
                            "Catch detuning": "Hz",
                        },
                    }
                }
            )
        else:
            d["sweeping_parameters"].update({f0g1PitchDetuningCalib.__name__: {0: {"detuning": "Hz"}}})
        return d


class f0g1BandwidthCalib(CalibBuilder):
    """
    f0g1 pitch and catch bandwidth calibration: gets the appropriate
    bandwidth for the f0g1 pulses.
    This calibration consists of a 2D sweep between the kappa of pitch and
    catch
    """

    task_mobj_keys = ["qbA", "qbB"]
    default_experiment_name = "f0g1BandwidthCalib"

    @assert_not_none("task_list")
    def __init__(self, task_list, sweep_points=None, **kw):
        try:
            # call the super class
            super().__init__(task_list, sweep_points=sweep_points, **kw)

            # Preprocess sweep points and tasks before creating the sequences
            self.preprocessed_task_list = self.preprocess_task_list(**kw)

            # the block alignments are for: prepended pulses, initial
            # rotations, flux pulse
            self.sequences, self.mc_points = self.parallel_sweep(
                self.preprocessed_task_list,
                self.sweep_block,
                block_align=["end", "end", "end"],
                **kw,
            )

            self.autorun(**kw)  # run measurement & analysis if requested in kw
        except Exception as x:
            self.exception = x
            traceback.print_exc()

    def sweep_block(self, qbA, qbB, sweep_points, prepend_pulse_dicts=None, **kw):
        """ "
        Sweep the frequency of f0g1Pitch and f0g1Catch
        :param qbA: (str) the name of qubit A
        :param qbB: (str) the name of the qubit B
        :param sweep_points: the sweep points containing both bandwidth
        for qbA qnd qbB (2D sweep)
        :param prepend_pulse_dicts: (dict) prepended pulses, see
            block_from_pulse_dicts
        :param kw:
        """
        # create prepended pulses (pb)
        pb = self.block_from_pulse_dicts(prepend_pulse_dicts)
        qubitA, qubitB = self.get_meas_objs_from_task(self.preprocessed_task_list[0])

        block = self.block_from_ops(
            "f0g1 pulses",
            [f"X180 {qbA}", f"X180_ef {qbA}", f"f0g1 {qbA}", f"f0g1_catch {qbB}"],
        )

        block.pulses[2]["kappa"] = ParametricValue("Pitch bandwidth")
        block.pulses[3]["kappa"] = ParametricValue("Catch bandwidth")

        # add to f0g1 catch the delay already calibrated in the parameters of
        # qbB
        block.pulses[3]["pulse_delay"] = qubitB.f0g1_delay()
        block.pulses[3]["ref_point"] = "start"

        if prepend_pulse_dicts is not None:
            pb = self.block_from_pulse_dicts(prepend_pulse_dicts, block_name="prepend")
            b = self.sequential_blocks("final_with_prepend", [pb, block])
            return b
        return block

    def guess_label(self, **kw):
        """
        label for the experiment
        """
        if self.label is None:
            self.label = self.experiment_name
            for t in self.task_list:
                self.label += f"_{t['qbA']}{t['qbB']}"

    def get_meas_objs_from_task(self, task):
        """
        Returns a list of all measure objects of a task. In case of
        f0g1DetuningCalib, this list includes qbA and qbB.
        :param task: a task dictionary
        :return: list of qubit objects (if available) or names
        """

        qbs = self.get_qubits([task["qbA"], task["qbB"]])
        return qbs[0] if qbs[0] is not None else qbs[1]

    def run_analysis(self, analysis_kwargs=None, **kw):
        # here we run the analysis
        # first we call the super function
        super().run_analysis(analysis_kwargs=analysis_kwargs, **kw)
        if analysis_kwargs is None:
            analysis_kwargs = {}

        # then we call the class defined for this analysis:
        # 'f0g1PitchDetuningAnalysis'
        self.analysis = tda.f0g1BandwidthAnalysis(
            qb_names=self.meas_obj_names, t_start=self.timestamp, **analysis_kwargs
        )

    @classmethod
    def gui_kwargs(cls, device):
        d = super().gui_kwargs(device)
        d["kwargs"][MultiTaskingExperiment.__name__]["cal_states"] = (str, "gef")
        d["task_list_fields"].update(
            {
                f0g1BandwidthCalib.__name__: odict(
                    {
                        "qbA": ((Qubit, "single_select"), None),
                        "qbB": ((Qubit, "single_select"), None),
                    }
                )
            }
        )
        d["sweeping_parameters"].update(
            {
                f0g1BandwidthCalib.__name__: {
                    0: {
                        "Pitch bandwidth": "Hz",
                    },
                    1: {
                        "Catch bandwidth": "Hz",
                    },
                }
            }
        )
=======
class LeakageAmplification(Chevron):
    """
    Leakage measurement for several successive CZ gates.

    Measures the final population in the f level of the high-frequency
    qubit, after num_cz_gates successive, identical gates.
    Due to the coherent nature of the leakage, this typically creates
    interference fringes. In order to reach constructive interferences,
    one can sweep the delay (e.g. buffer) between pulses as one of the two
    sweep dimensions.

    Args:
        sweep_param_1D (str): Name of a pulse attribute to sweep as first
            sweep dimension.
        sweep_param_2D (str): Name of a pulse attribute to sweep as second
            sweep dimension.
        sweep_range_dict (dict): Dictionary of the form
    """

    kw_for_task_keys = ['num_cz_gates', 'cphase']
    default_experiment_name = f'Leakage_amplification'

    def preprocess_task(self, task, global_sweep_points, sweep_points=None,
                        **kw):
        task = super().preprocess_task(task, global_sweep_points,
                                       sweep_points, **kw)
        cz_pulse_name = task.get('cz_pulse_name', 'CZ')
        if (cphase := task.get('cphase')) is not None:
            cz_pulse_name = cz_pulse_name + str(cphase)
            task['cz_pulse_name'] = cz_pulse_name
        sp = task['sweep_points']
        for dim, p in enumerate(sp.get_parameters()):
            # The gate sequence consists of num_cz_gates gates.
            # The following code creates the following pulse_off sweep points
            # for each gate (note that pulse_off=0 means the gate is
            # applied, while pulse_off=1 means that it is not applied):
            #       0 | 1 1 1     1      1 0
            #       1 | 1 1 1     1      0 0
            #       2 | 1 1 1     1      0 0
            #      ...|
            # gate  i | 1 1 1   i+j<n    0 0
            #      ...|
            #      n-2| 1 1 0     0      0 0
            #      n-1| 1 0 0     0      0 0
            #         ------------------------
            #           0 1 2 ... j ... n-1 n
            #              sweep points
            # While the above example uses sweep points equal to
            # [0, 1, ... n], they can be any array of int [j1, j2...].
            # The total number of gates (indexed by i) is fixed.
            if p == 'num_cz_gates':
                # Update processed task
                for i in range(task[p]):
                    # The following line finds the corresponding op_code,
                    # taking into account possible modifications in
                    # cz_pulse_name, see higher in this method.
                    op_code = f"{cz_pulse_name} {task['qbc']} {task['qbt']}"
                    # Note that, contrary to normal processed tasks,
                    # these sweep points do not have a prefix. However the
                    # op_code does uniquely identify them with the qubit names.
                    sp.add_sweep_parameter(
                        param_name=f'attr=pulse_off, op_code={op_code}, '
                                   f'occurrence={i}',
                        values=np.array([i+j<task['num_cz_gates']
                                         for j in sp[p]]),
                        unit='',
                        label='Number of CZ gates',
                        dimension=dim,
                    )
                # Update sweep points accordingly
                global_sweep_points[dim].update(sp[dim])
        return task

    def run_analysis(self, analysis_kwargs=None, **kw):
        if analysis_kwargs is None:
            analysis_kwargs = {}
        self.analysis = tda.LeakageAmplificationAnalysis(
            qb_names=self.meas_obj_names,
            t_start=self.timestamp, **analysis_kwargs)
        return self.analysis
>>>>>>> 281a12ed
<|MERGE_RESOLUTION|>--- conflicted
+++ resolved
@@ -1959,7 +1959,6 @@
         return d
 
 
-<<<<<<< HEAD
 class f0g1PitchCatch(CalibBuilder):
     """Calibration of the delay between f0g1 pitch and catch"""
 
@@ -2370,7 +2369,8 @@
                 }
             }
         )
-=======
+
+
 class LeakageAmplification(Chevron):
     """
     Leakage measurement for several successive CZ gates.
@@ -2450,5 +2450,4 @@
         self.analysis = tda.LeakageAmplificationAnalysis(
             qb_names=self.meas_obj_names,
             t_start=self.timestamp, **analysis_kwargs)
-        return self.analysis
->>>>>>> 281a12ed
+        return self.analysis