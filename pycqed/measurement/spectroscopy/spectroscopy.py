import numpy as np
from collections import OrderedDict
import traceback
from pycqed.utilities.general import assert_not_none, \
    configure_qubit_mux_readout
from pycqed.utilities.math import dbm_to_vp
from pycqed.measurement.calibration import two_qubit_gates as twoqbcal
from pycqed.measurement.waveform_control.block import ParametricValue
from pycqed.measurement.sweep_points import SweepPoints
import pycqed.measurement.sweep_functions as swf
import pycqed.measurement.awg_sweep_functions as awg_swf
import pycqed.analysis_v2.spectroscopy_analysis as spa
from pycqed.utilities.general import temporary_value
import logging
log = logging.getLogger(__name__)


class MultiTaskingSpectroscopyExperiment(twoqbcal.CalibBuilder):
    """Adds functionality to sweep LO and modulation frequencies in
    a spectroscopy experiment. Automatically determines whether the LO, the
    mod. freq. or both are swept. Compatible with hard sweeps.

    Child classes implement the spectroscopy experiment and need to implement
    sweep_block to add the right pulses depending on the configuration and
    purpose of the spectroscopy.

    Keyword Arguments:
        task_list (list[dict[str, object]]): List of tasks that will be
            performed in parallel. Each task correspond to one spectroscopy
            carried out on one qubit (FIXME: should be meas_obj in the future)
        trigger_separation (float, optional): Separation between single
            acquisitions. Defaults to 10e-6 s.
        sweep_functions_dict (dict, optional): Dictionary of sweep functions
            with the key of a value being the name of the sweep parameter for
            which the sweep function will be used. Defaults to `dict()`.
            Remark: if the Device object passed in the keyword argument dev
            has an attribute fluxlines_dict, the flux voltage parameters
            provided for the qubits in this dict will be added to the
            sweep_functions_dict of the task of the respective qubits as
            sweep functions for the sweep parameter 'volt' (to be potentially
            used by child classes, and to be ignored if no such sweep
            parameter exists).
        df_name (str, optional): Specify a specific detector function to be
            used. See :meth:`mqm.get_multiplexed_readout_detector_functions`
            for available options.
        df_kwargs (dict, optional): Kwargs of the detector function. The entry
            `{"live_plot_transform_type":'mag_phase'}` will be added by default
            if the key "live_plot_transform_type" does not already exist.
        cal_states (list, optional): List of calibration states. Should be left
            empty except for special use cases. Spectroscopies dont need
            calibration points.
        segment_kwargs (dict, optional): Defaults to `dict()`. Passed to
            `sweep_n_dim`.
        optimize_mod_freqs: (bool, default: False) Ignored for hard_sweeps or
            LOs supplying only one qb. If False, the mod_freq setting of the
            first qb on an LO (according to the ordering of the task_list)
            determines the LO frequency for all qubits on that LO. If True, the
            LO will be placed in the center of the band of frequencies of all
            qubits on that LO (minimizing the maximum absolute value of mod_freq
            over all qubits). Do not use in case of two qubits per LO, as it
            would lead to overlapping sidebands.
    """
    task_mobj_keys = ['qb']

    @assert_not_none('task_list')
    def __init__(self, task_list, sweep_points=None, trigger_separation=10e-6,
                 **kw):
        df_name = kw.pop('df_name', 'int_avg_det_spec')
        df_kwargs = kw.pop('df_kwargs', {})
        df_kwargs['live_plot_transform_type'] = \
            df_kwargs.get("live_plot_transform_type", 'mag_phase')
        cal_states = kw.pop('cal_states', [])
        self.segment_kwargs = kw.pop('segment_kwargs', dict())
        """Used to set the acquisition mode, the sine config and modulation
        config.

        These configurations are forwarded to the elements and used by pulsar
        respectively the acq. device to configure the hardware. This is used
        e.g. for hard sweeps on SHF hardware.
        """
        super().__init__(task_list, sweep_points=sweep_points,
                         df_name=df_name, cal_states=cal_states,
                         df_kwargs=df_kwargs, **kw)
        self.sweep_functions = []
        self.sweep_points_pulses = SweepPoints(
            min_length=2 if self.force_2D_sweep else 1)
        """sweep points that are passed to sweep_n_dim and used to generate
        segments. This reduced set is introduce to prevent that a segment
        is generated for every frequency sweep point.
        """

        self.trigger_separation = trigger_separation
        self.grouped_tasks = {}

        self.preprocessed_task_list = self.preprocess_task_list(**kw)
        # new sweep points created from kws might increase the total number of
        # sweep dimensions: extend sweep_points_pulses if needed
        while len(self.sweep_points_pulses) < self._num_sweep_dims:
            self.sweep_points_pulses.add_sweep_dimension()

        self.group_tasks()
        self.check_all_freqs_per_lo()
        self.check_soft_sweep_compatibility()
        self.check_hard_sweep_compatibility()
        self.resolve_freq_sweep_points(**kw)
        self.generate_sweep_functions()

        self._fill_temporary_values()
        # temp value ensure that mod_freqs etc are set corretcly
        # We only use the temp vals of the qubit & dev at this point to
        # prevent issues with setting the trigger period on hardware and reading
        # it back immediately afterwards in the next tmp env.
        with temporary_value(*[t for t in self.temporary_values \
                               if t[0].instrument in self.qubits + [self.dev]]):
            self.update_operation_dict()

            self.sequences, _ = self.parallel_sweep(
                self.preprocessed_task_list, self.sweep_block,
                segment_kwargs=self.segment_kwargs, **kw)

        self.mc_points = [np.arange(n) for n in self.sweep_points.length()]

    def get_sweep_points_for_sweep_n_dim(self):
        return self.sweep_points_pulses

<<<<<<< HEAD
=======
    def preprocess_task(self, task, global_sweep_points,
                        sweep_points=None, **kw):
        preprocessed_task = super().preprocess_task(task, global_sweep_points,
                                                    sweep_points, **kw)

        if self.dev and (fld := getattr(self.dev, 'fluxlines_dict', None)):
            preprocessed_task.setdefault('sweep_functions_dict', {})
            if (param := fld.get(self.get_qubit(preprocessed_task).name)):
                preprocessed_task['sweep_functions_dict'].setdefault(
                    'volt', param)

        prefix = preprocessed_task['prefix']
        for k, v in preprocessed_task.get('sweep_functions_dict', {}).items():
            # add task sweep functions to the global sweep_functions_dict with
            # the appropriately prefixed key
            self.sweep_functions_dict[prefix + k] = v

        return preprocessed_task

    def generate_sweep_functions(self):
        """Loops over all sweep points and adds the according sweep function to
        self.sweep_functions. The appropriate sweep function is taken from
        self.sweep_function_dict. For multiple sweep points in one dimension a
        multi_sweep is used.

        Caution: Special behaviour if the sweep point param_name is not found in
        self.sweep_function_dict.keys(): We assume that this sweep point is a
        pulse parameter and insert the class SegmentSoftSweep as placeholder
        that will be replaced by an instance in QE._configure_mc.
        """
        # The following dict of lists will store the mapping between
        # (local/global) sweep parameters and (local/global) sweep functions
        class ListsDict(dict):
            def append(self, key, value):
                if key not in self:
                    self[key] = []
                self[key].append(value)
        sf_for_sp = ListsDict()
        # helper lists needed to determine the mapping
        all_sp = [sp for d in self.sweep_points for sp in d]
        prefixes = [t['prefix'] for t in self.preprocessed_task_list]
        # for each sweep function, find for which sweep params it is needed
        for sf in self.sweep_functions_dict.keys():
            if sf in all_sp:  # exact match
                # local swf for local sp or global swf for global sp
                sf_for_sp.append(sf, sf)
            else:
                # it might be a local sweep function for a global sweep point
                sp_p = list(set([(sp, p) for sp in all_sp for p in prefixes
                                 if sf == p + sp]))
                if len(sp_p):
                    if len(sp_p) > 1:
                        raise ValueError(
                            f'Sweep function matches multiple combinations '
                            f'of prefix and sweep parameter: {sp_p}.')
                    sf_for_sp.append(sp_p[0][0], sf)
        # for each sweep param that does not have a sweep function yet
        for sp in all_sp:
            if sp not in sf_for_sp:
                # It might be a global sweep param that is overridden in all
                # tasks, in which case we can ignore it.
                if all([sf_for_sp.get(p + sp, []) for p in prefixes]):
                    sf_for_sp[sp] = []  # no sweep function needed

        # We can now add the needed sweep functions to self.sweep_functions.
        # loop over all sweep_points dimensions
        for i in range(len(self.sweep_points)):
            sw_ctrl = None
            if i >= len(self.sweep_functions):
                # add new dimension with empty multi_sweep_function
                # in case i is out of range
                self.sweep_functions.append(
                    swf.multi_sweep_function(
                        [],
                        parameter_name=f"{i}. dim multi sweep"
                    )
                )
            elif not isinstance(self.sweep_functions[i],
                                swf.multi_sweep_function):
                # refactor current sweep function into multi_sweep_function
                self.sweep_functions[i] = swf.multi_sweep_function(
                    [self.sweep_functions[i]],
                    parameter_name=f"{i}. dim multi sweep"
                )

            for param in self.sweep_points[i].keys():
                # Add sweep functions according to the mapping sf_for_sp.
                for sf_key in sf_for_sp.get(param, []):
                    sf = self.sweep_functions_dict[sf_key]
                    if sf is None:
                        continue
                    sf_sw_ctrl = getattr(sf, 'sweep_control', 'soft')
                    if sw_ctrl is not None and sf_sw_ctrl != sw_ctrl:
                        raise ValueError(
                            f'Cannot combine soft sweep and hard sweep in '
                            f'dimension {i}.')
                    if sf_sw_ctrl == 'hard':
                        if i != 0:
                            raise ValueError(
                                f'Hard sweeps are only allowed in dimension '
                                f'0. Cannot perform hard sweep for {param} '
                                f'in dim {i}.')
                        # hard sweep is not encapsulated by Indexed_Sweep
                        # and we only need one hard sweep per dimension
                        if sw_ctrl is None:
                            self.sweep_functions[i] = sf
                    else:
                        sweep_function = swf.Indexed_Sweep(
                            sf, values=self.sweep_points[i][param][0],
                            name=self.sweep_points[i][param][2],
                            parameter_name=param
                        )
                        self.sweep_functions[i].add_sweep_function(
                            sweep_function
                        )
                    sw_ctrl = sf_sw_ctrl
                # Params for which no sweep function is present are treated as
                # pulse parameter sweeps below.
                if param in sf_for_sp:
                    continue  # was treated above already
                elif i == 1:  # dimension 1
                    # assuming that this parameter is a pulse parameter and we
                    # therefore need a SegmentSoftSweep as the first sweep
                    # function in our multi_sweep_function
                    if not self.sweep_functions[i].sweep_functions \
                            or self.sweep_functions[i].sweep_functions[0] != \
                                awg_swf.SegmentSoftSweep:
                        self.sweep_functions[i].insert_sweep_function(
                            pos=0,
                            sweep_function=awg_swf.SegmentSoftSweep
                        )
                    self.sweep_points_pulses[i][param] = \
                        self.sweep_points[i][param]
                else:  # dimension 0
                    # assuming that this parameter is a pulse parameter, and we
                    # therefore need a SegmentHardSweep as the first sweep
                    # function in our multi_sweep_function
                    if not self.sweep_functions[i].sweep_functions:
                        # no previous sweep functions defined in dim 0
                        self.sweep_functions[i].insert_sweep_function(
                            pos=0,
                            sweep_function=awg_swf.SegmentHardSweep)
                    elif self.sweep_functions[i].sweep_functions[
                             0].sweep_control != 'hard':
                        # sweep_functinos[0] is not empty but what is there
                        # isn't a hard sweep;
                        raise NotImplementedError(
                            'Combined sweeping of pulse parameters and other '
                            'parameters for which a sweep function is provided '
                            'is not supported in dimension 0.')

                    self.sweep_points_pulses[i][param] = \
                        self.sweep_points[i][param]
                    sw_ctrl = 'hard'

>>>>>>> 5c7c6021
    def resolve_freq_sweep_points(self, optimize_mod_freqs=False, **kw):
        """
        This function is called from the init of the class to resolve the
        frequency sweep points. The results are stored in properties of
        the object, which are then used in run_measurement. Aspects to be
        resolved include (if applicable):
        - (shared) LO freqs and (fixed or swept) IFs

        Args:
            optimize_mod_freqs: (bool, default: False) See class docstring.

        FIXME: add feature to support only a specific range of LO frequencies,
        e.g for SHF center frequencies.
        """
        for lo, tasks in self.grouped_tasks.items():
            if np.any([task.get('hard_sweep', False) for task in tasks]) or \
                    len(tasks) == 1:
                # hard sweeps are taken care of by the child before calling this
                # parent function
                # No need to coordinate the mod freq of different qubits. We
                # can use the swf returned by the qubit itself.
                self.sweep_functions_dict.update({
                    task['prefix'] + 'freq':
                        self.get_lo_swf(self.get_qubit(task))
                    for task in tasks})
                continue

            # We resolve the LO frequency.
            # For LOs supplying several qubits, the LO is set according to the
            # optimize_mod_freqs parameter, see docstring.
            sp_all = [task['sweep_points'] for task in tasks]
            dim_all = [sp.find_parameter('freq') for sp in sp_all]
            if any([dim != dim_all[0] for dim in dim_all]):
                raise ValueError(
                    'All frequency sweeps must be in the same dimension.')
            dim = dim_all[0]
            freqs_all = np.array([sp['freq'] for sp in sp_all])
            if optimize_mod_freqs:
                # optimize the mod freq to lie in the middle of the overall
                # frequency range of this LO
                lo_freqs = 0.5 * (np.max(freqs_all, axis=0)
                                + np.min(freqs_all, axis=0))
            else:
                # The mod freq of the qb of the first task in the list tasks
                # determines the LO freqs and thereby also the mod freqs of all
                # other qbs using the same LO.
                lo_freqs = sp_all[0]['freq'] - self.get_mod_freq_param(
                    self.get_qubit(tasks[0]))()
            lo_freq_key = self._get_lo_freq_key(lo)
            self.sweep_points.add_sweep_parameter(param_name=lo_freq_key,
                                                  values=lo_freqs,
                                                  unit='Hz',
                                                  dimension=dim)
            # Add the sweep function for the joint LO sweep.
            self.sweep_functions_dict[lo_freq_key] = self.get_lo_swf(
                self.get_qubit(tasks[0]), bare=True)
            # Indicate that no individual sweep functions are needed.
            self.sweep_functions_dict.update({
                task['prefix'] + 'freq': None for task in tasks})

            # We resolve the modulation frequency of the different qubits.
            qubits = []
            for task in tasks:
                qb = self.get_qubit(task)
                qubits.append(qb)
                freqs = task['sweep_points']['freq']
                mod_freqs = freqs - lo_freqs
                if all(mod_freqs - mod_freqs[0] == 0):
                    # mod freq is the same for all acquisitions

                    # We need to take control over the ro mod freq and therefore
                    # need to diable the `ro_fixed_lo_freq` in the qb.
                    if qb.ro_fixed_lo_freq() is not None:
                        self.temporary_values.append(
                            (qb.ro_fixed_lo_freq, None))
                    # As we require the step size between frequencies to be
                    # equal between all tasks sharing an LO, the modulation
                    # frequency is the same for every sweep point
                    self.temporary_values.append(
                        (self.get_mod_freq_param(qb), mod_freqs[0]))
                    task['mod_freq'] = mod_freqs[0]
                else:
                    # adds compatibility for different modulation frequencies
                    # in each sweep point. This will be used as soon as we add
                    # an allowed_lo_freqs feature to this method and support
                    # e.g. several qa or sg soft sweeps in one experiment.
                    self.sweep_points.add_sweep_parameter(
                        param_name=task['prefix'] + 'mod_frequency',
                        label=task['prefix'] + 'mod_frequency',
                        values=mod_freqs,
                        unit='Hz',
                        dimension=dim
                    )

    def group_tasks(self, **kw):
        """Fills the grouped_tasks dict with a list of tasks from
        preprocessed_task_list per LO found in the preprocessed_task_list.
        """
        for task in self.preprocessed_task_list:
            qb = self.get_qubit(task)
            lo_name = self.get_lo_identifier(qb)
            if lo_name not in self.grouped_tasks:
                self.grouped_tasks[lo_name] = [task]
            else:
                self.grouped_tasks[lo_name] += [task]

    def check_all_freqs_per_lo(self, **kw):
        """Checks if all frequency sweeps assigned to one LO have the same
        increment in each step.
        """
        for lo, tasks in self.grouped_tasks.items():
            all_freqs = np.array([
                task['sweep_points']['freq'] for task in tasks])
            if np.ndim(all_freqs) == 1:
                all_freqs = [all_freqs]
            all_diffs = [np.diff(freqs) for freqs in all_freqs]
            assert all([len(d) == 0 for d in all_diffs]) or \
                all([np.mean(abs(diff - all_diffs[0]) / all_diffs[0]) < 1e-10
                    for diff in all_diffs]), \
                "The steps between frequency sweep points " \
                "must be the same for all qubits using the same LO."

    def check_hard_sweep_compatibility(self, **kw):
        """Checks that either all tasks are hard sweeps or none. Child classes
        can extend functionality e.g. to only allow one hard sweep per feedline.
        """
        is_hard_sweep = [task['hard_sweep'] for task
                                            in self.preprocessed_task_list]
        if all(is_hard_sweep):
            pass
        elif any(is_hard_sweep):
            raise ValueError("Either all tasks need to be hard sweeps or "
                             "none of them.")

    def check_soft_sweep_compatibility(self, **kw):
        """Nothing to check right here. Child classes can extend functionality
        e.g. to only allow one soft sweep per feedline.
        """
        pass

    def sweep_block(self, **kw):
        raise NotImplementedError('Child class has to implement sweep_block.')

    def get_lo_identifier(self, qb, **kw):
        """Get the LO identifier from the qubit

        Returns the LO identifier corresponding to the frequency that is
        swept, e.g. drive LO in qb spec and RO LO in resonator spec.

        Child classes have to implement this method and should not call this
        super method.

        Args:
            qb (QuDev_transmon): the qubit object

        Returns:
            str or tuple: the LO identifier

        Raises:
            NotImplementedError: In case the child class did not implement the
                method.
        """
        raise NotImplementedError('Child class has to implement'
                                  ' get_lo_identifier.')

    def get_mod_freq_param(self, qb, **kw):
        """Returns the QCodes parameter for the modulation frequency of the
        first dimension frequency sweep.

        Child classes have to implement this method and should not call this
        super method.

        Args:
            qb (QuDev_transmon): Qubit of which the mod parameter is returned.

        Raises:
            NotImplementedError: In case the child class did not implement the
                method.
        """
        raise NotImplementedError('Child class has to implement'
                                  ' get_mod_freq_param.')

    def get_lo_swf(self, qb, bare=False):
        """Returns a sweep function for a frequency sweep for the qubit.

        Child classes have to implement this method and should not call this
        super method.

        Args:
            qb (QuDev_transmon): Qubit for which the sweep function is
            returned.

            bare (bool): return the bare lo freq swf without any automatic
                offsets applied. Defaults to False.

        Raises:
            NotImplementedError: In case the child class did not implement the
                method.
        """
        raise NotImplementedError('Child class has to implement get_lo_swf.')

    def _fill_temporary_values(self):
        """adds additionally required qcodes parameter to the
        self.temporary_values list
        """
        # make sure that all triggers are set to the correct trigger separation
        if self.trigger_separation is None:
            return
        triggers = []
        for qb in self.qubits:
            trigger = qb.instr_trigger
            if trigger() not in triggers:
                self.temporary_values.append((trigger.get_instr().pulse_period,
                                              self.trigger_separation))
                triggers.append(trigger())

    def run_analysis(self, analysis_kwargs=None, **kw):
        """
        Runs analysis and stores analysis instance in self.analysis.
        :param analysis_kwargs: (dict) keyword arguments for analysis
        :param kw: currently ignored
        :return: the analysis instance
        """
        if analysis_kwargs is None:
            analysis_kwargs = {}
        if 'options_dict' not in analysis_kwargs:
            analysis_kwargs['options_dict'] = {}
        if 'TwoD' not in analysis_kwargs['options_dict']:
            analysis_kwargs['options_dict']['TwoD'] = True
        self.analysis = spa.MultiQubit_Spectroscopy_Analysis(**analysis_kwargs)
        return self.analysis

    def get_qubit(self, task):
        """Shortcut to extract the qubit object from a task.
        """
        return self.get_qubits(task['qb'])[0][0]

    def get_task(self, qb):
        """Find the task that is acting on qb.

        Args:
            qb (str or QuDev_Transmon): Qubit for which the we want to get the
                task that is acting on that qubit.

        Returns:
            dict: first task that is found in `self.preprocessed_task_list` that
                contains qb in task[name]. If no task is found None will be
                returned.
        """
        for task in self.preprocessed_task_list:
            if qb == task['qb'] or \
                    (not isinstance(qb, str) and qb.name == task['qb']):
                return task
        return None

    def _get_lo_freq_key(self, lo):
        return (lo if isinstance(lo, str)
                else '_'.join([f'{s}' for s in lo])) + '_freq'

    @classmethod
    def gui_kwargs(cls, device):
        d = super().gui_kwargs(device)
        d['kwargs'][twoqbcal.MultiTaskingExperiment.__name__].update({
            'n_cal_points_per_state': (int, 0),
        })
        d['sweeping_parameters'].update({
            MultiTaskingSpectroscopyExperiment.__name__: {
                0: {
                    'freq': 'Hz',
                },
                1: {},
            }
        })
        return d


class ResonatorSpectroscopy(MultiTaskingSpectroscopyExperiment):
    """Base class to be able to perform 1d and 2d feedline spectroscopies on one
    or multiple qubits and feedlines.

    For now the feedline for which the spectroscopy is performed is specified by
    passing a qubit on this feedline. FIXME: Part of refactoring to make
    compatible with more generic meas_objs (here: feedline might be a meas_obj)

    The kwarg drive of the base class gets the default value None for this
    class as this is the default for a resonator spectroscopy.

    Based on the hardware available and the configuration of the hardware the
    class decides to either...
        - ...use a soft sweep to sweep the RO LO MWG frequency. Here, if the
          qubits of several tasks share a feedline, a multiplexed RO pulse is
          applied to parallelize the spectroscopies.
        - ...to use the internal frequency (oscillator) sweep of the acq. AWG
          (e.g. SHFQA) to perform a hard sweep. Here we currently do not support
          parallelization within one feedline (TODO).

    Compatible task dict keys:
        qb: QuDev_transmon which provides references to the relevant instruments
            FIXME: should be refactored in future to be meas_obj
        freqs: List or np.array containing the drive frequencies of the
            spectroscopy measurement. (1. dim. sweep points)
        volts: List or np.array of fluxline voltages to perform a 2D qubit
            spectroscopy. This requires to also provide the proper qcodes
            parameter to set the fluxline voltage as item
            `'sweep_functions_dict'` in the task, e.g.:
            `task['sweep_functions_dict'] = {'volt': fluxlines_dict[qb.name]}`
            FIXME: as soon as the fluxline voltage is accesible through the
            qubit, a convenience wrapper should be implemented.
            (2. dim. sweep points)
        ro_amp: List or np.array of amplitudes of the RO pulse.
            (2. dim. sweep points)
        ro_length: List or np.array of pulse lengths of the RO pulse.
            (2. dim. sweep points)

    Important: The number of frequency sweep points in the first dimension needs
        to be the same among all tasks. The same holds for the second sweep
        dimension. The step size in the frequency sweep points needs to be the
        same among tasks with qubits that share an RO LO MWG (if applicable).
    """
    kw_for_sweep_points = {
        'freqs': dict(param_name='freq', unit='Hz',
                      label=r'RO frequency, $f_{RO}$',
                      dimension=0),
        'volts': dict(param_name='volt', unit='V',
                      label=r'fluxline voltage',
                      dimension=1),
        'ro_amp':  dict(param_name='amplitude', unit='V',
                      label=r'RO pulse amplitude',
                      dimension=1),
        'ro_length':  dict(param_name='pulse_length', unit='s',
                      label=r'RO pulse length',
                      dimension=1),
    }
    default_experiment_name = 'ResonatorSpectroscopy'

    def __init__(self, task_list, sweep_points=None,
                 trigger_separation=5e-6, drive=None,
                 **kw):
        # We turn of repeat_ro (used by sweep_n_dim) by default. This ensures
        # all RO pulses that are different are programmed to the AWG.
        repeat_ro = kw.pop('repeat_ro', False)
        try:
            if task_list is None and (qubits := kw.get('qubits')):
                task_list = [dict(qb=qb) for qb in qubits]
            super().__init__(task_list, sweep_points=sweep_points,
                             trigger_separation=trigger_separation,
                             drive=drive,
                             segment_kwargs={'acquisition_mode':
                                             dict(sweeper='software')},
                             repeat_ro=repeat_ro,
                             **kw)
            self.autorun(**kw)
        except Exception as x:
            self.exception = x
            traceback.print_exc()

    def preprocess_task(self, task, global_sweep_points,
                        sweep_points=None, **kw):
        preprocessed_task = super().preprocess_task(task, global_sweep_points,
                                                    sweep_points, **kw)
        qb = self.get_qubit(preprocessed_task)
        acq_instr = qb.instr_acq.get_instr()
        preprocessed_task['hard_sweep'] = (hasattr(acq_instr, \
                                                   'use_hardware_sweeper') and \
                                           acq_instr.use_hardware_sweeper())
        return preprocessed_task

    def check_hard_sweep_compatibility(self, **kw):
        super().check_hard_sweep_compatibility()
        for acq_unit, tasks in self.grouped_tasks.items():
            if not any([task['hard_sweep'] for task in tasks]):
                continue
            if len(tasks) > 1:
                raise ValueError(f"Only one task per feedline for hard sweeps."
                                 f" Qubits {[task['qb'] for task in tasks]} share"
                                 f" acquisition channels {acq_unit}.")

    def resolve_freq_sweep_points(self, **kw):
        """Configures potential hard_sweeps and afterwards calls super method
        """
        for task in self.preprocessed_task_list:
            if task['hard_sweep']:
                qb = self.get_qubit(task)
                acq_instr = qb.instr_acq.get_instr()
                freqs = task['sweep_points']['freq']
                lo_freq, delta_f, _ = acq_instr.get_params_for_spectrum(
                    freqs, get_closest_lo_freq=(
                        lambda f, qb=qb: qb.get_closest_lo_freq(
                            f, operation='ro', fixed_lo=None)))
                # We need to disable the fixed lo feature in order to set the
                # ro/mod frequency independently in the temporary values.
                if qb.ro_fixed_lo_freq() is not None:
                    self.temporary_values.append(
                        (qb.ro_fixed_lo_freq, None))
                # adjust ro_freq in tmp_vals such that qb.prepare will set the
                # correct lo_freq.
                self.temporary_values.append(
                    (qb.ro_freq, lo_freq))
                self.temporary_values.append(
                    (qb.ro_mod_freq, 0))
                self.segment_kwargs['acquisition_mode']= dict(
                        sweeper='hardware',
                        f_start=freqs[0] - lo_freq,
                        f_step=delta_f,
                        n_step=len(freqs),
                    )
                # adapt df kwargs to hard sweep
                self.df_kwargs['single_int_avg'] = False
                # FIXME: Set `enforce_pulsar_restart` to `True` to ensure that
                # RO AWG is restarted after each acquisition. Think
                # about a solution that only restarts the RO AWG.
                self.df_kwargs['enforce_pulsar_restart'] = True
        super().resolve_freq_sweep_points(**kw)
        # enforce programming baseband pulses if the freq sweep is
        # implemented as an IF sweep
        for lo, tasks in self.grouped_tasks.items():
            lo_freq_key = self._get_lo_freq_key(lo)
            if lo_freq_key not in self.sweep_functions_dict:
                assert len(tasks) == 1, (
                    f"An entry {lo_freq_key} should exist in "
                    f"self.sweep_functions_dict because tasks were grouped.")
                lo_freq_key = tasks[0]['prefix'] + 'freq'
            if getattr(self.sweep_functions_dict[lo_freq_key],
                       'includes_IF_sweep', False):
                if len(tasks) > 1:
                    raise NotImplementedError('Measureing a soft resonator '
                                              'spectroscopy in parallel on one '
                                              'QA channel not supported at the '
                                              'moment.')
                for task in tasks:
                    task['mod_freq'] = 0

    def sweep_block(self, sweep_points, qb, prepend_pulse_dicts=None,
                    mod_freq=None, **kw):
        """This function creates the blocks for a single transmission
        measurement task.

        Args:
            sweep_points (SweepPoints): SweepPoints object
            qb (QuDev_transmon): target qubit
            prepend_pulse_dicts (dict): prepended pulses, see
                CircuitBuilder.block_from_pulse_dicts. Defaults to None.
            mod_freq (float or None): if not None, it overwrites the
                mod_frequency of the RO pulse provided by the operation_dict

        Returns:
            list of :class:`~pycqed.measurement.waveform_control.block.Block`s:
                List of blocks for the operation.
        """
        # create prepended pulses (pb)
        pb = self.block_from_pulse_dicts(prepend_pulse_dicts)

        pulse_modifs = {'all': {'element_name': 'ro_el'}}
        # create ro pulses (ro)
        ro = self.block_from_ops('ro', [f"RO {qb}"], pulse_modifs=pulse_modifs)
        if mod_freq is not None:
            ro.pulses[0]['mod_frequency'] = mod_freq

        # create ParametricValues from param_name in sweep_points
        # (e.g. "amplitude", "length", etc.)
        for sweep_dict in sweep_points:
            for param_name in sweep_dict:
                for pulse_dict in ro.pulses:
                    if param_name in pulse_dict:
                        pulse_dict[param_name] = ParametricValue(param_name)

        # return all generated blocks (parallel_sweep will arrange them)
        return [pb, ro]

    def get_lo_identifier(self, qb, **kw):
        return qb.get_ro_lo_identifier()

    def get_mod_freq_param(self, qb, **kw):
        return qb.ro_mod_freq

    def get_lo_swf(self, qb, bare=False):
        return qb.swf_ro_freq_lo(bare)

    def run_update(self, **kw):
        """
        Updates the RO frequency of the qubit in each task with the value
        minimizing the transmission magnitude, found in the analysis.
        :param kw: keyword arguments
        """
        for task in self.preprocessed_task_list:
            qb = self.get_qubit(task)
            pdd = self.analysis.proc_data_dict
            ro_freq = pdd['sweep_points_dict'][qb.name]['sweep_points'][
                np.argmin(pdd['projected_data_dict'][qb.name]['Magnitude'])
            ]
            qb.set(f'ro_freq', ro_freq)

    @classmethod
    def gui_kwargs(cls, device):
        d = super().gui_kwargs(device)
        d['kwargs'].update({
            ResonatorSpectroscopy.__name__: OrderedDict({
                'trigger_separation': (float, 5e-6)
            })
        })
        d['sweeping_parameters'].update({
            ResonatorSpectroscopy.__name__: {
                0: {},
                1: {
                    'volt': 'V',
                    'amplitude': 'V',
                    'pulse_length': 's',
                },
            }
        })
        return d

class FeedlineSpectroscopy(ResonatorSpectroscopy):
    """
    Performs a 1D resonator spectroscopy for a given feedline.

    The analysis looks for dips in the magnitude result. Two dips are searched
    for each qubit passed in 'feedline'. Each pair of dips is assigned to a
    qubit following the order of the current ro_freq. The two dips at the lowest
    frequency will be assigned to the qubit with the lowest ro_freq and so on.

    The sharpest dip of each pair is chosen to update the readout frequency
    of the corresponding qubit.

    Compatible task_dict keys:
        feedline: list of QuDev_transmons belonging to the same feedline. The
            first qubit of the list will be used to label the task. The qubits
            passed here will be used in the analysis to assign the found dips
            to each qubit.
            FIXME: should be refactored in future to be meas_obj (see parent
            class).
        freqs: List or np.array containing the drive frequencies of the
            spectroscopy measurement. (1. dim. sweep points)
    """

    kw_for_sweep_points = {
        'freqs':
            dict(param_name='freq',
                 unit='Hz',
                 label=r'RO frequency, $f_{RO}$',
                 dimension=0),
    }
    default_experiment_name = 'FeedlineSpectroscopy'

    def __init__(self, task_list, **kw):
        """
        Args:
            task_list: a list of tasks to be sent to the instrument.
        """
        self.qubits = []
        self.feedlines = []

        # Build the task_list for the parent class
        for task in task_list:
            # Choose the first qubit of each feedline as the reference
            task['qb'] = task['feedline'][0]
            self.qubits.append(task['qb'])
            # Remove feedline from task. This is necessary because the qubit
            # objects that it contains are QCoDeS instruments and they can not
            # be pickled when exp_metadata is deepcopied in the base class
            self.feedlines.append(task['feedline'])
            task.pop('feedline')

        # Sort the qubits and the feedlines consistently with what is already
        # done in a MultiTaskingExperiment. Namely, the tasks are sorted using
        # the name of the qubits.
        # Keeping track of this order ensures that each tasks can be analyzed
        # correctly. See the link for the sorting snippet
        # https://stackoverflow.com/questions/9764298/how-to-sort-two-lists-which-reference-each-other-in-the-exact-same-way
        self.qubits, self.feedlines = zip(*sorted(
            zip(self.qubits, self.feedlines), key=lambda pair: pair[0].name))
        # Convert tuples to lists again
        self.qubits = list(self.qubits)
        self.feedlines = list(self.feedlines)
        super().__init__(task_list, qubits=self.qubits, **kw)

    def run_update(self, **kw):
        """
        Updates the readout frequency of the qubits corresponding to the
        measured feedlines.
        """
        for qb_name, feedline in zip(self.qb_names, self.feedlines):
            for qb in feedline:
                try:
                    ro_freq = self.analysis.fit_res[qb_name][
                        f"{qb.name}_RO_frequency"]
                    qb.ro_freq(ro_freq)
                except KeyError:
                    log.warning(f"RO frequency of {qb.name} was not updated")

    def run_analysis(self, analysis_kwargs=None, **kw):
        """
        Launches the analysis using ResonatorSpectroscopyAnalysis. Search
        for the dips corresponding to the readout resonator and the Purcell
        filter for each qubit of the feedline.
        The number of dips that the algorithm looks for is twice the number
        of qubits belonging to the feedline.

        Args:
            analysis_kwargs (dict): keyword arguments passed to the analysis
                class

        Returns:
            (ResonatorSpectroscopyAnalysis): the analysis object

        """
        if analysis_kwargs is None:
            analysis_kwargs = {}
        analysis_kwargs['feedlines_qubits'] = self.feedlines
        self.analysis = spa.FeedlineSpectroscopyAnalysis(**analysis_kwargs)
        return self.analysis


class ResonatorSpectroscopyFluxSweep(ResonatorSpectroscopy):
    """
    Performs a 2D resonator spectroscopy for a given qubit, sweeping the
    frequency and the voltage bias.

    The analysis looks for two dips in the magnitude result at each bias
    voltage. Afterwards, the extrema closest to zero voltage are chosen as the
    USS and LSS.

    If update is True, the qubits are parked at their sweet spot. The readout
    frequency is also updated accordingly. The width of the dips is used to
    decide which of the two dips should be used.

    Compatible task_dict keys:
        qb: see parent class
        freqs: see parent class
        volts: see parent class
    """

    kw_for_sweep_points = {
        'freqs':
            dict(param_name='freq',
                 unit='Hz',
                 label=r'RO frequency, $f_{RO}$',
                 dimension=0),
        'volts':
            dict(param_name='volt',
                 unit='V',
                 label=r'fluxline voltage',
                 dimension=1),
    }

    default_experiment_name = 'ResonatorSpectroscopyFluxSweep'

    def __init__(self, task_list, fluxlines_dict, **kw):
        self.fluxlines_dict = fluxlines_dict
        # Build the task_list for the parent class
        for task in task_list:
            task['sweep_functions_dict'] = {'volt': self.fluxlines_dict[task['qb']]}
        super().__init__(task_list, **kw)

    def run_update(self, **kw):
        """
        Updates each qubit bias voltage to the designated sweet spot.
        The RO frequency is also updated, choosing the dip with the minimum
        average width.

        The 'dac_sweet_spot' and 'V_per_phi0' keys of the
        'fit_ge_freq_from_dc_offset' dictionary are updated, to store the found
        value of the USS and LSS.

        The flux_parking() value is also updated depending on the order of the
        sweet spots,
        """

        for qb in self.qubits:
            if qb.flux_parking() != 0 and np.abs(qb.flux_parking()) != 0.5:
                log.warning((f"{qb.name}.flux_parking() is not 0, 0.5"
                             "nor -0.5. Nothing will be updated."))
            else:
                sweet_spot = self.analysis.fit_res[
                        qb.name][f'{qb.name}_sweet_spot']
                opposite_sweet_spot = self.analysis.fit_res[
                        qb.name][f'{qb.name}_opposite_sweet_spot']
                sweet_spot_RO_freq = self.analysis.fit_res[
                        qb.name][f'{qb.name}_sweet_spot_RO_frequency']

                self.fluxlines_dict[qb.name](sweet_spot)
                qb.ro_freq(sweet_spot_RO_freq)
                # Update V_per_phi0 key in each qubit. From this, it is possible
                # to retrieve the opposite sweet spot
                V_per_phi0 = np.abs(2 * (sweet_spot - opposite_sweet_spot))
                qb.fit_ge_freq_from_dc_offset()['V_per_phi0'] = V_per_phi0

                # Store the USS in 'dac_sweet_spot'
                if qb.flux_parking() == 0:
                    qb.fit_ge_freq_from_dc_offset(
                    )['dac_sweet_spot'] = sweet_spot
                elif qb.flux_parking() == 0.5:
                    qb.fit_ge_freq_from_dc_offset(
                    )['dac_sweet_spot'] = sweet_spot - V_per_phi0/2
                elif qb.flux_parking() == -0.5:
                    qb.fit_ge_freq_from_dc_offset(
                    )['dac_sweet_spot'] = sweet_spot + V_per_phi0/2

    def run_analysis(self, analysis_kwargs=None, **kw):
        """
        Launches the analysis using ResonatorSpectroscopyFluxSweepAnalysis.
        At each voltage bias, search for two dips corresponding to the readout
        resonator and the Purcell filter. The found dips are used to determine
        the USS and LSS closest to zero. The average width of the dips is
        also calculated.

        Args:
            analysis_kwargs: keyword arguments passed to the analysis class

        Returns: analysis object

        """
        if analysis_kwargs is None:
            analysis_kwargs = {}

        self.analysis = spa.ResonatorSpectroscopyFluxSweepAnalysis(
            **analysis_kwargs)
        return self.analysis


class QubitSpectroscopy(MultiTaskingSpectroscopyExperiment):
    """Base class to be able to perform 1d and 2d qubit spectroscopies on one
    or multiple qubits.

    Based on the hardware available and the configuration of the hardware the
    class decides to either...
        - ...route the LO MWG past the IQ mixer and sweep the MWG frequency
          in a soft sweep, realizing pulsed spectroscopy by gating the MWG, or
        - ...to apply a constant drive tone of constant frequency on the IF of
          the IQ mixer upconversion while still using a soft sweep to sweep the
          MWG frequency and a gate pulse on the MWG for pulsed spectroscopies.
        - ...to use the internal frequency (oscillator) sweep of the drive AWG
          (e.g. SHFSG/QC) to perform a hard sweep. Here the pulsed spectroscopy
          is realized by programming a GaussianFilteredIQSquare pulse to the
          drive AWG.

    Compatible task dict keys:
        qb: QuDev_transmon which provides references to the relevant instruments
            FIXME: should be refactored in future to be meas_obj
        freqs: List or np.array containing the drive frequencies of the
            spectroscopy measurement. (1. dim. sweep points)
        volts: List or np.array of fluxline voltages to perform a 2D qubit
            spectroscopy. This requires to also provide the proper qcodes
            parameter to set the fluxline voltage as item
            `'sweep_functions_dict'` in the task, e.g.:
            `task['sweep_functions_dict'] = {'volt': fluxlines_dict[qb.name]}`
            FIXME: as soon as the fluxline voltage is accesible through the
            qubit, a convenience wrapper should be implemented.
            (2. dim. sweep points)
        spec_power: List or np.array of different LO powers that should be used.
            (2. dim. sweep points)
        spec_pulse_amplitude: List or np.array of amplitudes of the drive pulse
            used in pulsed spectroscopy. (2. dim. sweep points)
        spec_pulse_length: List or np.array of pulse lengths of the drive pulse
            used in pulsed spectroscopy. (2. dim. sweep points)

    Important: The number of frequency sweep points in the first dimension needs
        to be the same among all tasks. The same holds for the second sweep
        dimension. The step size in the frequency sweep points needs to be the
        same among tasks with qubits that share a drive LO MWG (if applicable).
    """
    kw_for_sweep_points = {
        'freqs': dict(param_name='freq', unit='Hz',
                      label=r'Drive frequency, $f_{DR}$',
                      dimension=0),
        'volts': dict(param_name='volt', unit='V',
                      label=r'fluxline voltage',
                      dimension=1),
        'spec_power':  dict(param_name='spec_power', unit='dBm',
                      label=r'Power of spec. MWG',
                      dimension=1),
        'spec_pulse_amplitude':  dict(param_name='amplitude', unit='',
                      label=r'Amplitude of spec. pulse',
                      dimension=1),
        'spec_pulse_length':  dict(param_name='length', unit='s',
                      label=r'Length of spec. pulse',
                      dimension=1),
    }
    default_experiment_name = 'QubitSpectroscopy'

    def __init__(self, task_list, sweep_points=None,
                 pulsed=False,
                 trigger_separation=50e-6,
                 modulated=False,
                 **kw):
        try:
            # FIXME: Automatically detect modulated spectroscopy.
            self.modulated = modulated
            self.pulsed = pulsed
            drive = 'pulsed' if self.pulsed else 'continuous'
            drive += '_spec'
            drive += '_modulated' if self.modulated else ''
            self.default_experiment_name += '_pulsed' if self.pulsed \
                                                    else '_continuous'
            if task_list is None and (qubits := kw.get('qubits')):
                task_list = [dict(qb=qb) for qb in qubits]
            super().__init__(task_list, sweep_points=sweep_points,
                            drive=drive,
                            trigger_separation=trigger_separation,
                            segment_kwargs={'mod_config':{},
                                            'sine_config':{},
                                            'sweep_params':{},},
                            **kw)

            self.autorun(**kw)  # run measurement & analysis if requested in kw
        except Exception as x:
            self.exception = x
            traceback.print_exc()

    def preprocess_task(self, task, global_sweep_points,
                        sweep_points=None, **kw):
        preprocessed_task = super().preprocess_task(task, global_sweep_points,
                                                    sweep_points, **kw)
        qb = self.get_qubit(preprocessed_task)
        pulsar = qb.instr_pulsar.get_instr()
        awg_name = pulsar.get(f'{qb.ge_I_channel()}_awg')
        preprocessed_task['hard_sweep'] = pulsar.get(
            f'{awg_name}_use_hardware_sweeper', False)

        # Convenience feature to automatically use the LO power parameter to
        # sweep the spec_power in a soft_sweep spectroscopy
        prefix = preprocessed_task['prefix']
        if (preprocessed_task['sweep_points'].find_parameter('spec_power')
                    is not None
                and not preprocessed_task['hard_sweep']
                and prefix + 'spec_power' not in self.sweep_functions_dict):
            sf = self._get_power_param(qb, get_swf=True)
            if sf is not None:
                self.sweep_functions_dict[prefix + 'spec_power'] = sf

        return preprocessed_task

    def check_hard_sweep_compatibility(self, **kw):
        super().check_hard_sweep_compatibility()
        for awg_synth, tasks in self.grouped_tasks.items():
            if not any([task['hard_sweep'] for task in tasks]):
                continue
            elif len(tasks) > 1:
                raise ValueError(f"Currently only one task per synthesizer is "
                                 f"supported for hard sweeps. Qubits "
                                 f"{[task['qb'] for task in tasks]} share "
                                 f"synthesizer {awg_synth}.")

    def check_soft_sweep_compatibility(self, **kw):
        super().check_soft_sweep_compatibility()
        for awg_synth, tasks in self.grouped_tasks.items():
            if not all([task['hard_sweep'] for task in tasks]) and \
              len(tasks) > 1 and isinstance(awg_synth, tuple):
                raise NotImplementedError(f"Currently only one task per "
                                          f"synthesizer is supported for soft "
                                          f"sweeps. Qubits "
                                          f"{[task['qb'] for task in tasks]} "
                                          f"share synthesizer {awg_synth}.")

    def resolve_freq_sweep_points(self, **kw):
        """Configures potential hard_sweeps and afterwards calls super method
        """
        for task in self.preprocessed_task_list:
            qb = self.get_qubit(task)
            ch = qb.ge_I_channel()
            _, amp_from_power = self._get_power_param(qb)
            self.segment_kwargs['mod_config'][ch] = \
                dict(internal_mod=self.pulsed)
            self.segment_kwargs['sine_config'][ch] = \
                dict(continuous=not self.pulsed,
                     ignore_waveforms=not self.pulsed,
                     gains=tuple(amp_from_power(qb.spec_power()) * x
                                 for x in (0.0, 1.0, 1.0, 0.0)))
            if task['hard_sweep']:
                pulsar = qb.instr_pulsar.get_instr()
                freqs = task['sweep_points']['freq']
                center_freq, mod_freqs = pulsar.get_params_for_spectrum(
                    qb.ge_I_channel(), freqs)
                self.segment_kwargs['sweep_params'][f'{ch}_osc_sweep'] = \
                    mod_freqs
                # We need to fix the ge lo frequency temporarily to a specific
                # value to ensure it is not changed by qb.prepare before the
                # measurement.
                self.temporary_values.append(
                    (qb.ge_fixed_lo_freq, center_freq))
                pulsar.set(f'{ch}_centerfreq', center_freq)
                # adapt df kwargs to hard sweep
                self.df_name = 'int_avg_det'
        return super().resolve_freq_sweep_points(**kw)

    def sweep_block(self, sweep_points, qb, **kw):
        """This function creates the blocks for a single transmission
        measurement task.

        Args:
            sweep_points (SweepPoints): SweepPoints object
            qb (QuDev_transmon): target qubit

        Returns:
            list of :class:`~pycqed.measurement.waveform_control.block.Block`s:
                List of blocks for the operation.
        """
        pulse_modifs = {'all': {'element_name': 'ro_el'}}
        # create ro pulses (ro)
        ro = self.block_from_ops('ro', [f"RO {qb}"], pulse_modifs=pulse_modifs)

        task = self.get_task(qb)

        # For pulsed and hard_sweep spectroscopies we add an empty spec pulse to
        # trigger the the drive/marker AWG and afterwards add the actual spec
        # pulse (either empty for a continuous hard sweep or the pulse for the
        # pulsed spectroscopy). This way we are able to implement a delay
        # between the trigger and the spec pulse that is needed in hard_sweeps
        # to set the osc. frequency.
        # FIXME: think about cleaner solution
        pulse_modifs = {'all': {'element_name': 'spec_el',
                                'length': 0, 'pulse_delay': 0}}
        empty_trigger = self.block_from_ops('spec', [f"Spec {qb}"],
                                    pulse_modifs=pulse_modifs)

        # add marker pulse in case we perform pulsed spectroscopy
        if self.pulsed:
            qubit = self.get_qubit(task)
            pulse_modifs = {'op_code=Spec': {'element_name': 'spec_el',}}
            if self._get_power_param(qubit)[0] is None:
                # No external LO, use pulse to set the spec power
                # The factor of 2 below is needed here because the spec pulse is
                # applied only to the I channel. This means that we get
                # half the amplitude after upconversion when the
                # outputamplitude node is set to 0.5, which is the reasonable
                # setting to use for digital IQ modulation in time-domain
                # experiments (output pulse has the programmed pulse
                # amplitude).
                if sweep_points.find_parameter('spec_power') is not None:
                    amp = ParametricValue('spec_power',
                                          func=lambda x: 2 * dbm_to_vp(x))
                else:
                    amp = 2 * dbm_to_vp(qubit.spec_power())
                pulse_modifs['op_code=Spec']['amplitude'] = amp
            spec = self.block_from_ops('spec', [f"Z0 {qb}", f"Spec {qb}"],
                                    pulse_modifs=pulse_modifs)
            # create ParametricValues from param_name in sweep_points
            for sweep_dict in sweep_points:
                for param_name in sweep_dict:
                    for pulse_dict in spec.pulses:
                        if param_name in pulse_dict:
                            pulse_dict[param_name] = ParametricValue(param_name)
            return [empty_trigger, spec, ro]
        else:
            if task is not None and task['hard_sweep']:
                # We need to add a pulse of length 0 to make sure the AWG channel is
                # programmed by pulsar and pulsar gets the hard sweep information.
                # The empty pulse is also used to trigger the SeqC code to set
                # the next osc. frequency. This needs to be done after the RO.
                return [ro, empty_trigger]
        return [ro]

    def get_lo_identifier(self, qb, **kw):
        return qb.get_ge_lo_identifier()

    def get_mod_freq_param(self, qb, **kw):
        return qb.ge_mod_freq

    def get_lo_swf(self, qb, bare=False):
        if getattr(self, 'modulated', True) and not bare:
            return swf.Offset_Sweep(
                sweep_function=qb.swf_drive_lo_freq(allow_IF_sweep=False),
                offset=-self.get_mod_freq_param(qb)(),
                name='Drive frequency',
                parameter_name='Drive frequency')
        else:
            return qb.swf_drive_lo_freq(allow_IF_sweep=(not bare))

    def _get_power_param(self, qb, get_swf=False):
        if qb.instr_ge_lo() is not None:
            param = qb.instr_ge_lo.get_instr().power
            func = lambda p: p
            sf = param
        elif self.pulsed:
            # For pulsed spec without external LO, we currently implement a
            # pulse parameter sweep instead.
            param, sf = None, None
            func = lambda p: 1.0  # no scaling
        else:
            pulsar = qb.instr_pulsar.get_instr()
            ch = qb.ge_I_channel()
            param = pulsar.parameters[f'{ch}_direct_output_amp']
            amp_range = pulsar.get(f'{ch}_amp')
            func = lambda power, a=amp_range: dbm_to_vp(power) / a
            sf = swf.Transformed_Sweep(
                param, func, 'Spectroscopy power', unit='dBm')
        if get_swf:
            return sf
        else:
            return param, func

    def _fill_temporary_values(self):
        super()._fill_temporary_values()
        for task in self.preprocessed_task_list:
            qb = self.get_qubit(task)
            if qb.instr_ge_lo() is None and not task['hard_sweep']:
                # SHFSG Soft Sweep settings:
                pulsar = qb.instr_pulsar.get_instr()
                mod_freq = pulsar.parameters[
                    f'{qb.ge_I_channel()}_direct_mod_freq']
                self.temporary_values.append(
                    (mod_freq, self.get_mod_freq_param(qb)()))
                param, func = self._get_power_param(qb)
                if param is not None:
                    self.temporary_values.append(
                        (param, func(qb.spec_power())))
            elif self.modulated:
                # HDAWG modulated spectroscopy settings:
                # FIXME: HDAWG specific code, should be moved to pulsar?
                mod_freq = qb.instr_pulsar.get_instr().parameters[
                    f'{qb.ge_I_channel()}_direct_mod_freq'
                ]
                self.temporary_values.append((
                    mod_freq,
                    task.get('mod_freq',
                                self.get_mod_freq_param(qb)())))
                amp = qb.instr_pulsar.get_instr().parameters[
                    f'{qb.ge_I_channel()}_direct_output_amp'
                ]
                self.temporary_values.append((amp,
                                              dbm_to_vp(qb.spec_power())))

    @classmethod
    def gui_kwargs(cls, device):
        d = super().gui_kwargs(device)
        d['sweeping_parameters'].update({
            QubitSpectroscopy.__name__: {
                0: {},
                1: {
                    'volt': 'V',
                    'spec_power': 'dBm',
                },
            }
        })
        return d


class QubitSpectroscopy1D(QubitSpectroscopy):
    """
    Performs a 1D QubitSpectroscopy and fits the result the result to extract
    the qubit frequency. See QubitSpectroscopy for allowed keywords.

    The analysis class is QubitSpectroscopy1DAnalysis, see it for the allowed
    keyword arguments for the analysis. The keyword arguments for the analysis
    can be passed as a dict via the argument 'analysis_kwargs' of
    QubitSpectroscopy1D.
    """

    kw_for_sweep_points = {
        'freqs':
            dict(param_name='freq',
                 unit='Hz',
                 label=r'Drive frequency, $f_{DR}$',
                 dimension=0),
    }
    default_experiment_name = 'QubitSpectroscopy1D'

    def run_analysis(self, analysis_kwargs=None, **kw):
        """
        Runs the analysis to find the qubit frequency. The analysis class is
        QubitSpectroscopy1DAnalysis

        Args:
            analysis_kwargs (dict, optional): keyword arguments for
                QubitSpectroscopy1DAnalysis. See it for the allowed keyword
                arguments. Defaults to None.

        Returns:
            QubitSpectroscopy1DAnalysis: the analysis that was run.
        """
        if analysis_kwargs is None:
            analysis_kwargs = {}
        self.analysis = spa.QubitSpectroscopy1DAnalysis(**analysis_kwargs)
        return self.analysis

    def run_update(self, **kw):
        """
        Updates the qubit frequency. If the ef transition was analyzed, updates
        both the ge and the ef frequency, otherwise updates only the ge
        frequency.
        """
        for qb in self.qubits:
            f0 = self.analysis.fit_res[qb.name].params['f0'].value
            qb.ge_freq(f0)
            if self.analysis.analyze_ef:
                f0_ef = 2 * self.analysis.fit_res[
                    qb.name].params['f0_gf_over_2'] - f0
                qb.ef_freq(f0_ef)


class MultiStateResonatorSpectroscopy(ResonatorSpectroscopy):
    """Perform feedline spectroscopies for several initial states to determine
    the RO frequency with the highest contrast.

    While the experiment support parallelization, it only allows to have the
    same initial states for all qubits.

    The kwarg drive of the base class ResonatorSpectroscopy gets the default
    value 'timedomain' for this class to enable qubit drive pulses.

    Arguments:
        states (list[str], optional): List of strings specifying the initial
            states to be measured. Defaults to `["g", "e"]`.

    Compatible task dict keys:
        freqs: See :class:`ResonatorSpectroscopy' for details.

    Updates:
        qb.ro_freq: To the value maximizing the distance in the IQ plane between
            the first two states in task["states"]. If you want to make your RO
            more dicriminating between e & f you should pass states
            ["e", "f", ...] instead of e.g. ["g", "e", "f"].
    """
    default_experiment_name = 'MultiStateResonatorSpectroscopy'
    kw_for_sweep_points = dict(
        **ResonatorSpectroscopy.kw_for_sweep_points,
        states=dict(param_name='initialize', unit='',
                    label='qubit init state',
                    dimension=1),
    )

    def __init__(self, task_list, sweep_points=None,
                 trigger_separation=None, drive='timedomain',
                 states=("g", "e"), **kw):
        self.states = list(states)
        super().__init__(task_list, sweep_points=sweep_points,
                         trigger_separation=trigger_separation, drive=drive,
                         states=states,
                         **kw)

    def run_analysis(self, analysis_kwargs=None, **kw):
        if analysis_kwargs is None:
            analysis_kwargs = {}
        self.analysis = spa.MultiQubit_AvgRoCalib_Analysis(**analysis_kwargs)
        return self.analysis

    def run_update(self, distance_metric='sum', **kw):
        """
        Updates the RO frequency of the qubit in each task with the value
        maximizing the g-e S21 distance, found in the analysis.
        : distance_metric (string): "sum" (default) or "{state0}-{state1}", e.g. "g-e".
            "sum" will take the readout frequency that maximizes the sum of
             the distances of all states in the IQ plane while "{state0}-{state1}"
             will take the frequency that maximizes the S21 distance for the listed
             pair of states.
        :param kw: keyword arguments

        """
        for task in self.preprocessed_task_list:
            qb = self.get_qubit(task)
            pdd = self.analysis.proc_data_dict
            ro_freq = pdd['sweep_points_dict'][qb.name]['sweep_points'][
                pdd['projected_data_dict'][qb.name]['distance'][distance_metric][1] # (distances, argmax) -> index 1
            ]
            qb.set(f'ro_freq', ro_freq)<|MERGE_RESOLUTION|>--- conflicted
+++ resolved
@@ -1,5 +1,6 @@
 import numpy as np
 from collections import OrderedDict
+from copy import copy
 import traceback
 from pycqed.utilities.general import assert_not_none, \
     configure_qubit_mux_readout
@@ -123,164 +124,16 @@
     def get_sweep_points_for_sweep_n_dim(self):
         return self.sweep_points_pulses
 
-<<<<<<< HEAD
-=======
     def preprocess_task(self, task, global_sweep_points,
                         sweep_points=None, **kw):
-        preprocessed_task = super().preprocess_task(task, global_sweep_points,
-                                                    sweep_points, **kw)
-
         if self.dev and (fld := getattr(self.dev, 'fluxlines_dict', None)):
-            preprocessed_task.setdefault('sweep_functions_dict', {})
-            if (param := fld.get(self.get_qubit(preprocessed_task).name)):
-                preprocessed_task['sweep_functions_dict'].setdefault(
-                    'volt', param)
-
-        prefix = preprocessed_task['prefix']
-        for k, v in preprocessed_task.get('sweep_functions_dict', {}).items():
-            # add task sweep functions to the global sweep_functions_dict with
-            # the appropriately prefixed key
-            self.sweep_functions_dict[prefix + k] = v
-
-        return preprocessed_task
-
-    def generate_sweep_functions(self):
-        """Loops over all sweep points and adds the according sweep function to
-        self.sweep_functions. The appropriate sweep function is taken from
-        self.sweep_function_dict. For multiple sweep points in one dimension a
-        multi_sweep is used.
-
-        Caution: Special behaviour if the sweep point param_name is not found in
-        self.sweep_function_dict.keys(): We assume that this sweep point is a
-        pulse parameter and insert the class SegmentSoftSweep as placeholder
-        that will be replaced by an instance in QE._configure_mc.
-        """
-        # The following dict of lists will store the mapping between
-        # (local/global) sweep parameters and (local/global) sweep functions
-        class ListsDict(dict):
-            def append(self, key, value):
-                if key not in self:
-                    self[key] = []
-                self[key].append(value)
-        sf_for_sp = ListsDict()
-        # helper lists needed to determine the mapping
-        all_sp = [sp for d in self.sweep_points for sp in d]
-        prefixes = [t['prefix'] for t in self.preprocessed_task_list]
-        # for each sweep function, find for which sweep params it is needed
-        for sf in self.sweep_functions_dict.keys():
-            if sf in all_sp:  # exact match
-                # local swf for local sp or global swf for global sp
-                sf_for_sp.append(sf, sf)
-            else:
-                # it might be a local sweep function for a global sweep point
-                sp_p = list(set([(sp, p) for sp in all_sp for p in prefixes
-                                 if sf == p + sp]))
-                if len(sp_p):
-                    if len(sp_p) > 1:
-                        raise ValueError(
-                            f'Sweep function matches multiple combinations '
-                            f'of prefix and sweep parameter: {sp_p}.')
-                    sf_for_sp.append(sp_p[0][0], sf)
-        # for each sweep param that does not have a sweep function yet
-        for sp in all_sp:
-            if sp not in sf_for_sp:
-                # It might be a global sweep param that is overridden in all
-                # tasks, in which case we can ignore it.
-                if all([sf_for_sp.get(p + sp, []) for p in prefixes]):
-                    sf_for_sp[sp] = []  # no sweep function needed
-
-        # We can now add the needed sweep functions to self.sweep_functions.
-        # loop over all sweep_points dimensions
-        for i in range(len(self.sweep_points)):
-            sw_ctrl = None
-            if i >= len(self.sweep_functions):
-                # add new dimension with empty multi_sweep_function
-                # in case i is out of range
-                self.sweep_functions.append(
-                    swf.multi_sweep_function(
-                        [],
-                        parameter_name=f"{i}. dim multi sweep"
-                    )
-                )
-            elif not isinstance(self.sweep_functions[i],
-                                swf.multi_sweep_function):
-                # refactor current sweep function into multi_sweep_function
-                self.sweep_functions[i] = swf.multi_sweep_function(
-                    [self.sweep_functions[i]],
-                    parameter_name=f"{i}. dim multi sweep"
-                )
-
-            for param in self.sweep_points[i].keys():
-                # Add sweep functions according to the mapping sf_for_sp.
-                for sf_key in sf_for_sp.get(param, []):
-                    sf = self.sweep_functions_dict[sf_key]
-                    if sf is None:
-                        continue
-                    sf_sw_ctrl = getattr(sf, 'sweep_control', 'soft')
-                    if sw_ctrl is not None and sf_sw_ctrl != sw_ctrl:
-                        raise ValueError(
-                            f'Cannot combine soft sweep and hard sweep in '
-                            f'dimension {i}.')
-                    if sf_sw_ctrl == 'hard':
-                        if i != 0:
-                            raise ValueError(
-                                f'Hard sweeps are only allowed in dimension '
-                                f'0. Cannot perform hard sweep for {param} '
-                                f'in dim {i}.')
-                        # hard sweep is not encapsulated by Indexed_Sweep
-                        # and we only need one hard sweep per dimension
-                        if sw_ctrl is None:
-                            self.sweep_functions[i] = sf
-                    else:
-                        sweep_function = swf.Indexed_Sweep(
-                            sf, values=self.sweep_points[i][param][0],
-                            name=self.sweep_points[i][param][2],
-                            parameter_name=param
-                        )
-                        self.sweep_functions[i].add_sweep_function(
-                            sweep_function
-                        )
-                    sw_ctrl = sf_sw_ctrl
-                # Params for which no sweep function is present are treated as
-                # pulse parameter sweeps below.
-                if param in sf_for_sp:
-                    continue  # was treated above already
-                elif i == 1:  # dimension 1
-                    # assuming that this parameter is a pulse parameter and we
-                    # therefore need a SegmentSoftSweep as the first sweep
-                    # function in our multi_sweep_function
-                    if not self.sweep_functions[i].sweep_functions \
-                            or self.sweep_functions[i].sweep_functions[0] != \
-                                awg_swf.SegmentSoftSweep:
-                        self.sweep_functions[i].insert_sweep_function(
-                            pos=0,
-                            sweep_function=awg_swf.SegmentSoftSweep
-                        )
-                    self.sweep_points_pulses[i][param] = \
-                        self.sweep_points[i][param]
-                else:  # dimension 0
-                    # assuming that this parameter is a pulse parameter, and we
-                    # therefore need a SegmentHardSweep as the first sweep
-                    # function in our multi_sweep_function
-                    if not self.sweep_functions[i].sweep_functions:
-                        # no previous sweep functions defined in dim 0
-                        self.sweep_functions[i].insert_sweep_function(
-                            pos=0,
-                            sweep_function=awg_swf.SegmentHardSweep)
-                    elif self.sweep_functions[i].sweep_functions[
-                             0].sweep_control != 'hard':
-                        # sweep_functinos[0] is not empty but what is there
-                        # isn't a hard sweep;
-                        raise NotImplementedError(
-                            'Combined sweeping of pulse parameters and other '
-                            'parameters for which a sweep function is provided '
-                            'is not supported in dimension 0.')
-
-                    self.sweep_points_pulses[i][param] = \
-                        self.sweep_points[i][param]
-                    sw_ctrl = 'hard'
-
->>>>>>> 5c7c6021
+            if (param := fld.get(self.get_qubit(task).name)):
+                task = copy(task)
+                task.setdefault('sweep_functions_dict', {})
+                task['sweep_functions_dict'].setdefault('volt', param)
+        return super().preprocess_task(task, global_sweep_points,
+                                       sweep_points, **kw)
+
     def resolve_freq_sweep_points(self, optimize_mod_freqs=False, **kw):
         """
         This function is called from the init of the class to resolve the
