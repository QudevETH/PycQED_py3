import logging
import time
import numpy as np
from pycqed.measurement import mc_parameter_wrapper
import qcodes


class Sweep_function(object):
    '''
    sweep_functions class for MeasurementControl(Instrument)
    '''

    def __init__(self, **kw):
        self.set_kw()

    def set_kw(self, **kw):
        '''
        convert keywords to attributes
        '''
        for key in list(kw.keys()):
            exec('self.%s = %s' % (key, kw[key]))

    def prepare(self, **kw):
        pass

    def finish(self, **kw):
        pass

    # note that set_paramter is only actively used in soft sweeps.
    # it is added here so that performing a "hard 2D" experiment
    # (see tests for MC) the missing set_parameter in the hard sweep does not
    # lead to unwanted errors
    def set_parameter(self, val):
        '''
        Set the parameter(s) to be sweeped. Differs per sweep function
        '''
        pass


class Soft_Sweep(Sweep_function):
    def __init__(self, **kw):
        self.set_kw()
        self.sweep_control = 'soft'


##############################################################################


class Elapsed_Time_Sweep(Soft_Sweep):
    """
    A sweep function to do a measurement periodically.
    Set the sweep points to the times at which you want to probe the
    detector function.
    """

    def __init__(self,
                 sweep_control='soft',
                 as_fast_as_possible: bool = False,
                 **kw):
        super().__init__()
        self.sweep_control = sweep_control
        self.name = 'Elapsed_Time_Sweep'
        self.parameter_name = 'Time'
        self.unit = 's'
        self.as_fast_as_possible = as_fast_as_possible
        self.time_first_set = None

    def set_parameter(self, val):
        if self.time_first_set is None:
            self.time_first_set = time.time()
            return 0
        elapsed_time = time.time() - self.time_first_set
        if self.as_fast_as_possible:
            return elapsed_time

        if elapsed_time > val:
            logging.warning(
                'Elapsed time {:.2f}s larger than desired {:2f}s'.format(
                    elapsed_time, val))
            return elapsed_time

        while (time.time() - self.time_first_set) < val:
            pass  # wait
        elapsed_time = time.time() - self.time_first_set
        return elapsed_time


class None_Sweep(Soft_Sweep):
    def __init__(self,
                 sweep_control='soft',
                 sweep_points=None,
                 name: str = 'None_Sweep',
                 parameter_name: str = 'pts',
                 unit: str = 'arb. unit',
                 **kw):
        super(None_Sweep, self).__init__()
        self.sweep_control = sweep_control
        self.name = name
        self.parameter_name = parameter_name
        self.unit = unit
        self.sweep_points = sweep_points

    def set_parameter(self, val):
        '''
        Set the parameter(s) to be swept. Differs per sweep function
        '''
        pass


class None_Sweep_idx(None_Sweep):
    def __init__(self, **kw):
        super().__init__(**kw)
        self.num_calls = 0

    def set_parameter(self, val):
        self.num_calls += 1


class Delayed_None_Sweep(Soft_Sweep):
    def __init__(self, sweep_control='soft', delay=0, mode='cycle_delay',
                 **kw):
        super().__init__()
        self.sweep_control = sweep_control
        self.name = 'None_Sweep'
        self.parameter_name = 'pts'
        self.unit = 'arb. unit'
        self.delay = delay
        self.time_last_set = 0
        self.mode = mode
        if delay > 60:
            logging.warning(
                'setting a delay of {:.g}s are you sure?'.format(delay))

    def set_parameter(self, val):
        '''
        Set the parameter(s) to be sweeped. Differs per sweep function
        '''
        if self.mode != 'cycle_delay':
            self.time_last_set = time.time()
        while (time.time() - self.time_last_set) < self.delay:
            pass  # wait
        if self.mode == 'cycle_delay':
            self.time_last_set = time.time()


###############################################################################
####################          Hardware Sweeps      ############################
###############################################################################


class Hard_Sweep(Sweep_function):
    def __init__(self, **kw):
        super().__init__()
        self.sweep_control = 'hard'
        self.parameter_name = 'None'
        self.name = 'Hard_Sweep'
        self.unit = 'a.u.'

    def start_acquistion(self):
        pass

    def set_parameter(self, value):
        logging.warning('set_parameter called for hardware sweep.')


class Segment_Sweep(Hard_Sweep):
    def __init__(self, **kw):
        super().__init__()
        self.parameter_name = 'Segment index'
        self.name = 'Segment_Sweep'
        self.unit = ''

class multi_sweep_function(Soft_Sweep):
    '''
    cascades several sweep functions into a single joint sweep functions.
    '''

    def __init__(self,
                 sweep_functions: list,
                 parameter_name=None,
                 name=None,
                 **kw):
        self.set_kw()
        self.sweep_functions = [mc_parameter_wrapper.wrap_par_to_swf(s)
                                if isinstance(s, qcodes.Parameter) else s
                                for s in sweep_functions]
        self.sweep_control = 'soft'
        self.name = name or 'multi_sweep'
        self.unit = sweep_functions[0].unit
        self.parameter_name = parameter_name or 'multiple_parameters'
        for i, sweep_function in enumerate(sweep_functions):
            if self.unit.lower() != sweep_function.unit.lower():
                raise ValueError('units of the sweepfunctions are not equal')

    def set_parameter(self, val):
        for sweep_function in self.sweep_functions:
            sweep_function.set_parameter(val)


class two_par_joint_sweep(Soft_Sweep):
    """
    Allows jointly sweeping two parameters while preserving their
    respective ratios.
    Allows par_A and par_B to be arrays of parameters
    """

    def __init__(self, par_A, par_B, preserve_ratio: bool = True, **kw):
        self.set_kw()
        self.unit = par_A.unit
        self.sweep_control = 'soft'
        self.par_A = par_A
        self.par_B = par_B
        self.name = par_A.name
        self.parameter_name = par_A.name
        if preserve_ratio:
            try:
                self.par_ratio = self.par_B.get() / self.par_A.get()
            except:
                self.par_ratio = (
                    self.par_B.get_latest() / self.par_A.get_latest())
        else:
            self.par_ratio = 1

    def set_parameter(self, val):
        self.par_A.set(val)
        self.par_B.set(val * self.par_ratio)


class Transformed_Sweep(Soft_Sweep):
<<<<<<< HEAD
    """A sweep soft sweep function that calls an other sweep function with
    a transformation applied."""
=======
    """
    A soft sweep function that calls another sweep function with a
    transformation applied.
    """
>>>>>>> 65c780d6

    def __init__(self,
                 sweep_function,
                 transformation,
                 name=None,
                 parameter_name=None,
                 unit=None):
        super().__init__()
        if isinstance(sweep_function, qcodes.Parameter):
            sweep_function = mc_parameter_wrapper.wrap_par_to_swf(
                sweep_function)
        if sweep_function.sweep_control != 'soft':
            raise ValueError(f'{self.__class__.__name__}: Only software '
                             f'sweeps supported')
        self.sweep_function = sweep_function
        self.transformation = transformation
        self.sweep_control = sweep_function.sweep_control
        self.name = self.sweep_function.name if name is None else name
        self.unit = self.sweep_function.unit if unit is None else unit
        self.parameter_name = self.default_param_name() \
            if parameter_name is None else parameter_name

    def default_param_name(self):
        return f'transformation of {self.sweep_function.parameter_name}'

    def prepare(self, *args, **kwargs):
        self.sweep_function.prepare(*args, **kwargs)

    def finish(self, *args, **kwargs):
        self.sweep_function.finish(*args, **kwargs)

    def set_parameter(self, val):
        self.sweep_function.set_parameter(self.transformation(val))


class Offset_Sweep(Transformed_Sweep):
<<<<<<< HEAD
    """A sweep soft sweep function that calls an other sweep function with
    an offset."""
=======
    """
    A soft sweep function that calls another sweep function with an offset.
    """
>>>>>>> 65c780d6

    def __init__(self,
                 sweep_function,
                 offset,
                 name=None,
                 parameter_name=None,
                 unit=None):

        self.offset = offset
        super().__init__(sweep_function,
                 transformation=lambda x, o=offset : x + o,
                 name=name, parameter_name=parameter_name, unit=unit)

    def default_param_name(self):
        return self.sweep_function.parameter_name + \
               ' {:+} {}'.format(-self.offset, self.sweep_function.unit)


<<<<<<< HEAD
class MajorMinorSweep(Soft_Sweep):
    """A soft sweep function that combines two sweep function such that the
    major sweep function takes only discrete values from a given set while
    the minor sweep function takes care of the difference between the
    discrete values and the desired sweep values."""

    def __init__(self,
                 major_sweep_function,
                 minor_sweep_function,
                 major_values,
                 name=None,
                 parameter_name=None,
                 unit=None):
        super().__init__()

        self.major_sweep_function = \
            mc_parameter_wrapper.wrap_par_to_swf(major_sweep_function) \
                if isinstance(major_sweep_function, qcodes.Parameter) \
                else major_sweep_function
        self.minor_sweep_function = \
            mc_parameter_wrapper.wrap_par_to_swf(minor_sweep_function) \
                if isinstance(minor_sweep_function, qcodes.Parameter) \
                else minor_sweep_function
        if self.major_sweep_function.sweep_control != 'soft' or \
                self.minor_sweep_function.sweep_control != 'soft':
            raise ValueError('Offset_Sweep: Only software sweeps supported')
        self.sweep_control = 'soft'
        self.major_values = np.array(major_values)
        self.parameter_name = self.major_sweep_function.parameter_name \
            if parameter_name is None else parameter_name
        self.name = self.major_sweep_function.name if name is None else name
        self.unit = self.major_sweep_function.unit if unit is None else unit

    def prepare(self, *args, **kwargs):
        self.major_sweep_function.prepare(*args, **kwargs)
        self.minor_sweep_function.prepare(*args, **kwargs)

    def finish(self, *args, **kwargs):
        self.major_sweep_function.finish(*args, **kwargs)
        self.minor_sweep_function.finish(*args, **kwargs)

    def set_parameter(self, val):
        ind = np.argmin(np.abs(self.major_values - val))
        mval = self.major_values[ind]
        self.major_sweep_function.set_parameter(mval)
        self.minor_sweep_function.set_parameter(val - mval)


class FilteredSweep(multi_sweep_function):
    def __init__(self,
                 sequence,
                 filter_lookup,
                 sweep_functions: list,
                 parameter_name=None,
                 name=None,
                 **kw):
        self.sequence = sequence
        self.allow_filter = [seg.allow_filter for seg in
                             sequence.segments.values()]
        self.filter_lookup = filter_lookup
        self.filtered_sweep = None
        super().__init__(sweep_functions, parameter_name, name, **kw)

    def set_parameter(self, val):
        filter_segments = self.filter_lookup[val]
        self.sequence.pulsar.filter_segments(filter_segments)
        seg_mask = np.invert(self.allow_filter)
        seg_mask[filter_segments[0]:filter_segments[1] + 1] = True
        acqs = self.sequence.n_acq_elements(per_segment=True)
        self.filtered_sweep = [m for m, a in zip(seg_mask, acqs) for i in
                               range(a)]
        super().set_parameter(val)
=======
class Indexed_Sweep(Transformed_Sweep):
    """
    A soft sweep function that calls another sweep function with parameter
    values taken from a provided list of values.
    """

    def __init__(self, sweep_function, values, name=None, parameter_name=None,
                 unit=''):
        self.values = values
        super().__init__(sweep_function,
                 transformation=lambda i, v=self.values : v[i],
                 name=name, parameter_name=parameter_name, unit=unit)

    def default_param_name(self):
        return f'index of {self.sweep_function.parameter_name}'
>>>>>>> 65c780d6
<|MERGE_RESOLUTION|>--- conflicted
+++ resolved
@@ -227,15 +227,10 @@
 
 
 class Transformed_Sweep(Soft_Sweep):
-<<<<<<< HEAD
-    """A sweep soft sweep function that calls an other sweep function with
-    a transformation applied."""
-=======
     """
     A soft sweep function that calls another sweep function with a
     transformation applied.
     """
->>>>>>> 65c780d6
 
     def __init__(self,
                  sweep_function,
@@ -272,14 +267,9 @@
 
 
 class Offset_Sweep(Transformed_Sweep):
-<<<<<<< HEAD
-    """A sweep soft sweep function that calls an other sweep function with
-    an offset."""
-=======
     """
     A soft sweep function that calls another sweep function with an offset.
     """
->>>>>>> 65c780d6
 
     def __init__(self,
                  sweep_function,
@@ -298,7 +288,23 @@
                ' {:+} {}'.format(-self.offset, self.sweep_function.unit)
 
 
-<<<<<<< HEAD
+class Indexed_Sweep(Transformed_Sweep):
+    """
+    A soft sweep function that calls another sweep function with parameter
+    values taken from a provided list of values.
+    """
+
+    def __init__(self, sweep_function, values, name=None, parameter_name=None,
+                 unit=''):
+        self.values = values
+        super().__init__(sweep_function,
+                 transformation=lambda i, v=self.values : v[i],
+                 name=name, parameter_name=parameter_name, unit=unit)
+
+    def default_param_name(self):
+        return f'index of {self.sweep_function.parameter_name}'
+
+
 class MajorMinorSweep(Soft_Sweep):
     """A soft sweep function that combines two sweep function such that the
     major sweep function takes only discrete values from a given set while
@@ -370,21 +376,4 @@
         acqs = self.sequence.n_acq_elements(per_segment=True)
         self.filtered_sweep = [m for m, a in zip(seg_mask, acqs) for i in
                                range(a)]
-        super().set_parameter(val)
-=======
-class Indexed_Sweep(Transformed_Sweep):
-    """
-    A soft sweep function that calls another sweep function with parameter
-    values taken from a provided list of values.
-    """
-
-    def __init__(self, sweep_function, values, name=None, parameter_name=None,
-                 unit=''):
-        self.values = values
-        super().__init__(sweep_function,
-                 transformation=lambda i, v=self.values : v[i],
-                 name=name, parameter_name=parameter_name, unit=unit)
-
-    def default_param_name(self):
-        return f'index of {self.sweep_function.parameter_name}'
->>>>>>> 65c780d6
+        super().set_parameter(val)