--- conflicted
+++ resolved
@@ -755,15 +755,6 @@
          is True
         """
         try:
-<<<<<<< HEAD
-            self.kw_for_sweep_points.update({
-                'nr_seqs,cycles,cphase': dict(
-                    param_name='gateschoice', unit='',
-                    label='cycles gates', dimension=1,
-                    values_func='paulis_gen_func')})
-=======
->>>>>>> d16ab830
-
             # add cphase to kw if not already there such that it will be found
             # by generate_kw_sweep_points and will be added to the tasks
             # (the parameter is specified in kw_for_task_keys). Having cphase
