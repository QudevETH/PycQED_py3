--- conflicted
+++ resolved
@@ -135,12 +135,7 @@
         self.trigger_pars['length'] = self.trigger_pars['pulse_length'] + \
                                       self.trigger_pars['buffer_length_start']
         self._pulse_names = set()
-<<<<<<< HEAD
-        self._acquisition_counter = {}
-        self.acquisition_elements = set()
-=======
         self.acquisition_elements = dict()
->>>>>>> ca48a9ea
         self.acquisition_mode = acquisition_mode
         self.mod_config = kw.pop('mod_config', dict())
         self.sine_config = kw.pop('sine_config', dict())
@@ -177,34 +172,6 @@
 
         # Makes sure that element name is unique within sequence of
         # segments by appending the segment name to the element name
-<<<<<<< HEAD
-        # and that RO pulses have their own elements if no element_name
-        # was provided. Note that Readout elements are numbered by default
-        # by counting the number of acquisition that occur for each measurement
-        # object (obtained from op code). In that way, the first readout
-        # of two different qubits which are on the same acquisition unit
-        # will be in the same element. This assumes that the readout on these
-        # qubits happens simultaneously and that they have the same number of
-        # readouts! At the moment, this is a constraint
-        # of the ZI acquisition device in any case. To relax this constraint
-        # once the hardware is more flexible, we could name the elements
-        # by their starting time, see pycqed OneNote/DevNotes/221004
-        if pars_copy.get('element_name', None) == None:
-            if pars_copy.get('operation_type', None) == 'RO':
-                mobj = pars_copy['op_code'].split(' ')[-1]
-                self._acquisition_counter.setdefault(mobj, 0)
-                pars_copy['element_name'] = \
-                    'RO_element_{}_{}'.format(
-                        self._acquisition_counter[mobj], self.name)
-                self._acquisition_counter[mobj] += 1
-            else:
-                pars_copy['element_name'] = 'default_{}'.format(self.name)
-        else:
-            pars_copy['element_name'] += '_' + self.name
-
-
-        # add element to set of acquisition elements
-=======
         # and that RO pulses are put into an appropriate element if no
         # element_name was provided. In particular, if a RO pulse for a
         # measurement object does not have an element_name specified,
@@ -212,7 +179,6 @@
         # used for this measurement object (or a new acquisition element is
         # created if needed).
         suffix = '_' + self.name
->>>>>>> ca48a9ea
         if pars_copy.get('operation_type', None) == 'RO':
             # get measurement object by removing first part of op_code
             mobj = ' '.join(pars_copy.get('op_code', '').split(' ')[1:])
