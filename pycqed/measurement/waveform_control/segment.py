--- conflicted
+++ resolved
@@ -1589,7 +1589,6 @@
                 pulse.pulse_obj.phase = pulse.original_phase - \
                                         basis_phases.get(pulse.basis, 0)
 
-<<<<<<< HEAD
             # Avoid creating repetitive waveforms due to small rounding errors
             if hasattr(pulse.pulse_obj, "phase"):
                 pulse.pulse_obj.phase = round(
@@ -1597,10 +1596,7 @@
                           self.PHASE_ROUNDING_DIGITS) % 360.0,
                     self.PHASE_ROUNDING_DIGITS)
 
-    def element_start_length(self, element, trigger_group):
-=======
     def element_start_length(self, element, trigger_group, t_start=np.inf):
->>>>>>> 0c04c6c1
         """
         Finds and saves the start and length of an element on an AWG
         trigger group in self.element_start_end.
