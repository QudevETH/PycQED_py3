# A Segment is the building block of Sequence Class. They are responsible
# for resolving pulse timing, Z gates, generating trigger pulses and adding
# charge compensation
#
# author: Michael Kerschbaum
# created: 4/2019

import numpy as np
import math
import logging

import datetime
from pycqed.utilities.timer import Timer

log = logging.getLogger(__name__)
from copy import deepcopy
import pycqed.measurement.waveform_control.pulse as bpl
import pycqed.measurement.waveform_control.pulse_library as pl
import pycqed.measurement.waveform_control.pulsar as ps
import pycqed.measurement.waveform_control.fluxpulse_predistortion as flux_dist
from collections import OrderedDict as odict


class Segment:
    """
    Consists of a list of UnresolvedPulses, each of which contains information 
    about in which element the pulse is played and when it is played 
    (reference point + delay) as well as an instance of class Pulse.

    Property distortion_dicts: a key of the form {AWG}_{channel} specifies
        that the respective val should be used as distortion dict instead of
        self.pulsar.{AWG}_{channel}_distortion_dict.
    """

    trigger_pulse_length = 20e-9
    trigger_pulse_amplitude = 0.5
    trigger_pulse_start_buffer = 25e-9

    def __init__(self, name, pulse_pars_list=[], **kw):
        self.name = name
        self.pulsar = ps.Pulsar.get_instance()
        self.unresolved_pulses = []
        self.resolved_pulses = []
        self.previous_pulse = None
        self.elements = odict()
        self.element_start_end = {}
        self.elements_on_awg = {}
        self.distortion_dicts = {}
        # The sweep_params dict is processed by generate_waveforms_sequences
        # and allows to sweep values of nodes of ZI HDAWGs in a hard sweep.
        # Keys are of the form awgname_chid_nodename (with _ instead of / in
        # the node name) and values are lists of hard sweep values.
        # The segment will be repeated as many times as there are hard
        # sweep values given in this property.
        # FIXME: This is an experimental feature and needs to be further
        #  cleaned up and documented in the future.
        self.sweep_params = {}
        # allow_filter specifies whether the segment can be filtered out in
        # a FilteredSweep
        self.allow_filter = False
        self.trigger_pars = {
            'pulse_length': self.trigger_pulse_length,
            'amplitude': self.trigger_pulse_amplitude,
            'buffer_length_start': self.trigger_pulse_start_buffer,
        }
        self.trigger_pars['length'] = self.trigger_pars['pulse_length'] + \
                                      self.trigger_pars['buffer_length_start']
        self._pulse_names = set()
        self.acquisition_elements = set()
<<<<<<< HEAD
        self.overlapping_elements = []
=======
        self.timer = Timer(self.name)
        self.pulse_pars = []
>>>>>>> 69da45ea

        for pulse_pars in pulse_pars_list:
            self.add(pulse_pars)

        self.resolve_overlapping_elements = kw.pop('resolve_overlapping_elements', ps.resolve_overlapping_elements())

    def add(self, pulse_pars):
        """
        Checks if all entries of the passed pulse_pars dictionary are valid
        and sets default values where necessary. After that an UnresolvedPulse
        is instantiated.
        """
        self.pulse_pars.append(deepcopy(pulse_pars))
        pars_copy = deepcopy(pulse_pars)

        # Makes sure that pulse name is unique
        if pars_copy.get('name') in self._pulse_names:
            raise ValueError(f'Name of added pulse already exists: '
                             f'{pars_copy.get("name")}')
        if pars_copy.get('name', None) is None:
            pars_copy['name'] = pulse_pars['pulse_type'] + '_' + str(
                len(self.unresolved_pulses))
        self._pulse_names.add(pars_copy['name'])

        # Makes sure that element name is unique within sequence of
        # segments by appending the segment name to the element name
        # and that RO pulses have their own elements if no element_name
        # was provided
        i = len(self.acquisition_elements) + 1

        if pars_copy.get('element_name', None) == None:
            if pars_copy.get('operation_type', None) == 'RO':
                pars_copy['element_name'] = \
                    'RO_element_{}_{}'.format(i, self.name)
            else:
                pars_copy['element_name'] = 'default_{}'.format(self.name)
        else:
            pars_copy['element_name'] += '_' + self.name


        # add element to set of acquisition elements
        if pars_copy.get('operation_type', None) == 'RO':
            if pars_copy['element_name'] not in self.acquisition_elements:
                self.acquisition_elements.add(pars_copy['element_name'])


        new_pulse = UnresolvedPulse(pars_copy)

        if new_pulse.ref_pulse == 'previous_pulse':
            if self.previous_pulse != None:
                new_pulse.ref_pulse = self.previous_pulse.pulse_obj.name
            # if the first pulse added to the segment has no ref_pulse
            # it is reference to segment_start by default
            elif self.previous_pulse == None and \
                 len(self.unresolved_pulses) == 0:
                new_pulse.ref_pulse = 'segment_start'
            else:
                raise ValueError('No previous pulse has been added!')

        self.unresolved_pulses.append(new_pulse)

        self.previous_pulse = new_pulse
        # if self.elements is odict(), the resolve_timing function has to be
        # called prior to generating the waveforms
        self.elements = odict()
        self.resolved_pulses = []

    def extend(self, pulses):
        """
        Adds sequentially all pulses to the segment
        :param pulses: list of pulses to add
        :return:
        """
        for p in pulses:
            self.add(p)

    @Timer()
    def resolve_segment(self, allow_overlap=False,
                        store_segment_length_timer=True):
        """
        Top layer method of Segment class. After having addded all pulses,
            * pulse elements are updated to enforce single element per segment
                for the that AWGs configured this way.
            * the timing is resolved
            * the virtual Z gates are resolved
            * the trigger pulses are generated
            * the charge compensation pulses are added

        :param allow_overlap: (bool, default: False) see _test_overlap
        :param store_segment_length_timer: (bool, default: True) whether
            the segment length should be stored in the segment's Timer object
        """
        self.enforce_single_element()
        self.resolve_timing()
        self.resolve_mirror()
        self.resolve_Z_gates()
        self.add_flux_crosstalk_cancellation_channels()
<<<<<<< HEAD
        if self.resolve_overlapping_elements:
            self.resolve_overlap()
        self.gen_trigger_el()
=======
        self.gen_trigger_el(allow_overlap=allow_overlap)
>>>>>>> 69da45ea
        self.add_charge_compensation()
        if store_segment_length_timer:
            try:
                # FIXME: we currently store 1e3*length because datetime
                #  does not support nanoseconds. Find a cleaner solution.
                self.timer.checkpoint(
                    'length.dt', log_init=False, values=[
                        datetime.datetime.utcfromtimestamp(0)
                        + datetime.timedelta(microseconds=1e9*np.diff(
                                self.get_segment_start_end())[0])])
            except Exception as e:
                # storing segment length is not crucial for the measurement
                log.warning(f"Could not store segment length timer: {e}")

    def enforce_single_element(self):
        self.resolved_pulses = []
        for p in self.unresolved_pulses:
            ch_mask = []
            for ch in p.pulse_obj.channels:
                ch_awg = self.pulsar.get(f'{ch}_awg')
                ch_mask.append(
                    self.pulsar.get(f'{ch_awg}_enforce_single_element'))
            if all(ch_mask) and len(ch_mask) != 0:
                p = deepcopy(p)
                p.pulse_obj.element_name = f'default_ese_{self.name}'
                self.resolved_pulses.append(p)
            elif any(ch_mask):
                p0 = deepcopy(p)
                p0.pulse_obj.channel_mask = [not x for x in ch_mask]
                self.resolved_pulses.append(p0)

                p1 = deepcopy(p)
                p1.pulse_obj.element_name = f'default_ese_{self.name}'
                p1.pulse_obj.channel_mask = ch_mask
                p1.ref_pulse = p.pulse_obj.name
                p1.ref_point = 0
                p1.ref_point_new = 0
                p1.basis_rotation = {}
                p1.delay = 0
                p1.pulse_obj.name += '_ese'
                p1.is_ese_copy = True
                if p1.pulse_obj.codeword == "no_codeword":
                   self.resolved_pulses.append(p1)
                else:
                    ese_chs = [ch for m, ch in zip(ch_mask, p.pulse_obj.channels) if m]
                    log.warning('enforce_single_element cannot use codewords, '
                                f'ignoring {p.pulse_obj.name} on channels '
                                f'{", ".join(ese_chs)}')
            else:
                p = deepcopy(p)
                self.resolved_pulses.append(p)

    def resolve_timing(self, resolve_block_align=True):
        """
        For each pulse in the resolved_pulses list, this method:
            * updates the _t0 of the pulse by using the timing description of
              the UnresolvedPulse
            * saves the resolved pulse in the elements ordered dictionary by 
              ascending element start time and the pulses in each element by 
              ascending _t0
            * orderes the resolved_pulses list by ascending pulse middle

        :param resolve_block_align: (bool) whether to resolve alignment of
            simultaneous blocks (default True)
        """

        self.elements = odict()
        if self.resolved_pulses == []:
            self.enforce_single_element()

        visited_pulses = []
        ref_pulses_dict = {}
        i = 0

        pulses = self.gen_refpoint_dict()

        # add pulses that refer to segment start
        for pulse in pulses['segment_start']:
            if pulse.pulse_obj.name in pulses:
                ref_pulses_dict.update({pulse.pulse_obj.name: pulse})
            t0 = pulse.delay - pulse.ref_point_new * pulse.pulse_obj.length
            pulse.pulse_obj.algorithm_time(t0)
            visited_pulses.append((t0, i, pulse))
            i += 1

        if len(visited_pulses) == 0:
            raise ValueError('No pulse references to the segment start!')

        ref_pulses_dict_all = deepcopy(ref_pulses_dict)
        # add remaining pulses
        while len(ref_pulses_dict) > 0:
            ref_pulses_dict_new = {}
            for name, pulse in ref_pulses_dict.items():
                for p in pulses[name]:
                    if isinstance(p.ref_pulse, list):
                        if p.pulse_obj.name in [vp[2].pulse_obj.name for vp
                                                in visited_pulses]:
                            continue
                        if not all([ref_pulse in ref_pulses_dict_all for
                                    ref_pulse in p.ref_pulse]):
                            continue

                        t0_list = []
                        delay_list = [p.delay] * len(p.ref_pulse) if not isinstance(p.delay, list) else p.delay
                        ref_point_list = [p.ref_point] * len(p.ref_pulse) if not isinstance(p.ref_point, list) \
                            else p.ref_point

                        for (ref_pulse, delay, ref_point) in zip(p.ref_pulse, delay_list, ref_point_list):
                            t0_list.append(ref_pulses_dict_all[ref_pulse].pulse_obj.algorithm_time() + delay -
                                           p.ref_point_new * p.pulse_obj.length +
                                           ref_point * ref_pulses_dict_all[ref_pulse].pulse_obj.length)

                        if p.ref_function == 'max':
                            t0 = max(t0_list)
                        elif p.ref_function == 'min':
                            t0 = min(t0_list)
                        elif p.ref_function == 'mean':
                            t0 = np.mean(t0_list)
                        else:
                            raise ValueError('Passed invalid value for ' +
                                'ref_function. Allowed values are: max, min, mean.' +
                                ' Default value: max')
                    else:
                        t0 = pulse.pulse_obj.algorithm_time() + p.delay - \
                            p.ref_point_new * p.pulse_obj.length + \
                            p.ref_point * pulse.pulse_obj.length

                    p.pulse_obj.algorithm_time(t0)

                    # add p.name to reference list if it is used as a key
                    # in pulses
                    if p.pulse_obj.name in pulses:
                        ref_pulses_dict_new.update({p.pulse_obj.name: p})

                    visited_pulses.append((t0, i, p))
                    i += 1

            ref_pulses_dict = ref_pulses_dict_new
            ref_pulses_dict_all.update(ref_pulses_dict_new)

        if len(visited_pulses) != len(self.resolved_pulses):
            log.error(f"{len(visited_pulses), len(self.resolved_pulses)}")
            for unpulse in visited_pulses:
                if unpulse not in self.resolved_pulses:
                    log.error(unpulse)
            raise Exception(f'Not all pulses have been resolved: '
                            f'{self.resolved_pulses}')

        if resolve_block_align:
            re_resolve = False
            for i in range(len(visited_pulses)):
                p = visited_pulses[i][2]
                if p.block_align is not None:
                    n = p.pulse_obj.name
                    end_pulse = ref_pulses_dict_all[n[:-len('start')] + 'end']
                    simultaneous_end_pulse = ref_pulses_dict_all[
                        n[:n[:-len('-|-start')].rfind('-|-') + 3] +
                        'simultaneous_end_pulse']
                    Delta_t = p.block_align * (
                            simultaneous_end_pulse.pulse_obj.algorithm_time() -
                            end_pulse.pulse_obj.algorithm_time())
                    if abs(Delta_t) > 1e-14:
                        p.delay += Delta_t
                        re_resolve = True
                    p.block_align = None
            if re_resolve:
                self.resolve_timing(resolve_block_align=False)
                return

        # adds the resolved pulses to the elements OrderedDictionary
        for (t0, i, p) in sorted(visited_pulses):
            if p.pulse_obj.element_name not in self.elements:
                self.elements[p.pulse_obj.element_name] = [p.pulse_obj]
            elif p.pulse_obj.element_name in self.elements:
                self.elements[p.pulse_obj.element_name].append(p.pulse_obj)

        # sort resolved_pulses by ascending pulse middle. Used for Z_gate
        # resolution
        for i in range(len(visited_pulses)):
            t0 = visited_pulses[i][0]
            p = visited_pulses[i][2]
            visited_pulses[i] = (t0 + p.pulse_obj.length / 2,
                                 visited_pulses[i][1], p)

        ordered_unres_pulses = []
        for (t0, i, p) in sorted(visited_pulses):
            ordered_unres_pulses.append(p)

        self.resolved_pulses = ordered_unres_pulses

    def add_flux_crosstalk_cancellation_channels(self):
        for p in self.resolved_pulses:
            calibration_key = getattr(p.pulse_obj,
                                      'crosstalk_cancellation_key', None)
            if calibration_key is None:
                calibration_key = self.pulsar.flux_crosstalk_cancellation()
            if calibration_key in (True, None):
                calibration_key = 'default'
            if not calibration_key:
                continue
            if any([ch in self.pulsar.flux_channels()[calibration_key] for ch in
                    p.pulse_obj.channels]):
                p.pulse_obj.crosstalk_cancellation_channels = \
                    self.pulsar.flux_channels()[calibration_key]
                p.pulse_obj.crosstalk_cancellation_mtx = \
                    self.pulsar.flux_crosstalk_cancellation_mtx()\
                        [calibration_key]
                p.pulse_obj.crosstalk_cancellation_shift_mtx = \
                    self.pulsar.flux_crosstalk_cancellation_shift_mtx()
                if p.pulse_obj.crosstalk_cancellation_shift_mtx is not None:
                    p.pulse_obj.crosstalk_cancellation_shift_mtx = \
                        p.pulse_obj.crosstalk_cancellation_shift_mtx\
                            .get(calibration_key, None)

    def add_charge_compensation(self):
        """
        Adds charge compensation pulse to channels with pulsar parameter
        charge_buildup_compensation.
        """
        t_end = -float('inf')
        pulse_area = {}
        compensation_chan = set()

        # Find channels where charge compensation should be applied
        for c in self.pulsar.channels:
            if self.pulsar.get('{}_type'.format(c)) != 'analog':
                continue
            if self.pulsar.get('{}_charge_buildup_compensation'.format(c)):
                compensation_chan.add(c)

        # * generate the pulse_area dictionary containing for each channel
        #   that has to be compensated the sum of all pulse areas on that
        #   channel + the name of the last element
        # * and find the end time of the last pulse of the segment
        for element in self.element_start_end.keys():
            # finds the channels of AWGs with that element
            awg_channels = set()
            for awg in self.element_start_end[element]:
                chan = set(self.pulsar.find_awg_channels(awg))
                awg_channels = awg_channels.union(chan)

            # Calculate the tvals dictionary for the element
            tvals = self.tvals(compensation_chan & awg_channels, element)

            for pulse in self.elements[element]:
                # Find the end of the last pulse of the segment
                t_end = max(t_end, pulse.algorithm_time() + pulse.length)

                for c in pulse.masked_channels():
                    if c not in compensation_chan:
                        continue
                    awg = self.pulsar.get('{}_awg'.format(c))
                    element_start_time = self.get_element_start(element, awg)
                    pulse_start = self.time2sample(
                        pulse.element_time(element_start_time), channel=c)
                    pulse_end = self.time2sample(
                        pulse.element_time(element_start_time) + pulse.length,
                        channel=c)

                    if c in pulse_area:
                        pulse_area[c][0] += pulse.pulse_area(
                            c, tvals[c][pulse_start:pulse_end])
                        # Overwrite this entry for all elements. The last
                        # element on that channel will be the one that
                        # is saved.
                        pulse_area[c][1] = element
                    else:
                        pulse_area[c] = [
                            pulse.pulse_area(
                                c, tvals[c][pulse_start:pulse_end]), element
                        ]

        # Add all compensation pulses to the last element after the last pulse
        # of the segment and for each element with a compensation pulse save
        # the pulse with the greatest length to determine the new length
        # of the element
        i = 1
        comp_i = 1
        comp_dict = {}
        longest_pulse = {}
        for c in pulse_area:
            comp_delay = self.pulsar.get(
                '{}_compensation_pulse_delay'.format(c))
            amp = self.pulsar.get('{}_amp'.format(c))
            amp *= self.pulsar.get('{}_compensation_pulse_scale'.format(c))

            # If pulse lenght was smaller than min_length, the amplitude will
            # be reduced
            length = abs(pulse_area[c][0] / amp)
            awg = self.pulsar.get('{}_awg'.format(c))
            min_length = self.pulsar.get(
                '{}_compensation_pulse_min_length'.format(awg))
            if length < min_length:
                length = min_length
                amp = abs(pulse_area[c][0] / length)

            if pulse_area[c][0] > 0:
                amp = -amp

            last_element = pulse_area[c][1]
            # for RO elements create a seperate element for compensation pulses
            if last_element in self.acquisition_elements:
                RO_awg = self.pulsar.get('{}_awg'.format(c))
                if RO_awg not in comp_dict:
                    last_element = 'compensation_el{}_{}'.format(
                        comp_i, self.name)
                    comp_dict[RO_awg] = last_element
                    self.elements[last_element] = []
                    self.element_start_end[last_element] = {RO_awg: [t_end, 0]}
                    self.elements_on_awg[RO_awg].append(last_element)
                    comp_i += 1
                else:
                    last_element = comp_dict[RO_awg]

            kw = {
                'amplitude': amp,
                'buffer_length_start': comp_delay,
                'buffer_length_end': comp_delay,
                'pulse_length': length,
                'gaussian_filter_sigma': self.pulsar.get(
                    '{}_compensation_pulse_gaussian_filter_sigma'.format(c))
            }
            pulse = pl.BufferedSquarePulse(
                last_element, c, name='compensation_pulse_{}'.format(i), **kw)
            i += 1

            # Set the pulse to start after the last pulse of the sequence
            pulse.algorithm_time(t_end)

            # Save the length of the longer pulse in longest_pulse dictionary
            total_length = 2 * comp_delay + length
            longest_pulse[(last_element,awg)] = \
                    max(longest_pulse.get((last_element,awg),0), total_length)

            self.elements[last_element].append(pulse)

        for (el, awg) in longest_pulse:
            length_comp = longest_pulse[(el, awg)]
            el_start = self.get_element_start(el, awg)
            new_end = t_end + length_comp
            new_samples = self.time2sample(new_end - el_start, awg=awg)
            # make sure that element length is multiple of
            # sample granularity
            gran = self.pulsar.get('{}_granularity'.format(awg))
            if new_samples % gran != 0:
                new_samples += gran - new_samples % gran
            self.element_start_end[el][awg][1] = new_samples

    def gen_refpoint_dict(self):
        """
        Returns a dictionary of UnresolvedPulses with their reference_points as 
        keys.
        """

        pulses = {}
        for pulse in self.resolved_pulses:
            ref_pulse_list = pulse.ref_pulse
            if not isinstance(ref_pulse_list, list):
                ref_pulse_list = [ref_pulse_list]
            for p in ref_pulse_list:
                if p not in pulses:
                    pulses[p] = [pulse]
                else:
                    pulses[p].append(pulse)

        return pulses

    def gen_elements_on_awg(self):
        """
        Updates the self.elements_on_AWG dictionary
        """

        if self.elements == odict():
            self.resolve_timing()

        self.elements_on_awg = {}

        for element in self.elements:
            for pulse in self.elements[element]:
                for channel in pulse.masked_channels():
                    awg = self.pulsar.get(channel + '_awg')
                    if awg in self.elements_on_awg and \
                        element not in self.elements_on_awg[awg]:
                        self.elements_on_awg[awg].append(element)
                    elif awg not in self.elements_on_awg:
                        self.elements_on_awg[awg] = [element]

    def find_awg_hierarchy(self):
        masters = {awg for awg in self.pulsar.awgs
            if len(self.pulsar.get('{}_trigger_channels'.format(awg))) == 0}

        # generate dictionary triggering_awgs (keys are trigger AWGs and
        # values triggered AWGs) and tirggered_awgs (keys are triggered AWGs
        # and values triggering AWGs)
        triggering_awgs = {}
        triggered_awgs = {}
        awgs = set(self.pulsar.awgs) - masters
        for awg in awgs:
            for channel in self.pulsar.get('{}_trigger_channels'.format(awg)):
                trigger_awg = self.pulsar.get('{}_awg'.format(channel))
                if trigger_awg in triggering_awgs:
                    triggering_awgs[trigger_awg].append(awg)
                else:
                    triggering_awgs[trigger_awg] = [awg]
                if awg in triggered_awgs:
                    triggered_awgs[awg].append(trigger_awg)
                else:
                    triggered_awgs[awg] = [trigger_awg]

        # impletment Kahn's algorithm to sort the AWG by hierarchy
        trigger_awgs = masters
        awg_hierarchy = []

        while len(trigger_awgs) != 0:
            awg = trigger_awgs.pop()
            awg_hierarchy.append(awg)
            if awg not in triggering_awgs:
                continue
            for triggered_awg in triggering_awgs[awg]:
                triggered_awgs[triggered_awg].remove(awg)
                if len(triggered_awgs[triggered_awg]) == 0:
                    trigger_awgs.add(triggered_awg)

        awg_hierarchy.reverse()
        return awg_hierarchy

    def gen_trigger_el(self, allow_overlap=False):
        """
        For each element:
            For each AWG the element is played on, this method:
                * adds the element to the elements_on_AWG dictionary
                * instatiates a trigger pulse on the triggering channel of the
                  AWG, placed in a suitable element on the triggering AWG,
                  taking AWG delay into account.
                * adds the trigger pulse to the elements list 

        For debugging, self.skip_trigger can be set to a list of AWG names
        for which the triggering should be skipped (by using a 0-amplitude
        trigger pulse).

        :param allow_overlap: (bool, default: False) see _test_overlap
        """

        # Generate the dictionary elements_on_awg, that for each AWG contains
        # a list of the elements on that AWG
        self.gen_elements_on_awg()

        # Find the AWG hierarchy. Needed to add the trigger pulses first to
        # the AWG that do not trigger any other AWGs, then the AWGs that
        # trigger these AWGs and so on.
        awg_hierarchy = self.find_awg_hierarchy()

        i = 1
        for awg in awg_hierarchy:
            if awg not in self.elements_on_awg:
                continue

            # for master AWG no trigger_pulse has to be added
            if len(self.pulsar.get('{}_trigger_channels'.format(awg))) == 0:
                continue

            # used for updating the length of the trigger elements after adding
            # the trigger pulses
            trigger_el_set = set()

            for element in self.elements_on_awg[awg]:
                # Calculate the trigger pulse time
                [el_start, _] = self.element_start_length(element, awg)

                trigger_pulse_time = el_start - \
                                     - self.pulsar.get('{}_delay'.format(awg))\
                                     - self.trigger_pars['buffer_length_start']

                # Find the trigger_AWGs that trigger the AWG
                trigger_awgs = set()
                for channel in self.pulsar.get(
                        '{}_trigger_channels'.format(awg)):
                    trigger_awgs.add(self.pulsar.get('{}_awg'.format(channel)))

                # For each trigger_AWG, find the element to play the trigger
                # pulse in
                trigger_elements = {}
                for trigger_awg in trigger_awgs:
                    # if there is no element on that AWG create a new element
                    if self.elements_on_awg.get(trigger_awg, None) is None:
                        trigger_elements[
                            trigger_awg] = 'trigger_element_{}'.format(
                                self.name)
                    # else find the element that is closest to the
                    # trigger pulse
                    else:
                        trigger_elements[
                            trigger_awg] = self.find_trigger_element(
                                trigger_awg, trigger_pulse_time)

                # Add the trigger pulse to all triggering channels
                for channel in self.pulsar.get(
                        '{}_trigger_channels'.format(awg)):

                    trigger_awg = self.pulsar.get('{}_awg'.format(channel))
                    kw = deepcopy(self.trigger_pars)
                    if awg in getattr(self, 'skip_trigger', []):
                        kw['amplitude'] = 0
                    trig_pulse = pl.BufferedSquarePulse(
                        trigger_elements[trigger_awg],
                        channel=channel,
                        name='trigger_pulse_{}'.format(i),
                        **kw)
                    i += 1

                    trig_pulse.algorithm_time(trigger_pulse_time -
                                              0.25/self.pulsar.clock(channel))

                    # Add trigger element and pulse to seg.elements
                    if trig_pulse.element_name in self.elements:
                        self.elements[trig_pulse.element_name].append(
                            trig_pulse)
                    else:
                        self.elements[trig_pulse.element_name] = [trig_pulse]

                    # Add the trigger_element to elements_on_awg[trigger_awg]
                    if trigger_awg not in self.elements_on_awg:
                        self.elements_on_awg[trigger_awg] = [
                            trigger_elements[trigger_awg]
                        ]
                    elif trigger_elements[
                            trigger_awg] not in self.elements_on_awg[
                                trigger_awg]:
                        self.elements_on_awg[trigger_awg].append(
                            trigger_elements[trigger_awg])

                    trigger_el_set = trigger_el_set | set(
                        trigger_elements.items())

            # For all trigger elements update the start and length
            # after having added the trigger pulses
            for (awg, el) in trigger_el_set:
                self.element_start_length(el, awg)

        # checks if elements on AWGs overlap
        self._test_overlap(allow_overlap=allow_overlap)
        # checks if there is only one element on the master AWG
        self._test_trigger_awg()

    def find_trigger_element(self, trigger_awg, trigger_pulse_time):
        """
        For a trigger_AWG that is used for generating triggers as well as 
        normal pulses, this method returns the name of the element to which the 
        trigger pulse is closest.
        """

        time_distance = []

        for element in self.elements_on_awg[trigger_awg]:
            [el_start, samples] = self.element_start_length(
                element, trigger_awg)
            el_end = el_start + self.sample2time(samples, awg=trigger_awg)
            distance_start_end = [
                [
                    abs(trigger_pulse_time + self.trigger_pars['length'] / 2 -
                        el_start), element
                ],
                [
                    abs(trigger_pulse_time + self.trigger_pars['length'] / 2 -
                        el_end), element
                ]
            ]

            time_distance += distance_start_end

        trigger_element = min(time_distance)[1]

        return trigger_element

    def get_element_end(self, element, awg):
        """
        This method returns the end of an element on an AWG in algorithm_time 
        """

        samples = self.element_start_end[element][awg][1]
        length = self.sample2time(samples, awg=awg)
        return self.element_start_end[element][awg][0] + length

    def get_element_start(self, element, awg):
        """
        This method returns the start of an element on an AWG in algorithm_time 
        """
        return self.element_start_end[element][awg][0]

<<<<<<< HEAD
    def _test_overlap(self, track_and_ignore=False):
=======
    def get_segment_start_end(self):
        """
        Returns the start and end of the segment in algorithm_time
        """
        for i in range(2):
            start_end_times = np.array(
                [[self.get_element_start(el, awg),
                  self.get_element_end(el, awg)]
                 for awg, v in self.elements_on_awg.items() for el in v])
            if len(start_end_times) > 0:
                # the segment has been resolved before
                break
            # Resolve the segment and retry. We set store_segment_length_timer
            # to False to avoid that resolve_segment calls
            # get_segment_start_end, which might cause an infinite loop in
            # some pathological cases.
            self.resolve_segment(store_segment_length_timer=False)
        return np.min(start_end_times[:, 0]), np.max(start_end_times[:, 1])

    def _test_overlap(self, allow_overlap=False, tol=1e-12):
>>>>>>> 69da45ea
        """
        Tests for all AWGs if any of their elements overlap.

        :param allow_overlap: (bool, default: False) If this is False,
            an execption is raised in case of overlapping elements.
            Otherwise, only a warning is shown (useful for plotting while
            debugging overlaps).
        """

        self.gen_elements_on_awg()

        for awg in self.elements_on_awg:
            el_list = []
            i = 0
            for el in self.elements_on_awg[awg]:
                if el not in self.element_start_end:
                    self.element_start_length(el, awg)
                el_list.append([self.element_start_end[el][awg][0], i, el])
                i += 1

            el_list.sort()

            for i in range(len(el_list) - 1):
                prev_el = el_list[i][2]
                el_prev_start = self.get_element_start(prev_el, awg)
                el_prev_end = self.get_element_end(prev_el, awg)
                el_length = el_prev_end - el_prev_start

                # If element length is shorter than min length, 0s will be
                # appended by pulsar. Test for elements with at least
                # min_el_len if they overlap.
                min_el_len = self.pulsar.get('{}_min_length'.format(awg))
                if el_length < min_el_len:
                    el_prev_end = el_prev_start + min_el_len

                el_new_start = el_list[i + 1][0]

<<<<<<< HEAD
                if el_prev_end > el_new_start:
                    if track_and_ignore:
                        # add set of two overlapping elements to list
                        self.overlapping_elements.append({prev_el, el_list[i + 1][2]})
                    else:
                        raise ValueError('{} and {} overlap on {}'.format(
                            prev_el, el_list[i + 1][2], awg))

    def resolve_overlap(self):
        """
        Routine to resolve overlapping elements. Will be exectued if corresponding pulsar parameter is true. This code
        first goes through the list of overlapping elements that are pairwise overlapping and clusters them into lists
        of overlapping elements, where two different lists of overlapping elements have no overlapping elements with
        one another. At the end the code combines all elements of each list into a new element.
        """

        self.gen_elements_on_awg()
        self._test_overlap(track_and_ignore=True)
        overlapping_elements = self.overlapping_elements

        if len(overlapping_elements)==0:
            return

        # add first two overlapping elements to list
        joint_overlapping_elements = [overlapping_elements[0]]

        new_cluster = True
        for i in range(len(overlapping_elements) - 1):
            # check for all sets added to joint_overlapping_elements whether the next set of elements from
            # overlapping_elements shares an element name. If so, then add this element to the entry in
            # joint_overlapping_elements
            for j in range(len(joint_overlapping_elements)):
                if len(joint_overlapping_elements[j] & overlapping_elements[i + 1]) != 0:
                    joint_overlapping_elements[j] = joint_overlapping_elements[j] | overlapping_elements[i + 1]
                    new_cluster = False

            # if the new element from overlapping_elements overlaps with none of the previously added elements in
            # joint_overlapping_elements (i.e. if new_cluster=True) add it as a new cluster.
            if new_cluster:
                joint_overlapping_elements.append(overlapping_elements[i + 1])
            new_cluster = True

        for i in range(len(joint_overlapping_elements)):
            self._combine_elements(joint_overlapping_elements[i], 'overlapping_el_{}_{}'.format(i, self.name))


    def _combine_elements(self, elements, combined_el_name):
        """
        Routine to properly combine elements in the segment.
        :param elements: list or set of elements in the segment to be combined
        :param combined_el_name: name of the combined element
        :return:
        """

        new_pulse_list = []

        for el in elements:
            new_pulse_list+= self.elements.pop(el)
            #remove it from element_start_end
            self.element_start_end.pop(el)

        # add new element
        self.elements[combined_el_name] = new_pulse_list
        # update new elements_on_awg
        self.gen_elements_on_awg()
        # update element_start_end

        #for awg in self.pulsar.awgs:
        for awg in self.pulsar.awgs:
            self.element_start_length(combined_el_name, awg)

=======
                if (el_prev_end - el_new_start) > tol :
                    print(el_prev_end, el_new_start)
                    msg = f'{prev_el} (ends at {el_prev_end*1e6:.4f}us) and ' \
                    f'{el_list[i + 1][2]} (' \
                        f'starts at {el_new_start*1e6:.4f}us) overlap ' \
                          f'on {awg}'
                    if allow_overlap:
                        log.warning(msg)
                    else:
                        raise ValueError(msg)
>>>>>>> 69da45ea

    def _test_trigger_awg(self):
        """
        Checks if there is more than one element on the AWGs that are not 
        triggered by another AWG.
        """
        self.gen_elements_on_awg()

        for awg in self.elements_on_awg:
            if len(self.pulsar.get('{}_trigger_channels'.format(awg))) != 0:
                continue
            if len(self.elements_on_awg[awg]) > 1:
                raise ValueError(
                    'There is more than one element on {}'.format(awg))

    def resolve_mirror(self):
        """
        Resolves amplitude mirroring for pulses that have a mirror_pattern
        property.

        Pulses are categorized by their op_code and by whether or not they
        are a copy created by enforce_single_element. The mirror_pattern
        decides which pulses within a category get mirrored. The mirroring
        is performed by multiplying all pulse parameters that contain
        'amplitude' in their name by -1 (and adding a mirror_correction if
        it is provided).

        mirror_pattern:
        - 'none'/'all': no/all pulses are mirrored
        - 'odd'/'even': the i-th occurrence of a pulse from the category is
          mirrored if i is odd (1, 3, ...) / even (2, 4, ...). Note that i is
          meant as a natural number (i.e., 1-indexed and not 0-indexed).
        - a list of bools (or of anything that can be interpreted as a bool).
          In this case, the j-th element of the list indicates whether the
          j-th occurrence of a pulse from the category is mirrored. If there
          are more occurrences than elements in the list, the list is
          repeated periodically.

        mirror_correction:
        None (no corrections) or a dict, where each key is a pulse
        parameter name and the corresponding value specifies an additive
        constant to be added after mirroring of this parameter. For parameters
        not found in the dict, no correction is applied.
        """
        op_counts = {}
        for p in self.resolved_pulses:
            pulse_category = (p.op_code, getattr(p, "is_ese_copy", False))
            if pulse_category not in op_counts:
                op_counts[pulse_category] = 0
            op_counts[pulse_category] += 1
            pattern = getattr(p.pulse_obj, 'mirror_pattern', None)
            # interpret string pattern ('none'/'all'/'odd'/'even')
            if pattern is None or pattern == 'none':
                continue  # do not mirror
            for pa1, pa2 in [('all', [1]), ('even', [0, 1]), ('odd', [1, 0])]:
                if pattern == pa1:
                    pattern = pa2
            # periodically extend pattern if needed
            pattern = deepcopy(pattern)
            while len(pattern) < op_counts[pulse_category]:
                pattern += pattern
            # check whether the pulse should be mirrored
            if not pattern[op_counts[pulse_category] - 1]:
                continue  # do not mirror
            # mirror all parameters that have 'amplitude' in their name
            # (and apply mirror correction if applicable)
            mirror_correction = getattr(p.pulse_obj, 'mirror_correction', None)
            if mirror_correction is None:
                mirror_correction = {}
            for k in p.pulse_obj.__dict__:
                if 'amplitude' in k:
                    amp = -getattr(p.pulse_obj, k)
                    if k in mirror_correction:
                        amp += mirror_correction[k]
                    setattr(p.pulse_obj, k, amp)

    def resolve_Z_gates(self):
        """
        The phase of a basis rotation is acquired by an basis pulse, if the
        middle of the basis rotation pulse happens before the middle of the
        basis pulse. Using that self.resolved_pulses was sorted by
        self.resolve_timing() the acquired phases can be calculated.
        """

        basis_phases = {}

        for pulse in self.resolved_pulses:
            for basis, rotation in pulse.basis_rotation.items():
                basis_phases[basis] = basis_phases.get(basis, 0) + rotation

            if pulse.basis is not None:
                pulse.pulse_obj.phase = pulse.original_phase - \
                                        basis_phases.get(pulse.basis, 0)

    def element_start_length(self, element, awg):
        """
        Finds and saves the start and length of an element on AWG awg
        in self.element_start_end.
        """
        if element not in self.element_start_end:
            self.element_start_end[element] = {}

        # find element start, end and length
        t_start = float('inf')
        t_end = -float('inf')

        for pulse in self.elements[element]:
            for ch in pulse.masked_channels():
                if self.pulsar.get(f'{ch}_awg') == awg:
                    break
            else:
                continue
            t_start = min(pulse.algorithm_time(), t_start)
            t_end = max(pulse.algorithm_time() + pulse.length, t_end)

        if t_start==float('inf') or t_end == -float('inf'):
            log.log(0, 'Asked to find start of element {element} on AWG {awg}, but element not on AWG.')
            return
        # make sure that element start is a multiple of element
        # start granularity
        # we allow rounding up of the start time by half a sample, otherwise
        # we round the start time down
        start_gran = self.pulsar.get(
            '{}_element_start_granularity'.format(awg))
        sample_time = 1/self.pulsar.clock(awg=awg)
        if start_gran is not None:
            t_start = math.floor((t_start + 0.5*sample_time) / start_gran) \
                      * start_gran

        # make sure that element length is multiple of
        # sample granularity
        gran = self.pulsar.get('{}_granularity'.format(awg))
        samples = self.time2sample(t_end - t_start, awg=awg)
        if samples % gran != 0:
            samples += gran - samples % gran

        self.element_start_end[element][awg] = [t_start, samples]

        return [t_start, samples]

    def waveforms(self, awgs=None, elements=None, channels=None,
                        codewords=None):
        """
        After all the pulses have been added, the timing resolved and the 
        trigger pulses added, the waveforms of the segment can be compiled.
        This method returns a dictionary:
        AWG_wfs = 
          = {AWG_name: 
                {(position_of_element, element_name): 
                    {codeword:
                        {channel_id: channel_waveforms}
                    ...
                    }
                ...
                }
            ...
            }
        """
        if awgs is None:
            awgs = set(self.elements_on_awg)
        if channels is None:
            channels = set(self.pulsar.channels)
        if elements is None:
            elements = set(self.elements)

        awg_wfs = {}
        for awg in awgs:
            # only procede for AWGs with waveforms
            if awg not in self.elements_on_awg:
                continue
            awg_wfs[awg] = {}
            channel_list = set(self.pulsar.find_awg_channels(awg)) & channels
            if channel_list == set():
                continue
            channel_list = list(channel_list)
            for i, element in enumerate(self.elements_on_awg[awg]):
                if element not in elements:
                    continue
                awg_wfs[awg][(i, element)] = {}
                tvals = self.tvals(channel_list, element)
                wfs = {}
                element_start_time = self.get_element_start(element, awg)
                for pulse in self.elements[element]:
                    # checks whether pulse is played on AWG
                    pulse_channels = set(pulse.masked_channels()) & set(channel_list)
                    if pulse_channels == set():
                        continue
                    if codewords is not None and \
                            pulse.codeword not in codewords:
                        continue

                    # fills wfs with zeros for used channels
                    if pulse.codeword not in wfs:
                        wfs[pulse.codeword] = {}
                        for channel in pulse_channels:
                            wfs[pulse.codeword][channel] = np.zeros(
                                len(tvals[channel]))
                    else:
                        for channel in pulse_channels:
                            if channel not in wfs[pulse.codeword]:
                                wfs[pulse.codeword][channel] = np.zeros(
                                    len(tvals[channel]))

                    # calculate the pulse tvals
                    chan_tvals = {}
                    pulse_start = self.time2sample(
                        pulse.element_time(element_start_time), awg=awg)
                    pulse_end = self.time2sample(
                        pulse.element_time(element_start_time) + pulse.length,
                        awg=awg)
                    for channel in pulse_channels:
                        chan_tvals[channel] = tvals[channel].copy(
                        )[pulse_start:pulse_end]

                    # calculate pulse waveforms
                    pulse_wfs = pulse.waveforms(chan_tvals)

                    # insert the waveforms at the correct position in wfs
                    for channel in pulse_channels:
                        wfs[pulse.codeword][channel][
                            pulse_start:pulse_end] += pulse_wfs[channel]


                # for codewords: add the pulses that do not have a codeword to
                # all codewords
                if 'no_codeword' in wfs:
                    for codeword in wfs:
                        if codeword != 'no_codeword':
                            for channel in wfs['no_codeword']:
                                if channel in wfs[codeword]:
                                    wfs[codeword][channel] += wfs[
                                        'no_codeword'][channel]
                                else:
                                    wfs[codeword][channel] = wfs[
                                        'no_codeword'][channel]


                # do predistortion
                for codeword in wfs:
                    for c in wfs[codeword]:
                        if not self.pulsar.get(
                                '{}_type'.format(c)) == 'analog':
                            continue
                        if not self.pulsar.get(
                                '{}_distortion'.format(c)) == 'precalculate':
                            continue

                        wf = wfs[codeword][c]

                        distortion_dict = self.distortion_dicts.get(c, None)
                        if distortion_dict is None:
                            distortion_dict = self.pulsar.get(
                                '{}_distortion_dict'.format(c))
                        else:
                            distortion_dict = \
                                flux_dist.process_filter_coeffs_dict(
                                    distortion_dict,
                                    default_dt=1 / self.pulsar.clock(
                                        channel=c))

                        fir_kernels = distortion_dict.get('FIR', None)
                        if fir_kernels is not None:
                            if hasattr(fir_kernels, '__iter__') and not \
                            hasattr(fir_kernels[0], '__iter__'): # 1 kernel
                                wf = flux_dist.filter_fir(fir_kernels, wf)
                            else:
                                for kernel in fir_kernels:
                                    wf = flux_dist.filter_fir(kernel, wf)
                        iir_filters = distortion_dict.get('IIR', None)
                        if iir_filters is not None:
                            wf = flux_dist.filter_iir(iir_filters[0],
                                                      iir_filters[1], wf)
                        wfs[codeword][c] = wf

                # truncation and normalization
                for codeword in wfs:
                    for c in wfs[codeword]:
                        # truncate all values that are out of bounds and
                        # normalize the waveforms
                        amp = self.pulsar.get('{}_amp'.format(c))
                        if self.pulsar.get('{}_type'.format(c)) == 'analog':
                            if np.max(wfs[codeword][c]) > amp:
                                logging.warning(
                                    'Clipping waveform {} > {}'.format(
                                        np.max(wfs[codeword][c]), amp))
                            if np.min(wfs[codeword][c]) < -amp:
                                logging.warning(
                                    'Clipping waveform {} < {}'.format(
                                        np.min(wfs[codeword][c]), -amp))
                            np.clip(
                                wfs[codeword][c],
                                -amp,
                                amp,
                                out=wfs[codeword][c])
                            # normalize wfs
                            wfs[codeword][c] = wfs[codeword][c] / amp
                        # marker channels have to be 1 or 0
                        elif self.pulsar.get('{}_type'.format(c)) == 'marker':
                            wfs[codeword][c] = (wfs[codeword][c] > 0)\
                                .astype(np.int)

                # save the waveforms in the dictionary
                for codeword in wfs:
                    awg_wfs[awg][(i, element)][codeword] = {}
                    for channel in wfs[codeword]:
                        awg_wfs[awg][(i, element)][codeword][self.pulsar.get(
                            '{}_id'.format(channel))] = (
                                wfs[codeword][channel])

        return awg_wfs

    def get_element_codewords(self, element, awg=None):
        codewords = set()
        if awg is not None:
            channels = set(self.pulsar.find_awg_channels(awg))
        for pulse in self.elements[element]:
            if awg is not None and len(set(pulse.masked_channels()) & channels) == 0:
                continue
            codewords.add(pulse.codeword)
        return codewords

    def get_element_channels(self, element, awg=None):
        channels = set()
        if awg is not None:
            awg_channels = set(self.pulsar.find_awg_channels(awg))
        for pulse in self.elements[element]:
            if awg is not None:
                channels |= set(pulse.masked_channels()) & awg_channels
            else:
                channels |= set(pulse.masked_channels())
        return channels

    def calculate_hash(self, elname, codeword, channel):
        if not self.pulsar.reuse_waveforms():
            # these hash entries avoid that the waveform is reused on another
            # channel or in another element/codeword
            hashlist = [self.name, elname, codeword, channel]
            if not self.pulsar.use_sequence_cache():
                return tuple(hashlist)
            # when sequence cache is used, we still need to add the other
            # hashables to allow pulsar to detect when a re-upload is required
        else:
            hashlist = []

        awg = self.pulsar.get(f'{channel}_awg')
        tstart, length = self.element_start_end[elname][awg]
        hashlist.append(length)  # element length in samples
        if self.pulsar.get(f'{channel}_type') == 'analog' and \
                self.pulsar.get(f'{channel}_distortion') == 'precalculate':
            hashlist.append(repr(self.pulsar.get(
                f'{channel}_distortion_dict')))
        else:
            hashlist.append(self.pulsar.clock(channel=channel))  # clock rate
            for par in ['type', 'amp', 'internal_modulation']:
                chpar = f'{channel}_{par}'
                if chpar in self.pulsar.parameters:
                    hashlist.append(self.pulsar.get(chpar))
                else:
                    hashlist.append(False)
        if self.pulsar.get(f'{channel}_type') == 'analog' and \
                self.pulsar.get(f'{channel}_charge_buildup_compensation'):
            for par in ['compensation_pulse_delay',
                        'compensation_pulse_gaussian_filter_sigma',
                        'compensation_pulse_scale']:
                hashlist.append(self.pulsar.get(f'{channel}_{par}'))

        for pulse in self.elements[elname]:
            if pulse.codeword in {'no_codeword', codeword}:
                hashlist += self.hashables(pulse, tstart, channel)
        return tuple(hashlist)

    @staticmethod
    def hashables(pulse, tstart, channel):
        """
        Wrapper for Pulse.hashables making sure to deal correctly with
        crosstalk cancellation channels.

        The hashables of a cancellation pulse has to include the hashables
        of all pulses that it cancels. This is needed to ensure that the
        cancellation pulse gets re-uploaded when any of the cancelled pulses
        changes. In addition it has to include the parameters of
        cancellation calibration, i.e., the relevant entries of the
        crosstalk cancellation matrix and of the shift matrix.

        :param pulse: a Pulse object
        :param tstart: (float) start time of the element
        :param channel: (str) channel name
        """
        if channel in pulse.crosstalk_cancellation_channels:
            hashables = []
            idx_c = pulse.crosstalk_cancellation_channels.index(channel)
            for c in pulse.channels:
                if c in pulse.crosstalk_cancellation_channels:
                    idx_c2 = pulse.crosstalk_cancellation_channels.index(c)
                    factor = pulse.crosstalk_cancellation_mtx[idx_c, idx_c2]
                    shift = pulse.crosstalk_cancellation_shift_mtx[
                        idx_c, idx_c2] \
                        if pulse.crosstalk_cancellation_shift_mtx is not \
                           None else 0
                    if factor != 0:
                        hashables += pulse.hashables(tstart, c)
                        hashables += [factor, shift]
            return hashables
        else:
            return pulse.hashables(tstart, channel)

    def tvals(self, channel_list, element):
        """
        Returns a dictionary with channel names of the used channels in the
        element as keys and the tvals array for the channel as values.
        """

        tvals = {}

        for channel in channel_list:
            samples = self.get_element_samples(element, channel)
            awg = self.pulsar.get('{}_awg'.format(channel))
            tvals[channel] = np.arange(samples) / self.pulsar.clock(
                channel=channel) + self.get_element_start(element, awg)

        return tvals

    def get_element_samples(self, element, instrument_ref):
        """
        Returns the number of samples the element occupies for the channel or
        AWG.
        """

        if instrument_ref in self.pulsar.channels:
            awg = self.pulsar.get('{}_awg'.format(instrument_ref))
        elif instrument_ref in self.pulsar.awgs:
            awg = instrument_ref
        else:
            raise Exception('instrument_ref has to be channel or AWG name!')

        return self.element_start_end[element][awg][1]

    def time2sample(self, t, **kw):
        """
        Converts time to a number of samples for a channel or AWG.
        """
        return int(t * self.pulsar.clock(**kw) + 0.5)

    def sample2time(self, samples, **kw):
        """
        Converts nubmer of samples to time for a channel or AWG.
        """
        return samples / self.pulsar.clock(**kw)

    def plot(self, instruments=None, channels=None, legend=True,
             delays=None, savefig=False, prop_cycle=None, frameon=True,
             channel_map=None, plot_kwargs=None, axes=None, demodulate=False,
             show_and_close=True, col_ind=0, normalized_amplitudes=True,
             save_kwargs=None):
        """
        Plots a segment. Can only be done if the segment can be resolved.
        :param instruments (list): instruments for which pulses have to be
            plotted. Defaults to all.
        :param channels (list):  channels to plot. defaults to all.
        :param delays (dict): keys are instruments, values are additional
            delays. If passed, the delay is substracted to the time values of
            this instrument, such that the pulses are plotted at timing when
            they physically occur. A key 'default' can be used to specify a
            delay for all instruments that are not explicitly given as keys.
        :param savefig: save the plot
        :param channel_map (dict): indicates which instrument channels
            correspond to which qubits. Keys = qb names, values = list of
            channels. eg. dict(qb2=['AWG8_ch3', "UHF_ch1"]). If provided,
            will plot each qubit on individual subplots.
        :param prop_cycle (dict):
        :param frameon (dict, bool):
        :param axes (array or axis): 2D array of matplotlib axes. if single
            axes, will be converted internally to array.
        :param demodulate (bool): plot only envelope of pulses by temporarily
            setting modulation and phase to 0. Need to recompile the sequence
        :param show_and_close: (bool) show and close the plot (default: True)
        :param col_ind: (int) when passed together with axes, this specifies
            in which column of subfigures the plots should be added
            (default: 0)
        :param normalized_amplitudes: (bool) whether amplitudes
            should be normalized to the voltage range of the channel
            (default: True)
        :param save_kwargs (dict): save kwargs passed on to fig.savefig if
        "savefig" is True.
        :return: The figure and axes objects if show_and_close is False,
            otherwise no return value.
        """
        import matplotlib.pyplot as plt
        if delays is None:
            delays = dict()
        if plot_kwargs is None:
            plot_kwargs = dict()
            plot_kwargs['linewidth'] = 0.7
        try:
            # resolve segment and populate elements/waveforms
            self.resolve_segment(allow_overlap=True)
            if demodulate:
                for el in self.elements.values():
                    for pulse in el:
                        if hasattr(pulse, "mod_frequency"):
                            pulse.mod_frequency = 0
                        if hasattr(pulse, "phase"):
                            pulse.phase = 0
            wfs = self.waveforms(awgs=instruments, channels=None)
            n_instruments = len(wfs) if channel_map is None else \
                len(channel_map)
            if axes is not None:
                if np.ndim(axes) == 0:
                    axes = np.array([[axes]])
                fig = axes[0,0].get_figure()
                ax = axes
            else:
                fig, ax = plt.subplots(nrows=n_instruments, sharex=True,
                                       squeeze=False,
                                       figsize=(16, n_instruments * 3))
            if prop_cycle is not None:
                for a in ax[:,col_ind]:
                    a.set_prop_cycle(**prop_cycle)
            sorted_keys = sorted(wfs.keys()) if instruments is None \
                else [i for i in instruments if i in wfs]
            for i, instr in enumerate(sorted_keys):
                if instr not in delays and 'default' in delays:
                    delays[instr] = delays['default']
                # plotting
                for elem_name, v in wfs[instr].items():
                    for k, wf_per_ch in v.items():
                        if k == "no_codeword":
                            k = ""
                        sorted_chans = sorted(wf_per_ch.keys())
                        for n_wf, ch in enumerate(sorted_chans):
                            wf = wf_per_ch[ch]
                            if not normalized_amplitudes:
                                wf = wf * self.pulsar.get(f'{instr}_{ch}_amp')
                            if channels is None or \
                                    ch in channels.get(instr, []):
                                tvals = \
                                self.tvals([f"{instr}_{ch}"], elem_name[1])[
                                    f"{instr}_{ch}"] - delays.get(instr, 0)
                                if channel_map is None:
                                    # plot per device
                                    ax[i, col_ind].set_title(instr)
                                    ax[i, col_ind].plot(
                                        tvals * 1e6, wf,
                                        label=f"{elem_name[1]}_{k}_{ch}",
                                        **plot_kwargs)
                                else:
                                    # plot on each qubit subplot which includes
                                    # this channel in the channel map
                                    match = {i: qb_name
                                             for i, (qb_name, qb_chs) in
                                             enumerate(channel_map.items())
                                             if f"{instr}_{ch}" in qb_chs}
                                    for qbi, qb_name in match.items():
                                        ax[qbi, col_ind].set_title(qb_name)
                                        ax[qbi, col_ind].plot(
                                            tvals * 1e6, wf,
                                            label=f"{elem_name[1]}"
                                                  f"_{k}_{instr}_{ch}",
                                            **plot_kwargs)
                                        if demodulate: # filling
                                            ax[qbi, col_ind].fill_between(
                                                tvals * 1e6, wf,
                                                label=f"{elem_name[1]}_"
                                                      f"{k}_{instr}_{ch}",
                                                alpha=0.05,
                                                **plot_kwargs)

            # formatting
            for a in ax[:, col_ind]:
                if isinstance(frameon, bool):
                    frameon = {k: frameon for k in ['top', 'bottom',
                                                    "right", "left"]}
                a.spines["top"].set_visible(frameon.get("top", True))
                a.spines["right"].set_visible(frameon.get("right", True))
                a.spines["bottom"].set_visible(frameon.get("bottom", True))
                a.spines["left"].set_visible(frameon.get("left", True))
                if legend:
                    a.legend(loc=[1.02, 0], prop={'size': 8}, frameon=False)
                if normalized_amplitudes:
                    a.set_ylabel('Amplitude (norm.)')
                else:
                    a.set_ylabel('Voltage (V)')
            ax[-1, col_ind].set_xlabel('time ($\mu$s)')
            fig.suptitle(f'{self.name}', y=1.01)
            fig.align_ylabels()
            plt.tight_layout()
            if savefig:
                if save_kwargs is None:
                    save_kwargs = dict(fname=f'{self.name}.png',
                                      bbox_inches="tight")
                fig.savefig(**save_kwargs)
            if show_and_close:
                plt.show()
                plt.close(fig)
                return
            else:
                return fig, ax
        except Exception as e:
            log.error(f"Could not plot: {self.name}")
            raise e

    def __repr__(self):
        string_repr = f"---- {self.name} ----\n"

        for i, p in enumerate(self.unresolved_pulses):
            string_repr += f"{i}: " + repr(p) + "\n"
        return string_repr

    def export_tikz(self, qb_names, tscale=1e-6):
        last_z = [(-np.inf, 0)] * len(qb_names)

        output = ''
        z_output = ''
        start_output = '\\documentclass{standalone}\n\\usepackage{tikz}\n\\begin{document}\n\\scalebox{2}{'
        start_output += '\\begin{tikzpicture}[x=10cm,y=2cm]\n'
        start_output += '\\tikzstyle{CZdot} = [shape=circle, thick,draw,inner sep=0,minimum size=.5mm, fill=black]\n'
        start_output += '\\tikzstyle{gate} = [draw,fill=white,minimum width=1cm, rotate=90]\n'
        start_output += '\\tikzstyle{zgate} = [rotate=0]\n'
        tmin = np.inf
        tmax = -np.inf
        num_single_qb = 0
        num_two_qb = 0
        num_virtual = 0
        self.resolve_segment()
        for p in self.resolved_pulses:
            if p.op_code != '' and p.op_code[:2] != 'RO':
                l = p.pulse_obj.length
                t = p.pulse_obj._t0 + l / 2
                tmin = min(tmin, p.pulse_obj._t0)
                tmax = max(tmax, p.pulse_obj._t0 + p.pulse_obj.length)
                qb = qb_names.index(p.op_code[-3:])
                op_code = p.op_code[:-4]
                qbt = 0
                if op_code[-3:-1] == 'qb':
                    qbt = qb_names.index(op_code[-3:])
                    op_code = op_code[:-4]
                if op_code[-1:] == 's':
                    op_code = op_code[:-1]
                if op_code[:2] == 'CZ' or op_code[:4] == 'upCZ':
                    num_two_qb += 1
                    if len(op_code) > 4:
                        val = -float(op_code[4:])
                        gate_formatted = f'{gate_type}{(factor * val):.1f}'.replace(
                            '.0', '')
                        output += f'\\draw({t / tscale:.4f},-{qb})  node[CZdot] {{}} -- ({t / tscale:.4f},-{qbt}) node[gate, minimum height={l / tscale * 100:.4f}mm] {{\\tiny {gate_formatted}}};\n'
                    else:
                        output += f'\\draw({t / tscale:.4f},-{qb})  node[CZdot] {{}} -- ({t / tscale:.4f},-{qbt}) node[CZdot] {{}};\n'
                elif op_code[0] == 'I':
                    continue
                else:
                    if op_code[0] == 'm':
                        factor = -1
                        op_code = op_code[1:]
                    else:
                        factor = 1
                    gate_type = 'R' + op_code[:1]
                    val = float(op_code[1:])
                    if val == 180:
                        gate_formatted = op_code[:1]
                    else:
                        gate_formatted = f'{gate_type}{(factor * val):.1f}'.replace(
                            '.0', '')
                    if l == 0:
                        if t - last_z[qb][0] > 1e-9:
                            z_height = 0 if (
                                        t - last_z[qb][0] > 100e-9 or last_z[qb][
                                    1] >= 3) else last_z[qb][1] + 1
                            z_output += f'\\draw[dashed,thick,shift={{(0,.03)}}] ({t / tscale:.4f},-{qb})--++(0,{0.3 + z_height * 0.1});\n'
                        else:
                            z_height = last_z[qb][1] + 1
                        z_output += f'\\draw({t / tscale:.4f},-{qb})  node[zgate,shift={{({(0, .35 + z_height * .1)})}}] {{\\tiny {gate_formatted}}};\n'
                        last_z[qb] = (t, z_height)
                        num_virtual += 1
                    else:
                        output += f'\\draw({t / tscale:.4f},-{qb})  node[gate, minimum height={l / tscale * 100:.4f}mm] {{\\tiny {gate_formatted}}};\n'
                        num_single_qb += 1
        qb_output = ''
        for qb, qb_name in enumerate(qb_names):
            qb_output += f'\draw ({tmin / tscale:.4f},-{qb}) node[left] {{{qb_name}}} -- ({tmax / tscale:.4f},-{qb});\n'
        output = start_output + qb_output + output + z_output
        axis_ycoord = -len(qb_names) + .4
        output += f'\\foreach\\x in {{{tmin / tscale},{tmin / tscale + .2},...,{tmax / tscale}}} \\pgfmathprintnumberto[fixed]{{\\x}}{{\\tmp}} \draw (\\x,{axis_ycoord})--++(0,-.1) node[below] {{\\tmp}} ;\n'
        output += f'\\draw[->] ({tmin / tscale},{axis_ycoord}) -- ({tmax / tscale},{axis_ycoord}) node[right] {{$t/\\mathrm{{\\mu s}}$}};\n'
        output += '\\end{tikzpicture}}\end{document}'
        output += f'\n% {num_single_qb} single-qubit gates, {num_two_qb} two-qubit gates, {num_virtual} virtual gates'
        return output

    def rename(self, new_name):
        """
        Renames a segment with the given new name. Hunts down element names in
        unresolved pulses and acquisition elements that might have made use of
        the old segment_name and renames them too.
        Note: this function relies on the convention that the element_name ends with
        "_segmentname".
        Args:
            new_name:

        Returns:

        """
        old_name = self.name

        # rename element names in unresolved_pulses and resolved_pulses making
        # use of the old name
        for p in self.unresolved_pulses + self.resolved_pulses:
            if hasattr(p.pulse_obj, "element_name") \
                    and p.pulse_obj.element_name.endswith(f"_{old_name}"):
                p.pulse_obj.element_name = \
                    p.pulse_obj.element_name[:-(len(old_name) + 1)] + '_' \
                    + new_name

        # rebuild acquisition elements that used the old segment name
        new_acq_elements = set()
        for el in self.acquisition_elements:
            if el.endswith(f"_{old_name}"):
                new_acq_elements.add(el[:-(len(old_name) + 1)] + '_' \
                                     + new_name)
            else:
                new_acq_elements.add(el)
                log.warning(f'Acquisition element name: {el} not ending'
                            f' with "_segmentname": {old_name}. Keeping '
                            f'current element name when renaming '
                            f'the segment.')
        self.acquisition_elements = new_acq_elements
        # enforce that start and end times get recalculated using the new
        # element names
        self.element_start_end = {}

        # rename segment name
        self.name = new_name

        # rename timer
        self.timer.name = new_name

    def __deepcopy__(self, memo):
        cls = self.__class__
        new_seg = cls.__new__(cls)
        memo[id(self)] = new_seg
        for k, v in self.__dict__.items():
            if k == "pulsar": # the reference to pulsar cannot be deepcopied
                setattr(new_seg, k, v)
            else:
                setattr(new_seg, k, deepcopy(v, memo))
        return new_seg


class UnresolvedPulse:
    """
    pulse_pars: dictionary containing pulse parameters
    ref_pulse: 'segment_start', 'previous_pulse', pulse.name, or a list of
        multiple pulse.name.
    ref_point: 'start', 'end', 'middle', reference point of the reference pulse
    ref_point_new: 'start', 'end', 'middle', reference point of the new pulse
    ref_function: 'max', 'min', 'mean', specifies how timing is chosen if
        multiple pulse names are listed in ref_pulse (default: 'max')
    """

    def __init__(self, pulse_pars):
        self.ref_pulse = pulse_pars.get('ref_pulse', 'previous_pulse')
        alignments = {'start': 0, 'middle': 0.5, 'center': 0.5, 'end': 1}
        if pulse_pars.get('ref_point', 'end') == 'end':
            self.ref_point = 1
        elif pulse_pars.get('ref_point', 'end') == 'middle':
            self.ref_point = 0.5
        elif pulse_pars.get('ref_point', 'end') == 'start':
            self.ref_point = 0
        else:
            raise ValueError('Passed invalid value for ref_point. Allowed '
                'values are: start, end, middle. Default value: end')

        if pulse_pars.get('ref_point_new', 'start') == 'start':
            self.ref_point_new = 0
        elif pulse_pars.get('ref_point_new', 'start') == 'middle':
            self.ref_point_new = 0.5
        elif pulse_pars.get('ref_point_new', 'start') == 'end':
            self.ref_point_new = 1
        else:
            raise ValueError('Passed invalid value for ref_point_new. Allowed '
                'values are: start, end, middle. Default value: start')

        self.ref_function = pulse_pars.get('ref_function', 'max')
        self.block_align = pulse_pars.get('block_align', None)
        if self.block_align is not None:
            self.block_align = alignments.get(self.block_align,
                                              self.block_align)
        self.delay = pulse_pars.get('pulse_delay', 0)
        self.original_phase = pulse_pars.get('phase', 0)
        self.basis = pulse_pars.get('basis', None)
        self.operation_type = pulse_pars.get('operation_type', None)
        self.basis_rotation = pulse_pars.pop('basis_rotation', {})
        self.op_code = pulse_pars.get('op_code', '')

        pulse_func = bpl.get_pulse_class(pulse_pars['pulse_type'])
        self.pulse_obj = pulse_func(**pulse_pars)
        # allow a pulse to modify its op_code (e.g., for C-ARB gates)
        self.op_code = getattr(self.pulse_obj, 'op_code', self.op_code)

        if self.pulse_obj.codeword != 'no_codeword' and \
                self.basis_rotation != {}:
            raise Exception(
                'Codeword pulse {} does not support basis_rotation!'.format(
                    self.pulse_obj.name))

    def __repr__(self):
        string_repr = self.pulse_obj.name
        if self.operation_type != None:
            string_repr += f"\n   operation_type: {self.operation_type}"
        string_repr += f"\n   ref_pulse: {self.ref_pulse}"
        if self.ref_point != 1:
            string_repr += f"\n   ref_point: {self.ref_point}"
        if self.delay != 0:
            string_repr += f"\n   delay: {self.delay}"
        if self.original_phase != 0:
            string_repr += f"\n   phase: {self.original_phase}"
        return string_repr<|MERGE_RESOLUTION|>--- conflicted
+++ resolved
@@ -67,12 +67,9 @@
                                       self.trigger_pars['buffer_length_start']
         self._pulse_names = set()
         self.acquisition_elements = set()
-<<<<<<< HEAD
         self.overlapping_elements = []
-=======
         self.timer = Timer(self.name)
         self.pulse_pars = []
->>>>>>> 69da45ea
 
         for pulse_pars in pulse_pars_list:
             self.add(pulse_pars)
@@ -170,13 +167,9 @@
         self.resolve_mirror()
         self.resolve_Z_gates()
         self.add_flux_crosstalk_cancellation_channels()
-<<<<<<< HEAD
         if self.resolve_overlapping_elements:
             self.resolve_overlap()
-        self.gen_trigger_el()
-=======
         self.gen_trigger_el(allow_overlap=allow_overlap)
->>>>>>> 69da45ea
         self.add_charge_compensation()
         if store_segment_length_timer:
             try:
@@ -766,9 +759,6 @@
         """
         return self.element_start_end[element][awg][0]
 
-<<<<<<< HEAD
-    def _test_overlap(self, track_and_ignore=False):
-=======
     def get_segment_start_end(self):
         """
         Returns the start and end of the segment in algorithm_time
@@ -788,8 +778,7 @@
             self.resolve_segment(store_segment_length_timer=False)
         return np.min(start_end_times[:, 0]), np.max(start_end_times[:, 1])
 
-    def _test_overlap(self, allow_overlap=False, tol=1e-12):
->>>>>>> 69da45ea
+    def _test_overlap(self, allow_overlap=False, tol=1e-12, track_and_ignore=False):
         """
         Tests for all AWGs if any of their elements overlap.
 
@@ -827,14 +816,20 @@
 
                 el_new_start = el_list[i + 1][0]
 
-<<<<<<< HEAD
-                if el_prev_end > el_new_start:
+                if (el_prev_end - el_new_start) > tol :
                     if track_and_ignore:
                         # add set of two overlapping elements to list
                         self.overlapping_elements.append({prev_el, el_list[i + 1][2]})
                     else:
-                        raise ValueError('{} and {} overlap on {}'.format(
-                            prev_el, el_list[i + 1][2], awg))
+	                    print(el_prev_end, el_new_start)
+	                    msg = f'{prev_el} (ends at {el_prev_end*1e6:.4f}us) and ' \
+	                    f'{el_list[i + 1][2]} (' \
+	                        f'starts at {el_new_start*1e6:.4f}us) overlap ' \
+	                          f'on {awg}'
+	                    if allow_overlap:
+	                        log.warning(msg)
+	                    else:
+	                        raise ValueError(msg)
 
     def resolve_overlap(self):
         """
@@ -899,18 +894,6 @@
         for awg in self.pulsar.awgs:
             self.element_start_length(combined_el_name, awg)
 
-=======
-                if (el_prev_end - el_new_start) > tol :
-                    print(el_prev_end, el_new_start)
-                    msg = f'{prev_el} (ends at {el_prev_end*1e6:.4f}us) and ' \
-                    f'{el_list[i + 1][2]} (' \
-                        f'starts at {el_new_start*1e6:.4f}us) overlap ' \
-                          f'on {awg}'
-                    if allow_overlap:
-                        log.warning(msg)
-                    else:
-                        raise ValueError(msg)
->>>>>>> 69da45ea
 
     def _test_trigger_awg(self):
         """
