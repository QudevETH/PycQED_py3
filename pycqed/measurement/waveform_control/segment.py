--- conflicted
+++ resolved
@@ -20,7 +20,7 @@
 import pycqed.measurement.waveform_control.block as block_mod
 import pycqed.measurement.waveform_control.fluxpulse_predistortion as flux_dist
 from collections import OrderedDict as odict
-<<<<<<< HEAD
+import re
 from pycqed.utilities.general import temporary_value
 import functools
 
@@ -35,9 +35,6 @@
             return f(self, *args, **kwargs)
     wrapped_func.__name__ = f.__name__
     return wrapped_func
-=======
-import re
->>>>>>> 76ca7671
 
 
 class Segment:
@@ -1721,17 +1718,7 @@
         # find element start, end and length
         t_end = -np.inf
 
-<<<<<<< HEAD
-        for pulse in self.elements[element]:
-            for ch in pulse.masked_channels():
-                if self.pulsar.get_trigger_group(ch) == trigger_group:
-                    break
-            else:
-                continue
-            buffer = self.pulsar.min_element_buffer() or 0.
-            t_start = min(pulse.algorithm_time() - buffer, t_start)
-            t_end = max(pulse.algorithm_time() + pulse.length + buffer, t_end)
-=======
+        buffer = self.pulsar.min_element_buffer() or 0.
         el_group = (element, trigger_group)
         if el_group not in self._element_start_end_raw:
             t_start_raw = np.inf
@@ -1741,13 +1728,13 @@
                         break
                 else:
                     continue
-                t_start_raw = min(pulse.algorithm_time(), t_start_raw)
-                t_end = max(pulse.algorithm_time() + pulse.length, t_end)
+                t_start_raw = min(pulse.algorithm_time() - buffer, t_start_raw)
+                t_end = max(pulse.algorithm_time() + pulse.length + buffer,
+                            t_end)
                 self._element_start_end_raw[el_group] = (t_start_raw, t_end)
         else:
             t_start_raw, t_end = self._element_start_end_raw[el_group]
         t_start = min(t_start, t_start_raw)
->>>>>>> 76ca7671
 
         # if element is not on the awg provided, the function
         # shall return None. This is useful for
@@ -2150,12 +2137,8 @@
         """
         Converts time to a number of samples for a channel or AWG.
         """
-<<<<<<< HEAD
+        # FIXME: check whether this should be cached directly in segment
         return int(np.floor(t * self.pulsar.clock(**kw) + 0.5))
-=======
-        # FIXME: check whether this should be cached directly in segment
-        return int(t * self.pulsar.clock(**kw) + 0.5)
->>>>>>> 76ca7671
 
     def sample2time(self, samples, **kw):
         """
