# A Segment is the building block of Sequence Class. They are responsible
# for resolving pulse timing, Z gates, generating trigger pulses and adding
# charge compensation
#
# author: Michael Kerschbaum
# created: 4/2019

import numpy as np
import math
import logging

import datetime
from pycqed.utilities.timer import Timer

log = logging.getLogger(__name__)
from copy import deepcopy
import pycqed.measurement.waveform_control.pulse as bpl
import pycqed.measurement.waveform_control.pulse_library as pl
import pycqed.measurement.waveform_control.pulsar as ps
import pycqed.measurement.waveform_control.fluxpulse_predistortion as flux_dist
from collections import OrderedDict as odict


class Segment:
    """
    Consists of a list of UnresolvedPulses, each of which contains information 
    about in which element the pulse is played and when it is played 
    (reference point + delay) as well as an instance of class Pulse.

    Property distortion_dicts: a key of the form {AWG}_{channel} specifies
        that the respective val should be used as distortion dict instead of
        self.pulsar.{AWG}_{channel}_distortion_dict.
    """

    trigger_pulse_length = 20e-9
    trigger_pulse_amplitude = 0.5
    trigger_pulse_start_buffer = 25e-9

<<<<<<< HEAD
    def __init__(self, name, pulse_pars_list=[], fast_mode=False):
=======
    def __init__(self, name, pulse_pars_list=(), acquisition_mode='default',
                 **kw):
        """
        Initiate instance of Segment class.

        Args:
            name: Name of segment
            pulse_pars_list: list of pulse parameters in the form
                of dictionaries
            acquisition_mode (str): This will be copied into the acq key of
                the element metadata of acquisition elements to inform Pulsar
                that waveforms need to be programmed in a way that is
                compatible with the given acquisition mode. Note:
                - Pulsar may fall back to the default acquisition mode if
                  the given mode is not available or not needed on the used
                  hardware.
                - If applicable, higher layer code of experiments that use a
                  special acquisition mode need to ensure that other parts of
                  pycqed (e.g., sweep_function) get configured in a
                  compatible manner.
                Allowed modes currently include:
                - 'sweeper': use sweeper mode if available (for RO frequency
                  sweeps, e.g., resonator spectroscopy)
                - 'default' (default value): normal acquisition elements
            kw (dict): Keyword arguments:

                * ``resolve_overlapping_elements``: flag that, if true, lets the
                  segment automatically resolve overlapping elements by combining
                  them in a single element.
        """
>>>>>>> 36caa801
        self.name = name
        self.pulsar = ps.Pulsar.get_instance()
        self.unresolved_pulses = []
        self.resolved_pulses = []
        self.previous_pulse = None
        self.elements = odict()
        self.element_start_end = {}
        self.elements_on_awg = {}
        self.distortion_dicts = {}
        # The sweep_params dict is processed by generate_waveforms_sequences
        # and allows to sweep values of nodes of ZI HDAWGs in a hard sweep.
        # Keys are of the form awgname_chid_nodename (with _ instead of / in
        # the node name) and values are lists of hard sweep values.
        # The segment will be repeated as many times as there are hard
        # sweep values given in this property.
        # FIXME: This is an experimental feature and needs to be further
        #  cleaned up and documented in the future.
        self.sweep_params = {}
        # allow_filter specifies whether the segment can be filtered out in
        # a FilteredSweep
        self.allow_filter = False
        self.trigger_pars = {
            'pulse_length': self.trigger_pulse_length,
            'amplitude': self.trigger_pulse_amplitude,
            'buffer_length_start': self.trigger_pulse_start_buffer,
        }
        self.trigger_pars['length'] = self.trigger_pars['pulse_length'] + \
                                      self.trigger_pars['buffer_length_start']
        self._pulse_names = set()
        self.acquisition_elements = set()
        self.acquisition_mode = acquisition_mode
        self.timer = Timer(self.name)
        self.pulse_pars = []
        self.fast_mode = fast_mode

        for pulse_pars in pulse_pars_list:
            self.add(pulse_pars)

        self.resolve_overlapping_elements = \
            kw.pop('resolve_overlapping_elements',
                   self.pulsar.resolve_overlapping_elements())

    def add(self, pulse_pars):
        """
        Checks if all entries of the passed pulse_pars dictionary are valid
        and sets default values where necessary. After that an UnresolvedPulse
        is instantiated.
        """
        if self.fast_mode:
            pars_copy = pulse_pars
        else:
            self.pulse_pars.append(deepcopy(pulse_pars))
            pars_copy = deepcopy(pulse_pars)

        # Makes sure that pulse name is unique
        if pars_copy.get('name') in self._pulse_names:
            raise ValueError(f'Name of added pulse already exists: '
                             f'{pars_copy.get("name")}')
        if pars_copy.get('name', None) is None:
            pars_copy['name'] = pulse_pars['pulse_type'] + '_' + str(
                len(self.unresolved_pulses))
        self._pulse_names.add(pars_copy['name'])

        # Makes sure that element name is unique within sequence of
        # segments by appending the segment name to the element name
        # and that RO pulses have their own elements if no element_name
        # was provided
        i = len(self.acquisition_elements) + 1

        if pars_copy.get('element_name', None) == None:
            if pars_copy.get('operation_type', None) == 'RO':
                pars_copy['element_name'] = \
                    'RO_element_{}_{}'.format(i, self.name)
            else:
                pars_copy['element_name'] = 'default_{}'.format(self.name)
        else:
            pars_copy['element_name'] += '_' + self.name


        # add element to set of acquisition elements
        if pars_copy.get('operation_type', None) == 'RO':
            if pars_copy['element_name'] not in self.acquisition_elements:
                self.acquisition_elements.add(pars_copy['element_name'])


        new_pulse = UnresolvedPulse(pars_copy)

        if new_pulse.ref_pulse == 'previous_pulse':
            if self.previous_pulse != None:
                new_pulse.ref_pulse = self.previous_pulse.pulse_obj.name
            # if the first pulse added to the segment has no ref_pulse
            # it is reference to segment_start by default
            elif self.previous_pulse == None and \
                 len(self.unresolved_pulses) == 0:
                new_pulse.ref_pulse = 'segment_start'
            else:
                raise ValueError('No previous pulse has been added!')

        self.unresolved_pulses.append(new_pulse)

        self.previous_pulse = new_pulse
        # if self.elements is odict(), the resolve_timing function has to be
        # called prior to generating the waveforms
        self.elements = odict()
        self.resolved_pulses = []

    def extend(self, pulses):
        """
        Adds sequentially all pulses to the segment
        :param pulses: list of pulses to add
        :return:
        """
        for p in pulses:
            self.add(p)

    @Timer()
    def resolve_segment(self, allow_overlap=False,
                        store_segment_length_timer=True):
        """
        Top layer method of Segment class. After having addded all pulses,
            * pulse elements are updated to enforce single element per segment
                for the that AWGs configured this way.
            * the timing is resolved
            * the virtual Z gates are resolved
            * the trigger pulses are generated
            * the charge compensation pulses are added

        :param allow_overlap: (bool, default: False) see _test_overlap
        :param store_segment_length_timer: (bool, default: True) whether
            the segment length should be stored in the segment's Timer object
        """
        self.enforce_single_element()
        self.resolve_timing()
        self.resolve_mirror()
        self.resolve_Z_gates()
        self.add_flux_crosstalk_cancellation_channels()
        if self.resolve_overlapping_elements:
            self.resolve_overlap()
        self.gen_trigger_el(allow_overlap=allow_overlap)
        self.add_charge_compensation()
        if store_segment_length_timer:
            try:
                # FIXME: we currently store 1e3*length because datetime
                #  does not support nanoseconds. Find a cleaner solution.
                self.timer.checkpoint(
                    'length.dt', log_init=False, values=[
                        datetime.datetime.utcfromtimestamp(0)
                        + datetime.timedelta(microseconds=1e9*np.diff(
                                self.get_segment_start_end())[0])])
            except Exception as e:
                # storing segment length is not crucial for the measurement
                log.warning(f"Could not store segment length timer: {e}")

    def enforce_single_element(self):
        self.resolved_pulses = []
        for p in self.unresolved_pulses:
            ch_mask = []
            for ch in p.pulse_obj.channels:
                ch_awg = self.pulsar.get(f'{ch}_awg')
                ch_mask.append(
                    self.pulsar.get(f'{ch_awg}_enforce_single_element'))
            if all(ch_mask) and len(ch_mask) != 0:
                p = deepcopy(p)
                p.pulse_obj.element_name = f'default_ese_{self.name}'
                if p.pulse_obj.codeword == "no_codeword":
                    self.resolved_pulses.append(p)
                else:
                    log.warning('enforce_single_element cannot use codewords, '
                                f'ignoring {p.pulse_obj.name} on channels '
                                f'{", ".join(p.pulse_obj.channels)}')
            elif any(ch_mask):
                p0 = deepcopy(p)
                p0.pulse_obj.channel_mask = [not x for x in ch_mask]
                self.resolved_pulses.append(p0)

                p1 = deepcopy(p)
                p1.pulse_obj.element_name = f'default_ese_{self.name}'
                p1.pulse_obj.channel_mask = ch_mask
                p1.ref_pulse = p.pulse_obj.name
                p1.ref_point = 0
                p1.ref_point_new = 0
                p1.basis_rotation = {}
                p1.delay = 0
                p1.pulse_obj.name += '_ese'
                p1.is_ese_copy = True
                if p1.pulse_obj.codeword == "no_codeword":
                   self.resolved_pulses.append(p1)
                else:
                    ese_chs = [ch for m, ch in zip(ch_mask, p.pulse_obj.channels) if m]
                    log.warning('enforce_single_element cannot use codewords, '
                                f'ignoring {p.pulse_obj.name} on channels '
                                f'{", ".join(ese_chs)}')
            else:
                p = deepcopy(p)
                self.resolved_pulses.append(p)

    def resolve_timing(self, resolve_block_align=True):
        """
        For each pulse in the resolved_pulses list, this method:
            * updates the _t0 of the pulse by using the timing description of
              the UnresolvedPulse
            * saves the resolved pulse in the elements ordered dictionary by 
              ascending element start time and the pulses in each element by 
              ascending _t0
            * orderes the resolved_pulses list by ascending pulse middle

        :param resolve_block_align: (bool) whether to resolve alignment of
            simultaneous blocks (default True)
        """

        self.elements = odict()
        if self.resolved_pulses == []:
            self.enforce_single_element()

        visited_pulses = []
        ref_pulses_dict = {}
        i = 0

        pulses = self.gen_refpoint_dict()

        # add pulses that refer to segment start
        for pulse in pulses['segment_start']:
            if pulse.pulse_obj.name in pulses:
                ref_pulses_dict.update({pulse.pulse_obj.name: pulse})
            t0 = pulse.delay - pulse.ref_point_new * pulse.pulse_obj.length
            pulse.pulse_obj.algorithm_time(t0)
            visited_pulses.append((t0, i, pulse))
            i += 1

        if len(visited_pulses) == 0:
            raise ValueError('No pulse references to the segment start!')

        ref_pulses_dict_all = deepcopy(ref_pulses_dict)
        # add remaining pulses
        while len(ref_pulses_dict) > 0:
            ref_pulses_dict_new = {}
            for name, pulse in ref_pulses_dict.items():
                for p in pulses[name]:
                    if isinstance(p.ref_pulse, list):
                        if p.pulse_obj.name in [vp[2].pulse_obj.name for vp
                                                in visited_pulses]:
                            continue
                        if not all([ref_pulse in ref_pulses_dict_all for
                                    ref_pulse in p.ref_pulse]):
                            continue

                        t0_list = []
                        delay_list = [p.delay] * len(p.ref_pulse) if not isinstance(p.delay, list) else p.delay
                        ref_point_list = [p.ref_point] * len(p.ref_pulse) if not isinstance(p.ref_point, list) \
                            else p.ref_point

                        for (ref_pulse, delay, ref_point) in zip(p.ref_pulse, delay_list, ref_point_list):
                            t0_list.append(ref_pulses_dict_all[ref_pulse].pulse_obj.algorithm_time() + delay -
                                           p.ref_point_new * p.pulse_obj.length +
                                           ref_point * ref_pulses_dict_all[ref_pulse].pulse_obj.length)

                        if p.ref_function == 'max':
                            t0 = max(t0_list)
                        elif p.ref_function == 'min':
                            t0 = min(t0_list)
                        elif p.ref_function == 'mean':
                            t0 = np.mean(t0_list)
                        else:
                            raise ValueError('Passed invalid value for ' +
                                'ref_function. Allowed values are: max, min, mean.' +
                                ' Default value: max')
                    else:
                        t0 = pulse.pulse_obj.algorithm_time() + p.delay - \
                            p.ref_point_new * p.pulse_obj.length + \
                            p.ref_point * pulse.pulse_obj.length

                    p.pulse_obj.algorithm_time(t0)

                    # add p.name to reference list if it is used as a key
                    # in pulses
                    if p.pulse_obj.name in pulses:
                        ref_pulses_dict_new.update({p.pulse_obj.name: p})

                    visited_pulses.append((t0, i, p))
                    i += 1

            ref_pulses_dict = ref_pulses_dict_new
            ref_pulses_dict_all.update(ref_pulses_dict_new)

        if len(visited_pulses) != len(self.resolved_pulses):
            log.error(f"{len(visited_pulses), len(self.resolved_pulses)}")
            for unpulse in visited_pulses:
                if unpulse not in self.resolved_pulses:
                    log.error(unpulse)
            raise Exception(f'Not all pulses have been resolved: '
                            f'{self.resolved_pulses}')

        if resolve_block_align:
            re_resolve = False
            for i in range(len(visited_pulses)):
                p = visited_pulses[i][2]
                if p.block_align is not None:
                    n = p.pulse_obj.name
                    end_pulse = ref_pulses_dict_all[n[:-len('start')] + 'end']
                    simultaneous_end_pulse = ref_pulses_dict_all[
                        n[:n[:-len('-|-start')].rfind('-|-') + 3] +
                        'simultaneous_end_pulse']
                    Delta_t = p.block_align * (
                            simultaneous_end_pulse.pulse_obj.algorithm_time() -
                            end_pulse.pulse_obj.algorithm_time())
                    if abs(Delta_t) > 1e-14:
                        p.delay += Delta_t
                        re_resolve = True
                    p.block_align = None
            if re_resolve:
                self.resolve_timing(resolve_block_align=False)
                return

        # adds the resolved pulses to the elements OrderedDictionary
        for (t0, i, p) in sorted(visited_pulses):
            if p.pulse_obj.element_name not in self.elements:
                self.elements[p.pulse_obj.element_name] = [p.pulse_obj]
            elif p.pulse_obj.element_name in self.elements:
                self.elements[p.pulse_obj.element_name].append(p.pulse_obj)

        # sort resolved_pulses by ascending pulse middle. Used for Z_gate
        # resolution
        for i in range(len(visited_pulses)):
            t0 = visited_pulses[i][0]
            p = visited_pulses[i][2]
            visited_pulses[i] = (t0 + p.pulse_obj.length / 2,
                                 visited_pulses[i][1], p)

        ordered_unres_pulses = []
        for (t0, i, p) in sorted(visited_pulses):
            ordered_unres_pulses.append(p)

        self.resolved_pulses = ordered_unres_pulses

    def add_flux_crosstalk_cancellation_channels(self):
        for p in self.resolved_pulses:
            calibration_key = getattr(p.pulse_obj,
                                      'crosstalk_cancellation_key', None)
            if calibration_key is None:
                calibration_key = self.pulsar.flux_crosstalk_cancellation()
            if calibration_key in (True, None):
                calibration_key = 'default'
            if not calibration_key:
                continue
            if any([ch in self.pulsar.flux_channels()[calibration_key] for ch in
                    p.pulse_obj.channels]):
                p.pulse_obj.crosstalk_cancellation_channels = \
                    self.pulsar.flux_channels()[calibration_key]
                p.pulse_obj.crosstalk_cancellation_mtx = \
                    self.pulsar.flux_crosstalk_cancellation_mtx()\
                        [calibration_key]
                p.pulse_obj.crosstalk_cancellation_shift_mtx = \
                    self.pulsar.flux_crosstalk_cancellation_shift_mtx()
                if p.pulse_obj.crosstalk_cancellation_shift_mtx is not None:
                    p.pulse_obj.crosstalk_cancellation_shift_mtx = \
                        p.pulse_obj.crosstalk_cancellation_shift_mtx\
                            .get(calibration_key, None)

    def add_charge_compensation(self):
        """
        Adds charge compensation pulse to channels with pulsar parameter
        charge_buildup_compensation.
        """
        t_end = -float('inf')
        pulse_area = {}
        compensation_chan = set()

        # Find channels where charge compensation should be applied
        for c in self.pulsar.channels:
            if self.pulsar.get('{}_type'.format(c)) != 'analog':
                continue
            if self.pulsar.get('{}_charge_buildup_compensation'.format(c)):
                compensation_chan.add(c)

        # * generate the pulse_area dictionary containing for each channel
        #   that has to be compensated the sum of all pulse areas on that
        #   channel + the name of the last element
        # * and find the end time of the last pulse of the segment
        for element in self.element_start_end.keys():
            # finds the channels of AWGs with that element
            awg_channels = set()
            for awg in self.element_start_end[element]:
                chan = set(self.pulsar.find_awg_channels(awg))
                awg_channels = awg_channels.union(chan)

            # Calculate the tvals dictionary for the element
            tvals = self.tvals(compensation_chan & awg_channels, element)

            for pulse in self.elements[element]:
                # Find the end of the last pulse of the segment
                t_end = max(t_end, pulse.algorithm_time() + pulse.length)

                for c in pulse.masked_channels():
                    if c not in compensation_chan:
                        continue
                    awg = self.pulsar.get('{}_awg'.format(c))
                    element_start_time = self.get_element_start(element, awg)
                    pulse_start = self.time2sample(
                        pulse.element_time(element_start_time), channel=c)
                    pulse_end = self.time2sample(
                        pulse.element_time(element_start_time) + pulse.length,
                        channel=c)

                    if c in pulse_area:
                        pulse_area[c][0] += pulse.pulse_area(
                            c, tvals[c][pulse_start:pulse_end])
                        # Overwrite this entry for all elements. The last
                        # element on that channel will be the one that
                        # is saved.
                        pulse_area[c][1] = element
                    else:
                        pulse_area[c] = [
                            pulse.pulse_area(
                                c, tvals[c][pulse_start:pulse_end]), element
                        ]

        # Add all compensation pulses to the last element after the last pulse
        # of the segment and for each element with a compensation pulse save
        # the pulse with the greatest length to determine the new length
        # of the element
        i = 1
        comp_i = 1
        comp_dict = {}
        longest_pulse = {}
        for c in pulse_area:
            comp_delay = self.pulsar.get(
                '{}_compensation_pulse_delay'.format(c))
            amp = self.pulsar.get('{}_amp'.format(c))
            amp *= self.pulsar.get('{}_compensation_pulse_scale'.format(c))

            # If pulse lenght was smaller than min_length, the amplitude will
            # be reduced
            length = abs(pulse_area[c][0] / amp)
            awg = self.pulsar.get('{}_awg'.format(c))
            min_length = self.pulsar.get(
                '{}_compensation_pulse_min_length'.format(awg))
            if length < min_length:
                length = min_length
                amp = abs(pulse_area[c][0] / length)

            if pulse_area[c][0] > 0:
                amp = -amp

            last_element = pulse_area[c][1]
            # for RO elements create a seperate element for compensation pulses
            if last_element in self.acquisition_elements:
                RO_awg = self.pulsar.get('{}_awg'.format(c))
                if RO_awg not in comp_dict:
                    last_element = 'compensation_el{}_{}'.format(
                        comp_i, self.name)
                    comp_dict[RO_awg] = last_element
                    self.elements[last_element] = []
                    self.element_start_end[last_element] = {RO_awg: [t_end, 0]}
                    self.elements_on_awg[RO_awg].append(last_element)
                    comp_i += 1
                else:
                    last_element = comp_dict[RO_awg]

            kw = {
                'amplitude': amp,
                'buffer_length_start': comp_delay,
                'buffer_length_end': comp_delay,
                'pulse_length': length,
                'gaussian_filter_sigma': self.pulsar.get(
                    '{}_compensation_pulse_gaussian_filter_sigma'.format(c))
            }
            pulse = pl.BufferedSquarePulse(
                last_element, c, name='compensation_pulse_{}'.format(i), **kw)
            i += 1

            # Set the pulse to start after the last pulse of the sequence
            pulse.algorithm_time(t_end)

            # Save the length of the longer pulse in longest_pulse dictionary
            total_length = 2 * comp_delay + length
            longest_pulse[(last_element,awg)] = \
                    max(longest_pulse.get((last_element,awg),0), total_length)

            self.elements[last_element].append(pulse)

        for (el, awg) in longest_pulse:
            length_comp = longest_pulse[(el, awg)]
            el_start = self.get_element_start(el, awg)
            new_end = t_end + length_comp
            new_samples = self.time2sample(new_end - el_start, awg=awg)
            # make sure that element length is multiple of
            # sample granularity
            gran = self.pulsar.get('{}_granularity'.format(awg))
            if new_samples % gran != 0:
                new_samples += gran - new_samples % gran
            self.element_start_end[el][awg][1] = new_samples

    def gen_refpoint_dict(self):
        """
        Returns a dictionary of UnresolvedPulses with their reference_points as 
        keys.
        """

        pulses = {}
        for pulse in self.resolved_pulses:
            ref_pulse_list = pulse.ref_pulse
            if not isinstance(ref_pulse_list, list):
                ref_pulse_list = [ref_pulse_list]
            for p in ref_pulse_list:
                if p not in pulses:
                    pulses[p] = [pulse]
                else:
                    pulses[p].append(pulse)

        return pulses

    def gen_elements_on_awg(self):
        """
        Updates the self.elements_on_AWG dictionary
        """

        if self.elements == odict():
            self.resolve_timing()

        self.elements_on_awg = {}

        for element in self.elements:
            for pulse in self.elements[element]:
                for channel in pulse.masked_channels():
                    awg = self.pulsar.get(channel + '_awg')
                    if awg in self.elements_on_awg and \
                        element not in self.elements_on_awg[awg]:
                        self.elements_on_awg[awg].append(element)
                    elif awg not in self.elements_on_awg:
                        self.elements_on_awg[awg] = [element]

    def find_awg_hierarchy(self):
        masters = {awg for awg in self.pulsar.awgs
            if len(self.pulsar.get('{}_trigger_channels'.format(awg))) == 0}

        # generate dictionary triggering_awgs (keys are trigger AWGs and
        # values triggered AWGs) and tirggered_awgs (keys are triggered AWGs
        # and values triggering AWGs)
        triggering_awgs = {}
        triggered_awgs = {}
        awgs = set(self.pulsar.awgs) - masters
        for awg in awgs:
            for channel in self.pulsar.get('{}_trigger_channels'.format(awg)):
                trigger_awg = self.pulsar.get('{}_awg'.format(channel))
                if trigger_awg in triggering_awgs:
                    triggering_awgs[trigger_awg].append(awg)
                else:
                    triggering_awgs[trigger_awg] = [awg]
                if awg in triggered_awgs:
                    triggered_awgs[awg].append(trigger_awg)
                else:
                    triggered_awgs[awg] = [trigger_awg]

        # impletment Kahn's algorithm to sort the AWG by hierarchy
        trigger_awgs = masters
        awg_hierarchy = []

        while len(trigger_awgs) != 0:
            awg = trigger_awgs.pop()
            awg_hierarchy.append(awg)
            if awg not in triggering_awgs:
                continue
            for triggered_awg in triggering_awgs[awg]:
                triggered_awgs[triggered_awg].remove(awg)
                if len(triggered_awgs[triggered_awg]) == 0:
                    trigger_awgs.add(triggered_awg)

        awg_hierarchy.reverse()
        return awg_hierarchy

    def gen_trigger_el(self, allow_overlap=False):
        """
        For each element:
            For each AWG the element is played on, this method:
                * adds the element to the elements_on_AWG dictionary
                * instantiates a trigger pulse on the triggering channel of the
                  AWG, placed in a suitable element on the triggering AWG,
                  taking AWG delay into account.
                * adds the trigger pulse to the elements list 

        For debugging, self.skip_trigger can be set to a list of AWG names
        for which the triggering should be skipped (by using a 0-amplitude
        trigger pulse).

        :param allow_overlap: (bool, default: False) see _test_overlap
        """

        # Generate the dictionary elements_on_awg, that for each AWG contains
        # a list of the elements on that AWG
        self.gen_elements_on_awg()

        # Find the AWG hierarchy. Needed to add the trigger pulses first to
        # the AWG that do not trigger any other AWGs, then the AWGs that
        # trigger these AWGs and so on.
        awg_hierarchy = self.find_awg_hierarchy()

        i = 1
        for awg in awg_hierarchy:
            if awg not in self.elements_on_awg:
                continue

            # for master AWG no trigger_pulse has to be added
            if len(self.pulsar.get('{}_trigger_channels'.format(awg))) == 0:
                continue

            # used for updating the length of the trigger elements after adding
            # the trigger pulses
            trigger_el_set = set()

            for element in self.elements_on_awg[awg]:
                # Calculate the trigger pulse time
                [el_start, _] = self.element_start_length(element, awg)

                trigger_pulse_time = el_start - \
                                     - self.pulsar.get('{}_delay'.format(awg))\
                                     - self.trigger_pars['buffer_length_start']

                # Find the trigger_AWGs that trigger the AWG
                trigger_awgs = set()
                for channel in self.pulsar.get(
                        '{}_trigger_channels'.format(awg)):
                    trigger_awgs.add(self.pulsar.get('{}_awg'.format(channel)))

                # For each trigger_AWG, find the element to play the trigger
                # pulse in
                trigger_elements = {}
                for trigger_awg in trigger_awgs:
                    # if there is no element on that AWG create a new element
                    if self.elements_on_awg.get(trigger_awg, None) is None:
                        trigger_elements[
                            trigger_awg] = 'trigger_element_{}'.format(
                                self.name)
                    # else find the element that is closest to the
                    # trigger pulse
                    else:
                        trigger_elements[
                            trigger_awg] = self.find_trigger_element(
                                trigger_awg, trigger_pulse_time)

                # Add the trigger pulse to all triggering channels
                for channel in self.pulsar.get(
                        '{}_trigger_channels'.format(awg)):

                    trigger_awg = self.pulsar.get('{}_awg'.format(channel))
                    kw = deepcopy(self.trigger_pars)
                    if awg in getattr(self, 'skip_trigger', []):
                        kw['amplitude'] = 0
                    trig_pulse = pl.BufferedSquarePulse(
                        trigger_elements[trigger_awg],
                        channel=channel,
                        name='trigger_pulse_{}'.format(i),
                        **kw)
                    i += 1

                    trig_pulse.algorithm_time(trigger_pulse_time -
                                              0.25/self.pulsar.clock(channel))

                    # Add trigger element and pulse to seg.elements
                    if trig_pulse.element_name in self.elements:
                        self.elements[trig_pulse.element_name].append(
                            trig_pulse)
                    else:
                        self.elements[trig_pulse.element_name] = [trig_pulse]

                    # Add the trigger_element to elements_on_awg[trigger_awg]
                    if trigger_awg not in self.elements_on_awg:
                        self.elements_on_awg[trigger_awg] = [
                            trigger_elements[trigger_awg]
                        ]
                    elif trigger_elements[
                            trigger_awg] not in self.elements_on_awg[
                                trigger_awg]:
                        self.elements_on_awg[trigger_awg].append(
                            trigger_elements[trigger_awg])

                    trigger_el_set = trigger_el_set | set(
                        trigger_elements.items())

            # For all trigger elements update the start and length
            # after having added the trigger pulses
            for (awg, el) in trigger_el_set:
                self.element_start_length(el, awg)

        # checks if elements on AWGs overlap
        self._test_overlap(allow_overlap=allow_overlap)
        # checks if there is only one element on the master AWG
        self._test_trigger_awg()

    def find_trigger_element(self, trigger_awg, trigger_pulse_time):
        """
        For a trigger_AWG that is used for generating triggers as well as 
        normal pulses, this method returns the name of the element to which the 
        trigger pulse is closest.
        """

        time_distance = []

        for element in self.elements_on_awg[trigger_awg]:
            [el_start, samples] = self.element_start_length(
                element, trigger_awg)
            el_end = el_start + self.sample2time(samples, awg=trigger_awg)
            distance_start_end = [
                [
                    abs(trigger_pulse_time + self.trigger_pars['length'] / 2 -
                        el_start), element
                ],
                [
                    abs(trigger_pulse_time + self.trigger_pars['length'] / 2 -
                        el_end), element
                ]
            ]

            time_distance += distance_start_end

        trigger_element = min(time_distance)[1]

        return trigger_element

    def get_element_end(self, element, awg):
        """
        This method returns the end of an element on an AWG in algorithm_time 
        """

        samples = self.element_start_end[element][awg][1]
        length = self.sample2time(samples, awg=awg)
        return self.element_start_end[element][awg][0] + length

    def get_element_start(self, element, awg):
        """
        This method returns the start of an element on an AWG in algorithm_time 
        """
        return self.element_start_end[element][awg][0]

    def get_segment_start_end(self):
        """
        Returns the start and end of the segment in algorithm_time
        """
        for i in range(2):
            start_end_times = np.array(
                [[self.get_element_start(el, awg),
                  self.get_element_end(el, awg)]
                 for awg, v in self.elements_on_awg.items() for el in v])
            if len(start_end_times) > 0:
                # the segment has been resolved before
                break
            # Resolve the segment and retry. We set store_segment_length_timer
            # to False to avoid that resolve_segment calls
            # get_segment_start_end, which might cause an infinite loop in
            # some pathological cases.
            self.resolve_segment(store_segment_length_timer=False)
        return np.min(start_end_times[:, 0]), np.max(start_end_times[:, 1])

    def _test_overlap(self, allow_overlap=False, tol=1e-12,
                      track_and_ignore=False):
        """
        Tests for all AWGs if any of their elements overlap.

        :param allow_overlap: (bool, default: False) If this is False,
            an execption is raised in case of overlapping elements.
            Otherwise, only a warning is shown (useful for plotting while
            debugging overlaps).
        :param track_and_ignore: flag that allows the code to continue
            in case an overlap is detected. The code keeps track of these
            elements by adding them to self.overlapping_elements
        """

        self.gen_elements_on_awg()
        overlapping_elements = []

        for awg in self.elements_on_awg:
            el_list = []
            i = 0
            for el in self.elements_on_awg[awg]:
                if el not in self.element_start_end:
                    self.element_start_length(el, awg)
                el_list.append([self.element_start_end[el][awg][0], i, el])
                i += 1

            el_list.sort()

            for i in range(len(el_list) - 1):
                prev_el = el_list[i][2]
                el_prev_start = self.get_element_start(prev_el, awg)
                el_prev_end = self.get_element_end(prev_el, awg)
                el_length = el_prev_end - el_prev_start

                # If element length is shorter than min length, 0s will be
                # appended by pulsar. Test for elements with at least
                # min_el_len if they overlap.
                min_el_len = self.pulsar.get('{}_min_length'.format(awg))
                if el_length < min_el_len:
                    el_prev_end = el_prev_start + min_el_len

                el_new_start = el_list[i + 1][0]

                if (el_prev_end - el_new_start) > tol:
                    if track_and_ignore:
                        # add set of two overlapping elements to list
                        overlapping_elements.append({prev_el,
                                                          el_list[i + 1][2]})
                        # test whether any of the following elements also
                        # overlaps with previous element
                        for j in range(i+2, len(el_list)):
                            if el_prev_end - el_list[j][0] > tol:
                                overlapping_elements.append(
                                    {prev_el, el_list[j][2]})
                            else:
                                # once a successive element does not
                                # overlap, non of the following
                                # elements overlap either
                                break
                    else:
                        msg = f'{prev_el} (ends at {el_prev_end*1e6:.4f}us) ' \
                              f'and {el_list[i + 1][2]} (' \
                              f'starts at {el_new_start*1e6:.4f}us) overlap ' \
                              f'on {awg}'
                        if allow_overlap:
                            log.warning(msg)
                        else:
                            raise ValueError(msg)

        if track_and_ignore:
            return overlapping_elements

    def resolve_overlap(self):
        """
        Routine to resolve overlapping elements. Will be exectued if
        self.resolve_overlapping_elements is True. This code
        first goes through the list of overlapping elements that are
        pairwise overlapping and clusters them into lists
        of overlapping elements, where two different lists of overlapping
        elements have no overlapping elements with
        one another. At the end the code combines all elements of each
        list into a new element.
        """

        self.gen_elements_on_awg()
        overlapping_elements = self._test_overlap(track_and_ignore=True)

        if len(overlapping_elements) == 0:
            return

        # add first two overlapping elements to list
        joint_overlapping_elements = [overlapping_elements[0]]

        new_cluster = True
        for i in range(len(overlapping_elements) - 1):
            # making use of overlapping elements being sorted
            # check whether the next set of elements from
            # overlapping_elements shares an element name with
            # the previous entry in joint_overlapping_elements
            if len(joint_overlapping_elements[-1] & \
                   overlapping_elements[i + 1]) != 0:
                joint_overlapping_elements[-1] = \
                    joint_overlapping_elements[-1] | \
                    overlapping_elements[i + 1]
                new_cluster = False

            # if the new element from overlapping_elements overlaps
            # with none of the previously added elements in
            # joint_overlapping_elements (i.e. if new_cluster=True)
            # add it as a new cluster.
            if new_cluster:
                joint_overlapping_elements.append(overlapping_elements[i + 1])
            new_cluster = True

        for i in range(len(joint_overlapping_elements)):
            self._combine_elements(joint_overlapping_elements[i],
                                   'overlapping_el_{}_{}'.format(i, self.name))


    def _combine_elements(self, elements, combined_el_name):
        """
        Routine to properly combine elements in the segment.
        :param elements: list or set of elements in the segment to be combined
        :param combined_el_name: name of the combined element
        :return:
        """

        new_pulse_list = []

        for el in elements:
            new_pulse_list += self.elements.pop(el)
            # remove it from element_start_end
            self.element_start_end.pop(el)

        # update pulse objects with new name of element
        for p in new_pulse_list:
            p.element_name = combined_el_name
        # add new element
        self.elements[combined_el_name] = new_pulse_list
        # update new elements_on_awg
        self.gen_elements_on_awg()

        # update element_start_end
        for awg in self.pulsar.awgs:
            self.element_start_length(combined_el_name, awg)


    def _test_trigger_awg(self):
        """
        Checks if there is more than one element on the AWGs that are not 
        triggered by another AWG.
        """
        self.gen_elements_on_awg()

        for awg in self.elements_on_awg:
            if len(self.pulsar.get('{}_trigger_channels'.format(awg))) != 0:
                continue
            if len(self.elements_on_awg[awg]) > 1:
                raise ValueError(
                    'There is more than one element on {}'.format(awg))

    def resolve_mirror(self):
        """
        Resolves amplitude mirroring for pulses that have a mirror_pattern
        property.

        Pulses are categorized by their op_code and by whether or not they
        are a copy created by enforce_single_element. The mirror_pattern
        decides which pulses within a category get mirrored. The mirroring
        is performed by multiplying all pulse parameters that contain
        'amplitude' in their name by -1 (and adding a mirror_correction if
        it is provided).

        mirror_pattern:
        - 'none'/'all': no/all pulses are mirrored
        - 'odd'/'even': the i-th occurrence of a pulse from the category is
          mirrored if i is odd (1, 3, ...) / even (2, 4, ...). Note that i is
          meant as a natural number (i.e., 1-indexed and not 0-indexed).
        - a list of bools (or of anything that can be interpreted as a bool).
          In this case, the j-th element of the list indicates whether the
          j-th occurrence of a pulse from the category is mirrored. If there
          are more occurrences than elements in the list, the list is
          repeated periodically.

        mirror_correction:
        None (no corrections) or a dict, where each key is a pulse
        parameter name and the corresponding value specifies an additive
        constant to be added after mirroring of this parameter. For parameters
        not found in the dict, no correction is applied.
        """
        op_counts = {}
        for p in self.resolved_pulses:
            pulse_category = (p.op_code, getattr(p, "is_ese_copy", False))
            if pulse_category not in op_counts:
                op_counts[pulse_category] = 0
            op_counts[pulse_category] += 1
            pattern = getattr(p.pulse_obj, 'mirror_pattern', None)
            # interpret string pattern ('none'/'all'/'odd'/'even')
            if pattern is None or pattern == 'none':
                continue  # do not mirror
            for pa1, pa2 in [('all', [1]), ('even', [0, 1]), ('odd', [1, 0])]:
                if pattern == pa1:
                    pattern = pa2
            # periodically extend pattern if needed
            pattern = deepcopy(pattern)
            while len(pattern) < op_counts[pulse_category]:
                pattern += pattern
            # check whether the pulse should be mirrored
            if not pattern[op_counts[pulse_category] - 1]:
                continue  # do not mirror
            # mirror all parameters that have 'amplitude' in their name
            # (and apply mirror correction if applicable)
            mirror_correction = getattr(p.pulse_obj, 'mirror_correction', None)
            if mirror_correction is None:
                mirror_correction = {}
            if "fp" in p.pulse_obj.__dict__:
                for kk in p.pulse_obj.fp.__dict__:
                    if 'amplitude' in kk:
                        amp = - p.pulse_obj.flux_amplitude
                        if kk in mirror_correction:
                            amp += mirror_correction[kk]
                        setattr(p.pulse_obj.fp, kk, amp)
            else:
                for k in p.pulse_obj.__dict__:
                    if 'amplitude' in k:
                        amp = -getattr(p.pulse_obj, k)
                        if k in mirror_correction:
                            amp += mirror_correction[k]
                        setattr(p.pulse_obj, k, amp)

    def resolve_Z_gates(self):
        """
        The phase of a basis rotation is acquired by an basis pulse, if the
        middle of the basis rotation pulse happens before the middle of the
        basis pulse. Using that self.resolved_pulses was sorted by
        self.resolve_timing() the acquired phases can be calculated.
        """

        basis_phases = {}

        for pulse in self.resolved_pulses:
            for basis, rotation in pulse.basis_rotation.items():
                basis_phases[basis] = basis_phases.get(basis, 0) + rotation

            if pulse.basis is not None:
                pulse.pulse_obj.phase = pulse.original_phase - \
                                        basis_phases.get(pulse.basis, 0)

    def element_start_length(self, element, awg):
        """
        Finds and saves the start and length of an element on AWG awg
        in self.element_start_end.
        """
        if element not in self.element_start_end:
            self.element_start_end[element] = {}

        # find element start, end and length
        t_start = np.inf
        t_end = -np.inf

        for pulse in self.elements[element]:
            for ch in pulse.masked_channels():
                if self.pulsar.get(f'{ch}_awg') == awg:
                    break
            else:
                continue
            t_start = min(pulse.algorithm_time(), t_start)
            t_end = max(pulse.algorithm_time() + pulse.length, t_end)

        # if element is not on the awg provided, the function
        # shall return None. This is useful for
        # self._combine_elements which in some instances wants to
        # update start and length for an element on all AWGs
        # without taking care of whether the element is actually
        # on that AWG. One could think of splitting these two
        # aspects of the self.element_start_length.
        if t_start == np.inf or t_end == -np.inf:
            log.debug(f'Asked to find start of element {element} on AWG '
                      f'{awg}, but element not on AWG.')
            return
        # make sure that element start is a multiple of element
        # start granularity
        # we allow rounding up of the start time by half a sample, otherwise
        # we round the start time down
        start_gran = self.pulsar.get(
            '{}_element_start_granularity'.format(awg))
        sample_time = 1/self.pulsar.clock(awg=awg)
        if start_gran is not None:
            t_start = math.floor((t_start + 0.5*sample_time) / start_gran) \
                      * start_gran

        # make sure that element length is multiple of
        # sample granularity
        gran = self.pulsar.get('{}_granularity'.format(awg))
        samples = self.time2sample(t_end - t_start, awg=awg)
        if samples % gran != 0:
            samples += gran - samples % gran

        self.element_start_end[element][awg] = [t_start, samples]

        return [t_start, samples]

    def waveforms(self, awgs=None, elements=None, channels=None,
                        codewords=None):
        """
        After all the pulses have been added, the timing resolved and the 
        trigger pulses added, the waveforms of the segment can be compiled.
        This method returns a dictionary:
        AWG_wfs = 
          = {AWG_name: 
                {(position_of_element, element_name): 
                    {codeword:
                        {channel_id: channel_waveforms}
                    ...
                    }
                ...
                }
            ...
            }
        """
        if awgs is None:
            awgs = set(self.elements_on_awg)
        if channels is None:
            channels = set(self.pulsar.channels)
        if elements is None:
            elements = set(self.elements)

        awg_wfs = {}
        for awg in awgs:
            # only procede for AWGs with waveforms
            if awg not in self.elements_on_awg:
                continue
            awg_wfs[awg] = {}
            channel_list = set(self.pulsar.find_awg_channels(awg)) & channels
            if channel_list == set():
                continue
            channel_list = list(channel_list)
            for i, element in enumerate(self.elements_on_awg[awg]):
                if element not in elements:
                    continue
                awg_wfs[awg][(i, element)] = {}
                tvals = self.tvals(channel_list, element)
                wfs = {}
                element_start_time = self.get_element_start(element, awg)
                for pulse in self.elements[element]:
                    # checks whether pulse is played on AWG
                    pulse_channels = set(pulse.masked_channels()) & set(channel_list)
                    if pulse_channels == set():
                        continue
                    if codewords is not None and \
                            pulse.codeword not in codewords:
                        continue

                    # fills wfs with zeros for used channels
                    if pulse.codeword not in wfs:
                        wfs[pulse.codeword] = {}
                        for channel in pulse_channels:
                            wfs[pulse.codeword][channel] = np.zeros(
                                len(tvals[channel]))
                    else:
                        for channel in pulse_channels:
                            if channel not in wfs[pulse.codeword]:
                                wfs[pulse.codeword][channel] = np.zeros(
                                    len(tvals[channel]))

                    # calculate the pulse tvals
                    chan_tvals = {}
                    pulse_start = self.time2sample(
                        pulse.element_time(element_start_time), awg=awg)
                    pulse_end = self.time2sample(
                        pulse.element_time(element_start_time) + pulse.length,
                        awg=awg)
                    for channel in pulse_channels:
                        chan_tvals[channel] = tvals[channel].copy(
                        )[pulse_start:pulse_end]

                    # calculate pulse waveforms
                    pulse_wfs = pulse.waveforms(chan_tvals)

                    # insert the waveforms at the correct position in wfs
                    for channel in pulse_channels:
                        wfs[pulse.codeword][channel][
                            pulse_start:pulse_end] += pulse_wfs[channel]


                # for codewords: add the pulses that do not have a codeword to
                # all codewords
                if 'no_codeword' in wfs:
                    for codeword in wfs:
                        if codeword != 'no_codeword':
                            for channel in wfs['no_codeword']:
                                if channel in wfs[codeword]:
                                    wfs[codeword][channel] += wfs[
                                        'no_codeword'][channel]
                                else:
                                    wfs[codeword][channel] = wfs[
                                        'no_codeword'][channel]


                # do predistortion
                for codeword in wfs:
                    for c in wfs[codeword]:
                        if not self.pulsar.get(
                                '{}_type'.format(c)) == 'analog':
                            continue
                        if not self.pulsar.get(
                                '{}_distortion'.format(c)) == 'precalculate':
                            continue

                        wf = wfs[codeword][c]

                        distortion_dict = self.distortion_dicts.get(c, None)
                        if distortion_dict is None:
                            distortion_dict = self.pulsar.get(
                                '{}_distortion_dict'.format(c))
                        else:
                            distortion_dict = \
                                flux_dist.process_filter_coeffs_dict(
                                    distortion_dict,
                                    default_dt=1 / self.pulsar.clock(
                                        channel=c))

                        fir_kernels = distortion_dict.get('FIR', None)
                        if fir_kernels is not None:
                            if hasattr(fir_kernels, '__iter__') and not \
                            hasattr(fir_kernels[0], '__iter__'): # 1 kernel
                                wf = flux_dist.filter_fir(fir_kernels, wf)
                            else:
                                for kernel in fir_kernels:
                                    wf = flux_dist.filter_fir(kernel, wf)
                        iir_filters = distortion_dict.get('IIR', None)
                        if iir_filters is not None:
                            wf = flux_dist.filter_iir(iir_filters[0],
                                                      iir_filters[1], wf)
                        wfs[codeword][c] = wf

                # truncation and normalization
                for codeword in wfs:
                    for c in wfs[codeword]:
                        # truncate all values that are out of bounds and
                        # normalize the waveforms
                        amp = self.pulsar.get('{}_amp'.format(c))
                        if self.pulsar.get('{}_type'.format(c)) == 'analog':
                            if np.max(wfs[codeword][c]) > amp:
                                logging.warning(
                                    'Clipping waveform {} > {}'.format(
                                        np.max(wfs[codeword][c]), amp))
                            if np.min(wfs[codeword][c]) < -amp:
                                logging.warning(
                                    'Clipping waveform {} < {}'.format(
                                        np.min(wfs[codeword][c]), -amp))
                            np.clip(
                                wfs[codeword][c],
                                -amp,
                                amp,
                                out=wfs[codeword][c])
                            # normalize wfs
                            wfs[codeword][c] = wfs[codeword][c] / amp
                        # marker channels have to be 1 or 0
                        elif self.pulsar.get('{}_type'.format(c)) == 'marker':
                            wfs[codeword][c] = (wfs[codeword][c] > 0)\
                                .astype(np.int)

                # save the waveforms in the dictionary
                for codeword in wfs:
                    awg_wfs[awg][(i, element)][codeword] = {}
                    for channel in wfs[codeword]:
                        awg_wfs[awg][(i, element)][codeword][self.pulsar.get(
                            '{}_id'.format(channel))] = (
                                wfs[codeword][channel])

        return awg_wfs

    def get_element_codewords(self, element, awg=None):
        codewords = set()
        if awg is not None:
            channels = set(self.pulsar.find_awg_channels(awg))
        for pulse in self.elements[element]:
            if awg is not None and len(set(pulse.masked_channels()) & channels) == 0:
                continue
            codewords.add(pulse.codeword)
        return codewords

    def get_element_channels(self, element, awg=None):
        channels = set()
        if awg is not None:
            awg_channels = set(self.pulsar.find_awg_channels(awg))
        for pulse in self.elements[element]:
            if awg is not None:
                channels |= set(pulse.masked_channels()) & awg_channels
            else:
                channels |= set(pulse.masked_channels())
        return channels

    def calculate_hash(self, elname, codeword, channel):
        if not self.pulsar.reuse_waveforms():
            # these hash entries avoid that the waveform is reused on another
            # channel or in another element/codeword
            hashlist = [self.name, elname, codeword, channel]
            if not self.pulsar.use_sequence_cache():
                return tuple(hashlist)
            # when sequence cache is used, we still need to add the other
            # hashables to allow pulsar to detect when a re-upload is required
        else:
            hashlist = []

        awg = self.pulsar.get(f'{channel}_awg')
        tstart, length = self.element_start_end[elname][awg]
        hashlist.append(length)  # element length in samples
        if self.pulsar.get(f'{channel}_type') == 'analog' and \
                self.pulsar.get(f'{channel}_distortion') == 'precalculate':
            hashlist.append(repr(self.pulsar.get(
                f'{channel}_distortion_dict')))
        else:
            hashlist.append(self.pulsar.clock(channel=channel))  # clock rate
            for par in ['type', 'amp', 'internal_modulation']:
                chpar = f'{channel}_{par}'
                if chpar in self.pulsar.parameters:
                    hashlist.append(self.pulsar.get(chpar))
                else:
                    hashlist.append(False)
        if self.pulsar.get(f'{channel}_type') == 'analog' and \
                self.pulsar.get(f'{channel}_charge_buildup_compensation'):
            for par in ['compensation_pulse_delay',
                        'compensation_pulse_gaussian_filter_sigma',
                        'compensation_pulse_scale']:
                hashlist.append(self.pulsar.get(f'{channel}_{par}'))

        for pulse in self.elements[elname]:
            if pulse.codeword in {'no_codeword', codeword}:
                hashlist += self.hashables(pulse, tstart, channel)
        return tuple(hashlist)

    @staticmethod
    def hashables(pulse, tstart, channel):
        """
        Wrapper for Pulse.hashables making sure to deal correctly with
        crosstalk cancellation channels.

        The hashables of a cancellation pulse has to include the hashables
        of all pulses that it cancels. This is needed to ensure that the
        cancellation pulse gets re-uploaded when any of the cancelled pulses
        changes. In addition it has to include the parameters of
        cancellation calibration, i.e., the relevant entries of the
        crosstalk cancellation matrix and of the shift matrix.

        :param pulse: a Pulse object
        :param tstart: (float) start time of the element
        :param channel: (str) channel name
        """
        if channel in pulse.crosstalk_cancellation_channels:
            hashables = []
            idx_c = pulse.crosstalk_cancellation_channels.index(channel)
            for c in pulse.channels:
                if c in pulse.crosstalk_cancellation_channels:
                    idx_c2 = pulse.crosstalk_cancellation_channels.index(c)
                    factor = pulse.crosstalk_cancellation_mtx[idx_c, idx_c2]
                    shift = pulse.crosstalk_cancellation_shift_mtx[
                        idx_c, idx_c2] \
                        if pulse.crosstalk_cancellation_shift_mtx is not \
                           None else 0
                    if factor != 0:
                        hashables += pulse.hashables(tstart, c)
                        hashables += [factor, shift]
            return hashables
        else:
            return pulse.hashables(tstart, channel)

    def tvals(self, channel_list, element):
        """
        Returns a dictionary with channel names of the used channels in the
        element as keys and the tvals array for the channel as values.
        """

        tvals = {}

        for channel in channel_list:
            samples = self.get_element_samples(element, channel)
            awg = self.pulsar.get('{}_awg'.format(channel))
            tvals[channel] = np.arange(samples) / self.pulsar.clock(
                channel=channel) + self.get_element_start(element, awg)

        return tvals

    def get_element_samples(self, element, instrument_ref):
        """
        Returns the number of samples the element occupies for the channel or
        AWG.
        """

        if instrument_ref in self.pulsar.channels:
            awg = self.pulsar.get('{}_awg'.format(instrument_ref))
        elif instrument_ref in self.pulsar.awgs:
            awg = instrument_ref
        else:
            raise Exception('instrument_ref has to be channel or AWG name!')

        return self.element_start_end[element][awg][1]

    def time2sample(self, t, **kw):
        """
        Converts time to a number of samples for a channel or AWG.
        """
        return int(t * self.pulsar.clock(**kw) + 0.5)

    def sample2time(self, samples, **kw):
        """
        Converts nubmer of samples to time for a channel or AWG.
        """
        return samples / self.pulsar.clock(**kw)

    def plot(self, instruments=None, channels=None, legend=True,
             delays=None, savefig=False, prop_cycle=None, frameon=True,
             channel_map=None, plot_kwargs=None, axes=None, demodulate=False,
             show_and_close=True, col_ind=0, normalized_amplitudes=True,
             save_kwargs=None):
        """
        Plots a segment. Can only be done if the segment can be resolved.
        :param instruments (list): instruments for which pulses have to be
            plotted. Defaults to all.
        :param channels (list):  channels to plot. defaults to all.
        :param delays (dict): keys are instruments, values are additional
            delays. If passed, the delay is substracted to the time values of
            this instrument, such that the pulses are plotted at timing when
            they physically occur. A key 'default' can be used to specify a
            delay for all instruments that are not explicitly given as keys.
        :param savefig: save the plot
        :param channel_map (dict): indicates which instrument channels
            correspond to which qubits. Keys = qb names, values = list of
            channels. eg. dict(qb2=['AWG8_ch3', "UHF_ch1"]). If provided,
            will plot each qubit on individual subplots.
        :param prop_cycle (dict):
        :param frameon (dict, bool):
        :param axes (array or axis): 2D array of matplotlib axes. if single
            axes, will be converted internally to array.
        :param demodulate (bool): plot only envelope of pulses by temporarily
            setting modulation and phase to 0. Need to recompile the sequence
        :param show_and_close: (bool) show and close the plot (default: True)
        :param col_ind: (int) when passed together with axes, this specifies
            in which column of subfigures the plots should be added
            (default: 0)
        :param normalized_amplitudes: (bool) whether amplitudes
            should be normalized to the voltage range of the channel
            (default: True)
        :param save_kwargs (dict): save kwargs passed on to fig.savefig if
        "savefig" is True.
        :return: The figure and axes objects if show_and_close is False,
            otherwise no return value.
        """
        import matplotlib.pyplot as plt
        if delays is None:
            delays = dict()
        if plot_kwargs is None:
            plot_kwargs = dict()
            plot_kwargs['linewidth'] = 0.7
        try:
            # resolve segment and populate elements/waveforms
            self.resolve_segment(allow_overlap=True)
            if demodulate:
                for el in self.elements.values():
                    for pulse in el:
                        if hasattr(pulse, "mod_frequency"):
                            pulse.mod_frequency = 0
                        if hasattr(pulse, "phase"):
                            pulse.phase = 0
            wfs = self.waveforms(awgs=instruments, channels=None)
            n_instruments = len(wfs) if channel_map is None else \
                len(channel_map)
            if axes is not None:
                if np.ndim(axes) == 0:
                    axes = np.array([[axes]])
                fig = axes[0,0].get_figure()
                ax = axes
            else:
                fig, ax = plt.subplots(nrows=n_instruments, sharex=True,
                                       squeeze=False,
                                       figsize=(16, n_instruments * 3))
            if prop_cycle is not None:
                for a in ax[:,col_ind]:
                    a.set_prop_cycle(**prop_cycle)
            sorted_keys = sorted(wfs.keys()) if instruments is None \
                else [i for i in instruments if i in wfs]
            for i, instr in enumerate(sorted_keys):
                if instr not in delays and 'default' in delays:
                    delays[instr] = delays['default']
                # plotting
                for elem_name, v in wfs[instr].items():
                    for k, wf_per_ch in v.items():
                        if k == "no_codeword":
                            k = ""
                        sorted_chans = sorted(wf_per_ch.keys())
                        for n_wf, ch in enumerate(sorted_chans):
                            wf = wf_per_ch[ch]
                            if not normalized_amplitudes:
                                wf = wf * self.pulsar.get(f'{instr}_{ch}_amp')
                            if channels is None or \
                                    ch in channels.get(instr, []):
                                tvals = \
                                self.tvals([f"{instr}_{ch}"], elem_name[1])[
                                    f"{instr}_{ch}"] - delays.get(instr, 0)
                                if channel_map is None:
                                    # plot per device
                                    ax[i, col_ind].set_title(instr)
                                    ax[i, col_ind].plot(
                                        tvals * 1e6, wf,
                                        label=f"{elem_name[1]}_{k}_{ch}",
                                        **plot_kwargs)
                                else:
                                    # plot on each qubit subplot which includes
                                    # this channel in the channel map
                                    match = {i: qb_name
                                             for i, (qb_name, qb_chs) in
                                             enumerate(channel_map.items())
                                             if f"{instr}_{ch}" in qb_chs}
                                    for qbi, qb_name in match.items():
                                        ax[qbi, col_ind].set_title(qb_name)
                                        ax[qbi, col_ind].plot(
                                            tvals * 1e6, wf,
                                            label=f"{elem_name[1]}"
                                                  f"_{k}_{instr}_{ch}",
                                            **plot_kwargs)
                                        if demodulate: # filling
                                            ax[qbi, col_ind].fill_between(
                                                tvals * 1e6, wf,
                                                label=f"{elem_name[1]}_"
                                                      f"{k}_{instr}_{ch}",
                                                alpha=0.05,
                                                **plot_kwargs)

            # formatting
            for a in ax[:, col_ind]:
                if isinstance(frameon, bool):
                    frameon = {k: frameon for k in ['top', 'bottom',
                                                    "right", "left"]}
                a.spines["top"].set_visible(frameon.get("top", True))
                a.spines["right"].set_visible(frameon.get("right", True))
                a.spines["bottom"].set_visible(frameon.get("bottom", True))
                a.spines["left"].set_visible(frameon.get("left", True))
                if legend:
                    a.legend(loc=[1.02, 0], prop={'size': 8}, frameon=False)
                if normalized_amplitudes:
                    a.set_ylabel('Amplitude (norm.)')
                else:
                    a.set_ylabel('Voltage (V)')
            ax[-1, col_ind].set_xlabel('time ($\mu$s)')
            fig.suptitle(f'{self.name}', y=1.01)
            fig.align_ylabels()
            plt.tight_layout()
            if savefig:
                if save_kwargs is None:
                    save_kwargs = dict(fname=f'{self.name}.png',
                                      bbox_inches="tight")
                fig.savefig(**save_kwargs)
            if show_and_close:
                plt.show()
                plt.close(fig)
                return
            else:
                return fig, ax
        except Exception as e:
            log.error(f"Could not plot: {self.name}")
            raise e

    def __repr__(self):
        string_repr = f"---- {self.name} ----\n"

        for i, p in enumerate(self.unresolved_pulses):
            string_repr += f"{i}: " + repr(p) + "\n"
        return string_repr

    def export_tikz(self, qb_names, tscale=1e-6):
        last_z = [(-np.inf, 0)] * len(qb_names)

        output = ''
        z_output = ''
        start_output = '\\documentclass{standalone}\n\\usepackage{tikz}\n\\begin{document}\n\\scalebox{2}{'
        start_output += '\\begin{tikzpicture}[x=10cm,y=2cm]\n'
        start_output += '\\tikzstyle{CZdot} = [shape=circle, thick,draw,inner sep=0,minimum size=.5mm, fill=black]\n'
        start_output += '\\tikzstyle{gate} = [draw,fill=white,minimum width=1cm, rotate=90]\n'
        start_output += '\\tikzstyle{zgate} = [rotate=0]\n'
        tmin = np.inf
        tmax = -np.inf
        num_single_qb = 0
        num_two_qb = 0
        num_virtual = 0
        self.resolve_segment()
        for p in self.resolved_pulses:
            if p.op_code != '' and p.op_code[:2] != 'RO':
                l = p.pulse_obj.length
                t = p.pulse_obj._t0 + l / 2
                tmin = min(tmin, p.pulse_obj._t0)
                tmax = max(tmax, p.pulse_obj._t0 + p.pulse_obj.length)
                qb = qb_names.index(p.op_code[-3:])
                op_code = p.op_code[:-4]
                qbt = 0
                if op_code[-3:-1] == 'qb':
                    qbt = qb_names.index(op_code[-3:])
                    op_code = op_code[:-4]
                if op_code[-1:] == 's':
                    op_code = op_code[:-1]
                if op_code[:2] == 'CZ' or op_code[:4] == 'upCZ':
                    num_two_qb += 1
                    if len(op_code) > 4:
                        val = -float(op_code[4:])
                        gate_formatted = f'{gate_type}{(factor * val):.1f}'.replace(
                            '.0', '')
                        output += f'\\draw({t / tscale:.4f},-{qb})  node[CZdot] {{}} -- ({t / tscale:.4f},-{qbt}) node[gate, minimum height={l / tscale * 100:.4f}mm] {{\\tiny {gate_formatted}}};\n'
                    else:
                        output += f'\\draw({t / tscale:.4f},-{qb})  node[CZdot] {{}} -- ({t / tscale:.4f},-{qbt}) node[CZdot] {{}};\n'
                elif op_code[0] == 'I':
                    continue
                else:
                    if op_code[0] == 'm':
                        factor = -1
                        op_code = op_code[1:]
                    else:
                        factor = 1
                    gate_type = 'R' + op_code[:1]
                    val = float(op_code[1:])
                    if val == 180:
                        gate_formatted = op_code[:1]
                    else:
                        gate_formatted = f'{gate_type}{(factor * val):.1f}'.replace(
                            '.0', '')
                    if l == 0:
                        if t - last_z[qb][0] > 1e-9:
                            z_height = 0 if (
                                        t - last_z[qb][0] > 100e-9 or last_z[qb][
                                    1] >= 3) else last_z[qb][1] + 1
                            z_output += f'\\draw[dashed,thick,shift={{(0,.03)}}] ({t / tscale:.4f},-{qb})--++(0,{0.3 + z_height * 0.1});\n'
                        else:
                            z_height = last_z[qb][1] + 1
                        z_output += f'\\draw({t / tscale:.4f},-{qb})  node[zgate,shift={{({(0, .35 + z_height * .1)})}}] {{\\tiny {gate_formatted}}};\n'
                        last_z[qb] = (t, z_height)
                        num_virtual += 1
                    else:
                        output += f'\\draw({t / tscale:.4f},-{qb})  node[gate, minimum height={l / tscale * 100:.4f}mm] {{\\tiny {gate_formatted}}};\n'
                        num_single_qb += 1
        qb_output = ''
        for qb, qb_name in enumerate(qb_names):
            qb_output += f'\draw ({tmin / tscale:.4f},-{qb}) node[left] {{{qb_name}}} -- ({tmax / tscale:.4f},-{qb});\n'
        output = start_output + qb_output + output + z_output
        axis_ycoord = -len(qb_names) + .4
        output += f'\\foreach\\x in {{{tmin / tscale},{tmin / tscale + .2},...,{tmax / tscale}}} \\pgfmathprintnumberto[fixed]{{\\x}}{{\\tmp}} \draw (\\x,{axis_ycoord})--++(0,-.1) node[below] {{\\tmp}} ;\n'
        output += f'\\draw[->] ({tmin / tscale},{axis_ycoord}) -- ({tmax / tscale},{axis_ycoord}) node[right] {{$t/\\mathrm{{\\mu s}}$}};\n'
        output += '\\end{tikzpicture}}\end{document}'
        output += f'\n% {num_single_qb} single-qubit gates, {num_two_qb} two-qubit gates, {num_virtual} virtual gates'
        return output

    def rename(self, new_name):
        """
        Renames a segment with the given new name. Hunts down element names in
        unresolved pulses and acquisition elements that might have made use of
        the old segment_name and renames them too.
        Note: this function relies on the convention that the element_name ends with
        "_segmentname".
        Args:
            new_name:

        Returns:

        """
        old_name = self.name

        # rename element names in unresolved_pulses and resolved_pulses making
        # use of the old name
        for p in self.unresolved_pulses + self.resolved_pulses:
            if hasattr(p.pulse_obj, "element_name") \
                    and p.pulse_obj.element_name.endswith(f"_{old_name}"):
                p.pulse_obj.element_name = \
                    p.pulse_obj.element_name[:-(len(old_name) + 1)] + '_' \
                    + new_name

        # rebuild acquisition elements that used the old segment name
        new_acq_elements = set()
        for el in self.acquisition_elements:
            if el.endswith(f"_{old_name}"):
                new_acq_elements.add(el[:-(len(old_name) + 1)] + '_' \
                                     + new_name)
            else:
                new_acq_elements.add(el)
                log.warning(f'Acquisition element name: {el} not ending'
                            f' with "_segmentname": {old_name}. Keeping '
                            f'current element name when renaming '
                            f'the segment.')
        self.acquisition_elements = new_acq_elements
        # enforce that start and end times get recalculated using the new
        # element names
        self.element_start_end = {}

        # rename segment name
        self.name = new_name

        # rename timer
        self.timer.name = new_name

    def __deepcopy__(self, memo):
        cls = self.__class__
        new_seg = cls.__new__(cls)
        memo[id(self)] = new_seg
        for k, v in self.__dict__.items():
            if k == "pulsar": # the reference to pulsar cannot be deepcopied
                setattr(new_seg, k, v)
            else:
                setattr(new_seg, k, deepcopy(v, memo))
        return new_seg


class UnresolvedPulse:
    """
    pulse_pars: dictionary containing pulse parameters
    ref_pulse: 'segment_start', 'previous_pulse', pulse.name, or a list of
        multiple pulse.name.
    ref_point: 'start', 'end', 'middle', reference point of the reference pulse
    ref_point_new: 'start', 'end', 'middle', reference point of the new pulse
    ref_function: 'max', 'min', 'mean', specifies how timing is chosen if
        multiple pulse names are listed in ref_pulse (default: 'max')
    """

    def __init__(self, pulse_pars):
        self.ref_pulse = pulse_pars.get('ref_pulse', 'previous_pulse')
        alignments = {'start': 0, 'middle': 0.5, 'center': 0.5, 'end': 1}
        if pulse_pars.get('ref_point', 'end') == 'end':
            self.ref_point = 1
        elif pulse_pars.get('ref_point', 'end') == 'middle':
            self.ref_point = 0.5
        elif pulse_pars.get('ref_point', 'end') == 'start':
            self.ref_point = 0
        else:
            raise ValueError('Passed invalid value for ref_point. Allowed '
                'values are: start, end, middle. Default value: end')

        if pulse_pars.get('ref_point_new', 'start') == 'start':
            self.ref_point_new = 0
        elif pulse_pars.get('ref_point_new', 'start') == 'middle':
            self.ref_point_new = 0.5
        elif pulse_pars.get('ref_point_new', 'start') == 'end':
            self.ref_point_new = 1
        else:
            raise ValueError('Passed invalid value for ref_point_new. Allowed '
                'values are: start, end, middle. Default value: start')

        self.ref_function = pulse_pars.get('ref_function', 'max')
        self.block_align = pulse_pars.get('block_align', None)
        if self.block_align is not None:
            self.block_align = alignments.get(self.block_align,
                                              self.block_align)
        self.delay = pulse_pars.get('pulse_delay', 0)
        self.original_phase = pulse_pars.get('phase', 0)
        self.basis = pulse_pars.get('basis', None)
        self.operation_type = pulse_pars.get('operation_type', None)
        self.basis_rotation = pulse_pars.pop('basis_rotation', {})
        self.op_code = pulse_pars.get('op_code', '')

        pulse_func = bpl.get_pulse_class(pulse_pars['pulse_type'])
        self.pulse_obj = pulse_func(**pulse_pars)
        # allow a pulse to modify its op_code (e.g., for C-ARB gates)
        self.op_code = getattr(self.pulse_obj, 'op_code', self.op_code)

        if self.pulse_obj.codeword != 'no_codeword' and \
                self.basis_rotation != {}:
            raise Exception(
                'Codeword pulse {} does not support basis_rotation!'.format(
                    self.pulse_obj.name))

    def __repr__(self):
        string_repr = self.pulse_obj.name
        if self.operation_type != None:
            string_repr += f"\n   operation_type: {self.operation_type}"
        string_repr += f"\n   ref_pulse: {self.ref_pulse}"
        if self.ref_point != 1:
            string_repr += f"\n   ref_point: {self.ref_point}"
        if self.delay != 0:
            string_repr += f"\n   delay: {self.delay}"
        if self.original_phase != 0:
            string_repr += f"\n   phase: {self.original_phase}"
        return string_repr<|MERGE_RESOLUTION|>--- conflicted
+++ resolved
@@ -36,11 +36,8 @@
     trigger_pulse_amplitude = 0.5
     trigger_pulse_start_buffer = 25e-9
 
-<<<<<<< HEAD
-    def __init__(self, name, pulse_pars_list=[], fast_mode=False):
-=======
     def __init__(self, name, pulse_pars_list=(), acquisition_mode='default',
-                 **kw):
+                 fast_mode=False, **kw):
         """
         Initiate instance of Segment class.
 
@@ -69,7 +66,6 @@
                   segment automatically resolve overlapping elements by combining
                   them in a single element.
         """
->>>>>>> 36caa801
         self.name = name
         self.pulsar = ps.Pulsar.get_instance()
         self.unresolved_pulses = []
