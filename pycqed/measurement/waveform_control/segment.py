# A Segment is the building block of Sequence Class. They are responsible
# for resolving pulse timing, Z gates, generating trigger pulses and adding
# charge compensation
#
# author: Michael Kerschbaum
# created: 4/2019

import numpy as np
import math
import logging

import datetime
from pycqed.utilities.timer import Timer

log = logging.getLogger(__name__)
from copy import deepcopy
import pycqed.measurement.waveform_control.pulse as bpl
import pycqed.measurement.waveform_control.pulse_library as pl
import pycqed.measurement.waveform_control.pulsar as ps
import pycqed.measurement.waveform_control.fluxpulse_predistortion as flux_dist
from collections import OrderedDict as odict


class Segment:
    """
    Consists of a list of UnresolvedPulses, each of which contains information 
    about in which element the pulse is played and when it is played 
    (reference point + delay) as well as an instance of class Pulse.

    Property distortion_dicts: a key of the form {AWG}_{channel} specifies
        that the respective val should be used as distortion dict instead of
        self.pulsar.{AWG}_{channel}_distortion_dict.
    """

    trigger_pulse_length = 20e-9
    trigger_pulse_amplitude = 0.5
    trigger_pulse_start_buffer = 25e-9

    def __init__(self, name, pulse_pars_list=(), acquisition_mode='default',
                 fast_mode=False, **kw):
        """
        Initiate instance of Segment class.

        Args:
            name: Name of segment
            pulse_pars_list: list of pulse parameters in the form
                of dictionaries
            acquisition_mode (dict or string): This will be copied into the acq
                key of the element metadata of acquisition elements to inform
                Pulsar that waveforms need to be programmed in a way that is
                compatible with the given acquisition mode. Note:
                - Pulsar may fall back to the default acquisition mode if
                  the given mode is not available or not needed on the used
                  hardware.
                - If applicable, higher layer code of experiments that use a
                  special acquisition mode need to ensure that other parts of
                  pycqed (e.g., sweep_function) get configured in a
                  compatible manner.
                If acquisition_mode is a dict, allowed items currently include:
                - 'sweeper': use sweeper mode if available (for RO frequency
                  sweeps, e.g., resonator spectroscopy).
                - 'f_start', 'f_step' and 'n_step': Sweep parameters, in the
                  case of a hardware sweep on the SHFQA.
                - 'seqtrigger': if True, let the sequencer output an auxiliary
                  trigger when starting the acquisition
                - 'default' (default value): if this key is present in
                  acquisition_mode, indicates a normal acquisition element
                It can also be a string in older code (note that conditions
                such as "'sweeper' in acquisition_mode" work in both cases)
                See
                :class:`pycqed.measurement.waveform_control.pulsar.SHFQAPulsar`
                for allowed values.
            fast_mode (bool):  If True, copying pulses is avoided. In this
                case, the pulse_pars_list passed to Segment will be modified
                (default: False).
            kw (dict): Keyword arguments:

                * ``resolve_overlapping_elements``: flag that, if true, lets the
                  segment automatically resolve overlapping elements by combining
                  them in a single element.
        """
        self.name = name
        self.pulsar = ps.Pulsar.get_instance()
        self.unresolved_pulses = []
        self.resolved_pulses = []
        self.extra_pulses = []  # trigger and charge compensation pulses
        self.previous_pulse = None
        self.elements = odict()
        self.element_start_end = {}
        self.elements_on_awg = {}
        self.distortion_dicts = {}
        # The sweep_params dict is processed by generate_waveforms_sequences
        # and allows to sweep values of nodes of ZI HDAWGs in a hard sweep.
        # Keys are of the form awgname_chid_nodename (with _ instead of / in
        # the node name) and values are lists of hard sweep values.
        # The segment will be repeated as many times as there are hard
        # sweep values given in this property.
        # FIXME: This is an experimental feature and needs to be further
        #  cleaned up and documented in the future.
        self.sweep_params = {}
        # allow_filter specifies whether the segment can be filtered out in
        # a FilteredSweep
        self.allow_filter = False
        self.trigger_pars = {
            'pulse_length': self.trigger_pulse_length,
            'amplitude': self.trigger_pulse_amplitude,
            'buffer_length_start': self.trigger_pulse_start_buffer,
        }
        self.trigger_pars['length'] = self.trigger_pars['pulse_length'] + \
                                      self.trigger_pars['buffer_length_start']
        self._pulse_names = set()
        self.acquisition_elements = set()
        self.acquisition_mode = acquisition_mode
        self.timer = Timer(self.name)
        self.pulse_pars = []
        self.is_first_segment = False
        self.fast_mode = fast_mode

        for pulse_pars in pulse_pars_list:
            self.add(pulse_pars)

        self.resolve_overlapping_elements = \
            kw.pop('resolve_overlapping_elements',
                   self.pulsar.resolve_overlapping_elements())

    def add(self, pulse_pars):
        """
        Checks if all entries of the passed pulse_pars dictionary are valid
        and sets default values where necessary. After that an UnresolvedPulse
        is instantiated.
        """
        if self.fast_mode:
            pars_copy = pulse_pars
        else:
            self.pulse_pars.append(deepcopy(pulse_pars))
            pars_copy = deepcopy(pulse_pars)

        # Makes sure that pulse name is unique
        if pars_copy.get('name') in self._pulse_names:
            raise ValueError(f'Name of added pulse already exists: '
                             f'{pars_copy.get("name")}')
        if pars_copy.get('name', None) is None:
            pars_copy['name'] = pulse_pars['pulse_type'] + '_' + str(
                len(self.unresolved_pulses))
        self._pulse_names.add(pars_copy['name'])

        # Makes sure that element name is unique within sequence of
        # segments by appending the segment name to the element name
        # and that RO pulses have their own elements if no element_name
        # was provided
        i = len(self.acquisition_elements) + 1

        if pars_copy.get('element_name', None) == None:
            if pars_copy.get('operation_type', None) == 'RO':
                pars_copy['element_name'] = \
                    'RO_element_{}_{}'.format(i, self.name)
            else:
                pars_copy['element_name'] = 'default_{}'.format(self.name)
        else:
            pars_copy['element_name'] += '_' + self.name


        # add element to set of acquisition elements
        if pars_copy.get('operation_type', None) == 'RO':
            if pars_copy['element_name'] not in self.acquisition_elements:
                self.acquisition_elements.add(pars_copy['element_name'])


        new_pulse = UnresolvedPulse(pars_copy)

        if new_pulse.ref_pulse == 'previous_pulse':
            if self.previous_pulse != None:
                new_pulse.ref_pulse = self.previous_pulse.pulse_obj.name
            # if the first pulse added to the segment has no ref_pulse
            # it is reference to segment_start by default
            elif self.previous_pulse == None and \
                 len(self.unresolved_pulses) == 0:
                new_pulse.ref_pulse = 'segment_start'
            else:
                raise ValueError('No previous pulse has been added!')

        self.unresolved_pulses.append(new_pulse)

        self.previous_pulse = new_pulse
        # if self.elements is odict(), the resolve_timing function has to be
        # called prior to generating the waveforms
        self.elements = odict()
        self.resolved_pulses = []

    def extend(self, pulses):
        """
        Adds sequentially all pulses to the segment
        :param pulses: list of pulses to add
        :return:
        """
        for p in pulses:
            self.add(p)

    @Timer()
    def resolve_segment(self, allow_overlap=False,
                        store_segment_length_timer=True):
        """
        Top layer method of Segment class. After having addded all pulses,
            * pulse elements are updated to enforce single element per segment
                for the that AWGs configured this way.
            * the timing is resolved
            * the virtual Z gates are resolved
            * the trigger pulses are generated
            * the charge compensation pulses are added

        :param allow_overlap: (bool, default: False) see _test_overlap
        :param store_segment_length_timer: (bool, default: True) whether
            the segment length should be stored in the segment's Timer object
        """
        self.enforce_single_element()
        self.resolve_timing()
        self.resolve_mirror()
        self.resolve_Z_gates()
        self.add_flux_crosstalk_cancellation_channels()
        if self.resolve_overlapping_elements:
            self.resolve_overlap()
        self.extra_pulses = []
        self.gen_trigger_el(allow_overlap=allow_overlap)
        self.add_charge_compensation()
        if store_segment_length_timer:
            try:
                # FIXME: we currently store 1e3*length because datetime
                #  does not support nanoseconds. Find a cleaner solution.
                self.timer.checkpoint(
                    'length.dt', log_init=False, values=[
                        datetime.datetime.utcfromtimestamp(0)
                        + datetime.timedelta(microseconds=1e9*np.diff(
                                self.get_segment_start_end())[0])])
            except Exception as e:
                # storing segment length is not crucial for the measurement
                log.warning(f"Could not store segment length timer: {e}")

    def enforce_single_element(self):
        self.resolved_pulses = []
        default_ese_element = f'default_ese_{self.name}'
        for p in self.unresolved_pulses:
            channels = p.pulse_obj.masked_channels()
            chs_ese = set()
            for ch in channels:
                if self.pulsar.get_enforce_single_element(ch):
                    chs_ese.add(ch)
            if len(channels - chs_ese) == 0 and len(chs_ese) != 0:
                p = deepcopy(p)
                if p.pulse_obj.element_name in self.acquisition_elements:
                    self.acquisition_elements.add(default_ese_element)
                p.pulse_obj.element_name = default_ese_element
                if p.pulse_obj.codeword == "no_codeword":
                    self.resolved_pulses.append(p)
                else:
                    log.warning('enforce_single_element cannot use codewords, '
                                f'ignoring {p.pulse_obj.name} on channels '
                                f'{", ".join(list(channels))}')

            elif len(chs_ese) != 0:
                p0 = deepcopy(p)
                p0.pulse_obj.channel_mask |= chs_ese
                self.resolved_pulses.append(p0)

                p1 = deepcopy(p)
                if p1.pulse_obj.element_name in self.acquisition_elements:
                    self.acquisition_elements.add(default_ese_element)
                p1.pulse_obj.element_name = default_ese_element
                p1.pulse_obj.channel_mask |= channels - chs_ese
                p1.ref_pulse = p.pulse_obj.name
                p1.ref_point = 0
                p1.ref_point_new = 0
                p1.basis_rotation = {}
                p1.delay = 0
                p1.pulse_obj.name += '_ese'
                p1.is_ese_copy = True
                if p1.pulse_obj.codeword == "no_codeword":
                    self.resolved_pulses.append(p1)
                else:
                    log.warning('enforce_single_element cannot use codewords, '
                                f'ignoring {p.pulse_obj.name} on channels '
                                f'{", ".join(list(channels & chs_ese))}')
            else:
                p = deepcopy(p)
                self.resolved_pulses.append(p)

    def resolve_timing(self, resolve_block_align=True):
        """
        For each pulse in the resolved_pulses list, this method:
            * updates the _t0 of the pulse by using the timing description of
              the UnresolvedPulse
            * saves the resolved pulse in the elements ordered dictionary by 
              ascending element start time and the pulses in each element by 
              ascending _t0
            * orderes the resolved_pulses list by ascending pulse middle

        :param resolve_block_align: (bool) whether to resolve alignment of
            simultaneous blocks (default True)
        """

        self.elements = odict()
        if self.resolved_pulses == []:
            self.enforce_single_element()

        visited_pulses = []
        ref_pulses_dict = {}
        i = 0

        pulses = self.gen_refpoint_dict()

        # add pulses that refer to segment start
        for pulse in pulses['segment_start']:
            if pulse.pulse_obj.name in pulses:
                ref_pulses_dict.update({pulse.pulse_obj.name: pulse})
            t0 = pulse.delay - pulse.ref_point_new * pulse.pulse_obj.length
            pulse.pulse_obj.algorithm_time(t0)
            visited_pulses.append((t0, i, pulse))
            i += 1

        if len(visited_pulses) == 0:
            raise ValueError('No pulse references to the segment start!')

        ref_pulses_dict_all = deepcopy(ref_pulses_dict)
        # add remaining pulses
        while len(ref_pulses_dict) > 0:
            ref_pulses_dict_new = {}
            for name, pulse in ref_pulses_dict.items():
                for p in pulses[name]:
                    if isinstance(p.ref_pulse, list):
                        if p.pulse_obj.name in [vp[2].pulse_obj.name for vp
                                                in visited_pulses]:
                            continue
                        if not all([ref_pulse in ref_pulses_dict_all for
                                    ref_pulse in p.ref_pulse]):
                            continue

                        t0_list = []
                        delay_list = [p.delay] * len(p.ref_pulse) if not isinstance(p.delay, list) else p.delay
                        ref_point_list = [p.ref_point] * len(p.ref_pulse) if not isinstance(p.ref_point, list) \
                            else p.ref_point

                        for (ref_pulse, delay, ref_point) in zip(p.ref_pulse, delay_list, ref_point_list):
                            t0_list.append(ref_pulses_dict_all[ref_pulse].pulse_obj.algorithm_time() + delay -
                                           p.ref_point_new * p.pulse_obj.length +
                                           ref_point * ref_pulses_dict_all[ref_pulse].pulse_obj.length)

                        if p.ref_function == 'max':
                            t0 = max(t0_list)
                        elif p.ref_function == 'min':
                            t0 = min(t0_list)
                        elif p.ref_function == 'mean':
                            t0 = np.mean(t0_list)
                        else:
                            raise ValueError('Passed invalid value for ' +
                                'ref_function. Allowed values are: max, min, mean.' +
                                ' Default value: max')
                    else:
                        t0 = pulse.pulse_obj.algorithm_time() + p.delay - \
                            p.ref_point_new * p.pulse_obj.length + \
                            p.ref_point * pulse.pulse_obj.length

                    p.pulse_obj.algorithm_time(t0)

                    # add p.name to reference list if it is used as a key
                    # in pulses
                    if p.pulse_obj.name in pulses:
                        ref_pulses_dict_new.update({p.pulse_obj.name: p})

                    visited_pulses.append((t0, i, p))
                    i += 1

            ref_pulses_dict = ref_pulses_dict_new
            ref_pulses_dict_all.update(ref_pulses_dict_new)

        if len(visited_pulses) != len(self.resolved_pulses):
            log.error(f"{len(visited_pulses), len(self.resolved_pulses)}")
            for unpulse in visited_pulses:
                if unpulse not in self.resolved_pulses:
                    log.error(unpulse)
            raise Exception(f'Not all pulses have been resolved: '
                            f'{self.resolved_pulses}')

        if resolve_block_align:
            re_resolve = False
            for i in range(len(visited_pulses)):
                p = visited_pulses[i][2]
                if p.block_align is not None:
                    n = p.pulse_obj.name
                    end_pulse = ref_pulses_dict_all[n[:-len('start')] + 'end']
                    simultaneous_end_pulse = ref_pulses_dict_all[
                        n[:n[:-len('-|-start')].rfind('-|-') + 3] +
                        'simultaneous_end_pulse']
                    Delta_t = p.block_align * (
                            simultaneous_end_pulse.pulse_obj.algorithm_time() -
                            end_pulse.pulse_obj.algorithm_time())
                    if abs(Delta_t) > 1e-14:
                        p.delay += Delta_t
                        re_resolve = True
                    p.block_align = None
            if re_resolve:
                self.resolve_timing(resolve_block_align=False)
                return

        # adds the resolved pulses to the elements OrderedDictionary
        for (t0, i, p) in sorted(visited_pulses):
            if p.pulse_obj.element_name not in self.elements:
                self.elements[p.pulse_obj.element_name] = [p.pulse_obj]
            elif p.pulse_obj.element_name in self.elements:
                self.elements[p.pulse_obj.element_name].append(p.pulse_obj)

        # sort resolved_pulses by ascending pulse middle. Used for Z_gate
        # resolution
        for i in range(len(visited_pulses)):
            t0 = visited_pulses[i][0]
            p = visited_pulses[i][2]
            visited_pulses[i] = (t0 + p.pulse_obj.length / 2,
                                 visited_pulses[i][1], p)

        ordered_unres_pulses = []
        for (t0, i, p) in sorted(visited_pulses):
            ordered_unres_pulses.append(p)

        self.resolved_pulses = ordered_unres_pulses

    def add_flux_crosstalk_cancellation_channels(self):
        for p in self.resolved_pulses:
            calibration_key = getattr(p.pulse_obj,
                                      'crosstalk_cancellation_key', None)
            if calibration_key is None:
                calibration_key = self.pulsar.flux_crosstalk_cancellation()
            if calibration_key in (True, None):
                calibration_key = 'default'
            if not calibration_key:
                continue
            if any([ch in self.pulsar.flux_channels()[calibration_key] for ch in
                    p.pulse_obj.channels]):
                p.pulse_obj.crosstalk_cancellation_channels = \
                    self.pulsar.flux_channels()[calibration_key]
                p.pulse_obj.crosstalk_cancellation_mtx = \
                    self.pulsar.flux_crosstalk_cancellation_mtx()\
                        [calibration_key]
                p.pulse_obj.crosstalk_cancellation_shift_mtx = \
                    self.pulsar.flux_crosstalk_cancellation_shift_mtx()
                if p.pulse_obj.crosstalk_cancellation_shift_mtx is not None:
                    p.pulse_obj.crosstalk_cancellation_shift_mtx = \
                        p.pulse_obj.crosstalk_cancellation_shift_mtx\
                            .get(calibration_key, None)

    def add_charge_compensation(self):
        """
        Adds charge compensation pulse to channels with pulsar parameter
        charge_buildup_compensation.
        """
        t_end = -float('inf')
        pulse_area = {}
        compensation_chan = set()

        # Find channels where charge compensation should be applied
        for c in self.pulsar.channels:
            if self.pulsar.get('{}_type'.format(c)) != 'analog':
                continue
            if self.pulsar.get('{}_charge_buildup_compensation'.format(c)):
                compensation_chan.add(c)

        # * generate the pulse_area dictionary containing for each channel
        #   that has to be compensated the sum of all pulse areas on that
        #   channel + the name of the last element
        # * and find the end time of the last pulse of the segment
        for element in self.element_start_end.keys():
            # TODO refactor to groups
            # finds the channels of AWGs with that element
            awg_channels = set()
            for group in self.element_start_end[element]:
                chan = set(self.pulsar.get_trigger_group_channels(group))
                awg_channels = awg_channels.union(chan)

            # Calculate the tvals dictionary for the element
            tvals = self.tvals(compensation_chan & awg_channels, element)

            for pulse in self.elements[element]:
                # Find the end of the last pulse of the segment
                t_end = max(t_end, pulse.algorithm_time() + pulse.length)

                for c in pulse.masked_channels():
                    if c not in compensation_chan:
                        continue
                    group = self.pulsar.get_trigger_group(c)
                    element_start_time = self.get_element_start(element, group)
                    pulse_start = self.time2sample(
                        pulse.element_time(element_start_time), channel=c)
                    pulse_end = self.time2sample(
                        pulse.element_time(element_start_time) + pulse.length,
                        channel=c)

                    if c in pulse_area:
                        pulse_area[c][0] += pulse.pulse_area(
                            c, tvals[c][pulse_start:pulse_end])
                        # Overwrite this entry for all elements. The last
                        # element on that channel will be the one that
                        # is saved.
                        pulse_area[c][1] = element
                    else:
                        pulse_area[c] = [
                            pulse.pulse_area(
                                c, tvals[c][pulse_start:pulse_end]), element
                        ]

        # Add all compensation pulses to the last element after the last pulse
        # of the segment and for each element with a compensation pulse save
        # the pulse with the greatest length to determine the new length
        # of the element
        i = 1
        comp_i = 1
        comp_dict = {}
        longest_pulse = {}
        for c in pulse_area:
            comp_delay = self.pulsar.get(
                '{}_compensation_pulse_delay'.format(c))
            amp = self.pulsar.get('{}_amp'.format(c))
            amp *= self.pulsar.get('{}_compensation_pulse_scale'.format(c))

            # If pulse lenght was smaller than min_length, the amplitude will
            # be reduced
            # TODO: keep awg here
            length = abs(pulse_area[c][0] / amp)
            awg = self.pulsar.get('{}_awg'.format(c))
            min_length = self.pulsar.get(
                '{}_compensation_pulse_min_length'.format(awg))
            if length < min_length:
                length = min_length
                amp = abs(pulse_area[c][0] / length)

            if pulse_area[c][0] > 0:
                amp = -amp

            last_element = pulse_area[c][1]
            # for RO elements create a seperate element for compensation pulses
            if last_element in self.acquisition_elements:
<<<<<<< HEAD
                RO_group = self.pulsar.get_trigger_group(c)
                if RO_group not in comp_dict:
=======
                RO_awg = self.pulsar.get('{}_awg'.format(c))
                if RO_awg not in comp_dict:
                    # FIXME We create a segment here, but it will never get
                    #  triggered because trigger pulses are generated before
                    #  calling add_charge_compensation. This bug causes
                    #  hard-to-debug behavior, e.g., when using FP-assisted
                    #  RO without enabling enforce_single_element for the
                    #  flux AWG.
                    log.warning(
                        'Segment: Creating a separate element for charge '
                        'compensation. This might let your experiment fail. '
                        'Have you forgotten to enable enforce_single_element '
                        'for the flux AWG?')
>>>>>>> 39806d10
                    last_element = 'compensation_el{}_{}'.format(
                        comp_i, self.name)
                    comp_dict[RO_group] = last_element
                    self.elements[last_element] = []
                    self.element_start_end[last_element] = {RO_group: [t_end, 0]}
                    self.elements_on_awg[RO_group].append(last_element)
                    comp_i += 1
                else:
                    last_element = comp_dict[RO_group]

            kw = {
                'amplitude': amp,
                'buffer_length_start': comp_delay,
                'buffer_length_end': comp_delay,
                'pulse_length': length,
                'gaussian_filter_sigma': self.pulsar.get(
                    '{}_compensation_pulse_gaussian_filter_sigma'.format(c))
            }
            pulse = pl.BufferedSquarePulse(
                last_element, c, name='compensation_pulse_{}'.format(i), **kw)
            self.extra_pulses.append(pulse)
            i += 1

            # Set the pulse to start after the last pulse of the sequence
            pulse.algorithm_time(t_end)

            # Save the length of the longer pulse in longest_pulse dictionary
            group = self.pulsar.get_trigger_group(c)
            total_length = 2 * comp_delay + length
            longest_pulse[(last_element,group)] = \
                    max(longest_pulse.get((last_element,group),0), total_length)

            self.elements[last_element].append(pulse)

        for (el, group) in longest_pulse:
            length_comp = longest_pulse[(el, group)]
            el_start = self.get_element_start(el, group)
            new_end = t_end + length_comp
            awg = self.pulsar.get_awg_from_trigger_group(group)
            new_samples = self.time2sample(new_end - el_start, awg=awg)
            # make sure that element length is multiple of
            # sample granularity
            gran = self.pulsar.get('{}_granularity'.format(awg))
            if new_samples % gran != 0:
                new_samples += gran - new_samples % gran
            self.element_start_end[el][group][1] = new_samples

    def gen_refpoint_dict(self):
        """
        Returns a dictionary of UnresolvedPulses with their reference_points as 
        keys.
        """

        pulses = {}
        for pulse in self.resolved_pulses:
            ref_pulse_list = pulse.ref_pulse
            if not isinstance(ref_pulse_list, list):
                ref_pulse_list = [ref_pulse_list]
            for p in ref_pulse_list:
                if p not in pulses:
                    pulses[p] = [pulse]
                else:
                    pulses[p].append(pulse)

        return pulses

    def gen_elements_on_awg(self):
        """
        Updates the self.elements_on_AWG dictionary
        """

        if self.elements == odict():
            self.resolve_timing()

        self.elements_on_awg = {}

        for element in self.elements:
            for pulse in self.elements[element]:
                for channel in pulse.masked_channels():
                    group = self.pulsar.get_trigger_group(channel)
                    if group not in self.elements_on_awg:
                        self.elements_on_awg[group] = [element]
                    elif element not in self.elements_on_awg[group]:
                        self.elements_on_awg[group].append(element)

    def find_awg_hierarchy(self):
        # TODO these need to be groups now
        masters = {group for group in self.pulsar.trigger_groups
            if len(self.pulsar.get_trigger_channels(group)) == 0}

        # generate dictionary triggering_groups (keys are trigger groups of triggering
        # AWG and values triggered AWGs) and triggered_groups (keys are triggered groups of
        # AWGs and values are trigger groups of triggering AWGs)
        triggering_groups = {}
        triggered_groups = {}
        groups = self.pulsar.trigger_groups - masters
        for group in groups:
            for channel in self.pulsar.get_trigger_channels(group):
                trigger_group = self.pulsar.get_trigger_group(channel)
                if trigger_group not in triggering_groups:
                    triggering_groups[trigger_group] = []
                triggering_groups[trigger_group].append(group)
                if group not in triggered_groups:
                    triggered_groups[group] = []
                triggered_groups[group].append(trigger_group)

        # implement Kahn's algorithm to sort the AWG by hierarchy
        trigger_groups = masters
        group_hierarchy = []

        while len(trigger_groups) != 0:
            group = trigger_groups.pop()
            group_hierarchy.append(group)
            if group not in triggering_groups:
                continue
            for triggered_group in triggering_groups[group]:
                triggered_groups[triggered_group].remove(group)
                if len(triggered_groups[triggered_group]) == 0:
                    trigger_groups.add(triggered_group)

        group_hierarchy.reverse()
        return group_hierarchy

    def gen_trigger_el(self, allow_overlap=False):
        """
        For each resolved pulse with a nonempty list of trigger_channels:
            * instatiates a trigger pulse on each of the triggering channels,
              placed in a suitable element on the triggering AWG.
        For each element:
            For each AWG the element is played on, this method:
                * adds the element to the elements_on_AWG dictionary
                * instantiates a trigger pulse on the triggering channel of the
                  AWG, placed in a suitable element on the triggering AWG,
                  taking AWG delay into account.
                * adds the trigger pulse to the elements list 

        For debugging, self.skip_trigger can be set to a list of trigger group TODO names
        for which the triggering should be skipped (by using a 0-amplitude
        trigger pulse).

        Note the Pulsar parameters {AWG}_trigger_channels and
        trigger_pulse_parameters. TODO

        :param allow_overlap: (bool, default: False) see _test_overlap
        """
        i = 1
        def add_trigger_pulses(trigger_pulses):
            if len(trigger_pulses) == 0:
                return

            nonlocal i
            # used for updating the length of the trigger elements after adding
            # the trigger pulses
            trigger_el_set = set()

            trig_pulse_params = self.pulsar.trigger_pulse_parameters()

            for ch, trigger_pulse_time, pars in trigger_pulses:
                trigger_group = self.pulsar.get_trigger_group(ch)
                # Find the element to play the trigger pulse in.
                # If there is no element on that AWG create a new element
                if self.elements_on_awg.get(trigger_group, None) is None:
                    trigger_element = f'trigger_element_{self.name}'
                # else find the element that is closest to the
                # trigger pulse
                else:
                    trigger_element = self.find_trigger_element(
                            trigger_group, trigger_pulse_time)

                # Get the default trigger pulse parameters
                kw = deepcopy(self.trigger_pars)
                # overwrite with parameters provided in pulsar for trigger
                # pulses on the current channel
                pars_keys = [ch]
                # FIXME The following check based on minimum time will fail
                #  if the same trigger channel is used both as a trigger
                #  channel in a pulse and as a trigger channel for an AWG.
                #  However, there should anyways not be any reasonable use
                #  case for this.
                if self.is_first_segment and trigger_pulse_time == min(
                        [tp[1] for tp in trigger_pulses if tp[0] == ch]):
                    # Possibly overwrite with special params for the first
                    # trigger pulse on this channel.
                    pars_keys += [f'{ch}_first']
                for k in pars_keys:
                    kw.update(trig_pulse_params.get(k, {}))
                # overwrite with parameters provided in trigger_pulses
                kw.update(pars)
                # Create the trigger pulse
                trig_pulse = pl.BufferedSquarePulse(
                    trigger_element,
                    channel=ch,
                    name='trigger_pulse_{}'.format(i),
                    **kw)
                self.extra_pulses.append(trig_pulse)
                i += 1
                trig_pulse.algorithm_time(trigger_pulse_time
                                          + kw.get('pulse_delay', 0)
                                          - 0.25/self.pulsar.clock(ch))

                # Add trigger element and pulse to seg.elements
                if trig_pulse.element_name in self.elements:
                    self.elements[trig_pulse.element_name].append(
                        trig_pulse)
                else:
                    self.elements[trig_pulse.element_name] = [trig_pulse]

                # Add the trigger_element to elements_on_awg[trigger_group]
                if trigger_group not in self.elements_on_awg:
                    self.elements_on_awg[trigger_group] = [trigger_element]
                elif trigger_element not in self.elements_on_awg[trigger_group]:
                    self.elements_on_awg[trigger_group].append(trigger_element)

                trigger_el_set = trigger_el_set | {
                    (trigger_group, trigger_element)}

            # For all trigger elements update the start and length
            # after having added the trigger pulses
            for (awg, el) in trigger_el_set:
                self.element_start_length(el, awg)

        # Generate the dictionary elements_on_awg, that for each AWG contains
        # a list of the elements on that AWG
        self.gen_elements_on_awg()

        # First, add trigger pulses that are requested in pulse parameters
        # FIXME We need to test and possibly debug the case where multiple
        #  pulses requests triggers on the same channel at the same time.
        #  This situation will, e.g., arise when performing readout of
        #  multiple qubits on the same VC707 at the same time (which is not
        #  done currently).
        trigger_pulses = []
        for p in self.resolved_pulses:
            pobj = p.pulse_obj
            for ch in pobj.trigger_channels:
                trigger_pulses.append(
                    (ch, pobj.algorithm_time(), pobj.trigger_pars))
        add_trigger_pulses(trigger_pulses)

        # Find the AWG hierarchy. Needed to add the trigger pulses first to
        # the AWG that do not trigger any other AWGs, then the AWGs that
        # trigger these AWGs and so on.
        trigger_group_hierarchy = self.find_awg_hierarchy()

        for group in trigger_group_hierarchy:
            if group not in self.elements_on_awg:
                continue
            if len(self.pulsar.get_trigger_channels(group)) == 0:
                continue  # for master AWG no trigger_pulse has to be added

            trigger_pulses = []
            for element in self.elements_on_awg[group]:
                # Calculate the trigger pulse time
                [el_start, _] = self.element_start_length(element, group)

                trigger_pulse_time = el_start - \
                                     - self.pulsar.get_trigger_delay(group)\
                                     - self.trigger_pars['buffer_length_start']

                # Find the trigger channels that trigger the AWG
                for channel in self.pulsar.get_trigger_channels(group):
                    trigger_pulses.append(
                        (channel, trigger_pulse_time,
                         {'amplitude': 0}
                         if group in getattr(self, 'skip_trigger', []) else {}))

            add_trigger_pulses(trigger_pulses)

        # checks if elements on AWGs overlap
        self._test_overlap(allow_overlap=allow_overlap)
        # checks if there is only one element on the master AWG
        self._test_trigger_awg()

    def find_trigger_element(self, trigger_group, trigger_pulse_time):
        """
        For a trigger_group of an AWG that is used for generating triggers
        as well as normal pulses, this method returns the name of the
        element to which the trigger pulse is closest.
        """

        time_distance = []

        for element in self.elements_on_awg[trigger_group]:
            [el_start, samples] = self.element_start_length(
                element, trigger_group)
            el_end = el_start + self.sample2time(
                samples,
                awg=self.pulsar.get_awg_from_trigger_group(trigger_group))
            distance_start_end = [
                [
                    abs(trigger_pulse_time + self.trigger_pars['length'] / 2 -
                        el_start), element
                ],
                [
                    abs(trigger_pulse_time + self.trigger_pars['length'] / 2 -
                        el_end), element
                ]
            ]

            time_distance += distance_start_end

        trigger_element = min(time_distance)[1]

        return trigger_element

    def get_element_end(self, element, group):
        """
        This method returns the end of an element on an AWG in algorithm_time 
        """

        samples = self.element_start_end[element][group][1]
        awg = self.pulsar.get_awg_from_trigger_group(group)
        length = self.sample2time(samples, awg=awg)
        return self.element_start_end[element][group][0] + length

    def get_element_start(self, element, group):
        """
        This method returns the start of an element on an AWG trigger group
        in algorithm_time
        """
        return self.element_start_end[element][group][0]

    def get_segment_start_end(self):
        """
        Returns the start and end of the segment in algorithm_time
        """

        # TODO: groups everywhere
        for i in range(2):
            start_end_times = np.array(
                [[self.get_element_start(el, group),
                  self.get_element_end(el, group)]
                 for group, v in self.elements_on_awg.items() for el in v])
            if len(start_end_times) > 0:
                # the segment has been resolved before
                break
            # Resolve the segment and retry. We set store_segment_length_timer
            # to False to avoid that resolve_segment calls
            # get_segment_start_end, which might cause an infinite loop in
            # some pathological cases.
            self.resolve_segment(store_segment_length_timer=False)
        return np.min(start_end_times[:, 0]), np.max(start_end_times[:, 1])

    def _test_overlap(self, allow_overlap=False, tol=1e-12,
                      track_and_ignore=False):
        """
        Tests for all AWGs if any of their elements overlap.

        :param allow_overlap: (bool, default: False) If this is False,
            an execption is raised in case of overlapping elements.
            Otherwise, only a warning is shown (useful for plotting while
            debugging overlaps).
        :param track_and_ignore: flag that allows the code to continue
            in case an overlap is detected. The code keeps track of these
            elements by adding them to self.overlapping_elements
        """

        self.gen_elements_on_awg()
        overlapping_elements = []

        for group in self.elements_on_awg:
            el_list = []
            i = 0
            for el in self.elements_on_awg[group]:
                # add element and or group to element_start_end
                if el not in self.element_start_end:
                    self.element_start_length(el, group)
                elif group not in self.element_start_end[el]:
                    self.element_start_length(el, group)
                el_list.append([self.element_start_end[el][group][0], i, el])
                i += 1

            el_list.sort()

            for i in range(len(el_list) - 1):
                prev_el = el_list[i][2]
                el_prev_start = self.get_element_start(prev_el, group)
                el_prev_end = self.get_element_end(prev_el, group)
                el_length = el_prev_end - el_prev_start

                # If element length is shorter than min length, 0s will be
                # appended by pulsar. Test for elements with at least
                # min_el_len if they overlap.
                min_el_len = self.pulsar.get('{}_min_length'.format(self.pulsar.get_awg_from_trigger_group(group)))
                if el_length < min_el_len:
                    el_prev_end = el_prev_start + min_el_len

                el_new_start = el_list[i + 1][0]

                if (el_prev_end - el_new_start) > tol:
                    if track_and_ignore:
                        # add set of two overlapping elements to list
                        overlapping_elements.append({prev_el,
                                                          el_list[i + 1][2]})
                        # test whether any of the following elements also
                        # overlaps with previous element
                        for j in range(i+2, len(el_list)):
                            if el_prev_end - el_list[j][0] > tol:
                                overlapping_elements.append(
                                    {prev_el, el_list[j][2]})
                            else:
                                # once a successive element does not
                                # overlap, non of the following
                                # elements overlap either
                                break
                    else:
                        msg = f'{prev_el} (ends at {el_prev_end*1e6:.4f}us) ' \
                              f'and {el_list[i + 1][2]} (' \
                              f'starts at {el_new_start*1e6:.4f}us) overlap ' \
                              f'on {group}'
                        if allow_overlap:
                            log.warning(msg)
                        else:
                            raise ValueError(msg)

        if track_and_ignore:
            return overlapping_elements

    def resolve_overlap(self):
        """
        Routine to resolve overlapping elements. Will be exectued if
        self.resolve_overlapping_elements is True. This code
        first goes through the list of overlapping elements that are
        pairwise overlapping and clusters them into lists
        of overlapping elements, where two different lists of overlapping
        elements have no overlapping elements with
        one another. At the end the code combines all elements of each
        list into a new element.
        """
        # TODO: test again
        self.gen_elements_on_awg()
        overlapping_elements = self._test_overlap(track_and_ignore=True)

        if len(overlapping_elements) == 0:
            return

        # add first two overlapping elements to list
        joint_overlapping_elements = [overlapping_elements[0]]

        new_cluster = True
        for i in range(len(overlapping_elements) - 1):
            # making use of overlapping elements being sorted
            # check whether the next set of elements from
            # overlapping_elements shares an element name with
            # the previous entry in joint_overlapping_elements
            if len(joint_overlapping_elements[-1] & \
                   overlapping_elements[i + 1]) != 0:
                joint_overlapping_elements[-1] = \
                    joint_overlapping_elements[-1] | \
                    overlapping_elements[i + 1]
                new_cluster = False

            # if the new element from overlapping_elements overlaps
            # with none of the previously added elements in
            # joint_overlapping_elements (i.e. if new_cluster=True)
            # add it as a new cluster.
            if new_cluster:
                joint_overlapping_elements.append(overlapping_elements[i + 1])
            new_cluster = True

        for i in range(len(joint_overlapping_elements)):
            self._combine_elements(joint_overlapping_elements[i],
                                   'overlapping_el_{}_{}'.format(i, self.name))


    def _combine_elements(self, elements, combined_el_name):
        """
        Routine to properly combine elements in the segment.
        :param elements: list or set of elements in the segment to be combined
        :param combined_el_name: name of the combined element
        :return:
        """

        new_pulse_list = []

        for el in elements:
            new_pulse_list += self.elements.pop(el)
            # remove it from element_start_end
            self.element_start_end.pop(el)

        # update pulse objects with new name of element
        for p in new_pulse_list:
            p.element_name = combined_el_name
        # add new element
        self.elements[combined_el_name] = new_pulse_list
        # update new elements_on_awg
        self.gen_elements_on_awg()

        # update element_start_end
        for group in self.pulsar.trigger_groups:
            self.element_start_length(combined_el_name, group)


    def _test_trigger_awg(self):
        """
        Checks if there is more than one element on the AWGs that are not 
        triggered by another AWG.
        """
        self.gen_elements_on_awg()

        for group in self.elements_on_awg:
            if len(self.pulsar.get_trigger_channels(group)) != 0:
                continue
            if len(self.elements_on_awg[group]) > 1:
                raise ValueError(
                    'There is more than one element on trigger '
                    'group {}'.format(group))

    def resolve_mirror(self):
        """
        Resolves amplitude mirroring for pulses that have a mirror_pattern
        property.

        Pulses are categorized by their op_code and by whether or not they
        are a copy created by enforce_single_element. The mirror_pattern
        decides which pulses within a category get mirrored. The mirroring
        is performed by multiplying all pulse parameters that contain
        'amplitude' in their name by -1 (and adding a mirror_correction if
        it is provided).

        mirror_pattern:
        - 'none'/'all': no/all pulses are mirrored
        - 'odd'/'even': the i-th occurrence of a pulse from the category is
          mirrored if i is odd (1, 3, ...) / even (2, 4, ...). Note that i is
          meant as a natural number (i.e., 1-indexed and not 0-indexed).
        - a list of bools (or of anything that can be interpreted as a bool).
          In this case, the j-th element of the list indicates whether the
          j-th occurrence of a pulse from the category is mirrored. If there
          are more occurrences than elements in the list, the list is
          repeated periodically.

        mirror_correction:
        None (no corrections) or a dict, where each key is a pulse
        parameter name and the corresponding value specifies an additive
        constant to be added after mirroring of this parameter. For parameters
        not found in the dict, no correction is applied.
        """
        op_counts = {}
        for p in self.resolved_pulses:
            pulse_category = (p.op_code, getattr(p, "is_ese_copy", False))
            if pulse_category not in op_counts:
                op_counts[pulse_category] = 0
            op_counts[pulse_category] += 1
            pattern = getattr(p.pulse_obj, 'mirror_pattern', None)
            # interpret string pattern ('none'/'all'/'odd'/'even')
            if pattern is None or pattern == 'none':
                continue  # do not mirror
            for pa1, pa2 in [('all', [1]), ('even', [0, 1]), ('odd', [1, 0])]:
                if pattern == pa1:
                    pattern = pa2
            # periodically extend pattern if needed
            pattern = deepcopy(pattern)
            while len(pattern) < op_counts[pulse_category]:
                pattern += pattern
            # check whether the pulse should be mirrored
            if not pattern[op_counts[pulse_category] - 1]:
                continue  # do not mirror
            # mirror all parameters that have 'amplitude' in their name
            # (and apply mirror correction if applicable)
            mirror_correction = getattr(p.pulse_obj, 'mirror_correction', None)
            if mirror_correction is None:
                mirror_correction = {}
            if "fp" in p.pulse_obj.__dict__:
                for kk in p.pulse_obj.fp.__dict__:
                    if 'amplitude' in kk:
                        amp = - p.pulse_obj.flux_amplitude
                        if kk in mirror_correction:
                            amp += mirror_correction[kk]
                        setattr(p.pulse_obj.fp, kk, amp)
            else:
                for k in p.pulse_obj.__dict__:
                    if 'amplitude' in k:
                        amp = -getattr(p.pulse_obj, k)
                        if k in mirror_correction:
                            amp += mirror_correction[k]
                        setattr(p.pulse_obj, k, amp)

    def resolve_Z_gates(self):
        """
        The phase of a basis rotation is acquired by an basis pulse, if the
        middle of the basis rotation pulse happens before the middle of the
        basis pulse. Using that self.resolved_pulses was sorted by
        self.resolve_timing() the acquired phases can be calculated.
        """

        basis_phases = {}

        for pulse in self.resolved_pulses:
            for basis, rotation in pulse.basis_rotation.items():
                basis_phases[basis] = basis_phases.get(basis, 0) + rotation

            if pulse.basis is not None:
                pulse.pulse_obj.phase = pulse.original_phase - \
                                        basis_phases.get(pulse.basis, 0)

    def element_start_length(self, element, trigger_group):
        """
        Finds and saves the start and length of an element on an AWG
        trigger group in self.element_start_end.
        """
        if element not in self.element_start_end:
            self.element_start_end[element] = {}

        # find element start, end and length
        t_start = np.inf
        t_end = -np.inf

        for pulse in self.elements[element]:
            for ch in pulse.masked_channels():
                if self.pulsar.get_trigger_group(ch) == trigger_group:
                    break
            else:
                continue
            t_start = min(pulse.algorithm_time(), t_start)
            t_end = max(pulse.algorithm_time() + pulse.length, t_end)

        # if element is not on the awg provided, the function
        # shall return None. This is useful for
        # self._combine_elements which in some instances wants to
        # update start and length for an element on all AWGs
        # without taking care of whether the element is actually
        # on that AWG. One could think of splitting these two
        # aspects of the self.element_start_length.
        if t_start == np.inf or t_end == -np.inf:
            log.debug(f'Asked to find start of element {element} on AWG '
                      f'trigger group {trigger_group}, but element not '
                      f'on AWG.')
            return
        # make sure that element start is a multiple of element
        # start granularity
        # we allow rounding up of the start time by half a sample, otherwise
        # we round the start time down
        awg = self.pulsar.get_awg_from_trigger_group(trigger_group)
        start_gran = self.pulsar.get(
            '{}_element_start_granularity'.format(awg))
        sample_time = 1/self.pulsar.clock(awg=awg)
        if start_gran is not None:
            t_start = math.floor((t_start + 0.5*sample_time) / start_gran) \
                      * start_gran

        # make sure that element length is multiple of
        # sample granularity
        gran = self.pulsar.get('{}_granularity'.format(awg))
        samples = self.time2sample(t_end - t_start, awg=awg)
        if samples % gran != 0:
            samples += gran - samples % gran

        self.element_start_end[element][trigger_group] = [t_start, samples]

        return [t_start, samples]

    def waveforms(self, awgs=None, elements=None, channels=None,
                        codewords=None, trigger_groups=None):
        """
        After all the pulses have been added, the timing resolved and the 
        trigger pulses added, the waveforms of the segment can be compiled.
        This method returns a dictionary:
        AWG_wfs = 
          = {AWG_name: 
                {(position_of_element, element_name): 
                    {codeword:
                        {channel_id: channel_waveforms}
                    ...
                    }
                ...
                }
            ...
            }
        """
        if awgs is None:
            awgs = set(self.pulsar.get_awg_from_trigger_group(group) for group in self.elements_on_awg)
        if channels is None:
            channels = set(self.pulsar.channels)
        if elements is None:
            elements = set(self.elements)
        if trigger_groups is None:
            trigger_groups = set(self.elements_on_awg)

        awg_wfs = {}
        for group in trigger_groups:
            # only procede for AWGs with waveforms
            if group not in self.elements_on_awg:
                continue
            awg = self.pulsar.get_awg_from_trigger_group(group)
            if awg not in awgs:
                continue
            if awg not in awg_wfs: awg_wfs[awg] = {}
            channel_list = set(self.pulsar.get_trigger_group_channels(group)) & channels
            if channel_list == set():
                continue
            channel_list = list(channel_list)
            for i, element in enumerate(self.elements_on_awg[group]):
                if element not in elements:
                    continue
                if (i, element) not in awg_wfs[awg]: awg_wfs[awg][(i, element)] = {}

                tvals = self.tvals(channel_list, element)
                wfs = {}
                element_start_time = self.get_element_start(element, group)
                for pulse in self.elements[element]:
                    # checks whether pulse is played on AWG
                    pulse_channels = set(pulse.masked_channels()) & set(channel_list)
                    if pulse_channels == set():
                        continue
                    if codewords is not None and \
                            pulse.codeword not in codewords:
                        continue

                    # fills wfs with zeros for used channels
                    if pulse.codeword not in wfs:
                        wfs[pulse.codeword] = {}
                        for channel in pulse_channels:
                            wfs[pulse.codeword][channel] = np.zeros(
                                len(tvals[channel]))
                    else:
                        for channel in pulse_channels:
                            if channel not in wfs[pulse.codeword]:
                                wfs[pulse.codeword][channel] = np.zeros(
                                    len(tvals[channel]))

                    # calculate the pulse tvals
                    chan_tvals = {}
                    pulse_start = self.time2sample(
                        pulse.element_time(element_start_time), awg=awg)
                    pulse_end = self.time2sample(
                        pulse.element_time(element_start_time) + pulse.length,
                        awg=awg)
                    for channel in pulse_channels:
                        chan_tvals[channel] = tvals[channel].copy(
                        )[pulse_start:pulse_end]

                    # calculate pulse waveforms
                    pulse_wfs = pulse.waveforms(chan_tvals)

                    # insert the waveforms at the correct position in wfs
                    for channel in pulse_channels:
                        wfs[pulse.codeword][channel][
                            pulse_start:pulse_end] += pulse_wfs[channel]


                # for codewords: add the pulses that do not have a codeword to
                # all codewords
                if 'no_codeword' in wfs:
                    for codeword in wfs:
                        if codeword != 'no_codeword':
                            for channel in wfs['no_codeword']:
                                if channel in wfs[codeword]:
                                    wfs[codeword][channel] += wfs[
                                        'no_codeword'][channel]
                                else:
                                    wfs[codeword][channel] = wfs[
                                        'no_codeword'][channel]


                # do predistortion
                for codeword in wfs:
                    for c in wfs[codeword]:
                        if not self.pulsar.get(
                                '{}_type'.format(c)) == 'analog':
                            continue
                        if not self.pulsar.get(
                                '{}_distortion'.format(c)) == 'precalculate':
                            continue

                        wf = wfs[codeword][c]

                        distortion_dict = self.distortion_dicts.get(c, None)
                        if distortion_dict is None:
                            distortion_dict = self.pulsar.get(
                                '{}_distortion_dict'.format(c))
                        else:
                            distortion_dict = \
                                flux_dist.process_filter_coeffs_dict(
                                    distortion_dict,
                                    default_dt=1 / self.pulsar.clock(
                                        channel=c))

                        fir_kernels = distortion_dict.get('FIR', None)
                        if fir_kernels is not None:
                            if hasattr(fir_kernels, '__iter__') and not \
                            hasattr(fir_kernels[0], '__iter__'): # 1 kernel
                                wf = flux_dist.filter_fir(fir_kernels, wf)
                            else:
                                for kernel in fir_kernels:
                                    wf = flux_dist.filter_fir(kernel, wf)
                        iir_filters = distortion_dict.get('IIR', None)
                        if iir_filters is not None:
                            wf = flux_dist.filter_iir(iir_filters[0],
                                                      iir_filters[1], wf)
                        wfs[codeword][c] = wf

                # truncation and normalization
                for codeword in wfs:
                    for c in wfs[codeword]:
                        # truncate all values that are out of bounds and
                        # normalize the waveforms
                        amp = self.pulsar.get('{}_amp'.format(c))
                        if self.pulsar.get('{}_type'.format(c)) == 'analog':
                            if np.max(wfs[codeword][c]) > amp:
                                logging.warning(
                                    'Clipping waveform {} > {}'.format(
                                        np.max(wfs[codeword][c]), amp))
                            if np.min(wfs[codeword][c]) < -amp:
                                logging.warning(
                                    'Clipping waveform {} < {}'.format(
                                        np.min(wfs[codeword][c]), -amp))
                            np.clip(
                                wfs[codeword][c],
                                -amp,
                                amp,
                                out=wfs[codeword][c])
                            # normalize wfs
                            wfs[codeword][c] = wfs[codeword][c] / amp
                        # marker channels have to be 1 or 0
                        elif self.pulsar.get('{}_type'.format(c)) == 'marker':
                            wfs[codeword][c] = (wfs[codeword][c] > 0)\
                                .astype(np.int)

                # save the waveforms in the dictionary
                for codeword in wfs:
                    if codeword not in awg_wfs[awg][(i, element)]:
                        awg_wfs[awg][(i, element)][codeword] = {}
                    for channel in wfs[codeword]:
                        awg_wfs[awg][(i, element)][codeword][self.pulsar.get(
                            '{}_id'.format(channel))] = (
                                wfs[codeword][channel])

        return awg_wfs

    def get_element_codewords(self, element, awg=None, group=None):
        """
        Return all codewords for pulses in an element. Use awg or
        group to filter for specific awg or group.
        """
        codewords = set()
        if awg is not None:
            awg_channels = set(self.pulsar.find_awg_channels(awg))
        if group is not None:
            group_channels = set(self.pulsar.get_trigger_group_channels(
                group))

        for pulse in self.elements[element]:
            channels = set(pulse.masked_channels())
            if awg is not None:
                channels = channels & awg_channels
            if group is not None:
                channels = channels & group_channels
            if (awg is not None or group is not None) and len(channels) == 0:
                continue
            codewords.add(pulse.codeword)
        return codewords

    def get_element_channels(self, element, awg=None, group=None):
        """
        Return all channels an element is distributed over. Use awg or
        group to filter for specific awg or group.
        """

        channels = set()
        if awg is not None:
            awg_channels = set(self.pulsar.find_awg_channels(awg))
        if group is not None:
            group_channels = set(self.pulsar.get_trigger_group_channels(
                group))
        for pulse in self.elements[element]:
            channels |= set(pulse.masked_channels())
            if awg is not None:
                channels = channels & awg_channels
            if group is not None:
                channels = channels & group_channels
        return channels

    def calculate_hash(self, elname, codeword, channel):
        if not self.pulsar.reuse_waveforms():
            # these hash entries avoid that the waveform is reused on another
            # channel or in another element/codeword
            hashlist = [self.name, elname, codeword, channel]
            if not self.pulsar.use_sequence_cache():
                return tuple(hashlist)
            # when sequence cache is used, we still need to add the other
            # hashables to allow pulsar to detect when a re-upload is required
        else:
            hashlist = []

        group = self.pulsar.get_trigger_group(channel)
        tstart, length = self.element_start_end[elname][group]
        hashlist.append(length)  # element length in samples
        if self.pulsar.get(f'{channel}_type') == 'analog' and \
                self.pulsar.get(f'{channel}_distortion') == 'precalculate':
            hashlist.append(repr(self.pulsar.get(
                f'{channel}_distortion_dict')))
        else:
            hashlist.append(self.pulsar.clock(channel=channel))  # clock rate
            for par in ['type', 'amp', 'internal_modulation']:
                chpar = f'{channel}_{par}'
                if chpar in self.pulsar.parameters:
                    hashlist.append(self.pulsar.get(chpar))
                else:
                    hashlist.append(False)
        if self.pulsar.get(f'{channel}_type') == 'analog' and \
                self.pulsar.get(f'{channel}_charge_buildup_compensation'):
            for par in ['compensation_pulse_delay',
                        'compensation_pulse_gaussian_filter_sigma',
                        'compensation_pulse_scale']:
                hashlist.append(self.pulsar.get(f'{channel}_{par}'))

        for pulse in self.elements[elname]:
            if pulse.codeword in {'no_codeword', codeword}:
                hashlist += self.hashables(pulse, tstart, channel)
        return tuple(hashlist)

    @staticmethod
    def hashables(pulse, tstart, channel):
        """
        Wrapper for Pulse.hashables making sure to deal correctly with
        crosstalk cancellation channels.

        The hashables of a cancellation pulse has to include the hashables
        of all pulses that it cancels. This is needed to ensure that the
        cancellation pulse gets re-uploaded when any of the cancelled pulses
        changes. In addition it has to include the parameters of
        cancellation calibration, i.e., the relevant entries of the
        crosstalk cancellation matrix and of the shift matrix.

        :param pulse: a Pulse object
        :param tstart: (float) start time of the element
        :param channel: (str) channel name
        """
        if channel in pulse.crosstalk_cancellation_channels:
            hashables = []
            idx_c = pulse.crosstalk_cancellation_channels.index(channel)
            for c in pulse.channels:
                if c in pulse.crosstalk_cancellation_channels:
                    idx_c2 = pulse.crosstalk_cancellation_channels.index(c)
                    factor = pulse.crosstalk_cancellation_mtx[idx_c, idx_c2]
                    shift = pulse.crosstalk_cancellation_shift_mtx[
                        idx_c, idx_c2] \
                        if pulse.crosstalk_cancellation_shift_mtx is not \
                           None else 0
                    if factor != 0:
                        hashables += pulse.hashables(tstart, c)
                        hashables += [factor, shift]
            return hashables
        else:
            return pulse.hashables(tstart, channel)

    def tvals(self, channel_list, element):
        """
        Returns a dictionary with channel names of the used channels in the
        element as keys and the tvals array for the channel as values.
        """

        tvals = {}

        for channel in channel_list:
            samples = self.get_element_samples(element, channel)
            group = self.pulsar.get_trigger_group(channel)
            tvals[channel] = np.arange(samples) / self.pulsar.clock(
                channel=channel) + self.get_element_start(element, group)

        return tvals

    def get_element_samples(self, element, channel):
        """
        Returns the number of samples the element occupies for the channel or
        AWG.
        """
        group = self.pulsar.get_trigger_group(channel)
        return self.element_start_end[element][group][1]

    def time2sample(self, t, **kw):
        """
        Converts time to a number of samples for a channel or AWG.
        """
        return int(t * self.pulsar.clock(**kw) + 0.5)

    def sample2time(self, samples, **kw):
        """
        Converts nubmer of samples to time for a channel or AWG.
        """
        return samples / self.pulsar.clock(**kw)

    def plot(self, instruments=None, channels=None, legend=True,
             delays=None, savefig=False, prop_cycle=None, frameon=True,
             channel_map=None, plot_kwargs=None, axes=None, demodulate=False,
             show_and_close=True, col_ind=0, normalized_amplitudes=True,
             save_kwargs=None, figtitle_kwargs=None, sharex=True):
        """
        Plots a segment. Can only be done if the segment can be resolved.
        :param instruments (list): instruments for which pulses have to be
            plotted. Defaults to all.
        :param channels (list):  channels to plot. defaults to all.
        :param delays (dict): keys are instruments, values are additional
            delays. If passed, the delay is substracted to the time values of
            this instrument, such that the pulses are plotted at timing when
            they physically occur. A key 'default' can be used to specify a
            delay for all instruments that are not explicitly given as keys.
        :param savefig: save the plot
        :param channel_map (dict): indicates which instrument channels
            correspond to which qubits. Keys = qb names, values = list of
            channels. eg. dict(qb2=['AWG8_ch3', "UHF_ch1"]). If provided,
            will plot each qubit on individual subplots.
        :param prop_cycle (dict):
        :param frameon (dict, bool):
        :param axes (array or axis): 2D array of matplotlib axes. if single
            axes, will be converted internally to array.
        :param demodulate (bool): plot only envelope of pulses by temporarily
            setting modulation and phase to 0. Need to recompile the sequence
        :param show_and_close: (bool) show and close the plot (default: True)
        :param col_ind: (int) when passed together with axes, this specifies
            in which column of subfigures the plots should be added
            (default: 0)
        :param normalized_amplitudes: (bool) whether amplitudes
            should be normalized to the voltage range of the channel
            (default: True)
        :param save_kwargs (dict): save kwargs passed on to fig.savefig if
        "savefig" is True.
        :param figtitle_kwargs (dict): figure.title kwargs passed on to fig.suptitle if
        not None
        :param sharex (bool): whether the xaxis is shared between the subfigures or not
        :return: The figure and axes objects if show_and_close is False,
            otherwise no return value.
        """

        # FIXME: not yet implemented for groups

        import matplotlib.pyplot as plt
        if delays is None:
            delays = dict()
        if plot_kwargs is None:
            plot_kwargs = dict()
            plot_kwargs['linewidth'] = 0.7
        try:
            # resolve segment and populate elements/waveforms
            self.resolve_segment(allow_overlap=True)
            if demodulate:
                for el in self.elements.values():
                    for pulse in el:
                        if hasattr(pulse, "mod_frequency"):
                            pulse.mod_frequency = 0
                        if hasattr(pulse, "phase"):
                            pulse.phase = 0
            wfs = self.waveforms(awgs=instruments, channels=None)
            n_instruments = len(wfs) if channel_map is None else \
                len(channel_map)
            if axes is not None:
                if np.ndim(axes) == 0:
                    axes = np.array([[axes]])
                fig = axes[0,0].get_figure()
                ax = axes
            else:
                fig, ax = plt.subplots(nrows=n_instruments, sharex=sharex,
                                       squeeze=False,
                                       figsize=(16, n_instruments * 3))
            if prop_cycle is not None:
                for a in ax[:,col_ind]:
                    a.set_prop_cycle(**prop_cycle)
            sorted_keys = sorted(wfs.keys()) if instruments is None \
                else [i for i in instruments if i in wfs]
            for i, instr in enumerate(sorted_keys): # TODO: still plot per awg
                if instr not in delays and 'default' in delays:
                    delays[instr] = delays['default']
                # plotting
                for elem_name, v in wfs[instr].items():
                    for k, wf_per_ch in v.items():
                        if k == "no_codeword":
                            k = ""
                        sorted_chans = sorted(wf_per_ch.keys())
                        for n_wf, ch in enumerate(sorted_chans):
                            wf = wf_per_ch[ch]
                            if not normalized_amplitudes:
                                wf = wf * self.pulsar.get(f'{instr}_{ch}_amp')
                            if channels is None or \
                                    ch in channels.get(instr, []):
                                tvals = \
                                self.tvals([f"{instr}_{ch}"], elem_name[1])[
                                    f"{instr}_{ch}"] - delays.get(instr, 0)
                                if channel_map is None:
                                    # plot per device
                                    ax[i, col_ind].set_title(instr)
                                    artists = ax[i, col_ind].plot(
                                        tvals * 1e6, wf,
                                        label=f"{elem_name[1]}_{k}_{ch}",
                                        **plot_kwargs)
                                    for artist in artists:
                                        artist.pycqed_metadata = {'channel': ch,
                                                                  'element_name': elem_name[1],
                                                                  'codeword': k,
                                                                  'instrument': instr,
                                                                  }
                                else:
                                    # plot on each qubit subplot which includes
                                    # this channel in the channel map
                                    match = {i: qb_name
                                             for i, (qb_name, qb_chs) in
                                             enumerate(channel_map.items())
                                             if f"{instr}_{ch}" in qb_chs}
                                    for qbi, qb_name in match.items():
                                        ax[qbi, col_ind].set_title(qb_name)
                                        artists = ax[qbi, col_ind].plot(
                                            tvals * 1e6, wf,
                                            label=f"{elem_name[1]}"
                                                  f"_{k}_{instr}_{ch}",
                                            **plot_kwargs)
                                        for artist in artists:
                                            artist.pycqed_metadata = {'channel': ch,
                                                                      'element_name': elem_name[1],
                                                                      'codeword': k,
                                                                      'instrument': instr,
                                                                      }
                                        if demodulate: # filling
                                            ax[qbi, col_ind].fill_between(
                                                tvals * 1e6, wf,
                                                label=f"{elem_name[1]}_"
                                                      f"{k}_{instr}_{ch}",
                                                alpha=0.05,
                                                **plot_kwargs)

            # formatting
            for a in ax[:, col_ind]:
                if isinstance(frameon, bool):
                    frameon = {k: frameon for k in ['top', 'bottom',
                                                    "right", "left"]}
                a.spines["top"].set_visible(frameon.get("top", True))
                a.spines["right"].set_visible(frameon.get("right", True))
                a.spines["bottom"].set_visible(frameon.get("bottom", True))
                a.spines["left"].set_visible(frameon.get("left", True))
                if legend:
                    a.legend(loc=[1.02, 0], prop={'size': 8}, frameon=False)
                if normalized_amplitudes:
                    a.set_ylabel('Amplitude (norm.)')
                else:
                    a.set_ylabel('Voltage (V)')
            ax[-1, col_ind].set_xlabel('time ($\mu$s)')
            if figtitle_kwargs:
                fig.suptitle(f'{self.name}', **figtitle_kwargs)
            else:
                fig.suptitle(f'{self.name}', y=1.01)
            try:
                fig.align_ylabels()
            except AttributeError as e:
                # sometimes this fails e.g. if the axes on which the pulses
                # are plotted is an inset ax.
                log.warning('Could not align y labels in Figure.')
            plt.tight_layout()
            if savefig:
                if save_kwargs is None:
                    save_kwargs = dict(fname=f'{self.name}.png',
                                      bbox_inches="tight")
                fig.savefig(**save_kwargs)
            if show_and_close:
                plt.show()
                plt.close(fig)
                return
            else:
                return fig, ax
        except Exception as e:
            log.error(f"Could not plot: {self.name}")
            raise e

    def __repr__(self):
        string_repr = f"---- {self.name} ----\n"

        for i, p in enumerate(self.unresolved_pulses):
            string_repr += f"{i}: " + repr(p) + "\n"
        return string_repr

    def export_tikz(self, qb_names, tscale=1e-6):
        last_z = [(-np.inf, 0)] * len(qb_names)

        output = ''
        z_output = ''
        start_output = '\\documentclass{standalone}\n\\usepackage{tikz}\n\\begin{document}\n\\scalebox{2}{'
        start_output += '\\begin{tikzpicture}[x=10cm,y=2cm]\n'
        start_output += '\\tikzstyle{CZdot} = [shape=circle, thick,draw,inner sep=0,minimum size=.5mm, fill=black]\n'
        start_output += '\\tikzstyle{gate} = [draw,fill=white,minimum width=1cm, rotate=90]\n'
        start_output += '\\tikzstyle{zgate} = [rotate=0]\n'
        tmin = np.inf
        tmax = -np.inf
        num_single_qb = 0
        num_two_qb = 0
        num_virtual = 0
        self.resolve_segment()
        for p in self.resolved_pulses:
            if p.op_code != '' and p.op_code[:2] != 'RO':
                l = p.pulse_obj.length
                t = p.pulse_obj._t0 + l / 2
                tmin = min(tmin, p.pulse_obj._t0)
                tmax = max(tmax, p.pulse_obj._t0 + p.pulse_obj.length)
                qb = qb_names.index(p.op_code[-3:])
                op_code = p.op_code[:-4]
                qbt = 0
                if op_code[-3:-1] == 'qb':
                    qbt = qb_names.index(op_code[-3:])
                    op_code = op_code[:-4]
                if op_code[-1:] == 's':
                    op_code = op_code[:-1]
                if op_code[:2] == 'CZ' or op_code[:4] == 'upCZ':
                    num_two_qb += 1
                    if len(op_code) > 4:
                        val = -float(op_code[4:])
                        gate_formatted = f'{gate_type}{(factor * val):.1f}'.replace(
                            '.0', '')
                        output += f'\\draw({t / tscale:.4f},-{qb})  node[CZdot] {{}} -- ({t / tscale:.4f},-{qbt}) node[gate, minimum height={l / tscale * 100:.4f}mm] {{\\tiny {gate_formatted}}};\n'
                    else:
                        output += f'\\draw({t / tscale:.4f},-{qb})  node[CZdot] {{}} -- ({t / tscale:.4f},-{qbt}) node[CZdot] {{}};\n'
                elif op_code[0] == 'I':
                    continue
                else:
                    if op_code[0] == 'm':
                        factor = -1
                        op_code = op_code[1:]
                    else:
                        factor = 1
                    gate_type = 'R' + op_code[:1]
                    val = float(op_code[1:])
                    if val == 180:
                        gate_formatted = op_code[:1]
                    else:
                        gate_formatted = f'{gate_type}{(factor * val):.1f}'.replace(
                            '.0', '')
                    if l == 0:
                        if t - last_z[qb][0] > 1e-9:
                            z_height = 0 if (
                                        t - last_z[qb][0] > 100e-9 or last_z[qb][
                                    1] >= 3) else last_z[qb][1] + 1
                            z_output += f'\\draw[dashed,thick,shift={{(0,.03)}}] ({t / tscale:.4f},-{qb})--++(0,{0.3 + z_height * 0.1});\n'
                        else:
                            z_height = last_z[qb][1] + 1
                        z_output += f'\\draw({t / tscale:.4f},-{qb})  node[zgate,shift={{({(0, .35 + z_height * .1)})}}] {{\\tiny {gate_formatted}}};\n'
                        last_z[qb] = (t, z_height)
                        num_virtual += 1
                    else:
                        output += f'\\draw({t / tscale:.4f},-{qb})  node[gate, minimum height={l / tscale * 100:.4f}mm] {{\\tiny {gate_formatted}}};\n'
                        num_single_qb += 1
        qb_output = ''
        for qb, qb_name in enumerate(qb_names):
            qb_output += f'\draw ({tmin / tscale:.4f},-{qb}) node[left] {{{qb_name}}} -- ({tmax / tscale:.4f},-{qb});\n'
        output = start_output + qb_output + output + z_output
        axis_ycoord = -len(qb_names) + .4
        output += f'\\foreach\\x in {{{tmin / tscale},{tmin / tscale + .2},...,{tmax / tscale}}} \\pgfmathprintnumberto[fixed]{{\\x}}{{\\tmp}} \draw (\\x,{axis_ycoord})--++(0,-.1) node[below] {{\\tmp}} ;\n'
        output += f'\\draw[->] ({tmin / tscale},{axis_ycoord}) -- ({tmax / tscale},{axis_ycoord}) node[right] {{$t/\\mathrm{{\\mu s}}$}};\n'
        output += '\\end{tikzpicture}}\end{document}'
        output += f'\n% {num_single_qb} single-qubit gates, {num_two_qb} two-qubit gates, {num_virtual} virtual gates'
        return output

    def rename(self, new_name):
        """
        Renames a segment with the given new name. Hunts down element names in
        unresolved pulses and acquisition elements that might have made use of
        the old segment_name and renames them too.
        Note: this function relies on the convention that the element_name ends with
        "_segmentname".
        Args:
            new_name:

        Returns:

        """
        old_name = self.name

        # rename element names in unresolved_pulses and resolved_pulses making
        # use of the old name
        for p in self.unresolved_pulses + self.resolved_pulses:
            if hasattr(p.pulse_obj, "element_name") \
                    and p.pulse_obj.element_name.endswith(f"_{old_name}"):
                p.pulse_obj.element_name = \
                    p.pulse_obj.element_name[:-(len(old_name) + 1)] + '_' \
                    + new_name

        # rebuild acquisition elements that used the old segment name
        new_acq_elements = set()
        for el in self.acquisition_elements:
            if el.endswith(f"_{old_name}"):
                new_acq_elements.add(el[:-(len(old_name) + 1)] + '_' \
                                     + new_name)
            else:
                new_acq_elements.add(el)
                log.warning(f'Acquisition element name: {el} not ending'
                            f' with "_segmentname": {old_name}. Keeping '
                            f'current element name when renaming '
                            f'the segment.')
        self.acquisition_elements = new_acq_elements
        # enforce that start and end times get recalculated using the new
        # element names
        self.element_start_end = {}

        # rename segment name
        self.name = new_name

        # rename timer
        self.timer.name = new_name

    def __deepcopy__(self, memo):
        cls = self.__class__
        new_seg = cls.__new__(cls)
        memo[id(self)] = new_seg
        for k, v in self.__dict__.items():
            if k == "pulsar": # the reference to pulsar cannot be deepcopied
                setattr(new_seg, k, v)
            else:
                setattr(new_seg, k, deepcopy(v, memo))
        return new_seg


class UnresolvedPulse:
    """
    pulse_pars: dictionary containing pulse parameters
    ref_pulse: 'segment_start', 'previous_pulse', pulse.name, or a list of
        multiple pulse.name.
    ref_point: 'start', 'end', 'middle', reference point of the reference pulse
    ref_point_new: 'start', 'end', 'middle', reference point of the new pulse
    ref_function: 'max', 'min', 'mean', specifies how timing is chosen if
        multiple pulse names are listed in ref_pulse (default: 'max')
    """

    def __init__(self, pulse_pars):
        self.ref_pulse = pulse_pars.get('ref_pulse', 'previous_pulse')
        alignments = {'start': 0, 'middle': 0.5, 'center': 0.5, 'end': 1}
        if pulse_pars.get('ref_point', 'end') == 'end':
            self.ref_point = 1
        elif pulse_pars.get('ref_point', 'end') == 'middle':
            self.ref_point = 0.5
        elif pulse_pars.get('ref_point', 'end') == 'start':
            self.ref_point = 0
        else:
            raise ValueError('Passed invalid value for ref_point. Allowed '
                'values are: start, end, middle. Default value: end')

        if pulse_pars.get('ref_point_new', 'start') == 'start':
            self.ref_point_new = 0
        elif pulse_pars.get('ref_point_new', 'start') == 'middle':
            self.ref_point_new = 0.5
        elif pulse_pars.get('ref_point_new', 'start') == 'end':
            self.ref_point_new = 1
        else:
            raise ValueError('Passed invalid value for ref_point_new. Allowed '
                'values are: start, end, middle. Default value: start')

        self.ref_function = pulse_pars.get('ref_function', 'max')
        self.block_align = pulse_pars.get('block_align', None)
        if self.block_align is not None:
            self.block_align = alignments.get(self.block_align,
                                              self.block_align)
        self.delay = pulse_pars.get('pulse_delay', 0)
        self.original_phase = pulse_pars.get('phase', 0)
        self.basis = pulse_pars.get('basis', None)
        self.operation_type = pulse_pars.get('operation_type', None)
        self.basis_rotation = pulse_pars.pop('basis_rotation', {})
        self.op_code = pulse_pars.get('op_code', '')

        pulse_func = bpl.get_pulse_class(pulse_pars['pulse_type'])
        self.pulse_obj = pulse_func(**pulse_pars)
        # allow a pulse to modify its op_code (e.g., for C-ARB gates)
        self.op_code = getattr(self.pulse_obj, 'op_code', self.op_code)

        if self.pulse_obj.codeword != 'no_codeword' and \
                self.basis_rotation != {}:
            raise Exception(
                'Codeword pulse {} does not support basis_rotation!'.format(
                    self.pulse_obj.name))

    def __repr__(self):
        string_repr = self.pulse_obj.name
        if self.operation_type != None:
            string_repr += f"\n   operation_type: {self.operation_type}"
        string_repr += f"\n   ref_pulse: {self.ref_pulse}"
        if self.ref_point != 1:
            string_repr += f"\n   ref_point: {self.ref_point}"
        if self.delay != 0:
            string_repr += f"\n   delay: {self.delay}"
        if self.original_phase != 0:
            string_repr += f"\n   phase: {self.original_phase}"
        return string_repr<|MERGE_RESOLUTION|>--- conflicted
+++ resolved
@@ -535,12 +535,8 @@
             last_element = pulse_area[c][1]
             # for RO elements create a seperate element for compensation pulses
             if last_element in self.acquisition_elements:
-<<<<<<< HEAD
                 RO_group = self.pulsar.get_trigger_group(c)
                 if RO_group not in comp_dict:
-=======
-                RO_awg = self.pulsar.get('{}_awg'.format(c))
-                if RO_awg not in comp_dict:
                     # FIXME We create a segment here, but it will never get
                     #  triggered because trigger pulses are generated before
                     #  calling add_charge_compensation. This bug causes
@@ -552,7 +548,6 @@
                         'compensation. This might let your experiment fail. '
                         'Have you forgotten to enable enforce_single_element '
                         'for the flux AWG?')
->>>>>>> 39806d10
                     last_element = 'compensation_el{}_{}'.format(
                         comp_i, self.name)
                     comp_dict[RO_group] = last_element
