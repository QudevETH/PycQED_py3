--- conflicted
+++ resolved
@@ -1600,18 +1600,12 @@
         basis_phases = {}
 
         for pulse in self.resolved_pulses:
-<<<<<<< HEAD
-            # the following if statement allows pulse objects to specify a
-            # basis_rotation different from the one in the instrument settings
-            # (needed, e.g., for C-ARB gates)
-=======
             # The following if statement allows pulse objects to specify a
             # basis_rotation different from the one in the instrument settings.
             # Needed, e.g., for arbitrary-phase CZ gates, since, when resolved,
             # the pulse objects updates some of its attributes based on the
             # conditional phase, which may include the basis rotation. In
             # that case, the correct value is needed here.
->>>>>>> ede90180
             if getattr(pulse.pulse_obj, 'basis_rotation', None) is not None:
                 pulse.basis_rotation = pulse.pulse_obj.basis_rotation
 
@@ -2264,12 +2258,9 @@
                     num_two_qb += 1
                     pulse_name = op_code.rstrip('0123456789.')
                     if len(val := op_code[len(pulse_name):]):
-<<<<<<< HEAD
-=======
                         # FIXME this - sign comes from the convention that
                         #  CZ = diag(1,1,1,e^-i*phi). We should at some point
                         #  verify that all code respects a single convention.
->>>>>>> ede90180
                         val = -float(val)
                         gate_formatted = f'{gate_type}{(factor * val):.1f}'.replace(
                             '.0', '')
