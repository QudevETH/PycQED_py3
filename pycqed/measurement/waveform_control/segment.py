--- conflicted
+++ resolved
@@ -159,18 +159,13 @@
                     self.pulsar.get(f'{ch_awg}_enforce_single_element'))
             if all(ch_mask) and len(ch_mask) != 0:
                 p = deepcopy(p)
-<<<<<<< HEAD
-                p.pulse_obj.element_name = f'default_{self.name}'
+                p.pulse_obj.element_name = f'default_ese_{self.name}'
                 if p.pulse_obj.codeword == "no_codeword":
                     self.resolved_pulses.append(p)
                 else:
                     log.warning('enforce_single_element cannot use codewords, '
                                 f'ignoring {p.pulse_obj.name} on channels '
                                 f'{", ".join(p.pulse_obj.channels)}')
-=======
-                p.pulse_obj.element_name = f'default_ese_{self.name}'
-                self.resolved_pulses.append(p)
->>>>>>> ba823755
             elif any(ch_mask):
                 p0 = deepcopy(p)
                 p0.pulse_obj.channel_mask = [not x for x in ch_mask]
