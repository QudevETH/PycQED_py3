--- conflicted
+++ resolved
@@ -907,21 +907,14 @@
         for group in self.elements_on_awg:
             el_list = []
             i = 0
-<<<<<<< HEAD
             for el in self.elements_on_awg[group]:
                 # add element and or group to element_start_end
-                if el not in self.element_start_end:
+                if el not in self.element_start_end or group not in \
+                        self.element_start_end[el]:
                     self.element_start_length(el, group)
                 elif group not in self.element_start_end[el]:
                     self.element_start_length(el, group)
                 el_list.append([self.element_start_end[el][group][0], i, el])
-=======
-            for el in self.elements_on_awg[awg]:
-                if el not in self.element_start_end or awg not in \
-                        self.element_start_end[el]:
-                    self.element_start_length(el, awg)
-                el_list.append([self.element_start_end[el][awg][0], i, el])
->>>>>>> d3da700c
                 i += 1
 
             el_list.sort()
