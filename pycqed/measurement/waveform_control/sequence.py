--- conflicted
+++ resolved
@@ -249,11 +249,7 @@
                                     f"Set merge_repeat_patterns to False and "
                                     f"update the repeat patterns manually.")
                             pattern_updated = (pattern_prev[0] + pattern[0],
-<<<<<<< HEAD
-                                               pattern_prev[1])
-=======
                                                *pattern_prev[1:])
->>>>>>> a74ddb95
                             merged_seqs[-1].repeat_patterns[ch_name] = \
                                 pattern_updated
                         # add repeat pattern
@@ -290,11 +286,7 @@
 
     @staticmethod
     def compress_2D_sweep(sequences, segment_limit=None,
-<<<<<<< HEAD
-                          merge_repeat_patterns=True):
-=======
                           merge_repeat_patterns=True, mc_points=None):
->>>>>>> a74ddb95
         """
         Compresses a list of sequences to a lower number of sequences
         (if possible), each of which containing the same amount of segments
