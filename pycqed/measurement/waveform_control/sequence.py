# A Sequence contains segments which then contain the pulses. The Sequence
# provides the information for the AWGs, in which order to play the segments.
#
# author: Michael Kerschbaum
# created: 04/2019

import numpy as np
import pycqed.measurement.waveform_control.pulsar as ps
from collections import OrderedDict as odict
from copy import deepcopy
import logging

from pycqed.utilities.timer import Timer

log = logging.getLogger(__name__)

class Sequence:
    """
    A Sequence consists of several segments, which can be played back on the 
    AWGs sequentially.
    """

    RENAMING_SEPARATOR = "+"

    def __init__(self, name, segments=()):
        """
        Initializes a Sequence object
        Args:
            name: Name of the sequence
            segments (list, tuple): list of segments to add to the sequence
        """
        self.name = name
        self.pulsar = ps.Pulsar.get_instance()
        self.segments = odict()
        self.awg_sequence = {}
        self.repeat_patterns = {}
        self.extend(segments)
        self.timer = Timer(self.name)
        self.is_resolved = False

    def add(self, segment):
        if segment.name in self.segments:
            raise NameError('Name {} already exisits in the sequence!'.format(
                segment.name))
        self.segments[segment.name] = segment

    def extend(self, segments):
        """
        Extends the sequence given a list of segments
        Args:
            segments (list): segments to add to the sequence
        """
        for seg in segments:
            self.add(seg)

    @Timer()
    def generate_waveforms_sequences(self, awgs=None,
                                     get_channel_hashes=False,
                                     resolve_segments=None):
        """
        Calculates and returns 
            * waveforms: a dictionary of waveforms used in the sequence,
                indexed by their hash value
            * sequences: For each awg, a list of elements, each element
                consisting of a waveform-hash for each codeword and each
                channel
        :param awgs: a list of AWG names. If None, waveforms will be
            generated for all AWGs used in the sequence.
        :param get_channel_hashes: (bool, default: False) do not create
            waveforms, and instead return a dict of channel-elements indexed
            by channel names, each channel-element consisting of a
            waveform-hash for each codeword on that channel.
        :param resolve_segments: (bool, optional) whether the segments in the
            sequence still need to be resolved. If not provided,
            self.is_resolved is checked to determine whether segments
            need to be resolved.
        :return: a tuple of waveforms, sequences as described above if
            get_channel_hashes==False. Otherwise, a tuple channel_hashes,
            sequences.
        """
        waveforms = {}
        sequences = {}
        channel_hashes = {}
        if resolve_segments or (resolve_segments is None
                                and not self.is_resolved):
            for seg in self.segments.values():
                seg.resolve_segment()
                seg.gen_elements_on_awg()

        if awgs is None:
            awgs = set()
            for seg in self.segments.values():
                awgs |= set(seg.elements_on_awg)

        for awg in awgs:
            sequences[awg] = odict()
            for segname, seg in self.segments.items():
                # Store the name of the segment
                sequences[awg][segname] = None
                elnames = seg.elements_on_awg.get(awg, [])
                for elname in elnames:
                    sequences[awg][elname] = {'metadata': {}}
                    for cw in seg.get_element_codewords(elname, awg=awg):
                        sequences[awg][elname][cw] = {}
                        for ch in seg.get_element_channels(elname, awg=awg):
                            h = seg.calculate_hash(elname, cw, ch)
                            chid = self.pulsar.get(f'{ch}_id')
                            sequences[awg][elname][cw][chid] = h
                            if get_channel_hashes:
                                if ch not in channel_hashes:
                                    channel_hashes[ch] = {}
                                if elname not in channel_hashes[ch]:
                                    channel_hashes[ch][elname] = {}
                                channel_hashes[ch][elname][cw] = h
                            else:
                                if h not in waveforms:
                                    wf = seg.waveforms(awgs={awg},
                                        elements={elname}, channels={ch},
                                        codewords={cw})
                                    waveforms[h] = wf.popitem()[1].popitem()[1]\
                                                     .popitem()[1].popitem()[1]
                    if elname in seg.acquisition_elements:
                        sequences[awg][elname]['metadata']['acq'] = True
                    else:
                        sequences[awg][elname]['metadata']['acq'] = False
                    if seg.allow_filter is not None:
                        sequences[awg][elname]['metadata']['allow_filter'] = \
                            seg.allow_filter
                # Experimental feature to sweep values of nodes of ZI HDAWGs
                # in a hard sweep. See the comments above the sweep_params
                # property in Segment.
                if seg.sweep_params is not None and len(seg.sweep_params):
                    sequences[awg][elnames[0]]['metadata']['loop'] = len(
                        list(seg.sweep_params.values())[0])
                    sequences[awg][elnames[0]]['metadata']['sweep_params'] = \
                        {k[len(awg) + 1:]: v for k, v in
                         seg.sweep_params.items() if k.startswith(awg + '_')}
                    sequences[awg][elnames[-1]]['metadata']['end_loop'] = True
        self.is_resolved = True
        if get_channel_hashes:
            return channel_hashes, sequences
        else:
            return waveforms, sequences

    @staticmethod
    def harmonize_element_lengths(sequences, awgs=None):
        """
        Given a list of sequences, this function ensures for all AWGs and all
        elements that the element length is the same in all sequences. This is
        done by setting the length of each AWG element to the maximum length
        across all sequences. After this, overlap is checked and the sequences
        are markes as resolved.
        :param sequences: a list of sequences
        :param awgs: a list of AWG names. If None, lengths will be harmonized
            for all AWGs.
        """
        seq_awgs = [awgs] * len(sequences)
        # collect element lengths
        lengths = odict()
        for i, seq in enumerate(sequences):
            for seg in seq.segments.values():
                seg.resolve_segment()
                seg.gen_elements_on_awg()
            if awgs is None:
                # find awgs for this sequence
                seq_awgs[i] = set()
                for seg in seq.segments.values():
                    seq_awgs[i] |= set(seg.elements_on_awg)
            for awg in seq_awgs[i]:
                if awg not in lengths:
                    lengths[awg] = odict()
                for segname, seg in seq.segments.items():
                    elnames = seg.elements_on_awg.get(awg, [])
                    for elname in elnames:
                        if elname not in lengths[awg]:
                            lengths[awg][elname] = []
                        lengths[awg][elname].append(
                            seg.element_start_end[elname][awg][1])
        # set element lengths to the maximum of the collected values
        for i, seq in enumerate(sequences):
            for awg in seq_awgs[i]:
                for segname, seg in seq.segments.items():
                    elnames = seg.elements_on_awg.get(awg, [])
                    for elname in elnames:
                        seg.element_start_end[elname][awg][1] = max(
                            lengths[awg][elname])
            # test for overlaps
            for segname, seg in seq.segments.items():
                seg._test_overlap()
            # mark sequence as resolved
            seq.is_resolved = True

    def n_acq_elements(self, per_segment=False):
        """
        Gets the number of acquisition elements in the sequence.
        Args:
            per_segment (bool): Whether or not to return the number of
                acquisition elements per segment. Defaults to False.

        Returns:
            number of acquisition elements (list (if per_segment) or int)

        """
        n_readouts = [len(seg.acquisition_elements)
                      for seg in self.segments.values()]
        if not per_segment:
            n_readouts = np.sum(n_readouts)
        return n_readouts

    def n_segments(self):
        """
        Gets the number of segments in the sequence.
        """
        return len(self.segments)

    def repeat(self, pulse_name, operation_dict, pattern,
               pulse_channel_names=('I_channel', 'Q_channel')):
        """
        Creates a repetition dictionary keyed by awg channel for the pulse
        to be repeated.
        :param pulse_name: name of the pulse to repeat.
        :param operation_dict:
        :param pattern: repetition pattern (n_repetitions, nr_elements_per_loop or another loop-specification)
                        cf. Christian
        :param pulse_channel_names: names of the channels on which the pulse is
        applied.
        :return:
        """
        if operation_dict==None:
            pulse=pulse_name
        else:
            pulse = operation_dict[pulse_name]
        repeat = dict()
        for ch in pulse_channel_names:
            repeat[pulse[ch]] = pattern
        self.repeat_patterns.update(repeat)
        return self.repeat_patterns

    def repeat_ro(self, pulse_name, operation_dict):
        """
        Wrapper for repeated readout
        :param pulse_name:
        :param operation_dict:
        :param sequence:
        :return:
        """
        return self.repeat(pulse_name, operation_dict,
                           (self.n_acq_elements(), 1))


    @staticmethod
    def merge(sequences, segment_limit=None, merge_repeat_patterns=True):
        """
        Merges a list of sequences. See documentation of Sequence.__add__()
        for more information on the merge of two sequences.
        Args:
            sequences (list): List of sequences to merge
            segment_limit (int): maximal number of segments in the merged sequence.
                if the total number of segments is higher, a list of sequences is
                returned. Default is None (all sequences are merged)
            merge_repeat_patterns (bool): Merges the readout pattern when
                 combining the sequences. If the readout pattern already exists, it adds
                 to the number of repetition of the pattern. Note that this behavior may
                 not work for all scenarios. In that case the patterns must be updated
                  manually after the merge and merge_repeat_patterns should be set to
                  False. Default: True.


        Returns: list of merged sequences

        Examples:
            >>> # No segment_limit
            >>> seq1 = Sequence('seq1')
            >>> seq1.extend(segments_of_seq1)  # 10 segments
            >>> seq2 = Sequence('seq2')
            >>> seq2.extend(segments_of_seq2) # 15 segments
            >>> seq_comb = Sequence.merge([seq1, seq2])
            >>> # returns a list with 1 sequence with 25 segments
            >>> # i.e. [seq1 + seq2]

            >>> # 20 segments limit
            >>> seq1 = Sequence('seq1')
            >>> seq1.extend(segments_of_seq1) # 10 segments
            >>> seq2 = Sequence('seq2')
            >>> seq2.extend(segments_of_seq2) # 15 segments
            >>> seq3 = Sequence('seq3')
            >>> seq3.extend(segments_of_seq3) # 5 segments
            >>> seq_comb = Sequence.merge([seq1, seq2, seq3])
            >>> # returns list of 2 sequences with 10 and 20 segments,
            >>> # i.e. [seq1, seq2 + seq3]


        """
        if len(sequences) == 0:
            raise ValueError("merge requires at least one sequence")
        elif len(sequences) == 1:
            # special case, return current sequence:
            return sequences
        sequences = [deepcopy(s) for s in sequences]
        merged_seqs = [sequences[0]]
        if segment_limit is None:
            segment_limit = np.inf

        segment_counter = sequences[0].n_segments()
        seg_occurences = [{s: 1 for s in sequences[0].segments}]
        for seq in sequences[1:]:
            assert seq.n_segments() <= segment_limit, \
                f"Sequence {seq.name} has more segments ({seq.n_segments()})" \
                f" than the segment_limit ({segment_limit}). Cannot merge " \
                f"without cropping the sequence."
            # if over segment_limit, add another separate sequence
            # to merged sequences
            if merged_seqs[-1].n_segments() + seq.n_segments() > segment_limit:
                merged_seqs.append(seq)
                seg_occurences.append({s: 1 for s in seq.segments})
                segment_counter = seq.n_segments()
            # otherwise merge sequences
            else:
                for seg_name, segment in seq.segments.items():
                    try:
                        merged_seqs[-1].add(segment)
                    except NameError:  # in case segment name exists, create new name
                        seg_occurences[-1][seg_name] += 1
                        new_name =seg_name + \
                                  f"_copy_from_merge_" \
                                  f"{seg_occurences[-1][seg_name] - 1}"
                        segment.rename(new_name)
                        merged_seqs[-1].add(segment)

                segment_counter += seq.n_segments()

                # update name of merged seq
                merged_seqs[-1].rename(merged_seqs[-1].name + Sequence.RENAMING_SEPARATOR + seq.name)
                if merge_repeat_patterns:
                    for ch_name, pattern in seq.repeat_patterns.items():
                        # if channel is already present, update number of
                        # repetitions
                        if ch_name in merged_seqs[-1].repeat_patterns:
                            pattern_prev = \
                                merged_seqs[-1].repeat_patterns[ch_name]
                            if pattern_prev[1:] != pattern[1:]:
                                raise NotImplementedError(
                                    f"The repeat patterns for channel: "
                                    f"{ch_name} do not have the same "
                                    f"'outer loop' specification (see "
                                    f"docstring Sequence.repeat). Repeat "
                                    f"patterns cannot be merged automatically. "
                                    f"Set merge_repeat_patterns to False and "
                                    f"update the repeat patterns manually.")
                            pattern_updated = (pattern_prev[0] + pattern[0],
                                               *pattern_prev[1:])
                            merged_seqs[-1].repeat_patterns[ch_name] = \
                                pattern_updated
                        # add repeat pattern
                        else:
                            merged_seqs[-1].repeat_patterns.update(
                                {ch_name: pattern})
        # compress names
        for ms in merged_seqs:
            name_parts = ms.name.split(Sequence.RENAMING_SEPARATOR)
<<<<<<< HEAD
            if len(name_parts) > 1:
=======
            if len(name_parts) > 2:
>>>>>>> c027c48b
                ms.rename(f"compressed_{name_parts[0]}-{name_parts[-1]}")
        return merged_seqs

    @staticmethod
    def interleave_sequences(seq_list_list):
        """
        Interleave a list of Sequence instances.
        :param seq_list_list: list of lists of Sequence instances
        :return: list of interleaved Sequences
        """
        # make sure all sequence lists in seq_list_list have the same length
        if len(set([len(seq_list) for seq_list in seq_list_list])) != 1:
            raise ValueError('The sequence lists do not have the same length.')
        # make sure all sequence lists in seq_list_list have the same segments
        if len(set([seq_list[0].n_acq_elements() for
                        seq_list in seq_list_list])) != 1:
            raise ValueError('The sequence lists do not have the same number '
                             'of segments.')

        interleaved_seqs = len(seq_list_list) * len(seq_list_list[0]) * ['']
        for i in range(len(seq_list_list)):
            interleaved_seqs[i::len(seq_list_list)] = seq_list_list[i]

        mc_points = [np.arange(interleaved_seqs[0].n_acq_elements()),
                     np.arange(len(interleaved_seqs))]

        return interleaved_seqs, mc_points

    @staticmethod
    def compress_2D_sweep(sequences, segment_limit=None,
                          merge_repeat_patterns=True, mc_points=None):
        """
        Compresses a list of sequences to a lower number of sequences
        (if possible), each of which containing the same amount of segments
        (assumes fixed number of readout per segment) while respecting the
        segment_limit (memory limit). Note that all sequences MUST have the
        same number of segments. Wraps the Sequence.merge() by computing an
        effective segment limit that minimizes the total number of sequences
        (to reduce upload time overhead) while keeping the (new)
        number of segments per sequence constant (it currently is a limitation
        of 2D sweeps that  all sequences must have same number of readouts)
        Args:
            sequences (list): list of sequences to compress, which all have
                the same number of segments
            segment_limit (int): maximal number of segments that can be in
                a sequence
            merge_repeat_patterns (bool): see docstring of Sequence.merge.
            mc_points: mc_points array of the original hardware sweep.
                Useful in case it differs from n_acq_elements().

        Returns: list of sequences for the compressed 2D sweep,
            new hardsweep points indices,
            new soft sweeppoints indices, and the compression factor

        """
        assert len(np.unique([s.n_segments() for s in sequences])) == 1, \
            "To allow compression, all sequences must have the same number " \
            "of segments"
        from pycqed.utilities.math import factors
        n_soft_sp = len(sequences)
        n_seg = sequences[0].n_segments()
        if segment_limit is None:
            segment_limit = np.inf

        # compute possible compression factors
        compression_fact = np.sort(factors(n_soft_sp))[::-1]

        for factor in compression_fact:
            if factor * n_seg > segment_limit:
                # too many segments in sequence, check for smaller factors
                continue
            elif factor == 1:
                # no compression possible
                log.warning(f'No compression possible: \n'
                      f'segments per sequence: \t\t{n_seg} \n'
                      f'limit of segments per sequence:\t{segment_limit}\n'
                      f'number of sequences: \t\t{n_soft_sp}\n'
                      f'To enable a compression, change the '
                      f'limit of segments to {compression_fact[-2] * n_seg} '
                      f'or the number of sequences  to x such that x has a '
                      f'factor f larger than 1 for which f * '
                      f'{n_seg} < {segment_limit}, e.g. x = '
                      f'{np.floor(segment_limit / n_seg)} (full compression)')
            break
        seg_lim_eff = factor * n_seg
        compressed_2D_sweep = Sequence.merge(sequences, seg_lim_eff,
                                              merge_repeat_patterns)
        if mc_points is None:
            hard_sp_ind = np.arange(compressed_2D_sweep[0].n_acq_elements())
            soft_sp_ind = np.arange(len(compressed_2D_sweep))
        else:
            hard_sp_ind = np.arange(len(mc_points)*len(sequences) //
                                    len(compressed_2D_sweep))
            soft_sp_ind = np.arange(len(compressed_2D_sweep))

        return compressed_2D_sweep, hard_sp_ind, soft_sp_ind, factor

    def rename(self, new_name):
        self.name = new_name
        self.timer.name = new_name

    def __repr__(self):
        string_repr = f"####### {self.name} #######\n"
        for seg_name, seg in self.segments.items():
            string_repr += str(seg) + "\n"
        return string_repr
    
    def __deepcopy__(self, memo):
        cls = self.__class__
        new_seq = cls.__new__(cls)
        memo[id(self)] = new_seq
        for k, v in self.__dict__.items():
            if k == "pulsar": # the reference to pulsar cannot be deepcopied
                setattr(new_seq, k, v)
            else:
                setattr(new_seq, k, deepcopy(v, memo))
        return new_seq

    def plot(self, segments=None, show_and_close=True, **segment_plot_kwargs):
        """
        :param segments: list of segment names to plot
        :param show_and_close: (bool) show and close the plots (default: True)
        :param segment_plot_kwargs:
        :return: A list of tuples of figure and axes objects if show_and_close
            is False, otherwise no return value.
        """
        plots = []
        if segments is None:
            segments = self.segments.values()
        else:
            segments = [self.segments[s] for s in segments]
        for s in segments:
            plots.append(s.plot(show_and_close=show_and_close,
                                **segment_plot_kwargs))
        if show_and_close:
            return
        else:
            return plots<|MERGE_RESOLUTION|>--- conflicted
+++ resolved
@@ -358,11 +358,7 @@
         # compress names
         for ms in merged_seqs:
             name_parts = ms.name.split(Sequence.RENAMING_SEPARATOR)
-<<<<<<< HEAD
-            if len(name_parts) > 1:
-=======
             if len(name_parts) > 2:
->>>>>>> c027c48b
                 ms.rename(f"compressed_{name_parts[0]}-{name_parts[-1]}")
         return merged_seqs
 
