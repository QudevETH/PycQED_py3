# A Sequence contains segments which then contain the pulses. The Sequence
# provides the information for the AWGs, in which order to play the segments.
#
# author: Michael Kerschbaum
# created: 04/2019

import numpy as np
import pycqed.measurement.waveform_control.pulsar as ps
from collections import OrderedDict as odict
from copy import deepcopy
import logging
log = logging.getLogger(__name__)

class Sequence:
    """
    A Sequence consists of several segments, which can be played back on the 
    AWGs sequentially.
    """

    def __init__(self, name, segments=()):
        """
        Initializes a Sequence object
        Args:
            name: Name of the sequence
            segments (list, tuple): list of segments to add to the sequence
        """
        self.name = name
        self.pulsar = ps.Pulsar.get_instance()
        self.segments = odict()
        self.awg_sequence = {}
        self.repeat_patterns = {}
        self.extend(segments)

    def add(self, segment):
        if segment.name in self.segments:
            raise NameError('Name {} already exisits in the sequence!'.format(
                segment.name))
        self.segments[segment.name] = segment

    def extend(self, segments):
        """
        Extends the sequence given a list of segments
        Args:
            segments (list): segments to add to the sequence
        """
        for seg in segments:
            self.add(seg)


    def generate_waveforms_sequences(self, awgs=None):
        """
        Calculates and returns 
            * a dictionary of waveforms used in the sequence, indexed
                by their hash value
            * For each awg, a list of elements, each element consisting of
                a waveform-hash for each codeword and each channel
        """
        waveforms = {}
        sequences = {}
        for seg in self.segments.values():
            seg.resolve_segment()
            seg.gen_elements_on_awg()

        if awgs is None:
            awgs = set()
            for seg in self.segments.values():
                awgs |= set(seg.elements_on_awg)

        for awg in awgs:
            sequences[awg] = odict()
            for segname, seg in self.segments.items():
                # Store the name of the segment
                sequences[awg][segname] = None
                for elname in seg.elements_on_awg.get(awg, []):
                    sequences[awg][elname] = {'metadata': {}}
                    for cw in seg.get_element_codewords(elname, awg=awg):
                        sequences[awg][elname][cw] = {}
                        for ch in seg.get_element_channels(elname, awg=awg):
                            h = seg.calculate_hash(elname, cw, ch)
                            chid = self.pulsar.get(f'{ch}_id')
                            sequences[awg][elname][cw][chid] = h
                            if h not in waveforms:
                                wf = seg.waveforms(awgs={awg}, 
                                    elements={elname}, channels={ch}, 
                                    codewords={cw})
                                waveforms[h] = wf.popitem()[1].popitem()[1]\
                                                 .popitem()[1].popitem()[1]
                    if elname in seg.acquisition_elements:
                        sequences[awg][elname]['metadata']['acq'] = True
                    else:
                        sequences[awg][elname]['metadata']['acq'] = False
        return waveforms, sequences
                
    def n_acq_elements(self, per_segment=False):
        """
        Gets the number of acquisition elements in the sequence.
        Args:
            per_segment (bool): Whether or not to return the number of
                acquisition elements per segment. Defaults to False.

        Returns:
            number of acquisition elements (list (if per_segment) or int)

        """
        n_readouts = [len(seg.acquisition_elements)
                      for seg in self.segments.values()]
        if not per_segment:
            n_readouts = np.sum(n_readouts)
        return n_readouts

    def n_segments(self):
        """
        Gets the number of segments in the sequence.
        """
        return len(self.segments)

    def repeat(self, pulse_name, operation_dict, pattern,
               pulse_channel_names=('I_channel', 'Q_channel')):
        """
        Creates a repetition dictionary keyed by awg channel for the pulse
        to be repeated.
        :param pulse_name: name of the pulse to repeat.
        :param operation_dict:
        :param pattern: repetition pattern (n_repetitions, nr_elements_per_loop or another loop-specification)
                        cf. Christian
        :param pulse_channel_names: names of the channels on which the pulse is
        applied.
        :return:
        """
        if operation_dict==None:
            pulse=pulse_name
        else:
            pulse = operation_dict[pulse_name]
        repeat = dict()
        for ch in pulse_channel_names:
            repeat[pulse[ch]] = pattern
        self.repeat_patterns.update(repeat)
        return self.repeat_patterns

    def repeat_ro(self, pulse_name, operation_dict):
        """
        Wrapper for repeated readout
        :param pulse_name:
        :param operation_dict:
        :param sequence:
        :return:
        """
        return self.repeat(pulse_name, operation_dict,
                           (self.n_acq_elements(), 1))


    @staticmethod
    def merge(sequences, segment_limit=None, merge_repeat_patterns=True):
        """
        Merges a list of sequences. See documentation of Sequence.__add__()
        for more information on the merge of two sequences.
        Args:
            sequences (list): List of sequences to merge
            segment_limit (int): maximal number of segments in the merged sequence.
                if the total number of segments is higher, a list of sequences is
                returned. Default is None (all sequences are merged)
            merge_repeat_patterns (bool): Merges the readout pattern when
                 combining the sequences. If the readout pattern already exists, it adds
                 to the number of repetition of the pattern. Note that this behavior may
                 not work for all scenarios. In that case the patterns must be updated
                  manually after the merge and merge_repeat_patterns should be set to
                  False. Default: True.


        Returns: list of merged sequences

        Examples:
            >>> # No segment_limit
            >>> seq1 = Sequence('seq1')
            >>> seq1.extend(segments_of_seq1)  # 10 segments
            >>> seq2 = Sequence('seq2')
            >>> seq2.extend(segments_of_seq2) # 15 segments
            >>> seq_comb = Sequence.merge([seq1, seq2])
            >>> # returns a list with 1 sequence with 25 segments
            >>> # i.e. [seq1 + seq2]

            >>> # 20 segments limit
            >>> seq1 = Sequence('seq1')
            >>> seq1.extend(segments_of_seq1) # 10 segments
            >>> seq2 = Sequence('seq2')
            >>> seq2.extend(segments_of_seq2) # 15 segments
            >>> seq3 = Sequence('seq3')
            >>> seq3.extend(segments_of_seq3) # 5 segments
            >>> seq_comb = Sequence.merge([seq1, seq2, seq3])
            >>> # returns list of 2 sequences with 10 and 20 segments,
            >>> # i.e. [seq1, seq2 + seq3]


        """
        if len(sequences) == 0:
            raise ValueError("merge requires at least one sequence")
        elif len(sequences) == 1:
            # special case, return current sequence:
            return sequences
        sequences = [deepcopy(s) for s in sequences]
        merged_seqs = [sequences[0]]
        if segment_limit is None:
            segment_limit = np.inf

        segment_counter = sequences[0].n_segments()
        seg_occurences = [{s: 1 for s in sequences[0].segments}]
        for seq in sequences[1:]:
            assert seq.n_segments() <= segment_limit, \
                f"Sequence {seq.name} has more segments ({seq.n_segments()})" \
                f" than the segment_limit ({segment_limit}). Cannot merge " \
                f"without cropping the sequence."
            # if over segment_limit, add another separate sequence
            # to merged sequences
            if merged_seqs[-1].n_segments() + seq.n_segments() > segment_limit:
                merged_seqs.append(seq)
                seg_occurences.append({s: 1 for s in seq.segments})
                segment_counter = seq.n_segments()
            # otherwise merge sequences
            else:
                for seg_name, segment in seq.segments.items():
                    try:
                        merged_seqs[-1].add(segment)
                    except NameError:
                        # in case segment name exists, create new name
                        seg_occurences[-1][seg_name] += 1
                        new_name =seg_name + \
                                  f"_copy_from_merge_" \
                                  f"{seg_occurences[-1][seg_name] - 1}"
<<<<<<< HEAD
                        segment.name = new_name
=======
                        segment.rename(new_name)
>>>>>>> bc235769
                        merged_seqs[-1].add(segment)

                segment_counter += seq.n_segments()

                # update name of merged seq
                merged_seqs[-1].name += "+" + seq.name
                if merge_repeat_patterns:
                    for ch_name, pattern in seq.repeat_patterns.items():
                        # if channel is already present, update number of
                        # repetitions
                        if ch_name in merged_seqs[-1].repeat_patterns:
                            pattern_prev = \
                                merged_seqs[-1].repeat_patterns[ch_name]
                            if pattern_prev[1] != pattern[1]:
                                raise NotImplementedError(
                                    f"The repeat patterns for channel: "
                                    f"{ch_name} do not have the same "
                                    f"'outer loop' specification (see "
                                    f"docstring Sequence.repeat). Repeat "
                                    f"patterns cannot be merged automatically. "
                                    f"Set merge_repeat_patterns to False and "
                                    f"update the repeat patterns manually.")
                            pattern_updated = (pattern_prev[0] + pattern[0],
                                               pattern_prev[1])
                            merged_seqs[-1].repeat_patterns[ch_name] = \
                                pattern_updated
                        # add repeat pattern
                        else:
                            merged_seqs[-1].repeat_patterns.update(
                                {ch_name: pattern})

        return merged_seqs

    @staticmethod
    def compress_2D_sweep(sequences, segment_limit=None,
                          merge_repeat_patterns=True):
        """
        Compresses a list of sequences to a lower number of sequences
        (if possible), each of which containing the same amount of segments
        (assumes fixed number of readout per segment) while respecting the
        segment_limit (memory limit). Note that all sequences MUST have the
        same number of segments. Wraps the Sequence.merge() by computing an
        effective segment limit that minimizes the total number of sequences
        (to reduce upload time overhead) while keeping the (new)
        number of segments per sequence constant (it currently is a limitation
        of 2D sweeps that  all sequences must have same number of readouts)
        Args:
            sequences (list): list of sequences to compress, which all have
                the same number of segments
            segment_limit (int): maximal number of segments that can be in
                a sequence
            merge_repeat_patterns (bool): see docstring of Sequence.merge.

        Returns: list of sequences for the compressed 2D sweep,
            new hardsweep points indices,
            new soft sweeppoints indices, and the compression factor

        """
        assert len(np.unique([s.n_segments() for s in sequences])) == 1, \
            "To allow compression, all sequences must have the same number " \
            "of segments"
        from pycqed.utilities.math import factors
        n_soft_sp = len(sequences)
        n_seg = sequences[0].n_segments()
        if segment_limit is None:
            segment_limit = np.inf

        # compute possible compression factors
        compression_fact = np.sort(factors(n_soft_sp))[::-1]

        for factor in compression_fact:
            if factor * n_seg > segment_limit:
                # too many segments in sequence, check for smaller factors
                continue
            elif factor == 1:
                # no compression possible
                log.warning(f'No compression possible: \n'
                      f'segments per sequence: \t\t{n_seg} \n'
                      f'limit of segments per sequence:\t{segment_limit}\n'
                      f'number of sequences: \t\t{n_soft_sp}\n'
                      f'To enable a compression, change the '
                      f'limit of segments to {compression_fact[-2] * n_seg} '
                      f'or the number of sequences  to x such that x has a '
                      f'factor f larger than 1 for which f * '
                      f'{n_seg} < {segment_limit}, e.g. x = '
                      f'{np.floor(segment_limit / n_seg)} (full compression)')
            break
        seg_lim_eff = factor * n_seg
        compressed_2D_sweep = Sequence.merge(sequences, seg_lim_eff,
                                              merge_repeat_patterns)
        hard_sp_ind = np.arange(compressed_2D_sweep[0].n_acq_elements())
        soft_sp_ind = np.arange(len(compressed_2D_sweep))
        return compressed_2D_sweep, hard_sp_ind, soft_sp_ind, factor

    def __repr__(self):
        string_repr = f"####### {self.name} #######\n"
        for seg_name, seg in self.segments.items():
            string_repr += str(seg) + "\n"
        return string_repr
    
    def __deepcopy__(self, memo):
        cls = self.__class__
        new_seq = cls.__new__(cls)
        memo[id(self)] = new_seq
        for k, v in self.__dict__.items():
            if k == "pulsar": # the reference to pulsar cannot be deepcopied
                setattr(new_seq, k, v)
            else:
                setattr(new_seq, k, deepcopy(v, memo))
        return new_seq

    def plot(self, segments=None, **segment_plot_kwargs):
        """
        :param segments: list of segment names to plot
        :param segment_plot_kwargs:
        :return:
        """
        plots = []
        if segments is None:
            segments = self.segments.values()
        else:
            segments = [self.segments[s] for s in segments]
        for s in segments:
            plots.append(s.plot(**segment_plot_kwargs))
        return plots<|MERGE_RESOLUTION|>--- conflicted
+++ resolved
@@ -226,11 +226,7 @@
                         new_name =seg_name + \
                                   f"_copy_from_merge_" \
                                   f"{seg_occurences[-1][seg_name] - 1}"
-<<<<<<< HEAD
-                        segment.name = new_name
-=======
                         segment.rename(new_name)
->>>>>>> bc235769
                         merged_seqs[-1].add(segment)
 
                 segment_counter += seq.n_segments()
