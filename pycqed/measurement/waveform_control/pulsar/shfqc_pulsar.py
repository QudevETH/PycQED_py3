--- conflicted
+++ resolved
@@ -25,12 +25,6 @@
     CHANNEL_AMPLITUDE_BOUNDS = {
         "analog": (0.001, 1),
     }
-<<<<<<< HEAD
-    # TODO: SHFQC has no parameter for offset, should we delete it for this
-    # subclass, or just force it to 0 ?
-    CHANNEL_OFFSET_BOUNDS = {
-        "analog": (0, 1e-16),
-    }
     IMPLEMENTED_ACCESSORS = {"amp": [f'sg{i}{iq}' for i in range(1, 7) for iq in ['i', 'q']] + ['qa1i', 'qa1q'],
                              "range": [f'sg{i}{iq}' for i in range(1, 7) for iq in ['i', 'q']] + ['qa1i', 'qa1q'],
                              "centerfreq": [f'sg{i}{iq}' for i in range(1, 7) for iq in ['i', 'q']]
@@ -41,9 +35,6 @@
         super().__init__(*args, **kwargs)
         self.awg._awg_program = [None] * len(self.awg.qachannels) \
                                 + [None] * len(self.awg.sgchannels)
-=======
-    IMPLEMENTED_ACCESSORS = ["amp"]
->>>>>>> cd7a03ea
 
     def create_awg_parameters(self, channel_name_map: dict):
         super().create_awg_parameters(channel_name_map)
