import logging
from typing import List, Tuple

import numpy as np
from copy import deepcopy

import qcodes.utils.validators as vals
from qcodes.instrument.parameter import ManualParameter
from pycqed.utilities.math import vp_to_dbm, dbm_to_vp

try:
    from pycqed.instrument_drivers.acquisition_devices.shf \
        import SHF_AcquisitionDevice
<<<<<<< HEAD
except Exception:
    SHF_AcquisitionDevice = type(None)
try:
    from zhinst.qcodes import SHFQA as SHFQA_core
except Exception:
=======
except Exception:
    SHF_AcquisitionDevice = type(None)
try:
    from zhinst.qcodes import SHFQA as SHFQA_core
except Exception:
>>>>>>> f4f40243
    SHFQA_core = type(None)

from .pulsar import PulsarAWGInterface


log = logging.getLogger(__name__)


class SHFAcquisitionModulePulsar(PulsarAWGInterface):
    """ZI SHFQA and SHFQC acquisition module support for the Pulsar class.

    Supports :class:`pycqed.measurement.waveform_control.segment.Segment`
    objects with the following values for acquisition_mode:
        'default' for a measurement in readout mode
        dict in spectroscopy mode, with 'sweeper' key (allowed values:
        'hardware', 'software'), see other allowed keys in
        :class:`pycqed.measurement.waveform_control.segment.Segment`.
    """

<<<<<<< HEAD
    AWG_CLASSES = [SHFQA_core]
=======
    AWG_CLASSES = []
>>>>>>> f4f40243
    GRANULARITY = 4
    ELEMENT_START_GRANULARITY = 4 / 2.0e9 # TODO: unverified!
    MIN_LENGTH = 4 / 2.0e9
    INTER_ELEMENT_DEADTIME = 0 # TODO: unverified!
    CHANNEL_AMPLITUDE_BOUNDS = {
        "analog": (0.001, 1),
    }
<<<<<<< HEAD
    # TODO: SHFQA had no parameter for offset, should we delete it for this
    # subclass, or just force it to 0 ?
    CHANNEL_OFFSET_BOUNDS = {
        "analog": (0, 1e-16),
    }
=======
>>>>>>> f4f40243
    IMPLEMENTED_ACCESSORS = ["amp"]

    def create_awg_parameters(self, channel_name_map: dict):
        PulsarAWGInterface.create_awg_parameters(self, channel_name_map)


        pulsar = self.pulsar
        name = self.awg.name

        # Repeat pattern support is not yet implemented for the SHFQA, thus we
        # remove this parameter added in super().create_awg_parameters()
        del pulsar.parameters[f"{name}_minimize_sequencer_memory"]

        pulsar.add_parameter(f"{name}_trigger_source",
                             initial_value="Dig1",
                             vals=vals.Enum("Dig1",),
                             parameter_class=ManualParameter,
                             docstring="Defines for which trigger source the "
                                       "AWG should wait, before playing the "
                                       "next waveform. Only allowed value is "
                                       "'Dig1 for now.")

        # real and imaginary part of the wave form channel groups
        for ch_nr in range(len(self.awg.qachannels)):
            group = []
            for q in ["i", "q"]:
                id = f"qa{ch_nr + 1}{q}"
                ch_name = channel_name_map.get(id, f"{name}_{id}")
                self.create_channel_parameters(id, ch_name, "analog")
                pulsar.channels.add(ch_name)
                group.append(ch_name)
            for ch_name in group:
                pulsar.channel_groups.update({ch_name: group})

    def create_channel_parameters(self, id:str, ch_name:str, ch_type:str):
        """See :meth:`PulsarAWGInterface.create_channel_parameters`.

        For the SHFQA, valid channel ids are qa#i and qa#q, where # is a number
        from 1 to 4. This defines the harware port used.
        """

        super().create_channel_parameters(id, ch_name, ch_type)

        # TODO: Not all AWGs provide an initial value. Should it be the case?
        self.pulsar[f"{ch_name}_amp"].set(1)

    def awg_setter(self, id:str, param:str, value):

        # Sanity checks
        super().awg_setter(id, param, value)

        ch = int(id[2]) - 1

        if param == "amp":
            self.awg.qachannels[ch].output.range(vp_to_dbm(value))

    def awg_getter(self, id:str, param:str):

        # Sanity checks
        super().awg_getter(id, param)

        ch = int(id[2]) - 1

        if param == "amp":
            if self.pulsar.awgs_prequeried:
                dbm = self.awg.qachannels[ch].output.range.get_latest()
            else:
                dbm = self.awg.qachannels[ch].output.range()
<<<<<<< HEAD
            return 10 ** (dbm / 20 - 0.5)
=======
            return dbm_to_vp(dbm)
>>>>>>> f4f40243

    def program_awg(self, awg_sequence, waveforms, repeat_pattern=None,
                    channels_to_upload="all", channels_to_program="all"):
        # TODO: For now, we only check for channels_to_upload and always
        # re-program when re-uploading (i.e., we ignore channels_to_program).
        # This could be further optimized in the future. Moreover, we currently
        # ignore channels_to_upload in spectroscopy mode, i.e., we always
        # re-upload in spectroscopy mode. This could be optimized in the future.

        grp_has_waveforms = {}
        for i, qachannel in enumerate(self.awg.qachannels):
            grp = f'qa{i+1}'
            chids = [f'qa{i+1}i', f'qa{i+1}q']
            grp_has_waveforms[grp] = False

            playback_strings = []

            waves_to_upload = {}
            is_spectroscopy = False
            for codewords in awg_sequence.values():
                if codewords is None:
                    continue
                for cw, chid_to_hash in codewords.items():
                    if cw == 'metadata':
                        acq = chid_to_hash.get('acq', False)
                        if acq and 'sweeper' in acq:
                            is_spectroscopy = True
                    hi = chid_to_hash.get(chids[0], None)
                    hq = chid_to_hash.get(chids[1], None)
                    if hi is None and hq is None:
                        continue
                    grp_has_waveforms[grp] = True
                    if not len(channels_to_upload):
                        # _program_awg was called only to decide which
                        # sub-AWGs are active, and the rest of this loop
                        # can be skipped
                        continue
                    wi = waveforms.get(hi, np.zeros(1))
                    wq = waveforms.get(hq, np.zeros(1))
                    wlen = max(len(wi), len(wq))
                    w = np.pad(wi, [(0, wlen - len(wi))], mode='constant') - \
                        np.pad(wq, [(0, wlen - len(wq))], mode='constant')*1j
                    waves_to_upload[(hi, hq)] = w
            if not grp_has_waveforms[grp]:
                log.debug(f'{self.awg.name}: no waveforms on group {i}')
                self.awg.awg_active[i] = False
                continue
            self.awg.awg_active[i] = True

            # Having determined whether the group should be started or
            # not, we can now skip in case no channels need to be uploaded.
            if channels_to_upload != 'all' and not any(
                    [ch in channels_to_upload for ch in chids]):
                log.debug(f'{self.awg.name}: skip programming group {i}')
                continue
            log.debug(f'{self.awg.name}: programming group {i}')

            hash_to_index_map = {h: i for i, h in enumerate(waves_to_upload)}

            if is_spectroscopy and len(waves_to_upload) > 1:
                log.error(f"Can not have multiple elements in spectroscopy mode"
                          f"on {self.awg.name}, channel {i+1}")
                continue

            for h, w in waves_to_upload.items():
                max_len = 16*4096 if is_spectroscopy else 4096
                if len(w) > max_len:
                    log.error(f"SHFQA supports max {max_len} sample long "
                              f"waveforms. Clipping the waveform.")
                waves_to_upload[h] = w[:max_len]

            # This one needs to be defined here and not as a class constant,
            # otherwise SHFQA.USER_REG_... would crash on setups which do not
            # have an SHFQA object initialised
            shfqa_sequence_string_template = (
                "var loop_cnt = "
                f"getUserReg({SHF_AcquisitionDevice.USER_REG_LOOP_COUNT});\n"
                "var acq_len = "
                f"getUserReg({SHF_AcquisitionDevice.USER_REG_ACQ_LEN});"
                f" // only needed in sweeper mode\n"
                "{prep_string}"
                "\n"
                "repeat (loop_cnt) {{\n"
                "  {playback_string}\n"
                "}}\n"
            )
            shfqa_sweeper_playback_string_template = (
                "for(var i = 0; i < {n_step}; i++)" + " {{\n"
                "    // self-triggering mode\n\n"
                "    // define time from setting the oscillator "
                "frequency to sending the spectroscopy trigger\n"
                "    playZero(400);\n    \n"
                "    // set the oscillator frequency depending "
                "on the loop variable i\n"
                "    setSweepStep(OSC0, i);\n    \n"
                "    waitDigTrigger(1);\n"
                "    resetOscPhase();\n\n"
                "    // define time to the next iteration\n"
                "    playZero(acq_len + 144);\n\n"
                "    // trigger the integration unit and pulsed "
                "playback in pulsed mode\n"
                "    setTrigger(1);\n    setTrigger(0);\n"
                "  }}"
            )
            shfqa_sweeper_prep_string = (
                "const OSC0 = 0;\n"
                "setTrigger(0);\n"
                "configFreqSweep(OSC0, {f_start}, {f_step});\n"
            )

            self.awg.seqtrigger = None

            if is_spectroscopy:
                for element in awg_sequence:
                    # This is a light copy of the readout mode below,
                    # not sure how to make this more general without a
                    # use case.
                    awg_sequence_element = deepcopy(awg_sequence[element])
                    if awg_sequence_element is None:
                        playback_strings.append(f'// Segment {element}')
                        continue
                    playback_strings.append(f'// Element {element}')
                    metadata = awg_sequence_element.pop('metadata', {})
                    # if list(awg_sequence_element.keys()) != ['no_codeword']:
                    #     raise NotImplementedError('SHFQA sequencer does '
                    #         'currently not support codewords!')
                    # chid_to_hash = awg_sequence_element['no_codeword']
                    acq = metadata.get('acq', False)
                    break  # FIXME: assumes there is only one segment
                if acq['sweeper'] == 'hardware':
                    # FIXME: at some point, we need to test whether the freqs
                    #  are supported by the sweeper
                    playback_strings.append(
                        shfqa_sweeper_playback_string_template.format(
                            n_step=acq['n_step']))
                    self.awg.set_awg_program(
                        i,
                        shfqa_sequence_string_template.format(
                            prep_string=shfqa_sweeper_prep_string.format(
                                f_start=acq['f_start'],
                                f_step=acq['f_step'],
                            ),
                            playback_string='\n  '.join(playback_strings)))
                    # The acquisition modules will each be triggered by their
                    # sequencer
                    self.awg.seqtrigger = True

                # FIXME: check whether some of this code should be moved to
                #  the SHFQA class in the next cleanup
                w = list(waves_to_upload.values())
                w = w[0] if len(w) > 0 else None
                qachannel.mode('spectroscopy')
                daq = self.awg.daq
                path = f"/{self.awg.get_idn()['serial']}/qachannels/{i}/" \
                       f"spectroscopy/envelope"
                if w is not None:
                    daq.setVector(path + "/wave", w.astype("complex128"))
                    daq.setInt(path + "/enable", 1)
                    daq.setDouble(path + "/delay", 0)
                else:
                    daq.setInt(path + "/enable", 0)
                daq.sync()
                continue

            def play_element(element, playback_strings, acq_unit):
                awg_sequence_element = deepcopy(awg_sequence[element])
                if awg_sequence_element is None:
                    current_segment = element
                    playback_strings.append(f'// Segment {current_segment}')
                    return playback_strings
                playback_strings.append(f'// Element {element}')

                metadata = awg_sequence_element.pop('metadata', {})
                if list(awg_sequence_element.keys()) != ['no_codeword']:
                    raise NotImplementedError('SHFQA sequencer does currently\
                                                       not support codewords!')
                chid_to_hash = awg_sequence_element['no_codeword']

                acq = metadata.get('acq', False)
                h = tuple([chid_to_hash.get(chid, None) for chid in chids])
                wave_idx = hash_to_index_map.get(h, None)
                wave_mask = f'QA_GEN_{wave_idx}' if wave_idx is not None \
                    else '0x0'
                int_mask = 'QA_INT_ALL' if acq else '0x0'
                monitor = 'true' if acq else 'false'
                # If 0x1, generates an internal trigger signal from the
                # sequencer module
                trig = '0x1' if (isinstance(acq, dict) and
                                 acq.get('seqtrigger', False)) else '0x0'
                playback_strings += [
                    f'waitDigTrigger(1);',
                    f'startQA({wave_mask}, {int_mask}, {monitor}, 0, {trig});'
                ]
                if trig == '0x1':
                    if self.awg.seqtrigger is None:
                        # The scope will be triggered by this single acq_unit
                        self.awg.seqtrigger = acq_unit
                    playback_strings += [
                        f'wait(3);',  # (3+2)5ns=20ns (wait has 2 cycle offset)
                        f'setTrigger(0x0);'
                    ]
                return playback_strings

            qachannel.mode('readout')
            self._filter_segment_functions = None

            if repeat_pattern is not None:
                log.info("Repeat patterns not yet implemented on SHFQA, "
                         "ignoring it")
            for element in awg_sequence:
                playback_strings = play_element(element, playback_strings, i)
            self.awg.set_awg_program(
                i,
                shfqa_sequence_string_template.format(
                    playback_string='\n  '.join(playback_strings),
                    prep_string=''),
                {hash_to_index_map[k]: v for k, v in waves_to_upload.items()})

        if any(grp_has_waveforms.values()):
            self.pulsar.add_awg_with_waveforms(self.awg.name)

    def is_awg_running(self):
        is_running = []
        for awg_nr, qachannel in enumerate(self.awg.qachannels):
            if qachannel.mode().name == 'readout':
                is_running.append(qachannel.generator.enable())
            else:  # spectroscopy
                daq = self.awg.daq
                path = f"/{self.awg.get_idn()['serial']}/qachannels/{awg_nr}/" \
                       f"spectroscopy/result/enable"
                is_running.append(daq.getInt(path) != 0)
        return any(is_running)

    def clock(self):
        return 2.0e9

    def sigout_on(self, ch, on=True):
        chid = self.pulsar.get(ch + '_id')
        self.awg.qachannels[int(chid[2]) - 1].output.on(on)

<<<<<<< HEAD

class SHFQAPulsar(SHFAcquisitionModulePulsar):
    """ZI SHFQA specific Pulsar module"""
=======

class SHFQAPulsar(SHFAcquisitionModulePulsar):
    """ZI SHFQA specific Pulsar module"""

    AWG_CLASSES = [SHFQA_core]
>>>>>>> f4f40243
<|MERGE_RESOLUTION|>--- conflicted
+++ resolved
@@ -11,19 +11,11 @@
 try:
     from pycqed.instrument_drivers.acquisition_devices.shf \
         import SHF_AcquisitionDevice
-<<<<<<< HEAD
 except Exception:
     SHF_AcquisitionDevice = type(None)
 try:
     from zhinst.qcodes import SHFQA as SHFQA_core
 except Exception:
-=======
-except Exception:
-    SHF_AcquisitionDevice = type(None)
-try:
-    from zhinst.qcodes import SHFQA as SHFQA_core
-except Exception:
->>>>>>> f4f40243
     SHFQA_core = type(None)
 
 from .pulsar import PulsarAWGInterface
@@ -43,11 +35,7 @@
         :class:`pycqed.measurement.waveform_control.segment.Segment`.
     """
 
-<<<<<<< HEAD
-    AWG_CLASSES = [SHFQA_core]
-=======
     AWG_CLASSES = []
->>>>>>> f4f40243
     GRANULARITY = 4
     ELEMENT_START_GRANULARITY = 4 / 2.0e9 # TODO: unverified!
     MIN_LENGTH = 4 / 2.0e9
@@ -55,14 +43,6 @@
     CHANNEL_AMPLITUDE_BOUNDS = {
         "analog": (0.001, 1),
     }
-<<<<<<< HEAD
-    # TODO: SHFQA had no parameter for offset, should we delete it for this
-    # subclass, or just force it to 0 ?
-    CHANNEL_OFFSET_BOUNDS = {
-        "analog": (0, 1e-16),
-    }
-=======
->>>>>>> f4f40243
     IMPLEMENTED_ACCESSORS = ["amp"]
 
     def create_awg_parameters(self, channel_name_map: dict):
@@ -131,11 +111,7 @@
                 dbm = self.awg.qachannels[ch].output.range.get_latest()
             else:
                 dbm = self.awg.qachannels[ch].output.range()
-<<<<<<< HEAD
-            return 10 ** (dbm / 20 - 0.5)
-=======
             return dbm_to_vp(dbm)
->>>>>>> f4f40243
 
     def program_awg(self, awg_sequence, waveforms, repeat_pattern=None,
                     channels_to_upload="all", channels_to_program="all"):
@@ -376,14 +352,8 @@
         chid = self.pulsar.get(ch + '_id')
         self.awg.qachannels[int(chid[2]) - 1].output.on(on)
 
-<<<<<<< HEAD
 
 class SHFQAPulsar(SHFAcquisitionModulePulsar):
     """ZI SHFQA specific Pulsar module"""
-=======
-
-class SHFQAPulsar(SHFAcquisitionModulePulsar):
-    """ZI SHFQA specific Pulsar module"""
-
-    AWG_CLASSES = [SHFQA_core]
->>>>>>> f4f40243
+
+    AWG_CLASSES = [SHFQA_core]