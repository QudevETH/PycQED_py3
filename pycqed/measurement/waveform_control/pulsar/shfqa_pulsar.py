import logging
from typing import List, Tuple

import numpy as np
from copy import deepcopy

import qcodes.utils.validators as vals
from qcodes.instrument.parameter import ManualParameter
from pycqed.utilities.math import vp_to_dbm, dbm_to_vp

try:
    from pycqed.instrument_drivers.acquisition_devices.shf \
        import SHF_AcquisitionDevice
except Exception:
    SHF_AcquisitionDevice = type(None)
try:
    from zhinst.qcodes import SHFQA as SHFQA_core
except Exception:
    SHFQA_core = type(None)

from .pulsar import PulsarAWGInterface
from .zi_pulsar_mixin import ZIPulsarMixin


log = logging.getLogger(__name__)


class SHFAcquisitionModulePulsar(PulsarAWGInterface, ZIPulsarMixin):
    """ZI SHFQA and SHFQC acquisition module support for the Pulsar class.

    Supports :class:`pycqed.measurement.waveform_control.segment.Segment`
    objects with the following values for acquisition_mode:
        'default' for a measurement in readout mode
        dict in spectroscopy mode, with 'sweeper' key (allowed values:
        'hardware', 'software'), see other allowed keys in
        :class:`pycqed.measurement.waveform_control.segment.Segment`.
    """

    AWG_CLASSES = []
    GRANULARITY = 4
    ELEMENT_START_GRANULARITY = 4 / 2.0e9 # TODO: unverified!
    MIN_LENGTH = 4 / 2.0e9
    INTER_ELEMENT_DEADTIME = 0 # TODO: unverified!
    # QA channels (-30 dBm ~= 0.01 Vp).
    CHANNEL_AMPLITUDE_BOUNDS = {
        "analog": (0.01, 1),
    }
    CHANNEL_RANGE_DIVISOR = 5
    CHANNEL_CENTERFREQ_BOUNDS = {
        "analog": (1e9, 8.0e9),
    }
    IMPLEMENTED_ACCESSORS = ["amp", "centerfreq"]

    def _create_all_channel_parameters(self, channel_name_map: dict):
        # real and imaginary part of the wave form channel groups
        for ch_nr in range(len(self.awg.qachannels)):
            group = []
            for q in ["i", "q"]:
                id = f"qa{ch_nr + 1}{q}"
                ch_name = channel_name_map.get(id, f"{self.awg.name}_{id}")
                self.create_channel_parameters(id, ch_name, "analog")
                self.pulsar.channels.add(ch_name)
                group.append(ch_name)
            for ch_name in group:
                self.pulsar.channel_groups.update({ch_name: group})

    def create_channel_parameters(self, id:str, ch_name:str, ch_type:str):
        """See :meth:`PulsarAWGInterface.create_channel_parameters`.

        For the SHFQA, valid channel ids are qa#i and qa#q, where # is a number
        from 1 to 4. This defines the harware port used.
        """

        PulsarAWGInterface.create_channel_parameters(self, id, ch_name, ch_type)

        # TODO: Not all AWGs provide an initial value. Should it be the case?
        self.pulsar[f"{ch_name}_amp"].set(1)

    def awg_setter(self, id:str, param:str, value):

        # Sanity checks
        super().awg_setter(id, param, value)

        ch = int(id[2]) - 1

        if param == "amp":
            self.awg.qachannels[ch].output.range(vp_to_dbm(value))
        if param == "centerfreq":
            self.awg.synthesizers[ch].centerfreq(value)

    def awg_getter(self, id:str, param:str):

        # Sanity checks
        super().awg_getter(id, param)

        ch = int(id[2]) - 1

        if param == "amp":
            if self.pulsar.awgs_prequeried:
                dbm = self.awg.qachannels[ch].output.range.get_latest()
            else:
                dbm = self.awg.qachannels[ch].output.range()
            return dbm_to_vp(dbm)
        if param == "centerfreq":
            if self.pulsar.awgs_prequeried:
                freq = self.awg.qachannels[ch].centerfreq.get_latest()
            else:
                freq = self.awg.qachannels[ch].centerfreq()
            return freq

    def program_awg(self, awg_sequence, waveforms, repeat_pattern=None,
                    channels_to_upload="all", channels_to_program="all"):
        # TODO: For now, we only check for channels_to_upload and always
        # re-program when re-uploading (i.e., we ignore channels_to_program).
        # This could be further optimized in the future. Moreover, we currently
        # ignore channels_to_upload in spectroscopy mode, i.e., we always
        # re-upload in spectroscopy mode. This could be optimized in the future.

        grp_has_waveforms = {}
        for i, qachannel in enumerate(self.awg.qachannels):
            grp = f'qa{i+1}'
            chids = [f'qa{i+1}i', f'qa{i+1}q']
            grp_has_waveforms[grp] = False
            channels = set(self.pulsar._id_channel(chid, self.awg.name)
                        for chid in chids)

            playback_strings = []

            waves_to_upload = {}
            is_spectroscopy = False
            for codewords in awg_sequence.values():
                if codewords is None:
                    continue
                for cw, chid_to_hash in codewords.items():
                    if cw == 'metadata':
                        acq = chid_to_hash.get('acq', False)
                        if acq and 'sweeper' in acq:
                            is_spectroscopy = True
                    hi = chid_to_hash.get(chids[0], None)
                    hq = chid_to_hash.get(chids[1], None)
                    if hi is None and hq is None:
                        continue
                    grp_has_waveforms[grp] = True
                    if not len(channels_to_upload):
                        # _program_awg was called only to decide which
                        # sub-AWGs are active, and the rest of this loop
                        # can be skipped
                        continue
                    wi = waveforms.get(hi, np.zeros(1))
                    wq = waveforms.get(hq, np.zeros(1))
                    wlen = max(len(wi), len(wq))
                    w = np.pad(wi, [(0, wlen - len(wi))], mode='constant') - \
                        np.pad(wq, [(0, wlen - len(wq))], mode='constant')*1j
                    waves_to_upload[(hi, hq)] = w
            if not grp_has_waveforms[grp]:
                log.debug(f'{self.awg.name}: no waveforms on group {i}')
                self.awg.awg_active[i] = False
                continue
            self.awg.awg_active[i] = True

            # Having determined whether the group should be started or
            # not, we can now skip in case no channels need to be uploaded.
            if channels_to_upload != 'all' and not any(
                    [ch in channels_to_upload for ch in chids]):
                log.debug(f'{self.awg.name}: skip programming group {i}')
                continue
            log.debug(f'{self.awg.name}: programming group {i}')

            hash_to_index_map = {h: i for i, h in enumerate(waves_to_upload)}

            if is_spectroscopy and len(waves_to_upload) > 1:
                log.error(f"Can not have multiple elements in spectroscopy mode"
                          f"on {self.awg.name}, channel {i+1}")
                continue

            for h, w in waves_to_upload.items():
                max_len = 16*4096 if is_spectroscopy else 4096
                if len(w) > max_len:
                    log.error(f"SHFQA supports max {max_len} sample long "
                              f"waveforms. Clipping the waveform.")
                waves_to_upload[h] = w[:max_len]

            # This one needs to be defined here and not as a class constant,
            # otherwise SHFQA.USER_REG_... would crash on setups which do not
            # have an SHFQA object initialised
            shfqa_sequence_string_template = (
                "var loop_cnt = "
                f"getUserReg({SHF_AcquisitionDevice.USER_REG_LOOP_COUNT});\n"
                "var acq_len = "
                f"getUserReg({SHF_AcquisitionDevice.USER_REG_ACQ_LEN});"
                f" // only needed in sweeper mode\n"
                "{prep_string}"
                "\n"
                "repeat (loop_cnt) {{\n"
                "  {playback_string}\n"
                "}}\n"
            )
            shfqa_sweeper_playback_string_template = (
                "for(var i = 0; i < {n_step}; i++)" + " {{\n"
                "    // self-triggering mode\n\n"
                "    // define time from setting the oscillator "
                "frequency to sending the spectroscopy trigger\n"
                "    playZero(400);\n    \n"
                "    // set the oscillator frequency depending "
                "on the loop variable i\n"
                "    setSweepStep(OSC0, i);\n    \n"
                "    waitDigTrigger(1);\n"
                "    resetOscPhase();\n\n"
                "    // define time to the next iteration\n"
                "    playZero(acq_len + 144);\n\n"
                "    // trigger the integration unit and pulsed "
                "playback in pulsed mode\n"
                "    setTrigger(1);\n    setTrigger(0);\n"
                "  }}"
            )
            shfqa_sweeper_prep_string = (
                "const OSC0 = 0;\n"
                "setTrigger(0);\n"
                "configFreqSweep(OSC0, {f_start}, {f_step});\n"
            )

            self.awg.seqtrigger = None

            if is_spectroscopy:
                for element in awg_sequence:
                    # This is a light copy of the readout mode below,
                    # not sure how to make this more general without a
                    # use case.
                    awg_sequence_element = deepcopy(awg_sequence[element])
                    if awg_sequence_element is None:
                        playback_strings.append(f'// Segment {element}')
                        continue
                    playback_strings.append(f'// Element {element}')
                    metadata = awg_sequence_element.pop('metadata', {})
                    # if list(awg_sequence_element.keys()) != ['no_codeword']:
                    #     raise NotImplementedError('SHFQA sequencer does '
                    #         'currently not support codewords!')
                    # chid_to_hash = awg_sequence_element['no_codeword']
                    acq = metadata.get('acq', False)
                    break  # FIXME: assumes there is only one segment
                if acq['sweeper'] == 'hardware':
                    # FIXME: at some point, we need to test whether the freqs
                    #  are supported by the sweeper
                    playback_strings.append(
                        shfqa_sweeper_playback_string_template.format(
                            n_step=acq['n_step']))
                    self.awg.set_awg_program(
                        i,
                        shfqa_sequence_string_template.format(
                            prep_string=shfqa_sweeper_prep_string.format(
                                f_start=acq['f_start'],
                                f_step=acq['f_step'],
                            ),
                            playback_string='\n  '.join(playback_strings)))
                    # The acquisition modules will each be triggered by their
                    # sequencer
                    self.awg.seqtrigger = True
                else:
                    self.awg._awg_program[i] = None  # do not start generator

                # FIXME: check whether some of this code should be moved to
                #  the SHFQA class in the next cleanup
                w = list(waves_to_upload.values())
                w = w[0] if len(w) > 0 else None
                qachannel.mode('spectroscopy')
                daq = self.awg.daq
                path = f"/{self.awg.get_idn()['serial']}/qachannels/{i}/" \
                       f"spectroscopy/envelope"
                if w is not None:
                    daq.setVector(path + "/wave", w.astype("complex128"))
                    daq.setInt(path + "/enable", 1)
                    daq.setDouble(path + "/delay", 0)
                else:
                    daq.setInt(path + "/enable", 0)
                daq.sync()
                continue

            def play_element(element, playback_strings, acq_unit):
                awg_sequence_element = deepcopy(awg_sequence[element])
                if awg_sequence_element is None:
                    current_segment = element
                    playback_strings.append(f'// Segment {current_segment}')
                    return playback_strings
                playback_strings.append(f'// Element {element}')

                metadata = awg_sequence_element.pop('metadata', {})
<<<<<<< HEAD
                groups = metadata['trigger_group']
                group_channels = []
                for group in groups:
                    group_channels += \
                        self.pulsar.get_trigger_group_channels(group)

                if len(set(group_channels) & channels) == 0:
                    return playback_strings

=======
>>>>>>> ace33262
                # The following line only has an effect if the metadata
                # specifies that the segment should be repeated multiple times.
                playback_strings += self._zi_playback_string_loop_start(
                    metadata, [f'qa{acq_unit+1}i', f'qa{acq_unit+1}q'])

                if list(awg_sequence_element.keys()) != ['no_codeword']:
                    raise NotImplementedError('SHFQA sequencer does currently\
                                                       not support codewords!')
                chid_to_hash = awg_sequence_element['no_codeword']

                acq = metadata.get('acq', False)
                h = tuple([chid_to_hash.get(chid, None) for chid in chids])
                wave_idx = hash_to_index_map.get(h, None)
                wave_mask = f'QA_GEN_{wave_idx}' if wave_idx is not None \
                    else '0x0'
                int_mask = 'QA_INT_ALL' if acq else '0x0'
                monitor = 'true' if acq else 'false'
                # If 0x1, generates an internal trigger signal from the
                # sequencer module
                trig = '0x1' if (isinstance(acq, dict) and
                                 acq.get('seqtrigger', False)) else '0x0'
                playback_strings += [
                    f'waitDigTrigger(1);',
                    f'startQA({wave_mask}, {int_mask}, {monitor}, 0, {trig});'
                ]
                if trig == '0x1':
                    if self.awg.seqtrigger is None:
                        # The scope will be triggered by this single acq_unit
                        self.awg.seqtrigger = acq_unit
                    playback_strings += [
                        f'wait(3);',  # (3+2)5ns=20ns (wait has 2 cycle offset)
                        f'setTrigger(0x0);'
                    ]
                # The following line only has an effect if the metadata
                # specifies that the segment should be repeated multiple times.
                playback_strings += self._zi_playback_string_loop_end(metadata)
                return playback_strings

            qachannel.mode('readout')
            self._filter_segment_functions = None

            if repeat_pattern is not None:
                log.info("Repeat patterns not yet implemented on SHFQA, "
                         "ignoring it")
            for element in awg_sequence:
                playback_strings = play_element(element, playback_strings, i)
            self.awg.set_awg_program(
                i,
                shfqa_sequence_string_template.format(
                    playback_string='\n  '.join(playback_strings),
                    prep_string=''),
                {hash_to_index_map[k]: v for k, v in waves_to_upload.items()})

        if any(grp_has_waveforms.values()):
            self.pulsar.add_awg_with_waveforms(self.awg.name)

    def is_awg_running(self):
        is_running = []
        for awg_nr, qachannel in enumerate(self.awg.qachannels):
            if qachannel.mode().name == 'readout':
                is_running.append(qachannel.generator.enable())
            else:  # spectroscopy
                daq = self.awg.daq
                path = f"/{self.awg.get_idn()['serial']}/qachannels/{awg_nr}/" \
                       f"spectroscopy/result/enable"
                is_running.append(daq.getInt(path) != 0)
        return any(is_running)

    def clock(self):
        return 2.0e9

    def sigout_on(self, ch, on=True):
        chid = self.pulsar.get(ch + '_id')
        self.awg.qachannels[int(chid[2]) - 1].output.on(on)

    def get_params_for_spectrum(self, ch: str, requested_freqs: list[float]):
        return self.awg.get_params_for_spectrum(requested_freqs)

    def get_frequency_sweep_function(self, ch: str):
        return self.awg.get_lo_sweep_function()


class SHFQAPulsar(SHFAcquisitionModulePulsar):
    """ZI SHFQA specific Pulsar module"""
    AWG_CLASSES = [SHFQA_core]

    def __init__(self, *args, **kwargs):
        super().__init__(*args, **kwargs)
        self.awg._awg_program = [None] * len(self.awg.qachannels)


    def create_awg_parameters(self, channel_name_map: dict):
        super().create_awg_parameters(channel_name_map)

        pulsar = self.pulsar
        name = self.awg.name

        # Repeat pattern support is not yet implemented for the SHFQA, thus we
        # remove this parameter added in super().create_awg_parameters()
        del pulsar.parameters[f"{name}_minimize_sequencer_memory"]

        pulsar.add_parameter(f"{name}_trigger_source",
                             initial_value="Dig1",
                             vals=vals.Enum("Dig1",),
                             parameter_class=ManualParameter,
                             docstring="Defines for which trigger source the "
                                       "AWG should wait, before playing the "
                                       "next waveform. Only allowed value is "
                                       "'Dig1 for now.")

        self._create_all_channel_parameters(channel_name_map)
<|MERGE_RESOLUTION|>--- conflicted
+++ resolved
@@ -284,7 +284,6 @@
                 playback_strings.append(f'// Element {element}')
 
                 metadata = awg_sequence_element.pop('metadata', {})
-<<<<<<< HEAD
                 groups = metadata['trigger_group']
                 group_channels = []
                 for group in groups:
@@ -294,8 +293,6 @@
                 if len(set(group_channels) & channels) == 0:
                     return playback_strings
 
-=======
->>>>>>> ace33262
                 # The following line only has an effect if the metadata
                 # specifies that the segment should be repeated multiple times.
                 playback_strings += self._zi_playback_string_loop_start(
