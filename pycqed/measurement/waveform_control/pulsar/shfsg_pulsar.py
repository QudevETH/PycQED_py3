import logging
from typing import List, Tuple

import numpy as np
from copy import deepcopy

import qcodes.utils.validators as vals
from qcodes.instrument.parameter import ManualParameter

from pycqed.utilities.math import vp_to_dbm, dbm_to_vp
from .zi_pulsar_mixin import ZIPulsarMixin, ZIMultiCoreCompilerMixin
from .pulsar import PulsarAWGInterface

from pycqed.measurement import sweep_functions as swf
from pycqed.measurement import mc_parameter_wrapper
import zhinst

try:
    import zhinst.toolkit
    from zhinst.qcodes import SHFSG as SHFSG_core
except Exception:
    SHFSG_core = type(None)


log = logging.getLogger(__name__)


class SHFGeneratorModulePulsar(ZIMultiCoreCompilerMixin, PulsarAWGInterface,
                               ZIPulsarMixin):
    """ZI SHFSG and SHFQC signal generator module support for the Pulsar class.

    Supports :class:`pycqed.measurement.waveform_control.segment.Segment`
    objects with the following values for acquisition_mode: 'default'
    """

    AWG_CLASSES = []
    GRANULARITY = 16
    ELEMENT_START_GRANULARITY = 16 / 2.0e9  # TODO: unverified!
    MIN_LENGTH = 32 / 2.0e9
    INTER_ELEMENT_DEADTIME = 0  # TODO: unverified!
    CHANNEL_AMPLITUDE_BOUNDS = {
        "analog": (0.001, 1),
    }
    CHANNEL_RANGE_BOUNDS = {
        "analog": (-40, 10),
    }
    CHANNEL_RANGE_DIVISOR = 5
    CHANNEL_CENTERFREQ_BOUNDS = {
        "analog": (1e9, 8.0e9),
    }
    IMPLEMENTED_ACCESSORS = ["amp", "centerfreq"]

    _shfsg_sequence_string_template = (
        "{wave_definitions}\n"
        "\n"
        "{codeword_table_defs}\n"
        "\n"
        "while (1) {{\n"
        "  {playback_string}\n"
        "}}\n"
    )

    def __init__(self, *args, **kwargs):
        super().__init__(*args, **kwargs)
        # add awgs to multi_core_compiler class variable
        for awg in self.awgs_mcc:
            self.multi_core_compiler.add_awg(awg)
        # dict for storing previously-uploaded waveforms
        self._shfsg_waveform_cache = dict()
        self._sgchannel_sine_enable = [False] * len(self.awg.sgchannels)
        """Determines the sgchannels for which the sine generator is turned on
        (off) in :meth:`start` (:meth:`stop`).
        """

    @property
    def awgs_mcc(self) -> list:
        """
        Returns list of the sg channel awgs to be passed to the
        multi_core_compiler.
        """
        return [sgc.awg for sgc in self.awg.sgchannels]

    def _create_all_channel_parameters(self, channel_name_map: dict):
        # real and imaginary part of the wave form channel groups
        for ch_nr in range(len(self.awg.sgchannels)):
            group = []
            for q in ["i", "q"]:
                id = f"sg{ch_nr + 1}{q}"
                ch_name = channel_name_map.get(id, f"{self.awg.name}_{id}")
                self.create_channel_parameters(id, ch_name, "analog")
                self.pulsar.channels.add(ch_name)
                group.append(ch_name)
            for ch_name in group:
                self.pulsar.channel_groups.update({ch_name: group})
        # FIXME: add support for marker channels

    def create_channel_parameters(self, id:str, ch_name:str, ch_type:str):
        """See :meth:`PulsarAWGInterface.create_channel_parameters`.

        For the SHFSG, valid channel ids are sg#i and sg#q, where # is a number
        from 1 to 8. This defines the harware port used.
        """

        PulsarAWGInterface.create_channel_parameters(self, id, ch_name, ch_type)

        if id[-1] == 'i':
            param_name = f"{ch_name}_direct_mod_freq"
            self.pulsar.add_parameter(
                param_name,
                unit='Hz',
                initial_value=None,
                set_cmd=self._direct_mod_setter(ch_name),
                get_cmd=self._direct_mod_getter(ch_name),
                docstring="Configure and turn on direct output of a sine tone "
                          "of the specified frequency. If set to None the sine "
                          "generators will be turned off."
            )
            # qcodes will not set the initial value if it is None, so we set
            # it manually here to ensure that internal modulation gets
            # switched off in the init.
            self.pulsar.set(param_name, None)

            param_name = f"{ch_name}_direct_output_amp"
            self.pulsar.add_parameter(
                param_name,
                unit='V',
                initial_value=1,
                set_cmd=self._direct_mod_amplitude_setter(ch_name),
                get_cmd=self._direct_mod_amplitude_getter(ch_name),
                docstring="Configure and turn on direct output of a sine tone "
                          "of the specified frequency. If set to None the sine "
                          "generators will be turned off."
            )

        # TODO: Not all AWGs provide an initial value. Should it be the case?
        self.pulsar[f"{ch_name}_amp"].set(1)

    def awg_setter(self, id:str, param:str, value):
        # Sanity checks
        super().awg_setter(id, param, value)

        ch = int(id[2]) - 1

        if param == "amp":
            self.awg.sgchannels[ch].output.range(vp_to_dbm(value))
        if param == "centerfreq":
            # set centerfreq
            self.awg.synthesizers[
                self.awg.sgchannels[ch].synthesizer()].centerfreq(value,
                                                                  deep=True)
            # get the new value of centerfreq that was set above
            new_center_freq = self.awg.synthesizers[
                self.awg.sgchannels[ch].synthesizer()].centerfreq()
            if np.abs(new_center_freq - value) > 1:
                log.warning(f'{self.name}: center frequency {value/1e6:.6f} '
                            f'MHz not supported. Setting center frequency to '
                            f'{new_center_freq/1e6:.6f} MHz. This does NOT '
                            f'automatically set the IF!')

    def awg_getter(self, id:str, param:str):
        # Sanity checks
        super().awg_getter(id, param)

        ch = int(id[2]) - 1

        if param == "amp":
            if self.pulsar.awgs_prequeried:
                dbm = self.awg.sgchannels[ch].output.range.get_latest()
            else:
                dbm = self.awg.sgchannels[ch].output.range()
            return dbm_to_vp(dbm)
        if param == "centerfreq":
            return self.awg.synthesizers[
                self.awg.sgchannels[ch].synthesizer()].centerfreq()

    # FIXME: clean up and move func. common with HDAWG to zi_pulsar_mixin module
    def program_awg(self, awg_sequence, waveforms, repeat_pattern=None,
                    channels_to_upload="all", channels_to_program="all"):
        self.wfms_to_upload = {}  # store waveforms to upload and hashes
        chids = [f'sg{i + 1}{iq}' for i in range(len(self.awg.sgchannels))
                 for iq in ['i', 'q']]

        ch_has_waveforms = {chid: False for chid in chids}
        use_placeholder_waves = self.pulsar\
            .get(f"{self.awg.name}_use_placeholder_waves")
        if not use_placeholder_waves:
            if not self.zi_waves_clean():
                self._zi_clear_waves()

        def diff_and_combine_dicts(new, combined, excluded_keys=tuple()):
            """Recursively adds entries in dict new to the combined dict and
            checks if the values on the lowest level are the same in combined
            and new.

            Args:
                new (dict): Dict with new values that will be added to the
                    combined dict after testing if the values for existing keys
                    match with the ones in combined.
                combined (dict): Dict to which the items in new will be added.
                excluded_keys (list[str], optional): List of dict keys (str)
                    that will not be added to combined and not be tested to have
                    the same values in new and combined. Defaults to tuple().

            Returns:
                bool: Whether all values for all keys in new (except
                    excluded_keys) that already excisted in combined are the
                    same for new and combined.
            """
            if not (isinstance(new, dict) and isinstance(combined, dict)):
                if new != combined:
                    return False
                else:
                    return True
            for key in new.keys():
                if key in excluded_keys:
                    # we do not care if this is the same in all dicts
                    continue
                if key in combined.keys():
                    if not diff_and_combine_dicts(new[key], combined[key],
                            excluded_keys):
                        return False
                else:
                    combined[key] = new[key]
            return True

        # Combine the sine and internal modulation config from all elements in
        # the sequence into one and check if they are compatible with each other
        channels = [self.pulsar._id_channel(chid, self.awg.name)
                    for chid in chids]
        combined_mod_config = {ch: {} for ch in channels}
        combined_sine_config = {ch: {} for ch in channels}
        for element in awg_sequence:
            awg_sequence_element = awg_sequence[element]
            if awg_sequence_element is None:
                continue
            metadata = awg_sequence_element.get('metadata', {})
            mod_config = metadata.get('mod_config', {})
            sine_config = metadata.get('sine_config', {})
            if not diff_and_combine_dicts(mod_config, combined_mod_config,
                    excluded_keys=['mod_freq', 'mod_phase']):
                raise Exception('Modulation config in metadata is incompatible'
                                'between different elements in same sequence.')
            if not diff_and_combine_dicts(sine_config, combined_sine_config):
                raise Exception('Sine config in metadata is incompatible'
                                'between different elements in same sequence.')

        # Configure internal modulation for each channel. For the SG modules we
        # take config of the I channel and ignore the Q channel configuration
        for ch, config in combined_mod_config.items():
            if ch.endswith('q'):
                continue
            self.configure_internal_mod(ch,
                enable=config.get('internal_mod', False),
                osc_index=config.get('osc', 0),
                sine_generator_index=config.get('sine', 0),
                gains=config.get('gains', (1.0, - 1.0, 1.0, 1.0)))

        # Configure sine output for each channel. For the SG modules we
        # take config of the I channel and ignore the Q channel configuration
        for ch, config in combined_sine_config.items():
            if ch.endswith('q'):
                continue
            self.configure_sine_generation(ch,
                enable=config.get('continuous', False),
                osc_index=config.get('osc', 0),
                sine_generator_index=config.get('sine', 0),
                gains=config.get('gains', (0.0, 1.0, 1.0, 0.0)))

        first_sg_awg = len(getattr(self.awg, 'qachannels', []))
        for awg_nr, sgchannel in enumerate(self.awg.sgchannels):
            defined_waves = (set(), dict()) if use_placeholder_waves else set()
            codeword_table = {}
            wave_definitions = []
            codeword_table_defs = []
            playback_strings = []
            interleaves = []
            # use the modulation config of the I channel
            mod_config = combined_mod_config.get(
                self.pulsar._id_channel(f'sg{awg_nr + 1}i', self.awg.name), {})
            sine_config = combined_sine_config.get(
                self.pulsar._id_channel(f'sg{awg_nr + 1}i', self.awg.name), {})

            internal_mod = False

            use_filter = any([e is not None and
                              e.get('metadata', {}).get('allow_filter', False)
                              for e in awg_sequence.values()])
            use_filter = False  # FIXME: deactivated until implemented for QA
            if use_filter:
                playback_strings += ['var i_seg = -1;']
                wave_definitions += [
                    f'var first_seg = getUserReg('
                    f'{self.awg.USER_REG_FIRST_SEGMENT});',
                    f'var last_seg = getUserReg('
                    f'{self.awg.USER_REG_LAST_SEGMENT});',
                ]

            ch1id = f'sg{awg_nr+1}i'
            ch2id = f'sg{awg_nr+1}q'
            chids = [ch1id, ch2id]
            channels = [self.pulsar._id_channel(chid, self.awg.name)
                        for chid in [ch1id, ch2id]]

            

            if mod_config.get('internal_mod', False) \
                    or sine_config.get('continuous', False):
                # Reset the starting phase of all oscillators at the beginning
                # of a sequence using the resetOscPhase instruction. This
                # ensures that the carrier-envelope offset, and thus the final
                # output signal, is identical from one repetition to the next.
                playback_strings.append(f'resetOscPhase();\n')
                osc_id = str(mod_config.get('osc', '0')) \
                    if mod_config.get('internal_mod', False) \
                    else str(sine_config.get('osc', '0'))
                playback_strings.append(f'const SWEEP_OSC = {osc_id};\n')

            counter = 1
            next_wave_idx = 0
            wave_idx_lookup = {}
            current_segment = 'no_segment'
            first_element_of_segment = True
            for element in awg_sequence:
                awg_sequence_element = deepcopy(awg_sequence[element])
                if awg_sequence_element is None:
                    current_segment = element
                    playback_strings.append(f'// Segment {current_segment}')
                    if use_filter:
                        playback_strings.append('i_seg += 1;')
                    first_element_of_segment = True
                    continue
                wave_idx_lookup[element] = {}
                playback_strings.append(f'// Element {element}')

                metadata = awg_sequence_element.pop('metadata', {})

                # FIXME: manually deactivate until implemented for QA
                metadata['allow_filter'] = False

                # The following line only has an effect if the metadata
                # specifies that the segment should be repeated multiple times.
                playback_strings += self._zi_playback_string_loop_start(
                    metadata, [ch1id, ch2id])

                nr_cw = len(set(awg_sequence_element.keys()) - \
                            {'no_codeword'})

                if nr_cw == 1:
                    log.warning(
                        f'Only one codeword has been set for {element}')
                else:
                    for cw in awg_sequence_element:
                        if cw == 'no_codeword':
                            if nr_cw != 0:
                                continue
                        chid_to_hash = awg_sequence_element[cw]
                        wave = tuple(chid_to_hash.get(ch, None) for ch in chids)
                        # include marker chans in the tuple that are currently
                        # not supported
                        wave = (wave[0], None, wave[1], None)
                        ch_has_waveforms[ch1id] |= wave[0] is not None
                        ch_has_waveforms[ch2id] |= wave[2] is not None
                        if sine_config.get('ignore_waveforms'):
                            wave = (None, None, None, None)
                        if wave == (None, None, None, None):
                            continue
                        if wave[2] is not None:  # q channel
                            # indicate in hash that it gets negated
                            wave = (wave[0], wave[1],
                                    tuple(list(wave[2]) + ['negate']), wave[3])
                        if nr_cw != 0:
                            w1, w2 = self._zi_waves_to_wavenames(wave)
                            if cw not in codeword_table:
                                codeword_table_defs += \
                                    self._zi_codeword_table_entry(
                                        cw, wave, use_placeholder_waves)
                                codeword_table[cw] = (w1, w2)
                            elif codeword_table[cw] != (w1, w2) \
                                    and self.pulsar.reuse_waveforms():
                                log.warning('Same codeword used for different '
                                            'waveforms. Using first waveform. '
                                            f'Ignoring element {element}.')
                        if not len(channels_to_upload):
                            # _program_awg was called only to decide which
                            # sub-AWGs are active, and the rest of this loop
                            # can be skipped
                            continue
                        if use_placeholder_waves:
                            if wave in defined_waves[1].values():
                                wave_idx_lookup[element][cw] = [
                                    i for i, v in defined_waves[1].items()
                                    if v == wave][0]
                                continue
                            wave_idx_lookup[element][cw] = next_wave_idx
                            next_wave_idx += 1
                            placeholder_wave_lengths = [
                                waveforms[h].size for h in wave if h is not None
                            ]
                            if max(placeholder_wave_lengths) != \
                                    min(placeholder_wave_lengths):
                                log.warning(f"Waveforms of unequal length on"
                                            f"{self.awg.name}, vawg{awg_nr}, "
                                            f"{current_segment}, {element}.")
                            wave_definitions += self._zi_wave_definition(
                                wave,
                                defined_waves,
                                max(placeholder_wave_lengths),
                                wave_idx_lookup[element][cw])
                        else:
                            wave_definitions += self._zi_wave_definition(
                                wave, defined_waves)

                    if not len(channels_to_upload):
                        # _program_awg was called only to decide which
                        # sub-AWGs are active, and the rest of this loop
                        # can be skipped
                        continue
                    if not internal_mod:
                        prepend_zeros = False
                        playback_strings += self._zi_playback_string(
                            name=self.awg.name, device='shfsg', wave=wave,
                            codeword=(nr_cw != 0),
                            prepend_zeros=prepend_zeros,
                            placeholder_wave=use_placeholder_waves,
                            allow_filter=metadata.get('allow_filter', False),
                        )
                    elif not use_placeholder_waves:
                        pb_string, interleave_string = \
                            self._zi_interleaved_playback_string(
                                name=self.awg.name, device='shfsg',
                                counter=counter, wave=wave,
                                codeword=(nr_cw != 0)
                            )
                        counter += 1
                        playback_strings += pb_string
                        interleaves += interleave_string
                    else:
                        raise NotImplementedError("Placeholder waves in "
                                                  "combination with internal "
                                                  "modulation not implemented.")
                    first_element_of_segment = False

                # The following line only has an effect if the metadata
                # specifies that the segment should be repeated multiple times.
                playback_strings += self._zi_playback_string_loop_end(metadata)

            if not any([ch_has_waveforms[ch] for ch in chids]):
                # prevent self.start() from starting this sub AWG
                self.awg._awg_program[awg_nr + first_sg_awg] = None
                continue
            # tell self.start() to start this sub AWG
            # (self.start will start sub AWGs for which _awg_program
            # is not None. We do not need to put the actual program here,
            # but anything different from None is sufficient.)
            self.awg._awg_program[awg_nr + first_sg_awg] = True

            # Having determined whether the sub AWG should be started or
            # not, we can now skip in case no channels need to be uploaded.
            if channels_to_upload != 'all' and not any(
                    [ch in channels_to_upload for ch in chids]):
                continue

            if not use_placeholder_waves:
                waves_to_upload = {}

                # Q channel waveform needs to be reversed for SHFSG/QC devices
                for codewords in awg_sequence.values():
                    if codewords is not None:
                        for cw, chids in codewords.items():
                            if cw != 'metadata':
                                for chid, h in chids.items():
                                    if chid[-1] == 'i':
                                        waves_to_upload[h] = waveforms[h]
                                    else:
                                        h_neg = tuple(list(h) + ['negate'])
                                        waves_to_upload[h_neg] = -waveforms[h]

                self._zi_write_waves(waves_to_upload)

            awg_str = self._shfsg_sequence_string_template.format(
                wave_definitions='\n'.join(wave_definitions + interleaves),
                codeword_table_defs='\n'.join(codeword_table_defs),
                playback_string='\n  '.join(playback_strings),
            )

            if not use_placeholder_waves or channels_to_program == 'all' or \
                    any([ch in channels_to_program for ch in chids]):
                run_compiler = True
            else:
                cached_lookup = self._shfsg_waveform_cache.get(
                    f'{self.awg.name}_{awg_nr}_wave_idx_lookup', None)
                try:
                    np.testing.assert_equal(wave_idx_lookup, cached_lookup)
                    run_compiler = False
                except AssertionError:
                    log.debug(f'{self.awg.name}_{awg_nr}: Waveform reuse '
                              f'pattern has changed. Forcing recompilation.')
                    run_compiler = True

            if run_compiler:
                if self.pulsar.use_mcc() and len(self.awgs_mcc) > 0:
                    # Parallel seqc string compilation and upload
                    self.multi_core_compiler.add_active_awg(self.awgs_mcc[awg_nr])
                    self.multi_core_compiler.load_sequencer_program(
                        self.awgs_mcc[awg_nr], awg_str)
                else:
                    # Sequential seqc string upload
                    if hasattr(self.awg, 'store_awg_source_string'):
                        self.awg.store_awg_source_string(sgchannel, awg_str)
                    sgchannel.awg.load_sequencer_program(awg_str, timeout=600)

                if use_placeholder_waves:
                    self._shfsg_waveform_cache[f'{self.awg.name}_{awg_nr}'] = {}
                    self._shfsg_waveform_cache[
                        f'{self.awg.name}_{awg_nr}_wave_idx_lookup'] = \
                        wave_idx_lookup

            if use_placeholder_waves:
                for idx, wave_hashes in defined_waves[1].items():
                    self._update_waveforms(awg_nr, idx, wave_hashes, waveforms)

        if self.pulsar.sigouts_on_after_programming():
            for sgchannel in self.awg.sgchannels:
                sgchannel.output.on(True)

        if any(ch_has_waveforms.values()):
            self.pulsar.add_awg_with_waveforms(self.awg.name)

    def is_awg_running(self):
        is_running = []
        for awg_nr, sgchannel in enumerate(self.awg.sgchannels):
            is_running.append(sgchannel.awg.enable())
        return any(is_running)

    def clock(self):
        return 2.0e9

    def sigout_on(self, ch, on=True):
        chid = self.pulsar.get(ch + '_id')
        self.awg.sgchannels[int(chid[2]) - 1].output.on(on)

    def get_params_for_spectrum(self, ch: str, requested_freqs: list[float]):
        # FIXME: Partially replicated from SHFQA acq dev. Should be refactored
        #   to avoid code replication.
        # FIXME: Extend this method to allow passing several channels and 2D
        # requested_freqs array to allow a shared center frequency between SG
        # channels that share one center frequency. Also think about whether it
        # makes sense to put this functionality in the pulsar and then call
        # the hardware specific method for groups of channels.
        if len(requested_freqs) == 1:
            id_closest = (np.abs(np.array(self.awg.allowed_lo_freqs()) -
                                requested_freqs[0])).argmin()
            if self.awg.allowed_lo_freqs()[id_closest] - requested_freqs[0] < 10e6:
                # resulting mod_freq would be smaller than 10 MHz
                # TODO: arbitrarily chosen limit of 10 MHz
                id_closest = id_closest + (-1 if id_closest != 0 else +1)
        else:
            diff_f = np.diff(requested_freqs)
            if not all(diff_f-diff_f[0] < 1e-3):
                # not equally spaced (arbitrary 1 mHz)
                log.warning(f'Unequal frequency spacing not supported, '
                            f'the measurement will return equally spaced values.')
            # Find closest allowed center frequency
            approx_center_freq = np.mean(requested_freqs)
            id_closest = (np.abs(np.array(self.awg.allowed_lo_freqs()) -
                                approx_center_freq)).argmin()
        center_freq = self.awg.allowed_lo_freqs()[id_closest]
        mod_freqs = requested_freqs - center_freq
        return center_freq, mod_freqs

    def configure_sine_generation(self, ch, enable=True, osc_index=0, freq=None,
                                  phase=0.0, gains=(0.0, 1.0, 1.0, 0.0),
                                  sine_generator_index=0,
                                  force_enable=False):
        """Configure the direct output of the SHF sine generators.

        Unless `force_enable` is set tor True, this method does not enable the
        sine output and instead only sets the corresponding flag in
        'self._sgchannel_sine_enable' which is used in :meth:`self.start`.

        Args:
            ch (str): Name of the SGChannel to configure
            enable (bool, optional): Enable of the sine generator. Also see
                comment above and parameter description of `force_enable`.
                Defaults to True.
            osc_index (int, optional): Index of the digital oscillator to be
                used. Defaults to 0.
            freq (float, optional): Frequency of the digital oscillator. If
                `None` the frequency of the oscillator will
                not be changed. Defaults to `None`.
            phase (float, optional): Phase of the sine generator.
                Defaults to 0.0.
            gains (tuple, optional): Tuple of floats of length 4. Structure:
                (sin I, cos I, sin Q, cos Q). Defaults to `(0.0, 1.0, 1.0, 0.0)`.
            sine_generator_index (int, optional): index of the sine generator to
                be used. Defaults to 0.
            force_enable (bool): In combination with `enable` this parameter
                determines whether the sine output is enabled. Defaults to False
        """
        chid = self.pulsar.get(ch + '_id')
        if freq is None:
            freq = self.awg.sgchannels[int(chid[2]) - 1].oscs[osc_index].freq()
        self.awg.sgchannels[int(chid[2]) - 1].configure_sine_generation(
            enable=(enable and force_enable),
            osc_index=osc_index,
            osc_frequency=freq,
            phase=phase,
            gains=gains,
            sine_generator_index=sine_generator_index,
        )
        self._sgchannel_sine_enable[int(chid[2]) - 1] = enable

    def configure_internal_mod(self, ch, enable=True, osc_index=0, phase=0.0,
                               global_amp=0.5, gains=(1.0, - 1.0, 1.0, 1.0),
                               sine_generator_index=0):
        """Configure the internal modulation of the SG channel.

        Args:
            ch (str): Name of the SGChannel to configure
            enable (bool, optional): Enable of the digital modulation.
                Defaults to True.
            osc_index (int, optional): Index of the digital oscillator to be
                used. Defaults to 0.
            phase (float, optional): Phase of the digital modulation.
                Defaults to 0.0.
            global_amp (float, optional): Defaults to 0.5.
            gains (tuple, optional): Tuple of floats of length 4. Structure:
                (sin I, cos I, sin Q, cos Q). Defaults to (1.0, -1.0, 1.0, 1.0).
            sine_generator_index (int, optional): index of the sine generator to
                be used. Defaults to 0.
        """
        chid = self.pulsar.get(ch + '_id')
        self.awg.sgchannels[int(chid[2]) - 1].configure_pulse_modulation(
            enable=enable,
            osc_index=osc_index,
            osc_frequency=self.awg.sgchannels[int(chid[2]) - 1].oscs[osc_index].freq(),
            phase=phase,
            global_amp=global_amp,
            gains=gains,
            sine_generator_index=sine_generator_index,
        )
        self.configure_sine_generation(ch,
            enable=False, # do not turn on the output of the sine
                          # generator for internal modulation
            osc_index=osc_index,
            sine_generator_index=sine_generator_index)

    def get_frequency_sweep_function(self, ch, mod_freq=0,
                                     allow_IF_sweep=True):
        """
        Args:
            ch (str): Name of the SGChannel to configure
            mod_freq(float): Modulation frequency of the pulse uploaded to the
                AWG. In case the continuous output is used, this should be set
                to 0. Defaults to 0.
            allow_IF_sweep (bool): specifies whether a combined LO and IF
                sweep may be used (default: True). Note that setting this to
                False leads to a sweep function that is only allowed to take
                values on the 100 MHz grid supported by the synthesizer.
        """
        chid = self.pulsar.get(ch + '_id')
        name = 'Frequency'
        if not allow_IF_sweep:
            return mc_parameter_wrapper.wrap_par_to_swf(
                self.pulsar.parameters[f'{ch}_centerfreq'])
        if self.pulsar.get(f"{self.awg.name}_use_hardware_sweeper"):
            return swf.SpectroscopyHardSweep(parameter_name=name)
        name_offset = 'Frequency with offset'
        return swf.Offset_Sweep(
            swf.MajorMinorSweep(
                self.awg.synthesizers[
                    self.awg.sgchannels[int(chid[2]) - 1].synthesizer()].centerfreq,
                swf.Offset_Sweep(
                    self.awg.sgchannels[int(chid[2]) - 1].oscs[0].freq,
                    # FIXME: osc_id (0) should depend on element metadata['sine_config']['ch']['osc']
                    mod_freq),
                self.awg.allowed_lo_freqs(),
                name=name_offset, parameter_name=name_offset),
            -mod_freq, name=name, parameter_name=name)

    def get_centerfreq_generator(self, ch: str):
        """Return the generator of the center frequency associated with a given channel.

        Args:
            ch: channel of the AWG.
        Returns:
            center_freq_generator module
        """
        chid = self.pulsar.get(ch + '_id')
        return self.awg.sgchannels[int(chid[2]) - 1].synthesizer() - 1

    def start(self):
        first_sg_awg = len(getattr(self.awg, 'qachannels', []))
        for awg_nr, sgchannel in enumerate(self.awg.sgchannels):
            if self.awg._awg_program[awg_nr + first_sg_awg] is not None:
                sgchannel.awg.enable(1)
            if self._sgchannel_sine_enable[awg_nr]:
                sgchannel.sines[0].i.enable(1)
                sgchannel.sines[0].q.enable(1)

    def stop(self):
        for awg_nr, sgchannel in enumerate(self.awg.sgchannels):
            sgchannel.awg.enable(0)
            if self._sgchannel_sine_enable[awg_nr]:
                sgchannel.sines[0].i.enable(0)
                sgchannel.sines[0].q.enable(0)

    def _update_waveforms(self, awg_nr, wave_idx, wave_hashes, waveforms):
        """upload waveforms with Zurich Instrument API

        Arguments:
            awg_nr (int): output channel number to upload the waveform
            wave_idx (int): index assigned to the current wave
            wave_hashes (tuple): tuple in groups of four. Each element
                corresponds to an analog or marker channel. The elements are
                organized in order (analog_i, marker1, analog_q, marker2).
            waveforms (dict): an overall dictionary of waveforms, specified
                bit-wise and indexed by their hash values.

        Returns:
            None
        """

        # check if the waveform has been uploaded
        if self.pulsar.use_sequence_cache():
            if wave_hashes == self._shfsg_waveform_cache[
                    f'{self.awg.name}_{awg_nr}'].get(wave_idx, None):
                log.debug(f'{self.awg.name} awgs{awg_nr}: '
                          f'{wave_idx} same as in cache')
                return
            self._shfsg_waveform_cache[f'{self.awg.name}_{awg_nr}'][
                wave_idx] = wave_hashes
        log.debug(
            f'{self.awg.name} awgs{awg_nr}: {wave_idx} needs to be uploaded')

<<<<<<< HEAD
=======
        # take the waves specified for this channel from the overall wave dict
>>>>>>> d1865f31
        a1, m1, a2, m2 = [waveforms.get(h, None) for h in wave_hashes]

        # harmonize the wave lengths to the longest waveform
        n = max([len(w) for w in [a1, m1, a2, m2] if w is not None])

        if m1 is not None and a1 is None:
            a1 = np.zeros(n)
        if m1 is None and a1 is None and (m2 is not None or a2 is not None):
            # FIXME: test if this hack is needed one marker support is added
            # Hack needed to work around an HDAWG bug where programming only
            # m2 channel does not work. Remove once bug is fixed.
            a1 = np.zeros(n)
        if m2 is not None and a2 is None:
            a2 = np.zeros(n)
        if m1 is not None or m2 is not None:
            m1 = np.zeros(n) if m1 is None else np.pad(m1, n - m1.size)
            m2 = np.zeros(n) if m2 is None else np.pad(m2, n - m2.size)
            if a1 is None:
                mc = m2
            else:
                mc = m1 + 4 * m2
        else:
            mc = None
        a1 = None if a1 is None else np.pad(a1, n - a1.size)
        a2 = None if a2 is None else np.pad(a2, n - a2.size)
        assert mc is None # marker not yet supported on SG

<<<<<<< HEAD
=======
        # Q channel sign needs to be flipped for SHFSG/QC
        if a2 is not None:
            a2 = -a2

        sgchannel = self.awg.sgchannels[awg_nr]
>>>>>>> d1865f31
        waveforms = zhinst.toolkit.waveform.Waveforms()
        waveforms.assign_waveform(wave_idx, a1, a2)

        if self.pulsar.use_mcc() and len(self.awgs_mcc) > 0:
            # Parallel seqc compilation is used, which must take place before
            # waveform upload. Waveforms are added to self.wfms_to_upload and
            # will be uploaded to device in pulsar._program_awgs.
            self.wfms_to_upload[(awg_nr, wave_idx)] = \
                (waveforms, wave_hashes)
        else:
            self.upload_waveforms(awg_nr, wave_idx, waveforms, wave_hashes)

    def upload_waveforms(self, awg_nr, wave_idx, waveforms, wave_hashes):
        """
        Upload waveforms to an sg channel awg (awg_nr).

        Args:
            awg_nr (int): index of sg channel awg
            wave_idx (int): index of wave upload (0 or 1)
            waveforms (array): waveforms to upload
            wave_hashes: waveforms hashes
        """
        # Upload waveforms to awg
        sgchannel = self.awg.sgchannels[awg_nr]
        sgchannel.awg.write_to_waveform_memory(waveforms)
        # Save hashes in the cache memory after a successful waveform upload.
        self._save_hashes(awg_nr, wave_idx, wave_hashes)

    def _save_hashes(self, awg_nr, wave_idx, wave_hashes):
        """
        Save hashes in the cache memory after a successful waveform upload.

        Args:
            awg_nr (int): index of sg channel awg
            wave_idx (int): index of wave upload (0 or 1)
            wave_hashes: waveforms hashes
        """
        if self.pulsar.use_sequence_cache():
            self._shfsg_waveform_cache[f'{self.awg.name}_{awg_nr}'][
                wave_idx] = wave_hashes

    def _direct_mod_setter(self, ch):
        def s(val):
            if val == None:
                self.configure_sine_generation(ch, enable=False)
            else:
                self.configure_sine_generation(ch, enable=True, freq=val,
                                               force_enable=True)
        return s

    def _direct_mod_getter(self, ch):
        def g():
            chid = self.pulsar.get(ch + '_id')
            sgchannel = self.awg.sgchannels[int(chid[2]) - 1]
            if sgchannel.sines[0].i.enable() or sgchannel.sines[0].q.enable():
                return sgchannel.sines[0].freq()
            else:
                return None
        return g

    def _direct_mod_amplitude_setter(self, ch):
        def s(val):
            chid = self.pulsar.get(ch + '_id')
            sgchannel = self.awg.sgchannels[int(chid[2]) - 1]
            sgchannel.sines[0].i.sin.amplitude(0)
            sgchannel.sines[0].i.cos.amplitude(val)
            sgchannel.sines[0].q.sin.amplitude(val)
            sgchannel.sines[0].q.cos.amplitude(0)
        return s

    def _direct_mod_amplitude_getter(self, ch):
        def g():
            chid = self.pulsar.get(ch + '_id')
            sgchannel = self.awg.sgchannels[int(chid[2]) - 1]
            gains = [sgchannel.sines[0].i.sin.amplitude(),
                     sgchannel.sines[0].i.cos.amplitude(),
                     sgchannel.sines[0].q.sin.amplitude(),
                     sgchannel.sines[0].q.cos.amplitude()]
            val = gains[1]
            if gains == [0, val, val, 0]:
                return val
            log.warning('The current sine gain configuration is not '
                        'supported by pulsar. Cannot retrieve amplitude.')
        return g


class SHFSGPulsar(SHFGeneratorModulePulsar):
    """ZI SHFSG specific Pulsar module"""
    AWG_CLASSES = [SHFSG_core]

    def __init__(self, *args, **kwargs):
        super().__init__(*args, **kwargs)
        self.awg._awg_program = [None] * len(self.awg.sgchannels)

    def create_awg_parameters(self, channel_name_map: dict):
        super().create_awg_parameters(channel_name_map)

        pulsar = self.pulsar
        name = self.awg.name

        pulsar.add_parameter(f"{name}_use_placeholder_waves",
                             initial_value=False, vals=vals.Bool(),
                             parameter_class=ManualParameter)
        pulsar.add_parameter(f"{name}_trigger_source",
                             initial_value="Dig1",
                             vals=vals.Enum("Dig1", "DIO", "ZSync"),
                             parameter_class=ManualParameter,
                             docstring="Defines for which trigger source the "
                                       "AWG should wait, before playing the "
                                       "next waveform. Allowed values are: "
                                       "'Dig1', 'DIO', 'ZSync'.")
        pulsar.add_parameter(f"{name}_use_hardware_sweeper",
                             initial_value=False,
                             parameter_class=ManualParameter,
                             docstring='Bool indicating whether the hardware '
                                       'sweeper should be used in spectroscopy '
                                       'mode',
                             vals=vals.Bool())

        self._create_all_channel_parameters(channel_name_map)<|MERGE_RESOLUTION|>--- conflicted
+++ resolved
@@ -733,10 +733,7 @@
         log.debug(
             f'{self.awg.name} awgs{awg_nr}: {wave_idx} needs to be uploaded')
 
-<<<<<<< HEAD
-=======
         # take the waves specified for this channel from the overall wave dict
->>>>>>> d1865f31
         a1, m1, a2, m2 = [waveforms.get(h, None) for h in wave_hashes]
 
         # harmonize the wave lengths to the longest waveform
@@ -764,14 +761,10 @@
         a2 = None if a2 is None else np.pad(a2, n - a2.size)
         assert mc is None # marker not yet supported on SG
 
-<<<<<<< HEAD
-=======
         # Q channel sign needs to be flipped for SHFSG/QC
         if a2 is not None:
             a2 = -a2
 
-        sgchannel = self.awg.sgchannels[awg_nr]
->>>>>>> d1865f31
         waveforms = zhinst.toolkit.waveform.Waveforms()
         waveforms.assign_waveform(wave_idx, a1, a2)
 
