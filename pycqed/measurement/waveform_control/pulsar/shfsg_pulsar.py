--- conflicted
+++ resolved
@@ -568,89 +568,6 @@
         mod_freqs = requested_freqs - center_freq
         return center_freq, mod_freqs
 
-<<<<<<< HEAD
-    def configure_sine_generation(self, ch, enable=True, osc_index=0, freq=None,
-                                  phase=0.0, gains=(0.0, 1.0, 1.0, 0.0),
-                                  sine_generator_index=0,
-                                  force_enable=False):
-        """Configure the direct output of the SHF sine generators.
-
-        Unless `force_enable` is set tor True, this method does not enable the
-        sine output and instead only sets the corresponding flag in
-        'self._sgchannel_sine_enable' which is used in :meth:`self.start`.
-
-        Args:
-            ch (str): Name of the SGChannel to configure
-            enable (bool, optional): Enable of the sine generator. Also see
-                comment above and parameter description of `force_enable`.
-                Defaults to True.
-            osc_index (int, optional): Index of the digital oscillator to be
-                used. Defaults to 0.
-            freq (float, optional): Frequency of the digital oscillator. If
-                `None` the frequency of the oscillator will
-                not be changed. Defaults to `None`.
-            phase (float, optional): Phase of the sine generator.
-                Defaults to 0.0.
-            gains (tuple, optional): Tuple of floats of length 4. Structure:
-                (sin I, cos I, sin Q, cos Q). Defaults to `(0.0, 1.0, 1.0, 0.0)`.
-            sine_generator_index (int, optional): index of the sine generator to
-                be used. Defaults to 0.
-            force_enable (bool): In combination with `enable` this parameter
-                determines whether the sine output is enabled. Defaults to False
-        """
-        chid = self.pulsar.get(ch + '_id')
-        if freq is None:
-            freq = self.awg.sgchannels[int(chid[2]) - 1].oscs[osc_index].freq()
-        self.awg.sgchannels[int(chid[2]) - 1].configure_sine_generation(
-            enable=(enable and force_enable),
-            osc_index=osc_index,
-            osc_frequency=freq,
-            phase=phase,
-            gains=gains,
-            sine_generator_index=sine_generator_index,
-        )
-        # FIXME: remove the following line if ZI at some point takes it into
-        #  account directly in configure_sine_generation
-        self.awg.sgchannels[int(chid[2]) - 1].sines[0].harmonic(1)
-        self._sgchannel_sine_enable[int(chid[2]) - 1] = enable
-
-    def configure_internal_mod(self, ch, enable=True, osc_index=0, phase=0.0,
-                               global_amp=0.5, gains=(1.0, - 1.0, 1.0, 1.0),
-                               sine_generator_index=0):
-        """Configure the internal modulation of the SG channel.
-
-        Args:
-            ch (str): Name of the SGChannel to configure
-            enable (bool, optional): Enable of the digital modulation.
-                Defaults to True.
-            osc_index (int, optional): Index of the digital oscillator to be
-                used. Defaults to 0.
-            phase (float, optional): Phase of the digital modulation.
-                Defaults to 0.0.
-            global_amp (float, optional): Defaults to 0.5.
-            gains (tuple, optional): Tuple of floats of length 4. Structure:
-                (sin I, cos I, sin Q, cos Q). Defaults to (1.0, -1.0, 1.0, 1.0).
-            sine_generator_index (int, optional): index of the sine generator to
-                be used. Defaults to 0.
-        """
-        chid = self.pulsar.get(ch + '_id')
-        self.awg.sgchannels[int(chid[2]) - 1].configure_pulse_modulation(
-            enable=enable,
-            osc_index=osc_index,
-            osc_frequency=self.awg.sgchannels[int(chid[2]) - 1].oscs[osc_index].freq(),
-            phase=phase,
-            global_amp=global_amp,
-            gains=gains,
-            sine_generator_index=sine_generator_index,
-        )
-        self.configure_sine_generation(ch,
-            enable=False, # do not turn on the output of the sine
-                          # generator for internal modulation
-            osc_index=osc_index,
-            sine_generator_index=sine_generator_index)
-
-=======
->>>>>>> b7822598
     def get_frequency_sweep_function(self, ch, mod_freq=0,
                                      allow_IF_sweep=True):
         """
