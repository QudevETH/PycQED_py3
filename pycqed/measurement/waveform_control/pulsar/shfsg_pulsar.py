--- conflicted
+++ resolved
@@ -282,23 +282,8 @@
             ch1id = f'sg{awg_nr+1}i'
             ch2id = f'sg{awg_nr+1}q'
             chids = [ch1id, ch2id]
-<<<<<<< HEAD
             channels = set(self.pulsar._id_channel(chid, self.awg.name)
                         for chid in [ch1id, ch2id])
-            # FIXME: internal modulation not yet supported on SHFSG
-            # if all([self.pulsar.get(f"{chan}_internal_modulation")
-            #         for chan in channels]):
-            #     internal_mod = True
-            # elif not any([self.pulsar.get(f"{chan}_internal_modulation")
-            #               for chan in channels]):
-            #     internal_mod = False
-            # else:
-            #     raise NotImplementedError('Internal modulation can only be'
-            #                               'specified per sub AWG!')
-            internal_mod = False
-=======
-            channels = [self.pulsar._id_channel(chid, self.awg.name)
-                        for chid in [ch1id, ch2id]]
 
             
 
@@ -313,7 +298,6 @@
                     if mod_config.get('internal_mod', False) \
                     else str(sine_config.get('osc', '0'))
                 playback_strings.append(f'const SWEEP_OSC = {osc_id};\n')
->>>>>>> ace33262
 
             counter = 1
             next_wave_idx = 0
@@ -333,7 +317,6 @@
                 playback_strings.append(f'// Element {element}')
 
                 metadata = awg_sequence_element.pop('metadata', {})
-<<<<<<< HEAD
                 groups = metadata['trigger_group']
                 group_channels = []
                 for group in groups:
@@ -342,8 +325,6 @@
 
                 if len(set(group_channels) & channels) == 0:
                     continue
-=======
->>>>>>> ace33262
 
                 # The following line only has an effect if the metadata
                 # specifies that the segment should be repeated multiple times.
