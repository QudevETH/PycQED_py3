--- conflicted
+++ resolved
@@ -169,7 +169,6 @@
             if not self.zi_waves_cleared:
                 self._zi_clear_waves()
 
-<<<<<<< HEAD
         def diff_and_combine_dicts(new, combined, excluded_keys=tuple()):
             """Recursively adds entries in dict new to the combined dict and
             checks if the values on the lowest level are the same in combined
@@ -249,8 +248,6 @@
                 sine_generator_index=config.get('sine', 0),
                 gains=config.get('gains', (0.0, 1.0, 1.0, 0.0)))
 
-=======
->>>>>>> 62aeb79b
         first_sg_awg = len(getattr(self.awg, 'qachannels', []))
         for awg_nr, sgchannel in enumerate(self.awg.sgchannels):
             defined_waves = (set(), dict()) if use_placeholder_waves else set()
@@ -636,18 +633,13 @@
             -mod_freq, name=name, parameter_name=name)
 
     def start(self):
-<<<<<<< HEAD
-        for awg_nr, sgchannel in enumerate(self.awg.sgchannels):
-            sgchannel.awg.enable(1)
-            if self._sgchannel_sine_enable[awg_nr]:
-                sgchannel.sines[0].i.enable(1)
-                sgchannel.sines[0].q.enable(1)
-=======
         first_sg_awg = len(getattr(self.awg, 'qachannels', []))
         for awg_nr, sgchannel in enumerate(self.awg.sgchannels):
             if self.awg._awg_program[awg_nr + first_sg_awg] is not None:
                 sgchannel.awg.enable(1)
->>>>>>> 62aeb79b
+            if self._sgchannel_sine_enable[awg_nr]:
+                sgchannel.sines[0].i.enable(1)
+                sgchannel.sines[0].q.enable(1)
 
     def stop(self):
         for awg_nr, sgchannel in enumerate(self.awg.sgchannels):
@@ -748,7 +740,6 @@
 
     def __init__(self, *args, **kwargs):
         super().__init__(*args, **kwargs)
-<<<<<<< HEAD
         self.awg._awg_program = [None] * len(self.awg.sgchannels)
 
     def create_awg_parameters(self, channel_name_map: dict):
@@ -776,7 +767,4 @@
                                        'mode',
                              vals=vals.Bool())
 
-        self._create_all_channel_parameters(channel_name_map)
-=======
-        self.awg._awg_program = [None] * len(self.awg.sgchannels)
->>>>>>> 62aeb79b
+        self._create_all_channel_parameters(channel_name_map)