import os
from copy import deepcopy
from collections import OrderedDict as odict

import numpy as np
import logging
import time
from abc import ABC, abstractmethod
from functools import partial
from typing import Dict, List, Set, Tuple, Type, Union

from pycqed.instrument_drivers.instrument import Instrument
from qcodes.instrument.parameter import ManualParameter, InstrumentRefParameter
import qcodes.utils.validators as vals
import pycqed.utilities.general as gen
from pycqed.utilities.timer import WatchdogTimer, WatchdogException

from .zi_pulsar_mixin import ZIPulsarMixin

log = logging.getLogger(__name__)


_DEFAULT_SEGMENT = (0, 32767)
_DEFAULT_TRG_GRP = 'def_trg_grp'


class PulsarAWGInterface(ABC):
    """Base interface for AWGs used by the :class:`Pulsar` class.

    To support another type of AWG in the pulsar class, one needs to subclass
    this interface class, and override the methods it defines. In addition, make
    sure to override the supported :attr:`AWG_CLASSES`.

    Warning:
        Pulsar interfaces must be imported in ``pulsar/__init__.py`` to make
        sure they are properly registered in
        ``PulsarAWGInterface._pulsar_interfaces``.

    Attributes:
        pulsar: Pulsar to which the PulsarAWGInterface is added.
        awg: AWG added to the pulsar.
    """

    AWG_CLASSES:List[Type[Instrument]] = []
    """List of AWG classes for which the interface is meant.

    Derived classes should override this class attribute.
    """

    GRANULARITY:int = 0
    """Granularity of the AWG."""

    ELEMENT_START_GRANULARITY:float = 0.0
    """TODO: Document + provide unit."""

    MIN_LENGTH:float = 0.0
    """TODO: Document + provide unit."""

    INTER_ELEMENT_DEADTIME:float = 0.0
    """TODO: Document + provide unit."""

    CHANNEL_AMPLITUDE_BOUNDS:Dict[str, Tuple[float, float]] = {}
    """Dictionary containing the amplitude boudaries for each type of channels.

    The keys are the channel types (``"analog"`` or ``"marker"``) and the values
    are tuples of floats ``(min, max)``.
    """

    CHANNEL_OFFSET_BOUNDS:Dict[str, Tuple[float, float]] = {}
    """Dictionary containing the offset boudaries for each type of channels.

    Format is similar to :attr:`CHANNEL_AMPLITUDE_BOUNDS`.
    """

    CHANNEL_CENTERFREQ_BOUNDS:Dict[str, Tuple[float, float]] = {}
    """Dictionary containing the center freq boudaries for each type of channels.

    Format is similar to :attr:`CHANNEL_AMPLITUDE_BOUNDS`.
    """

    DEFAULT_SEGMENT = _DEFAULT_SEGMENT
    """TODO"""

    IMPLEMENTED_ACCESSORS = ["offset", "amp"]
    """Parameters that can be set or retrieved by :meth:`awg_setter`
    and :meth:`awg_getter`.

    If `IMPLEMENTED_ACCESSORS` is a list of strings it is assumed that the
    accessor is implemented for all channels. Alternatively one can specify a
    dictionary with the accessor names being the keys and the values being lists
    of channel names that implement this accessor.
    For example: `IMPLEMENTED_ACCESSORS = {'amp': ['sg1i', 'sg2i']}`
    """

    _pulsar_interfaces:List[Type['PulsarAWGInterface']] = []
    """Registered pulsar interfaces. See :meth:`__init_subclass__`."""


    def __init__(self, pulsar:'Pulsar', awg:Instrument):
        super().__init__()

        self.awg = awg
        self.pulsar = pulsar

        self._filter_segment_functions = None
        self._filter_segments_emulation_cache = None

    def __init_subclass__(cls, **kwargs):
        """Hook to auto-register a new pulsar AWG interface class.

        See https://www.python.org/dev/peps/pep-0487/#subclass-registration.
        """

        super().__init_subclass__(**kwargs)
        cls._pulsar_interfaces.append(cls)

    @classmethod
    def get_interface_class(cls, awg:Union[Instrument, type]):

        for interface in cls._pulsar_interfaces:
            for awg_class in interface.AWG_CLASSES:
                if isinstance(awg, awg_class) or awg == awg_class:
                    return interface

        raise ValueError("Could not find a suitable pulsar AWG interface for "
                        f"{awg=}.")

    @abstractmethod
    def create_awg_parameters(self, channel_name_map:dict):
        """Create parameters in the pulsar specific to the added AWG.

        Subclasses must override this and make sure to call
        :meth:`create_channel_parameters` for each added channel.

        Arguments:
            channel_name_map: Mapping from channel ids (keys, as string) to
                channels names (values, as string) to be used for this AWG.
                Names for missing ids default to ``{awg.name}_{chid}``.

        TODO: A lot of added parameters in subclasses use magic numbers. They
        should define meaningful class constants instead.
        TODO: Parameters declaration should be ordered better for readability.
        """

        pulsar = self.pulsar
        name = self.awg.name

        pulsar.add_parameter(f"{name}_active",
                             initial_value=True,
                             vals=vals.Bool(),
                             parameter_class=ManualParameter)
        pulsar.add_parameter(f"{name}_minimize_sequencer_memory",
                             initial_value=False, vals=vals.Bool(),
                             parameter_class=ManualParameter,
                             docstring="Minimizes the sequencer memory by "
                                       "repeating specific sequence patterns "
                                       "(eg. readout) passed in "
                                       "'repeat dictionary'.")
        pulsar.add_parameter(f"{name}_enforce_single_element",
<<<<<<< HEAD
                             initial_value=False,
                             vals=vals.MultiType(vals.Dict(),
                                               vals.Bool()),
                             parameter_class=ManualParameter,
=======
>>>>>>> 45de5a48
                             docstring="Group all the pulses on this AWG into "
                                       "a single element. Useful for making "
                                       "sure the master AWG has only one "
                                       "waveform per segment.",
                             get_cmd=lambda s=self.pulsar:
                             s.get(f'{name}_join_or_split_elements') == 'ese',
                             set_cmd=lambda v, s=self.pulsar:
                             (s.set(f'{name}_join_or_split_elements', 'ese')
                              if v else None), )
        pulsar.add_parameter(f"{name}_join_or_split_elements",
                             initial_value="default",
                             vals=vals.Enum("default", "split", "ese"),
                             parameter_class=ManualParameter,
                             docstring="If ese: Group all the pulses on this "
                                       "AWG into a single element. Useful "
                                       "for making sure the master AWG has "
                                       "only one waveform per segment. If "
                                       "split: Split all pulses into individual "
                                       "elements.")
        pulsar.add_parameter(f"{name}_granularity",
                             get_cmd=lambda: self.GRANULARITY)
        pulsar.add_parameter(f"{name}_element_start_granularity",
                             initial_value=self.ELEMENT_START_GRANULARITY,
                             parameter_class=ManualParameter,
                             docstring="Granularity in number of samples "
                                       "with which elements can be tiggered."
                                       "Can be a dict with trigger "
                                       "group names as keys.")
        pulsar.add_parameter(f"{name}_min_length",
                             get_cmd=lambda: self.MIN_LENGTH)
        pulsar.add_parameter(f"{name}_inter_element_deadtime",
                             get_cmd=lambda: self.INTER_ELEMENT_DEADTIME)
        pulsar.add_parameter(f"{name}_precompile",
                             initial_value=False, vals=vals.Bool(),
                             label=f"{name} precompile segments",
                             parameter_class=ManualParameter)
        pulsar.add_parameter(f"{name}_delay",
                             initial_value=0,
                             unit="s",
                             parameter_class=ManualParameter,
                             docstring="Global delay applied to this channel. "
                                       "Positive values move pulses on this "
                                       "channel forward in time. "
                                       "Can be a dict with trigger "
                                       "group names as keys.")
        pulsar.add_parameter(f"{name}_trigger_channels",
                             initial_value=[],
                             parameter_class=ManualParameter,
                             docstring="List of channels triggering that awg."
                                       "Can be a dict with trigger "
                                       "group names as keys.")
        pulsar.add_parameter(f"{name}_compensation_pulse_min_length",
                             initial_value=0, unit='s',
                             parameter_class=ManualParameter)
        pulsar.add_parameter(f"{name}_trigger_groups",
                             initial_value={},
                             parameter_class=ManualParameter,
                             docstring="Dictionary of group names as keys "
                                       "and a list of channels within each "
                                       "group as values. This allows "
                                       "the user to specify triggered "
                                       "sub groups of an AWG.",
                             vals=vals.Dict())

    @abstractmethod
    def create_channel_parameters(self, id:str, ch_name:str, ch_type:str):
        """Create parameters in the pulsar specific to one added channel.

        Arguments:
            id: Channel id. Typically ``ch{index}`` where index is a 1-based
                channel index. For marker channels, usually ``ch{ch_nr + 1}m``.
            ch_name: Name of the channel to address it in rest of the codebase.
            ch_type: Type of channel: ``"analog"`` or ``"marker"``.
        """

        # Sanity check
        if ch_type not in ["analog", "marker"]:
            raise ValueError(f"Invalid {ch_type=}.")

        pulsar = self.pulsar
        awg = self.awg

        pulsar.add_parameter(f"{ch_name}_id", get_cmd=lambda: id)
        pulsar.add_parameter(f"{ch_name}_awg", get_cmd=lambda: awg.name)
        pulsar.add_parameter(f"{ch_name}_type", get_cmd=lambda: ch_type)
        if self._check_if_implemented(id, "amp"):
            pulsar.add_parameter(f"{ch_name}_amp",
                                 label=f"{ch_name} amplitude", unit='V',
                                 set_cmd=partial(self.awg_setter, id, "amp"),
                                 get_cmd=partial(self.awg_getter, id, "amp"),
                                 vals=vals.Numbers(
                                     *self.CHANNEL_AMPLITUDE_BOUNDS[ch_type]))
        if self._check_if_implemented(id, "offset"):
            pulsar.add_parameter(f"{ch_name}_offset", unit='V',
                                 set_cmd=partial(self.awg_setter, id, "offset"),
                                 get_cmd=partial(self.awg_getter, id, "offset"),
                                 vals=vals.Numbers(
                                     *self.CHANNEL_OFFSET_BOUNDS[ch_type]))
        if self._check_if_implemented(id, "centerfreq"):
            pulsar.add_parameter(f"{ch_name}_centerfreq",
                                 label=f"{ch_name} center frequency", unit='Hz',
                                 set_cmd=partial(self.awg_setter, id, "centerfreq"),
                                 get_cmd=partial(self.awg_getter, id, "centerfreq"),
                                 vals=vals.Numbers(
                                     *self.CHANNEL_CENTERFREQ_BOUNDS[ch_type]))

        if ch_type == "analog":
            pulsar.add_parameter(f"{ch_name}_distortion",
                                 label=f"{ch_name} distortion mode",
                                 initial_value="off",
                                 vals=vals.Enum("off", "precalculate"),
                                 parameter_class=ManualParameter)
            pulsar.add_parameter(f"{ch_name}_distortion_dict",
                                 vals=vals.Dict(),
                                 parameter_class=ManualParameter)
            pulsar.add_parameter(f"{ch_name}_charge_buildup_compensation",
                                 parameter_class=ManualParameter,
                                 vals=vals.Bool(), initial_value=False)
            pulsar.add_parameter(f"{ch_name}_compensation_pulse_scale",
                                 parameter_class=ManualParameter,
                                 vals=vals.Numbers(0., 1.), initial_value=0.5)
            pulsar.add_parameter(f"{ch_name}_compensation_pulse_delay",
                                 initial_value=0, unit='s',
                                 parameter_class=ManualParameter)
            pulsar.add_parameter(
                f"{ch_name}_compensation_pulse_gaussian_filter_sigma",
                initial_value=0, unit='s', parameter_class=ManualParameter)

        else: # ch_type == "marker"
            # So far no additional parameters specific to marker channels
            pass

    @abstractmethod
    def awg_getter(self, id:str, param:str):
        """Helper function to get AWG parameters.

        Arguments:
            id: Channel id for which to get the parameter value.
            param: Parameter to get.
        """

        if not self._check_if_implemented(id, param):
            raise NotImplementedError(f"Unknown parameter '{param}'.")

    @abstractmethod
    def awg_setter(self, id:str, param:str, value):
        """Helper function to set AWG parameters.

        Arguments:
            id: Channel id for which to set the parameter value.
            param: Parameter to set.
            value: Value to set the parameter.
        """

        if not self._check_if_implemented(id, param):
            raise NotImplementedError(f"Unknown parameter '{param}'.")

    @abstractmethod
    def program_awg(self, awg_sequence: dict, waveforms: dict,
                    repeat_pattern=None,
                    channels_to_upload: Union[List[str], str] = "all",
                    channels_to_program: Union[List[str], str] = "all"):
        """Upload the waveforms to the AWG.

        Args:
            awg_sequence: AWG sequence data (not waveforms) as returned from
                ``Sequence.generate_waveforms_sequences``. The key-structure of
                the nested dictionary is like this:
                ``awg_sequence[elname][cw][chid]``, where ``elname`` is the
                element name, cw is the codeword, or the string
                ``"no_codeword"`` and ``chid`` is the channel id. The values are
                hashes of waveforms to be played.
            waveforms: A dictionary of waveforms, keyed by their hash.
            repeat_pattern: TODO: Document. Currently only used in UHFQC.
            channels_to_upload: list of channel names to upload or ``"all"``.
            channels_to_program: List of channel to program. Only relevant for
                the HDAWG.
        """

    def _program_awg(self, awg_sequence:dict, waveforms:dict,
                     repeat_pattern=None,
                     channels_to_upload:Union[List[str], str]="all",
                     channels_to_program:Union[List[str], str]="all",
                     filter_segments=None):
        """Preprocess filter segments before programming actual hardware"""
        awg_sequence = self.get_filtered_awg_sequence(
            awg_sequence, waveforms, filter_segments, repeat_pattern,
            channels_to_upload=channels_to_upload,
            channels_to_program=channels_to_program
        )
        if awg_sequence is not None:
            self.program_awg(
                awg_sequence=awg_sequence,
                waveforms=waveforms,
                repeat_pattern=repeat_pattern,
                channels_to_upload=channels_to_upload,
                channels_to_program=channels_to_program
            )

    def get_filtered_awg_sequence(self, awg_sequence, waveforms,
                                  filter_segments, repeat_pattern, **kwargs):
        # store data for filter segments emulation if needed
        if len(self.get_segment_filter_userregs(include_inactive=True)) == 0:
            # AWG does not support segment filtering in hardware
            use_filter = any([e is not None and
                              e.get('metadata', {}).get('allow_filter', False)
                              for e in awg_sequence.values()])
            if use_filter:
                # filter segments emulation needed
                if repeat_pattern is not None:
                    raise NotImplementedError(
                        f'{self.awg.name} does not support filter_segments and '
                        f'an emulation is needed, but the combination of '
                        f'filter_segments emulation and repeat_pattern is not '
                        f'implemented.')

                if filter_segments is None:
                    # _program_awg was called from self._program_awgs
                    # (otherwise, it would have been called from
                    # self._set_filter_segments)
                    self._filter_segments_emulation_cache = {
                        'awg_sequence': awg_sequence,
                        'waveforms': waveforms,
                        **kwargs,
                    }
                    # We skip the programming, and it will be done in the
                    # next update of filter_segments.
                    # FIXME: This assumes that filter_segments will be set
                    #  after the call to program_awgs (as it is the case in
                    #  FilteredSweep). Find a more general solution.
                    self.pulsar._awgs_with_waveforms.add(self.awg.name)
                    return
                new_awg_sequence = odict()
                i_seg = -1
                for k, v in awg_sequence.items():
                    if v is None:
                        i_seg += 1
                    else:
                        metadata = v.get('metadata', {})
                        if metadata.get('allow_filter', False) and (
                                i_seg < filter_segments[0] or
                                i_seg > filter_segments[1]):
                            continue
                    new_awg_sequence[k] = deepcopy(v)
                self._filter_segments_emulation_cache['filter_segments'] = \
                    filter_segments
                return new_awg_sequence
        # If we are here, it means that the current sequence does not use
        # segment filtering or that no emulation is needed for this AWG.
        # Reset the _filter_segments_emulation_cache for this AWG.
        self._filter_segments_emulation_cache = None
        return awg_sequence

    def start(self):
        """Start the AWG."""

        self.awg.start()

    def stop(self):
        """Stop the AWG."""

        self.awg.stop()

    @abstractmethod
    def is_awg_running(self) -> bool:
        """Checks whether the sequencer of the AWG is running."""

    @abstractmethod
    def clock(self) -> float:
        """Returns the sample clock frequency [Hz] of the AWG."""

    @abstractmethod
    def sigout_on(self, ch, on:bool=True):
        """Turn channel outputs on or off."""

    def get_segment_filter_userregs(self, include_inactive=False) \
            -> List[Tuple[str, str]]:
        """Returns the list of segment filter userregs.

        Returns:
            List of tuples ``(first, last)`` where ``first`` and ``last`` are
            formatted strings. TODO: More accurate description.
        """
        return []

    def get_centerfreq_generator(self, ch:str):
        """Return the generator of the center frequency associated with a given channel.

        Args:
            ch: channel of the AWG.
        Returns:
            center_freq_generator module
        """

        return None

    def set_filter_segments(self, val):
        """TODO: Document"""

        if self._filter_segment_functions is None:
            all_regs = self.get_segment_filter_userregs()
            if len(all_regs) == 0:
                # Emulate filter segments for this AWG
                fsec = self._filter_segments_emulation_cache
                if fsec is not None and fsec.get('filter_segments', None) \
                        != val:
                    self._program_awg(
                        **{k: v for k, v in fsec.items()
                           if k != 'filter_segments'},
                        filter_segments=val,
                    )
            else:  # filter segments supported by the hardware for this AWG
                for regs in all_regs:
                    self.awg.set(regs[0], val[0])
                    self.awg.set(regs[1], val[1])
        else:
            # used in case of a repeat pattern
            for regs in self.get_segment_filter_userregs():
                self.awg.set(regs[1], self._filter_segment_functions(val[0],
                                                                     val[1]))

    def _check_if_implemented(self, id:str, param:str):
        if param in self.IMPLEMENTED_ACCESSORS and (
            not isinstance(self.IMPLEMENTED_ACCESSORS, dict)
            or id in self.IMPLEMENTED_ACCESSORS[param]
        ):
            return True
        return False

    def get_params_for_spectrum(self, ch:str, requested_freqs:list[float]):
        """Convenience method for retrieving parameters needed to measure a
        spectrum

        Subclasses for which this feature is used have to overwrite this method.

        Args:
            ch (str): Channel name of the output channel whos frequency is swept
            requested_freqs (list of floats): frequencies to be measured.
                Note that the effectively measured frequencies will be a
                rounded version of these values.

        Returns:
            center_freq, mod_freqs
        """
        raise NotImplementedError(f"'get_params_for_spectrum' is not "
                                  f"implemented by AWG interface "
                                  f"{self.__class__}.")

    def get_frequency_sweep_function(self, ch:str, **kw):
        """Convenience method for retrieving SWF for sweeping a channels freq.

        Subclasses must override this. Subclasses should raise an error when a
        swf is requested for a channel that does not support a frequency sweep.

        Args:
            ch (str): Channel name of the output channel whos frequency is swept

        Returns:
            Sweep_Function
        """
        raise NotImplementedError(f"Either 'get_frequency_sweep_function' is "
                                  f"not implemented by AWG interface "
                                  f"{self.__class__} or it is not supported "
                                  f"for channel {ch}.")

class Pulsar(Instrument):
    """A meta-instrument responsible for all communication with the AWGs.

    Contains information about all the available awg-channels in the setup.
    Starting, stopping and programming and changing the parameters of the AWGs
    should be done through Pulsar.

    TODO: All the parameters for added AWGs are named as formatted strings
    containing the names of the AWGs. We could instead use one instrument
    submodule per AWG to make names less verbose.

    Supported AWGs:

    * Tektronix AWG5014
    * ZI HDAWG8
    * ZI UHFQC
    * ZI SHFQA

    Attributes:
        awgs: Names of AWGs added to the pulsar.
    """

    def __init__(self, name:str='Pulsar', master_awg:str=None):
        """Pulsar constructor.

        Args:
            name: Instrument name.
            master_awg: Name of the AWG that triggers all the other AWG-s and
                should be started last (after other AWG-s are already
                waiting for a trigger.
        """

        super().__init__(name)

        self._sequence_cache = dict()
        self.reset_sequence_cache()

        self.add_parameter('master_awg',
                           parameter_class=InstrumentRefParameter,
                           initial_value=master_awg)
        self.add_parameter('inter_element_spacing',
                           vals=vals.MultiType(vals.Numbers(0),
                                               vals.Enum('auto')),
                           set_cmd=self._set_inter_element_spacing,
                           get_cmd=self._get_inter_element_spacing)
        self.add_parameter('reuse_waveforms', initial_value=False,
                           parameter_class=ManualParameter, vals=vals.Bool())
        self.add_parameter('use_sequence_cache', initial_value=False,
                           parameter_class=ManualParameter, vals=vals.Bool(),
                           set_parser=self._use_sequence_cache_parser)
        self.add_parameter('use_mcc', initial_value=False,
                           parameter_class=ManualParameter, vals=vals.Bool(),
                           docstring='Flag determining whether to use '
                                     'parallel compilation and upload of '
                                     'SecQ strings.')
        self.add_parameter('prepend_zeros', initial_value=0, vals=vals.Ints(),
                           parameter_class=ManualParameter)
        self.add_parameter('flux_crosstalk_cancellation', initial_value=False,
                           parameter_class=ManualParameter)
        self.add_parameter('flux_channels', initial_value=[],
                           parameter_class=ManualParameter)
        self.add_parameter('flux_crosstalk_cancellation_mtx',
                           initial_value=None, parameter_class=ManualParameter)
        self.add_parameter('flux_crosstalk_cancellation_shift_mtx',
                           initial_value=None, parameter_class=ManualParameter)
        self.add_parameter('resolve_overlapping_elements', vals=vals.Bool(),
                           initial_value=False, parameter_class=ManualParameter,
                           docstring='Flag determining whether overlapping '
                                     'elements should be resolved by '
                                     'combining them into one element. NB: '
                                     'overlap resolution only applies to'
                                     'non-trigger elements!')
        # This parameter can be used to record only a specified consecutive
        # subset of segments of a programmed hard sweep. This is used by the
        # sweep function FilteredSweep. The parameter expects a tuple of indices
        # indicating the first and the last segment to be measured. (Segments
        # with the property allow_filter set to False are always measured.)
        self.add_parameter('filter_segments',
                           set_cmd=self._set_filter_segments,
                           get_cmd=self._get_filter_segments,
                           initial_value=None)
        self.add_parameter('sigouts_on_after_programming', initial_value=True,
                           parameter_class=ManualParameter, vals=vals.Bool(),
                           docstring='Whether signal outputs should be '
                                     'switched off automatically after '
                                     'programming a AWGs. Can be set to '
                                     'False to save time if it is ensured '
                                     'that the channels are switched on '
                                     'somewhere else.')
        self.add_parameter('trigger_pulse_parameters', initial_value={},
                           label='trigger pulse parameters',
                           parameter_class=ManualParameter,
                           docstring='A dict whose keys are channel names and '
                                     'whose values are dicts of pulse '
                                     'parameters to overwrite the default '
                                     'trigger pulse parameters whenever a '
                                     'trigger pulse is played on the '
                                     'respective channel. In addition, the '
                                     'dict can contain keys of the form '
                                     '{channel}_first to provide different '
                                     'parameters for the first trigger pulse '
                                     'on that channel in a sequence.')


        self._inter_element_spacing = 'auto'
        self.channels = set()  # channel names
        self.awgs:Set[str] = set()  # AWG names
        self.awg_interfaces:Dict[str, PulsarAWGInterface] = {}
        self.last_sequence = None
        self.last_elements = None
        self._awgs_with_waveforms = set()
        self.channel_groups = {}
        self.num_channel_groups = {}
        self.mcc_finalize_callbacks = {}
        """A dict of methods which requires execution after multi-core 
        compilation. Keys are AWG names, and values are methods to execute."""

        self._awgs_prequeried_state = False

        self._hash_to_wavename_table = {}
        self._filter_segments = None

        Pulsar._instance = self

    # TODO: Should Pulsar be a singleton ? Is it really necessary to have such
    # a method ?
    @classmethod
    def get_instance(cls):
        return cls._instance

    @staticmethod
    def _get_pulsar_id_file():
        return os.path.join(gen.get_pycqed_appdata_dir(), "pulsar_id")

    def _use_sequence_cache_parser(self, val):
        if val and not self.use_sequence_cache():
            self.reset_sequence_cache()
        return val

    @property
    def trigger_groups(self):
        """Returns a set of all trigger group names in pulsar.

        Returns:
            Set of all trigger group names.
        """
        return set([g for awg in self.awgs for g in self.get(f'{awg}_trigger_groups')])

    def reset_sequence_cache(self):
        """Resets the sequence cache.

        The nested dict ``_sequence_cache`` is used in ``_program_awgs`` to
        store information about the last sequence programmed to each AWGs. The
        keys of the dicts are AWG names and/or channel names. See the code and
        comments of _program_awgs for details about the structure of the dicts.
        """

        self._sequence_cache = {}
        self._sequence_cache['settings'] = {}  # for pulsar settings
        self._sequence_cache['metadata'] = {}  # for segment/element metadata
        self._sequence_cache['hashes'] = {}  # for waveform hashes
        self._sequence_cache['length'] = {}  # for element lengths

    def check_for_other_pulsar(self) -> bool:
        """Returns true if another pulsar has programmed the AWGs.

        To make this check possible, the pulsar object ID is written to a file
        in the pycqed app data dir, see :meth:`_get_pulsar_id_file` and
        :meth:`_write_pulsar_check_file`.
        """

        try:
            with open(self._get_pulsar_id_file(), 'r') as f:
                stored_id = int(f.read())
        except FileNotFoundError:
            return True

        return stored_id != id(self)

    def _write_pulsar_check_file(self):
        """Set this pulsar as the last one to have programmed the AWGs."""

        with open(self._get_pulsar_id_file(), 'w') as f:
            f.write(str(id(self)))

    def define_awg_channels(self, awg:Instrument,
                            channel_name_map:dict=None,
                            trigger_group_map:dict=None):
        """Add an AWG with a channel mapping to the pulsar.

        Args:
            awg: AWG object to add to the pulsar.
            channel_name_map: Optional dictionary that maps channel ids to
                channel names.
        """

        if channel_name_map is None:
            channel_name_map = {}
        if trigger_group_map is None:
            trigger_group_map = {}

        # Sanity checks
        for channel_name in channel_name_map.values():
            if channel_name in self.channels:
                raise KeyError("Channel named '{}' already defined".format(
                    channel_name))
        if awg.name in self.awgs:
            raise KeyError("AWG '{}' already added to pulsar".format(awg.name))

        # Add awg and channels parameters to pulsar
        awg_interface_class = PulsarAWGInterface.get_interface_class(awg)
        awg_interface = awg_interface_class(self, awg)
        awg_interface.create_awg_parameters(channel_name_map)
        self.awg_interfaces[awg.name] = awg_interface

        # Reconstruct the set of unique channel groups from the
        # self.channel_groups dictionary, which stores for each channel a list
        # of all channels in the same group.
        self.num_channel_groups[awg.name] = len(set(
            ['---'.join(v) for k, v in self.channel_groups.items()
             if self.get('{}_awg'.format(k)) == awg.name]))

        self.awgs.add(awg.name)
        # Make sure that registers for filter_segments are set in the new AWG.
        self.filter_segments(self.filter_segments())
        # Define trigger groups of AWG
        self.define_awg_trigger_groups(awg.name, trigger_group_map)

    def define_awg_trigger_groups(self, awg_name: str,
                                  trigger_group_map: dict = {}):
        """Add the trigger group mapping to the pulsar for a given AWG.

        Args:
            awg: AWG object for which to add trigger groups.
            trigger_group_map: dictionary defining the trigger groups
            with group names as keys and list of AWG channel names as
            values.
        """

        awg_channels = self.find_awg_channels(awg_name)

        # prepend awg name to group name and add all non-specified
        # channel names to default_trigger_group
        new_trigger_group_map = {}
        specified_channels = set()
        for group_name, channels in trigger_group_map.items():
            new_trigger_group_map[f"{awg_name}_{group_name}"] = channels

            # some sanity checks
            if not specified_channels.isdisjoint(set(channels)):
                raise ValueError(f"Channel specified in more than "
                                 f"a single trigger group on AWG "
                                 f"{awg_name}.")
            if not set(channels).issubset(set(awg_channels)):
                raise ValueError(f"Non-existent channel specified "
                                 f"on AWG {awg_name}.")

            specified_channels.update(set(channels))

        new_trigger_group_map[f"{awg_name}_{_DEFAULT_TRG_GRP}"] =\
            list(set(awg_channels) - specified_channels)

        self.set(f"{awg_name}_trigger_groups", new_trigger_group_map)

    def find_awg_channels(self, awg:str) -> List[str]:
        """Return a list of channels associated to an AWG."""

        channel_list = []
        for channel in self.channels:
            if self.get('{}_awg'.format(channel)) == awg:
                channel_list.append(channel)

        return channel_list

    def get_channel_awg(self, channel:str) -> Instrument:
        """Return the AWG corresponding to a channel.

        Args:
            channel: Name of the channel.
        """

        return Instrument.find_instrument(self.get(f"{channel}_awg"))

    def get_trigger_group(self, channel:str) -> str:
        """Return the corresponding trigger group
        name a channel is in.

        Args:
            channel: Name of the channel.
        """

        # currently we assume a trigger group to only
        # span over a single AWG
        awg_name = self.get_channel_awg(channel).name
        trigger_groups = self.get(f"{awg_name}_trigger_groups")

        found_group = f"{awg_name}_{_DEFAULT_TRG_GRP}"

        for group, channels in trigger_groups.items():
            if channel in channels:
                found_group = group

        return found_group

    def get_awg_from_trigger_group(self, group:str) -> str:
        """Given a trigger group, returns the AWG which the
        trigger group is on.

        Args:
            group: Name of the trigger group.
        """

        if group not in self.trigger_groups:
            raise ValueError(f"Provided group {group} not in "
                             f"list of defined trigger groups.")

        for awg_name in self.awgs:
            if group in self.get(f"{awg_name}_trigger_groups"):
                return awg_name

    def get_trigger_group_channels(self, group:str)->List[str]:
        """
        Return all channels of the trigger group. If default return all
        for which no trigger group was defined.

        Args:
            group: Name of group.
        """

        awg_name = self.get_awg_from_trigger_group(group)
        trigger_groups = self.get(f"{awg_name}_trigger_groups")

        return trigger_groups[group]

    def get_trigger_delay(self, group:str):
        """
        Returns the delay of the global channel delay of
        the specified group.

        Args:
            group: Name of the group.
        """
        awg = self.get_awg_from_trigger_group(group)
        delay = self.get(f"{awg}_delay")

        if isinstance(delay, float) or isinstance(delay, int):
            return delay
        else:
            return delay[group]

    def get_element_start_granularity(self, group:str):
        """
        Returns granularity of device for a given trigger group.

        Args:
            group: Name of the group.
        """

        awg = self.get_awg_from_trigger_group(group)
        gran = self.get(f"{awg}_element_start_granularity")

        if isinstance(gran, dict):
            gran = gran[group]

        if gran is None:
            return 0
        elif isinstance(gran, float) or isinstance(gran, int):
            return gran

    def get_trigger_channels(self, group:str) -> List[str]:
        """
        Returns list of triggering channels for a given group.

        Args:
            group: Name of the group.

        """

        awg = self.get_awg_from_trigger_group(group)
        trigger_channels = self.get(f"{awg}_trigger_channels")

        # if trigger channels are list return that
        # list for all groups
        if isinstance(trigger_channels, list):
            return trigger_channels
        else:
            return trigger_channels[group]

    def check_channels_in_trigger_groups(self, channels:set[str],
                                         trigger_groups:set[list[str]]):
        """
        Checks whether the set of channels has a none zero overlap with
        channels in the trigger groups.

        Args:
            channels: set of channel names
            trigger_groups: set of trigger group names

        Returns:
            True if at least one of the channels is in the trigger group,
            else returns False.
        """
        group_channels = []
        for group in trigger_groups:
            group_channels += \
                self.get_trigger_group_channels(group)

        return len(set(group_channels) & channels) != 0


    def get_enforce_single_element(self, ch:str) -> bool:
        """
        Wrapper function for {awg}_enforce_single_element. Returns a Bool
        whether enforce single element is activated for channel ch.
        Args:
            ch (str): name of channel
        Returns:
             True if enforce single element is activated, else False.
        """
        awg = self.get_channel_awg(ch).name

        enforce_single_element = self.get(f"{awg}_enforce_single_element")

        if isinstance(enforce_single_element, bool):
            return enforce_single_element
        else:
            group = self.get_trigger_group(ch)
            return enforce_single_element[group]

    def clock(self, channel:str=None, awg:str=None):
        """Returns the clock rate of channel or AWG.

        Arguments:
            channel: name of the channel.
            awg: name of AWG.

        Returns:
            Clock rate in samples per second.
        """

        if channel is not None and awg is not None:
            raise ValueError('Both channel and awg arguments passed to '
                             'Pulsar.clock()')
        if channel is None and awg is None:
            raise ValueError('Neither channel nor awg arguments passed to '
                             'Pulsar.clock()')

        if channel is not None:
            awg = self.get('{}_awg'.format(channel))

        if self.awgs_prequeried:
            return self._clocks[awg]
        else:
            return self.awg_interfaces[awg].clock()

    def active_awgs(self) -> Set[str]:
        """Get the set of names of registered active AWGs.

        Inactive AWGs don't get started or stopped, and their waveforms don't
        get updated.
        """

        return {awg for awg in self.awgs if self.get('{}_active'.format(awg))}

    def add_awg_with_waveforms(self, awg:str):
        """Adds an awg to the set of AWGs with waveforms programmed."""

        if awg not in self.awgs:
            raise ValueError(f"'{awg=}' is not registered in pulsar.")

        self._awgs_with_waveforms.add(awg)
        self._set_filter_segments(self._filter_segments, [awg])

    def start(self, exclude:List[str]=None, stop_first:bool=True):
        """Start the active AWGs.

        If multiple AWGs are used in a setup where the
        slave AWGs are triggered by the master AWG, then the slave AWGs must be
        running and waiting for trigger when the master AWG is started to
        ensure synchronous playback.

        TODO: master_awg does not need to be a pulsar interface. The PQSC
        instrument is currently used on some setups. It would make sense to also
        implement a pulsar interface for the PQSC, such that one can use the
        master AWG similarly to any other AWG in the pulsar.

        Arguments:
            exclude: Names of AWGs to exclude
            stop_first: Whether all used AWGs should be stopped before starting
                the AWGs.
        """

        if exclude is None:
            exclude = []

        # Start only the AWGs which have at least one channel programmed, i.e.
        # where at least one channel has state = 1.
        used_awg_names = self.active_awgs() & self._awgs_with_waveforms
        used_awgs = [self.awg_interfaces[name] for name in used_awg_names]

        if stop_first:
            for awg in used_awgs:
                awg.stop()

        # Exclude AWGs that should not be started
        used_awgs = [awg for awg in used_awgs if awg.awg.name not in exclude]

        # Stop master AWG
        if self.master_awg() and self.master_awg() not in exclude:
            self.master_awg.get_instr().stop()

        # Start slave AWGs
        for awg in used_awgs:
            if awg.awg.name != self.master_awg():
                awg.start()

        # Check that all slave AWGs start within 10s
        awgs_to_check = [awg for awg in used_awgs
                         if awg.awg.name != self.master_awg()]
        try:
            with WatchdogTimer(10) as timer:
                while len(awgs_to_check):
                    timer.check()
                    awgs_to_check = [awg for awg in awgs_to_check
                                     if not awg.is_awg_running()]
                    time.sleep(0.1)
        except WatchdogException:
            raise WatchdogException(f"AWGs {awgs_to_check} did not start in 10s.")

        # Start master AWG
        if self.master_awg() not in exclude:
            self.master_awg.get_instr().start()

    def stop(self):
        """Stop all active AWGs."""

        used_awgs = set(self.active_awgs()) & self._awgs_with_waveforms
        used_awg_interfaces = [self.awg_interfaces[name] for name in used_awgs]

        for awg in used_awg_interfaces:
            awg.stop()

    def sigout_on(self, ch, on:bool=True):
        """Turn channel outputs on or off."""

        awg = self.find_instrument(self.get(ch + '_awg'))
        self.awg_interfaces[awg.name].sigout_on(ch, on)

    def get_unique_mccs(self):
        """
        Returns list of unique multi_core_compiler instances from
        PulsarAWGInterface._pulsar_interfaces.
        """
        return set([awg_int.multi_core_compiler
                    for awg_int in self.awg_interfaces.values()
                    if hasattr(awg_int, 'multi_core_compiler')])

    def reset_active_awgs_mcc(self):
        """
        Resets the active awgs on the unique multi_core_compilers.
        """
        for mcc in self.get_unique_mccs():
            mcc.reset_active_awgs()

    def program_awgs(self, sequence, awgs:Union[List[str], str]="all"):
        """Program the AWGs to play a sequence.

        Arguments:
            sequence: See
                :class:`pycqed.measurement.waveform_control.sequence.Sequence`.
            awgs: List of AWGs names, or ``"all"``
        """

        try:
            self._program_awgs(sequence, awgs)
        except Exception as e:
            if not self.use_sequence_cache():
                raise
            log.warning(f'Pulsar: Exception {repr(e)} while programming AWGs. '
                        f'Retrying after resetting the sequence cache.')
            self.reset_sequence_cache()
            self._program_awgs(sequence, awgs)

    def _program_awgs(self, sequence, awgs:Union[List[str], str]='all'):

        # Stores the last uploaded sequence for easy access and plotting
        self.last_sequence = sequence

        # resets the parallel compilation active AWG list
        self.reset_active_awgs_mcc()

        if awgs == 'all':
            awgs = None  # default value for generate_waveforms_sequences

        # initializes the set of AWGs with waveforms
        self._awgs_with_waveforms -= set(
            self.active_awgs() if awgs is None else awgs)


        # Setting the property will prequery all AWG clock and amplitudes
        self.awgs_prequeried = True

        log.info(f'Starting compilation of sequence {sequence.name}')
        t0 = time.time()
        if self.use_sequence_cache():
            self.invalid_cache_if_other_pulsar()
            # get hashes and information about the sequence structure
            channel_hashes, awg_sequences = \
                sequence.generate_waveforms_sequences(
                    awgs=awgs, get_channel_hashes=True)
            log.debug(f'End of waveform hashing sequence {sequence.name} '
                      f'{time.time() - t0}')
            sequence_cache = self._sequence_cache
            # The following makes sure that the sequence cache is empty if
            # the compilation crashes or gets interrupted.
            self.reset_sequence_cache()
            # Add an empty hash for previously active but now inactive channels
            # in active channel groups. This is to make sure that the change
            # (switching them off) is detected correctly below.
            channel_hashes.update({
                k: {} for k, v in sequence_cache['hashes'].items()
                if k not in channel_hashes and len(v)
                and any([k in self.channel_groups[ch]
                         for ch in channel_hashes.keys()])})
            # first, we check whether programming the whole AWG is mandatory due
            # to changed AWG settings or due to changed metadata
            awgs_to_program = []
            settings_to_check = ['{}_use_placeholder_waves',
                                 '{}_prepend_zeros',
                                 'prepend_zeros']
            settings = {}
            metadata = {}
            for awg, seq in awg_sequences.items():
                settings[awg] = {
                    s.format(awg): (
                        self.get(s.format(awg))
                        if s.format(awg) in self.parameters else None)
                    for s in settings_to_check}
                metadata[awg] = {
                    elname: (
                        el.get('metadata', {}) if el is not None else None)
                    for elname, el in seq.items()}
                if awg not in awgs_to_program:
                    try:
                        np.testing.assert_equal(
                            sequence_cache['settings'].get(awg, {}),
                            settings[awg])
                        np.testing.assert_equal(
                            sequence_cache['metadata'].get(awg, {}),
                            metadata[awg])
                    except AssertionError:  # settings or metadata change
                        awgs_to_program.append(awg)
            for awg in awgs_to_program:
                # update the settings and metadata cache
                sequence_cache['settings'][awg] = settings[awg]
                sequence_cache['metadata'][awg] = metadata[awg]
            # Check for which channels some relevant setting or some hash has
            # changed, in which case the group of channels should be uploaded.
            settings_to_check = ['{}_internal_modulation']
            awgs_with_channels_to_upload = []
            channels_to_upload = []
            channels_to_program = []
            for ch, hashes in channel_hashes.items():
                ch_awg = self.get(f'{ch}_awg')
                settings[ch] = {
                    s.format(ch): (
                        self.get(s.format(ch))
                        if s.format(ch) in self.parameters else None)
                    for s in settings_to_check}
                metadata[ch] = {'repeat_pattern':
                                    sequence.repeat_patterns.get(ch, None)}
                if ch in channels_to_upload or ch_awg in awgs_to_program:
                    continue
                changed_settings = True
                try:
                    np.testing.assert_equal(
                        sequence_cache['settings'].get(ch, {}),
                        settings[ch])
                    changed_settings = False
                    np.testing.assert_equal(
                        sequence_cache['hashes'].get(ch, {}), hashes)
                    np.testing.assert_equal(
                        sequence_cache['metadata'].get(ch, {}), metadata[ch])
                except AssertionError:
                    # changed setting, sequence structure, or hash
                    if ch_awg not in awgs_with_channels_to_upload:
                        awgs_with_channels_to_upload.append(ch_awg)
                    for c in self.channel_groups[ch]:
                        channels_to_upload.append(c)
                        if changed_settings:
                            channels_to_program.append(c)
            # update the settings cache and hashes cache
            for ch in channels_to_upload:
                sequence_cache['settings'][ch] = settings.get(ch, {})
                sequence_cache['hashes'][ch] = channel_hashes.get(ch, {})
                sequence_cache['metadata'][ch] = metadata.get(ch, {})
            # generate the waveforms that we need for uploading
            log.debug(f'Start of waveform generation sequence {sequence.name} '
                     f'{time.time() - t0}')
            waveforms, _ = sequence.generate_waveforms_sequences(
                awgs_to_program + awgs_with_channels_to_upload,
                resolve_segments=False)
            log.debug(f'End of waveform generation sequence {sequence.name} '
                     f'{time.time() - t0}')
            # Check for which channels the sequence structure, or some element
            # length has changed.
            # If placeholder waveforms are used, only those channels (and
            # channels in the same group) will be re-programmed, while other
            # channels can be re-uploaded by replacing the existing waveforms.
            ch_length = {}
            for ch, hashes in channel_hashes.items():
                ch_awg = self.get(f'{ch}_awg')
                if ch_awg in awgs_to_program + awgs_with_channels_to_upload:
                    ch_length[ch] = {
                        elname: {cw: len(waveforms[h]) for cw, h in el.items()}
                        for elname, el in hashes.items()}
                # Checking whether programming is needed is done only for
                # channels that are marked to be uploaded but not yet marked
                # to be programmed.
                if ch not in channels_to_upload or ch in channels_to_program \
                        or ch_awg in awgs_to_program:
                    continue
                try:
                    np.testing.assert_equal(
                        sequence_cache['length'].get(ch, {}),
                        ch_length[ch])
                except AssertionError:  # changed length or sequence structure
                    for c in self.channel_groups[ch]:
                        channels_to_program.append(c)
            # update the length cache
            for ch in channels_to_program:
                sequence_cache['length'][ch] = ch_length.get(ch, {})
            # Update the cache for channels that are on an AWG marked for
            # complete re-programming (these channels might have been skipped
            # above).
            for ch in self.channels:
                if self.get(f'{ch}_awg') in awgs_to_program:
                    sequence_cache['settings'][ch] = settings.get(ch, {})
                    sequence_cache['hashes'][ch] = channel_hashes.get(
                        ch, {})
                    sequence_cache['metadata'][ch] = metadata.get(ch, {})
                    sequence_cache['length'][ch] = ch_length.get(ch, {})
            log.debug(f'awgs_to_program = {repr(awgs_to_program)}\n'
                      f'awgs_with_channels_to_upload = '
                      f'{repr(awgs_with_channels_to_upload)}\n'
                      f'channels_to_upload = {repr(channels_to_upload)}\n'
                      f'channels_to_program = {repr(channels_to_program)}'
                      )
        else:
            waveforms, awg_sequences = sequence.generate_waveforms_sequences(
                awgs=awgs)
            awgs_to_program = list(awg_sequences.keys())
            awgs_with_channels_to_upload = []
        log.info(f'Finished compilation of sequence {sequence.name} in '
                 f'{time.time() - t0}')

        channels_used = self._channels_in_awg_sequences(awg_sequences)
        repeat_dict = self._generate_awg_repeat_dict(sequence.repeat_patterns,
                                                     channels_used)

        # TODO: Check if this could be done somewhere else, such that there is
        # no need to import ZIPulsarMixin in this module.
        ZIPulsarMixin.zi_waves_clean(False)
        self._hash_to_wavename_table = {}

        for awg in awg_sequences.keys():
            if (awg not in awgs_to_program + awgs_with_channels_to_upload and
                    self.num_channel_groups[awg] == 1):
                # The AWG does not need to be re-programmed, but we have to add
                # it to the set of AWGs with waveforms (which is otherwise
                # done after programming it).
                # Note: If num_channel_groups is not 1, _program_awg will be
                # called with an empty channels_to_upload list to make sure
                # that the correct sub-AWGs get started.
                self.add_awg_with_waveforms(awg)
                continue
            log.info(f'Started programming {awg}')
            t0 = time.time()
            if awg in awgs_to_program:
                ch_upl, ch_prg = 'all', 'all'
            else:
                ch_upl = [self.get(f'{ch}_id') for ch in channels_to_upload
                          if self.get(f'{ch}_awg') == awg]
                ch_prg = [self.get(f'{ch}_id') for ch in channels_to_program
                          if self.get(f'{ch}_awg') == awg]

            self.awg_interfaces[awg]._program_awg(
                awg_sequences.get(awg, {}),
                waveforms,
                repeat_dict.get(awg, None),
                channels_to_upload=ch_upl,
                channels_to_program=ch_prg,
            )

            log.info(f'Finished programming {awg} in {time.time() - t0}')

        if self.use_mcc():
            # Use parallel compilation and upload if the _awgs_with_waveforms
            # support it.
            for mcc in self.get_unique_mccs():
                if mcc is not None and len(mcc._awgs) > 0:
                    mcc.wait_compile()
                    mcc.upload()

            # Finalize callbacks allow individual AWG interfaces to do final
            # upload steps (e.g., uploading waveforms).
            for awg, callback in self.mcc_finalize_callbacks.items():
                if awg in self._awgs_with_waveforms:
                    callback()

        if self.use_sequence_cache():
            # Compilation finished sucessfully. Store sequence cache.
            self._sequence_cache = sequence_cache

        # Reset prequery state
        self.awgs_prequeried = False

    def invalid_cache_if_other_pulsar(self):
        if self.check_for_other_pulsar():
            log.debug("Another pulsar instance has programmed the AWGs. "
                          "Resetting sequence cache.")
            self.reset_sequence_cache()
            self._write_pulsar_check_file()

    def _hash_to_wavename(self, h):

        def to_base(n, b, alphabet=None, prev=None):
            if prev is None: prev = []
            if n == 0:
                if alphabet is None: return prev
                else: return [alphabet[i] for i in prev]
            return to_base(n//b, b, alphabet, prev+[n%b])

        alphabet = 'abcdefghijklmnopqrstuvwxyz'
        if h not in self._hash_to_wavename_table:
            hash_int = abs(hash(h))
            wname = ''.join(to_base(hash_int, len(alphabet), alphabet))[::-1]
            while wname in self._hash_to_wavename_table.values():
                hash_int += 1
                wname = ''.join(to_base(hash_int, len(alphabet), alphabet)) \
                    [::-1]
            self._hash_to_wavename_table[h] = wname
        return self._hash_to_wavename_table[h]

    def _set_inter_element_spacing(self, val):
        self._inter_element_spacing = val

    def _get_inter_element_spacing(self):
        if self._inter_element_spacing != 'auto':
            return self._inter_element_spacing
        elif not self.awgs:
            return 0
        else:
            return max([self.get(f"{awg}_inter_element_deadtime")
                        for awg in self.awgs])

    def _set_filter_segments(self, val:Tuple[int, int]=None,
                             awgs='with_waveforms'):
        if val is None:
            val = _DEFAULT_SEGMENT

        self._filter_segments = val
        if awgs == 'with_waveforms':
            awgs = self._awgs_with_waveforms
        elif awgs == 'all':
            awgs = self.awgs
        for awg in awgs:
            self.awg_interfaces[awg].set_filter_segments(val)

    def _get_filter_segments(self):
        return self._filter_segments

    @property
    def awgs_prequeried(self, status=None) -> bool:
        return self._awgs_prequeried_state

    @awgs_prequeried.setter
    def awgs_prequeried(self, status:bool):
        if status:
            self._awgs_prequeried_state = False
            self._clocks = {}
            for awg in self.awgs:
                self._clocks[awg] = self.awg_interfaces[awg].clock()
            for c in self.channels:
                # prequery also the output amplitude values
                self.get(c + '_amp')
            self._awgs_prequeried_state = True
        else:
            self._awgs_prequeried_state = False

    def _id_channel(self, cid, awg):
        """
        Returns the channel name corresponding to the channel with id `cid` on
        the AWG `awg`.

        Args:
            cid: An id of one of the channels.
            awg: The name of the AWG.

        Returns: The corresponding channel name. If the channel is not found,
                 returns `None`.
        """
        for cname in self.channels:
            if self.get('{}_awg'.format(cname)) == awg and \
               self.get('{}_id'.format(cname)) == cid:
                return cname
        return None

    @staticmethod
    def _channels_in_awg_sequences(awg_sequences) -> Dict[str, Set[str]]:
        """Identifies all channels used in the given awg keyed sequence.

        Arguments:
            awg_sequences (dict): awg sequences keyed by awg name, i.e. as
                returned by ``sequence.generate_sequence_waveforms()``.

        Returns:
            dictionary keyed by awg of with all channels used during the
            sequence.
        """
        channels_used = dict()
        for awg in awg_sequences:
            channels_used[awg] = set()
            for segname in awg_sequences[awg]:
                if awg_sequences[awg][segname] is None:
                    continue
                elements = awg_sequences[awg][segname]
                for cw in elements:
                    if cw != "metadata":
                        channels_used[awg] |= elements[cw].keys()
        return channels_used

    def _generate_awg_repeat_dict(self, repeat_dict_per_ch, channels_used):
        """Translates a repeat dictionary keyed by channels to a repeat
        dictionary keyed by awg.

        Checks whether all channels in channels_used have an entry.

        Arguments:
            repeat_dict_per_ch: keys: channels_id, values: repeat pattern.
            channels_used (dict): list of channel used on each awg.
        """
        awg_ch_repeat_dict = dict()
        repeat_dict_per_awg = dict()
        for cname in repeat_dict_per_ch:
            awg = self.get(f"{cname}_awg")
            chid = self.get(f"{cname}_id")

            if not awg in awg_ch_repeat_dict.keys():
                awg_ch_repeat_dict[awg] = []
            awg_ch_repeat_dict[awg].append(chid)
            if repeat_dict_per_awg.get(awg, repeat_dict_per_ch[cname]) \
                    != repeat_dict_per_ch[cname]:
                raise NotImplementedError(f"Repeat pattern on {cname} is "
                f"different from at least one other channel on {awg}:"
                f"{repeat_dict_per_ch[cname]} vs {repeat_dict_per_awg[awg]}")
            repeat_dict_per_awg[awg] = repeat_dict_per_ch[cname]

        for awg_repeat, chs_repeat in awg_ch_repeat_dict.items():
            for ch in channels_used.get(awg_repeat, []):
                assert ch in chs_repeat, f"Repeat pattern " \
                    f"provided for {awg_repeat} but no pattern was given on " \
                    f"{ch}. All used channels on the same awg must have a " \
                    f"repeat pattern."

        return repeat_dict_per_awg

    def get_params_for_spectrum(self, ch:str, requested_freqs:list[float]):
        awg_name = self.get(f'{ch}_awg')
        return self.awg_interfaces[awg_name] \
            .get_params_for_spectrum(ch, requested_freqs)

    def get_frequency_sweep_function(self, ch:str, **kw):
        awg_name = self.get(f'{ch}_awg')
        return self.awg_interfaces[awg_name] \
            .get_frequency_sweep_function(ch, **kw)

    def get_centerfreq_generator(self, ch: str):
        """Return the generator of the center frequency associated with a given channel.

        Args:
            ch: channel of the AWG.
        Returns:
            center_freq_generator module
        """

        awg_name = self.get(f'{ch}_awg')
        return self.awg_interfaces[awg_name] \
            .get_centerfreq_generator(ch)<|MERGE_RESOLUTION|>--- conflicted
+++ resolved
@@ -157,13 +157,6 @@
                                        "(eg. readout) passed in "
                                        "'repeat dictionary'.")
         pulsar.add_parameter(f"{name}_enforce_single_element",
-<<<<<<< HEAD
-                             initial_value=False,
-                             vals=vals.MultiType(vals.Dict(),
-                                               vals.Bool()),
-                             parameter_class=ManualParameter,
-=======
->>>>>>> 45de5a48
                              docstring="Group all the pulses on this AWG into "
                                        "a single element. Useful for making "
                                        "sure the master AWG has only one "
