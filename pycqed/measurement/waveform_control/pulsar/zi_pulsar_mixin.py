import ctypes
import logging
import os
import shutil
import numpy as np


log = logging.getLogger(__name__)

try:
    from pycqed.measurement.waveform_control.pulsar.zi_multi_core_compiler. \
        multi_core_compiler import MultiCoreCompiler
except ImportError:
    log.warning('Could not import MultiCoreCompiler, parallel programming of ZI devices will not work.')
    class MultiCoreCompiler():
        def __init__(self):
            self._awgs = {}

class ZIPulsarMixin:
    """Mixin containing utility functions needed by ZI AWG pulsar interfaces.

    Classes deriving from this mixin must have a ``pulsar`` attribute.
    """

    zi_waves_cleared = False
    """Flag set when waves are cleared."""


    @staticmethod
    def _zi_wave_dir():
        if os.name == "nt":
            dll = ctypes.windll.shell32
            buf = ctypes.create_unicode_buffer(ctypes.wintypes.MAX_PATH + 1)
            if dll.SHGetSpecialFolderPathW(None, buf, 0x0005, False):
                _basedir = buf.value
            else:
                log.warning("Could not extract my documents folder")
        else:
            _basedir = os.path.expanduser("~")
        wave_dir = os.path.join(_basedir, "Zurich Instruments", "LabOne",
            "WebServer", "awg", "waves")
        if not os.path.exists(wave_dir):
            os.makedirs(wave_dir)
        return wave_dir

    @classmethod
    def _zi_clear_waves(cls):
        wave_dir = cls._zi_wave_dir()
        for f in os.listdir(wave_dir):
            if f.endswith(".csv"):
                os.remove(os.path.join(wave_dir, f))
            elif f.endswith(".cache"):
                shutil.rmtree(os.path.join(wave_dir, f))
        cls.zi_waves_cleared = True

    @staticmethod
    def _zi_wavename_pair_to_argument(w1, w2):
        if w1 is not None and w2 is not None:
            return f"{w1}, {w2}"
        elif w1 is not None and w2 is None:
            return f"1, {w1}"
        elif w1 is None and w2 is not None:
            return f"2, {w2}"
        else:
            return ""

    def _zi_wave_definition(self, wave, defined_waves=None,
                            placeholder_wave_length=None,
                            placeholder_wave_index=None):
        if defined_waves is None:
            if placeholder_wave_length is None:
                defined_waves = set()
            else:
                defined_waves = set(), dict()
        wave_definition = []
        w1, w2 = self._zi_waves_to_wavenames(wave)
        if placeholder_wave_length is None:
            # don"t use placeholder waves
            for analog, marker, wc in [(wave[0], wave[1], w1),
                                       (wave[2], wave[3], w2)]:
                if analog is not None:
                    wa = self.pulsar._hash_to_wavename(analog)
                    if wa not in defined_waves:
                        wave_definition.append(f'wave {wa} = "{wa}";')
                        defined_waves.add(wa)
                if marker is not None:
                    wm = self.pulsar._hash_to_wavename(marker)
                    if wm not in defined_waves:
                        wave_definition.append(f'wave {wm} = "{wm}";')
                        defined_waves.add(wm)
                if analog is not None and marker is not None:
                    if wc not in defined_waves:
                        wave_definition.append(f"wave {wc} = {wa} + {wm};")
                        defined_waves.add(wc)
        else:
            # use placeholder waves
            n = placeholder_wave_length
            if w1 is None and w2 is not None:
                w1 = f"{w2}_but_zero"
            for wc, marker in [(w1, wave[1]), (w2, wave[3])]:
                if wc is not None and wc not in defined_waves[0]:
                    wave_definition.append(
                        f"wave {wc} = placeholder({n}" +
                        ("" if marker is None else ", true") +
                        ");")
                    defined_waves[0].add(wc)
            wave_definition.append(
                f"assignWaveIndex({self._zi_wavename_pair_to_argument(w1, w2)},"
                f" {placeholder_wave_index});"
            )
            defined_waves[1][placeholder_wave_index] = wave
        return wave_definition

    @staticmethod
    def _zi_playback_string_loop_start(metadata, channels):
        """Creates playback string that starts a loop depending on the metadata.

        The method also takes care of oscillator sweeps.
        Args:
            metadata (dict): Dictionary containing the information if a loop
                should be started and which variables to sweep inside the loop.
                Relevant keys are:
                    loop (int): Length of the loop. If not specified, no loop
                        will be started and the returned playback_string will be
                        an empty list.
                    sweep_params (dict): Dictionary of sweeps. Depending on the
                        key, different sweeps will be performed. Only those
                        items will be implemented, whose keys starts with a
                        channel name contained in channels.
                        Special keys (after "{ch_name}_") are:
                            "osc_sweep"
                        The default behaviour will assume a key describing the
                        path of a node of the channel with "/" replaced by "_".
                        The value should be a list of doubles in this case.
            channels (list): list of channel names to be considered

        Returns:
            str: playback_string
        """
        loop_len = metadata.get("loop", False)
        if not loop_len:
            return []
        playback_string = []
        sweep_params = metadata.get("sweep_params", {})
        for k, v in sweep_params.items():
            for ch in channels:
                if not k.startswith(f"{ch}_"):
                    continue
                if k == f"{ch}_osc_sweep":
                    playback_string.append('//set up frequency sweep')
                    start_freq = v[0]
                    freq_inc = 0 if len(v) <= 1 else v[1] - v[0]
                    playback_string.append(
                        f'configFreqSweep(SWEEP_OSC,{start_freq},{freq_inc});')
                else:
                    playback_string.append(
                        f'wave {k} = vect({",".join([f"{a}" for a in v])})')
        playback_string.append(
            f"for (cvar i_sweep = 0; i_sweep < {loop_len}; i_sweep += 1) {{")
        for k, v in sweep_params.items():
            for ch in channels:
                if not k.startswith(f"{ch}_"):
                    continue
                if k == f"{ch}_osc_sweep":
                    playback_string.append('  waitWave();\n')
                    playback_string.append('  setSweepStep(SWEEP_OSC,'
                                           ' i_sweep);\n')
                else:
                    node = k[len(f"{ch}_"):].replace("_", "/")
                    playback_string.append(
                        f'setDouble("{node}", {k}[i_sweep]);')
        return playback_string

    @staticmethod
    def _zi_playback_string_loop_end(metadata):
        return ["}"] if metadata.get("end_loop", False) else []

    def _zi_codeword_table_entry(self, codeword, wave, placeholder_wave=False):
        w1, w2 = self._zi_waves_to_wavenames(wave)
        use_hack = True
        if w1 is None and w2 is not None and use_hack and not placeholder_wave:
            # This hack is needed due to a bug on the HDAWG.
            # Remove this if case once the bug is fixed.
            return [f"setWaveDIO({codeword}, zeros(1) + marker(1, 0), {w2});"]
        elif w1 is None and w2 is not None and use_hack and placeholder_wave:
            return [f"setWaveDIO({codeword}, {w2}_but_zero, {w2});"]
        elif not (w1 is None and w2 is None):
            return ["setWaveDIO({}, {});".format(codeword,
                        self._zi_wavename_pair_to_argument(w1, w2))]
        else:
            return []

    def _zi_waves_to_wavenames(self, wave):
        wavenames = []
        for analog, marker in [(wave[0], wave[1]), (wave[2], wave[3])]:
            if analog is None and marker is None:
                wavenames.append(None)
            elif analog is None and marker is not None:
                wavenames.append(self.pulsar._hash_to_wavename(marker))
            elif analog is not None and marker is None:
                wavenames.append(self.pulsar._hash_to_wavename(analog))
            else:
                wavenames.append(self.pulsar._hash_to_wavename((analog, marker)))
        return wavenames

    def _zi_write_waves(self, waveforms):
        wave_dir = self._zi_wave_dir()
        for h, wf in waveforms.items():
            filename = os.path.join(wave_dir, self.pulsar._hash_to_wavename(h)+".csv")
            if os.path.exists(filename):
                continue
            fmt = "%.18e" if wf.dtype == np.float else "%d"
            np.savetxt(filename, wf, delimiter=",", fmt=fmt)

    def _zi_playback_string(self, name, device, wave, acq=False, codeword=False,
                            prepend_zeros=0, placeholder_wave=False,
                            allow_filter=False, negate_q=False):
        playback_string = []
        if allow_filter:
            playback_string.append(
                "if (i_seg >= first_seg && i_seg <= last_seg) {")
        if prepend_zeros:
            playback_string.append(f"playZero({prepend_zeros});")
        w1, w2 = self._zi_waves_to_wavenames(wave)
        if w2 is not None and negate_q:
            w2 = f"(-({w2}))"
        use_hack = True # set this to false once the bugs with HDAWG are fixed
        playback_string += self._zi_wait_trigger(name, device)

        if codeword and not (w1 is None and w2 is None):
            playback_string.append("playWaveDIO();")
        else:
            if w1 is None and w2 is not None and use_hack and not placeholder_wave:
                # This hack is needed due to a bug on the HDAWG.
                # Remove this if case once the bug is fixed.
                playback_string.append(f"playWave(marker(1,0)*0*{w2}, {w2});")
            elif w1 is None and w2 is not None and use_hack and placeholder_wave:
                # This hack is needed due to a bug on the HDAWG.
                # Remove this if case once the bug is fixed.
                playback_string.append(f"playWave({w2}_but_zero, {w2});")
            elif w1 is not None and w2 is None and not placeholder_wave:
                if device == 'shfsg':
                    # Generate real valued output on SG channel
                    playback_string.append(f"playWave(1, 2, {w1});")
                elif use_hack:
                    # This hack is needed due to a bug on the HDAWG.
                    # Remove this if case once the bug is fixed.
                    playback_string.append(f"playWave({w1}, marker(1,0)*0*{w1});")
            elif w1 is not None or w2 is not None:
                playback_string.append("playWave({});".format(
                    self._zi_wavename_pair_to_argument(w1, w2)))
        if acq:
            playback_string.append("setTrigger(RO_TRIG);")
            playback_string.append("setTrigger(WINT_EN);")
        if allow_filter:
            playback_string.append("}")
        return playback_string

    def _zi_interleaved_playback_string(self, name, device, counter,
                                        wave, acq=False, codeword=False):
        playback_string = []
        w1, w2 = self._zi_waves_to_wavenames(wave)
        if w1 is None or w2 is None:
            raise ValueError("When using HDAWG modulation both I and Q need "
                              "to be defined")

        wname = f"wave{counter}"
        interleaves = [f"wave {wname} = interleave({w1}, {w2});"]

        if not codeword:
            if not acq:
                playback_string.append(f"prefetch({wname},{wname});")

        playback_string += self._zi_wait_trigger(name, device)

        if codeword:
            # playback_string.append("playWaveDIO();")
            raise NotImplementedError("Modulation in combination with codeword"
                                      "pulses has not yet been implemented!")
        else:
            playback_string.append(f"playWave({wname},{wname});")
        if acq:
            playback_string.append("setTrigger(RO_TRIG);")
            playback_string.append("setTrigger(WINT_EN);")
        return playback_string, interleaves

<<<<<<< HEAD

class MultiCoreCompilerQudevZI(MultiCoreCompiler):
    """
    A child of MultiCoreCompiler, which compiles and uploads sequences using
    multiple threads.
    This class enables compilation on a subset of the added awgs, referred to
    as "active awgs" and stored in self._awgs.

    Args:
        awgs (AWG): A list of the AWG Nodes that are target for parallel
            compilation
        use_tempdir (bool, optional): Use a temporary directory to store the
            generated sequences
    """
    def __init__(self, *awgs, **kwargs):
        super().__init__(*awgs, **kwargs)
        self._awgs_all = {}
        self._awgs_all.update(self._awgs)
        self.reset_active_awgs()

    def add_awg(self, awg):
        """
        Add a AWG core to self._awgs_all and reset self._awgs.

        Args:
            awg (AWG): The AWG Nodes that is target for parallel compilation
        """
        super().add_awg(awg)
        self._awgs_all[awg] = self._awgs[awg]
        self.reset_active_awgs()

    def add_active_awg(self, awg):
        """
        Add a AWG core to the active awgs (self._awgs), which are the ones
        that will be programmed.

        Args:
            awg (AWG): The AWG Nodes that is target for parallel compilation
        """
        self._awgs[awg] = self._awgs_all[awg]

    def reset_active_awgs(self):
        """
        Reset the active awgs (self._awgs)
        """
        self._awgs = {}


class ZIMultiCoreCompilerMixin:
    """
    Mixin for creating an instance of MultiCoreCompilerQudevZI for parallel
    compilation and upload of SeqC strings.
    """
    multi_core_compiler = MultiCoreCompilerQudevZI()
=======
    def _zi_wait_trigger(self, name, device):
        playback_string = []
        trig_source = self.pulsar.get("{}_trigger_source".format(name))
        if trig_source == "Dig1":
            playback_string.append(
                "waitDigTrigger(1{});".format(", 1" if device == "uhf" else ""))
        elif trig_source == "Dig2":
            playback_string.append("waitDigTrigger(2,1);")
        else:
            playback_string.append(f"wait{trig_source}Trigger();")
        return playback_string
>>>>>>> 30796d30
<|MERGE_RESOLUTION|>--- conflicted
+++ resolved
@@ -284,62 +284,6 @@
             playback_string.append("setTrigger(WINT_EN);")
         return playback_string, interleaves
 
-<<<<<<< HEAD
-
-class MultiCoreCompilerQudevZI(MultiCoreCompiler):
-    """
-    A child of MultiCoreCompiler, which compiles and uploads sequences using
-    multiple threads.
-    This class enables compilation on a subset of the added awgs, referred to
-    as "active awgs" and stored in self._awgs.
-
-    Args:
-        awgs (AWG): A list of the AWG Nodes that are target for parallel
-            compilation
-        use_tempdir (bool, optional): Use a temporary directory to store the
-            generated sequences
-    """
-    def __init__(self, *awgs, **kwargs):
-        super().__init__(*awgs, **kwargs)
-        self._awgs_all = {}
-        self._awgs_all.update(self._awgs)
-        self.reset_active_awgs()
-
-    def add_awg(self, awg):
-        """
-        Add a AWG core to self._awgs_all and reset self._awgs.
-
-        Args:
-            awg (AWG): The AWG Nodes that is target for parallel compilation
-        """
-        super().add_awg(awg)
-        self._awgs_all[awg] = self._awgs[awg]
-        self.reset_active_awgs()
-
-    def add_active_awg(self, awg):
-        """
-        Add a AWG core to the active awgs (self._awgs), which are the ones
-        that will be programmed.
-
-        Args:
-            awg (AWG): The AWG Nodes that is target for parallel compilation
-        """
-        self._awgs[awg] = self._awgs_all[awg]
-
-    def reset_active_awgs(self):
-        """
-        Reset the active awgs (self._awgs)
-        """
-        self._awgs = {}
-
-
-class ZIMultiCoreCompilerMixin:
-    """
-    Mixin for creating an instance of MultiCoreCompilerQudevZI for parallel
-    compilation and upload of SeqC strings.
-    """
-    multi_core_compiler = MultiCoreCompilerQudevZI()
-=======
     def _zi_wait_trigger(self, name, device):
         playback_string = []
         trig_source = self.pulsar.get("{}_trigger_source".format(name))
@@ -351,4 +295,58 @@
         else:
             playback_string.append(f"wait{trig_source}Trigger();")
         return playback_string
->>>>>>> 30796d30
+
+
+class MultiCoreCompilerQudevZI(MultiCoreCompiler):
+    """
+    A child of MultiCoreCompiler, which compiles and uploads sequences using
+    multiple threads.
+    This class enables compilation on a subset of the added awgs, referred to
+    as "active awgs" and stored in self._awgs.
+
+    Args:
+        awgs (AWG): A list of the AWG Nodes that are target for parallel
+            compilation
+        use_tempdir (bool, optional): Use a temporary directory to store the
+            generated sequences
+    """
+    def __init__(self, *awgs, **kwargs):
+        super().__init__(*awgs, **kwargs)
+        self._awgs_all = {}
+        self._awgs_all.update(self._awgs)
+        self.reset_active_awgs()
+
+    def add_awg(self, awg):
+        """
+        Add a AWG core to self._awgs_all and reset self._awgs.
+
+        Args:
+            awg (AWG): The AWG Nodes that is target for parallel compilation
+        """
+        super().add_awg(awg)
+        self._awgs_all[awg] = self._awgs[awg]
+        self.reset_active_awgs()
+
+    def add_active_awg(self, awg):
+        """
+        Add a AWG core to the active awgs (self._awgs), which are the ones
+        that will be programmed.
+
+        Args:
+            awg (AWG): The AWG Nodes that is target for parallel compilation
+        """
+        self._awgs[awg] = self._awgs_all[awg]
+
+    def reset_active_awgs(self):
+        """
+        Reset the active awgs (self._awgs)
+        """
+        self._awgs = {}
+
+
+class ZIMultiCoreCompilerMixin:
+    """
+    Mixin for creating an instance of MultiCoreCompilerQudevZI for parallel
+    compilation and upload of SeqC strings.
+    """
+    multi_core_compiler = MultiCoreCompilerQudevZI()