import logging
import numpy as np
from copy import deepcopy
from functools import partial

import qcodes.utils.validators as vals
from qcodes.instrument.parameter import ManualParameter
try:
    from pycqed.instrument_drivers.physical_instruments.ZurichInstruments. \
        ZI_HDAWG_core import ZI_HDAWG_core
except Exception:
    ZI_HDAWG_core = type(None)
try:
    from pycqed.instrument_drivers.physical_instruments.ZurichInstruments. \
        ZI_base_instrument import merge_waveforms
except Exception:
    pass

from .pulsar import PulsarAWGInterface
from .zi_pulsar_mixin import ZIPulsarMixin


log = logging.getLogger(__name__)


class HDAWG8Pulsar(PulsarAWGInterface, ZIPulsarMixin):
    """ZI HDAWG8 specific functionality for the Pulsar class."""

    AWG_CLASSES = [ZI_HDAWG_core]
    GRANULARITY = 16
    ELEMENT_START_GRANULARITY = 8 / 2.4e9
    MIN_LENGTH = 16 / 2.4e9
    # TODO: Check if other values commented out should be removed
    INTER_ELEMENT_DEADTIME = 8 / 2.4e9 # 80 / 2.4e9 # 0 / 2.4e9
    CHANNEL_AMPLITUDE_BOUNDS = {
        "analog": (0.01, 5.0),
        "marker": (0.01, 5.0),
    }
    CHANNEL_OFFSET_BOUNDS = {
        "analog": tuple(), # TODO: Check if there are indeed no bounds for the offset
        "marker": tuple(), # TODO: Check if there are indeed no bounds for the offset
    }
    IMPLEMENTED_ACCESSORS = ["offset", "amp", "amplitude_scaling"]

    _hdawg_sequence_string_template = (
        "{wave_definitions}\n"
        "\n"
        "{codeword_table_defs}\n"
        "\n"
        "while (1) {{\n"
        "  {playback_string}\n"
        "}}\n"
    )

    def __init__(self, pulsar, awg):
        super().__init__(pulsar, awg)
        self._hdawg_waveform_cache = dict()

    def create_awg_parameters(self, channel_name_map):
        super().create_awg_parameters(channel_name_map)

        pulsar = self.pulsar
        name = self.awg.name

        # Override _min_length parameter created in base class
        # TODO: Check if this makes sense, it is a constant for the other AWGs
        # Furthermore, it does not really make sense to manually set the minimum
        # length which is a property of the instrument...
        del pulsar.parameters[f"{name}_min_length"]
        pulsar.add_parameter(f"{name}_min_length",
                             initial_value=self.MIN_LENGTH,
                            parameter_class=ManualParameter)

        pulsar.add_parameter(f"{name}_use_placeholder_waves",
                             initial_value=False, vals=vals.Bool(),
                             parameter_class=ManualParameter)
        pulsar.add_parameter(f"{name}_trigger_source",
                             initial_value="Dig1",
                             vals=vals.Enum("Dig1", "DIO", "ZSync"),
                             parameter_class=ManualParameter,
                             docstring="Defines for which trigger source the "
                                       "AWG should wait, before playing the "
                                       "next waveform. Allowed values are: "
                                       "'Dig1', 'DIO', 'ZSync'.")
        pulsar.add_parameter(f"{name}_prepend_zeros",
                             initial_value=None,
                             vals=vals.MultiType(vals.Enum(None), vals.Ints(),
                                                 vals.Lists(vals.Ints())),
                             parameter_class=ManualParameter)

        group = []
        for ch_nr in range(8):
            id = f"ch{ch_nr + 1}"
            ch_name = channel_name_map.get(id, f"{name}_{id}")
            self.create_channel_parameters(id, ch_name, "analog")
            pulsar.channels.add(ch_name)
            group.append(ch_name)
            id = f"ch{ch_nr + 1}m"
            ch_name = channel_name_map.get(id, f"{name}_{id}")
            self.create_channel_parameters(id, ch_name, "marker")
            pulsar.channels.add(ch_name)
            group.append(ch_name)
            # channel pairs plus the corresponding marker channels are
            # considered as groups
            if (ch_nr + 1) % 2 == 0:
                for ch_name in group:
                    pulsar.channel_groups.update({ch_name: group})
                group = []

    def create_channel_parameters(self, id:str, ch_name:str, ch_type:str):
        super().create_channel_parameters(id, ch_name, ch_type)

        pulsar = self.pulsar

        if ch_type == "analog":

            pulsar.add_parameter(
                f"{ch_name}_amplitude_scaling",
                set_cmd=partial(self.awg_setter, id, "amplitude_scaling"),
                get_cmd=partial(self.awg_getter, id, "amplitude_scaling"),
                vals=vals.Numbers(min_value=-1.0, max_value=1.0),
                initial_value=1.0,
                docstring=f"Scales the AWG output of channel by a given factor."
            )
            pulsar.add_parameter(f"{ch_name}_internal_modulation",
                                 initial_value=False, vals=vals.Bool(),
                                 parameter_class=ManualParameter)

            # first channel of a pair
            if (int(id[2:]) - 1) % 2  == 0:
                awg_nr = (int(id[2:]) - 1) // 2
                param_name = f"{ch_name}_mod_freq"
                pulsar.add_parameter(
                    param_name,
                    unit='Hz',
                    initial_value=None,
                    set_cmd=self._hdawg_mod_setter(awg_nr),
                    get_cmd=self._hdawg_mod_getter(awg_nr),
                    docstring="Carrier frequency of internal modulation for "
                              "a channel pair. Positive (negative) sign "
                              "corresponds to upper (lower) side band. Setting "
                              "it to None disables internal modulation."
                )
                # qcodes will not set the initial value if it is None, so we set
                # it manually here to ensure that internal modulation gets
                # switched off in the init.
                pulsar.set(param_name, None)

        else: # ch_type == "marker"
            # So far no additional parameters specific to marker channels
            pass

    def awg_setter(self, id:str, param:str, value):

        # Sanity checks
        super().awg_setter(id, param, value)

        channel_type = "analog" if id[-1] != "m" else "marker"
        ch = int(id[2]) - 1

        if param == "offset":
            if channel_type == "analog":
                self.awg.set(f"sigouts_{ch}_offset", value)
            else:
                pass # raise NotImplementedError("Cannot set offset on marker channels.")
        elif param == "amp":
            if channel_type == "analog":
                self.awg.set(f"sigouts_{ch}_range", 2 * value)
            else:
                pass # raise NotImplementedError("Cannot set amp on marker channels.")
        elif param == "amplitude_scaling" and channel_type == "analog":
            # ch1/ch2 are on sub-awg 0, ch3/ch4 are on sub-awg 1, etc.
            awg = (int(id[2:]) - 1) // 2
            # ch1/ch3/... are output 0, ch2/ch4/... are output 0,
            output = (int(id[2:]) - 1) - 2 * awg
            self.awg.set(f"awgs_{awg}_outputs_{output}_amplitude", value)

    def awg_getter(self, id:str, param:str):

        # Sanity checks
        super().awg_getter(id, param)

        channel_type = "analog" if id[-1] != "m" else "marker"
        ch = int(id[2]) - 1

        if param == "offset":
            if channel_type == "analog":
                return self.awg.get(f"sigouts_{ch}_offset")
            else:
                return 0
        elif param == "amp":
            if channel_type == "analog":
                if self.pulsar.awgs_prequeried:
                    return self.awg.parameters[f"sigouts_{ch}_range"].get_latest() / 2
                else:
                    return self.awg.get(f"sigouts_{ch}_range") / 2
            else:
                return 1
        elif param == "amplitude_scaling" and channel_type == "analog":
            # ch1/ch2 are on sub-awg 0, ch3/ch4 are on sub-awg 1, etc.
            awg = (int(id[2:]) - 1) // 2
            # ch1/ch3/... are output 0, ch2/ch4/... are output 0,
            output = (int(id[2:]) - 1) - 2 * awg
            return self.awg.get(f"awgs_{awg}_outputs_{output}_amplitude")

    def _hdawg_mod_setter(self, awg_nr):
        def s(val):
            log.debug(f'{self.awg.name}_awgs_{awg_nr} modulation freq: {val}')
            if val == None:
                self.awg.set(f'awgs_{awg_nr}_outputs_0_modulation_mode', 0)
                self.awg.set(f'awgs_{awg_nr}_outputs_1_modulation_mode', 0)
            else:
                # FIXME: this currently only works for real-valued baseband
                # signals (zero Q component), and it assumes that the the I
                # component gets programmed to both channels, see the case
                # of mod_frequency=None in
                # pulse_library.SSB_DRAG_pulse.chan_wf.
                # In the future, we should extended this to support general
                # IQ modulation and adapt the pulse library accordingly.
                # Also note that we here assume that the I (Q) channel is the
                # first (second) channel of a pair.
                sideband = np.sign(val)
                freq = np.abs(val)
                # see pycqed\instrument_drivers\physical_instruments\
                #   ZurichInstruments\zi_parameter_files\node_doc_HDAWG8.json
                # for description of the nodes used below.
                # awg_nr: ch1/ch2 are on sub-awg 0, ch3/ch4 are on sub-awg 1,
                # etc. Mode 1 (2) means that the AWG Output is multiplied with
                # Sine Generator signal 0 (1) of this sub-awg
                self.awg.set(f'awgs_{awg_nr}_outputs_0_modulation_mode', 1)
                self.awg.set(f'awgs_{awg_nr}_outputs_1_modulation_mode', 2)
                # For the oscillator, we can use any index, as long as the
                # respective osc is not needed for anything else. Since we
                # currently use oscs only here, the following index
                # calculated from awg_nr can ensure that a unique osc is
                # used for every channel pair for which we configure
                # internal modulation.
                osc_nr = awg_nr * 4
                # set up the two sines of the channel pair with the same
                # oscillator and with 90 phase shift
                self.awg.set(f'sines_{awg_nr * 2}_oscselect', osc_nr)
                self.awg.set(f'sines_{awg_nr * 2 + 1}_oscselect', osc_nr)
                self.awg.set(f'sines_{awg_nr * 2}_phaseshift', 0)
                # positive (negative) phase shift is needed for upper (
                # lower) sideband
                self.awg.set(f'sines_{awg_nr * 2 + 1}_phaseshift', sideband * 90)
                # configure the oscillator frequency
                self.awg.set(f'oscs_{osc_nr}_freq', freq)
        return s

    def _hdawg_mod_getter(self, awg_nr):
        def g():
            m0 = self.awg.get(f'awgs_{awg_nr}_outputs_0_modulation_mode')
            m1 = self.awg.get(f'awgs_{awg_nr}_outputs_1_modulation_mode')
            if m0 == 0 and m1 == 0:
                # If modulation mode is 0 for both outputs, internal
                # modulation is switched off (indicated by a modulation
                # frequency set to None).
                return None
            elif m0 == 1 and m1 == 2:
                # these calcuations invert the calculations in
                # _hdawg_mod_setter, see therein for explaining comments
                osc0 = self.awg.get(f'sines_{awg_nr * 2}_oscselect')
                osc1 = self.awg.get(f'sines_{awg_nr * 2 + 1}_oscselect')
                if osc0 == osc1:
                    sideband = np.sign(self.awg.get(
                        f'sines_{awg_nr * 2 + 1}_phaseshift'))
                    return sideband * self.awg.get(f'oscs_{osc0}_freq')
            # If we have not returned a result at this point, the current
            # AWG settings do not correspond to a configuration made by
            # _hdawg_mod_setter.
            log.warning('The current modulation configuration is not '
                        'supported by pulsar. Cannot retrieve modulation '
                        'frequency.')
            return None
        return g

    def get_divisor(self, chid, awg):
        """Divisor is 2 for modulated non-marker channels, 1 for other cases."""

        name = self.pulsar._id_channel(chid, awg)
        if chid[-1]!='m' and self.pulsar.get(f"{name}_internal_modulation"):
            return 2
        else:
            return 1

    def program_awg(self, awg_sequence, waveforms, repeat_pattern=None,
                    channels_to_upload="all", channels_to_program="all"):

        chids = [f'ch{i+1}{m}' for i in range(8) for m in ['','m']]
        divisor = {chid: self.get_divisor(chid, self.awg.name) for chid in chids}
        def with_divisor(h, ch):
            return (h if divisor[ch] == 1 else (h, divisor[ch]))

        ch_has_waveforms = {chid: False for chid in chids}

        use_placeholder_waves = self.pulsar.get(f"{self.awg.name}_use_placeholder_waves")

        if not use_placeholder_waves:
            if not self.zi_waves_cleared:
                self._zi_clear_waves()

        for awg_nr in self._hdawg_active_awgs():
            defined_waves = (set(), dict()) if use_placeholder_waves else set()
            codeword_table = {}
            wave_definitions = []
            codeword_table_defs = []
            playback_strings = []
            interleaves = []

            use_filter = any([e is not None and
                              e.get('metadata', {}).get('allow_filter', False)
                              for e in awg_sequence.values()])
            if use_filter:
                playback_strings += ['var i_seg = -1;']
                wave_definitions += [
                    f'var first_seg = getUserReg({self.awg.USER_REG_FIRST_SEGMENT});',
                    f'var last_seg = getUserReg({self.awg.USER_REG_LAST_SEGMENT});',
                ]

            ch1id = 'ch{}'.format(awg_nr * 2 + 1)
            ch1mid = 'ch{}m'.format(awg_nr * 2 + 1)
            ch2id = 'ch{}'.format(awg_nr * 2 + 2)
            ch2mid = 'ch{}m'.format(awg_nr * 2 + 2)
            chids = [ch1id, ch1mid, ch2id, ch2mid]

            channels = [self.pulsar._id_channel(chid, self.awg.name)
                        for chid in [ch1id, ch2id]]
            if all([self.pulsar.get(f"{chan}_internal_modulation")
                    for chan in channels]):
                internal_mod = True
            elif not any([self.pulsar.get(f"{chan}_internal_modulation")
                for chan in channels]):
                internal_mod = False
            else:
                raise NotImplementedError('Internal modulation can only be'
                                          'specified per sub AWG!')

            counter = 1
            next_wave_idx = 0
            wave_idx_lookup = {}
            current_segment = 'no_segment'
            first_element_of_segment = True
            for element in awg_sequence:
                awg_sequence_element = deepcopy(awg_sequence[element])
                if awg_sequence_element is None:
                    current_segment = element
                    playback_strings.append(f'// Segment {current_segment}')
                    if use_filter:
                        playback_strings.append('i_seg += 1;')
                    first_element_of_segment = True
                    continue
                wave_idx_lookup[element] = {}
                playback_strings.append(f'// Element {element}')

                metadata = awg_sequence_element.pop('metadata', {})
                # The following line only has an effect if the metadata
                # specifies that the segment should be repeated multiple times.
                playback_strings += self._zi_playback_string_loop_start(
                    metadata, [ch1id, ch2id, ch1mid, ch2mid])

                nr_cw = len(set(awg_sequence_element.keys()) - \
                            {'no_codeword'})

                if nr_cw == 1:
                    log.warning(
                        f'Only one codeword has been set for {element}')
                else:
                    for cw in awg_sequence_element:
                        if cw == 'no_codeword':
                            if nr_cw != 0:
                                continue
                        chid_to_hash = awg_sequence_element[cw]
                        wave = tuple(chid_to_hash.get(ch, None) for ch in chids)
                        ch_has_waveforms[ch1id] |= wave[0] is not None
                        ch_has_waveforms[ch1mid] |= wave[1] is not None
                        ch_has_waveforms[ch2id] |= wave[2] is not None
                        ch_has_waveforms[ch2mid] |= wave[3] is not None
                        wave = tuple(None if w is None or not len(waveforms[w])
                                     else w for w in wave)
                        if wave == (None, None, None, None):
                            continue
                        if nr_cw != 0:
                            w1, w2 = self._zi_waves_to_wavenames(wave)
                            if cw not in codeword_table:
                                codeword_table_defs += \
                                    self._zi_codeword_table_entry(
                                        cw, wave, use_placeholder_waves)
                                codeword_table[cw] = (w1, w2)
                            elif codeword_table[cw] != (w1, w2) \
                                    and self.pulsar.reuse_waveforms():
                                log.warning('Same codeword used for different '
                                            'waveforms. Using first waveform. '
                                            f'Ignoring element {element}.')
<<<<<<< HEAD
                        # wave contains hashlists and the first entry of
                        # each hashlist corresponds to the waveform length.
                        # If this is 0, we do not program the waveform
                        wave = tuple(None if w is None or not w[0]
                                     else w for w in wave)
                        if wave == (None, None, None, None):
                            continue
=======
>>>>>>> 5952d9e1
                        if not len(channels_to_upload):
                            # _program_awg was called only to decide which
                            # sub-AWGs are active, and the rest of this loop
                            # can be skipped
                            continue
                        if use_placeholder_waves:
                            if wave in defined_waves[1].values():
                                wave_idx_lookup[element][cw] = [
                                    i for i, v in defined_waves[1].items()
                                    if v == wave][0]
                                continue
                            wave_idx_lookup[element][cw] = next_wave_idx
                            next_wave_idx += 1
                            placeholder_wave_lengths = [
                                waveforms[h].size for h in wave if h is not None
                            ]
                            if max(placeholder_wave_lengths) != \
                               min(placeholder_wave_lengths):
                                log.warning(f"Waveforms of unequal length on"
                                            f"{self.awg.name}, vawg{awg_nr}, "
                                            f"{current_segment}, {element}.")
                            wave_definitions += self._zi_wave_definition(
                                wave,
                                defined_waves,
                                max(placeholder_wave_lengths),
                                wave_idx_lookup[element][cw])
                        else:
                            wave = tuple(
                                with_divisor(h, chid) if h is not None
                                else None for h, chid in zip(wave, chids))
                            wave_definitions += self._zi_wave_definition(
                                wave, defined_waves)

                    if not len(channels_to_upload):
                        # _program_awg was called only to decide which
                        # sub-AWGs are active, and the rest of this loop
                        # can be skipped
                        continue
                    if not internal_mod:
                        if first_element_of_segment:
                            prepend_zeros = self.pulsar.parameters[
                                f"{self.awg.name}_prepend_zeros"]()
                            if prepend_zeros is None:
                                prepend_zeros = self.pulsar.prepend_zeros()
                            elif isinstance(prepend_zeros, list):
                                prepend_zeros = prepend_zeros[awg_nr]
                        else:
                            prepend_zeros = 0
                        playback_strings += self._zi_playback_string(
                            name=self.awg.name, device='hdawg', wave=wave,
                            codeword=(nr_cw != 0),
                            prepend_zeros=prepend_zeros,
                            placeholder_wave=use_placeholder_waves,
                            allow_filter=metadata.get('allow_filter', False))
                    elif not use_placeholder_waves:
                        pb_string, interleave_string = \
                            self._zi_interleaved_playback_string(
                                name=self.awg.name, device='hdawg',
                                counter=counter, wave=wave,
                                codeword=(nr_cw != 0)
                            )
                        counter += 1
                        playback_strings += pb_string
                        interleaves += interleave_string
                    else:
                        raise NotImplementedError("Placeholder waves in "
                                                  "combination with internal "
                                                  "modulation not implemented.")
                    first_element_of_segment = False

                # The following line only has an effect if the metadata
                # specifies that the segment should be repeated multiple times.
                playback_strings += self._zi_playback_string_loop_end(metadata)

            if not any([ch_has_waveforms[ch] for ch in chids]):
                # prevent ZI_base_instrument.start() from starting this sub AWG
                self.awg._awg_program[awg_nr] = None
                continue
            # tell ZI_base_instrument that it should not compile a
            # program on this sub AWG (because we already do it here)
            self.awg._awg_needs_configuration[awg_nr] = False
            # tell ZI_base_instrument.start() to start this sub AWG
            # (The base class will start sub AWGs for which _awg_program
            # is not None. Since we set _awg_needs_configuration to False,
            # we do not need to put the actual program here, but anything
            # different from None is sufficient.)
            self.awg._awg_program[awg_nr] = True

            # Having determined whether the sub AWG should be started or
            # not, we can now skip in case no channels need to be uploaded.
            if channels_to_upload != 'all' and not any(
                    [ch in channels_to_upload for ch in chids]):
                continue

            if not use_placeholder_waves:
                waves_to_upload = {with_divisor(h, chid):
                                   divisor[chid]*waveforms[h][::divisor[chid]]
                                   for codewords in awg_sequence.values()
                                       if codewords is not None
                                   for cw, chids in codewords.items()
                                       if cw != 'metadata'
                                   for chid, h in chids.items()}
                self._zi_write_waves(waves_to_upload)

            awg_str = self._hdawg_sequence_string_template.format(
                wave_definitions='\n'.join(wave_definitions+interleaves),
                codeword_table_defs='\n'.join(codeword_table_defs),
                playback_string='\n  '.join(playback_strings),
            )

            if not use_placeholder_waves or channels_to_program == 'all' or \
                    any([ch in channels_to_program for ch in chids]):
                run_compiler = True
            else:
                cached_lookup = self._hdawg_waveform_cache.get(
                    f'{self.awg.name}_{awg_nr}_wave_idx_lookup', None)
                try:
                    np.testing.assert_equal(wave_idx_lookup, cached_lookup)
                    run_compiler = False
                except AssertionError:
                    log.debug(f'{self.awg.name}_{awg_nr}: Waveform reuse pattern '
                              f'has changed. Forcing recompilation.')
                    run_compiler = True

            if run_compiler:
                # We have to retrieve the following parameter to set it
                # again after programming the AWG.
                prev_dio_valid_polarity = self.awg.get(
                    'awgs_{}_dio_valid_polarity'.format(awg_nr))

                self.awg.configure_awg_from_string(awg_nr, awg_str, timeout=600)

                self.awg.set('awgs_{}_dio_valid_polarity'.format(awg_nr),
                        prev_dio_valid_polarity)
                if use_placeholder_waves:
                    self._hdawg_waveform_cache[f'{self.awg.name}_{awg_nr}'] = {}
                    self._hdawg_waveform_cache[
                        f'{self.awg.name}_{awg_nr}_wave_idx_lookup'] = \
                        wave_idx_lookup

            if use_placeholder_waves:
                for idx, wave_hashes in defined_waves[1].items():
                    self._update_waveforms(awg_nr, idx, wave_hashes, waveforms)

        if self.pulsar.sigouts_on_after_programming():
            for ch in range(8):
                self.awg.set('sigouts_{}_on'.format(ch), True)

        if any(ch_has_waveforms.values()):
            self.pulsar.add_awg_with_waveforms(self.awg.name)

    def _update_waveforms(self, awg_nr, wave_idx, wave_hashes, waveforms):
        if self.pulsar.use_sequence_cache():
            if wave_hashes == self._hdawg_waveform_cache[
                    f'{self.awg.name}_{awg_nr}'].get(wave_idx, None):
                log.debug(
                    f'{self.awg.name} awgs{awg_nr}: {wave_idx} same as in cache')
                return
            log.debug(
                f'{self.awg.name} awgs{awg_nr}: {wave_idx} needs to be uploaded')
            self._hdawg_waveform_cache[f'{self.awg.name}_{awg_nr}'][
                wave_idx] = wave_hashes
        a1, m1, a2, m2 = [waveforms.get(h, None) for h in wave_hashes]
        n = max([len(w) for w in [a1, m1, a2, m2] if w is not None])
        if m1 is not None and a1 is None:
            a1 = np.zeros(n)
        if m1 is None and a1 is None and (m2 is not None or a2 is not None):
            # Hack needed to work around an HDAWG bug where programming only
            # m2 channel does not work. Remove once bug is fixed.
            a1 = np.zeros(n)
        if m2 is not None and a2 is None:
            a2 = np.zeros(n)
        if m1 is not None or m2 is not None:
            m1 = np.zeros(n) if m1 is None else np.pad(m1, n - m1.size)
            m2 = np.zeros(n) if m2 is None else np.pad(m2, n - m2.size)
            if a1 is None:
                mc = m2
            else:
                mc = m1 + 4*m2
        else:
            mc = None
        a1 = None if a1 is None else np.pad(a1, n - a1.size)
        a2 = None if a2 is None else np.pad(a2, n - a2.size)
        wf_raw_combined = merge_waveforms(a1, a2, mc)
        self.awg.setv(f'awgs/{awg_nr}/waveform/waves/{wave_idx}', wf_raw_combined)

    def is_awg_running(self):
        return any([self.awg.get('awgs_{}_enable'.format(awg_nr))
                    for awg_nr in self._hdawg_active_awgs()])

    def clock(self):
        return self.awg.clock_freq()

    def _hdawg_active_awgs(self):
        return [0,1,2,3]

    def get_segment_filter_userregs(self, include_inactive=False):
        return [(f'awgs_{i}_userregs_{self.awg.USER_REG_FIRST_SEGMENT}',
                 f'awgs_{i}_userregs_{self.awg.USER_REG_LAST_SEGMENT}')
                for i in range(4) if include_inactive or
                self.awg._awg_program[i] is not None]

    def sigout_on(self, ch, on=True):
        chid = self.pulsar.get(ch + '_id')
        self.awg.set('sigouts_{}_on'.format(int(chid[-1]) - 1), on)<|MERGE_RESOLUTION|>--- conflicted
+++ resolved
@@ -392,7 +392,6 @@
                                 log.warning('Same codeword used for different '
                                             'waveforms. Using first waveform. '
                                             f'Ignoring element {element}.')
-<<<<<<< HEAD
                         # wave contains hashlists and the first entry of
                         # each hashlist corresponds to the waveform length.
                         # If this is 0, we do not program the waveform
@@ -400,8 +399,6 @@
                                      else w for w in wave)
                         if wave == (None, None, None, None):
                             continue
-=======
->>>>>>> 5952d9e1
                         if not len(channels_to_upload):
                             # _program_awg was called only to decide which
                             # sub-AWGs are active, and the rest of this loop
