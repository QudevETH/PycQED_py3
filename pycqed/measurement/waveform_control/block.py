import logging
import numpy as np
from copy import deepcopy

log = logging.getLogger(__name__)

class Block:
    """
    A block is a building block for a Quantum Algorithm Experiment.

            :param block_start_position: position of the block start. Defaults to
            before first pulse in list. Position should be changed in case the
            first pulse played is not the first one in the list.
        :param block_end_position: position of the block end. Defaults to after
            last pulse. If given, block_end_position MUST take into account the
            block_start i.e. the block start is added to the pulses before inserting
            the block end at its defined location.
    """
    counter = 0
    INSIDE_BLOCKINFO_NAME = "BlockInfo"

<<<<<<< HEAD
    def __init__(self, block_name, pulse_list:list, pulse_modifs=None):
        self.name = block_name
        self.pulses = deepcopy(pulse_list)
=======
    def __init__(self, block_name, pulse_list:list, pulse_modifs=None,
                 **kw):
        self.name = block_name
        self.pulses = deepcopy(pulse_list)
        self.block_start = kw.get('block_start', {})
        self.block_end = kw.get('block_end', {})
>>>>>>> 09aaea30
        if pulse_modifs is not None:
            self.pulses = self.pulses_sweepcopy([pulse_modifs], [None])

    def build(self, ref_point="end", ref_point_new="start",
              ref_pulse='previous_pulse', block_delay=0, name=None,
              sweep_dicts_list=None, sweep_index_list=None,
               **kwargs):
        """
        Adds the block shell recursively through the pulse list.
        Returns the flattened pulse list
        :param ref_point: to which point of the previous pulse should this block
        be referenced to. Defaults to "end".
        :param ref_point_new: which point of this block is reference to the
            ref_point. Currently only supports "start".
        :param ref_pulse: to which pulse in the list is this block referenced to.
            Defaults to "previous_pulse" in list.
        :param block_delay: delay before the start of the block
        :param name: a custom name used to prefix the pulses. If None,
            the block name plus a counter is used.
        :param sweep_dicts_list: To build a block that corresponds to a
            point of an N-dimensional sweep, this param is a list of N
            sweep_dicts following the usual pycqed conventions (TODO: where
            to find those?)
            or a SweepPoints object with N dimenstions. Only used if also a
            sweep_index_list is provided. To have an effect, the block has
            to contain pulses with ParametricValues that refer to the
            parameters in the sweep_dicts.
            In addition, parameters of pulses can be modified by pulse modifier
            entries in the sweep dictionaries with the following format:

            'attr=X, key_1=val_1, ..., key_N=val_N'
            Searches all pulses p for which p[key_n] == val_n for all n,
            and sweeps the attribute attr of these pulses.
            If key_n is op_code, it suffices if the initial segment(s) of
            the op_code match (e.g., 'X180' will also match 'X180 qb1').
            If key_n is name or ref_pulse, it suffices if the original
            (ref)pulse name (before a potential change in a previous build())
            matches.

            'attr=X, key_1=val_1, ..., key_N=val_N, occurence=i'
            Sweep the attribute only for the ith pulse matching the
            criteria, where i is an integer (zero-indexed)

        :param sweep_index_list: A list of N indices for an N-dimensional
            sweep. Determines for which sweep points from sweep_dicts_list
            the block should be build. Only used if also a sweep_dicts_list
            is provided.

        :return:
        """
        if ref_point_new != "start":
            raise NotImplementedError("For now can only refer blocks to 'start'")
        if name is None:
            name = self.name + (f"_{self.counter}" if self.counter > 0 else "")
            self.counter += 1

        block_start = {"name": f"start",
                       "pulse_type": "VirtualPulse",
                       "pulse_delay": block_delay,
                       "ref_pulse": ref_pulse,
                       "ref_point": ref_point}
        block_start.update(kwargs.get("block_start", self.block_start))
        block_end = {"name": f"end",
                     "pulse_type": "VirtualPulse"}
<<<<<<< HEAD
        block_end.update(kwargs.get("block_end", {}))
=======
        block_end.update(kwargs.get("block_end", self.block_end))
>>>>>>> 09aaea30
        if sweep_dicts_list is not None and sweep_index_list is not None:
            pulses_built = self.pulses_sweepcopy(sweep_dicts_list, sweep_index_list)
        else:
            pulses_built = deepcopy(self.pulses)

        # check if block_start/end  specified by user
        block_start_specified = False
        block_end_specified = False
        for p in pulses_built:
            if p.get("name", None) == "start":
                block_start = p #save reference
                block_start_specified = True
            elif p.get("name", None) == "end":
                block_end = p
                block_end_specified = True
        # add them if not specified
        if not block_start_specified:
            pulses_built = [block_start] + pulses_built
        if not block_end_specified:
            pulses_built = pulses_built + [block_end]

        for p in pulses_built:
            # if a dictionary wrapping a block is found, compile the inner block.
            if p.get("pulse_type", None) == self.INSIDE_BLOCKINFO_NAME:
                # p needs to have a block key
                assert 'block' in p, f"Inside block {p.get('name', 'Block')} " \
                    f"requires a key 'block' which refers to the uncompiled " \
                    f"block object."
                inside_block = p.pop('block')
                inside_block_pulses = inside_block.build(**p)
                # add all pulses of the inside block to the outer block
                pulses_built.extend(inside_block_pulses)

        # prepend block name to reference pulses and pulses names
        for p in pulses_built:
            # if the pulse has a name, prepend the blockname to it
            if p.get("name", None) is not None:
                p['name'] = name + "-|-" + p['name']

            ref_pulse = p.get("ref_pulse", "previous_pulse")
            p_is_block_start = self._is_block_start(p, block_start)

            # rename ref pulse within the block if not a special name
            escape_names = ("previous_pulse", "segment_start")
            if isinstance(ref_pulse, list):
                p['ref_pulse'] = [name + "-|-" + rp for rp in p['ref_pulse']]
            else:
                if ref_pulse not in escape_names and not p_is_block_start:
                    p['ref_pulse'] = name + "-|-" + p['ref_pulse']

        return pulses_built

    def set_end_after_all_pulses(self, **block_end):
        for i, p in enumerate(self.pulses):
            p['name'] = p.get('name', f"pulse_{i}")
        self.block_end.update({
            'ref_function': 'max',
            'ref_pulse': [p['name'] for p in self.pulses],
            'ref_point': 'end',
        })
        self.block_end.update(block_end)

    def _is_shell(self, pulse, block_start, block_end):
        """
        Checks, based on the pulse name, whether a pulse belongs to the block shell.
        That is, if the pulse name is the same as the name of the block start or end.
        A simple equivalence p == block_start or p == p_end does not work as pulse
        could be a deepcopy of block_start, which would return False in the above
        expressions.
        Args:
            pulse (dict): pulse to check.
            block_start (dict): dictionary of the block start
            block_end (dict): dictionary of the block end

        Returns: whether pulse is a shell dictionary (bool)

        """
        return self._is_block_start(pulse, block_start) \
               or self._is_block_end(pulse, block_end)

    def _is_block_start(self, pulse, block_start):
        """
        Checks, based on the pulse name, whether a pulse belongs to the block shell.
        That is, if the pulse name is the same as the name of the block start or end.
        A simple equivalence p == block_start or p == p_end does not work as pulse
        could be a deepcopy of block_start, which would return False in the above
        expressions.
        Args:
            pulse (dict): pulse to check.
            block_start (dict): dictionary of the block start

        Returns: whether pulse is a the block start dictionary (bool)

        """
        return pulse.get('name', None) == block_start['name']


    def _is_block_end(self, pulse, block_end):
        """
        Checks, based on the pulse name, whether a pulse belongs to the block shell.
        That is, if the pulse name is the same as the name of the block start or end.
        A simple equivalence p == block_start or p == p_end does not work as pulse
        could be a deepcopy of block_start, which would return False in the above
        expressions.
        Args:
            pulse (dict): pulse to check.
            block_end (dict): dictionary of the block end

        Returns: whether pulse is a the block end dictionary (bool)

        """
        return pulse.get('name', None) == block_end['name']


    def extend(self, additional_pulses):
        self.pulses.extend(additional_pulses)

    def __add__(self, other_block):
        return Block(f"{self.name}_{other_block.name}",
                     self.pulses + other_block.pulses)

    def __len__(self):
        return len(self.pulses)

    def __repr__(self):
        string_repr = f"---- {self.name} ----\n"
        for i, p in enumerate(self.pulses):
            string_repr += f"{i}: " + repr(p) + "\n"
        return string_repr

    def pulses_sweepcopy(self, sweep_dicts_list, index_list):
        """
        Returns a deepcopy of the pulse list where, based on the provided
        sweep_dicts_list and index_list, ParametricValue() objects
        in all pulses are resolved and further pulse modifiers are applied.

        :param sweep_dicts_list: see description of build()
        :param sweep_index_list: see description of build()

        :return:
        """
        if isinstance(index_list, int):
            index_list = [index_list]
        if isinstance(sweep_dicts_list, dict):
            sweep_dicts_list = [sweep_dicts_list]
        pulses = deepcopy(self.pulses)
        # resolve parametric values first
        for p in pulses:
            for attr, s in p.items():
                if isinstance(s, ParametricValue):
                    for sweep_dict, ind in zip(sweep_dicts_list, index_list):
                        if s.param in sweep_dict:
<<<<<<< HEAD
                            p[attr], p['op_code'] = s.resolve(
                                sweep_dict, ind, p['op_code'])
=======
                            p[attr] = s.resolve(sweep_dict, ind)
>>>>>>> 09aaea30

        # resolve pulse modifiers now (they could overwrite parametric values)
        def check_candidate(k, v, p):
            attr = p.get(k, '')
            if k == 'op_code':
                return (attr + ' ').startswith(v + ' ')
            elif k in ['name', 'ref_pulse']:
                # make sure to also find pulse renamed by Block.build()
                return (attr == v or attr.endswith("-|-" + v))
            else:
                return (attr == v)

        for sweep_dict, ind in zip(sweep_dicts_list, index_list):
            for param, d in sweep_dict.items():
                if isinstance(param, int):
                    param = f'occurrence={param}'
                if param == 'all':
                    modif = {}
                elif '=' not in param:
                    continue
                else:
                    modif = {l[0]: l[1] for l in [s.strip().split('=') for s
                                                  in param.split(',')]}
                attr = modif.pop('attr', None)
                occurrence = modif.pop('occurrence', None)
                n_occ = 0
                for p in pulses:
                    if all([check_candidate(k, v, p) for k, v in modif.items()]):
                        if occurrence is None or int(occurrence) == n_occ:
                            if attr is None:
                                p.update(d)
                            else:
                                p.update({attr: ParametricValue(
                                    param).resolve(sweep_dict, ind)})
                            if occurrence is not None:
                                break
                        else:
                            n_occ += 1

        return pulses

    def prefix_parametric_values(self, prefix, params=None):
        """
        Adds a prefix to the parameter name of ParametricValues in the pulses
        of the block.

        :param prefix: (str) prefix to be added
        :param params: (optional list of str) if given, prefix only these
            parameter names
        """
        for p in self.pulses:
            for k, s in p.items():
                if isinstance(s, ParametricValue):
                    if params is None or s.param in params:
                        s.param = prefix + s.param

    def parametric_values(self):
        return {(i, attr) : s for i, p in enumerate(self.pulses)
                for attr, s in p.items() if isinstance(s, ParametricValue)}


class ParametricValue:
    """
    A ParametricValue can be used as a placeholder for a pulse attribute that
    will be chosen based on a parameter provided later (e.g.,
    by Block.pulses_sweepcopy).

    :param param: a string specifying the name of the parameter.
    :param func: (optional) a function applied to the value of the parameter.

    """
    def __init__(self, param, func=None):
        self.param = param
        self.func = func

<<<<<<< HEAD
    def resolve(self, sweep_dict, ind=None, op_code=None):
=======
    def resolve(self, sweep_dict, ind=None):
>>>>>>> 09aaea30
        """
        Returns the resolved value of a pulse attribute for a chosen sweep
        point.

        :param sweep_dict: an entry of the sweep_dicts_list described in
            build(). Alternatively, a dict of the form {param_n: val_n},
            in which case ind is ignored.
        :param ind: The index of the desired sweep point in sweep_dict.
            None is only allowed in the case where ind is ignored (see
            above).
<<<<<<< HEAD
        :param op_code: (optional str) the op_code of the pulse to allow
            resolving a parametric expression in the op_code

        :return: the resolved numerical value. If op_code was provided,
            the resovled op_code is returned in addition.
=======

        :return:
>>>>>>> 09aaea30
        """
        d = sweep_dict[self.param]
        if not isinstance(d, list) and not isinstance(d, dict) and not \
                isinstance(d, tuple):
            v = d
        elif isinstance(sweep_dict[self.param], dict) and 'values' in \
                sweep_dict[self.param]:  # convention in old sweep_dicts
            v = d['values'][ind]
        else: # convention in SweepPoints class
            v = d[0][ind]
<<<<<<< HEAD
        v_processed = v if self.func is None else self.func(v)
        if op_code is not None:
            if f'<{self.param}>' in op_code:
                op_split = op_code.split(' ')
                param_start = op_split[0].find(':')
                v_code = eval(op_split[0][(param_start + 1):].replace(
                    f'<{self.param}>', f"{v}"))
                op_split[0] = f"{op_split[0][:param_start]}{v_code}"
                op_code = ' '.join(op_split)
            else:
                op_code = op_code.replace(f':{self.param} ', f"{v} ")
            return v_processed, op_code
        else:
            return v_processed
=======
        if self.func is None:
            return v
        else:
            return self.func(v)
>>>>>>> 09aaea30
<|MERGE_RESOLUTION|>--- conflicted
+++ resolved
@@ -19,18 +19,12 @@
     counter = 0
     INSIDE_BLOCKINFO_NAME = "BlockInfo"
 
-<<<<<<< HEAD
-    def __init__(self, block_name, pulse_list:list, pulse_modifs=None):
-        self.name = block_name
-        self.pulses = deepcopy(pulse_list)
-=======
     def __init__(self, block_name, pulse_list:list, pulse_modifs=None,
                  **kw):
         self.name = block_name
         self.pulses = deepcopy(pulse_list)
         self.block_start = kw.get('block_start', {})
         self.block_end = kw.get('block_end', {})
->>>>>>> 09aaea30
         if pulse_modifs is not None:
             self.pulses = self.pulses_sweepcopy([pulse_modifs], [None])
 
@@ -95,11 +89,7 @@
         block_start.update(kwargs.get("block_start", self.block_start))
         block_end = {"name": f"end",
                      "pulse_type": "VirtualPulse"}
-<<<<<<< HEAD
-        block_end.update(kwargs.get("block_end", {}))
-=======
         block_end.update(kwargs.get("block_end", self.block_end))
->>>>>>> 09aaea30
         if sweep_dicts_list is not None and sweep_index_list is not None:
             pulses_built = self.pulses_sweepcopy(sweep_dicts_list, sweep_index_list)
         else:
@@ -252,12 +242,8 @@
                 if isinstance(s, ParametricValue):
                     for sweep_dict, ind in zip(sweep_dicts_list, index_list):
                         if s.param in sweep_dict:
-<<<<<<< HEAD
                             p[attr], p['op_code'] = s.resolve(
                                 sweep_dict, ind, p['op_code'])
-=======
-                            p[attr] = s.resolve(sweep_dict, ind)
->>>>>>> 09aaea30
 
         # resolve pulse modifiers now (they could overwrite parametric values)
         def check_candidate(k, v, p):
@@ -333,11 +319,7 @@
         self.param = param
         self.func = func
 
-<<<<<<< HEAD
     def resolve(self, sweep_dict, ind=None, op_code=None):
-=======
-    def resolve(self, sweep_dict, ind=None):
->>>>>>> 09aaea30
         """
         Returns the resolved value of a pulse attribute for a chosen sweep
         point.
@@ -348,16 +330,11 @@
         :param ind: The index of the desired sweep point in sweep_dict.
             None is only allowed in the case where ind is ignored (see
             above).
-<<<<<<< HEAD
         :param op_code: (optional str) the op_code of the pulse to allow
             resolving a parametric expression in the op_code
 
         :return: the resolved numerical value. If op_code was provided,
             the resovled op_code is returned in addition.
-=======
-
-        :return:
->>>>>>> 09aaea30
         """
         d = sweep_dict[self.param]
         if not isinstance(d, list) and not isinstance(d, dict) and not \
@@ -368,7 +345,6 @@
             v = d['values'][ind]
         else: # convention in SweepPoints class
             v = d[0][ind]
-<<<<<<< HEAD
         v_processed = v if self.func is None else self.func(v)
         if op_code is not None:
             if f'<{self.param}>' in op_code:
@@ -382,10 +358,4 @@
                 op_code = op_code.replace(f':{self.param} ', f"{v} ")
             return v_processed, op_code
         else:
-            return v_processed
-=======
-        if self.func is None:
-            return v
-        else:
-            return self.func(v)
->>>>>>> 09aaea30
+            return v_processed