import logging
from copy import deepcopy

log = logging.getLogger(__name__)

class Block:
    """
    A block is a building block for a Quantum Algorithm Experiment.

            :param block_start_position: position of the block start. Defaults to
            before first pulse in list. Position should be changed in case the
            first pulse played is not the first one in the list.
        :param block_end_position: position of the block end. Defaults to after
            last pulse. If given, block_end_position MUST take into account the
            block_start i.e. the block start is added to the pulses before inserting
            the block end at its defined location.
    """
    counter = 0
    INSIDE_BLOCKINFO_NAME = "BlockInfo"

    def __init__(self, block_name, pulse_list:list, pulse_modifs=None,
                 **kw):
        self.name = block_name
        self.pulses = deepcopy(pulse_list)
        self.block_start = kw.get('block_start', {})
        self.block_end = kw.get('block_end', {})
        if pulse_modifs is not None:
            self.pulses = self.pulses_sweepcopy([pulse_modifs], [None])

    def build(self, ref_point="end", ref_point_new="start",
              ref_pulse='previous_pulse', block_delay=0, name=None,
              sweep_dicts_list=None, sweep_index_list=None,
               **kwargs):
        """
        Adds the block shell recursively through the pulse list.
        Returns the flattened pulse list
        :param ref_point: to which point of the previous pulse should this block
        be referenced to. Defaults to "end".
        :param ref_point_new: which point of this block is reference to the
            ref_point. Currently only supports "start".
        :param ref_pulse: to which pulse in the list is this block referenced to.
            Defaults to "previous_pulse" in list.
        :param block_delay: delay before the start of the block
        :param name: a custom name used to prefix the pulses. If None,
            the block name plus a counter is used.
        :param sweep_dicts_list: To build a block that corresponds to a
            point of an N-dimensional sweep, this param is a list of N
            sweep_dicts following the usual pycqed conventions (TODO: where
            to find those?)
            or a SweepPoints object with N dimenstions. Only used if also a
            sweep_index_list is provided. To have an effect, the block has
            to contain pulses with ParametricValues that refer to the
            parameters in the sweep_dicts.
            In addition, parameters of pulses can be modified by pulse modifier
            entries in the sweep dictionaries with the following format:

            'attr=X, key_1=val_1, ..., key_N=val_N'
            Searches all pulses p for which p[key_n] == val_n for all n,
            and sweeps the attribute attr of these pulses.
            If key_n is op_code, it suffices if the initial segment(s) of
            the op_code match (e.g., 'X180' will also match 'X180 qb1').
            If key_n is name or ref_pulse, it suffices if the original
            (ref)pulse name (before a potential change in a previous build())
            matches.

            'attr=X, key_1=val_1, ..., key_N=val_N, occurence=i'
            Sweep the attribute only for the ith pulse matching the
            criteria, where i is an integer (zero-indexed)

        :param sweep_index_list: A list of N indices for an N-dimensional
            sweep. Determines for which sweep points from sweep_dicts_list
            the block should be build. Only used if also a sweep_dicts_list
            is provided.

        :return:
        """
        if ref_point_new != "start":
            raise NotImplementedError("For now can only refer blocks to 'start'")
        if name is None:
            name = self.name + (f"_{self.counter}" if self.counter > 0 else "")
            self.counter += 1

        block_start = {"name": f"start",
                       "pulse_type": "VirtualPulse",
                       "pulse_delay": block_delay,
                       "ref_pulse": ref_pulse,
                       "ref_point": ref_point}
        block_start.update(kwargs.get("block_start", self.block_start))
        block_end = {"name": f"end",
                     "pulse_type": "VirtualPulse"}
        block_end.update(kwargs.get("block_end", self.block_end))
        if sweep_dicts_list is not None and sweep_index_list is not None:
            pulses_built = self.pulses_sweepcopy(sweep_dicts_list, sweep_index_list)
        else:
            pulses_built = deepcopy(self.pulses)

        # check if block_start/end  specified by user
        block_start_specified = False
        block_end_specified = False
        for p in pulses_built:
            if p.get("name", None) == "start":
                block_start = p #save reference
                block_start_specified = True
            elif p.get("name", None) == "end":
                block_end = p
                block_end_specified = True
        # add them if not specified
        if not block_start_specified:
            pulses_built = [block_start] + pulses_built
        if not block_end_specified:
            pulses_built = pulses_built + [block_end]

        for p in pulses_built:
            # if a dictionary wrapping a block is found, compile the inner block.
            if p.get("pulse_type", None) == self.INSIDE_BLOCKINFO_NAME:
                # p needs to have a block key
                assert 'block' in p, f"Inside block {p.get('name', 'Block')} " \
                    f"requires a key 'block' which refers to the uncompiled " \
                    f"block object."
                inside_block = p.pop('block')
                inside_block_pulses = inside_block.build(**p)
                # add all pulses of the inside block to the outer block
                pulses_built.extend(inside_block_pulses)

        # prepend block name to reference pulses and pulses names
        for p in pulses_built:
            # if the pulse has a name, prepend the blockname to it
            if p.get("name", None) is not None:
                p['name'] = name + "-|-" + p['name']

            ref_pulse = p.get("ref_pulse", "previous_pulse")
            p_is_block_start = self._is_block_start(p, block_start)

            # rename ref pulse within the block if not a special name
            escape_names = ("previous_pulse", "segment_start")
            if isinstance(ref_pulse, list):
                p['ref_pulse'] = [name + "-|-" + rp for rp in p['ref_pulse']]
            else:
                if ref_pulse not in escape_names and not p_is_block_start:
                    p['ref_pulse'] = name + "-|-" + p['ref_pulse']

        return pulses_built

    def set_end_after_all_pulses(self, **block_end):
<<<<<<< HEAD
        for i, p in enumerate(self.pulses):
            p['name'] = p.get('name', f"pulse_{i}")
        self.block_end.update({
            'ref_function': 'max',
            'ref_pulse': [p['name'] for p in self.pulses],
            'ref_point': 'end',
        })
=======
        if len(self.pulses):
            for i, p in enumerate(self.pulses):
                p['name'] = p.get('name', f"pulse_{i}")
            self.block_end.update({
                'ref_function': 'max',
                'ref_pulse': [p['name'] for p in self.pulses],
                'ref_point': 'end',
            })
>>>>>>> a74ddb95
        self.block_end.update(block_end)

    def _is_shell(self, pulse, block_start, block_end):
        """
        Checks, based on the pulse name, whether a pulse belongs to the block shell.
        That is, if the pulse name is the same as the name of the block start or end.
        A simple equivalence p == block_start or p == p_end does not work as pulse
        could be a deepcopy of block_start, which would return False in the above
        expressions.
        Args:
            pulse (dict): pulse to check.
            block_start (dict): dictionary of the block start
            block_end (dict): dictionary of the block end

        Returns: whether pulse is a shell dictionary (bool)

        """
        return self._is_block_start(pulse, block_start) \
               or self._is_block_end(pulse, block_end)

    def _is_block_start(self, pulse, block_start):
        """
        Checks, based on the pulse name, whether a pulse belongs to the block shell.
        That is, if the pulse name is the same as the name of the block start or end.
        A simple equivalence p == block_start or p == p_end does not work as pulse
        could be a deepcopy of block_start, which would return False in the above
        expressions.
        Args:
            pulse (dict): pulse to check.
            block_start (dict): dictionary of the block start

        Returns: whether pulse is a the block start dictionary (bool)

        """
        return pulse.get('name', None) == block_start['name']


    def _is_block_end(self, pulse, block_end):
        """
        Checks, based on the pulse name, whether a pulse belongs to the block shell.
        That is, if the pulse name is the same as the name of the block start or end.
        A simple equivalence p == block_start or p == p_end does not work as pulse
        could be a deepcopy of block_start, which would return False in the above
        expressions.
        Args:
            pulse (dict): pulse to check.
            block_end (dict): dictionary of the block end

        Returns: whether pulse is a the block end dictionary (bool)

        """
        return pulse.get('name', None) == block_end['name']


    def extend(self, additional_pulses):
        self.pulses.extend(additional_pulses)

    def __add__(self, other_block):
        return Block(f"{self.name}_{other_block.name}",
                     self.pulses + other_block.pulses)

    def __len__(self):
        return len(self.pulses)

    def __repr__(self):
        string_repr = f"---- {self.name} ----\n"
        for i, p in enumerate(self.pulses):
            string_repr += f"{i}: " + repr(p) + "\n"
        return string_repr

    def pulses_sweepcopy(self, sweep_dicts_list, index_list):
        """
        Returns a deepcopy of the pulse list where, based on the provided
        sweep_dicts_list and index_list, ParametricValue() objects
        in all pulses are resolved and further pulse modifiers are applied.

        :param sweep_dicts_list: see description of build()
        :param sweep_index_list: see description of build()

        :return:
        """
        if isinstance(index_list, int):
            index_list = [index_list]
        if isinstance(sweep_dicts_list, dict):
            sweep_dicts_list = [sweep_dicts_list]
        pulses = deepcopy(self.pulses)
        # resolve parametric values first
        for p in pulses:
            for attr, s in p.items():
<<<<<<< HEAD
                if isinstance(s, ParametricValue):
=======
                if getattr(s, '_is_parametric_value', False):
>>>>>>> a74ddb95
                    for sweep_dict, ind in zip(sweep_dicts_list, index_list):
                        if s.param in sweep_dict:
                            p[attr] = s.resolve(sweep_dict, ind)

        # resolve pulse modifiers now (they could overwrite parametric values)
        def check_candidate(k, v, p):
            attr = p.get(k, '')
            if k == 'op_code':
                return (attr + ' ').startswith(v + ' ')
            elif k in ['name', 'ref_pulse']:
                # make sure to also find pulse renamed by Block.build()
                return (attr == v or attr.endswith("-|-" + v))
            else:
                return (attr == v)

        for sweep_dict, ind in zip(sweep_dicts_list, index_list):
            for param, d in sweep_dict.items():
                if isinstance(param, int):
                    param = f'occurrence={param}'
                if param == 'all':
                    modif = {}
                elif '=' not in param:
                    continue
                else:
                    modif = {l[0]: l[1] for l in [s.strip().split('=') for s
                                                  in param.split(',')]}
                attr = modif.pop('attr', None)
                occurrence = modif.pop('occurrence', None)
                n_occ = 0
                for p in pulses:
                    if all([check_candidate(k, v, p) for k, v in modif.items()]):
                        if occurrence is None or int(occurrence) == n_occ:
                            if attr is None:
                                p.update(d)
                            else:
                                p.update({attr: ParametricValue(
                                    param).resolve(sweep_dict, ind)})
                            if occurrence is not None:
                                break
                        else:
                            n_occ += 1

        return pulses

    def prefix_parametric_values(self, prefix, params=None):
        """
        Adds a prefix to the parameter name of ParametricValues in the pulses
        of the block.

        :param prefix: (str) prefix to be added
        :param params: (optional list of str) if given, prefix only these
            parameter names
        """
        for p in self.pulses:
            for k, s in p.items():
<<<<<<< HEAD
                if isinstance(s, ParametricValue):
=======
                if getattr(s, '_is_parametric_value', False):
>>>>>>> a74ddb95
                    if params is None or s.param in params:
                        s.param = prefix + s.param

    def parametric_values(self):
        return {(i, attr) : s for i, p in enumerate(self.pulses)
<<<<<<< HEAD
                for attr, s in p.items() if isinstance(s, ParametricValue)}
=======
                for attr, s in p.items()
                if getattr(s, '_is_parametric_value', False)}
>>>>>>> a74ddb95


class ParametricValue:
    """
    A ParametricValue can be used as a placeholder for a pulse attribute that
    will be chosen based on a parameter provided later (e.g.,
    by Block.pulses_sweepcopy).

    :param param: a string specifying the name of the parameter.
    :param func: (optional) a function applied to the value of the parameter.

    """
<<<<<<< HEAD
=======
    _is_parametric_value = True

>>>>>>> a74ddb95
    def __init__(self, param, func=None):
        self.param = param
        self.func = func

    def resolve(self, sweep_dict, ind=None):
        """
        Returns the resolved value of a pulse attribute for a chosen sweep
        point.

        :param sweep_dict: an entry of the sweep_dicts_list described in
            build(). Alternatively, a dict of the form {param_n: val_n},
            in which case ind is ignored.
        :param ind: The index of the desired sweep point in sweep_dict.
            None is only allowed in the case where ind is ignored (see
            above).

        :return:
        """
        d = sweep_dict[self.param]
        if not isinstance(d, list) and not isinstance(d, dict) and not \
                isinstance(d, tuple):
            v = d
        elif isinstance(sweep_dict[self.param], dict) and 'values' in \
                sweep_dict[self.param]:  # convention in old sweep_dicts
            v = d['values'][ind]
        else: # convention in SweepPoints class
            v = d[0][ind]
        if self.func is None:
            return v
        else:
            return self.func(v)<|MERGE_RESOLUTION|>--- conflicted
+++ resolved
@@ -142,15 +142,6 @@
         return pulses_built
 
     def set_end_after_all_pulses(self, **block_end):
-<<<<<<< HEAD
-        for i, p in enumerate(self.pulses):
-            p['name'] = p.get('name', f"pulse_{i}")
-        self.block_end.update({
-            'ref_function': 'max',
-            'ref_pulse': [p['name'] for p in self.pulses],
-            'ref_point': 'end',
-        })
-=======
         if len(self.pulses):
             for i, p in enumerate(self.pulses):
                 p['name'] = p.get('name', f"pulse_{i}")
@@ -159,7 +150,6 @@
                 'ref_pulse': [p['name'] for p in self.pulses],
                 'ref_point': 'end',
             })
->>>>>>> a74ddb95
         self.block_end.update(block_end)
 
     def _is_shell(self, pulse, block_start, block_end):
@@ -249,11 +239,7 @@
         # resolve parametric values first
         for p in pulses:
             for attr, s in p.items():
-<<<<<<< HEAD
-                if isinstance(s, ParametricValue):
-=======
                 if getattr(s, '_is_parametric_value', False):
->>>>>>> a74ddb95
                     for sweep_dict, ind in zip(sweep_dicts_list, index_list):
                         if s.param in sweep_dict:
                             p[attr] = s.resolve(sweep_dict, ind)
@@ -309,22 +295,14 @@
         """
         for p in self.pulses:
             for k, s in p.items():
-<<<<<<< HEAD
-                if isinstance(s, ParametricValue):
-=======
                 if getattr(s, '_is_parametric_value', False):
->>>>>>> a74ddb95
                     if params is None or s.param in params:
                         s.param = prefix + s.param
 
     def parametric_values(self):
         return {(i, attr) : s for i, p in enumerate(self.pulses)
-<<<<<<< HEAD
-                for attr, s in p.items() if isinstance(s, ParametricValue)}
-=======
                 for attr, s in p.items()
                 if getattr(s, '_is_parametric_value', False)}
->>>>>>> a74ddb95
 
 
 class ParametricValue:
@@ -337,11 +315,8 @@
     :param func: (optional) a function applied to the value of the parameter.
 
     """
-<<<<<<< HEAD
-=======
     _is_parametric_value = True
 
->>>>>>> a74ddb95
     def __init__(self, param, func=None):
         self.param = param
         self.func = func
