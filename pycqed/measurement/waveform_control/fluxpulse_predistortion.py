import numpy as np
import scipy.signal as signal
import logging

def import_iir(filename):
    '''
    imports csv files generated with Mathematica notebooks of the form
    a1_0,b0_0,b1_0
    a1_1,b0_1,b1_1
    a1_2,b0_2,b1_2
    .
    .
    .

    args:
        filename : string containging to full path of the file (or only the filename if in same directory)

    returns:
        [aIIRfilterLis,bIIRfilterList] : list of two numpy arrays compatable for use
        with the scipy.signal.lfilter() function
        used by filterIIR() function

    '''
    IIRfilterList = np.loadtxt(filename,
                               delimiter=',')
    aIIRfilterList = np.transpose(np.vstack((np.ones(len(IIRfilterList)),
                                             -IIRfilterList[:,0])))
    bIIRfilterList = IIRfilterList[:,1:]

    return [aIIRfilterList,bIIRfilterList]


def filter_fir(kernel,x):
    '''
    function to apply a FIR filter to a dataset

    args:
        kernel: FIR filter kernel
        x:      data set
    return:
        y :     data convoluted with kernel, aligned such that pulses do not
                shift (expects kernel to have a impulse like peak)
    '''
    iMax = kernel.argmax()
    y = np.convolve(x,kernel,mode='full')[iMax:(len(x)+iMax)]
    return y


def filter_iir(aIIRfilterList,bIIRfilterList,x):
    '''
    applies IIR filter to the data x (aIIRfilterList and bIIRfilterList are load by the importIIR() function)

    args:
        aIIRfilterList : array containing the a coefficients of the IIR filters
                         (one row per IIR filter with coefficients 1,-a1,-a2,.. in the form required by scipy.signal.lfilter)
        bIIRfilterList : array containing the b coefficients of the IIR filters
                         (one row per IIR filter with coefficients b0, b1, b2,.. in the form required by scipy.signal.lfilter)
        x : data array to be filtered

    returns:
        y : filtered data array
    '''
    y = x
    for a,b in zip(aIIRfilterList,bIIRfilterList):
        y = signal.lfilter(b,a,y)
    return y




def distort_qudev(element, distortion_dict):
    """
    Distorts an element using the contenst of a distortion dictionary.
    The distortion dictionary should be formatted as follows.

    distortion_dict = {'ch_list': ['chx', 'chy', ...],
              'chx': filter_dict,
              'chy': filter_dict,
              ...
              }
    with filter_dict = {'FIR' : [filter_kernel1,filter_kernel2,..], 'IIR':  [aIIRfilterLis,bIIRfilterList]}

    args:
        element : element instance of the Element class in element.py module
        distortion_dict : distortion dictionary (format see above)

    returns : element with distorted waveforms attached (element.distorted_wfs)
    """
    t_vals, wfs_dict = element.waveforms()
    for ch in distortion_dict['ch_list']:
        element.chan_distorted[ch] = True
        kernelvecs = distortion_dict[ch]['FIR']
        wf_dist = wfs_dict[ch]
<<<<<<< HEAD
        if kernelvecs is not None:
            if np.array(kernelvecs).shape[0] == 1 and \
                    len(np.array(kernelvecs).shape) == 1:
                wf_dist = filter_fir(kernelvecs,wf_dist)
            else:
                for kernelvec in kernelvecs:
                    wf_dist = filter_fir(kernelvec,wf_dist)
        if distortion_dict[ch]['IIR'] is not None:
            aIIRfilterList,bIIRfilterList = distortion_dict[ch]['IIR']
            wf_dist = filter_iir(aIIRfilterList,bIIRfilterList,wf_dist)
        # set the first and the last point to zero, such that the AWG holds
        # a zero after and before the waveform
=======
        if kernelvecs is not None and len(kernelvecs) > 0:
            if not hasattr(kernelvecs[0], '__iter__'):
                wf_dist = filter_fir(kernelvecs, wf_dist)
            else:
                for kernelvec in kernelvecs:
                    wf_dist = filter_fir(kernelvec, wf_dist)
        if distortion_dict[ch]['IIR'] is not None:
            aIIRfilterList,bIIRfilterList = distortion_dict[ch]['IIR']
            wf_dist = filter_iir(aIIRfilterList,bIIRfilterList,wf_dist)
        # set the last point to zero, such that the AWG holds
        # a zero afer the waveform is finished
        wf_dist[0] = 0.
>>>>>>> e08547ef
        wf_dist[-1] = 0.
        wf_dist[0] = 0.
        element.distorted_wfs[ch] = wf_dist
    return element

def gaussian_filter_kernel(sigma,nr_sigma,dt):
    '''
    function to generate a Gaussian filter kernel with specified sigma and
    filter kernel width (nr_sigma).

    Args:
        sigma (float): width of the Gaussian
        nr_sigma (int): specifies the length of the filter kernel
        dt (float): AWG sampling period

    Returns:
        kernel (numpy array): Gaussian filter kernel
    '''
    nr_samples = int(nr_sigma*sigma/dt)
    if nr_samples == 0:
        logging.warning('sigma too small (much smaller than sampling rate).')
        return np.array([1])
    gauss_kernel = signal.gaussian(nr_samples, sigma/dt, sym=False)
    gauss_kernel = gauss_kernel/np.sum(gauss_kernel)
    return np.array(gauss_kernel)






<|MERGE_RESOLUTION|>--- conflicted
+++ resolved
@@ -91,20 +91,6 @@
         element.chan_distorted[ch] = True
         kernelvecs = distortion_dict[ch]['FIR']
         wf_dist = wfs_dict[ch]
-<<<<<<< HEAD
-        if kernelvecs is not None:
-            if np.array(kernelvecs).shape[0] == 1 and \
-                    len(np.array(kernelvecs).shape) == 1:
-                wf_dist = filter_fir(kernelvecs,wf_dist)
-            else:
-                for kernelvec in kernelvecs:
-                    wf_dist = filter_fir(kernelvec,wf_dist)
-        if distortion_dict[ch]['IIR'] is not None:
-            aIIRfilterList,bIIRfilterList = distortion_dict[ch]['IIR']
-            wf_dist = filter_iir(aIIRfilterList,bIIRfilterList,wf_dist)
-        # set the first and the last point to zero, such that the AWG holds
-        # a zero after and before the waveform
-=======
         if kernelvecs is not None and len(kernelvecs) > 0:
             if not hasattr(kernelvecs[0], '__iter__'):
                 wf_dist = filter_fir(kernelvecs, wf_dist)
@@ -114,10 +100,7 @@
         if distortion_dict[ch]['IIR'] is not None:
             aIIRfilterList,bIIRfilterList = distortion_dict[ch]['IIR']
             wf_dist = filter_iir(aIIRfilterList,bIIRfilterList,wf_dist)
-        # set the last point to zero, such that the AWG holds
-        # a zero afer the waveform is finished
-        wf_dist[0] = 0.
->>>>>>> e08547ef
+
         wf_dist[-1] = 0.
         wf_dist[0] = 0.
         element.distorted_wfs[ch] = wf_dist
