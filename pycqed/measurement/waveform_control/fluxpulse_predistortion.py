import numpy as np
import scipy.signal as signal
import logging
import os
from copy import deepcopy
import logging
log = logging.getLogger(__name__)

def import_iir(filename):
    """
    imports csv files generated with Mathematica notebooks of the form
    a1_0,b0_0,b1_0
    a1_1,b0_1,b1_1
    a1_2,b0_2,b1_2
    .
    .
    .

    args:
        filename : string containging to full path of the file (or only the filename if in same directory)

    returns:
        [aIIRfilterLis,bIIRfilterList] : list of two numpy arrays compatable for use
        with the scipy.signal.lfilter() function
        used by filterIIR() function

    """
    IIRfilterList = np.loadtxt(filename,
                               delimiter=',')

    if len(IIRfilterList.shape) == 1:
        IIRfilterList = np.reshape(IIRfilterList,(1,len(IIRfilterList)))

    aIIRfilterList = np.transpose(np.vstack((np.ones(len(IIRfilterList)),
                                             -IIRfilterList[:,0])))
    bIIRfilterList = IIRfilterList[:,1:]

    return [aIIRfilterList,bIIRfilterList]


def filter_fir(kernel,x):
    """
    function to apply a FIR filter to a dataset

    args:
        kernel: FIR filter kernel
        x:      data set
    return:
        y :     data convoluted with kernel, aligned such that pulses do not
                shift (expects kernel to have a impulse like peak)
    """
    iMax = kernel.argmax()
    y = np.convolve(x,kernel,mode='full')[iMax:(len(x)+iMax)]
    return y


def filter_iir(aIIRfilterList, bIIRfilterList, x):
    """
    applies IIR filter to the data x (aIIRfilterList and bIIRfilterList are load by the importIIR() function)

    args:
        aIIRfilterList : array containing the a coefficients of the IIR filters
                         (one row per IIR filter with coefficients 1,-a1,-a2,.. in the form required by scipy.signal.lfilter)
        bIIRfilterList : array containing the b coefficients of the IIR filters
                         (one row per IIR filter with coefficients b0, b1, b2,.. in the form required by scipy.signal.lfilter)
        x : data array to be filtered

    returns:
        y : filtered data array
    """
    if len(aIIRfilterList[0]) == 3:  # second-order sections:
        sos = [list(b) + list(a) for a, b in zip(aIIRfilterList,
                                                 bIIRfilterList)]
        y = signal.sosfilt(sos, x)
    else:
        y = x
        for a, b in zip(aIIRfilterList, bIIRfilterList):
            y = signal.lfilter(b, a, y)
    return y


def gaussian_filter_kernel(sigma,nr_sigma,dt):
    """
    function to generate a Gaussian filter kernel with specified sigma and
    filter kernel width (nr_sigma).

    Args:
        sigma (float): width of the Gaussian
        nr_sigma (int): specifies the length of the filter kernel
        dt (float): AWG sampling period

    Returns:
        kernel (numpy array): Gaussian filter kernel
    """
    nr_samples = int(nr_sigma*sigma/dt)
    if nr_samples == 0:
        logging.warning('sigma too small (much smaller than sampling rate).')
        return np.array([1])
    gauss_kernel = signal.gaussian(nr_samples, sigma/dt, sym=False)
    gauss_kernel = gauss_kernel/np.sum(gauss_kernel)
    return np.array(gauss_kernel)


def scale_and_negate_IIR(filter_coeffs, scale):
    for i in range(len(filter_coeffs[0])):
        filter_coeffs[0][i][1] *= -1
    filter_coeffs[1][0] /= scale


def combine_FIR_filters(kernels, FIR_n_force_zero_coeffs=None):
    if hasattr(kernels[0], '__iter__'):
        kernel_combined = kernels[0]
        for kernel in kernels[1:]:
            kernel_combined = np.convolve(kernel, kernel_combined)
        kernels = kernel_combined
    elif FIR_n_force_zero_coeffs is not None:
        kernels = deepcopy(kernels)  # make sure that we do not modify user input
    if FIR_n_force_zero_coeffs is not None:
        kernels[:FIR_n_force_zero_coeffs] = 0
        kernels /= np.sum(kernels)
    return kernels


def convert_expmod_to_IIR(expmod, dt, inverse_IIR=True, direct=False):
    """
    Convert an exponential model A + B * exp(- t/tau) (or a list of such
    models) to a first-order IIR filter (or a list of such filters).

    :param expmod: list of exponential models  in the form
        [[A_0, B_0, tau_0], ... ], or a single exponential model
        [A_0, B_0, tau_0].
    :param dt: (float) AWG sampling period
    :param inverse_IIR: (bool, default: True) whether the IIR filters inverting
        the exponential model should be returned.
    :param direct: (bool, default: False) whether higher-order IIR filters
        should be implemented in directly. The default is to implement
        them as second-order sections.

    :return: A list of IIR filter coefficients in the form
        [aIIRfilterList, bIIRfilterList] according to the definition in
        filter_iir(). If expmod is a single first-order exponential model (or a
        single higher-order exponential model with direct=True), a single
        filter is returned in the form [a, b].
    """
    if hasattr(expmod[0], '__iter__'):
        iir = [convert_expmod_to_IIR(e, dt, inverse_IIR=inverse_IIR,
                                     direct=direct) for e in expmod]
        # Checking whether i[0][0] is iterable is needed because a single expmod
        # might be converted to multiple IIRs (second-order sections, SOS)
        a = np.concatenate(
            [[i[0]] if not hasattr(i[0][0], '__iter__') else i[0] for i in iir])
        b = np.concatenate(
            [[i[1]] if not hasattr(i[1][0], '__iter__') else i[1] for i in iir])
    else:
        A, B, tau = expmod
        if np.array(tau).ndim > 0:  # sum of exp mod
            import sympy as sp
            N = len(tau)
            a = [sp.Rational(a) for a in [A] + list(B)]
            tau_s = [sp.Rational(t / 1e-9) * 1e-9 for t in list(tau)]
            # In the next line, going via the reciprocal value is more precise
            # since we usually specify dt a 1 over sampling frequency.
            T = 1 / sp.Rational(f"{1 / dt}")
            if direct:
                z = sp.symbols('z')
                p = 2 / T * (1 - 1 / z) / (1 + 1 / z)
            else:
                p = sp.symbols('p')
                z = sp.exp(T * p)
            d = sp.prod([tau * p + 1 for tau in tau_s])
            r = [sp.prod([tau * p + 1 for i, tau in enumerate(tau_s)
                          if i != j]) for j in range(N)]
            n = (a[0] * d + sum([r * tau * a * p for r, tau, a
                                 in zip(r, tau_s, a[1:])]))
            if direct:
                n, d = sp.fraction((n / d).simplify(rational=True), exact=True)
                coeffs_n = n.as_poly(z).all_coeffs()
                coeffs_d = d.as_poly(z).all_coeffs()
                a = np.cast['float']([v.evalf() for v in coeffs_n])
                b = np.cast['float']([v.evalf() for v in coeffs_d])
                # further processing after the end of the if statement
            else:
                roots_n = n.as_poly(p).all_roots()
                # TODO: it seems that zeros can be complex even in the
                #  overdamped case. Double-check this!
                z_zeros = np.cast['complex128'](
                    [complex(z.subs(p, r).evalf()) for r in roots_n])
                z_poles = np.exp(dt * (- 1 / np.array(tau)))
                gain = sum([A] + list(B))
                if inverse_IIR:
                    sos = signal.zpk2sos(z_poles, z_zeros, 1 / gain)
                else:
                    sos = signal.zpk2sos(z_zeros, z_poles, gain)
                b = [sec[:3] for sec in sos]
                a = [sec[3:] for sec in sos]
                return [a, b]
        else:
            if 1 / tau < 1e-14:
                a, b = np.array([1, -1]), np.array([A + B, -(A + B)])
            else:
                a = np.array(
                    [(A + (A + B) * tau * 2 / dt), (A - (A + B) * tau * 2 / dt)])
                b = np.array([1 + tau * 2 / dt, 1 - tau * 2 / dt])
        if not inverse_IIR:
            a, b = b, a
        b = b / a[0]
        a = a / a[0]
    return [a, b]


def convert_IIR_to_expmod(filter_coeffs, dt, inverse_IIR=True):
    """
    Convert a first-order IIR filter (or a list of such filters) to an
    exponential model A + B * exp(- t/tau) (or a list of such models).

    :param filter_coeffs: IIR coefficients in the form
        [aIIRfilterList, bIIRfilterList] according to the definition in
        filter_iir(). Instead of a list, also single filter is accepted, i.e.,
        [a, b] will be interpreted as [[a], [b]].
    :param dt: (float) AWG sampling period
    :param inverse_IIR: (bool, default: True) whether the IIR filters should
        be interpreted as the filters inverting the exponential model

    :return: A list of exponential models is returned in the form
        [[A_0, B_0, tau_0], ... ], or a single exponential model
        [A_0, B_0, tau_0] if filter_coeffs are of the form [a, b].
    """
    if hasattr(filter_coeffs[0][0], '__iter__'):
        expmod = [convert_IIR_to_expmod([a, b], dt, inverse_IIR) for [a, b] in
                  zip(filter_coeffs[0], filter_coeffs[1])]
    else:
        [a, b] = filter_coeffs
        if not inverse_IIR:
            a, b = b, a
            b = b / a[0]
            a = a / a[0]
        gamma = np.mean(b)
        if np.abs(gamma) < 1e-14:
            A, B, tau =  1, 0, np.inf
        else:
            a_, b_ = a / gamma, b / gamma
            A = 1 / 2 * (a_[0] + a_[1])
            tau = 1 / 2 * (b_[0] - b_[1]) * dt / 2
            B = 1 / 2 * (a_[0] - a_[1]) * dt / (2 * tau) - A
        expmod = [A, B, tau]
    return expmod


def process_filter_coeffs_dict(flux_distortion, datadir=None, default_dt=None):
    """
    Prepares a distortion dictionary that can be stored into pulsar
    {AWG}_{channel}_distortion_dict based on information provided in a
    dictionary.

    :param flux_distortion: (dict) A dictionary of the format defined in
        QuDev_transmon.DEFAULT_FLUX_DISTORTION. In particular, the following
        keys FIR_filter_list and IIR_filter are processed by this function.
        They are list of dicts with a key 'type' and further keys.
        type 'csv': load filter from the file specified under the key
            'filename'. In case of an IIR filter, the filter will in
            addition be scaled by the value in the key 'scale_IIR'.
        type 'Gaussian': can be used for FIR filters. Gaussian kernel with
            parameters 'sigma', 'nr_sigma', and 'dt' specified in the
            respective keys. See gaussian_filter_kernel()
        type 'expmod': can be used for IIR filters. A filter that inverts an
            exponential model specified by the keys 'A', 'B', 'tau', and 'dt'.
            See convert_expmod_to_IIR().
        If flux_distortion in addition contains the keys FIR and/or IIR,
        the filters specified as described above will be appended to those
        already existing in FIR/IIR.
        If flux_distortion is already in the format to be stored in pulsar,
        it is returned unchanged.
    :param datadir: (str) base dir for loading csv files. If None,
        it is assumed that the specified filename includes the full path.
    :param default_dt: (float) AWG sampling period to be used in cases where
        'dt' is needed, but not specified in a filter dict.

    """

    filterCoeffs = {}
    for fclass in 'IIR', 'FIR':
        filterCoeffs[fclass] = flux_distortion.get(fclass, [])
        if fclass == 'IIR' and len(filterCoeffs[fclass]) > 1:
            # convert coefficient lists into list of filters so that we can
            # append if needed
            filterCoeffs[fclass] = [[[a], [b]] for a, b in zip(
                filterCoeffs['IIR'][0], filterCoeffs['IIR'][1])]
        for f in flux_distortion.get(f'{fclass}_filter_list', []):
            if f['type'] == 'Gaussian' and fclass == 'FIR':
                coeffs = gaussian_filter_kernel(f.get('sigma', 1e-9),
                                                f.get('nr_sigma', 40),
                                                f.get('dt', default_dt))
            elif f['type'] == 'expmod' and fclass == 'IIR':
                expmod = f.get('expmod', None)
                if expmod is None:
                    expmod = [f.get('A'), f.get('B'), f.get('tau')]
                if not hasattr(expmod[0], '__iter__'):
                    expmod = [expmod]
                coeffs = convert_expmod_to_IIR(expmod,
                                               dt=f.get('dt', default_dt),
                                               direct=f.get('direct', False))
            elif f['type'] == 'csv':
                if datadir is not None:
                    filename = os.path.join(datadir,
                                            f['filename'].lstrip('\\'))
                else:
                    filename = f['filename']
                if fclass == 'IIR':
                    coeffs = import_iir(filename)
                    scale_and_negate_IIR(
                        coeffs,
                        f.get('scale_IIR', flux_distortion['scale_IIR']))
                else:
                    coeffs = np.loadtxt(filename)
            else:
                raise NotImplementedError(f"Unknown filter type {f['type']}")
            filterCoeffs[fclass].append(coeffs)

    if len(filterCoeffs['FIR']) > 0:
        filterCoeffs['FIR'] = [combine_FIR_filters(
            filterCoeffs['FIR'],
            FIR_n_force_zero_coeffs=flux_distortion.get(
                'FIR_n_force_zero_coeffs', None))]
    else:
        del filterCoeffs['FIR']
    if len(filterCoeffs['IIR']) > 0:
        filterCoeffs['IIR'] = [
            np.concatenate([i[0] for i in filterCoeffs['IIR']]),
            np.concatenate([i[1] for i in filterCoeffs['IIR']])]
    else:
<<<<<<< HEAD
=======
        return kernels


def convert_expmod_to_IIR(expmod, dt, inverse_IIR=True, direct=False):
    """
    Convert an exponential model A + B * exp(- t/tau) (or a list of such
    models) to a first-order IIR filter (or a list of such filters).

    :param expmod: list of exponential models  in the form
        [[A_0, B_0, tau_0], ... ], or a single exponential model
        [A_0, B_0, tau_0].
    :param dt: (float) AWG sampling period
    :param inverse_IIR: (bool, default: True) whether the IIR filters inverting
        the exponential model should be returned.
    :param direct: (bool, default: False) whether higher-order IIR filters
        should be implemented in directly. The default is to implement
        them as second-order sections.

    :return: A list of IIR filter coefficients in the form
        [aIIRfilterList, bIIRfilterList] according to the definition in
        filter_iir(). If expmod is a single first-order exponential model (or a
        single higher-order exponential model with direct=True), a single
        filter is returned in the form [a, b].
    """
    if hasattr(expmod[0], '__iter__'):
        iir = [convert_expmod_to_IIR(e, dt, inverse_IIR=inverse_IIR,
                                     direct=direct) for e in expmod]
        # Checking whether i[0][0] is iterable is needed because a single expmod
        # might be converted to multiple IIRs (second-order sections, SOS)
        a = np.concatenate(
            [[i[0]] if not hasattr(i[0][0], '__iter__') else i[0] for i in iir])
        b = np.concatenate(
            [[i[1]] if not hasattr(i[1][0], '__iter__') else i[1] for i in iir])
    else:
        A, B, tau = expmod
        if np.array(tau).ndim > 0:  # sum of exp mod
            import sympy as sp
            N = len(tau)
            a = [sp.Rational(a) for a in [A] + list(B)]
            tau_s = [sp.Rational(t / 1e-9) * 1e-9 for t in list(tau)]
            # In the next line, going via the reciprocal value is more precise
            # since we usually specify dt as 1 over sampling frequency.
            T = 1 / sp.Rational(f"{1 / dt}")
            if direct:
                z = sp.symbols('z')
                p = 2 / T * (1 - 1 / z) / (1 + 1 / z)
            else:
                p = sp.symbols('p')
                z = sp.exp(T * p)
            d = sp.prod([tau * p + 1 for tau in tau_s])
            r = [sp.prod([tau * p + 1 for i, tau in enumerate(tau_s)
                          if i != j]) for j in range(N)]
            n = (a[0] * d + sum([r * tau * a * p for r, tau, a
                                 in zip(r, tau_s, a[1:])]))
            if direct:
                n, d = sp.fraction((n / d).simplify(rational=True), exact=True)
                coeffs_n = n.as_poly(z).all_coeffs()
                coeffs_d = d.as_poly(z).all_coeffs()
                a = np.cast['float']([v.evalf() for v in coeffs_n])
                b = np.cast['float']([v.evalf() for v in coeffs_d])
                # further processing after the end of the if statement
            else:
                roots_n = n.as_poly(p).all_roots()
                # TODO: it seems that zeros can be complex even in the
                #  overdamped case. Double-check this!
                z_zeros = np.cast['complex128'](
                    [complex(z.subs(p, r).evalf()) for r in roots_n])
                z_poles = np.exp(dt * (- 1 / np.array(tau)))
                gain = sum([A] + list(B))
                if inverse_IIR:
                    sos = signal.zpk2sos(z_poles, z_zeros, 1 / gain)
                else:
                    sos = signal.zpk2sos(z_zeros, z_poles, gain)
                b = [sec[:3] for sec in sos]
                a = [sec[3:] for sec in sos]
                return [a, b]
        else:
            if 1 / tau < 1e-14:
                a, b = np.array([1, -1]), np.array([A + B, -(A + B)])
            else:
                a = np.array(
                    [(A + (A + B) * tau * 2 / dt), (A - (A + B) * tau * 2 / dt)])
                b = np.array([1 + tau * 2 / dt, 1 - tau * 2 / dt])
        if not inverse_IIR:
            a, b = b, a
        b = b / a[0]
        a = a / a[0]
    return [a, b]


def convert_IIR_to_expmod(filter_coeffs, dt, inverse_IIR=True):
    """
    Convert a first-order IIR filter (or a list of such filters) to an
    exponential model A + B * exp(- t/tau) (or a list of such models).

    :param filter_coeffs: IIR coefficients in the form
        [aIIRfilterList, bIIRfilterList] according to the definition in
        filter_iir(). Instead of a list, also single filter is accepted, i.e.,
        [a, b] will be interpreted as [[a], [b]].
    :param dt: (float) AWG sampling period
    :param inverse_IIR: (bool, default: True) whether the IIR filters should
        be interpreted as the filters inverting the exponential model

    :return: A list of exponential models is returned in the form
        [[A_0, B_0, tau_0], ... ], or a single exponential model
        [A_0, B_0, tau_0] if filter_coeffs are of the form [a, b].
    """
    if hasattr(filter_coeffs[0][0], '__iter__'):
        expmod = [convert_IIR_to_expmod([a, b], dt, inverse_IIR) for [a, b] in
                  zip(filter_coeffs[0], filter_coeffs[1])]
    else:
        [a, b] = filter_coeffs
        if not inverse_IIR:
            a, b = b, a
            b = b / a[0]
            a = a / a[0]
        gamma = np.mean(b)
        if np.abs(gamma) < 1e-14:
            A, B, tau =  1, 0, np.inf
        else:
            a_, b_ = a / gamma, b / gamma
            A = 1 / 2 * (a_[0] + a_[1])
            tau = 1 / 2 * (b_[0] - b_[1]) * dt / 2
            B = 1 / 2 * (a_[0] - a_[1]) * dt / (2 * tau) - A
        expmod = [A, B, tau]
    return expmod


def process_filter_coeffs_dict(flux_distortion, datadir=None, default_dt=None):
    """
    Prepares a distortion dictionary that can be stored into pulsar
    {AWG}_{channel}_distortion_dict based on information provided in a
    dictionary.

    :param flux_distortion: (dict) A dictionary of the format defined in
        QuDev_transmon.DEFAULT_FLUX_DISTORTION. In particular, the following
        keys FIR_filter_list and IIR_filter are processed by this function.
        They are list of dicts with a key 'type' and further keys.
        type 'csv': load filter from the file specified under the key
            'filename'. In case of an IIR filter, the filter will in
            addition be scaled by the value in the key 'scale_IIR'.
        type 'Gaussian': can be used for FIR filters. Gaussian kernel with
            parameters 'sigma', 'nr_sigma', and 'dt' specified in the
            respective keys. See gaussian_filter_kernel()
        type 'expmod': can be used for IIR filters. A filter that inverts an
            exponential model specified by the keys 'A', 'B', 'tau', and 'dt'.
            See convert_expmod_to_IIR().
        If flux_distortion in addition contains the keys FIR and/or IIR,
        the filters specified as described above will be appended to those
        already existing in FIR/IIR.
        If flux_distortion is already in the format to be stored in pulsar,
        it is returned unchanged.
    :param datadir: (str) base dir for loading csv files. If None,
        it is assumed that the specified filename includes the full path.
    :param default_dt: (float) AWG sampling period to be used in cases where
        'dt' is needed, but not specified in a filter dict.

    """

    filterCoeffs = {}
    for fclass in 'IIR', 'FIR':
        filterCoeffs[fclass] = flux_distortion.get(fclass, [])
        if fclass == 'IIR' and len(filterCoeffs[fclass]) > 1:
            # convert coefficient lists into list of filters so that we can
            # append if needed
            filterCoeffs[fclass] = [[[a], [b]] for a, b in zip(
                filterCoeffs['IIR'][0], filterCoeffs['IIR'][1])]
        for f in flux_distortion.get(f'{fclass}_filter_list', []):
            if f['type'] == 'Gaussian' and fclass == 'FIR':
                coeffs = gaussian_filter_kernel(f.get('sigma', 1e-9),
                                                f.get('nr_sigma', 40),
                                                f.get('dt', default_dt))
            elif f['type'] == 'expmod' and fclass == 'IIR':
                expmod = f.get('expmod', None)
                if expmod is None:
                    expmod = [f.get('A'), f.get('B'), f.get('tau')]
                if not hasattr(expmod[0], '__iter__'):
                    expmod = [expmod]
                coeffs = convert_expmod_to_IIR(expmod,
                                               dt=f.get('dt', default_dt),
                                               direct=f.get('direct', False))
            elif f['type'] == 'csv':
                if datadir is not None:
                    filename = os.path.join(datadir,
                                            f['filename'].lstrip('\\'))
                else:
                    filename = f['filename']
                if fclass == 'IIR':
                    coeffs = import_iir(filename)
                    scale_and_negate_IIR(
                        coeffs,
                        f.get('scale_IIR', flux_distortion['scale_IIR']))
                else:
                    coeffs = np.loadtxt(filename)
            else:
                raise NotImplementedError(f"Unknown filter type {f['type']}")
            filterCoeffs[fclass].append(coeffs)

    if len(filterCoeffs['FIR']) > 0:
        filterCoeffs['FIR'] = [
            combine_FIR_filters(filterCoeffs['FIR'])]
    else:
        del filterCoeffs['FIR']
    if len(filterCoeffs['IIR']) > 0:
        filterCoeffs['IIR'] = [
            np.concatenate([i[0] for i in filterCoeffs['IIR']]),
            np.concatenate([i[1] for i in filterCoeffs['IIR']])]
    else:
>>>>>>> 7663b18d
        del filterCoeffs['IIR']
    return filterCoeffs<|MERGE_RESOLUTION|>--- conflicted
+++ resolved
@@ -119,218 +119,6 @@
         kernels[:FIR_n_force_zero_coeffs] = 0
         kernels /= np.sum(kernels)
     return kernels
-
-
-def convert_expmod_to_IIR(expmod, dt, inverse_IIR=True, direct=False):
-    """
-    Convert an exponential model A + B * exp(- t/tau) (or a list of such
-    models) to a first-order IIR filter (or a list of such filters).
-
-    :param expmod: list of exponential models  in the form
-        [[A_0, B_0, tau_0], ... ], or a single exponential model
-        [A_0, B_0, tau_0].
-    :param dt: (float) AWG sampling period
-    :param inverse_IIR: (bool, default: True) whether the IIR filters inverting
-        the exponential model should be returned.
-    :param direct: (bool, default: False) whether higher-order IIR filters
-        should be implemented in directly. The default is to implement
-        them as second-order sections.
-
-    :return: A list of IIR filter coefficients in the form
-        [aIIRfilterList, bIIRfilterList] according to the definition in
-        filter_iir(). If expmod is a single first-order exponential model (or a
-        single higher-order exponential model with direct=True), a single
-        filter is returned in the form [a, b].
-    """
-    if hasattr(expmod[0], '__iter__'):
-        iir = [convert_expmod_to_IIR(e, dt, inverse_IIR=inverse_IIR,
-                                     direct=direct) for e in expmod]
-        # Checking whether i[0][0] is iterable is needed because a single expmod
-        # might be converted to multiple IIRs (second-order sections, SOS)
-        a = np.concatenate(
-            [[i[0]] if not hasattr(i[0][0], '__iter__') else i[0] for i in iir])
-        b = np.concatenate(
-            [[i[1]] if not hasattr(i[1][0], '__iter__') else i[1] for i in iir])
-    else:
-        A, B, tau = expmod
-        if np.array(tau).ndim > 0:  # sum of exp mod
-            import sympy as sp
-            N = len(tau)
-            a = [sp.Rational(a) for a in [A] + list(B)]
-            tau_s = [sp.Rational(t / 1e-9) * 1e-9 for t in list(tau)]
-            # In the next line, going via the reciprocal value is more precise
-            # since we usually specify dt a 1 over sampling frequency.
-            T = 1 / sp.Rational(f"{1 / dt}")
-            if direct:
-                z = sp.symbols('z')
-                p = 2 / T * (1 - 1 / z) / (1 + 1 / z)
-            else:
-                p = sp.symbols('p')
-                z = sp.exp(T * p)
-            d = sp.prod([tau * p + 1 for tau in tau_s])
-            r = [sp.prod([tau * p + 1 for i, tau in enumerate(tau_s)
-                          if i != j]) for j in range(N)]
-            n = (a[0] * d + sum([r * tau * a * p for r, tau, a
-                                 in zip(r, tau_s, a[1:])]))
-            if direct:
-                n, d = sp.fraction((n / d).simplify(rational=True), exact=True)
-                coeffs_n = n.as_poly(z).all_coeffs()
-                coeffs_d = d.as_poly(z).all_coeffs()
-                a = np.cast['float']([v.evalf() for v in coeffs_n])
-                b = np.cast['float']([v.evalf() for v in coeffs_d])
-                # further processing after the end of the if statement
-            else:
-                roots_n = n.as_poly(p).all_roots()
-                # TODO: it seems that zeros can be complex even in the
-                #  overdamped case. Double-check this!
-                z_zeros = np.cast['complex128'](
-                    [complex(z.subs(p, r).evalf()) for r in roots_n])
-                z_poles = np.exp(dt * (- 1 / np.array(tau)))
-                gain = sum([A] + list(B))
-                if inverse_IIR:
-                    sos = signal.zpk2sos(z_poles, z_zeros, 1 / gain)
-                else:
-                    sos = signal.zpk2sos(z_zeros, z_poles, gain)
-                b = [sec[:3] for sec in sos]
-                a = [sec[3:] for sec in sos]
-                return [a, b]
-        else:
-            if 1 / tau < 1e-14:
-                a, b = np.array([1, -1]), np.array([A + B, -(A + B)])
-            else:
-                a = np.array(
-                    [(A + (A + B) * tau * 2 / dt), (A - (A + B) * tau * 2 / dt)])
-                b = np.array([1 + tau * 2 / dt, 1 - tau * 2 / dt])
-        if not inverse_IIR:
-            a, b = b, a
-        b = b / a[0]
-        a = a / a[0]
-    return [a, b]
-
-
-def convert_IIR_to_expmod(filter_coeffs, dt, inverse_IIR=True):
-    """
-    Convert a first-order IIR filter (or a list of such filters) to an
-    exponential model A + B * exp(- t/tau) (or a list of such models).
-
-    :param filter_coeffs: IIR coefficients in the form
-        [aIIRfilterList, bIIRfilterList] according to the definition in
-        filter_iir(). Instead of a list, also single filter is accepted, i.e.,
-        [a, b] will be interpreted as [[a], [b]].
-    :param dt: (float) AWG sampling period
-    :param inverse_IIR: (bool, default: True) whether the IIR filters should
-        be interpreted as the filters inverting the exponential model
-
-    :return: A list of exponential models is returned in the form
-        [[A_0, B_0, tau_0], ... ], or a single exponential model
-        [A_0, B_0, tau_0] if filter_coeffs are of the form [a, b].
-    """
-    if hasattr(filter_coeffs[0][0], '__iter__'):
-        expmod = [convert_IIR_to_expmod([a, b], dt, inverse_IIR) for [a, b] in
-                  zip(filter_coeffs[0], filter_coeffs[1])]
-    else:
-        [a, b] = filter_coeffs
-        if not inverse_IIR:
-            a, b = b, a
-            b = b / a[0]
-            a = a / a[0]
-        gamma = np.mean(b)
-        if np.abs(gamma) < 1e-14:
-            A, B, tau =  1, 0, np.inf
-        else:
-            a_, b_ = a / gamma, b / gamma
-            A = 1 / 2 * (a_[0] + a_[1])
-            tau = 1 / 2 * (b_[0] - b_[1]) * dt / 2
-            B = 1 / 2 * (a_[0] - a_[1]) * dt / (2 * tau) - A
-        expmod = [A, B, tau]
-    return expmod
-
-
-def process_filter_coeffs_dict(flux_distortion, datadir=None, default_dt=None):
-    """
-    Prepares a distortion dictionary that can be stored into pulsar
-    {AWG}_{channel}_distortion_dict based on information provided in a
-    dictionary.
-
-    :param flux_distortion: (dict) A dictionary of the format defined in
-        QuDev_transmon.DEFAULT_FLUX_DISTORTION. In particular, the following
-        keys FIR_filter_list and IIR_filter are processed by this function.
-        They are list of dicts with a key 'type' and further keys.
-        type 'csv': load filter from the file specified under the key
-            'filename'. In case of an IIR filter, the filter will in
-            addition be scaled by the value in the key 'scale_IIR'.
-        type 'Gaussian': can be used for FIR filters. Gaussian kernel with
-            parameters 'sigma', 'nr_sigma', and 'dt' specified in the
-            respective keys. See gaussian_filter_kernel()
-        type 'expmod': can be used for IIR filters. A filter that inverts an
-            exponential model specified by the keys 'A', 'B', 'tau', and 'dt'.
-            See convert_expmod_to_IIR().
-        If flux_distortion in addition contains the keys FIR and/or IIR,
-        the filters specified as described above will be appended to those
-        already existing in FIR/IIR.
-        If flux_distortion is already in the format to be stored in pulsar,
-        it is returned unchanged.
-    :param datadir: (str) base dir for loading csv files. If None,
-        it is assumed that the specified filename includes the full path.
-    :param default_dt: (float) AWG sampling period to be used in cases where
-        'dt' is needed, but not specified in a filter dict.
-
-    """
-
-    filterCoeffs = {}
-    for fclass in 'IIR', 'FIR':
-        filterCoeffs[fclass] = flux_distortion.get(fclass, [])
-        if fclass == 'IIR' and len(filterCoeffs[fclass]) > 1:
-            # convert coefficient lists into list of filters so that we can
-            # append if needed
-            filterCoeffs[fclass] = [[[a], [b]] for a, b in zip(
-                filterCoeffs['IIR'][0], filterCoeffs['IIR'][1])]
-        for f in flux_distortion.get(f'{fclass}_filter_list', []):
-            if f['type'] == 'Gaussian' and fclass == 'FIR':
-                coeffs = gaussian_filter_kernel(f.get('sigma', 1e-9),
-                                                f.get('nr_sigma', 40),
-                                                f.get('dt', default_dt))
-            elif f['type'] == 'expmod' and fclass == 'IIR':
-                expmod = f.get('expmod', None)
-                if expmod is None:
-                    expmod = [f.get('A'), f.get('B'), f.get('tau')]
-                if not hasattr(expmod[0], '__iter__'):
-                    expmod = [expmod]
-                coeffs = convert_expmod_to_IIR(expmod,
-                                               dt=f.get('dt', default_dt),
-                                               direct=f.get('direct', False))
-            elif f['type'] == 'csv':
-                if datadir is not None:
-                    filename = os.path.join(datadir,
-                                            f['filename'].lstrip('\\'))
-                else:
-                    filename = f['filename']
-                if fclass == 'IIR':
-                    coeffs = import_iir(filename)
-                    scale_and_negate_IIR(
-                        coeffs,
-                        f.get('scale_IIR', flux_distortion['scale_IIR']))
-                else:
-                    coeffs = np.loadtxt(filename)
-            else:
-                raise NotImplementedError(f"Unknown filter type {f['type']}")
-            filterCoeffs[fclass].append(coeffs)
-
-    if len(filterCoeffs['FIR']) > 0:
-        filterCoeffs['FIR'] = [combine_FIR_filters(
-            filterCoeffs['FIR'],
-            FIR_n_force_zero_coeffs=flux_distortion.get(
-                'FIR_n_force_zero_coeffs', None))]
-    else:
-        del filterCoeffs['FIR']
-    if len(filterCoeffs['IIR']) > 0:
-        filterCoeffs['IIR'] = [
-            np.concatenate([i[0] for i in filterCoeffs['IIR']]),
-            np.concatenate([i[1] for i in filterCoeffs['IIR']])]
-    else:
-<<<<<<< HEAD
-=======
-        return kernels
 
 
 def convert_expmod_to_IIR(expmod, dt, inverse_IIR=True, direct=False):
@@ -529,8 +317,10 @@
             filterCoeffs[fclass].append(coeffs)
 
     if len(filterCoeffs['FIR']) > 0:
-        filterCoeffs['FIR'] = [
-            combine_FIR_filters(filterCoeffs['FIR'])]
+        filterCoeffs['FIR'] = [combine_FIR_filters(
+            filterCoeffs['FIR'],
+            FIR_n_force_zero_coeffs=flux_distortion.get(
+                'FIR_n_force_zero_coeffs', None))]
     else:
         del filterCoeffs['FIR']
     if len(filterCoeffs['IIR']) > 0:
@@ -538,6 +328,5 @@
             np.concatenate([i[0] for i in filterCoeffs['IIR']]),
             np.concatenate([i[1] for i in filterCoeffs['IIR']])]
     else:
->>>>>>> 7663b18d
         del filterCoeffs['IIR']
     return filterCoeffs