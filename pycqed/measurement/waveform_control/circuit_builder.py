import itertools
import logging
from copy import copy, deepcopy

import numpy as np

from pycqed.measurement import multi_qubit_module as mqm

log = logging.getLogger(__name__)
from pycqed.measurement.waveform_control.block import Block, ParametricValue
from pycqed.measurement.waveform_control.segment import Segment
from pycqed.measurement.waveform_control.sequence import Sequence


class CircuitBuilder:
    """A class that helps to build blocks, segments, or sequences, e.g.,
    when implementing quantum algorithms.

    :param dev: the device on which the algorithm will be executed
    :param qubits: a list of qubit objects or names if the builder should
        act only on a subset of qubits (default: all qubits of the device)
    :param kw: keyword arguments
         cz_pulse_name: (str) the prefix of CZ gates (default: None,
             in which case we use the default_cz_gate_name of the device
             object if available, or otherwise the first operation from the
             operation_dict whose name contains 'CZ', or we fall back to
             'CZ' if no such operation is found.)
         decompose_rotation_gates: (dict of bool or dict of lists of lists)
            whether arbitrary rotation gates should be decomposed into pi
            rotations and virtual Z gates. Can either be a boolean to
            decompose all gates of a given type, e.g. {'CZ_nztc': True},
            or a list of all qubit pairs for which the gate should be
            decomposed, e.g {'CZ_nztc': [['qb2', 'qb1'], ['qb3', 'qb4]]}. In
            the latter case the single-qubit gates of the decomposition are
            applied to the first qubit of the pair.
         reset_params: (dict) Global reset parameters, see doc string of
            CircuitBuilder.reset()
            If None, they are taken from the individual qubit.reset modules.
         fast_mode: (bool, default: False) activate faster processing by
            - creating segments with fast_mode=True in self.sweep_n_dim
                (see fast_mode parameter in Segment class)
            - deactivating the following features:
                - addressing qubits via logical indices (spin indices)
                - resolution of ParametricValues in self.sweep_n_dim if
                  body_block_func is used
            - copying pulse dicts with copy instead of with deepcopy. This
                means that the user has to ensure that mutable pulse parameters
                (dicts,lists, etc.) do not get modified by their code.
    """

    STD_INIT = {'0': ['I'], '1': ['X180'], '+': ['Y90'], '-': ['mY90'],
                'g': ['I'], 'e': ['X180'], 'f': ['X180', 'X180_ef']}

    def __init__(self, dev=None, qubits=None, operation_dict=None,
                 filter_qb_names=None, **kw):

        self.dev = dev
        self.qubits, self.qb_names = self.extract_qubits(
            dev, qubits, operation_dict, filter_qb_names)
        self._prep_sweep_params = {qb: {} for qb in self.qb_names}
        self.update_operation_dict(operation_dict)
        self.cz_pulse_name = kw.get('cz_pulse_name')
        if self.cz_pulse_name is None:
            if self.dev is not None and self.dev.default_cz_gate_name() is \
                    not None:
                self.cz_pulse_name = self.dev.default_cz_gate_name()
            else:  # try to find a CZ gate in the opreation dict
                op_types = [o.split(' ')[0] for o in self.operation_dict]
                cz_gates = [o for o in op_types if 'CZ' in o] + ['CZ']
                self.cz_pulse_name = cz_gates[0]
        self.decompose_rotation_gates = kw.get('decompose_rotation_gates', {})
        self.fast_mode = kw.get('fast_mode', False)
        self.copy_op = copy if self.fast_mode else deepcopy
        self.reset_params = self._parse_reset(kw.get('reset_params', None))

    @staticmethod
    def extract_qubits(dev=None, qubits=None, operation_dict=None,
                       filter_qb_names=None):
        assert (dev is not None or qubits is not None or operation_dict is
                not None), \
            "Either dev or qubits or operation_dict has to be provided."
        if dev is None and qubits is None:
            qb_names = list(np.unique([qb for op in operation_dict.keys()
                                       for qb in op.split(' ')[1:]]))
        elif dev is None:
            qb_names = [qb if isinstance(qb, str) else qb.name for qb in
                        qubits]
            if any([isinstance(qb, str) for qb in qubits]):
                qubits = None
        else:
            if qubits is None:
                qubits = dev.get_qubits()
            else:
                # get qubit objects if names have been provided
                qubits = [dev.get_qb(qb) if isinstance(qb, str) else qb for
                          qb in qubits]
            qb_names = [qb.name for qb in qubits]
        if filter_qb_names is not None:
            if qubits is not None:
                qubits = [qb for qb in qubits if qb.name in filter_qb_names]
            qb_names = [qb for qb in qb_names if qb in filter_qb_names]
        return qubits, qb_names

    @staticmethod
    def _parse_reset(reset_params=None):
        """Parse reset parameters such that the output is either "None"
        or a dictionary containing reset parameters.

        Args:
            reset_params (None, str, dict): reset parameters.
            If None, returned reset params will be None.
            If False, returned reset params is a dict with no reset steps
            If string, returned reset params is a dict where the reset step is
            the string.
            If a dict, then reset_params is returned untouched.
            Otherwise, an exception is raised.

        Returns:
            reset_parameters (dict, None): FIXME
        """
        if isinstance(reset_params, str):
            return dict(steps=[reset_params])
        elif reset_params == False:
            return dict(steps=[])
        elif reset_params is None:
            return reset_params
        elif not isinstance(reset_params, dict):
            raise ValueError(f'reset_params must be a string, False,'
                             f' or a dict, but not {reset_params} of type'
                             f' {type(reset_params)}')
        else:
            return reset_params

    def update_operation_dict(self, operation_dict=None):
        """Updates the stored operation_dict based on the passed operation_dict or
        based on the stored device/qubit objects.
        :param operation_dict: (optional) The operation dict to be used. If
            not provided, an operation dict is generated from  the stored
            device/qubit objects.
        :return:
        """
        if operation_dict is not None:
            self.operation_dict = deepcopy(operation_dict)
        elif self.dev is not None:
            self.operation_dict = deepcopy(self.dev.get_operation_dict())
        else:
            self.operation_dict = deepcopy(mqm.get_operation_dict(self.qubits))

    def get_qubits(self, qb_names=None, strict=True):
        """Wrapper to get 'all' qubits, single qubit specified as string
        or list of qubits, checking they are in self.qubits
        :param qb_names: 'all', single qubit name (eg. 'qb1') or list of
            qb names
        :param strict: (bool, default: True) if this is True, an error is
            raised if entries of qb_names are not found in the stored qubits.
            If this is False and there are qb_names that are not found,
            their names will be returned as they are, and no qubit objects
            will be returned.
        :return: list of qubit object and list of qubit names (first return
            value is None if no qubit objects are stored). The order is
            according to the order stored in self.qb_names (which can be
            modified by self.swap_qubit_indices()).
        """
        if qb_names is None or qb_names == 'all':
            return self.get_qubits(self.qb_names)
        elif not isinstance(qb_names, list):
            qb_names = [qb_names]

        # test if qubit objects have been provided instead of names
        qb_names = [qb if isinstance(qb, str) or isinstance(qb, int)
                    else qb.name for qb in qb_names]
        # test if qubit indices have been provided instead of names
        try:
            ind = [int(i) for i in qb_names]
            qb_names = [self.qb_names[i] for i in ind]
        except ValueError:
            pass

        all_found = True
        for qb in qb_names:
            if qb not in self.qb_names:
                if strict:
                    raise AssertionError(f"{qb} not found in {self.qb_names}")
                all_found = False
        if self.qubits is None or not all_found:
            return None, qb_names
        else:
            qb_map = {qb.name: qb for qb in self.qubits}
            return [qb_map[qb] for qb in qb_names], qb_names

    def get_reset_params(self, qb_names="all"):
        """Gets a copy of preparation parameters (used for active reset,
        preselection) for qb_names.

        Args:
            qb_names (list): list of qubit names for which the
                reset params should be retrieved. Default is 'all',
                which retrieves the reset parameters for all qubits.
                Note: this parameter is overwritten by
                self.reset_params["qb_names"] in case it exists.

        Returns:
            reset_params (dict): deep copy of preparation parameters

        """
        reset_params = deepcopy(self.reset_params) or {}

        # collect them from CircuitBuilder
        steps, analysis_instructions = self._get_reset_steps(
            qb_names=reset_params.get('qb_names', qb_names),
            steps=reset_params.get('steps', None))

        reset_params.update(dict(steps=steps, analysis_instructions=
                                 analysis_instructions))
        return reset_params

    def _get_reset_steps(self, qb_names="all", steps=None):
        """Constructs the global reset steps for the given qubits in qb_names
        by retrieving the steps of the individual qubits in qb.reset.steps
        or from the passed `steps`
        Args:
            qb_names (str, list): list of qubit names.
            steps (None, list, str): list of reset steps for all qubits in
                qb_names. If None (default), steps are taken for each qubit
                from qb.reset.steps

        Returns:
            reset_steps (dict): preparation parameters
            analysis_instructions (dict)

        """
        qubits, qb_names = self.get_qubits(qb_names)
        # collect steps and ensure they are lists, and deepcopy them to allow
        # modification within this function without affecting original object
        if qubits is None:
            # no qubits objects passed, so no reset possible
            log.warning("Failed to retrieve reset "
                        "steps from qb.reset.steps() because no qubits "
                        "objects were found (self.qubits is None). "
                        "No reset steps will be added.")
            reset_steps = {qbn: [] for qbn in qb_names}
            analysis_instructions = {qbn: [dict(preparation_type="wait")]
                                     for qbn in qb_names}
        elif steps is None:
            try:
                reset_steps = {qb.name: deepcopy(qb.reset.steps()) for qb in qubits}
                analysis_instructions = \
                    {qb.name: [qb.reset.submodules.get(s).get_analysis_instructions()
                               for s in qb.reset.steps() if s != "padding"]
                     for qb in qubits}
            except AttributeError as e:
                log.error(f"Failed to retrieve reset "
                          f"steps from qb.reset.steps(): {e}. "
                          f"No reset steps will be added.")
                reset_steps = {qbn: [] for qbn in qb_names}
                analysis_instructions = {qbn: [dict(preparation_type="wait")]
                                         for qbn in qb_names}
        else:
            if isinstance(steps, str):
                steps = [steps]
            reset_steps = {qb.name: deepcopy(steps) for qb in qubits}
            analysis_instructions =\
                {qb.name: [qb.reset.submodules.get(s).get_analysis_instructions()
                           for s in steps]
                for qb in qubits}
        return reset_steps, analysis_instructions

    def get_cz_operation_name(self, qb1=None, qb2=None, op_code=None,
                              cz_pulse_name=None, **kw):
        """Finds the name of the CZ gate between qb1-qb2 that exists in
        self.operation_dict.
        :param qb1: name of qubit object of one of the gate qubits
        :param qb2: name of qubit object of the other gate qubit
        :param op_code: provide an op_code instead of qb1 and qb2
        :param cz_pulse_name: specify a CZ pulse name different from
            self.cz_pulse_name (if not specified in the op_code)

        :param kw: keyword arguments:
            cz_pulse_name: a custom cz_pulse_name instead of the stored one

        :return: the CZ gate name
        """
        assert (qb1 is None and qb2 is None and op_code is not None) or \
               (qb1 is not None and qb2 is not None and op_code is None), \
            "Provide either qb1&qb2 or op_code!"
        if cz_pulse_name is None:
            cz_pulse_name = self.cz_pulse_name
        if op_code is not None:
            op_split = op_code.split(' ')
            qb1, qb2 = op_split[1:]
            if op_split[0] != 'CZ':
                cz_pulse_name = op_split[0]

        if not self.fast_mode:
            _, (qb1, qb2) = self.get_qubits([qb1, qb2])
        if f"{cz_pulse_name} {qb1} {qb2}" in self.operation_dict:
            return f"{cz_pulse_name} {qb1} {qb2}"
        elif f"{cz_pulse_name} {qb2} {qb1}" in self.operation_dict:
            return f"{cz_pulse_name} {qb2} {qb1}"
        else:
            raise KeyError(f'CZ gate "{cz_pulse_name} {qb1} {qb2}" not found.')

    def get_pulse(self, *args, **kwargs):
        """Wrapper for get_pulses, for backwards compatibility only"""
        pulses = self.get_pulses(*args, **kwargs)
        if len(pulses) > 1:
            raise ValueError("get_pulse returned several pulses, please use "
                             "the newest version - get_pulses - instead!")
        return pulses[0]

    def get_pulses(self, op):
        """Gets pulse dictionaries, corresponding to the operation op, from the
        operation dictionary, and possibly parses logical indexing as well as
        arbitrary angles.

        Examples:
             >>> get_pulses('CZ 0 2')
             will perform a CZ gate (according to cz_pulse_name)
             between the qubits with logical indices 0 and 2
             >>> get_pulses('Z100 qb1')
             will perform a 100 degree Z rotation
             >>> get_pulses('Z:theta qb1')
             will perform a parametric Z rotation with parameter name theta
             >>> get_pulses('X:2*[theta] qb1')
             will perform a parametric X rotation with twice the
             value of the parameter named theta. The brackets are used to
             indicated the parameter name. This feature has also been tested
             with some more complicated mathematical expression.
             Note: the mathematical expression should be entered without any
             spaces in between operands. For instance,
             'Z:2*[theta]/180+[theta]**2 qb1' and not
             'Z: 2 * [theta] / 180 + [theta]**2 qb1
             >>> get_pulses('CZ_nztc40 qb3 qb2')
             will perform a 40 degrees CZ gate (if allowed by the CZ operation),
             using the CZ_nztc hardware implementation
        Adding 's' (for simultaneous) in front of an op_code (e.g.,
        'sZ:theta qb1') will reference the pulse to the start of the
        previous pulse.
        Adding 'm' (for minus) in front of an op_code (e.g.,
        'mZ:theta qb1') negates the sign. If 's' is also given,
        it has to be in the order 'sm'.
        In addition, if self.decompose_rotation_gates is not None,
        arbitrary-angle CZ gates are decomposed into two standard CZ gates
        and single-qubit gates. Examples:
            decompose_rotation_gates={'CZ_nztc': True} decomposes all CZ_nztc
            decompose_rotation_gates={'CZ_nztc': [['qb3', 'qb2'],]} decomposes
                all CZ_nztc between qb2 and qb3, and applies the single-qubit
                gates to qb3 (first qubit in the pair)
        Note that get_pulses parses one operation 'op', but may return more than
        one pulse, for example for gate decomposition.

        Args:
            op: operation (str in the above format, or iterable
            corresponding to the splitted string)

        Returns: list of pulses, where each pulse is a copy (see self.copy_op)
        of the corresponding pulse dictionary

        """
        # op_split is further parsed and used below
        # op is the op_code which will be stored in the returned pulse
        if isinstance(op, str):
            op_split = op.split(" ")
        else:
            op_split = op
            op = " ".join(op)
        # Extract op_name and qbn (qubit names)
        # op_name: first part of the op_code, e.g. "Z:2*[theta]"
        op_name = op_split[0]
        if self.fast_mode:
            qbn = op_split[1:]
        else:
            # the call to get_qubits resolves qubits indices if needed
            _, qbn = self.get_qubits(op_split[1:], strict=False)
        simultaneous = False
        if op_name[0] == 's':
            simultaneous = True
            op_name = op_name[1:]

        if op in self.operation_dict:
            p = [self.copy_op(self.operation_dict[op])]

        else:
            # assumes operation format of, e.g., f" Z{angle} qbname"
            # FIXME: This parsing is format dependent and is far from ideal but
            #  to generate parametrized pulses it is helpful to be able to
            #  parse Z gates etc.
            # FIXME e- allows to recognise numbers in scientific notation,
            #  but could be made more specific
            op_type = op_name.split(':')[0].rstrip('0123456789.e-')
            angle = op_name[len(op_type):]
            sign = -1 if op_type[0] == 'm' else 1
            if sign == -1:
                op_type = op_type[1:]
            allowed_ops = ['X', 'Y', 'Z', 'CZ']
            # startswith is needed to recognise all CZ gates, e.g. 'CZ_nztc'
            if not any([op_type.startswith(g) for g in allowed_ops]):
                raise KeyError(f'Gate "{op}" not found.')
            param = None  # e.g. 'theta' if angle = '2*[theta]'
            if angle:
                if angle[0] == ':':  # angle depends on a parameter
                    angle = angle[1:]
                    param, angle, param_start = self._parse_param(angle)

            if op_type.startswith('CZ'):  # Two-qubit gate
                if param is not None:
                    # FIXME: this code block is duplicated 3 times, for each
                    #  gate type (CZ, Z, X/Y). This should be cleaned up once
                    #  we improve or generalise further what op codes can be
                    #  parsed by this method.
                    if param_start > 0:
                        func_op_code = eval('lambda x, cb=self : ' + angle)
                    else:
                        func_op_code = None
                    # sign * means that func will be -func_op_code
                    cphase = sign * ParametricValue(
                        param, func=func_op_code, func_op_code=func_op_code,
                        op_split=[op_name, *qbn])
                # op_name = "NameVal" (e.g. "Z100", see docstring)
                elif angle:
                    cphase = float(angle)  # gate angle
                else:  # no cphase specified: standard CZ gate (180 deg)
                    cphase = None
                # Extract the operation which is available in the device
                # If the op_code only contains the generic keyword 'CZ',
                # this will use the default CZ pulse name of the experiment
                device_op = self.get_cz_operation_name(
                    *qbn,
                    cz_pulse_name=None if op_type == 'CZ' else op_type)
                # Get concrete operation implemented on the device, e.g. CZ_nztc
                op_type = device_op.split(" ")[0]
                # Here, we figure out if the gate should be decomposed into
                # CZ and single-qubit gates
                decomp_info = self.decompose_rotation_gates.get(op_type, False)
                # qb_dec is the qubit on which to apply single-qubit
                # gates in case of gate decomposition
                qb_dec = None
                if decomp_info==True:
                    # If True: we decompose the gate
                    # By default: use the qubit order defined in the op code
                    # to apply the single-qubit gates
                    qb_dec = qbn
                elif isinstance(decomp_info, list):
                    # If list: we decompose the gate if it is in the list...
                    for gate_to_decomp in decomp_info:
                        for qbn_reordered in [qbn, qbn[::-1]]:
                            if qbn_reordered == gate_to_decomp:
                                # ... and apply the single-qubit gates to the
                                # qubits in the order passed in
                                # decompose_rotation_gates
                                qb_dec = gate_to_decomp
                # Force resolving to a single CZ if no cphase is required
                # (note that CZ180 will still be decomposed)
                if cphase is None:
                    qb_dec = None
                # If qb_dec is not None, we decompose the gate
                if qb_dec:
                    if isinstance(cphase, ParametricValue):
                        # Update the op_split info in the ParametricValue,
                        # such that it matches the operation decomposition
                        cphase.op_split[0] = 'Z'
                    # CZ_x = diag(1,1,1,e^i*x)  # pycqed sign convention
                    #  = e^(i*x/4)*Z1(x/2)*Z0(x/2)*H1*CZ*H1*Z1(-x/2)*H1*CZ*H1
                    # and replacing each Hadamard H = i*Y*Z(pi) and
                    # discarding the global phase gives the decomposition:
                    decomposed_op = [
                        f'Y90 {qb_dec[0]}',
                        device_op,
                        f'Z180 {qb_dec[0]}',
                        f'Y90 {qb_dec[0]}',
                        f'Z0 {qb_dec[0]}',  # phase set below
                        f'Y90 {qb_dec[0]}',
                        device_op,
                        f'Z180 {qb_dec[0]}',
                        f'Y90 {qb_dec[0]}',
                        f'Z0 {qb_dec[0]}',  # phase set below
                        f'Z0 {qb_dec[1]}',  # phase set below
                    ]
                    p = [
                        self.copy_op(self.operation_dict[do])
                        for do in decomposed_op
                    ]
                    if isinstance(cphase, ParametricValue):
                        raise NotImplementedError
                        # The following will not work with ParametricValue:
                        # this should look like
                        # p[4]['basis_rotation'] = -cphase/2+180
                        # with cphase.func wrapping into a dict, as 'Z' below
                    p[4]['basis_rotation'] = {qb_dec[0]: -cphase/2+180}
                    p[9]['basis_rotation'] = {qb_dec[0]: cphase/2+180}
                    p[10]['basis_rotation'] = {qb_dec[1]: cphase/2}
                else:
                    p = [self.copy_op(self.operation_dict[device_op])]
                    if cphase is not None:
                        p[0]['cphase'] = cphase

            else:  # Single-qubit gate
                if self.decompose_rotation_gates.get(op_type, False):
                    raise NotImplementedError(
                        'Single qb decomposed rotations not implemented yet.')
                if angle == '':
                    angle = 180
                device_op = f"{op_type}180 {qbn[0]}"
                if device_op in self.operation_dict:
                    p = [self.copy_op(self.operation_dict[device_op])]
                else:
                    raise KeyError(f"Operation {op} not found.")
                if op_type == 'Z':
                    if param is not None:  # angle depends on a parameter
                        if param_start > 0:  # via a mathematical expression
                            func_op_code = eval('lambda x, cb=self : ' + angle)
                        else:  # angle = parameter
<<<<<<< HEAD
                            func_op_code = lambda x: x
                        # parameter func
                        func = (lambda x, qb=qbn[0], sign=sign, f=func_op_code:
                                {qb: sign * f(x)})
                        p[0]['basis_rotation'] = {qbn[0]: ParametricValue(
                            param, func=func, func_op_code=func_op_code,
                            op_split=(op_name, qbn[0]))}
=======
                            func = (lambda x, qbn=qbn[0], sign=sign:
                                    {qbn: sign * x})
                        p[0]['basis_rotation'] = ParametricValue(
                            param, func=func, op_split=(op_name, qbn[0]))
>>>>>>> 6a91f415
                    else:  # angle is a given value
                        # configure virtual Z gate for this angle
                        p[0]['basis_rotation'] = {qbn[0]: sign * float(angle)}
                else:
                    qb, _ = self.get_qubits(qbn[0])
                    corr_func = qb[0].calculate_nonlinearity_correction
                    if param is not None:  # angle depends on a parameter
                        if param_start > 0:  # via a mathematical expression
                            # combine the mathematical expression with a
                            # function that calculates the amplitude
                            func_op_code = eval('lambda x, cb=self : ' + angle)
                        else:  # angle = parameter
                            func_op_code = lambda x: x
                        func = lambda x, a=p[0]['amplitude'], sign=sign,\
                                      f=func_op_code: a * corr_func(
                                ((sign * f(x) + 180) % (-360) + 180) / 180)
                        p[0]['amplitude'] = ParametricValue(
                            param, func=func, func_op_code=func_op_code,
                            op_split=(op_name, qbn[0]))
                    else:  # angle is a given value
                        angle = sign * float(angle)
                        # configure drive pulse amplitude for this angle
                        p[0]['amplitude'] *= corr_func(
                            ((angle + 180) % (-360) + 180) / 180)
        if len(p) == 1:
            # If only one pulse: set its op_code to the initially requested one
            # in order to keep information provided there (e.g. 2qb gate type).
            # If more than one pulse: the operation has been decomposed into
            # several pulses, so these should keep their separate op_code.
            p[0]['op_code'] = op

        if simultaneous:
            p[0]['ref_point'] = 'start'

        return p

    def _parse_param(self, angle):
        param_start = angle.find('[') + 1
        # If '[' is contained, this indicates that the parameter
        # is part of a mathematical expression. Otherwise, the angle
        # is equal to the parameter.
        if param_start > 0:
            param_end = angle.find(']', param_start)
            param = angle[param_start:param_end]
            angle = angle.replace('[' + param + ']', 'x')
        else:
            param = angle
        return param, angle, param_start

    def swap_qubit_indices(self, i, j=None):
        """Swaps logical qubit indices by swapping the entries in self.qb_names.
        :param i: (int or iterable): index of the first qubit to be swapped or
            indices of the two qubits to be swapped (as two ints given in the
            first two elements of the iterable)
        :param j: index of the second qubit (if it is not set via param i)
        """
        if j is None:
            i, j = i[0], i[1]
        self.qb_names[i], self.qb_names[j] = self.qb_names[j], self.qb_names[i]

    def initialize(self, init_state='0', qb_names='all', reset_params=None,
                   simultaneous=True, block_name=None, pulse_modifs=None,
                   prepend_block=None):
        """Initializes the specified qubits with the corresponding init_state
        :param init_state (String or list): Can be one of the following
            - one of the standard initializations: '0', '1', '+', '-'.
              In that case the same init_state is done on all qubits
            - list of standard init. Must then be of same length as 'qubits' and
              in the same order.
            - list of arbitrary pulses (which are in the operation_dict). Must
              be of the same lengths as 'qubits' and in the same order. Should
              not include space and qubit name (those are added internally).
        :param qb_names (list or 'all'): list of qubits on which init should be
            applied. Defaults to all qubits.
        :param reset_params: preparation parameters
        :param simultaneous: (bool, default True) whether initialization
            pulses should be applied simultaneously.
        :param block_name: (str, optional) a name to replace the
            automatically generated block name of the initialization block
        :param pulse_modifs: (dict) Modification of pulses parameters.
            See method block_from_ops.
        :param prepend_block: (Block, optional) An extra block that will be
            executed between the preparation and the initialization.
        :return: init block
        """
        if block_name is None:
            block_name = f"Initialization_{qb_names}"
        _, qb_names = self.get_qubits(qb_names)
        if not len(qb_names):
            return Block(block_name, [])
        if reset_params is None:
            reset_params = self.get_reset_params(qb_names)
        if len(init_state) == 1 and isinstance(init_state, str):
            init_state = [init_state] * len(qb_names)
        else:
            assert len(init_state) == len(qb_names), \
                f"There must be a one to one mapping between initializations " \
                f"and qubits. Got {len(init_state)} init and {len(qb_names)} " \
                f"qubits"

        pulses = []
        for i, (qbn, init) in enumerate(zip(qb_names, init_state)):
            # Allowing for a list of pulses here makes it possible to,
            # e.g., initialize in the f-level.
            if not isinstance(init, list):
                init = self.STD_INIT.get(init, [init])
            if init != ['I']:
                init = [f"{op} {qbn}" for op in init]
                # We just want the pulses, but we can use block_from_ops as
                # a helper to get multiple pulses and to process pulse_modifs
                tmp_block = self.block_from_ops(
                    'tmp_block', init, pulse_modifs=pulse_modifs)
                if simultaneous:
                    tmp_block.pulses[0]['ref_pulse'] = 'start'
                pulses += tmp_block.pulses
        block = Block(block_name, pulses, copy_pulses=False)
        block.set_end_after_all_pulses()
        blocks = []
        # if reset parameters exist and location specifies reset should be done
        # at start of sequence (note: is this really the best way to encode where
        # to do the reset? shall we make this 'per_qubit')?)
        if len(reset_params) != 0 and \
                reset_params.get('location', 'start') == 'start':
            blocks.append(self.reset(**reset_params))
        if prepend_block is not None:
            blocks.append(prepend_block)
        if len(blocks) > 0:
            blocks.append(block)
            block = self.sequential_blocks(block_name, blocks)
        return block

    def finalize(self, init_state='0', qb_names='all', simultaneous=True,
                 block_name=None, pulse_modifs=None):
        """Applies the specified final rotation to the specified qubits.
        This is basically the same initialize, but without preparation.
        For parameters, see initialize().
        :return: finalization block
        """
        if block_name is None:
            block_name = f"Finalialization_{qb_names}"
        return self.initialize(init_state=init_state, qb_names=qb_names,
                               simultaneous=simultaneous,
                               reset_params={},
                               block_name=block_name,
                               pulse_modifs=pulse_modifs)

    def reset(self, qb_names='all', steps=None,
              step_alignment='start', alignment="end",
              block_name=None, **kws):
        """Prepares a reset of a list of qubits using a sequence of steps
        (globally provided as argument to this function or individually
         specified from qubit.init.steps).

        I.e.:

        qb0 --[step 0 ] -- ... - [step i]
        qb1 --[step 0 ] -- ... - [step j]

        Args:
            qb_names: which qubits to prepare. Defaults to all.
            steps (list, str, None, dict): list of steps for the preparation.
                If a list is provided, all steps are the same for all qubits.
                If a string is provided, it is converted to a single-entry list.
                If None (default), takes the steps for each qubit individually
                from qubit.init.steps. The different qubits can
                have different number of steps. The qubits with less steps
                will get padded (waiting time) in the beginning or the end
                of the block, depending on `alignment`.
                If dict, then it assumes that keys are qubit names and values
                are lists of steps.
                To get no reset whatsoever, pass an emtpy list.
                Constraints: if a step includes acquisition(s)
                (e.g. preselection, active reset), then they
                should happen simultaneously for all qubits which are on
                the same acquisition unit (constraint of, e.g., ZI devices) and the
                same number of times across all qubits sharing that acquisition
                device. Note that this function does not name the elements explicitly
                for the acquisition (this is handled by Segment.add()),
                and it DOES ALLOW steps which do not satisfy this
                constraint (in case the constraint is relaxed in the future by the
                instrument drivers).
            step_alignment (str): "start", "center" or "end". Indicates whether
                step i on all qubits should be start, center- or end- aligned.
                Note that if the steps contain readout pulses which
                are generated by the same acquisition unit, only "Start"
                should be used, to ensure the acquisition is started simultaneously
                on all qubits on that acquisition unit. Defaults to "start".
            alignment (str): "start" or "end". In case the number of
                steps is different for the different qubits, specifies whether
                the qubits should be aligned at the start or finish the preparation.

            block_name (str): Name of the preparation block.

        Returns:
            sequantial_blocks: A Reset_{qb_names} block with a sequential list
            of simultaneous prep blocks.
        """
        qubits, qb_names = self.get_qubits(qb_names)
        if block_name is None:
            block_name = f"Reset_{qb_names}"

        # parse steps if not yet done.
        if not isinstance(steps, dict):
            steps, _ = self._get_reset_steps(qb_names, steps)
        max_steps = np.max([len(steps) for steps in steps.values()])

        # pad qubits which have less steps
        for qbn in steps:
            padding = max_steps - len(steps[qbn])
            if alignment == "end":
                # add padding steps at the beginning
                steps[qbn] = ["padding"] * padding + steps[qbn]
            elif alignment == "start":
                # add padding steps at the end
                steps[qbn] = steps[qbn] + ["padding"] * padding
            else:
                raise NotImplementedError("Only start and end alignment of "
                                          "the preparation block is currently"
                                          " supported.")

        # Fill prep list first with parallel reset blocks
        prep = []
        for i in range(max_steps):

            # Collect all parallel Blocks in current step i for each qubit
            simultaneous_blocks = []
            for qb in qubits:
                if steps[qb.name][i] == "padding":
                    simultaneous_blocks.append(
                        Block(f"padding_step_{i}_{qb.name}", [])
                    )
                else: # if reset block
                    try:
                        reset_scheme = qb.reset.instrument_modules[steps[qb.name][i]]
                    except KeyError as e:
                        log.error(
                            f"Reset Step '{steps[qb.name][i]}' not known for {qb.name}."
                            f"Available steps are: {qb.reset.instrument_modules.keys()}")
                        raise e

                    simultaneous_blocks.append(
                        reset_scheme.reset_block(
                            f"step_{i}_{qb.name}",
                            sweep_params=self._prep_sweep_params.get(qb.name, None),
                        )
                    )

            # Finally append all parallel blocks of step i
            prep.append(
                self.simultaneous_blocks(
                    f"Reset_step_{i}",
                    simultaneous_blocks,
                    set_end_after_all_pulses=True,
                    block_align=step_alignment,
                )
            )

        # FIXME: Temporarily dropping support for f0g1_reset.
        #        Will be reintroduced with devel/f0g1_init_schemes.
        #
        # # f0g1 reset
        # elif preparation_type == 'f0g1_reset':
        #     preparation_pulses = []
        #     for i, qbn in enumerate(qb_names):
        #         preparation_pulses.append(
        #             self.get_pulse('f0g1_reset_pulse ' + qbn))
        #         preparation_pulses[-1]['ref_point'] = 'start'
        #         preparation_pulses[-1]['element_name'] = 'f0g1_reset'

        #         preparation_pulses.append(
        #             self.get_pulse('ef_for_f0g1_reset_pulse ' + qbn))
        #         preparation_pulses[-1]['ref_point'] = 'start'
        #         preparation_pulses[-1]['element_name'] = 'f0g1_reset'

        #     preparation_pulses[0]['ref_pulse'] = ref_pulse
        #     preparation_pulses[0]['name'] = 'f0g1_reset_pulse'
        #     preparation_pulses[0]['pulse_delay'] = 0  # -ro_separation

        #     preparation_pulses[1]['ref_pulse'] = ref_pulse
        #     preparation_pulses[1]['name'] = 'ef_for_f0g1_reset_pulse'
        #     preparation_pulses[1]['pulse_delay'] = 0  # -ro_separation

        #     block_end = dict(name='end', pulse_type="VirtualPulse",
        #                      ref_pulse='f0g1_reset_pulse',
        #                      pulse_delay=ro_separation,
        #                      ref_point='end')
        #     preparation_pulses += [block_end]
        #     return Block(block_name, preparation_pulses, copy_pulses=False)


        return self.sequential_blocks(block_name, prep)

    def mux_readout(self, qb_names='all', element_name='RO', block_name="Readout",
                    reset_params=None,
                    **pulse_pars):
        _, qb_names = self.get_qubits(qb_names)
        ro_pulses = []
        for j, qb_name in enumerate(qb_names):
            ro_pulse = self.copy_op(self.operation_dict['RO ' + qb_name])
            ro_pulse['name'] = '{}_{}'.format(element_name, j)
            ro_pulse['element_name'] = element_name
            if j == 0:
                ro_pulse.update(pulse_pars)
            else:
                ro_pulse['ref_point'] = 'start'
            ro_pulses.append(ro_pulse)
        block = Block(block_name, ro_pulses, copy_pulses=False)
        block.set_end_after_all_pulses()
        if reset_params is None:
            reset_params = self.get_reset_params(qb_names)

        if reset_params.get("location", "start") == "end":
            return self.sequential_blocks(
                f"{block_name}_and_reset",
                [block, self.reset(**reset_params)]
            )
        else:
            return block

    def Z_gate(self, theta=0, qb_names='all'):
        """Software Z-gate of arbitrary rotation.

        :param theta:           rotation angle, in degrees
        :param qb_names:      pulse parameters (dict)

        :return: Pulse dict of the Z-gate
        """
        # if qb_names is the name of a single qb, expects single pulse output
        single_qb_given = not isinstance(qb_names, list)
        _, qb_names = self.get_qubits(qb_names)
        pulses = [p for qbn in qb_names for p in self.get_pulses(
            f'Z{theta} {qbn}')]
        return pulses[0] if single_qb_given else pulses

    def get_ops_duration(self, operations=None, pulses=None, fill_values=None,
                         pulse_modifs=None, init_state='0'):
        """Calculates the total duration of the operations by resolving a dummy
        segment created from operations.
        :param operations: list of operations (str), which can be preformatted
            and later filled with values in the dictionary fill_values
        :param fill_values: optional fill values for operations (dict),
            see documentation of block_from_ops().
        :param pulse_modifs: Modification of pulses parameters (dict),
            see documentation of block_from_ops().
        :param init_state: initialization state (string or list),
            see documentation of initialize().
        :return: the duration of the operations
        """
        if pulses is None:
            if operations is None:
                raise ValueError('Please provide either "pulses" or '
                                 '"operations."')
            pulses = self.initialize(init_state=init_state).build()
            pulses += self.block_from_ops("Block1", operations,
                                          fill_values=fill_values,
                                          pulse_modifs=pulse_modifs).build()

        seg = Segment('Segment 1', pulses)
        seg.resolve_timing()
        # Using that seg.resolved_pulses was sorted by seg.resolve_timing()
        pulse = seg.resolved_pulses[-1]
        duration = pulse.pulse_obj.algorithm_time() + pulse.pulse_obj.length
        return duration

    def block_from_ops(self, block_name, operations, fill_values=None,
                       pulse_modifs=None):
        """Returns a block with the given operations.
        Eg.
        >>> ops = ['X180 {qbt:}', 'X90 {qbc:}']
        >>> builder.block_from_ops("MyAwesomeBlock",
        >>>                                ops,
        >>>                                {'qbt': qb1, 'qbc': qb2})
        :param block_name: Name of the block
        :param operations: list of operations (str), which can be preformatted
            and later filled with values in the dictionary fill_values.
            Instead of a str, each list entry can also be an iterable
            corresponding to the splitted string.
        :param fill_values (dict): optional fill values for operations.
        :param pulse_modifs (dict): Modification of pulses parameters.
            - Format 1:
              keys: indices of the pulses on  which the pulse modifications
                should be made
              values: dictionaries of modifications
              E.g. ops = ["X180 qb1", "Y90 qb2"],
              pulse_modifs = {1: {"ref_point": "start"}}
              This will modify the pulse "Y90 qb2" and reference it to the start
              of the first one.
            - Format 2:
              keys: strings in the format specified for the param
                sweep_dicts_list in the docstring of Block.build to identify
                an attribute in a pulse
              values: the value to be set for the attribute identified by the
                corresponding key
        :return: The created block
        """
        if pulse_modifs is None:
            pulse_modifs = {}
        if isinstance(operations, str):
            operations = [operations]
        if fill_values is not None and len(fill_values):
            def op_format(op, **fill_values):
                if isinstance(op, str):
                    return op.format(**fill_values)
                else:
                    return [s.format(**fill_values) for s in op]
            operations = [op_format(op, **fill_values) for op in operations]
        # the shortcut if op in self.operation_dict is for speed reasons
        p_lists = [[self.copy_op(self.operation_dict[op])]
                   if op in self.operation_dict
                   else self.get_pulses(op)
                   for op in operations]
        pulses = [p for p_list in p_lists for p in p_list]  # flattened

        return Block(block_name, pulses, pulse_modifs, copy_pulses=False)

    def seg_from_cal_points(self, cal_points, init_state='0', ro_kwargs=None,
                            block_align='end', segment_prefix='calibration_',
                            sweep_dicts_list=None, sweep_index_list=None,
                            **kw):
        """Returns a list of segments for each cal state in cal_points.states.
        :param cal_points: CalibrationPoints instance
        :param init_state: initialization state (string or list),
            see documentation of initialize().
        :param ro_kwargs: Keyword arguments (dict) for the function
            mux_readout().
        :param block_align: passed to simultaneous_blocks; see docstring there
        :param segment_prefix: prefix for segment name (string)
        :param sweep_dicts_list: Sweep dicts passed on to Block.build for the
            complete cal_state_block to build a block that corresponds to a
            point of an N-dimensional sweep.
        :param sweep_index_list: Passed on to Block.build for the complete
            cal_state_block. Determines for which sweep points from
            sweep_dicts_list the block should be build.
        :param kw: additional keyword arguments
            df_values_per_point (int, default: 1): number of expected number of readouts
                per sweep point.

        :return: list of Segment instances
        """
        if ro_kwargs is None:
            ro_kwargs = {}

        segments = []
        for i, seg_states in enumerate(cal_points.states):
            cal_ops = [[f'{p}{qbn}' for p in cal_points.pulse_label_map[s]]
                       for s, qbn in zip(seg_states, cal_points.qb_names)]
            qb_blocks = [self.block_from_ops(
                f'body_block_{i}_{o}', ops,
                pulse_modifs=cal_points.pulse_modifs)
                for o, ops in enumerate(cal_ops)]
            parallel_qb_block = self.simultaneous_blocks(
                f'parallel_qb_blk_{i}', qb_blocks, block_align=block_align)

            prep = self.initialize(init_state=init_state,
                                   qb_names=cal_points.qb_names)
            ro = self.mux_readout(**ro_kwargs, qb_names=cal_points.qb_names)
            cal_state_block = self.sequential_blocks(
                f'cal_states_{i}', [prep, parallel_qb_block, ro])
            vals_per_point = kw.get('df_values_per_point', 1)
            for j in range(vals_per_point):
                seg = Segment(f'{segment_prefix}_{i*vals_per_point+j}'
                              f'_{"".join(seg_states)}',
                              cal_state_block.build(
                                  sweep_dicts_list=sweep_dicts_list,
                                  sweep_index_list=sweep_index_list))
                segments.append(seg)

        return segments

    def block_from_anything(self, pulses, block_name):
        """Convert various input formats into a `Block`.

        Args:
            pulses: A specification of a pulse sequence. Can have the following
                formats:
                    1) Block: A block class is returned unmodified.
                    2) str: A single op code.
                    3) dict: A single pulse dictionary. If the dictionary
                           includes the key `op_code`, then the unspecified
                           pulse parameters are taken from the corresponding
                           operation.
                    4) list of str: A list of op codes.
                    5) list of dict: A list of pulse dictionaries, optionally
                           including the op-codes, see also format 3).
            block_name: Name of the resulting block
        Returns: The input converted to a Block.
        """
        if hasattr(pulses, 'build'):  # Block
            return pulses
        elif isinstance(pulses, str):  # opcode
            return self.block_from_ops(block_name, [pulses])
        elif isinstance(pulses, dict):  # pulse dict
            return self.block_from_pulse_dicts([pulses], block_name=block_name)
        elif isinstance(pulses[0], str):  # list of opcodes
            return self.block_from_ops(block_name, pulses)
        elif isinstance(pulses[0], dict):  # list of pulse dicts
            return self.block_from_pulse_dicts(pulses, block_name=block_name)

    def block_from_pulse_dicts(self, pulse_dicts,
                               block_name='from_pulse_dicts'):
        """Generates a block from a list of pulse dictionaries.

        Args:
            pulse_dicts: list
                Pulse dictionaries, each containing either 1) an op_code of the
                desired pulse plus optional pulse parameters to overwrite the
                default values of the chosen operation, or 2) a full set of
                pulse parameters.
            block_name: str, optional
                Name of the resulting block
        Returns:
             A block containing the pulses in pulse_dicts
        """
        pulses = []
        if pulse_dicts is not None:
            for i, pp in enumerate(pulse_dicts):
                # op_code determines which pulse to use
                p_list = self.get_pulses(pp['op_code']) if 'op_code' in pp \
                    else [{}]
                # all other entries in the pulse dict are interpreted as
                # pulse parameters that overwrite the default values
                pp_add_entries = {k: v for k, v in pp.items() if k != 'op_code'}
                if len(pp_add_entries):
                    if len(p_list) > 1:
                        raise NotImplementedError(
                            "get_pulses returned more than one pulse for "
                            f"pulse dict {i}, and it is not clear to which "
                            f"one the parameters passed in the pulse dict "
                            f"should be applied.")
                    p_list[0].update(pp_add_entries)
                pulses += p_list
        return Block(block_name, pulses)

    def seg_from_ops(self, operations, fill_values=None, pulse_modifs=None,
                     init_state='0', seg_name='Segment1', ro_kwargs=None):
        """Returns a segment with the given operations using the function
        block_from_ops().
        :param operations: list of operations (str), which can be preformatted
            and later filled with values in the dictionary fill_values
        :param fill_values: optional fill values for operations (dict),
            see documentation of block_from_ops().
        :param pulse_modifs: Modification of pulses parameters (dict),
            see documentation of block_from_ops().
        :param init_state: initialization state (string or list),
            see documentation of initialize().
        :param seg_name: Name (str) of the segment (default: "Segment1")
        :param ro_kwargs: Keyword arguments (dict) for the function
            mux_readout().
        :return: The created segment
        """
        if ro_kwargs is None:
            ro_kwargs = {}
        pulses = self.initialize(init_state=init_state).build()
        pulses += self.block_from_ops("Block1", operations,
                                      fill_values=fill_values,
                                      pulse_modifs=pulse_modifs).build()
        pulses += self.mux_readout(**ro_kwargs).build()
        return Segment(seg_name, pulses)

    def seq_from_ops(self, operations, fill_values=None, pulse_modifs=None,
                     init_state='0', seq_name='Sequence', ro_kwargs=None):
        """Returns a sequence with the given operations using the function
        block_from_ops().
        :param operations: list of operations (str), which can be preformatted
            and later filled with values in the dictionary fill_values
        :param fill_values: optional fill values for operations (dict),
            see documentation of block_from_ops().
        :param pulse_modifs: Modification of pulses parameters (dict),
            see documentation of block_from_ops().
        :param init_state: initialization state (string or list),
            see documentation of initialize().
        :param seq_name: Name (str) of the sequence (default: "Sequence")
        :param ro_kwargs: Keyword arguments (dict) for the function
            mux_readout().
        :return: The created sequence
        """
        seq = Sequence(seq_name)
        seq.add(self.seg_from_ops(operations=operations,
                                  fill_values=fill_values,
                                  pulse_modifs=pulse_modifs,
                                  init_state=init_state,
                                  ro_kwargs=ro_kwargs))
        return seq

    def simultaneous_blocks(self, block_name, blocks, block_align='start',
                            set_end_after_all_pulses=False,
                            disable_block_counter=False, destroy=False):
        """Creates a block with name :block_name: that consists of the parallel
        execution of the given :blocks:. Ensures that any pulse or block
        following the created block will occur after the longest given block.

        CAUTION: For each of the given blocks, the end time of the block is
        determined by the pulse listed last in the block, which is not
        necessarily the one that ends last in terms of timing. To instead
        determine the end time of the block based on the pulse that ends
        last, set set_end_after_all_pulses to True (or adjust the end pulse
        of each block before calling simultaneous_blocks).

        Args:
            block_name (string): name of the block that is created
            blocks (iterable): iterable where each element is a block that has
                to be executed in parallel to the others.
            block_align (str or float): at which point the simultaneous
                blocks should be aligned ('start', 'middle', 'end', or a float
                between 0.0 and 1.0 that determines the alignment point of each
                block relative to the duration the block). Default: 'start'
            set_end_after_all_pulses (bool, default False): in all
                blocks, correct the end pulse to happen after the last pulse.
            disable_block_counter (bool, default False): prevent block.build
                from appending a counter to the block name.
            destroy (bool or list of bools, default False): whether the
                individual blocks can be destroyed (speedup by avoiding
                copying pulses, see Block.build).
        """
        simultaneous = Block(block_name, [])

        if not hasattr(destroy, '__iter__'):
            destroy = [destroy] * len(blocks)

        simultaneous_end_pulses = []

        # saves computation time in Segment.resolve_timing
        if block_align == 'start':
            block_align = None

        for block, d in zip(blocks, destroy):
            if set_end_after_all_pulses:
                block.set_end_after_all_pulses()
            # if there is already custom block start, then just update it
            # with block alignment otherwise create it
            block_start = block.block_start or {'block_align': block_align}
            simultaneous.extend(block.build(
                ref_pulse="start", block_start=block_start,
                name=block.name if disable_block_counter else None,
                destroy=d))
            simultaneous_end_pulses.append(simultaneous.pulses[-1]['name'])

        # the name of the simultaneous_end_pulse is used in
        # Segment.resolve_timing and should not be changed
        simultaneous.extend([{"name": "simultaneous_end_pulse",
                              "pulse_type": "VirtualPulse",
                              "pulse_delay": 0,
                              "ref_pulse": simultaneous_end_pulses,
                              "ref_point": 'end',
                              "ref_function": 'max'
                              }])
        return simultaneous

    def sequential_blocks(self, block_name, blocks,
                          set_end_after_all_pulses=False,
                          disable_block_counter=False, destroy=False):
        """Creates a block with name :block_name: that consists of the serial
        execution of the given :blocks:.

        CAUTION: For each of the given blocks, the end time of the block is
        determined by the pulse listed last in the block, which is not
        necessarily the one that ends last in terms of timing. To instead
        determine the end time of the block based on the pulse that ends
        last, set set_end_after_all_pulses to True (or adjust the end pulse
        of each block before calling sequential_blocks).

        Args:
            block_name (string): name of the block that is created
            blocks (iterable): iterable where each element is a block that has
                to be executed one after another.
            set_end_after_all_pulses (bool, default False): in all
                blocks, correct the end pulse to happen after the last pulse.
            disable_block_counter (bool, default False): prevent block.build
                from appending a counter to the block name.
            destroy (bool or list of bools with same len as blocks, default
                False): whether the individual blocks can be destroyed
                (speedup by avoiding copying pulses, see Block.build).
        """
        sequential = Block(block_name, [])
        if not hasattr(destroy, '__iter__'):
            destroy = [destroy] * len(blocks)
        for block, d in zip(blocks, destroy):
            if set_end_after_all_pulses:
                block.set_end_after_all_pulses()
            sequential.extend(block.build(
                name=block.name if disable_block_counter else None, destroy=d))
        return sequential

    def sweep_n_dim(self, sweep_points, body_block=None, body_block_func=None,
                    cal_points=None, init_state='0', seq_name='Sequence',
                    ro_kwargs=None, return_segments=False, ro_qubits='all',
                    repeat_ro=True, init_kwargs=None, final_kwargs=None,
                    segment_kwargs=None, **kw):
        """Creates a sequence or a list of segments by doing an N-dim sweep
        over the given operations based on the sweep_points.
        Currently, only 1D and 2D sweeps are implemented.

        :param sweep_points: SweepPoints object
            Note: If it contains sweep points with parameter names of the form
            "Segment.property", the respective property of the created
            Segment objects will be swept.
        :param body_block: block containing the pulses to be swept (excluding
            initialization and readout)
        :param body_block_func: a function that creates the body block at each
            sweep point. Takes as arguments (jth_1d_sweep_point,
            ith_2d_sweep_point, sweep_points, **kw)
        :param cal_points: CalibrationPoints object
        :param init_state: initialization state (string or list),
            see documentation of initialize().
        :param seq_name: Name (str) of the sequence (default: "Sequence")
        :param ro_kwargs: Keyword arguments (dict) for the function
            mux_readout().
        :param return_segments: whether to return segments or the sequence
        :param ro_qubits: is passed as argument qb_names to self.initialize()
            and self.mux_ro() to specify that only subset of qubits should
            be prepared and read out (default: 'all')
        :param repeat_ro: (bool) set repeat pattern for readout pulses
            (default: True)
        :param init_kwargs: Keyword arguments (dict) for the initialization,
            see method initialize().
        :param final_kwargs: Keyword arguments (dict) for the finalization,
            see method finalize().
        :param segment_kwargs: Keyword arguments (dict) passed to segment.
            (default: None)
        :param kw: additional keyword arguments
            body_block_func_kw (dict, default: {}): keyword arguments for the
                body_block_func
            block_align_cal_pts (str, default: 'end'): aligment condition for
                the calpoints segments. Passed to seg_from_cal_points. See
                block_align in docstring for simultaneous_blocks.
        :return:
            - if return_segments==True:
                1D: list of segments, number of 1d sweep points or
                2D: list of list of segments, list of numbers of sweep points
            - else:
                1D: sequence, np.arange(number of acquisition elements)
                2D: list of sequences, [np.arange(number of acquisition elements),
                                        np.arange(number of sequences)]
        """
        sweep_dims = len(sweep_points)
        if sweep_dims > 2:
            raise NotImplementedError('Only 1D and 2D sweeps are implemented.')

        if sum([x is None for x in [body_block, body_block_func]]) != 1:
            raise ValueError('Please specify either "body_block" or '
                             '"body_block_func."')

        if ro_kwargs is None:
            ro_kwargs = {}
        if init_kwargs is None:
            init_kwargs = {}
        if final_kwargs is None:
            final_kwargs = {}
        if segment_kwargs is None:
            segment_kwargs = {}

        nr_sp_list = sweep_points.length()
        if sweep_dims == 1:
            sweep_points = copy(sweep_points)
            sweep_points.add_sweep_dimension()
            nr_sp_list.append(1)

        ro = self.mux_readout(**ro_kwargs, qb_names=ro_qubits)
        _, all_ro_qubits = self.get_qubits(ro_qubits)
        # FIXME: checking whether op_code starts with RO or Acq is a good
        #  hack because mux_readout() was modified to also sometimes be RO + reset
        #  but maybe a cleaner solution would be to have a separate block for the
        #  end reset after the readout?
        # FIXME: add an explaining comment why the space in 'RO ' is necessary to
        # avoid matching other op_codes. Which other op_codes starting with 'RO' are there?

        all_ro_op_codes = [p['op_code'] for p in ro.pulses if "op_code" in p
                           and (p['op_code'].startswith('RO ') # space after RO required to avoid matching the wrong OP code
                                or p['op_code'].startswith('Acq'))]
        if body_block is not None:
            op_codes = [p['op_code'] for p in body_block.pulses if 'op_code'
                        in p]
            all_ro_qubits += [qb for qb in self.qb_names if f'RO {qb}' in
                              op_codes and qb not in all_ro_qubits]
            all_ro_op_codes += [f'RO {qb}' for qb in all_ro_qubits if qb not
                                in ro_qubits]
        sweep_dim_init = sweep_points.find_parameter('initialize')
        sweep_dim_final = sweep_points.find_parameter('finalize')
        if sweep_dim_init is None:
            prep = self.initialize(init_state=init_state,
                                   qb_names=all_ro_qubits, **init_kwargs)
        if sweep_dim_final is None:
            final = Block('Finalization', [])

        seqs = []
        for i in range(nr_sp_list[1]):
            this_seq_name = seq_name + (f'_{i}' if sweep_dims == 2 else '')
            seq = Sequence(this_seq_name)
            for j in range(nr_sp_list[0]):
                dims = j, i
                if sweep_dim_init is not None:
                    prep = self.initialize(
                        init_state=sweep_points.get_sweep_params_property(
                            'values', 'all', 'initialize')[dims[sweep_dim_init]],
                        qb_names=all_ro_qubits, **init_kwargs)
                if body_block is not None:
                    this_body_block =  body_block
                else:
                    this_body_block = body_block_func(
                        j, i, sweep_points=sweep_points,
                        **kw.get('body_block_func_kw', {}))
                if sweep_dim_final is not None:
                    final = self.finalize(
                        init_state=sweep_points.get_sweep_params_property(
                            'values', 'all', 'finalize')[dims[sweep_dim_final]],
                        qb_names=all_ro_qubits, **final_kwargs)

                # As we loop over all sweep points, some of the blocks will be
                # built multiple times (e.g., ro), but they will only be
                # built once per segment. It is thus not necessary to append
                # a counter that is increased each time the block is built.
                # Quite the contrary, it is much more intuitive to have the
                # same block names in each segment, while only the segment
                # name reflects the index of the sweep point. Thus, we call
                # sequential_blocks with disable_block_counter=True.
                segblock = self.sequential_blocks(
                    'segblock', [prep, this_body_block, final, ro],
                    disable_block_counter=True,
                    destroy=[False, body_block is None, False, False])
                seg = Segment(f'seg{j}', segblock.build(
                    sweep_dicts_list=(
                        None if (body_block is None and self.fast_mode)
                        else sweep_points), sweep_index_list=[j, i],
                    destroy=True), fast_mode=self.fast_mode, **segment_kwargs)
                # apply Segment sweep points
                for dim in [0, 1]:
                    for param in sweep_points[dim]:
                        if param.startswith('Segment.'):
                            vals = sweep_points.get_sweep_params_property(
                                'values', dim, param)
                            setattr(seg, param[len('Segment.'):],
                                    deepcopy(vals[j if dim == 0 else i]))
                # add the new segment to the sequence
                seq.add(seg)
            if cal_points is not None:
                block_align_cal_pts = kw.get('block_align_cal_pts', 'end')
                seq.extend(self.seg_from_cal_points(
                    cal_points, init_state, ro_kwargs,
                    block_align=block_align_cal_pts,
                    sweep_dicts_list=sweep_points[1:], sweep_index_list=[i],
                    **kw))
            seqs.append(seq)

        if return_segments:
            segs = [list(seq.segments.values()) for seq in seqs]
            if sweep_dims == 1:
                return segs[0], nr_sp_list[0]
            else:
                return segs, nr_sp_list

        # repeat UHF seqZ code
        if repeat_ro:
            for s in seqs:
                for ro_op in all_ro_op_codes:
                    s.repeat_ro(ro_op, self.operation_dict)

        if sweep_dims == 1:
            return seqs, [np.arange(seqs[0].n_acq_elements())]
        else:
            return seqs, [np.arange(seqs[0].n_acq_elements()),
                          np.arange(nr_sp_list[1])]

    def tomography_pulses(self, tomo_qubits=None,
                          basis_rots=('I', 'X90', 'Y90'), all_rots=True):
        """Generates a complete list of tomography pulse lists for tomo_qubits.
        :param tomo_qubits: None, list of qubit names, or of qubits indices in
            self.get_qubits(). I None, then tomo_qubit = self.get_qubits()[1].
            If list of indices, they will be sorted.
            This parameter is only relevant if basis_rots is not a list of
            lists/tuples.
        :param basis_rots: list of strings or list of lists/tuples of strings,
            where the strings are pycqed pulse names.
        :param all_rots: bool specifying whether to take all possible
            combinations of basis_rots for tomo_qubits, or not.
            This parameter is only relevant if basis_rots is not a list of
            lists/tuples.
        :return:
            If list of lists/tuples, this function will do nothing and will
                just return basis_rots unmodified. Hence, the lists/tuples of
                strings must contain pulse names for each qubit in the
                experiment (i.e. self.get_qubits()).

            If list of strings, this function will return all possible
                combinations of basis_rots for tomo_qubits if all_rots, else it
                will return list with len(basis_rots) lists with
                len(tomo_qubits) repetitions of each pulse in basis_rots
                (i.e. all qubits get the same pulses).
        """
        if not isinstance(basis_rots[0], str):
            return basis_rots

        all_qubit_names = self.get_qubits()[1]
        if tomo_qubits is None:
            tomo_qubits = all_qubit_names
        if isinstance(tomo_qubits[0], str):
            tomo_qubits = [all_qubit_names.index(i) for i in tomo_qubits]
        # sort qubit indices to ensure that basis_rots are always applied on
        # qubits in ascending order as defined by self.get_qubits().
        tomo_qubits.sort()

        if all_rots:
            basis_rots = list(itertools.product(basis_rots,
                                                repeat=len(tomo_qubits)))
        else:
            basis_rots = [len(tomo_qubits) * [br] for br in basis_rots]

        basis_rots_all_qbs = len(basis_rots) * ['']
        for i, br in enumerate(basis_rots):
            temp = len(all_qubit_names)*['I']
            for ti in range(len(tomo_qubits)):
                temp[tomo_qubits[ti]] = br[ti]
            basis_rots_all_qbs[i] = temp

        return basis_rots_all_qbs<|MERGE_RESOLUTION|>--- conflicted
+++ resolved
@@ -510,20 +510,13 @@
                         if param_start > 0:  # via a mathematical expression
                             func_op_code = eval('lambda x, cb=self : ' + angle)
                         else:  # angle = parameter
-<<<<<<< HEAD
                             func_op_code = lambda x: x
                         # parameter func
                         func = (lambda x, qb=qbn[0], sign=sign, f=func_op_code:
                                 {qb: sign * f(x)})
-                        p[0]['basis_rotation'] = {qbn[0]: ParametricValue(
+                        p[0]['basis_rotation'] = ParametricValue(
                             param, func=func, func_op_code=func_op_code,
-                            op_split=(op_name, qbn[0]))}
-=======
-                            func = (lambda x, qbn=qbn[0], sign=sign:
-                                    {qbn: sign * x})
-                        p[0]['basis_rotation'] = ParametricValue(
-                            param, func=func, op_split=(op_name, qbn[0]))
->>>>>>> 6a91f415
+                            op_split=(op_name, qbn[0]))
                     else:  # angle is a given value
                         # configure virtual Z gate for this angle
                         p[0]['basis_rotation'] = {qbn[0]: sign * float(angle)}
