import itertools
import numpy as np
from copy import copy
from copy import deepcopy
from pycqed.measurement.waveform_control.block import Block
from pycqed.measurement.waveform_control.block import ParametricValue
from pycqed.measurement.waveform_control.sequence import Sequence
from pycqed.measurement.waveform_control.segment import Segment
from pycqed.measurement import multi_qubit_module as mqm


class CircuitBuilder:
    """
    A class that helps to build blocks, segments, or sequences, e.g.,
    when implementing quantum algorithms.

    :param dev: the device on which the algorithm will be executed
    :param qubits: a list of qubit objects or names if the builder should
        act only on a subset of qubits (default: all qubits of the device)
    :param kw: keyword arguments
         cz_pulse_name: (str) the prefix of CZ gates (default: upCZ)
         decompose_rotation_gates: (dict of bool) whether arbitrary
            rotation gates should be decomposed into pi rotations
            and virtual Z gates, e.g., {'X': True, 'Y': False}.
            False means direct implementation. For gate types not specified
            here, the default is False.
         prep_params: (dict) custom preparation params (default: from
            instrument settings)
    """

    STD_INIT = {'0': ['I'], '1': ['X180'], '+': ['Y90'], '-': ['mY90'],
                'g': ['I'], 'e': ['X180'], 'f': ['X180', 'X180_ef']}

    def __init__(self, dev=None, qubits=None, operation_dict=None,
                 filter_qb_names=None, **kw):

        self.dev = dev
        self.qubits, self.qb_names = self.extract_qubits(
            dev, qubits, operation_dict, filter_qb_names)
        self.update_operation_dict(operation_dict)
        self.cz_pulse_name = kw.get('cz_pulse_name', 'upCZ')
        self.decompose_rotation_gates = kw.get('decompose_rotation_gates', {})
        self.prep_params = kw.get('prep_params', None)

    @staticmethod
    def extract_qubits(dev=None, qubits=None, operation_dict=None,
                       filter_qb_names=None):
        assert (dev is not None or qubits is not None or operation_dict is
                not None), \
            "Either dev or qubits or operation_dict has to be provided."
        if dev is None and qubits is None:
            qb_names = list(np.unique([qb for op in operation_dict.keys()
                                       for qb in op.split(' ')[1:]]))
        elif dev is None:
            qb_names = [qb if isinstance(qb, str) else qb.name for qb in
                        qubits]
            if any([isinstance(qb, str) for qb in qubits]):
                qubits = None
        else:
            if qubits is None:
                qubits = dev.get_qubits()
            else:
                # get qubit objects if names have been provided
                qubits = [dev.get_qb(qb) if isinstance(qb, str) else qb for
                          qb in qubits]
            qb_names = [qb.name for qb in qubits]
        if filter_qb_names is not None:
            if qubits is not None:
                qubits = [qb for qb in qubits if qb.name in filter_qb_names]
            qb_names = [qb for qb in qb_names if qb in filter_qb_names]
        return qubits, qb_names

    def update_operation_dict(self, operation_dict=None):
        """
        Updates the stored operation_dict based on the passed operation_dict or
        based on the stored device/qubit objects.
        :param operation_dict: (optional) The operation dict to be used. If
            not provided, an operation dict is generated from  the stored
            device/qubit objects.
        :return:
        """
        if operation_dict is not None:
            self.operation_dict = deepcopy(operation_dict)
        elif self.dev is not None:
            self.operation_dict = deepcopy(self.dev.get_operation_dict())
        else:
            self.operation_dict = deepcopy(mqm.get_operation_dict(self.qubits))

    def get_qubits(self, qb_names=None):
        """
        Wrapper to get 'all' qubits, single qubit specified as string
        or list of qubits, checking they are in self.qubits
        :param qb_names: 'all', single qubit name (eg. 'qb1') or list of
            qb names
        :return: list of qubit object and list of qubit names (first return
            value is None if no qubit objects are stored). The order is
            according to the order stored in self.qb_names (which can be
            modified by self.swap_qubit_indices()).
        """
        if qb_names is None or qb_names == 'all':
            return self.get_qubits(self.qb_names)
        elif not isinstance(qb_names, list):
            qb_names = [qb_names]

        # test if qubit objects have been provided instead of names
        qb_names = [qb if isinstance(qb, str) or isinstance(qb, int)
                    else qb.name for qb in qb_names]
        # test if qubit indices have been provided instead of names
        try:
            ind = [int(i) for i in qb_names]
            qb_names = [self.qb_names[i] for i in ind]
        except ValueError:
            pass

        for qb in qb_names:
            assert qb in self.qb_names, f"{qb} not found in {self.qb_names}"
        if self.qubits is None:
            return None, qb_names
        else:
            qb_map = {qb.name: qb for qb in self.qubits}
            return [qb_map[qb] for qb in qb_names], qb_names

    def get_prep_params(self, qb_names='all'):
        qubits, qb_names = self.get_qubits(qb_names)
        if self.prep_params is not None:
            return self.prep_params
        elif self.dev is not None:
            return self.dev.get_prep_params(qubits)
        elif qubits is not None:
            return mqm.get_multi_qubit_prep_params(
                [qb.preparation_params() for qb in qubits])
        else:
            return {'preparation_type': 'wait'}

    def get_cz_operation_name(self, qb1=None, qb2=None, op_code=None, **kw):
        """
        Finds the name of the CZ gate between qb1-qb2 that exists in
        self.operation_dict.
        :param qb1: name of qubit object of one of the gate qubits
        :param qb2: name of qubit object of the other gate qubit
        :param op_code: provide an op_code instead of qb1 and qb2

        :param kw: keyword arguments:
            cz_pulse_name: a custom cz_pulse_name instead of the stored one

        :return: the CZ gate name
        """
        assert (qb1 is None and qb2 is None and op_code is not None) or \
               (qb1 is not None and qb2 is not None and op_code is None), \
            "Provide either qb1&qb2 or op_code!"
        cz_pulse_name = kw.get('cz_pulse_name', self.cz_pulse_name)
        if op_code is not None:
            op_split = op_code.split(' ')
            qb1, qb2 = op_split[1:]
            if op_split[0] != 'CZ':
                cz_pulse_name = op_split[0]

        _, (qb1, qb2) = self.get_qubits([qb1, qb2])
        if f"{cz_pulse_name} {qb1} {qb2}" in self.operation_dict:
            return f"{cz_pulse_name} {qb1} {qb2}"
        elif f"{cz_pulse_name} {qb2} {qb1}" in self.operation_dict:
            return f"{cz_pulse_name} {qb2} {qb1}"
        else:
            raise KeyError(f'CZ gate "{cz_pulse_name} {qb1} {qb2}" not found.')

    def get_pulse(self, op, parse_rotation_gates=False):
        """
        Gets a pulse from the operation dictionary, and possibly parses
        logical indexing as well as arbitrary angle from Z gate operation.
        Examples:
             >>> get_pulse('CZ 0 2', parse_rotation_gates=True)
             will perform a CZ gate (according to cz_pulse_name)
             between the qubits with logical indices 0 and 2
             >>> get_pulse('Z100 qb1', parse_rotation_gates=True)
             will perform a 100 degree Z rotation
             >>> get_pulse('Z:theta qb1', parse_rotation_gates=True)
             will perform a parametric Z rotation with parameter name theta
             >>> get_pulse('Z:2*[theta] qb1', parse_rotation_gates=True)
             will perform a parametric Z rotation with twice the
             value of the parameter named theta. The brackets are used to
             indicated the parameter name. This feature has also been tested
             with some more complicated mathematical expression.
             Note: the mathematical expression should be entered without any
             spaces in between operands. For instance,
             'Z:2*[theta]/180+[theta]**2 qb1' and not
             'Z: 2 * [theta] / 180 + [theta]**2 qb1
        Adding 's' (for simultaneous) in front of an op_code (e.g.,
        'sZ:theta qb1') will reference the pulse to the start of the
        previous pulse.
        Adding 'm' (for minus) in front of an op_code (e.g.,
        'mZ:theta qb1') negates the sign. If 's' is also given,
        it has to be in the order 'sm'.

        Args:
            op: operation (str in the above format, or iterable
            corresponding to the splitted string)
            parse_rotation_gates: whether or not to look for gates with
            arbitrary angles.

        Returns: deepcopy of the pulse dictionary

        """
        op_info = op.split(" ") if isinstance(op, str) else op
        # the call to get_qubits resolves qubits indices if needed
        _, op_info[1:] = self.get_qubits(op_info[1:])
        op_name = op_info[0][1:] if op_info[0][0] == 's' else op_info[0]
        op = op_name + ' ' + ' '.join(op_info[1:])

        if op_info[0].rstrip('0123456789.') == 'CZ' or \
                op_info[0].startswith('CZ:'):
            operation = self.get_cz_operation_name(op_info[1], op_info[2])
            p = deepcopy(self.operation_dict[operation])
        elif parse_rotation_gates and op not in self.operation_dict:
            # assumes operation format of, e.g., f" Z{angle} qbname"
            # FIXME: This parsing is format dependent and is far from ideal but
            #  to generate parametrized pulses it is helpful to be able to
            #  parse Z gates etc.
            factor = -1 if op_name[0] == 'm' else 1
            if factor == -1:
                op_name = op_name[1:]
            if op_name[0] not in ['X', 'Y', 'Z']:
                raise KeyError(f'Gate "{op}" not found.')
            angle, qbn = op_name[1:], op_info[1]
            if angle[-1] == 's' and angle[:-1].isnumeric():
                op_info[0] = 's' + op_info[0]
                angle = angle[:-1]
            param = None
            if angle[0] == ':':  # angle depends on a parameter
                angle = angle[1:]
                param_start = angle.find('[') + 1
                # If '[' is contained, this indicates that the parameter
                # is part of a mathematical expression. Otherwise, the angle
                # is equal to the parameter.
                if param_start > 0:
                    param_end = angle.find(']', param_start)
                    param = angle[param_start:param_end]
                    angle = angle.replace('[' + param + ']', 'x')
                    f = eval('lambda x : ' + angle)
                else:
                    param = angle

            if self.decompose_rotation_gates.get(op_name[0], False):
                raise NotImplementedError('Decomposed rotations not '
                                          'implemented yet.')
            else:
                p = self.get_pulse(f"{op_name[0]}180 {qbn}")
                if op_name[0] == 'Z':
                    if param is not None:  # angle depends on a parameter
                        if param_start > 0:  # via a mathematical expression
                            func = (lambda x, qb=op_info[1], f=factor,
                                          fnc=eval('lambda x : ' + angle):
                                    {qb: f * fnc(x)})
                        else:  # angle = parameter
                            func = (lambda x, qbn=op_info[1], f=factor:
                                    {qbn: f * x})
                        p['basis_rotation'] = ParametricValue(
                            param, func=func, op_split=(op_name, op_info[1]))
                    else:  # angle is a given value
                        # configure virtual Z gate for this angle
                        p['basis_rotation'] = {qbn: factor * float(angle)}
                else:
                    if param is not None:  # angle depends on a parameter
                        if param_start > 0:  # via a mathematical expression
                            # combine the mathematical expression with a
                            # function that calculates the amplitude
                            func = (
                                lambda x, a=p['amplitude'], f=factor,
                                       fnc=eval('lambda x : ' + angle):
                                a / 180 * ((f * fnc(x) + 180) % (-360) + 180))
                        else:  # angle = parameter
                            func = lambda x, a=p['amplitude'], f=factor: \
                                a / 180 * ((f * x + 180) % (-360) + 180)
                        p['amplitude'] = ParametricValue(
                            param, func=func, op_split=(op_name, op_info[1]))
                    else:  # angle is a given value
                        angle = factor * float(angle)
                        # configure drive pulse amplitude for this angle
                        p['amplitude'] *= ((angle + 180) % (-360) + 180) / 180
        else:
            p = deepcopy(self.operation_dict[op])
        p['op_code'] = op
        if op_info[0][0] == 's':
            p['ref_point'] = 'start'

        return p

    def swap_qubit_indices(self, i, j=None):
        """
        Swaps logical qubit indices by swapping the entries in self.qb_names.
        :param i: (int or iterable): index of the first qubit to be swapped or
            indices of the two qubits to be swapped (as two ints given in the
            first two elements of the iterable)
        :param j: index of the second qubit (if it is not set via param i)
        """
        if j is None:
            i, j = i[0], i[1]
        self.qb_names[i], self.qb_names[j] = self.qb_names[j], self.qb_names[i]

    def initialize(self, init_state='0', qb_names='all', prep_params=None,
                   simultaneous=True, block_name=None, pulse_modifs=None,
                   prepend_block=None):
        """
        Initializes the specified qubits with the corresponding init_state
        :param init_state (String or list): Can be one of the following
            - one of the standard initializations: '0', '1', '+', '-'.
              In that case the same init_state is done on all qubits
            - list of standard init. Must then be of same length as 'qubits' and
              in the same order.
            - list of arbitrary pulses (which are in the operation_dict). Must
              be of the same lengths as 'qubits' and in the same order. Should
              not include space and qubit name (those are added internally).
        :param qb_names (list or 'all'): list of qubits on which init should be
            applied. Defaults to all qubits.
        :param prep_params: preparation parameters
        :param simultaneous: (bool, default True) whether initialization
            pulses should be applied simultaneously.
        :param block_name: (str, optional) a name to replace the
            automatically generated block name of the initialization block
        :param pulse_modifs: (dict) Modification of pulses parameters.
            See method block_from_ops.
        :param prepend_block: (Block, optional) An extra block that will be
            executed between the preparation and the initialization.
        :return: init block
        """
        if block_name is None:
            block_name = f"Initialization_{qb_names}"
        _, qb_names = self.get_qubits(qb_names)
        if prep_params is None:
            prep_params = self.get_prep_params(qb_names)
        if len(init_state) == 1:
            init_state = [init_state] * len(qb_names)
        else:
            assert len(init_state) == len(qb_names), \
                f"There must be a one to one mapping between initializations " \
                f"and qubits. Got {len(init_state)} init and {len(qb_names)} " \
                f"qubits"

        pulses = []
        for i, (qbn, init) in enumerate(zip(qb_names, init_state)):
            # Allowing for a list of pulses here makes it possible to,
            # e.g., initialize in the f-level.
            if not isinstance(init, list):
                init = self.STD_INIT.get(init, [init])
            if init != ['I']:
                init = [f"{op} {qbn}" for op in init]
                # We just want the pulses, but we can use block_from_ops as
                # a helper to get multiple pulses and to process pulse_modifs
                tmp_block = self.block_from_ops(
                    'tmp_block', init, pulse_modifs=pulse_modifs)
                if simultaneous:
                    tmp_block.pulses[0]['ref_pulse'] = 'start'
                pulses += tmp_block.pulses
        block = Block(block_name, pulses)
        block.set_end_after_all_pulses()
        blocks = []
        if len(prep_params) != 0:
            blocks.append(self.prepare(qb_names, ref_pulse="start",
                                       **prep_params))
        if prepend_block is not None:
            blocks.append(prepend_block)
        if len(blocks) > 0:
            blocks.append(block)
            block = self.sequential_blocks(block_name, blocks)
        return block


    def finalize(self, init_state='0', qb_names='all', simultaneous=True,
                 block_name=None, pulse_modifs=None):
        """
        Applies the specified final rotation to the specified qubits.
        This is basically the same initialize, but without preparation.
        For parameters, see initialize().
        :return: finalization block
        """
        if block_name is None:
            block_name = f"Finalialization_{qb_names}"
        return self.initialize(init_state=init_state, qb_names=qb_names,
                               simultaneous=simultaneous,
                               prep_params={},
                               block_name=block_name,
                               pulse_modifs=pulse_modifs)

    def prepare(self, qb_names='all', ref_pulse='start',
                preparation_type='wait', post_ro_wait=1e-6,
                ro_separation=1.5e-6, reset_reps=3, final_reset_pulse=False,
                threshold_mapping=None, block_name=None):
        """
        Prepares specified qb for an experiment by creating preparation pulse
        for preselection or active reset.
        Args:
            qb_names: which qubits to prepare. Defaults to all.
            ref_pulse: reference pulse of the first pulse in the pulse list.
                reset pulse will be added in front of this.
                If the pulse list is empty,
                reset pulses will simply be before the block_start.
            preparation_type:
                for nothing: 'wait'
                for preselection: 'preselection'
                for active reset on |e>: 'active_reset_e'
                for active reset on |e> and |f>: 'active_reset_ef'
            post_ro_wait: wait time after a readout pulse before applying reset
            ro_separation: spacing between two consecutive readouts
            reset_reps: number of reset repetitions
            final_reset_pulse: Note: NOT used in this function.
            threshold_mapping (dict): thresholds mapping for each qb

        Returns:

        """
        if block_name is None:
            block_name = f"Preparation_{qb_names}"
        _, qb_names = self.get_qubits(qb_names)

        if threshold_mapping is None or len(threshold_mapping) == 0:
            threshold_mapping = {qbn: {0: 'g', 1: 'e'} for qbn in qb_names}

        # Calculate the length of a ge pulse, assumed the same for all qubits
        state_ops = dict(g=["I "], e=["X180 "], f=["X180_ef ", "X180 "])

        # no preparation pulses
        if preparation_type == 'wait':
            return Block(block_name, [])

        # active reset
        elif 'active_reset' in preparation_type:
            reset_ro_pulses = []
            ops_and_codewords = {}
            for i, qbn in enumerate(qb_names):
                reset_ro_pulses.append(self.get_pulse('RO ' + qbn))
                reset_ro_pulses[-1]['ref_point'] = 'start' if i != 0 else 'end'

                if preparation_type == 'active_reset_e':
                    ops_and_codewords[qbn] = [
                        (state_ops[threshold_mapping[qbn][0]], 0),
                        (state_ops[threshold_mapping[qbn][1]], 1)]
                elif preparation_type == 'active_reset_ef':
                    assert len(threshold_mapping[qbn]) == 4, \
                        f"Active reset for the f-level requires a mapping of " \
                        f"length 4 but only {len(threshold_mapping)} were " \
                        f"given: {threshold_mapping}"
                    ops_and_codewords[qbn] = [
                        (state_ops[threshold_mapping[qbn][0]], 0),
                        (state_ops[threshold_mapping[qbn][1]], 1),
                        (state_ops[threshold_mapping[qbn][2]], 2),
                        (state_ops[threshold_mapping[qbn][3]], 3)]
                else:
                    raise ValueError(f'Invalid preparation type '
                                     f'{preparation_type}')

            reset_pulses = []
            for i, qbn in enumerate(qb_names):
                for ops, codeword in ops_and_codewords[qbn]:
                    for j, op in enumerate(ops):
                        reset_pulses.append(self.get_pulse(op + qbn))
                        reset_pulses[-1]['codeword'] = codeword
                        if j == 0:
                            reset_pulses[-1]['ref_point'] = 'start'
                            reset_pulses[-1]['pulse_delay'] = post_ro_wait
                        else:
                            reset_pulses[-1]['ref_point'] = 'start'
                            pulse_length = 0
                            for jj in range(1, j + 1):
                                if 'pulse_length' in reset_pulses[-1 - jj]:
                                    pulse_length += reset_pulses[-1 - jj][
                                        'pulse_length']
                                else:
                                    pulse_length += \
                                        reset_pulses[-1 - jj]['sigma'] * \
                                        reset_pulses[-1 - jj]['nr_sigma']
                            reset_pulses[-1]['pulse_delay'] = post_ro_wait + \
                                                              pulse_length

            prep_pulse_list = []
            for rep in range(reset_reps):
                ro_list = deepcopy(reset_ro_pulses)
                ro_list[0]['name'] = 'refpulse_reset_element_{}'.format(rep)

                for pulse in ro_list:
                    pulse['element_name'] = 'reset_ro_element_{}'.format(rep)
                if rep == 0:
                    ro_list[0]['ref_pulse'] = ref_pulse
                    ro_list[0]['pulse_delay'] = -reset_reps * ro_separation
                else:
                    ro_list[0]['ref_pulse'] = \
                        'refpulse_reset_element_{}'.format(rep - 1)
                    ro_list[0]['pulse_delay'] = ro_separation
                    ro_list[0]['ref_point'] = 'start'

                rp_list = deepcopy(reset_pulses)
                for j, pulse in enumerate(rp_list):
                    pulse['element_name'] = f'reset_pulse_element_{rep}'
                    pulse['ref_pulse'] = f'refpulse_reset_element_{rep}'
                prep_pulse_list += ro_list
                prep_pulse_list += rp_list

            # manually add block_end with delay referenced to last readout
            # as if it was an additional readout pulse
            # otherwise next pulse will overlap with codeword padding.
            block_end = dict(
                name='end', pulse_type="VirtualPulse",
                ref_pulse=f'refpulse_reset_element_{reset_reps - 1}',
                pulse_delay=ro_separation)
            prep_pulse_list += [block_end]
            return Block(block_name, prep_pulse_list)

        # preselection
        elif preparation_type == 'preselection':
            preparation_pulses = []
            for i, qbn in enumerate(qb_names):
                preparation_pulses.append(self.get_pulse('RO ' + qbn))
                preparation_pulses[-1]['ref_point'] = 'start'
                preparation_pulses[-1]['element_name'] = 'preselection_element'
            preparation_pulses[0]['ref_pulse'] = ref_pulse
            preparation_pulses[0]['name'] = 'preselection_RO'
            preparation_pulses[0]['pulse_delay'] = -ro_separation
            block_end = dict(name='end', pulse_type="VirtualPulse",
                             ref_pulse='preselection_RO',
                             pulse_delay=ro_separation,
                             ref_point='start')
            preparation_pulses += [block_end]
            return Block(block_name, preparation_pulses)

    def mux_readout(self, qb_names='all', element_name='RO', **pulse_pars):
        block_name = "Readout"
        _, qb_names = self.get_qubits(qb_names)
        ro_pulses = []
        for j, qb_name in enumerate(qb_names):
            ro_pulse = deepcopy(self.operation_dict['RO ' + qb_name])
            ro_pulse['name'] = '{}_{}'.format(element_name, j)
            ro_pulse['element_name'] = element_name
            if j == 0:
                ro_pulse.update(pulse_pars)
            else:
                ro_pulse['ref_point'] = 'start'
            ro_pulses.append(ro_pulse)
        block = Block(block_name, ro_pulses)
        block.set_end_after_all_pulses()
        return block

    def Z_gate(self, theta=0, qb_names='all'):

        """
        Software Z-gate of arbitrary rotation.

        :param theta:           rotation angle, in degrees
        :param qb_names:      pulse parameters (dict)

        :return: Pulse dict of the Z-gate
        """

        # if qb_names is the name of a single qb, expects single pulse output
        single_qb_given = not isinstance(qb_names, list)
        _, qb_names = self.get_qubits(qb_names)
        pulses = [self.get_pulse(f'Z{theta} {qbn}', True) for qbn in qb_names]
        return pulses[0] if single_qb_given else pulses

    def get_ops_duration(self, operations=None, pulses=None, fill_values=None,
                         pulse_modifs=None, init_state='0'):
        """
        Calculates the total duration of the operations by resolving a dummy
        segment created from operations.
        :param operations: list of operations (str), which can be preformatted
            and later filled with values in the dictionary fill_values
        :param fill_values: optional fill values for operations (dict),
            see documentation of block_from_ops().
        :param pulse_modifs: Modification of pulses parameters (dict),
            see documentation of block_from_ops().
        :param init_state: initialization state (string or list),
            see documentation of initialize().
        :return: the duration of the operations
        """
        if pulses is None:
            if operations is None:
                raise ValueError('Please provide either "pulses" or '
                                 '"operations."')
            pulses = self.initialize(init_state=init_state).build()
            pulses += self.block_from_ops("Block1", operations,
                                          fill_values=fill_values,
                                          pulse_modifs=pulse_modifs).build()

        seg = Segment('Segment 1', pulses)
        seg.resolve_timing()
        # Using that seg.resolved_pulses was sorted by seg.resolve_timing()
        pulse = seg.resolved_pulses[-1]
        duration = pulse.pulse_obj.algorithm_time() + pulse.pulse_obj.length
        return duration

    def block_from_ops(self, block_name, operations, fill_values=None,
                       pulse_modifs=None):
        """
        Returns a block with the given operations.
        Eg.
        >>> ops = ['X180 {qbt:}', 'X90 {qbc:}']
        >>> builder.block_from_ops("MyAwesomeBlock",
        >>>                                ops,
        >>>                                {'qbt': qb1, 'qbc': qb2})
        :param block_name: Name of the block
        :param operations: list of operations (str), which can be preformatted
            and later filled with values in the dictionary fill_values.
            Instead of a str, each list entry can also be an iterable
            corresponding to the splitted string.
        :param fill_values (dict): optional fill values for operations.
        :param pulse_modifs (dict): Modification of pulses parameters.
            keys:
             -indices of the pulses on  which the pulse modifications should be
             made (backwards compatible)
             -
             values: dictionaries of modifications
            E.g. ops = ["X180 qb1", "Y90 qb2"],
            pulse_modifs = {1: {"ref_point": "start"}}
            This will modify the pulse "Y90 qb2" and reference it to the start
            of the first one.
        :return: The created block
        """
        def op_format(op, **fill_values):
            if isinstance(op, str):
                return op.format(**fill_values)
            else:
                return [s.format(**fill_values) for s in op]

        if fill_values is None:
            fill_values = {}
        if pulse_modifs is None:
            pulse_modifs = {}
        if isinstance(operations, str):
            operations = [operations]
        pulses = [self.get_pulse(op_format(op, **fill_values), True)
                  for op in operations]

        return Block(block_name, pulses, pulse_modifs)

    def seg_from_ops(self, operations, fill_values=None, pulse_modifs=None,
                     init_state='0', seg_name='Segment1', ro_kwargs=None):
        """
        Returns a segment with the given operations using the function
        block_from_ops().
        :param operations: list of operations (str), which can be preformatted
            and later filled with values in the dictionary fill_values
        :param fill_values: optional fill values for operations (dict),
            see documentation of block_from_ops().
        :param pulse_modifs: Modification of pulses parameters (dict),
            see documentation of block_from_ops().
        :param init_state: initialization state (string or list),
            see documentation of initialize().
        :param seg_name: Name (str) of the segment (default: "Segment1")
        :param ro_kwargs: Keyword arguments (dict) for the function
            mux_readout().
        :return: The created segment
        """
        if ro_kwargs is None:
            ro_kwargs = {}
        pulses = self.initialize(init_state=init_state).build()
        pulses += self.block_from_ops("Block1", operations,
                                      fill_values=fill_values,
                                      pulse_modifs=pulse_modifs).build()
        pulses += self.mux_readout(**ro_kwargs).build()
        return Segment(seg_name, pulses)

    def seq_from_ops(self, operations, fill_values=None, pulse_modifs=None,
                     init_state='0', seq_name='Sequence', ro_kwargs=None):
        """
        Returns a sequence with the given operations using the function
        block_from_ops().
        :param operations: list of operations (str), which can be preformatted
            and later filled with values in the dictionary fill_values
        :param fill_values: optional fill values for operations (dict),
            see documentation of block_from_ops().
        :param pulse_modifs: Modification of pulses parameters (dict),
            see documentation of block_from_ops().
        :param init_state: initialization state (string or list),
            see documentation of initialize().
        :param seq_name: Name (str) of the sequence (default: "Sequence")
        :param ro_kwargs: Keyword arguments (dict) for the function
            mux_readout().
        :return: The created sequence
        """
        seq = Sequence(seq_name)
        seq.add(self.seg_from_ops(operations=operations,
                                  fill_values=fill_values,
                                  pulse_modifs=pulse_modifs,
                                  init_state=init_state,
                                  ro_kwargs=ro_kwargs))
        return seq

    def simultaneous_blocks(self, block_name, blocks, block_align='start',
                            set_end_after_all_pulses=False,
                            disable_block_counter=False):
        """
        Creates a block with name :block_name: that consists of the parallel
        execution of the given :blocks:. Ensures that any pulse or block
        following the created block will occur after the longest given block.

        CAUTION: For each of the given blocks, the end time of the block is
        determined by the pulse listed last in the block, which is not
        necessarily the one that ends last in terms of timing. To instead
        determine the end time of the block based on the pulse that ends
        last, set set_end_after_all_pulses to True (or adjust the end pulse
        of each block before calling simultaneous_blocks).

        Args:
            block_name (string): name of the block that is created
            blocks (iterable): iterable where each element is a block that has
                to be executed in parallel to the others.
            block_align (str or float): at which point the simultaneous
                blocks should be aligned ('start', 'middle', 'end', or a float
                between 0.0 and 1.0 that determines the alignment point of each
                block relative to the duration the block). Default: 'start'
            set_end_after_all_pulses (bool, default False): in all
                blocks, correct the end pulse to happen after the last pulse.
            disable_block_counter (bool, default False): prevent block.build
                from appending a counter to the block name.
        """

        simultaneous = Block(block_name, [])
        simultaneous_end_pulses = []
        if block_align == 'start':
            # saves computation time in Segment.resolve_timing
            block_align = None
        for block in blocks:
            if set_end_after_all_pulses:
                block.set_end_after_all_pulses()
            simultaneous.extend(block.build(
                ref_pulse=f"start", block_start=dict(block_align=block_align),
                name=block.name if disable_block_counter else None))
            simultaneous_end_pulses.append(simultaneous.pulses[-1]['name'])
        # the name of the simultaneous_end_pulse is used in
        # Segment.resolve_timing and should not be changed
        simultaneous.extend([{"name": f"simultaneous_end_pulse",
                              "pulse_type": "VirtualPulse",
                              "pulse_delay": 0,
                              "ref_pulse": simultaneous_end_pulses,
                              "ref_point": 'end',
                              "ref_function": 'max'
                              }])
        return simultaneous

    def sequential_blocks(self, block_name, blocks,
                          set_end_after_all_pulses=False,
                          disable_block_counter=False):
        """
        Creates a block with name :block_name: that consists of the serial
        execution of the given :blocks:.

        CAUTION: For each of the given blocks, the end time of the block is
        determined by the pulse listed last in the block, which is not
        necessarily the one that ends last in terms of timing. To instead
        determine the end time of the block based on the pulse that ends
        last, set set_end_after_all_pulses to True (or adjust the end pulse
        of each block before calling sequential_blocks).

        Args:
            block_name (string): name of the block that is created
            blocks (iterable): iterable where each element is a block that has
                to be executed one after another.
            set_end_after_all_pulses (bool, default False): in all
                blocks, correct the end pulse to happen after the last pulse.
            disable_block_counter (bool, default False): prevent block.build
                from appending a counter to the block name.
        """

        sequential = Block(block_name, [])
        for block in blocks:
            if set_end_after_all_pulses:
                block.set_end_after_all_pulses()
            sequential.extend(block.build(
                name=block.name if disable_block_counter else None))
        return sequential

    def sweep_n_dim(self, sweep_points, body_block=None, body_block_func=None,
                    cal_points=None, init_state='0', seq_name='Sequence',
                    ro_kwargs=None, return_segments=False, ro_qubits='all',
                    repeat_ro=True, init_kwargs=None, final_kwargs=None, **kw):
        """
        Creates a sequence or a list of segments by doing an N-dim sweep
        over the given operations based on the sweep_points.
        Currently, only 1D and 2D sweeps are implemented.

        :param sweep_points: SweepPoints object
<<<<<<< HEAD
            If it contains sweep points whose name parameter names of the form
            with "Segment.property", the respective property of the created
=======
            Note: If it contains sweep points with parameter names of the form
            "Segment.property", the respective property of the created
>>>>>>> 5ccbc4c6
            Segment objects will be swept.
        :param body_block: block containing the pulses to be swept (excluding
            initialization and readout)
        :param body_block_func: a function that creates the body block at each
            sweep point. Takes as arguments (jth_1d_sweep_point,
            ith_2d_sweep_point, sweep_points, **kw)
        :param cal_points: CalibrationPoints object
        :param init_state: initialization state (string or list),
            see documentation of initialize().
        :param seq_name: Name (str) of the sequence (default: "Sequence")
        :param ro_kwargs: Keyword arguments (dict) for the function
            mux_readout().
        :param return_segments: whether to return segments or the sequence
        :param ro_qubits: is passed as argument qb_names to self.initialize()
            and self.mux_ro() to specify that only subset of qubits should
            be prepared and read out (default: 'all')
        :param kw: keyword arguments
            body_block_func_kw (dict, default: {}): keyword arguments for the
                body_block_func
        :param repeat_ro: (bool) set repeat pattern for readout pulses
            (default: True)
        :param init_kwargs: Keyword arguments (dict) for the initialization,
            see method initialize().
        :param final_kwargs: Keyword arguments (dict) for the finalization,
            see method finalize().
        :return:
            - if return_segments==True:
                1D: list of segments, number of 1d sweep points or
                2D: list of list of segments, list of numbers of sweep points
            - else:
                1D: sequence, number acquisition elements
                2D: list of sequences, number of acquisition elements, number
                    of sequences
        """
        sweep_dims = len(sweep_points)
        if sweep_dims > 2:
            raise NotImplementedError('Only 1D and 2D sweeps are implemented.')

        if sum([x is None for x in [body_block, body_block_func]]) != 1:
            raise ValueError('Please specify either "body_block" or '
                             '"body_block_func."')

        if ro_kwargs is None:
            ro_kwargs = {}
        if init_kwargs is None:
            init_kwargs = {}
        if final_kwargs is None:
            final_kwargs = {}

        nr_sp_list = sweep_points.length()
        if sweep_dims == 1:
            sweep_points = copy(sweep_points)
            sweep_points.add_sweep_dimension()
            nr_sp_list.append(1)

        ro = self.mux_readout(**ro_kwargs, qb_names=ro_qubits)
        _, all_ro_qubits = self.get_qubits(ro_qubits)
        all_ro_op_codes = [p['op_code'] for p in ro.pulses]
        if body_block is not None:
            op_codes = [p['op_code'] for p in body_block.pulses if 'op_code'
                        in p]
            all_ro_qubits += [qb for qb in self.qb_names if f'RO {qb}' in
                              op_codes and qb not in all_ro_qubits]
            all_ro_op_codes += [f'RO {qb}' for qb in all_ro_qubits if qb not
                                in ro_qubits]
        sweep_dim_init = sweep_points.find_parameter('initialize')
        sweep_dim_final = sweep_points.find_parameter('finalize')
        if sweep_dim_init is None:
            prep = self.initialize(init_state=init_state,
                                   qb_names=all_ro_qubits, **init_kwargs)
        if sweep_dim_final is None:
            final = Block('Finalization', [])

        seqs = []
        for i in range(nr_sp_list[1]):
            this_seq_name = seq_name + (f'_{i}' if sweep_dims == 2 else '')
            seq = Sequence(this_seq_name)
            for j in range(nr_sp_list[0]):
                dims = j, i
                if sweep_dim_init is not None:
                    prep = self.initialize(
                        init_state=sweep_points.get_sweep_params_property(
                            'values', 'all', 'initialize')[dims[sweep_dim_init]],
                        qb_names=all_ro_qubits, **init_kwargs)
                if body_block is not None:
                    this_body_block =  body_block
                else:
                    this_body_block = body_block_func(
                        j, i, sweep_points=sweep_points,
                        **kw.get('body_block_func_kw', {}))
                if sweep_dim_final is not None:
                    final = self.finalize(
                        init_state=sweep_points.get_sweep_params_property(
                            'values', 'all', 'finalize')[dims[sweep_dim_final]],
                        qb_names=all_ro_qubits, **final_kwargs)

                segblock = self.sequential_blocks(
<<<<<<< HEAD
                    'segblock', [prep, this_body_block, final, ro],
                    disable_block_counter=True)
=======
                        'segblock', [prep, this_body_block, final, ro])
>>>>>>> 5ccbc4c6
                seg = Segment(f'seg{j}', segblock.build(
                    sweep_dicts_list=sweep_points, sweep_index_list=[j, i]))
                # apply Segment sweep points
                for dim in [0, 1]:
<<<<<<< HEAD
                    if len(sweep_points[dim]) == 0:
                        continue
                    for param, vals in [
                            [s[2], s[0]] for s in
                            sweep_points.get_sweep_params_description(
                                'all', dimension=dim)]:
                        if param.startswith('Segment.'):
=======
                    for param in sweep_points[dim]:
                        if param.startswith('Segment.'):
                            vals = sweep_points.get_sweep_params_property(
                                'values', dim, param)
>>>>>>> 5ccbc4c6
                            setattr(seg, param[len('Segment.'):],
                                    vals[j if dim == 0 else i])
                # add the new segment to the sequence
                seq.add(seg)
            if cal_points is not None:
                seq.extend(cal_points.create_segments(self.operation_dict,
                                                      **self.get_prep_params()))
            seqs.append(seq)

        if return_segments:
            segs = [list(seq.segments.values()) for seq in seqs]
            if sweep_dims == 1:
                return segs[0], nr_sp_list[0]
            else:
                return segs, nr_sp_list

        # repeat UHF seqZ code
        if repeat_ro:
            for s in seqs:
                for ro_op in all_ro_op_codes:
                    s.repeat_ro(ro_op, self.operation_dict)

        if sweep_dims == 1:
            return seqs, [np.arange(seqs[0].n_acq_elements())]
        else:
            return seqs, [np.arange(seqs[0].n_acq_elements()),
                          np.arange(nr_sp_list[1])]

    def tomography_pulses(self, tomo_qubits=None,
                          basis_rots=('I', 'X90', 'Y90'), all_rots=True):

        """
        Generates a complete list of tomography pulse lists for tomo_qubits.
        :param tomo_qubits: None, list of qubit names, or of qubits indices in
            self.get_qubits(). I None, then tomo_qubit = self.get_qubits()[1].
            If list of indices, they will be sorted.
            This parameter is only relevant if basis_rots is not a list of
            lists/tuples.
        :param basis_rots: list of strings or list of lists/tuples of strings,
            where the strings are pycqed pulse names.
        :param all_rots: bool specifying whether to take all possible
            combinations of basis_rots for tomo_qubits, or not.
            This parameter is only relevant if basis_rots is not a list of
            lists/tuples.
        :return:
            If list of lists/tuples, this function will do nothing and will
                just return basis_rots unmodified. Hence, the lists/tuples of
                strings must contain pulse names for each qubit in the
                experiment (i.e. self.get_qubits()).

            If list of strings, this function will return all possible
                combinations of basis_rots for tomo_qubits if all_rots, else it
                will return list with len(basis_rots) lists with
                len(tomo_qubits) repetitions of each pulse in basis_rots
                (i.e. all qubits get the same pulses).
        """

        if not isinstance(basis_rots[0], str):
            return basis_rots

        all_qubit_names = self.get_qubits()[1]
        if tomo_qubits is None:
            tomo_qubits = all_qubit_names
        if isinstance(tomo_qubits[0], str):
            tomo_qubits = [all_qubit_names.index(i) for i in tomo_qubits]
        # sort qubit indices to ensure that basis_rots are always applied on
        # qubits in ascending order as defined by self.get_qubits().
        tomo_qubits.sort()

        if all_rots:
            basis_rots = list(itertools.product(basis_rots,
                                                repeat=len(tomo_qubits)))
        else:
            basis_rots = [len(tomo_qubits) * [br] for br in basis_rots]

        basis_rots_all_qbs = len(basis_rots) * ['']
        for i, br in enumerate(basis_rots):
            temp = len(all_qubit_names)*['I']
            for ti in range(len(tomo_qubits)):
                temp[tomo_qubits[ti]] = br[ti]
            basis_rots_all_qbs[i] = temp

        return basis_rots_all_qbs<|MERGE_RESOLUTION|>--- conflicted
+++ resolved
@@ -776,13 +776,8 @@
         Currently, only 1D and 2D sweeps are implemented.
 
         :param sweep_points: SweepPoints object
-<<<<<<< HEAD
-            If it contains sweep points whose name parameter names of the form
-            with "Segment.property", the respective property of the created
-=======
             Note: If it contains sweep points with parameter names of the form
             "Segment.property", the respective property of the created
->>>>>>> 5ccbc4c6
             Segment objects will be swept.
         :param body_block: block containing the pulses to be swept (excluding
             initialization and readout)
@@ -880,30 +875,16 @@
                         qb_names=all_ro_qubits, **final_kwargs)
 
                 segblock = self.sequential_blocks(
-<<<<<<< HEAD
                     'segblock', [prep, this_body_block, final, ro],
                     disable_block_counter=True)
-=======
-                        'segblock', [prep, this_body_block, final, ro])
->>>>>>> 5ccbc4c6
                 seg = Segment(f'seg{j}', segblock.build(
                     sweep_dicts_list=sweep_points, sweep_index_list=[j, i]))
                 # apply Segment sweep points
                 for dim in [0, 1]:
-<<<<<<< HEAD
-                    if len(sweep_points[dim]) == 0:
-                        continue
-                    for param, vals in [
-                            [s[2], s[0]] for s in
-                            sweep_points.get_sweep_params_description(
-                                'all', dimension=dim)]:
-                        if param.startswith('Segment.'):
-=======
                     for param in sweep_points[dim]:
                         if param.startswith('Segment.'):
                             vals = sweep_points.get_sweep_params_property(
                                 'values', dim, param)
->>>>>>> 5ccbc4c6
                             setattr(seg, param[len('Segment.'):],
                                     vals[j if dim == 0 else i])
                 # add the new segment to the sequence
