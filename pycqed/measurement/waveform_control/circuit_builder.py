import itertools
import numpy as np
from copy import copy
from copy import deepcopy
from pycqed.measurement.waveform_control.block import Block
from pycqed.measurement.waveform_control.block import ParametricValue
from pycqed.measurement.waveform_control.sequence import Sequence
from pycqed.measurement.waveform_control.segment import Segment
from pycqed.measurement import multi_qubit_module as mqm


class CircuitBuilder:
    """
    A class that helps to build blocks, segments, or sequences, e.g.,
    when implementing quantum algorithms.

    :param dev: the device on which the algorithm will be executed
    :param qubits: a list of qubit objects or names if the builder should
        act only on a subset of qubits (default: all qubits of the device)
    :param kw: keyword arguments
         cz_pulse_name: (str) the prefix of CZ gates (default: None,
             in which case we use the default_cz_gate_name of the device
             object if available, or otherwise the first operation from the
             operation_dict whose name contains 'CZ', or we fall back to
             'CZ' if no such operation is found.)
         decompose_rotation_gates: (dict of bool) whether arbitrary
            rotation gates should be decomposed into pi rotations
            and virtual Z gates, e.g., {'X': True, 'Y': False}.
            False means direct implementation. For gate types not specified
            here, the default is False.
         prep_params: (dict) custom preparation params (default: from
            instrument settings)
         fast_mode: (bool, default: False) activate faster processing by
            - creating segments with fast_mode=True in self.sweep_n_dim
                (see fast_mode parameter in Segment class)
            - deactivating the following features:
                - addressing qubits via logical indices (spin indices)
                - resolution of ParametricValues in self.sweep_n_dim if
                  body_block_func is used
            - copy pulse dicts with copy instead of with deepcopy. This means
              that the user has to ensure that mutable pulse parameters (dicts,
              lists, etc.) do not get modified by their code.
    """

    STD_INIT = {'0': ['I'], '1': ['X180'], '+': ['Y90'], '-': ['mY90'],
                'g': ['I'], 'e': ['X180'], 'f': ['X180', 'X180_ef']}
    STD_PREP_PARAMS = {'preparation_type': 'wait', 'reset_reps': 3,
                       'ro_separation': 1.5e-6, 'post_ro_wait': 1e-6}

    def __init__(self, dev=None, qubits=None, operation_dict=None,
                 filter_qb_names=None, **kw):

        self.dev = dev
        self.qubits, self.qb_names = self.extract_qubits(
            dev, qubits, operation_dict, filter_qb_names)
        self.update_operation_dict(operation_dict)
        self.cz_pulse_name = kw.get('cz_pulse_name')
        if self.cz_pulse_name is None:
            if self.dev is not None and self.dev.default_cz_gate_name() is \
                    not None:
                self.cz_pulse_name = self.dev.default_cz_gate_name()
            else:  # try to find a CZ gate in the opreation dict
                op_types = [o.split(' ')[0] for o in self.operation_dict]
                cz_gates = [o for o in op_types if 'CZ' in o] + ['CZ']
                self.cz_pulse_name = cz_gates[0]
        self.decompose_rotation_gates = kw.get('decompose_rotation_gates', {})
        self.fast_mode = kw.get('fast_mode', False)
        self.copy_op = copy if self.fast_mode else deepcopy
        self.prep_params = kw.get('prep_params', None)

    @staticmethod
    def extract_qubits(dev=None, qubits=None, operation_dict=None,
                       filter_qb_names=None):
        assert (dev is not None or qubits is not None or operation_dict is
                not None), \
            "Either dev or qubits or operation_dict has to be provided."
        if dev is None and qubits is None:
            qb_names = list(np.unique([qb for op in operation_dict.keys()
                                       for qb in op.split(' ')[1:]]))
        elif dev is None:
            qb_names = [qb if isinstance(qb, str) else qb.name for qb in
                        qubits]
            if any([isinstance(qb, str) for qb in qubits]):
                qubits = None
        else:
            if qubits is None:
                qubits = dev.get_qubits()
            else:
                # get qubit objects if names have been provided
                qubits = [dev.get_qb(qb) if isinstance(qb, str) else qb for
                          qb in qubits]
            qb_names = [qb.name for qb in qubits]
        if filter_qb_names is not None:
            if qubits is not None:
                qubits = [qb for qb in qubits if qb.name in filter_qb_names]
            qb_names = [qb for qb in qb_names if qb in filter_qb_names]
        return qubits, qb_names

    def update_operation_dict(self, operation_dict=None):
        """
        Updates the stored operation_dict based on the passed operation_dict or
        based on the stored device/qubit objects.
        :param operation_dict: (optional) The operation dict to be used. If
            not provided, an operation dict is generated from  the stored
            device/qubit objects.
        :return:
        """
        if operation_dict is not None:
            self.operation_dict = deepcopy(operation_dict)
        elif self.dev is not None:
            self.operation_dict = deepcopy(self.dev.get_operation_dict())
        else:
            self.operation_dict = deepcopy(mqm.get_operation_dict(self.qubits))

    def get_qubits(self, qb_names=None, strict=True):
        """
        Wrapper to get 'all' qubits, single qubit specified as string
        or list of qubits, checking they are in self.qubits
        :param qb_names: 'all', single qubit name (eg. 'qb1') or list of
            qb names
        :param strict: (bool, default: True) if this is True, an error is
            raised if entries of qb_names are not found in the stored qubits.
            If this is False and there are qb_names that are not found,
            their names will be returned as they are, and no qubit objects
            will be returned.
        :return: list of qubit object and list of qubit names (first return
            value is None if no qubit objects are stored). The order is
            according to the order stored in self.qb_names (which can be
            modified by self.swap_qubit_indices()).
        """
        if qb_names is None or qb_names == 'all':
            return self.get_qubits(self.qb_names)
        elif not isinstance(qb_names, list):
            qb_names = [qb_names]

        # test if qubit objects have been provided instead of names
        qb_names = [qb if isinstance(qb, str) or isinstance(qb, int)
                    else qb.name for qb in qb_names]
        # test if qubit indices have been provided instead of names
        try:
            ind = [int(i) for i in qb_names]
            qb_names = [self.qb_names[i] for i in ind]
        except ValueError:
            pass

        all_found = True
        for qb in qb_names:
            if qb not in self.qb_names:
                if strict:
                    raise AssertionError(f"{qb} not found in {self.qb_names}")
                all_found = False
        if self.qubits is None or not all_found:
            return None, qb_names
        else:
            qb_map = {qb.name: qb for qb in self.qubits}
            return [qb_map[qb] for qb in qb_names], qb_names

    def get_prep_params(self, qb_names='all'):
        """
        Gets a copy of preparation parameters (used for active reset,
        preselection) for qb_names.
        Args:
            qb_names (list): list of qubit names for which the
                preparation params should be retrieved. Default is 'all',
                which retrieves the preparation parameters for all qubits.

        Returns:
            preparation_params (dict): deep copy of preparation parameters

        """
        qubits, qb_names = self.get_qubits(qb_names)
        if self.prep_params is not None:
            return deepcopy(self.prep_params)
        elif self.dev is not None:
            return self.dev.get_prep_params(qubits)
        elif qubits is not None:
            return mqm.get_multi_qubit_prep_params(qubits)
        else:
            return deepcopy(self.STD_PREP_PARAMS)

    def get_cz_operation_name(self, qb1=None, qb2=None, op_code=None, **kw):
        """
        Finds the name of the CZ gate between qb1-qb2 that exists in
        self.operation_dict.
        :param qb1: name of qubit object of one of the gate qubits
        :param qb2: name of qubit object of the other gate qubit
        :param op_code: provide an op_code instead of qb1 and qb2

        :param kw: keyword arguments:
            cz_pulse_name: a custom cz_pulse_name instead of the stored one

        :return: the CZ gate name
        """
        assert (qb1 is None and qb2 is None and op_code is not None) or \
               (qb1 is not None and qb2 is not None and op_code is None), \
            "Provide either qb1&qb2 or op_code!"
        cz_pulse_name = kw.get('cz_pulse_name', self.cz_pulse_name)
        if op_code is not None:
            op_split = op_code.split(' ')
            qb1, qb2 = op_split[1:]
            if op_split[0] != 'CZ':
                cz_pulse_name = op_split[0]

        if not self.fast_mode:
            _, (qb1, qb2) = self.get_qubits([qb1, qb2])
        if f"{cz_pulse_name} {qb1} {qb2}" in self.operation_dict:
            return f"{cz_pulse_name} {qb1} {qb2}"
        elif f"{cz_pulse_name} {qb2} {qb1}" in self.operation_dict:
            return f"{cz_pulse_name} {qb2} {qb1}"
        else:
            raise KeyError(f'CZ gate "{cz_pulse_name} {qb1} {qb2}" not found.')

    def get_pulse(self, op, parse_rotation_gates=False):
        """
        Gets a pulse from the operation dictionary, and possibly parses
        logical indexing as well as arbitrary angle from Z gate operation.
        Examples:
             >>> get_pulse('CZ 0 2', parse_rotation_gates=True)
             will perform a CZ gate (according to cz_pulse_name)
             between the qubits with logical indices 0 and 2
             >>> get_pulse('Z100 qb1', parse_rotation_gates=True)
             will perform a 100 degree Z rotation
             >>> get_pulse('Z:theta qb1', parse_rotation_gates=True)
             will perform a parametric Z rotation with parameter name theta
             >>> get_pulse('Z:2*[theta] qb1', parse_rotation_gates=True)
             will perform a parametric Z rotation with twice the
             value of the parameter named theta. The brackets are used to
             indicated the parameter name. This feature has also been tested
             with some more complicated mathematical expression.
             Note: the mathematical expression should be entered without any
             spaces in between operands. For instance,
             'Z:2*[theta]/180+[theta]**2 qb1' and not
             'Z: 2 * [theta] / 180 + [theta]**2 qb1
        Adding 's' (for simultaneous) in front of an op_code (e.g.,
        'sZ:theta qb1') will reference the pulse to the start of the
        previous pulse.
        Adding 'm' (for minus) in front of an op_code (e.g.,
        'mZ:theta qb1') negates the sign. If 's' is also given,
        it has to be in the order 'sm'.

        Args:
            op: operation (str in the above format, or iterable
            corresponding to the splitted string)
            parse_rotation_gates: whether or not to look for gates with
            arbitrary angles.

        Returns: deepcopy of the pulse dictionary

        """
        op_info = op.split(" ") if isinstance(op, str) else op
        if not self.fast_mode:
            # the call to get_qubits resolves qubits indices if needed
            _, op_info[1:] = self.get_qubits(op_info[1:], strict=False)
        op_name = op_info[0][1:] if op_info[0][0] == 's' else op_info[0]
        op = op_name + ' ' + ' '.join(op_info[1:])

        if op in self.operation_dict:
<<<<<<< HEAD
            p = deepcopy(self.operation_dict[op])
        # elif op_info[0].rstrip('0123456789.') == 'CZ' or \
        #         op_info[0].startswith('CZ:'):
        elif op_name.startswith('CZ'):
            # print(f"{op_name} starts with 'CZ'!")
            # FIXME just copied stuff from below, to be cleaned up
            factor = -1 if op_name[0] == 'm' else 1
            if factor == -1:
                op_name = op_name[1:]
            if len(op_name.split(':'))>1:  # format 'Name:Function
                # print("parameterised pulse")
                pulse_name, angle = op_name.split(':')
                # Parse param
                param_start = angle.find('[') + 1
                # If '[' is contained, this indicates that the parameter
                # is part of a mathematical expression. Otherwise, the angle
                # is equal to the parameter.
                if param_start > 0:
                    param_end = angle.find(']', param_start)
                    param = angle[param_start:param_end]
                    angle = angle.replace('[' + param + ']', 'x')
                    f = eval('lambda x : ' + angle)
                    func = (lambda x, f=factor, fnc=f:
                            f * fnc(x))
                else:
                    param = angle
                    func = (lambda x, f=factor: f * x)
                # print(f"angle = {angle}")
                cphase = ParametricValue(
                    param, func=func, op_split=(op_name, op_info[1]))
            elif len(op_name.rstrip('0123456789.'))!=len(op_name):  # 'NameVal
                pulse_name = op_name.rstrip('0123456789.')
                angle = float(op_name[len(pulse_name):])
                cphase = angle
            else:  # non-arbitrary CZ
                pulse_name = op_name
                cphase = None
            if pulse_name == 'CZ':  # to keep previous behaviour
                pulse_name = self.cz_pulse_name
            operation = self.get_cz_operation_name(op_info[1], op_info[2],
                                                   cz_pulse_name=pulse_name)
            p = deepcopy(self.operation_dict[operation])
            p['cphase'] = cphase

=======
            p = self.copy_op(self.operation_dict[op])
        elif op_info[0].rstrip('0123456789.') == 'CZ' or \
                op_info[0].startswith('CZ:'):
            operation = self.get_cz_operation_name(op_info[1], op_info[2])
            p = self.copy_op(self.operation_dict[operation])
>>>>>>> 7cc03a24
        elif parse_rotation_gates and op not in self.operation_dict:
            # assumes operation format of, e.g., f" Z{angle} qbname"
            # FIXME: This parsing is format dependent and is far from ideal but
            #  to generate parametrized pulses it is helpful to be able to
            #  parse Z gates etc.
            factor = -1 if op_name[0] == 'm' else 1
            if factor == -1:
                op_name = op_name[1:]
            if op_name[0] not in ['X', 'Y', 'Z']:
                raise KeyError(f'Gate "{op}" not found.')
            angle, qbn = op_name[1:], op_info[1]
            if angle[-1] == 's' and angle[:-1].isnumeric():
                # For non-parametric gates, an alternative syntax for
                # simultaneous pulses with appended s instead of prepended s
                # is allowed. This code branch treats, e.g., simultaneous
                # virtual Z pulses (like 'Z90s qb1') and simultaneous X/Y
                # rotations with angles different from 90 and 180
                # (like 'X45s qb1'; X90s and X180s are contained in the
                # operations dict anyways, but no other angles).
                op_info[0] = 's' + op_info[0]
                angle = angle[:-1]
            param = None
            if angle[0] == ':':  # angle depends on a parameter
                angle = angle[1:]
                param_start = angle.find('[') + 1
                # If '[' is contained, this indicates that the parameter
                # is part of a mathematical expression. Otherwise, the angle
                # is equal to the parameter.
                if param_start > 0:
                    param_end = angle.find(']', param_start)
                    param = angle[param_start:param_end]
                    angle = angle.replace('[' + param + ']', 'x')
                    f = eval('lambda x : ' + angle)
                else:
                    param = angle

            if self.decompose_rotation_gates.get(op_name[0], False):
                raise NotImplementedError('Decomposed rotations not '
                                          'implemented yet.')
            else:
                p = self.get_pulse(f"{op_name[0]}180 {qbn}")
                if op_name[0] == 'Z':
                    if param is not None:  # angle depends on a parameter
                        if param_start > 0:  # via a mathematical expression
                            func = (lambda x, qb=op_info[1], f=factor,
                                          fnc=eval('lambda x : ' + angle):
                                    {qb: f * fnc(x)})
                        else:  # angle = parameter
                            func = (lambda x, qbn=op_info[1], f=factor:
                                    {qbn: f * x})
                        p['basis_rotation'] = ParametricValue(
                            param, func=func, op_split=(op_name, op_info[1]))
                    else:  # angle is a given value
                        # configure virtual Z gate for this angle
                        p['basis_rotation'] = {qbn: factor * float(angle)}
                else:
                    qb, _ = self.get_qubits(qbn)
                    corr_func = qb[0].calculate_nonlinearity_correction
                    if param is not None:  # angle depends on a parameter
                        if param_start > 0:  # via a mathematical expression
                            # combine the mathematical expression with a
                            # function that calculates the amplitude
                            func = (
                                lambda x, a=p['amplitude'], f=factor,
                                       fnc=eval('lambda x : ' + angle):
                                a * corr_func(
                                    ((f * fnc(x) + 180) % (-360) + 180) / 180))
                        else:  # angle = parameter
                            func = lambda x, a=p['amplitude'], f=factor: \
                                a * corr_func(
                                    ((f * x + 180) % (-360) + 180) / 180)
                        p['amplitude'] = ParametricValue(
                            param, func=func, op_split=(op_name, op_info[1]))
                    else:  # angle is a given value
                        angle = factor * float(angle)
                        # configure drive pulse amplitude for this angle
                        p['amplitude'] *= corr_func(
                            ((angle + 180) % (-360) + 180) / 180)
        else:
            raise KeyError(f"Operation {' '.join(op_info)} not found.")
        p['op_code'] = op
        if op_info[0][0] == 's':
            p['ref_point'] = 'start'

        return p

    def swap_qubit_indices(self, i, j=None):
        """
        Swaps logical qubit indices by swapping the entries in self.qb_names.
        :param i: (int or iterable): index of the first qubit to be swapped or
            indices of the two qubits to be swapped (as two ints given in the
            first two elements of the iterable)
        :param j: index of the second qubit (if it is not set via param i)
        """
        if j is None:
            i, j = i[0], i[1]
        self.qb_names[i], self.qb_names[j] = self.qb_names[j], self.qb_names[i]

    def initialize(self, init_state='0', qb_names='all', prep_params=None,
                   simultaneous=True, block_name=None, pulse_modifs=None,
                   prepend_block=None):
        """
        Initializes the specified qubits with the corresponding init_state
        :param init_state (String or list): Can be one of the following
            - one of the standard initializations: '0', '1', '+', '-'.
              In that case the same init_state is done on all qubits
            - list of standard init. Must then be of same length as 'qubits' and
              in the same order.
            - list of arbitrary pulses (which are in the operation_dict). Must
              be of the same lengths as 'qubits' and in the same order. Should
              not include space and qubit name (those are added internally).
        :param qb_names (list or 'all'): list of qubits on which init should be
            applied. Defaults to all qubits.
        :param prep_params: preparation parameters
        :param simultaneous: (bool, default True) whether initialization
            pulses should be applied simultaneously.
        :param block_name: (str, optional) a name to replace the
            automatically generated block name of the initialization block
        :param pulse_modifs: (dict) Modification of pulses parameters.
            See method block_from_ops.
        :param prepend_block: (Block, optional) An extra block that will be
            executed between the preparation and the initialization.
        :return: init block
        """
        if block_name is None:
            block_name = f"Initialization_{qb_names}"
        _, qb_names = self.get_qubits(qb_names)
        if not len(qb_names):
            return Block(block_name, [])
        if prep_params is None:
            prep_params = self.get_prep_params(qb_names)
        if len(init_state) == 1:
            init_state = [init_state] * len(qb_names)
        else:
            assert len(init_state) == len(qb_names), \
                f"There must be a one to one mapping between initializations " \
                f"and qubits. Got {len(init_state)} init and {len(qb_names)} " \
                f"qubits"

        pulses = []
        for i, (qbn, init) in enumerate(zip(qb_names, init_state)):
            # Allowing for a list of pulses here makes it possible to,
            # e.g., initialize in the f-level.
            if not isinstance(init, list):
                init = self.STD_INIT.get(init, [init])
            if init != ['I']:
                init = [f"{op} {qbn}" for op in init]
                # We just want the pulses, but we can use block_from_ops as
                # a helper to get multiple pulses and to process pulse_modifs
                tmp_block = self.block_from_ops(
                    'tmp_block', init, pulse_modifs=pulse_modifs)
                if simultaneous:
                    tmp_block.pulses[0]['ref_pulse'] = 'start'
                pulses += tmp_block.pulses
        block = Block(block_name, pulses, copy_pulses=False)
        block.set_end_after_all_pulses()
        blocks = []
        if len(prep_params) != 0:
            blocks.append(self.prepare(qb_names, ref_pulse="start",
                                       **prep_params))
        if prepend_block is not None:
            blocks.append(prepend_block)
        if len(blocks) > 0:
            blocks.append(block)
            block = self.sequential_blocks(block_name, blocks)
        return block


    def finalize(self, init_state='0', qb_names='all', simultaneous=True,
                 block_name=None, pulse_modifs=None):
        """
        Applies the specified final rotation to the specified qubits.
        This is basically the same initialize, but without preparation.
        For parameters, see initialize().
        :return: finalization block
        """
        if block_name is None:
            block_name = f"Finalialization_{qb_names}"
        return self.initialize(init_state=init_state, qb_names=qb_names,
                               simultaneous=simultaneous,
                               prep_params={},
                               block_name=block_name,
                               pulse_modifs=pulse_modifs)

    def prepare(self, qb_names='all', ref_pulse='start',
                preparation_type=STD_PREP_PARAMS['preparation_type'],
                post_ro_wait=STD_PREP_PARAMS['post_ro_wait'],
                ro_separation=STD_PREP_PARAMS['ro_separation'],
                reset_reps=STD_PREP_PARAMS['reset_reps'], final_reset_pulse=False,
                pad_end=False, threshold_mapping=None, block_name=None):
        """
        Prepares specified qb for an experiment by creating preparation pulse
        for preselection or active reset.
        Args:
            qb_names: which qubits to prepare. Defaults to all.
            ref_pulse: reference pulse of the first pulse in the pulse list.
                reset pulse will be added in front of this.
                If the pulse list is empty,
                reset pulses will simply be before the block_start.
            preparation_type:
                for nothing: 'wait'
                for preselection: 'preselection'
                for active reset on |e>: 'active_reset_e'
                for active reset on |e> and |f>: 'active_reset_ef'
            post_ro_wait: wait time after a readout pulse before applying reset
            ro_separation: spacing between two consecutive readouts
            reset_reps: number of reset repetitions
            final_reset_pulse: Note: NOT used in this function.
            threshold_mapping (dict): thresholds mapping for each qb
            pad_end (bool): Only used in active reset. Whether or not padding
                should be added after the last reset readout pulse. If False,
                no padding is added and therefore any subsequent pulse will start
                right after the last reset pulse. If True, then the end of the
                prepare block is set such that the subsequent pulse start
                "ro_separation" after the start of the last readout pulse.


        Returns:

        """
        if block_name is None:
            block_name = f"Preparation_{qb_names}"
        _, qb_names = self.get_qubits(qb_names)

        if threshold_mapping is None or len(threshold_mapping) == 0:
            threshold_mapping = {qbn: {0: 'g', 1: 'e'} for qbn in qb_names}

        # Calculate the length of a ge pulse, assumed the same for all qubits
        state_ops = dict(g=["I "], e=["X180 "], f=["X180_ef ", "X180 "])

        # no preparation pulses
        if preparation_type == 'wait':
            return Block(block_name, [])

        # active reset
        elif 'active_reset' in preparation_type:
            reset_ro_pulses = []
            ops_and_codewords = {}
            for i, qbn in enumerate(qb_names):
                reset_ro_pulses.append(self.get_pulse('RO ' + qbn))
                reset_ro_pulses[-1]['ref_point'] = 'start' if i != 0 else 'end'

                if preparation_type == 'active_reset_e':
                    ops_and_codewords[qbn] = [
                        (state_ops[threshold_mapping[qbn][0]], 0),
                        (state_ops[threshold_mapping[qbn][1]], 1)]
                elif preparation_type == 'active_reset_ef':
                    assert len(threshold_mapping[qbn]) == 4, \
                        f"Active reset for the f-level requires a mapping of " \
                        f"length 4 but only {len(threshold_mapping)} were " \
                        f"given: {threshold_mapping}"
                    ops_and_codewords[qbn] = [
                        (state_ops[threshold_mapping[qbn][0]], 0),
                        (state_ops[threshold_mapping[qbn][1]], 1),
                        (state_ops[threshold_mapping[qbn][2]], 2),
                        (state_ops[threshold_mapping[qbn][3]], 3)]
                else:
                    raise ValueError(f'Invalid preparation type '
                                     f'{preparation_type}')

            reset_pulses = []
            for i, qbn in enumerate(qb_names):
                for ops, codeword in ops_and_codewords[qbn]:
                    for j, op in enumerate(ops):
                        reset_pulses.append(self.get_pulse(op + qbn))
                        # Reset pulses cannot include phase information at the moment
                        # since we use the exact same waveform(s) (corresponding to
                        # a given codeword) for every reset pulse(s) we play (no
                        # matter where in the circuit). Therefore, remove phase_lock
                        # that references the phase to algorithm time t=0.
                        reset_pulses[-1]['phaselock'] = False
                        reset_pulses[-1]['codeword'] = codeword
                        if j == 0:
                            reset_pulses[-1]['ref_point'] = 'start'
                            reset_pulses[-1]['pulse_delay'] = post_ro_wait
                        else:
                            reset_pulses[-1]['ref_point'] = 'start'
                            pulse_length = 0
                            for jj in range(1, j + 1):
                                if 'pulse_length' in reset_pulses[-1 - jj]:
                                    pulse_length += reset_pulses[-1 - jj][
                                        'pulse_length']
                                else:
                                    pulse_length += \
                                        reset_pulses[-1 - jj]['sigma'] * \
                                        reset_pulses[-1 - jj]['nr_sigma']
                            reset_pulses[-1]['pulse_delay'] = post_ro_wait + \
                                                              pulse_length

            prep_pulse_list = []
            for rep in range(reset_reps):
                ro_list = self.copy_op(reset_ro_pulses)
                ro_list[0]['name'] = 'refpulse_reset_element_{}'.format(rep)

                for pulse in ro_list:
                    pulse['element_name'] = 'reset_ro_element_{}'.format(rep)
                if rep == 0:
                    ro_list[0]['ref_pulse'] = ref_pulse
                    ro_list[0]['pulse_delay'] = -reset_reps * ro_separation
                else:
                    ro_list[0]['ref_pulse'] = \
                        'refpulse_reset_element_{}'.format(rep - 1)
                    ro_list[0]['pulse_delay'] = ro_separation
                    ro_list[0]['ref_point'] = 'start'

                rp_list = self.copy_op(reset_pulses)
                for j, pulse in enumerate(rp_list):
                    pulse['element_name'] = f'reset_pulse_element_{rep}'
                    pulse['ref_pulse'] = f'refpulse_reset_element_{rep}'
                prep_pulse_list += ro_list
                prep_pulse_list += rp_list

            if pad_end:
                block_end = dict(
                    name='end', pulse_type="VirtualPulse",
                    ref_pulse=f'refpulse_reset_element_{reset_reps - 1}',
                    pulse_delay=ro_separation, ref_point="start")
                prep_pulse_list += [block_end]
            return Block(block_name, prep_pulse_list, copy_pulses=False)

        # preselection
        elif preparation_type == 'preselection':
            preparation_pulses = []
            for i, qbn in enumerate(qb_names):
                preparation_pulses.append(self.get_pulse('RO ' + qbn))
                preparation_pulses[-1]['ref_point'] = 'start'
                preparation_pulses[-1]['element_name'] = 'preselection_element'
            preparation_pulses[0]['ref_pulse'] = ref_pulse
            preparation_pulses[0]['name'] = 'preselection_RO'
            preparation_pulses[0]['pulse_delay'] = -ro_separation
            block_end = dict(name='end', pulse_type="VirtualPulse",
                             ref_pulse='preselection_RO',
                             pulse_delay=ro_separation,
                             ref_point='start')
            preparation_pulses += [block_end]
            return Block(block_name, preparation_pulses, copy_pulses=False)

    def mux_readout(self, qb_names='all', element_name='RO', block_name="Readout",
                    **pulse_pars):
        _, qb_names = self.get_qubits(qb_names)
        ro_pulses = []
        for j, qb_name in enumerate(qb_names):
            ro_pulse = self.copy_op(self.operation_dict['RO ' + qb_name])
            ro_pulse['name'] = '{}_{}'.format(element_name, j)
            ro_pulse['element_name'] = element_name
            if j == 0:
                ro_pulse.update(pulse_pars)
            else:
                ro_pulse['ref_point'] = 'start'
            ro_pulses.append(ro_pulse)
        block = Block(block_name, ro_pulses, copy_pulses=False)
        block.set_end_after_all_pulses()
        return block

    def Z_gate(self, theta=0, qb_names='all'):

        """
        Software Z-gate of arbitrary rotation.

        :param theta:           rotation angle, in degrees
        :param qb_names:      pulse parameters (dict)

        :return: Pulse dict of the Z-gate
        """

        # if qb_names is the name of a single qb, expects single pulse output
        single_qb_given = not isinstance(qb_names, list)
        _, qb_names = self.get_qubits(qb_names)
        pulses = [self.get_pulse(f'Z{theta} {qbn}', True) for qbn in qb_names]
        return pulses[0] if single_qb_given else pulses

    def get_ops_duration(self, operations=None, pulses=None, fill_values=None,
                         pulse_modifs=None, init_state='0'):
        """
        Calculates the total duration of the operations by resolving a dummy
        segment created from operations.
        :param operations: list of operations (str), which can be preformatted
            and later filled with values in the dictionary fill_values
        :param fill_values: optional fill values for operations (dict),
            see documentation of block_from_ops().
        :param pulse_modifs: Modification of pulses parameters (dict),
            see documentation of block_from_ops().
        :param init_state: initialization state (string or list),
            see documentation of initialize().
        :return: the duration of the operations
        """
        if pulses is None:
            if operations is None:
                raise ValueError('Please provide either "pulses" or '
                                 '"operations."')
            pulses = self.initialize(init_state=init_state).build()
            pulses += self.block_from_ops("Block1", operations,
                                          fill_values=fill_values,
                                          pulse_modifs=pulse_modifs).build()

        seg = Segment('Segment 1', pulses)
        seg.resolve_timing()
        # Using that seg.resolved_pulses was sorted by seg.resolve_timing()
        pulse = seg.resolved_pulses[-1]
        duration = pulse.pulse_obj.algorithm_time() + pulse.pulse_obj.length
        return duration

    def block_from_ops(self, block_name, operations, fill_values=None,
                       pulse_modifs=None):
        """
        Returns a block with the given operations.
        Eg.
        >>> ops = ['X180 {qbt:}', 'X90 {qbc:}']
        >>> builder.block_from_ops("MyAwesomeBlock",
        >>>                                ops,
        >>>                                {'qbt': qb1, 'qbc': qb2})
        :param block_name: Name of the block
        :param operations: list of operations (str), which can be preformatted
            and later filled with values in the dictionary fill_values.
            Instead of a str, each list entry can also be an iterable
            corresponding to the splitted string.
        :param fill_values (dict): optional fill values for operations.
        :param pulse_modifs (dict): Modification of pulses parameters.
            - Format 1:
              keys: indices of the pulses on  which the pulse modifications
                should be made
              values: dictionaries of modifications
              E.g. ops = ["X180 qb1", "Y90 qb2"],
              pulse_modifs = {1: {"ref_point": "start"}}
              This will modify the pulse "Y90 qb2" and reference it to the start
              of the first one.
            - Format 2:
              keys: strings in the format specified for the param
                sweep_dicts_list in the docstring of Block.build to identify
                an attribute in a pulse
              values: the value to be set for the attribute identified by the
                corresponding key
        :return: The created block
        """
        if pulse_modifs is None:
            pulse_modifs = {}
        if isinstance(operations, str):
            operations = [operations]
        if fill_values is not None and len(fill_values):
            def op_format(op, **fill_values):
                if isinstance(op, str):
                    return op.format(**fill_values)
                else:
                    return [s.format(**fill_values) for s in op]

            pulses = [self.get_pulse(op_format(op, **fill_values), True)
                      for op in operations]
        else:
            # the shortcut if op in self.operation_dict is for speed reasons
            pulses = [self.copy_op(self.operation_dict[op])
                      if op in self.operation_dict
                      else self.get_pulse(op, True)
                      for op in operations]

        return Block(block_name, pulses, pulse_modifs, copy_pulses=False)

    def seg_from_cal_points(self, cal_points, init_state='0', ro_kwargs=None,
                            block_align='end', segment_prefix='calibration_',
                            sweep_dicts_list=None, sweep_index_list=None,
                            **kw):
        """
        Returns a list of segments for each cal state in cal_points.states.
        :param cal_points: CalibrationPoints instance
        :param init_state: initialization state (string or list),
            see documentation of initialize().
        :param ro_kwargs: Keyword arguments (dict) for the function
            mux_readout().
        :param block_align: passed to simultaneous_blocks; see docstring there
        :param segment_prefix: prefix for segment name (string)
        :param sweep_dicts_list: Sweep dicts passed on to Block.build for the
            complete cal_state_block to build a block that corresponds to a
            point of an N-dimensional sweep.
        :param sweep_index_list: Passed on to Block.build for the complete
            cal_state_block. Determines for which sweep points from
            sweep_dicts_list the block should be build.
        :param kw: additional keyword arguments
            df_values_per_point (int, default: 1): number of expected number of readouts
                per sweep point.

        :return: list of Segment instances
        """
        if ro_kwargs is None:
            ro_kwargs = {}

        segments = []
        for i, seg_states in enumerate(cal_points.states):
            cal_ops = [[f'{p}{qbn}' for p in cal_points.pulse_label_map[s]]
                       for s, qbn in zip(seg_states, cal_points.qb_names)]
            qb_blocks = [self.block_from_ops(
                f'body_block_{i}_{o}', ops,
                pulse_modifs=cal_points.pulse_modifs)
                for o, ops in enumerate(cal_ops)]
            parallel_qb_block = self.simultaneous_blocks(
                f'parallel_qb_blk_{i}', qb_blocks, block_align=block_align)

            prep = self.initialize(init_state=init_state,
                                   qb_names=cal_points.qb_names)
            ro = self.mux_readout(**ro_kwargs, qb_names=cal_points.qb_names)
            cal_state_block = self.sequential_blocks(
                f'cal_states_{i}', [prep, parallel_qb_block, ro])
            vals_per_point = kw.get('df_values_per_point', 1)
            for j in range(vals_per_point):
                seg = Segment(f'{segment_prefix}_{i*vals_per_point+j}'
                              f'_{"".join(seg_states)}',
                              cal_state_block.build(
                                  sweep_dicts_list=sweep_dicts_list,
                                  sweep_index_list=sweep_index_list))
                segments.append(seg)

        return segments

    def block_from_anything(self, pulses, block_name):
        """
        Convert various input formats into a `Block`.
        Args:
            pulses: A specification of a pulse sequence. Can have the following
                formats:
                    1) Block: A block class is returned unmodified.
                    2) str: A single op code.
                    3) dict: A single pulse dictionary. If the dictionary
                           includes the key `op_code`, then the unspecified
                           pulse parameters are taken from the corresponding
                           operation.
                    4) list of str: A list of op codes.
                    5) list of dict: A list of pulse dictionaries, optionally
                           including the op-codes, see also format 3).
            block_name: Name of the resulting block
        Returns: The input converted to a Block.
        """

        if hasattr(pulses, 'build'):  # Block
            return pulses
        elif isinstance(pulses, str):  # opcode
            return self.block_from_ops(block_name, [pulses])
        elif isinstance(pulses, dict):  # pulse dict
            return self.block_from_pulse_dicts([pulses], block_name=block_name)
        elif isinstance(pulses[0], str):  # list of opcodes
            return self.block_from_ops(block_name, pulses)
        elif isinstance(pulses[0], dict):  # list of pulse dicts
            return self.block_from_pulse_dicts(pulses, block_name=block_name)

    def block_from_pulse_dicts(self, pulse_dicts,
                               block_name='from_pulse_dicts'):
        """
        Generates a block from a list of pulse dictionaries.

        Args:
            pulse_dicts: list
                Pulse dictionaries, each containing either 1) an op_code of the
                desired pulse plus optional pulse parameters to overwrite the
                default values of the chosen operation, or 2) a full set of
                pulse parameters.
            block_name: str, optional
                Name of the resulting block
        Returns:
             A block containing the pulses in pulse_dicts
        """
        pulses = []
        if pulse_dicts is not None:
            for i, pp in enumerate(pulse_dicts):
                # op_code determines which pulse to use
                pulse = self.get_pulse(pp['op_code']) if 'op_code' in pp else {}
                # all other entries in the pulse dict are interpreted as
                # pulse parameters that overwrite the default values
                pulse.update(pp)
                pulses += [pulse]
        return Block(block_name, pulses)

    def seg_from_ops(self, operations, fill_values=None, pulse_modifs=None,
                     init_state='0', seg_name='Segment1', ro_kwargs=None):
        """
        Returns a segment with the given operations using the function
        block_from_ops().
        :param operations: list of operations (str), which can be preformatted
            and later filled with values in the dictionary fill_values
        :param fill_values: optional fill values for operations (dict),
            see documentation of block_from_ops().
        :param pulse_modifs: Modification of pulses parameters (dict),
            see documentation of block_from_ops().
        :param init_state: initialization state (string or list),
            see documentation of initialize().
        :param seg_name: Name (str) of the segment (default: "Segment1")
        :param ro_kwargs: Keyword arguments (dict) for the function
            mux_readout().
        :return: The created segment
        """
        if ro_kwargs is None:
            ro_kwargs = {}
        pulses = self.initialize(init_state=init_state).build()
        pulses += self.block_from_ops("Block1", operations,
                                      fill_values=fill_values,
                                      pulse_modifs=pulse_modifs).build()
        pulses += self.mux_readout(**ro_kwargs).build()
        return Segment(seg_name, pulses)

    def seq_from_ops(self, operations, fill_values=None, pulse_modifs=None,
                     init_state='0', seq_name='Sequence', ro_kwargs=None):
        """
        Returns a sequence with the given operations using the function
        block_from_ops().
        :param operations: list of operations (str), which can be preformatted
            and later filled with values in the dictionary fill_values
        :param fill_values: optional fill values for operations (dict),
            see documentation of block_from_ops().
        :param pulse_modifs: Modification of pulses parameters (dict),
            see documentation of block_from_ops().
        :param init_state: initialization state (string or list),
            see documentation of initialize().
        :param seq_name: Name (str) of the sequence (default: "Sequence")
        :param ro_kwargs: Keyword arguments (dict) for the function
            mux_readout().
        :return: The created sequence
        """
        seq = Sequence(seq_name)
        seq.add(self.seg_from_ops(operations=operations,
                                  fill_values=fill_values,
                                  pulse_modifs=pulse_modifs,
                                  init_state=init_state,
                                  ro_kwargs=ro_kwargs))
        return seq

    def simultaneous_blocks(self, block_name, blocks, block_align='start',
                            set_end_after_all_pulses=False,
                            disable_block_counter=False, destroy=False):
        """
        Creates a block with name :block_name: that consists of the parallel
        execution of the given :blocks:. Ensures that any pulse or block
        following the created block will occur after the longest given block.

        CAUTION: For each of the given blocks, the end time of the block is
        determined by the pulse listed last in the block, which is not
        necessarily the one that ends last in terms of timing. To instead
        determine the end time of the block based on the pulse that ends
        last, set set_end_after_all_pulses to True (or adjust the end pulse
        of each block before calling simultaneous_blocks).

        Args:
            block_name (string): name of the block that is created
            blocks (iterable): iterable where each element is a block that has
                to be executed in parallel to the others.
            block_align (str or float): at which point the simultaneous
                blocks should be aligned ('start', 'middle', 'end', or a float
                between 0.0 and 1.0 that determines the alignment point of each
                block relative to the duration the block). Default: 'start'
            set_end_after_all_pulses (bool, default False): in all
                blocks, correct the end pulse to happen after the last pulse.
            disable_block_counter (bool, default False): prevent block.build
                from appending a counter to the block name.
            destroy (bool or list of bools, default False): whether the
                individual blocks can be destroyed (speedup by avoiding
                copying pulses, see Block.build).
        """

        simultaneous = Block(block_name, [])
        if not hasattr(destroy, '__iter__'):
            destroy = [destroy] * len(blocks)
        simultaneous_end_pulses = []
        if block_align == 'start':
            # saves computation time in Segment.resolve_timing
            block_align = None
        for block, d in zip(blocks, destroy):
            if set_end_after_all_pulses:
                block.set_end_after_all_pulses()
            simultaneous.extend(block.build(
                ref_pulse=f"start", block_start=dict(block_align=block_align),
                name=block.name if disable_block_counter else None, destroy=d))
            simultaneous_end_pulses.append(simultaneous.pulses[-1]['name'])
        # the name of the simultaneous_end_pulse is used in
        # Segment.resolve_timing and should not be changed
        simultaneous.extend([{"name": f"simultaneous_end_pulse",
                              "pulse_type": "VirtualPulse",
                              "pulse_delay": 0,
                              "ref_pulse": simultaneous_end_pulses,
                              "ref_point": 'end',
                              "ref_function": 'max'
                              }])
        return simultaneous

    def sequential_blocks(self, block_name, blocks,
                          set_end_after_all_pulses=False,
                          disable_block_counter=False, destroy=False):
        """
        Creates a block with name :block_name: that consists of the serial
        execution of the given :blocks:.

        CAUTION: For each of the given blocks, the end time of the block is
        determined by the pulse listed last in the block, which is not
        necessarily the one that ends last in terms of timing. To instead
        determine the end time of the block based on the pulse that ends
        last, set set_end_after_all_pulses to True (or adjust the end pulse
        of each block before calling sequential_blocks).

        Args:
            block_name (string): name of the block that is created
            blocks (iterable): iterable where each element is a block that has
                to be executed one after another.
            set_end_after_all_pulses (bool, default False): in all
                blocks, correct the end pulse to happen after the last pulse.
            disable_block_counter (bool, default False): prevent block.build
                from appending a counter to the block name.
            destroy (bool or list of bools with same len as blocks, default
                False): whether the individual blocks can be destroyed
                (speedup by avoiding copying pulses, see Block.build).
        """

        sequential = Block(block_name, [])
        if not hasattr(destroy, '__iter__'):
            destroy = [destroy] * len(blocks)
        for block, d in zip(blocks, destroy):
            if set_end_after_all_pulses:
                block.set_end_after_all_pulses()
            sequential.extend(block.build(
                name=block.name if disable_block_counter else None, destroy=d))
        return sequential

    def sweep_n_dim(self, sweep_points, body_block=None, body_block_func=None,
                    cal_points=None, init_state='0', seq_name='Sequence',
                    ro_kwargs=None, return_segments=False, ro_qubits='all',
                    repeat_ro=True, init_kwargs=None, final_kwargs=None,
                    segment_kwargs=None, **kw):
        """
        Creates a sequence or a list of segments by doing an N-dim sweep
        over the given operations based on the sweep_points.
        Currently, only 1D and 2D sweeps are implemented.

        :param sweep_points: SweepPoints object
            Note: If it contains sweep points with parameter names of the form
            "Segment.property", the respective property of the created
            Segment objects will be swept.
        :param body_block: block containing the pulses to be swept (excluding
            initialization and readout)
        :param body_block_func: a function that creates the body block at each
            sweep point. Takes as arguments (jth_1d_sweep_point,
            ith_2d_sweep_point, sweep_points, **kw)
        :param cal_points: CalibrationPoints object
        :param init_state: initialization state (string or list),
            see documentation of initialize().
        :param seq_name: Name (str) of the sequence (default: "Sequence")
        :param ro_kwargs: Keyword arguments (dict) for the function
            mux_readout().
        :param return_segments: whether to return segments or the sequence
        :param ro_qubits: is passed as argument qb_names to self.initialize()
            and self.mux_ro() to specify that only subset of qubits should
            be prepared and read out (default: 'all')
        :param repeat_ro: (bool) set repeat pattern for readout pulses
            (default: True)
        :param init_kwargs: Keyword arguments (dict) for the initialization,
            see method initialize().
        :param final_kwargs: Keyword arguments (dict) for the finalization,
            see method finalize().
        :param segment_kwargs: Keyword arguments (dict) passed to segment.
            (default: None)
        :param kw: additional keyword arguments
            body_block_func_kw (dict, default: {}): keyword arguments for the
                body_block_func
            block_align_cal_pts (str, default: 'end'): aligment condition for
                the calpoints segments. Passed to seg_from_cal_points. See
                block_align in docstring for simultaneous_blocks.
        :return:
            - if return_segments==True:
                1D: list of segments, number of 1d sweep points or
                2D: list of list of segments, list of numbers of sweep points
            - else:
                1D: sequence, np.arange(number of acquisition elements)
                2D: list of sequences, [np.arange(number of acquisition elements),
                                        np.arange(number of sequences)]
        """
        sweep_dims = len(sweep_points)
        if sweep_dims > 2:
            raise NotImplementedError('Only 1D and 2D sweeps are implemented.')

        if sum([x is None for x in [body_block, body_block_func]]) != 1:
            raise ValueError('Please specify either "body_block" or '
                             '"body_block_func."')

        if ro_kwargs is None:
            ro_kwargs = {}
        if init_kwargs is None:
            init_kwargs = {}
        if final_kwargs is None:
            final_kwargs = {}
        if segment_kwargs is None:
            segment_kwargs = {}

        nr_sp_list = sweep_points.length()
        if sweep_dims == 1:
            sweep_points = copy(sweep_points)
            sweep_points.add_sweep_dimension()
            nr_sp_list.append(1)

        ro = self.mux_readout(**ro_kwargs, qb_names=ro_qubits)
        _, all_ro_qubits = self.get_qubits(ro_qubits)
        all_ro_op_codes = [p['op_code'] for p in ro.pulses]
        if body_block is not None:
            op_codes = [p['op_code'] for p in body_block.pulses if 'op_code'
                        in p]
            all_ro_qubits += [qb for qb in self.qb_names if f'RO {qb}' in
                              op_codes and qb not in all_ro_qubits]
            all_ro_op_codes += [f'RO {qb}' for qb in all_ro_qubits if qb not
                                in ro_qubits]
        sweep_dim_init = sweep_points.find_parameter('initialize')
        sweep_dim_final = sweep_points.find_parameter('finalize')
        if sweep_dim_init is None:
            prep = self.initialize(init_state=init_state,
                                   qb_names=all_ro_qubits, **init_kwargs)
        if sweep_dim_final is None:
            final = Block('Finalization', [])

        seqs = []
        for i in range(nr_sp_list[1]):
            this_seq_name = seq_name + (f'_{i}' if sweep_dims == 2 else '')
            seq = Sequence(this_seq_name)
            for j in range(nr_sp_list[0]):
                dims = j, i
                if sweep_dim_init is not None:
                    prep = self.initialize(
                        init_state=sweep_points.get_sweep_params_property(
                            'values', 'all', 'initialize')[dims[sweep_dim_init]],
                        qb_names=all_ro_qubits, **init_kwargs)
                if body_block is not None:
                    this_body_block =  body_block
                else:
                    this_body_block = body_block_func(
                        j, i, sweep_points=sweep_points,
                        **kw.get('body_block_func_kw', {}))
                if sweep_dim_final is not None:
                    final = self.finalize(
                        init_state=sweep_points.get_sweep_params_property(
                            'values', 'all', 'finalize')[dims[sweep_dim_final]],
                        qb_names=all_ro_qubits, **final_kwargs)

                # As we loop over all sweep points, some of the blocks will be
                # built multiple times (e.g., ro), but they will only be
                # built once per segment. It is thus not necessary to append
                # a counter that is increased each time the block is built.
                # Quite the contrary, it is much more intuitive to have the
                # same block names in each segment, while only the segment
                # name reflects the index of the sweep point. Thus, we call
                # sequential_blocks with disable_block_counter=True.
                segblock = self.sequential_blocks(
                    'segblock', [prep, this_body_block, final, ro],
                    disable_block_counter=True,
                    destroy=[False, body_block is None, False, False])
                seg = Segment(f'seg{j}', segblock.build(
                    sweep_dicts_list=(
                        None if (body_block is None and self.fast_mode)
                        else sweep_points), sweep_index_list=[j, i],
                    destroy=True), fast_mode=self.fast_mode, **segment_kwargs)
                # apply Segment sweep points
                for dim in [0, 1]:
                    for param in sweep_points[dim]:
                        if param.startswith('Segment.'):
                            vals = sweep_points.get_sweep_params_property(
                                'values', dim, param)
                            setattr(seg, param[len('Segment.'):],
                                    vals[j if dim == 0 else i])
                # add the new segment to the sequence
                seq.add(seg)
            if cal_points is not None:
                block_align_cal_pts = kw.get('block_align_cal_pts', 'end')
                seq.extend(self.seg_from_cal_points(
                    cal_points, init_state, ro_kwargs,
                    block_align=block_align_cal_pts,
                    sweep_dicts_list=sweep_points[1:], sweep_index_list=[i],
                    **kw))
            seqs.append(seq)

        if return_segments:
            segs = [list(seq.segments.values()) for seq in seqs]
            if sweep_dims == 1:
                return segs[0], nr_sp_list[0]
            else:
                return segs, nr_sp_list

        # repeat UHF seqZ code
        if repeat_ro:
            for s in seqs:
                for ro_op in all_ro_op_codes:
                    s.repeat_ro(ro_op, self.operation_dict)

        if sweep_dims == 1:
            return seqs, [np.arange(seqs[0].n_acq_elements())]
        else:
            return seqs, [np.arange(seqs[0].n_acq_elements()),
                          np.arange(nr_sp_list[1])]

    def tomography_pulses(self, tomo_qubits=None,
                          basis_rots=('I', 'X90', 'Y90'), all_rots=True):

        """
        Generates a complete list of tomography pulse lists for tomo_qubits.
        :param tomo_qubits: None, list of qubit names, or of qubits indices in
            self.get_qubits(). I None, then tomo_qubit = self.get_qubits()[1].
            If list of indices, they will be sorted.
            This parameter is only relevant if basis_rots is not a list of
            lists/tuples.
        :param basis_rots: list of strings or list of lists/tuples of strings,
            where the strings are pycqed pulse names.
        :param all_rots: bool specifying whether to take all possible
            combinations of basis_rots for tomo_qubits, or not.
            This parameter is only relevant if basis_rots is not a list of
            lists/tuples.
        :return:
            If list of lists/tuples, this function will do nothing and will
                just return basis_rots unmodified. Hence, the lists/tuples of
                strings must contain pulse names for each qubit in the
                experiment (i.e. self.get_qubits()).

            If list of strings, this function will return all possible
                combinations of basis_rots for tomo_qubits if all_rots, else it
                will return list with len(basis_rots) lists with
                len(tomo_qubits) repetitions of each pulse in basis_rots
                (i.e. all qubits get the same pulses).
        """

        if not isinstance(basis_rots[0], str):
            return basis_rots

        all_qubit_names = self.get_qubits()[1]
        if tomo_qubits is None:
            tomo_qubits = all_qubit_names
        if isinstance(tomo_qubits[0], str):
            tomo_qubits = [all_qubit_names.index(i) for i in tomo_qubits]
        # sort qubit indices to ensure that basis_rots are always applied on
        # qubits in ascending order as defined by self.get_qubits().
        tomo_qubits.sort()

        if all_rots:
            basis_rots = list(itertools.product(basis_rots,
                                                repeat=len(tomo_qubits)))
        else:
            basis_rots = [len(tomo_qubits) * [br] for br in basis_rots]

        basis_rots_all_qbs = len(basis_rots) * ['']
        for i, br in enumerate(basis_rots):
            temp = len(all_qubit_names)*['I']
            for ti in range(len(tomo_qubits)):
                temp[tomo_qubits[ti]] = br[ti]
            basis_rots_all_qbs[i] = temp

        return basis_rots_all_qbs<|MERGE_RESOLUTION|>--- conflicted
+++ resolved
@@ -255,8 +255,7 @@
         op = op_name + ' ' + ' '.join(op_info[1:])
 
         if op in self.operation_dict:
-<<<<<<< HEAD
-            p = deepcopy(self.operation_dict[op])
+            p = self.copy_op(self.operation_dict[op])
         # elif op_info[0].rstrip('0123456789.') == 'CZ' or \
         #         op_info[0].startswith('CZ:'):
         elif op_name.startswith('CZ'):
@@ -297,16 +296,9 @@
                 pulse_name = self.cz_pulse_name
             operation = self.get_cz_operation_name(op_info[1], op_info[2],
                                                    cz_pulse_name=pulse_name)
-            p = deepcopy(self.operation_dict[operation])
+            p = self.copy_op(self.operation_dict[operation])
             p['cphase'] = cphase
 
-=======
-            p = self.copy_op(self.operation_dict[op])
-        elif op_info[0].rstrip('0123456789.') == 'CZ' or \
-                op_info[0].startswith('CZ:'):
-            operation = self.get_cz_operation_name(op_info[1], op_info[2])
-            p = self.copy_op(self.operation_dict[operation])
->>>>>>> 7cc03a24
         elif parse_rotation_gates and op not in self.operation_dict:
             # assumes operation format of, e.g., f" Z{angle} qbname"
             # FIXME: This parsing is format dependent and is far from ideal but
