--- conflicted
+++ resolved
@@ -222,8 +222,6 @@
                 raise KeyError(f'Gate "{op}" not found.')
             angle, qbn = op_name[1:], op_info[1]
             if angle[-1] == 's' and angle[:-1].isnumeric():
-<<<<<<< HEAD
-=======
                 # For non-parametric gates, an alternative syntax for
                 # simultaneous pulses with appended s instead of prepended s
                 # is allowed. This code branch treats, e.g., simultaneous
@@ -231,7 +229,6 @@
                 # rotations with angles different from 90 and 180
                 # (like 'X45s qb1'; X90s and X180s are contained in the
                 # operations dict anyways, but no other angles).
->>>>>>> c027c48b
                 op_info[0] = 's' + op_info[0]
                 angle = angle[:-1]
             param = None
