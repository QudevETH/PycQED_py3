<<<<<<< HEAD
=======
import itertools
>>>>>>> a74ddb95
import numpy as np
from copy import copy
from copy import deepcopy
from pycqed.measurement.waveform_control.block import Block
from pycqed.measurement.waveform_control.sequence import Sequence
from pycqed.measurement.waveform_control.segment import Segment
from pycqed.measurement import multi_qubit_module as mqm


class CircuitBuilder:
    """
    A class that helps to build blocks, segments, or sequences, e.g.,
    when implementing quantum algorithms.

    :param dev: the device on which the algorithm will be executed
    :param qubits: a list of qubit objects or names if the builder should
        act only on a subset of qubits (default: all qubits of the device)
    :param kw: keyword arguments
         cz_pulse_name: (str) the prefix of CZ gates (default: upCZ)
         prep_params: (dict) custom preparation params (default: from
            instrument settings)
    """
<<<<<<< HEAD

    STD_INIT = {'0': 'I', '1': 'X180', '+': 'Y90', '-': 'mY90'}

    def __init__(self, dev=None, qubits=None, operation_dict=None,
                 filter_qb_names=None, **kw):

        self.dev = dev
        self.qubits, self.qb_names = self.extract_qubits(
            dev, qubits, operation_dict, filter_qb_names)
        self.update_operation_dict(operation_dict)
        self.cz_pulse_name = kw.get('cz_pulse_name', 'upCZ')
        self.prep_params = kw.get('prep_params', None)

    @staticmethod
    def extract_qubits(dev=None, qubits=None, operation_dict=None,
                       filter_qb_names=None):
        assert (dev is not None or qubits is not None or operation_dict is
                not None), \
            "Either dev or qubits or operation_dict has to be provided."
        if dev is None and qubits is None:
            qb_names = list(np.unique([qb for op in operation_dict.keys()
                                       for qb in op.split(' ')[1:]]))
        elif dev is None:
            qb_names = [qb if isinstance(qb, str) else qb.name for qb in
                        qubits]
            if any([isinstance(qb, str) for qb in qubits]):
                qubits = None
        else:
            if qubits is None:
                qubits = dev.get_qubits()
            else:
                # get qubit objects if names have been provided
                qubits = [dev.get_qb(qb) if isinstance(qb, str) else qb for
                          qb in qubits]
            qb_names = [qb.name for qb in qubits]
        if filter_qb_names is not None:
            if qubits is not None:
                qubits = [qb for qb in qubits if qb.name in filter_qb_names]
            qb_names = [qb for qb in qb_names if qb in filter_qb_names]
        return qubits, qb_names

    def update_operation_dict(self, operation_dict=None):
        """
        Updates the stored operation_dict based on the passed operation_dict or
        based on the stored device/qubit objects.
        :param operation_dict: (optional) The operation dict to be used. If
            not provided, an operation dict is generated from  the stored
            device/qubit objects.
        :return:
        """
        if operation_dict is not None:
            self.operation_dict = deepcopy(operation_dict)
        elif self.dev is not None:
            self.operation_dict = deepcopy(self.dev.get_operation_dict())
        else:
            self.operation_dict = deepcopy(mqm.get_operation_dict(self.qubits))

=======

    STD_INIT = {'0': ['I'], '1': ['X180'], '+': ['Y90'], '-': ['mY90'],
                'g': ['I'], 'e': ['X180'], 'f': ['X180', 'X180_ef']}

    def __init__(self, dev=None, qubits=None, operation_dict=None,
                 filter_qb_names=None, **kw):

        self.dev = dev
        self.qubits, self.qb_names = self.extract_qubits(
            dev, qubits, operation_dict, filter_qb_names)
        self.update_operation_dict(operation_dict)
        self.cz_pulse_name = kw.get('cz_pulse_name', 'upCZ')
        self.prep_params = kw.get('prep_params', None)

    @staticmethod
    def extract_qubits(dev=None, qubits=None, operation_dict=None,
                       filter_qb_names=None):
        assert (dev is not None or qubits is not None or operation_dict is
                not None), \
            "Either dev or qubits or operation_dict has to be provided."
        if dev is None and qubits is None:
            qb_names = list(np.unique([qb for op in operation_dict.keys()
                                       for qb in op.split(' ')[1:]]))
        elif dev is None:
            qb_names = [qb if isinstance(qb, str) else qb.name for qb in
                        qubits]
            if any([isinstance(qb, str) for qb in qubits]):
                qubits = None
        else:
            if qubits is None:
                qubits = dev.get_qubits()
            else:
                # get qubit objects if names have been provided
                qubits = [dev.get_qb(qb) if isinstance(qb, str) else qb for
                          qb in qubits]
            qb_names = [qb.name for qb in qubits]
        if filter_qb_names is not None:
            if qubits is not None:
                qubits = [qb for qb in qubits if qb.name in filter_qb_names]
            qb_names = [qb for qb in qb_names if qb in filter_qb_names]
        return qubits, qb_names

    def update_operation_dict(self, operation_dict=None):
        """
        Updates the stored operation_dict based on the passed operation_dict or
        based on the stored device/qubit objects.
        :param operation_dict: (optional) The operation dict to be used. If
            not provided, an operation dict is generated from  the stored
            device/qubit objects.
        :return:
        """
        if operation_dict is not None:
            self.operation_dict = deepcopy(operation_dict)
        elif self.dev is not None:
            self.operation_dict = deepcopy(self.dev.get_operation_dict())
        else:
            self.operation_dict = deepcopy(mqm.get_operation_dict(self.qubits))

>>>>>>> a74ddb95
    def get_qubits(self, qb_names=None):
        """
        Wrapper to get 'all' qubits, single qubit specified as string
        or list of qubits, checking they are in self.qubits
        :param qb_names: 'all', single qubit name (eg. 'qb1') or list of
            qb names
        :return: list of qubit object and list of qubit names (first return
            value is None if no qubit objects are stored). The order is
            according to the order stored in self.qb_names (which can be
            modified by self.swap_qubit_indices()).
        """
        if qb_names is None or qb_names == 'all':
            return self.get_qubits(self.qb_names)
        elif not isinstance(qb_names, list):
            qb_names = [qb_names]

        # test if qubit objects have been provided instead of names
        qb_names = [qb if isinstance(qb, str) else qb.name for qb in qb_names]
        # test if qubit indices have been provided instead of names
        try:
            ind = [int(i) for i in qb_names]
            qb_names = [self.qb_names[i] for i in ind]
        except ValueError:
            pass

        for qb in qb_names:
            assert qb in self.qb_names, f"{qb} not found in {self.qb_names}"
        if self.qubits is None:
            return None, qb_names
        else:
            qb_map = {qb.name: qb for qb in self.qubits}
            return [qb_map[qb] for qb in qb_names], qb_names

    def get_prep_params(self, qb_names='all'):
        qubits, qb_names = self.get_qubits(qb_names)
        if self.prep_params is not None:
            return self.prep_params
        elif self.dev is not None:
            return self.dev.get_prep_params(qubits)
        elif qubits is not None:
            return mqm.get_multi_qubit_prep_params(
                [qb.preparation_params() for qb in qubits])
        else:
            return {'preparation_type': 'wait'}

    def get_cz_operation_name(self, qb1=None, qb2=None, op_code=None, **kw):
        """
        Finds the name of the CZ gate between qb1-qb2 that exists in
        self.operation_dict.
        :param qb1: name of qubit object of one of the gate qubits
        :param qb2: name of qubit object of the other gate qubit
        :param op_code: provide an op_code instead of qb1 and qb2

        :param kw: keyword arguments:
            cz_pulse_name: a custom cz_pulse_name instead of the stored one

        :return: the CZ gate name
        """
        assert (qb1 is None and qb2 is None and op_code is not None) or \
               (qb1 is not None and qb2 is not None and op_code is None), \
            "Provide either qb1&qb2 or op_code!"
        cz_pulse_name = kw.get('cz_pulse_name', self.cz_pulse_name)
        if op_code is not None:
            op_split = op_code.split(' ')
            qb1, qb2 = op_split[1:]
            if op_split[0] != 'CZ':
                cz_pulse_name = op_split[0]

        _, (qb1, qb2) = self.get_qubits([qb1, qb2])
        if f"{cz_pulse_name} {qb1} {qb2}" in self.operation_dict:
            return f"{cz_pulse_name} {qb1} {qb2}"
        elif f"{cz_pulse_name} {qb2} {qb1}" in self.operation_dict:
            return f"{cz_pulse_name} {qb2} {qb1}"
        else:
            raise KeyError(f'CZ gate "{cz_pulse_name} {qb1} {qb2}" not found.')

    def get_pulse(self, op, parse_z_gate=False):
        """
        Gets a pulse from the operation dictionary, and possibly parses
        logical indexing as well as arbitrary angle from Z gate operation.
        Examples:
             >>> get_pulse('Z100 qb1', parse_z_gate=True)
             will perform a 100 degree Z rotation
        Args:
            op: operation
            parse_z_gate: whether or not to look for Zgates with arbitrary
            angles.

        Returns: deepcopy of the pulse dictionary

        """
        op_info = op.split(" ")
        # the call to get_qubits resolves qubits indices if needed
        _, op_info[1:] = self.get_qubits(op_info[1:])
        op = op_info[0] + ' ' + ' '.join(op_info[1:])
        if parse_z_gate and op.startswith("Z"):
            # assumes operation format of f"Z{angle} qbname"
            # FIXME: This parsing is format dependent and is far from ideal but
            #  until we can get parametrized pulses it is helpful to be able to
            #  parse Z gates
            angle, qbn = op_info[0][1:], op_info[1]
            p = self.get_pulse(f"Z180 {qbn}", parse_z_gate=False)
            p['basis_rotation'] = {qbn: float(angle)}
        elif op_info[0].startswith('CZ'):
            operation = self.get_cz_operation_name(op_info[1], op_info[2])
            p = deepcopy(self.operation_dict[operation])
        else:
            p = deepcopy(self.operation_dict[op])
        p['op_code'] = op
        return p

    def swap_qubit_indices(self, i, j=None):
        """
        Swaps logical qubit indices by swapping the entries in self.qb_names.
        :param i: (int or iterable): index of the first qubit to be swapped or
            indices of the two qubits to be swapped (as two ints given in the
            first two elements of the iterable)
        :param j: index of the second qubit (if it is not set via param i)
        """
        if j is None:
            i, j = i[0], i[1]
        self.qb_names[i], self.qb_names[j] = self.qb_names[j], self.qb_names[i]

    def initialize(self, init_state='0', qb_names='all', prep_params=None,
                   simultaneous=True, block_name=None, pulse_modifs=None):
        """
        Initializes the specified qubits with the corresponding init_state
        :param init_state (String or list): Can be one of the following
            - one of the standard initializations: '0', '1', '+', '-'.
              In that case the same init_state is done on all qubits
            - list of standard init. Must then be of same length as 'qubits' and
              in the same order.
            - list of arbitrary pulses (which are in the operation_dict). Must
              be of the same lengths as 'qubits' and in the same order. Should
              not include space and qubit name (those are added internally).
        :param qb_names (list or 'all'): list of qubits on which init should be
            applied. Defaults to all qubits.
        :param prep_params: preparation parameters
        :param simultaneous: (bool, default True) whether initialization
            pulses should be applied simultaneously.
        :param block_name: (str, optional) a name to replace the
            automatically generated block name of the initialization block
        :param pulse_modifs: (dict) Modification of pulses parameters.
            See method block_from_ops.
        :return: init block
        """
        if block_name is None:
            block_name = f"Initialization_{qb_names}"
        _, qb_names = self.get_qubits(qb_names)
        if prep_params is None:
            prep_params = self.get_prep_params(qb_names)
        if len(init_state) == 1:
            init_state = [init_state] * len(qb_names)
        else:
            assert len(init_state) == len(qb_names), \
                f"There must be a one to one mapping between initializations " \
                f"and qubits. Got {len(init_state)} init and {len(qb_names)} " \
                f"qubits"

        pulses = []

        for i, (qbn, init) in enumerate(zip(qb_names, init_state)):
<<<<<<< HEAD
            # add qb name and "s" for reference to start of previous pulse
            op = self.STD_INIT.get(init, init)
            if op != 'I':
                op += f"{'s' if len(pulses) != 0 and simultaneous else ''} " + \
                      qbn
                pulse = self.get_pulse(op)
                pulses.append(pulse)
        return Block(block_name, pulses)
=======
            # Allowing for a list of pulses here makes it possible to,
            # e.g., initialize in the f-level.
            if not isinstance(init, list):
                init = self.STD_INIT.get(init, [init])
            if init != ['I']:
                init = [f"{op} {qbn}" for op in init]
                # We just want the pulses, but we can use block_from_ops as
                # a helper to get multiple pulses and to process pulse_modifs
                tmp_block = self.block_from_ops(
                    'tmp_block', init, pulse_modifs=pulse_modifs)
                if simultaneous:
                    tmp_block.pulses[0]['ref_pulse'] = 'start'
                pulses += tmp_block.pulses
        block = Block(block_name, pulses)
        block.set_end_after_all_pulses()
        if len(prep_params) != 0:
            block = self.sequential_blocks(
                block_name, [self.prepare(qb_names, ref_pulse="start",
                                          **prep_params), block])
        return block

    def finalize(self, init_state='0', qb_names='all', simultaneous=True,
                 block_name=None, pulse_modifs=None):
        """
        Applies the specified final rotation to the specified qubits.
        This is basically the same initialize, but without preparation.
        For parameters, see initialize().
        :return: finalization block
        """
        if block_name is None:
            block_name = f"Finalialization_{qb_names}"
        return self.initialize(init_state=init_state, qb_names=qb_names,
                               simultaneous=simultaneous,
                               prep_params={},
                               block_name=block_name,
                               pulse_modifs=pulse_modifs)
>>>>>>> a74ddb95

    def prepare(self, qb_names='all', ref_pulse='start',
                preparation_type='wait', post_ro_wait=1e-6,
                ro_separation=1.5e-6, reset_reps=3, final_reset_pulse=False,
                threshold_mapping=None, block_name=None):
        """
        Prepares specified qb for an experiment by creating preparation pulse
        for preselection or active reset.
        Args:
            qb_names: which qubits to prepare. Defaults to all.
            ref_pulse: reference pulse of the first pulse in the pulse list.
                reset pulse will be added in front of this.
                If the pulse list is empty,
                reset pulses will simply be before the block_start.
            preparation_type:
                for nothing: 'wait'
                for preselection: 'preselection'
                for active reset on |e>: 'active_reset_e'
                for active reset on |e> and |f>: 'active_reset_ef'
            post_ro_wait: wait time after a readout pulse before applying reset
            ro_separation: spacing between two consecutive readouts
            reset_reps: number of reset repetitions
            final_reset_pulse: Note: NOT used in this function.
            threshold_mapping (dict): thresholds mapping for each qb

        Returns:

        """
        if block_name is None:
            block_name = f"Preparation_{qb_names}"
        _, qb_names = self.get_qubits(qb_names)

        if threshold_mapping is None or len(threshold_mapping) == 0:
            threshold_mapping = {qbn: {0: 'g', 1: 'e'} for qbn in qb_names}

        # Calculate the length of a ge pulse, assumed the same for all qubits
        state_ops = dict(g=["I "], e=["X180 "], f=["X180_ef ", "X180 "])

        # no preparation pulses
        if preparation_type == 'wait':
            return Block(block_name, [])

        # active reset
        elif 'active_reset' in preparation_type:
            reset_ro_pulses = []
            ops_and_codewords = {}
            for i, qbn in enumerate(qb_names):
                reset_ro_pulses.append(self.get_pulse('RO ' + qbn))
                reset_ro_pulses[-1]['ref_point'] = 'start' if i != 0 else 'end'

                if preparation_type == 'active_reset_e':
                    ops_and_codewords[qbn] = [
                        (state_ops[threshold_mapping[qbn][0]], 0),
                        (state_ops[threshold_mapping[qbn][1]], 1)]
                elif preparation_type == 'active_reset_ef':
                    assert len(threshold_mapping[qbn]) == 4, \
                        f"Active reset for the f-level requires a mapping of " \
                        f"length 4 but only {len(threshold_mapping)} were " \
                        f"given: {threshold_mapping}"
                    ops_and_codewords[qbn] = [
                        (state_ops[threshold_mapping[qbn][0]], 0),
                        (state_ops[threshold_mapping[qbn][1]], 1),
                        (state_ops[threshold_mapping[qbn][2]], 2),
                        (state_ops[threshold_mapping[qbn][3]], 3)]
                else:
                    raise ValueError(f'Invalid preparation type '
                                     f'{preparation_type}')

            reset_pulses = []
            for i, qbn in enumerate(qb_names):
                for ops, codeword in ops_and_codewords[qbn]:
                    for j, op in enumerate(ops):
                        reset_pulses.append(self.get_pulse(op + qbn))
                        reset_pulses[-1]['codeword'] = codeword
                        if j == 0:
                            reset_pulses[-1]['ref_point'] = 'start'
                            reset_pulses[-1]['pulse_delay'] = post_ro_wait
                        else:
                            reset_pulses[-1]['ref_point'] = 'start'
                            pulse_length = 0
                            for jj in range(1, j + 1):
                                if 'pulse_length' in reset_pulses[-1 - jj]:
                                    pulse_length += reset_pulses[-1 - jj][
                                        'pulse_length']
                                else:
                                    pulse_length += \
                                        reset_pulses[-1 - jj]['sigma'] * \
                                        reset_pulses[-1 - jj]['nr_sigma']
                            reset_pulses[-1]['pulse_delay'] = post_ro_wait + \
                                                              pulse_length

            prep_pulse_list = []
            for rep in range(reset_reps):
                ro_list = deepcopy(reset_ro_pulses)
                ro_list[0]['name'] = 'refpulse_reset_element_{}'.format(rep)

                for pulse in ro_list:
                    pulse['element_name'] = 'reset_ro_element_{}'.format(rep)
                if rep == 0:
                    ro_list[0]['ref_pulse'] = ref_pulse
                    ro_list[0]['pulse_delay'] = -reset_reps * ro_separation
                else:
                    ro_list[0]['ref_pulse'] = \
                        'refpulse_reset_element_{}'.format(rep - 1)
                    ro_list[0]['pulse_delay'] = ro_separation
                    ro_list[0]['ref_point'] = 'start'

                rp_list = deepcopy(reset_pulses)
                for j, pulse in enumerate(rp_list):
                    pulse['element_name'] = f'reset_pulse_element_{rep}'
                    pulse['ref_pulse'] = f'refpulse_reset_element_{rep}'
                prep_pulse_list += ro_list
                prep_pulse_list += rp_list

            # manually add block_end with delay referenced to last readout
            # as if it was an additional readout pulse
            # otherwise next pulse will overlap with codeword padding.
            block_end = dict(
                name='end', pulse_type="VirtualPulse",
                ref_pulse=f'refpulse_reset_element_{reset_reps - 1}',
                pulse_delay=ro_separation)
            prep_pulse_list += [block_end]
            return Block(block_name, prep_pulse_list)

        # preselection
        elif preparation_type == 'preselection':
            preparation_pulses = []
            for i, qbn in enumerate(qb_names):
                preparation_pulses.append(self.get_pulse('RO ' + qbn))
                preparation_pulses[-1]['ref_point'] = 'start'
                preparation_pulses[-1]['element_name'] = 'preselection_element'
            preparation_pulses[0]['ref_pulse'] = ref_pulse
            preparation_pulses[0]['name'] = 'preselection_RO'
            preparation_pulses[0]['pulse_delay'] = -ro_separation
            block_end = dict(name='end', pulse_type="VirtualPulse",
                             ref_pulse='preselection_RO',
                             pulse_delay=ro_separation,
                             ref_point='start')
            preparation_pulses += [block_end]
            return Block(block_name, preparation_pulses)

    def mux_readout(self, qb_names='all', element_name='RO', **pulse_pars):
        block_name = "Readout"
        _, qb_names = self.get_qubits(qb_names)
        ro_pulses = []
        for j, qb_name in enumerate(qb_names):
            ro_pulse = deepcopy(self.operation_dict['RO ' + qb_name])
            ro_pulse['name'] = '{}_{}'.format(element_name, j)
            ro_pulse['element_name'] = element_name
            if j == 0:
                ro_pulse.update(pulse_pars)
            else:
                ro_pulse['ref_point'] = 'start'
            ro_pulses.append(ro_pulse)
        block = Block(block_name, ro_pulses)
        block.set_end_after_all_pulses()
        return block

    def Z_gate(self, theta=0, qb_names='all'):

        """
        Software Z-gate of arbitrary rotation.

        :param theta:           rotation angle, in degrees
        :param qb_names:      pulse parameters (dict)

        :return: Pulse dict of the Z-gate
        """

        # if qb_names is the name of a single qb, expects single pulse output
        single_qb_given = not isinstance(qb_names, list)
        _, qb_names = self.get_qubits(qb_names)
        pulses = [self.get_pulse(f'Z{theta} {qbn}', True) for qbn in qb_names]
        return pulses[0] if single_qb_given else pulses

    def get_ops_duration(self, operations=None, pulses=None, fill_values=None,
                         pulse_modifs=None, init_state='0'):
        """
        Calculates the total duration of the operations by resolving a dummy
        segment created from operations.
        :param operations: list of operations (str), which can be preformatted
            and later filled with values in the dictionary fill_values
        :param fill_values: optional fill values for operations (dict),
            see documentation of block_from_ops().
        :param pulse_modifs: Modification of pulses parameters (dict),
            see documentation of block_from_ops().
        :param init_state: initialization state (string or list),
            see documentation of initialize().
        :return: the duration of the operations
        """
        if pulses is None:
            if operations is None:
                raise ValueError('Please provide either "pulses" or '
                                 '"operations."')
            pulses = self.initialize(init_state=init_state).build()
            pulses += self.block_from_ops("Block1", operations,
                                          fill_values=fill_values,
                                          pulse_modifs=pulse_modifs).build()

        seg = Segment('Segment 1', pulses)
        seg.resolve_timing()
        # Using that seg.resolved_pulses was sorted by seg.resolve_timing()
        pulse = seg.resolved_pulses[-1]
        duration = pulse.pulse_obj.algorithm_time() + pulse.pulse_obj.length
        return duration

    def block_from_ops(self, block_name, operations, fill_values=None,
                       pulse_modifs=None):
        """
        Returns a block with the given operations.
        Eg.
        >>> ops = ['X180 {qbt:}', 'X90 {qbc:}']
        >>> builder.block_from_ops("MyAwesomeBlock",
        >>>                                ops,
        >>>                                {'qbt': qb1, 'qbc': qb2})
        :param block_name: Name of the block
        :param operations: list of operations (str), which can be preformatted
            and later filled with values in the dictionary fill_values
        :param fill_values (dict): optional fill values for operations.
        :param pulse_modifs (dict): Modification of pulses parameters.
            keys:
             -indices of the pulses on  which the pulse modifications should be
             made (backwards compatible)
             -
             values: dictionaries of modifications
            E.g. ops = ["X180 qb1", "Y90 qb2"],
            pulse_modifs = {1: {"ref_point": "start"}}
            This will modify the pulse "Y90 qb2" and reference it to the start
            of the first one.
        :return: The created block
        """
        if fill_values is None:
            fill_values = {}
        if pulse_modifs is None:
            pulse_modifs = {}
        if isinstance(operations, str):
            operations = [operations]

        pulses = [self.get_pulse(op.format(**fill_values), True)
                  for op in operations]

        return Block(block_name, pulses, pulse_modifs)
<<<<<<< HEAD

    def seg_from_cal_points(self, cal_points, init_state='0', ro_kwargs=None,
                            block_align='end', segment_prefix='calibration_',
                            **kw):

        if ro_kwargs is None:
            ro_kwargs = {}

        segments = []
        for i, seg_states in enumerate(cal_points.states):
            cal_ops = [[f'{p}{qbn}' for p in cal_points.pulse_label_map[s]]
                       for s, qbn in zip(seg_states, cal_points.qb_names)]
            qb_blocks = [self.block_from_ops(
                f'body_block_{i}_{o}', ops) for
                o, ops in enumerate(cal_ops)]
            parallel_qb_block = self.simultaneous_blocks(
                f'parallel_qb_blk_{i}', qb_blocks, block_align=block_align)

            prep = self.initialize(init_state=init_state,
                                   qb_names=cal_points.qb_names)
            ro = self.mux_readout(**ro_kwargs, qb_names=cal_points.qb_names)
            cal_state_block = self.sequential_blocks(
                f'cal_states_{i}', [prep, parallel_qb_block, ro])
            seg = Segment(segment_prefix + f'{i}', cal_state_block.build())
            segments.append(seg)

        return segments
=======
>>>>>>> a74ddb95

    def seg_from_ops(self, operations, fill_values=None, pulse_modifs=None,
                     init_state='0', seg_name='Segment1', ro_kwargs=None):
        """
        Returns a segment with the given operations using the function
        block_from_ops().
        :param operations: list of operations (str), which can be preformatted
            and later filled with values in the dictionary fill_values
        :param fill_values: optional fill values for operations (dict),
            see documentation of block_from_ops().
        :param pulse_modifs: Modification of pulses parameters (dict),
            see documentation of block_from_ops().
        :param init_state: initialization state (string or list),
            see documentation of initialize().
        :param seg_name: Name (str) of the segment (default: "Segment1")
        :param ro_kwargs: Keyword arguments (dict) for the function
            mux_readout().
        :return: The created segment
        """
        if ro_kwargs is None:
            ro_kwargs = {}
        pulses = self.initialize(init_state=init_state).build()
        pulses += self.block_from_ops("Block1", operations,
                                      fill_values=fill_values,
                                      pulse_modifs=pulse_modifs).build()
        pulses += self.mux_readout(**ro_kwargs).build()
        return Segment(seg_name, pulses)

    def seq_from_ops(self, operations, fill_values=None, pulse_modifs=None,
                     init_state='0', seq_name='Sequence', ro_kwargs=None):
        """
        Returns a sequence with the given operations using the function
        block_from_ops().
        :param operations: list of operations (str), which can be preformatted
            and later filled with values in the dictionary fill_values
        :param fill_values: optional fill values for operations (dict),
            see documentation of block_from_ops().
        :param pulse_modifs: Modification of pulses parameters (dict),
            see documentation of block_from_ops().
        :param init_state: initialization state (string or list),
            see documentation of initialize().
        :param seq_name: Name (str) of the sequence (default: "Sequence")
        :param ro_kwargs: Keyword arguments (dict) for the function
            mux_readout().
        :return: The created sequence
        """
        seq = Sequence(seq_name)
        seq.add(self.seg_from_ops(operations=operations,
                                  fill_values=fill_values,
                                  pulse_modifs=pulse_modifs,
                                  init_state=init_state,
                                  ro_kwargs=ro_kwargs))
        return seq

<<<<<<< HEAD
    def simultaneous_blocks(self, block_name, blocks, block_align='start'):
=======
    def simultaneous_blocks(self, block_name, blocks, block_align='start',
                            set_end_after_all_pulses=False):
>>>>>>> a74ddb95
        """
        Creates a block with name :block_name: that consists of the parallel
        execution of the given :blocks:. Ensures that any pulse or block
        following the created block will occur after the longest given block.

<<<<<<< HEAD
        Args:
            block_name (string): name of the block that is created
            blocks (iterable): iterable where each element is a block that has
            to be executed in parallel to the others.
=======
        CAUTION: For each of the given blocks, the end time of the block is
        determined by the pulse listed last in the block, which is not
        necessarily the one that ends last in terms of timing. To instead
        determine the end time of the block based on the pulse that ends
        last, set set_end_after_all_pulses to True (or adjust the end pulse
        of each block before calling simultaneous_blocks).

        Args:
            block_name (string): name of the block that is created
            blocks (iterable): iterable where each element is a block that has
                to be executed in parallel to the others.
>>>>>>> a74ddb95
            block_align (str or float): at which point the simultaneous
                blocks should be aligned ('start', 'middle', 'end', or a float
                between 0.0 and 1.0 that determines the alignment point of each
                block relative to the duration the block). Default: 'start'
<<<<<<< HEAD
=======
            set_end_after_all_pulses (bool, default False): in all
                blocks, correct the end pulse to happen after the last pulse.
>>>>>>> a74ddb95
        """

        simultaneous = Block(block_name, [])
        simultaneous_end_pulses = []
        if block_align == 'start':
            # saves computation time in Segment.resolve_timing
            block_align = None
        for block in blocks:
<<<<<<< HEAD
            block.set_end_after_all_pulses()
=======
            if set_end_after_all_pulses:
                block.set_end_after_all_pulses()
>>>>>>> a74ddb95
            simultaneous.extend(block.build(
                ref_pulse=f"start", block_start=dict(block_align=block_align)))
            simultaneous_end_pulses.append(simultaneous.pulses[-1]['name'])
        # the name of the simultaneous_end_pulse is used in
        # Segment.resolve_timing and should not be changed
        simultaneous.extend([{"name": f"simultaneous_end_pulse",
                              "pulse_type": "VirtualPulse",
                              "pulse_delay": 0,
                              "ref_pulse": simultaneous_end_pulses,
                              "ref_point": 'end',
                              "ref_function": 'max'
                              }])
        return simultaneous

<<<<<<< HEAD
    def sequential_blocks(self, block_name, blocks):
=======
    def sequential_blocks(self, block_name, blocks,
                          set_end_after_all_pulses=False):
>>>>>>> a74ddb95
        """
        Creates a block with name :block_name: that consists of the serial
        execution of the given :blocks:.

<<<<<<< HEAD
        Args:
            block_name (string): name of the block that is created
            blocks (iterable): iterable where each element is a block that has
            to be executed one after another.
=======
        CAUTION: For each of the given blocks, the end time of the block is
        determined by the pulse listed last in the block, which is not
        necessarily the one that ends last in terms of timing. To instead
        determine the end time of the block based on the pulse that ends
        last, set set_end_after_all_pulses to True (or adjust the end pulse
        of each block before calling sequential_blocks).

        Args:
            block_name (string): name of the block that is created
            blocks (iterable): iterable where each element is a block that has
                to be executed one after another.
            set_end_after_all_pulses (bool, default False): in all
                blocks, correct the end pulse to happen after the last pulse.
>>>>>>> a74ddb95
        """

        sequential = Block(block_name, [])
        for block in blocks:
<<<<<<< HEAD
=======
            if set_end_after_all_pulses:
                block.set_end_after_all_pulses()
>>>>>>> a74ddb95
            sequential.extend(block.build())
        return sequential

    def sweep_n_dim(self, sweep_points, body_block=None, body_block_func=None,
                    cal_points=None, init_state='0', seq_name='Sequence',
                    ro_kwargs=None, return_segments=False, ro_qubits='all',
<<<<<<< HEAD
                    **kw):
=======
                    repeat_ro=True, init_kwargs=None, final_kwargs=None, **kw):
>>>>>>> a74ddb95
        """
        Creates a sequence or a list of segments by doing an N-dim sweep
        over the given operations based on the sweep_points.
        Currently, only 1D and 2D sweeps are implemented.

        :param sweep_points: SweepPoints object
        :param body_block: block containing the pulses to be swept (excluding
            initialization and readout)
        :param body_block_func: a function that creates the body block at each
            sweep point. Takes as arguments (jth_1d_sweep_point,
            ith_2d_sweep_point, sweep_points, **kw)
        :param cal_points: CalibrationPoints object
        :param init_state: initialization state (string or list),
            see documentation of initialize().
        :param seq_name: Name (str) of the sequence (default: "Sequence")
        :param ro_kwargs: Keyword arguments (dict) for the function
            mux_readout().
        :param return_segments: whether to return segments or the sequence
        :param ro_qubits: is passed as argument qb_names to self.initialize()
            and self.mux_ro() to specify that only subset of qubits should
            be prepared and read out (default: 'all')
        :param kw: keyword arguments
            body_block_func_kw (dict, default: {}): keyword arguments for the
                body_block_func
<<<<<<< HEAD
=======
        :param repeat_ro: (bool) set repeat pattern for readout pulses
            (default: True)
        :param init_kwargs: Keyword arguments (dict) for the initialization,
            see method initialize().
        :param final_kwargs: Keyword arguments (dict) for the finalization,
            see method finalize().
>>>>>>> a74ddb95
        :return:
            - if return_segments==True:
                1D: list of segments, number of 1d sweep points or
                2D: list of list of segments, list of numbers of sweep points
            - else:
                1D: sequence, number acquisition elements
                2D: list of sequences, number of acquisition elements, number
                    of sequences
        """
        sweep_dims = len(sweep_points)
        if sweep_dims > 2:
            raise NotImplementedError('Only 1D and 2D sweeps are implemented.')

        if sum([x is None for x in [body_block, body_block_func]]) != 1:
            raise ValueError('Please specify either "body_block" or '
                             '"body_block_func."')

        if ro_kwargs is None:
            ro_kwargs = {}
<<<<<<< HEAD
=======
        if init_kwargs is None:
            init_kwargs = {}
        if final_kwargs is None:
            final_kwargs = {}
>>>>>>> a74ddb95

        nr_sp_list = sweep_points.length()
        if sweep_dims == 1:
            sweep_points = copy(sweep_points)
            sweep_points.add_sweep_dimension()
            nr_sp_list.append(1)

        ro = self.mux_readout(**ro_kwargs, qb_names=ro_qubits)
<<<<<<< HEAD
        all_ro_qubits = copy(ro_qubits)
=======
        _, all_ro_qubits = self.get_qubits(ro_qubits)
>>>>>>> a74ddb95
        all_ro_op_codes = [p['op_code'] for p in ro.pulses]
        if body_block is not None:
            op_codes = [p['op_code'] for p in body_block.pulses if 'op_code'
                        in p]
            all_ro_qubits += [qb for qb in self.qb_names if f'RO {qb}' in
                              op_codes and qb not in all_ro_qubits]
            all_ro_op_codes += [f'RO {qb}' for qb in all_ro_qubits if qb not
                                in ro_qubits]
<<<<<<< HEAD
        prep = self.initialize(init_state=init_state, qb_names=all_ro_qubits)
=======
        sweep_dim_init = sweep_points.find_parameter('initialize')
        sweep_dim_final = sweep_points.find_parameter('finalize')
        if sweep_dim_init is None:
            prep = self.initialize(init_state=init_state,
                                   qb_names=all_ro_qubits, **init_kwargs)
        if sweep_dim_final is None:
            final = Block('Finalization', [])
>>>>>>> a74ddb95

        seqs = []
        for i in range(nr_sp_list[1]):
            this_seq_name = seq_name + (f'_{i}' if sweep_dims == 2 else '')
            seq = Sequence(this_seq_name)
            for j in range(nr_sp_list[0]):
<<<<<<< HEAD
                if body_block is not None:
                    segblock = self.sequential_blocks('segblock',
                                                      [prep, body_block, ro])
=======
                dims = j, i
                if sweep_dim_init is not None:
                    prep = self.initialize(
                        init_state=sweep_points.get_sweep_params_property(
                            'values', 'all', 'initialize')[dims[sweep_dim_init]],
                        qb_names=all_ro_qubits, **init_kwargs)
                if body_block is not None:
                    this_body_block =  body_block
>>>>>>> a74ddb95
                else:
                    this_body_block = body_block_func(
                        j, i, sweep_points=sweep_points,
                        **kw.get('body_block_func_kw', {}))
<<<<<<< HEAD
                    segblock = self.sequential_blocks(
                        'segblock', [prep, this_body_block, ro])
                seq.add(Segment(f'seg{j}', segblock.build(
                    sweep_dicts_list=sweep_points, sweep_index_list=[j, i])))
            if cal_points is not None:
                seq.extend(self.seg_from_cal_points(cal_points, init_state,
                                                    ro_kwargs, **kw))
=======
                if sweep_dim_final is not None:
                    final = self.finalize(
                        init_state=sweep_points.get_sweep_params_property(
                            'values', 'all', 'finalize')[dims[sweep_dim_final]],
                        qb_names=all_ro_qubits, **final_kwargs)

                segblock = self.sequential_blocks(
                        'segblock', [prep, this_body_block, final, ro])
                seq.add(Segment(f'seg{j}', segblock.build(
                    sweep_dicts_list=sweep_points, sweep_index_list=[j, i])))
            if cal_points is not None:
                seq.extend(cal_points.create_segments(self.operation_dict,
                                                      **self.get_prep_params()))
>>>>>>> a74ddb95
            seqs.append(seq)

        if return_segments:
            segs = [list(seq.segments.values()) for seq in seqs]
            if sweep_dims == 1:
                return segs[0], nr_sp_list[0]
            else:
                return segs, nr_sp_list

        # repeat UHF seqZ code
<<<<<<< HEAD
        for s in seqs:
            for ro_op in all_ro_op_codes:
                s.repeat_ro(ro_op, self.operation_dict)
=======
        if repeat_ro:
            for s in seqs:
                for ro_op in all_ro_op_codes:
                    s.repeat_ro(ro_op, self.operation_dict)
>>>>>>> a74ddb95

        if sweep_dims == 1:
            return seqs, [np.arange(seqs[0].n_acq_elements())]
        else:
            return seqs, [np.arange(seqs[0].n_acq_elements()),
                          np.arange(nr_sp_list[1])]

<<<<<<< HEAD
#     def block_with_tomo(self, indices, sweep_points, block):
#         basis_rot = sweep_points.get_sweep_params_property('values', 'all',
#                                                            'basis_rots')
#
#         basis_rots[indices[sweep_dim]]
#
#         return self.sequential_blocks([tomoprep, block, tomo_end_pulse])
#
#
# body_block_func=block_with_tomo,
# body_block_func_kw={'block': block, 'basis_rots': ['I', 'X90'], 'sweep_dim': 0}
#
#
# def create_tomo_sweep_points(qb_names, basis_rots):
#
=======
    def tomography_pulses(self, tomo_qubits=None,
                          basis_rots=('I', 'X90', 'Y90'), all_rots=True):

        """
        Generates a complete list of tomography pulse lists for tomo_qubits.
        :param tomo_qubits: None, list of qubit names, or of qubits indices in
            self.get_qubits(). I None, then tomo_qubit = self.get_qubits()[1].
            If list of indices, they will be sorted.
            This parameter is only relevant if basis_rots is not a list of
            lists/tuples.
        :param basis_rots: list of strings or list of lists/tuples of strings,
            where the strings are pycqed pulse names.
        :param all_rots: bool specifying whether to take all possible
            combinations of basis_rots for tomo_qubits, or not.
            This parameter is only relevant if basis_rots is not a list of
            lists/tuples.
        :return:
            If list of lists/tuples, this function will do nothing and will
                just return basis_rots unmodified. Hence, the lists/tuples of
                strings must contain pulse names for each qubit in the
                experiment (i.e. self.get_qubits()).

            If list of strings, this function will return all possible
                combinations of basis_rots for tomo_qubits if all_rots, else it
                will return list with len(basis_rots) lists with
                len(tomo_qubits) repetitions of each pulse in basis_rots
                (i.e. all qubits get the same pulses).
        """

        if not isinstance(basis_rots[0], str):
            return basis_rots

        all_qubit_names = self.get_qubits()[1]
        if tomo_qubits is None:
            tomo_qubits = all_qubit_names
        if isinstance(tomo_qubits[0], str):
            tomo_qubits = [all_qubit_names.index(i) for i in tomo_qubits]
        # sort qubit indices to ensure that basis_rots are always applied on
        # qubits in ascending order as defined by self.get_qubits().
        tomo_qubits.sort()

        if all_rots:
            basis_rots = list(itertools.product(basis_rots,
                                                repeat=len(tomo_qubits)))
        else:
            basis_rots = [len(tomo_qubits) * [br] for br in basis_rots]

        basis_rots_all_qbs = len(basis_rots) * ['']
        for i, br in enumerate(basis_rots):
            temp = len(all_qubit_names)*['I']
            for ti in range(len(tomo_qubits)):
                temp[tomo_qubits[ti]] = br[ti]
            basis_rots_all_qbs[i] = temp

        return basis_rots_all_qbs
>>>>>>> a74ddb95
<|MERGE_RESOLUTION|>--- conflicted
+++ resolved
@@ -1,7 +1,4 @@
-<<<<<<< HEAD
-=======
 import itertools
->>>>>>> a74ddb95
 import numpy as np
 from copy import copy
 from copy import deepcopy
@@ -24,9 +21,9 @@
          prep_params: (dict) custom preparation params (default: from
             instrument settings)
     """
-<<<<<<< HEAD
-
-    STD_INIT = {'0': 'I', '1': 'X180', '+': 'Y90', '-': 'mY90'}
+
+    STD_INIT = {'0': ['I'], '1': ['X180'], '+': ['Y90'], '-': ['mY90'],
+                'g': ['I'], 'e': ['X180'], 'f': ['X180', 'X180_ef']}
 
     def __init__(self, dev=None, qubits=None, operation_dict=None,
                  filter_qb_names=None, **kw):
@@ -82,66 +79,6 @@
         else:
             self.operation_dict = deepcopy(mqm.get_operation_dict(self.qubits))
 
-=======
-
-    STD_INIT = {'0': ['I'], '1': ['X180'], '+': ['Y90'], '-': ['mY90'],
-                'g': ['I'], 'e': ['X180'], 'f': ['X180', 'X180_ef']}
-
-    def __init__(self, dev=None, qubits=None, operation_dict=None,
-                 filter_qb_names=None, **kw):
-
-        self.dev = dev
-        self.qubits, self.qb_names = self.extract_qubits(
-            dev, qubits, operation_dict, filter_qb_names)
-        self.update_operation_dict(operation_dict)
-        self.cz_pulse_name = kw.get('cz_pulse_name', 'upCZ')
-        self.prep_params = kw.get('prep_params', None)
-
-    @staticmethod
-    def extract_qubits(dev=None, qubits=None, operation_dict=None,
-                       filter_qb_names=None):
-        assert (dev is not None or qubits is not None or operation_dict is
-                not None), \
-            "Either dev or qubits or operation_dict has to be provided."
-        if dev is None and qubits is None:
-            qb_names = list(np.unique([qb for op in operation_dict.keys()
-                                       for qb in op.split(' ')[1:]]))
-        elif dev is None:
-            qb_names = [qb if isinstance(qb, str) else qb.name for qb in
-                        qubits]
-            if any([isinstance(qb, str) for qb in qubits]):
-                qubits = None
-        else:
-            if qubits is None:
-                qubits = dev.get_qubits()
-            else:
-                # get qubit objects if names have been provided
-                qubits = [dev.get_qb(qb) if isinstance(qb, str) else qb for
-                          qb in qubits]
-            qb_names = [qb.name for qb in qubits]
-        if filter_qb_names is not None:
-            if qubits is not None:
-                qubits = [qb for qb in qubits if qb.name in filter_qb_names]
-            qb_names = [qb for qb in qb_names if qb in filter_qb_names]
-        return qubits, qb_names
-
-    def update_operation_dict(self, operation_dict=None):
-        """
-        Updates the stored operation_dict based on the passed operation_dict or
-        based on the stored device/qubit objects.
-        :param operation_dict: (optional) The operation dict to be used. If
-            not provided, an operation dict is generated from  the stored
-            device/qubit objects.
-        :return:
-        """
-        if operation_dict is not None:
-            self.operation_dict = deepcopy(operation_dict)
-        elif self.dev is not None:
-            self.operation_dict = deepcopy(self.dev.get_operation_dict())
-        else:
-            self.operation_dict = deepcopy(mqm.get_operation_dict(self.qubits))
-
->>>>>>> a74ddb95
     def get_qubits(self, qb_names=None):
         """
         Wrapper to get 'all' qubits, single qubit specified as string
@@ -304,16 +241,6 @@
         pulses = []
 
         for i, (qbn, init) in enumerate(zip(qb_names, init_state)):
-<<<<<<< HEAD
-            # add qb name and "s" for reference to start of previous pulse
-            op = self.STD_INIT.get(init, init)
-            if op != 'I':
-                op += f"{'s' if len(pulses) != 0 and simultaneous else ''} " + \
-                      qbn
-                pulse = self.get_pulse(op)
-                pulses.append(pulse)
-        return Block(block_name, pulses)
-=======
             # Allowing for a list of pulses here makes it possible to,
             # e.g., initialize in the f-level.
             if not isinstance(init, list):
@@ -350,7 +277,6 @@
                                prep_params={},
                                block_name=block_name,
                                pulse_modifs=pulse_modifs)
->>>>>>> a74ddb95
 
     def prepare(self, qb_names='all', ref_pulse='start',
                 preparation_type='wait', post_ro_wait=1e-6,
@@ -593,7 +519,6 @@
                   for op in operations]
 
         return Block(block_name, pulses, pulse_modifs)
-<<<<<<< HEAD
 
     def seg_from_cal_points(self, cal_points, init_state='0', ro_kwargs=None,
                             block_align='end', segment_prefix='calibration_',
@@ -621,8 +546,6 @@
             segments.append(seg)
 
         return segments
-=======
->>>>>>> a74ddb95
 
     def seg_from_ops(self, operations, fill_values=None, pulse_modifs=None,
                      init_state='0', seg_name='Segment1', ro_kwargs=None):
@@ -677,23 +600,13 @@
                                   ro_kwargs=ro_kwargs))
         return seq
 
-<<<<<<< HEAD
-    def simultaneous_blocks(self, block_name, blocks, block_align='start'):
-=======
     def simultaneous_blocks(self, block_name, blocks, block_align='start',
                             set_end_after_all_pulses=False):
->>>>>>> a74ddb95
         """
         Creates a block with name :block_name: that consists of the parallel
         execution of the given :blocks:. Ensures that any pulse or block
         following the created block will occur after the longest given block.
 
-<<<<<<< HEAD
-        Args:
-            block_name (string): name of the block that is created
-            blocks (iterable): iterable where each element is a block that has
-            to be executed in parallel to the others.
-=======
         CAUTION: For each of the given blocks, the end time of the block is
         determined by the pulse listed last in the block, which is not
         necessarily the one that ends last in terms of timing. To instead
@@ -705,16 +618,16 @@
             block_name (string): name of the block that is created
             blocks (iterable): iterable where each element is a block that has
                 to be executed in parallel to the others.
->>>>>>> a74ddb95
             block_align (str or float): at which point the simultaneous
                 blocks should be aligned ('start', 'middle', 'end', or a float
                 between 0.0 and 1.0 that determines the alignment point of each
                 block relative to the duration the block). Default: 'start'
-<<<<<<< HEAD
-=======
             set_end_after_all_pulses (bool, default False): in all
                 blocks, correct the end pulse to happen after the last pulse.
->>>>>>> a74ddb95
+            block_align (str or float): at which point the simultaneous
+                blocks should be aligned ('start', 'middle', 'end', or a float
+                between 0.0 and 1.0 that determines the alignment point of each
+                block relative to the duration the block). Default: 'start'
         """
 
         simultaneous = Block(block_name, [])
@@ -723,12 +636,8 @@
             # saves computation time in Segment.resolve_timing
             block_align = None
         for block in blocks:
-<<<<<<< HEAD
-            block.set_end_after_all_pulses()
-=======
             if set_end_after_all_pulses:
                 block.set_end_after_all_pulses()
->>>>>>> a74ddb95
             simultaneous.extend(block.build(
                 ref_pulse=f"start", block_start=dict(block_align=block_align)))
             simultaneous_end_pulses.append(simultaneous.pulses[-1]['name'])
@@ -743,22 +652,12 @@
                               }])
         return simultaneous
 
-<<<<<<< HEAD
-    def sequential_blocks(self, block_name, blocks):
-=======
     def sequential_blocks(self, block_name, blocks,
                           set_end_after_all_pulses=False):
->>>>>>> a74ddb95
         """
         Creates a block with name :block_name: that consists of the serial
         execution of the given :blocks:.
 
-<<<<<<< HEAD
-        Args:
-            block_name (string): name of the block that is created
-            blocks (iterable): iterable where each element is a block that has
-            to be executed one after another.
-=======
         CAUTION: For each of the given blocks, the end time of the block is
         determined by the pulse listed last in the block, which is not
         necessarily the one that ends last in terms of timing. To instead
@@ -772,27 +671,19 @@
                 to be executed one after another.
             set_end_after_all_pulses (bool, default False): in all
                 blocks, correct the end pulse to happen after the last pulse.
->>>>>>> a74ddb95
         """
 
         sequential = Block(block_name, [])
         for block in blocks:
-<<<<<<< HEAD
-=======
             if set_end_after_all_pulses:
                 block.set_end_after_all_pulses()
->>>>>>> a74ddb95
             sequential.extend(block.build())
         return sequential
 
     def sweep_n_dim(self, sweep_points, body_block=None, body_block_func=None,
                     cal_points=None, init_state='0', seq_name='Sequence',
                     ro_kwargs=None, return_segments=False, ro_qubits='all',
-<<<<<<< HEAD
-                    **kw):
-=======
                     repeat_ro=True, init_kwargs=None, final_kwargs=None, **kw):
->>>>>>> a74ddb95
         """
         Creates a sequence or a list of segments by doing an N-dim sweep
         over the given operations based on the sweep_points.
@@ -817,15 +708,12 @@
         :param kw: keyword arguments
             body_block_func_kw (dict, default: {}): keyword arguments for the
                 body_block_func
-<<<<<<< HEAD
-=======
         :param repeat_ro: (bool) set repeat pattern for readout pulses
             (default: True)
         :param init_kwargs: Keyword arguments (dict) for the initialization,
             see method initialize().
         :param final_kwargs: Keyword arguments (dict) for the finalization,
             see method finalize().
->>>>>>> a74ddb95
         :return:
             - if return_segments==True:
                 1D: list of segments, number of 1d sweep points or
@@ -845,13 +733,10 @@
 
         if ro_kwargs is None:
             ro_kwargs = {}
-<<<<<<< HEAD
-=======
         if init_kwargs is None:
             init_kwargs = {}
         if final_kwargs is None:
             final_kwargs = {}
->>>>>>> a74ddb95
 
         nr_sp_list = sweep_points.length()
         if sweep_dims == 1:
@@ -860,11 +745,7 @@
             nr_sp_list.append(1)
 
         ro = self.mux_readout(**ro_kwargs, qb_names=ro_qubits)
-<<<<<<< HEAD
-        all_ro_qubits = copy(ro_qubits)
-=======
         _, all_ro_qubits = self.get_qubits(ro_qubits)
->>>>>>> a74ddb95
         all_ro_op_codes = [p['op_code'] for p in ro.pulses]
         if body_block is not None:
             op_codes = [p['op_code'] for p in body_block.pulses if 'op_code'
@@ -873,9 +754,6 @@
                               op_codes and qb not in all_ro_qubits]
             all_ro_op_codes += [f'RO {qb}' for qb in all_ro_qubits if qb not
                                 in ro_qubits]
-<<<<<<< HEAD
-        prep = self.initialize(init_state=init_state, qb_names=all_ro_qubits)
-=======
         sweep_dim_init = sweep_points.find_parameter('initialize')
         sweep_dim_final = sweep_points.find_parameter('finalize')
         if sweep_dim_init is None:
@@ -883,18 +761,12 @@
                                    qb_names=all_ro_qubits, **init_kwargs)
         if sweep_dim_final is None:
             final = Block('Finalization', [])
->>>>>>> a74ddb95
 
         seqs = []
         for i in range(nr_sp_list[1]):
             this_seq_name = seq_name + (f'_{i}' if sweep_dims == 2 else '')
             seq = Sequence(this_seq_name)
             for j in range(nr_sp_list[0]):
-<<<<<<< HEAD
-                if body_block is not None:
-                    segblock = self.sequential_blocks('segblock',
-                                                      [prep, body_block, ro])
-=======
                 dims = j, i
                 if sweep_dim_init is not None:
                     prep = self.initialize(
@@ -903,34 +775,23 @@
                         qb_names=all_ro_qubits, **init_kwargs)
                 if body_block is not None:
                     this_body_block =  body_block
->>>>>>> a74ddb95
                 else:
                     this_body_block = body_block_func(
                         j, i, sweep_points=sweep_points,
                         **kw.get('body_block_func_kw', {}))
-<<<<<<< HEAD
-                    segblock = self.sequential_blocks(
-                        'segblock', [prep, this_body_block, ro])
+                if sweep_dim_final is not None:
+                    final = self.finalize(
+                        init_state=sweep_points.get_sweep_params_property(
+                            'values', 'all', 'finalize')[dims[sweep_dim_final]],
+                        qb_names=all_ro_qubits, **final_kwargs)
+
+                segblock = self.sequential_blocks(
+                        'segblock', [prep, this_body_block, final, ro])
                 seq.add(Segment(f'seg{j}', segblock.build(
                     sweep_dicts_list=sweep_points, sweep_index_list=[j, i])))
             if cal_points is not None:
                 seq.extend(self.seg_from_cal_points(cal_points, init_state,
                                                     ro_kwargs, **kw))
-=======
-                if sweep_dim_final is not None:
-                    final = self.finalize(
-                        init_state=sweep_points.get_sweep_params_property(
-                            'values', 'all', 'finalize')[dims[sweep_dim_final]],
-                        qb_names=all_ro_qubits, **final_kwargs)
-
-                segblock = self.sequential_blocks(
-                        'segblock', [prep, this_body_block, final, ro])
-                seq.add(Segment(f'seg{j}', segblock.build(
-                    sweep_dicts_list=sweep_points, sweep_index_list=[j, i])))
-            if cal_points is not None:
-                seq.extend(cal_points.create_segments(self.operation_dict,
-                                                      **self.get_prep_params()))
->>>>>>> a74ddb95
             seqs.append(seq)
 
         if return_segments:
@@ -941,16 +802,10 @@
                 return segs, nr_sp_list
 
         # repeat UHF seqZ code
-<<<<<<< HEAD
-        for s in seqs:
-            for ro_op in all_ro_op_codes:
-                s.repeat_ro(ro_op, self.operation_dict)
-=======
         if repeat_ro:
             for s in seqs:
                 for ro_op in all_ro_op_codes:
                     s.repeat_ro(ro_op, self.operation_dict)
->>>>>>> a74ddb95
 
         if sweep_dims == 1:
             return seqs, [np.arange(seqs[0].n_acq_elements())]
@@ -958,23 +813,6 @@
             return seqs, [np.arange(seqs[0].n_acq_elements()),
                           np.arange(nr_sp_list[1])]
 
-<<<<<<< HEAD
-#     def block_with_tomo(self, indices, sweep_points, block):
-#         basis_rot = sweep_points.get_sweep_params_property('values', 'all',
-#                                                            'basis_rots')
-#
-#         basis_rots[indices[sweep_dim]]
-#
-#         return self.sequential_blocks([tomoprep, block, tomo_end_pulse])
-#
-#
-# body_block_func=block_with_tomo,
-# body_block_func_kw={'block': block, 'basis_rots': ['I', 'X90'], 'sweep_dim': 0}
-#
-#
-# def create_tomo_sweep_points(qb_names, basis_rots):
-#
-=======
     def tomography_pulses(self, tomo_qubits=None,
                           basis_rots=('I', 'X90', 'Y90'), all_rots=True):
 
@@ -1029,5 +867,4 @@
                 temp[tomo_qubits[ti]] = br[ti]
             basis_rots_all_qbs[i] = temp
 
-        return basis_rots_all_qbs
->>>>>>> a74ddb95
+        return basis_rots_all_qbs