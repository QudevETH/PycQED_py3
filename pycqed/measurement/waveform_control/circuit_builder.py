--- conflicted
+++ resolved
@@ -276,57 +276,9 @@
         op = op_name + ' ' + ' '.join(qbn)
 
         if op in self.operation_dict:
-<<<<<<< HEAD
-            p = deepcopy(self.operation_dict[op])
-        # elif op_info[0].rstrip('0123456789.') == 'CZ' or \
-        #         op_info[0].startswith('CZ:'):
-        elif op_name.startswith('CZ'):
-            # print(f"{op_name} starts with 'CZ'!")
-            # FIXME just copied stuff from below, to be cleaned up
-            factor = -1 if op_name[0] == 'm' else 1
-            if factor == -1:
-                op_name = op_name[1:]
-            if len(op_name.split(':'))>1:  # format 'Name:Function
-                # print("parameterised pulse")
-                pulse_name, angle = op_name.split(':')
-                # Parse param
-                param_start = angle.find('[') + 1
-                # If '[' is contained, this indicates that the parameter
-                # is part of a mathematical expression. Otherwise, the angle
-                # is equal to the parameter.
-                if param_start > 0:
-                    param_end = angle.find(']', param_start)
-                    param = angle[param_start:param_end]
-                    angle = angle.replace('[' + param + ']', 'x')
-                    f = eval('lambda x : ' + angle)
-                    func = (lambda x, f=factor, fnc=f:
-                            f * fnc(x))
-                else:
-                    param = angle
-                    func = (lambda x, f=factor: f * x)
-                # print(f"angle = {angle}")
-                cphase = ParametricValue(
-                    param, func=func, op_split=(op_name, op_info[1]))
-            elif len(op_name.rstrip('0123456789.'))!=len(op_name):  # 'NameVal
-                pulse_name = op_name.rstrip('0123456789.')
-                angle = float(op_name[len(pulse_name):])
-                cphase = angle
-            else:  # non-arbitrary CZ
-                pulse_name = op_name
-                cphase = None
-            if pulse_name == 'CZ':  # to keep previous behaviour
-                pulse_name = self.cz_pulse_name
-            operation = self.get_cz_operation_name(op_info[1], op_info[2],
-                                                   cz_pulse_name=pulse_name)
-            p = deepcopy(self.operation_dict[operation])
-            p['cphase'] = cphase
-
-        elif parse_rotation_gates and op not in self.operation_dict:
-=======
             p = [self.copy_op(self.operation_dict[op])]
 
         elif parse_rotation_gates:
->>>>>>> 9573d248
             # assumes operation format of, e.g., f" Z{angle} qbname"
             # FIXME: This parsing is format dependent and is far from ideal but
             #  to generate parametrized pulses it is helpful to be able to
