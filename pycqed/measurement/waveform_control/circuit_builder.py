--- conflicted
+++ resolved
@@ -481,7 +481,37 @@
                                   ro_kwargs=ro_kwargs))
         return seq
 
-<<<<<<< HEAD
+    def simultaneous_blocks(self, block_name, blocks):
+        """
+        Creates a block with name :block_name: that consists of the parallel
+        execution of the given :blocks:. Ensures that any pulse or block
+        following the created block will occur after the longest given block.
+
+        Note that within each of the given blocks, it is assumed that the
+        pulse listed last in the block is the one that occurs last.
+        TODO: We might want to relax this assumption in a future version!
+
+        Args:
+            block_name (string): name of the block that is created
+            blocks (iterable): iterable where each element is a block that has
+            to be executed in parallel to the others.
+        """
+
+        simultaneous = Block(block_name, [])
+        simultaneous_end_pulses = []
+        for block in blocks:
+            simultaneous.extend(block.build(ref_pulse=f"start"))
+            simultaneous_end_pulses.append(simultaneous.pulses[-1]['name'])
+        simultaneous.extend([{"name": f"simultaneous_end_pulse",
+                              "pulse_type": "VirtualPulse",
+                              "pulse_delay": 0,
+                              "ref_pulse": simultaneous_end_pulses,
+                              "ref_point": 'end',
+                              "ref_function": 'max'
+                              }])
+        return simultaneous
+        return seq
+
     def sweep_1d(self, operations, sweep_points, cal_points=None,
                  fill_values=None, pulse_modifs=None, init_state='0',
                  seq_name='Sequence', ro_kwargs=None, return_segments=False):
@@ -616,34 +646,3 @@
                     s.repeat_ro(f"RO {qbn}", self.operation_dict)
             return sequences,  np.arange(sequences[0].n_acq_elements()), \
                    np.arange(nr_sp_2d)
-=======
-    def simultaneous_blocks(self, block_name, blocks):
-        """
-        Creates a block with name :block_name: that consists of the parallel
-        execution of the given :blocks:. Ensures that any pulse or block
-        following the created block will occur after the longest given block.
-
-        Note that within each of the given blocks, it is assumed that the
-        pulse listed last in the block is the one that occurs last.
-        TODO: We might want to relax this assumption in a future version!
-
-        Args:
-            block_name (string): name of the block that is created
-            blocks (iterable): iterable where each element is a block that has
-            to be executed in parallel to the others.
-        """
-
-        simultaneous = Block(block_name, [])
-        simultaneous_end_pulses = []
-        for block in blocks:
-            simultaneous.extend(block.build(ref_pulse=f"start"))
-            simultaneous_end_pulses.append(simultaneous.pulses[-1]['name'])
-        simultaneous.extend([{"name": f"simultaneous_end_pulse",
-                              "pulse_type": "VirtualPulse",
-                              "pulse_delay": 0,
-                              "ref_pulse": simultaneous_end_pulses,
-                              "ref_point": 'end',
-                              "ref_function": 'max'
-                              }])
-        return simultaneous
->>>>>>> 490f6d1d
