--- conflicted
+++ resolved
@@ -200,13 +200,8 @@
         assert (qb1 is None and qb2 is None and op_code is not None) or \
                (qb1 is not None and qb2 is not None and op_code is None), \
             "Provide either qb1&qb2 or op_code!"
-<<<<<<< HEAD
-        cz_pulse_name = cz_pulse_name if cz_pulse_name is not None \
-                                         else self.cz_pulse_name
-=======
         if cz_pulse_name is None:
             cz_pulse_name = self.cz_pulse_name
->>>>>>> ede90180
         if op_code is not None:
             op_split = op_code.split(' ')
             qb1, qb2 = op_split[1:]
@@ -230,27 +225,12 @@
                              "the newest version - get_pulses - instead!")
         return pulses[0]
 
-<<<<<<< HEAD
-    def get_pulses(self, op, parse_rotation_gates=False):
-=======
     def get_pulses(self, op):
->>>>>>> ede90180
         """
         Gets pulse dictionaries, corresponding to the operation op, from the
         operation dictionary, and possibly parses logical indexing as well as
         arbitrary angles.
         Examples:
-<<<<<<< HEAD
-             >>> get_pulses('CZ 0 2', parse_rotation_gates=True)
-             will perform a CZ gate (according to cz_pulse_name)
-             between the qubits with logical indices 0 and 2
-             >>> get_pulses('Z100 qb1', parse_rotation_gates=True)
-             will perform a 100 degree Z rotation
-             >>> get_pulses('Z:theta qb1', parse_rotation_gates=True)
-             will perform a parametric Z rotation with parameter name theta
-             >>> get_pulses('Z:2*[theta] qb1', parse_rotation_gates=True)
-             will perform a parametric Z rotation with twice the
-=======
              >>> get_pulses('CZ 0 2')
              will perform a CZ gate (according to cz_pulse_name)
              between the qubits with logical indices 0 and 2
@@ -260,7 +240,6 @@
              will perform a parametric Z rotation with parameter name theta
              >>> get_pulses('X:2*[theta] qb1')
              will perform a parametric X rotation with twice the
->>>>>>> ede90180
              value of the parameter named theta. The brackets are used to
              indicated the parameter name. This feature has also been tested
              with some more complicated mathematical expression.
@@ -277,11 +256,6 @@
         Adding 'm' (for minus) in front of an op_code (e.g.,
         'mZ:theta qb1') negates the sign. If 's' is also given,
         it has to be in the order 'sm'.
-<<<<<<< HEAD
-        Note that this is only for one operation op, but may return more than
-        one pulse, for example for gate decomposition into several hardware
-        gates.
-=======
         In addition, if self.decompose_rotation_gates is not None,
         arbitrary-angle CZ gates are decomposed into two standard CZ gates
         and single-qubit gates. Examples:
@@ -291,7 +265,6 @@
                 gates to qb3 (first qubit in the pair)
         Note that get_pulses parses one operation 'op', but may return more than
         one pulse, for example for gate decomposition.
->>>>>>> ede90180
 
         Args:
             op: operation (str in the above format, or iterable
@@ -308,21 +281,6 @@
         else:
             op_split = op
             op = " ".join(op)
-<<<<<<< HEAD
-        if not self.fast_mode:
-            # the call to get_qubits resolves qubits indices if needed
-            _, op_split[1:] = self.get_qubits(op_split[1:], strict=False)
-        simultaneous = False
-        if op_split[0][0] == 's':
-            simultaneous = True
-            op_split[0] = op_split[0][1:]
-        if op_split[0][-1] == 's':
-            simultaneous = True
-            op_split[0] = op_split[0][:-1]
-        # First part of the op_code, e.g. "Z:2*[theta]"
-        op_name = op_split[0]
-        qbn = op_split[1:]
-=======
         # Extract op_name and qbn (qubit names)
         # op_name: first part of the op_code, e.g. "Z:2*[theta]"
         op_name = op_split[0]
@@ -338,27 +296,15 @@
         if op_name[-1] == 's':
             simultaneous = True
             op_name = op_name[:-1]
->>>>>>> ede90180
 
         if op in self.operation_dict:
             p = [self.copy_op(self.operation_dict[op])]
 
-<<<<<<< HEAD
-        elif parse_rotation_gates:
-=======
         else:
->>>>>>> ede90180
             # assumes operation format of, e.g., f" Z{angle} qbname"
             # FIXME: This parsing is format dependent and is far from ideal but
             #  to generate parametrized pulses it is helpful to be able to
             #  parse Z gates etc.
-<<<<<<< HEAD
-            op_type = op_name.split(':')[0].rstrip('0123456789.')
-            angle = op_name[len(op_type):]
-            sign = -1 if op_name[0] == 'm' else 1
-            if sign == -1:
-                op_name = op_name[1:]
-=======
             # FIXME e- allows to recognise numbers in scientific notation,
             #  but could be made more specific
             op_type = op_name.split(':')[0].rstrip('0123456789.e-')
@@ -366,7 +312,6 @@
             sign = -1 if op_type[0] == 'm' else 1
             if sign == -1:
                 op_type = op_type[1:]
->>>>>>> ede90180
             allowed_ops = ['X', 'Y', 'Z', 'CZ']
             # startswith is needed to recognise all CZ gates, e.g. 'CZ_nztc'
             if not any([op_type.startswith(g) for g in allowed_ops]):
@@ -386,11 +331,7 @@
                     else:
                         param = angle
 
-<<<<<<< HEAD
-            if op_name.startswith('CZ'):  # Two-qubit gate
-=======
             if op_type.startswith('CZ'):  # Two-qubit gate
->>>>>>> ede90180
                 if param is not None:
                     # FIXME: this code block is duplicated 3 times, for each
                     #  gate type (CZ, Z, X/Y). This should be cleaned up once
@@ -415,11 +356,8 @@
                 device_op = self.get_cz_operation_name(
                     *qbn,
                     cz_pulse_name=None if op_type == 'CZ' else op_type)
-<<<<<<< HEAD
-=======
                 # Get concrete operation implemented on the device, e.g. CZ_nztc
                 op_type = device_op.split(" ")[0]
->>>>>>> ede90180
                 # Here, we figure out if the gate should be decomposed into
                 # CZ and single-qubit gates
                 decomp_info = self.decompose_rotation_gates.get(op_type, False)
@@ -476,15 +414,11 @@
                         'Single qb decomposed rotations not implemented yet.')
                 if angle == '':
                     angle = 180
-<<<<<<< HEAD
-                p = self.get_pulses(f"{op_type}180 {qbn[0]}")
-=======
                 device_op = f"{op_type}180 {qbn[0]}"
                 if device_op in self.operation_dict:
                     p = [self.copy_op(self.operation_dict[device_op])]
                 else:
                     raise KeyError(f"Operation {op} not found.")
->>>>>>> ede90180
                 if op_type == 'Z':
                     if param is not None:  # angle depends on a parameter
                         if param_start > 0:  # via a mathematical expression
@@ -494,13 +428,8 @@
                         else:  # angle = parameter
                             func = (lambda x, qbn=qbn[0], sign=sign:
                                     {qbn: sign * x})
-<<<<<<< HEAD
-                        p[0]['basis_rotation'] = ParametricValue(
-                            param, func=func, op_split=(op_name, qbn[0]))
-=======
                         p[0]['basis_rotation'] = {qbn[0]: ParametricValue(
                             param, func=func, op_split=(op_name, qbn[0]))}
->>>>>>> ede90180
                     else:  # angle is a given value
                         # configure virtual Z gate for this angle
                         p[0]['basis_rotation'] = {qbn[0]: sign * float(angle)}
@@ -528,11 +457,6 @@
                         # configure drive pulse amplitude for this angle
                         p[0]['amplitude'] *= corr_func(
                             ((angle + 180) % (-360) + 180) / 180)
-<<<<<<< HEAD
-        else:
-            raise KeyError(f"Operation {op} not found.")
-=======
->>>>>>> ede90180
         if len(p) == 1:
             # If only one pulse: set its op_code to the initially requested one
             # in order to keep information provided there (e.g. 2qb gate type).
@@ -828,11 +752,7 @@
         single_qb_given = not isinstance(qb_names, list)
         _, qb_names = self.get_qubits(qb_names)
         pulses = [p for qbn in qb_names for p in self.get_pulses(
-<<<<<<< HEAD
-            f'Z{theta} {qbn}', True)]
-=======
             f'Z{theta} {qbn}')]
->>>>>>> ede90180
         return pulses[0] if single_qb_given else pulses
 
     def get_ops_duration(self, operations=None, pulses=None, fill_values=None,
@@ -912,11 +832,7 @@
         # the shortcut if op in self.operation_dict is for speed reasons
         p_lists = [[self.copy_op(self.operation_dict[op])]
                    if op in self.operation_dict
-<<<<<<< HEAD
-                   else self.get_pulses(op, True)
-=======
                    else self.get_pulses(op)
->>>>>>> ede90180
                    for op in operations]
         pulses = [p for p_list in p_lists for p in p_list]  # flattened
 
