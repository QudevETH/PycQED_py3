--- conflicted
+++ resolved
@@ -497,14 +497,11 @@
                                       the AWG should wait, before playing \
                                       the next waveform. Allowed values \
                                       are: "Dig1", "DIO", "ZSync"')
-<<<<<<< HEAD
         self.add_parameter('{}_prepend_zeros'.format(awg.name),
                            initial_value=None,
                            vals=vals.MultiType(vals.Enum(None), vals.Ints(),
                                                vals.Lists(vals.Ints())),
                            parameter_class=ManualParameter)
-=======
->>>>>>> 52fb3305
 
         group = []
         for ch_nr in range(8):
