# Originally by Wolfgang Pfaff
# Modified by Adriaan Rol 9/2015
# Modified by Ants Remm 5/2017

import numpy as np
import logging
from qcodes.instrument.base import Instrument
from pycqed.instrument_drivers.pq_parameters import InstrumentParameter
import time
from qcodes.instrument_drivers.tektronix.AWG5014 import Tektronix_AWG5014
try:
    from pycqed.instrument_drivers.physical_instruments.ZurichInstruments.\
        UHFQuantumController import UHFQC
except ModuleNotFoundError:
    UHFQC = type(None)


# some pulses use rounding when determining the correct sample at which to
# insert a particular value. this might require correct rounding -- the pulses
# are typically specified on short time scales, but the time unit we use is
# seconds. therefore we need a suitably chosen digit on which to round. 9 would
# round a pulse to 1 ns precision. 11 is 10 ps, and therefore probably beyond
# the lifetime of this code (no 10ps AWG available yet :))
SIGNIFICANT_DIGITS = 11


class Pulsar(Instrument):
    """
    A meta-instrument responsible for all communication with the AWGs.
    Contains information about all the available awg-channels in the setup.
    Starting, stopping and programming and changing the parameters of the AWGs
    should be done through Pulsar. Supports Tektronix AWG5014 and ZI UHFLI.

    Args:
        default_AWG: Name of the AWG that new channels get defined on if no
                     AWG is specified
        master_AWG: Name of the AWG that triggers all the other AWG-s and
                    should be started last (after other AWG-s are already
                    waiting for a trigger.
    """
    def __init__(self, name='Pulsar', default_AWG=None, master_AWG=None):
        super().__init__(name)

        # for compatibility with old code, the default AWG name is stored in
        # self.AWG.name
        if default_AWG is not None:
            self.AWG = self.AWG_obj(AWG=default_AWG)
        else:
            class Object(object):
                pass
            self.AWG = Object()
            self.AWG.name = None

        self.add_parameter('default_AWG',
                           set_cmd=self._set_default_AWG,
                           get_cmd=self._get_default_AWG)
        self.add_parameter('master_AWG', parameter_class=InstrumentParameter,
                           initial_value=master_AWG)

        self.channels = {}
        self.last_sequence = None
        self.last_elements = None

        self._clock_prequeried_state = False

    # channel handling
    def define_channel(self, id, name, type, delay, offset,
                       high, low, active, AWG=None):
        """
        The AWG object must be created before creating channels for that AWG

        Args:
            id: channel id. For the Tektronix 5014 must be of the form
                ch#(_marker#) with # a number and the part in () optional.
                For UHFQC must be 'ch1' or 'ch2'.
            name: This name must be specified in pulses for them to play on
                  this channel.
            type: marker/analog/readout
            delay: global delay applied to this channel (positive values move
                   pulses on this channel forward in time)
            offset: a (software implemented) offset voltage that is added to
                    all of the waveforms (analog channel only)
            high: maximal output value
            low: minimal output value
            active: whether this channel will be programmed
            AWG: name of the AWG this channel is on
        """
        if AWG is None:
            AWG = self.default_AWG()

        _doubles = []
        for c_name, c_dict in self.channels.items():
            if c_dict['id'] == id and c_dict['AWG'] == AWG:
                logging.warning("Channel '{}' on '{}' already in use, {} will "
                                "overwrite {}.".format(id, AWG, name, c_name))
                _doubles.append(c_name)
        for c in _doubles:
            del self.channels[c]

        self.channels[name] = {'id': id,
                               'type': type,
                               'delay': delay,
                               'offset': offset,
                               'high': high,
                               'low': low,
                               'active': active,
                               'AWG': AWG}

    def AWG_obj(self, **kw):
        """
        Return the AWG object corresponding to a channel or an AWG name.

        Args:
            AWG: Name of the AWG Instrument.
            channel: Name of the channel

        Returns: An instance of Instrument class corresponding to the AWG
                 requested.
        """
        AWG = kw.get('AWG', None)
        chan = kw.get('channel', None)
        if AWG is not None and chan is not None:
            raise ValueError('Both `AWG` and `channel` arguments passed to '
                             'Pulsar.AWG_obj()')
        elif AWG is None and chan is not None:
            name = self.channels[chan]['AWG']
        elif AWG is not None and chan is None:
            name = AWG
        else:
            raise ValueError('Either `AWG` or `channel` argument needs to be '
                             'passed to Pulsar.AWG_obj()')
        return Instrument.find_instrument(name)

    def clock(self, channel):
        """
        Returns the clock rate of channel `channel`
        Args:
            channel: name of the channel
        Returns: clock rate in samples per second
        """
        if self._clock_prequeried_state:
            return self._clocks[self.channels[channel]['AWG']]
        else:
            obj = self.AWG_obj(channel=channel)
            return obj.clock_freq()

    def channel_opt(self, name, option, value=None):
        """
        Convenience function to get or set a channel option.
        Args:
            name: Name of the channel.
            option: Name of the option. Available options:
                * 'id'
                * 'type'
                * 'delay'
                * 'offset'
                * 'high'
                * 'low'
                * 'active'
                * 'AWG'
            value: New value for the option.
        """
        if value is not None:
            self.channels[name][option] = value
        else:
            return self.channels[name][option]

    def used_AWGs(self):
        """
        Returns:
            A set of the names of the active AWGs registered
        """
        res = set()
        for cdict in self.channels.values():
            if cdict['active']:
                res.add(cdict['AWG'])
        return res

    def start(self):
        """
        Start the active AWGs.
        """
        if self.master_AWG() is None:
            for AWG in self.used_AWGs():
                self._start_AWG(AWG)
        else:
            for AWG in self.used_AWGs():
                if AWG != self.master_AWG():
                    self._start_AWG(AWG)
            tstart = time.time()
            for AWG in self.used_AWGs():
                if AWG != self.master_AWG():
                    good = False
                    while time.time() - tstart < 10:
                        if self._is_AWG_running(AWG):
                            good = True
                            break
                        else:
                            time.sleep(0.1)
                    if not good:
                        raise Exception('Could not start {}'.format(AWG))

        self._start_AWG(self.master_AWG())

    def stop(self):
        """
        Stop all active AWGs.
        """
        for AWG in self.used_AWGs():
            self._stop_AWG(AWG)

    def program_awgs(self, sequence, *elements, AWGs='all', channels='all',
                     loop=True, allow_first_nonzero=False, verbose=False):
        """
        Args:
            sequence: The `Sequence` object that determines the segment order,
                      repetition and trigger wait.
            *elements: The `Element` objects to program to the AWGs.
            AWGs: List of names of the AWGs to program. Default is 'all'.
            channels: List of names of the channels that should be programmed.
                      Default is `'all'`.
            loop: Boolean flag, whether the segments should be looped over.
                  Default is `True`.
            allow_first_nonzero: Boolean flag, whether to allow the first point
                                 of the element to be nonzero if the segment
                                 waits for a trigger. In Tektronix AWG5014,
                                 the output is set to the first value of the
                                 segment while waiting for the trigger. Default
                                 is `False`.
             verbose: Currently unused.
        """
        # Stores the last uploaded elements for easy access and plotting
        self.last_sequence = sequence
        self.last_elements = elements

        if AWGs == 'all':
            AWGs = self.used_AWGs()
        if channels == 'all':
            channels = self.channels.keys()

        # prequery all AWG clock values
        self._clock_prequeried(True)

        # dict(name of AWG ->
        #      dict(element name ->
        #           dict(channel id ->
        #                waveform data)))
        AWG_wfs = {}

        for el in elements:
            tvals, waveforms = el.normalized_waveforms()
            for cname in waveforms:
                if cname not in channels:
                    continue
                if not self.channels[cname]['active']:
                    continue
                cAWG = self.channels[cname]['AWG']
                cid = self.channels[cname]['id']
                if cAWG not in AWGs:
                    continue
                if cAWG not in AWG_wfs:
                    AWG_wfs[cAWG] = {}
                if el.name not in AWG_wfs[cAWG]:
                    AWG_wfs[cAWG][el.name] = {}
                AWG_wfs[cAWG][el.name][cid] = waveforms[cname]

        self.update_AWG5014_settings()
        for AWG in AWG_wfs:
            obj = self.AWG_obj(AWG=AWG)
            if isinstance(obj, Tektronix_AWG5014):
                self._program_AWG5014(obj, sequence, AWG_wfs[AWG], loop=loop,
                                      allow_first_nonzero=allow_first_nonzero)
            elif isinstance(obj, UHFQC):
                self._program_UHFQC(obj, sequence, AWG_wfs[AWG], loop=loop,
                                    allow_first_nonzero=allow_first_nonzero)
            else:
                raise TypeError('Unsupported AWG instrument: {} of type {}'
                                .format(AWG, type(obj)))

        self._clock_prequeried(False)

    def _program_AWG5014(self, obj, sequence, el_wfs, loop=True,
                         allow_first_nonzero=False):
        """
        Program the AWG with a sequence of segments.

        Args:
            obj: the instance of the AWG to program
            sequence: the `Sequence` object that determines the segment order,
                      repetition and trigger wait
            el_wfs: A dictionary from element name to a dictionary from channel
                    id to the waveform.
            loop: Boolean flag, whether the segments should be looped over.
                  Default is `True`.
            allow_first_nonzero: Boolean flag, whether to allow the first point
                                 of the element to be nonzero if the segment
                                 waits for a trigger. In Tektronix AWG5014,
                                 the output is set to the first value of the
                                 segment while waiting for the trigger. Default
                                 is `False`.
        """

        old_timeout = obj.timeout()
        obj.timeout(max(180, old_timeout))

        # determine which channel groups are involved in the sequence
        grps = set()
        for cid_wfs in el_wfs.values():
            for cid in cid_wfs:
                grps.add(cid[:3])
        grps = list(grps)
        grps.sort()

        # create a packed waveform for each element for each channel group
        # in the sequence
        packed_waveforms = {}
        elements_with_non_zero_first_points = set()
        for el, cid_wfs in el_wfs.items():
            maxlen = 0
            for cid in cid_wfs:
                if len(cid_wfs[cid]) == 0:
                    cid_wfs[cid] = np.zeros(1)
                if len(cid_wfs[cid]) > maxlen:
                    maxlen = len(cid_wfs[cid])
            for grp in grps:
                grp_wfs = {}
                # arrange waveforms from input data and pad with zeros for
                # equal length
                for cid in self._AWG5014_group_ids(grp):
                    grp_wfs[cid] = cid_wfs.get(cid, np.zeros(1))
                    cname = self._AWG5014_id_channel(cid, obj.name)
                    if cid[4:-1] == 'marker' or cname is None:
                        cval = 0
                    else:
                        cval = self.channels[cname]['offset']
                        hi = self.channels[cname]['high']
                        lo = self.channels[cname]['low']
                        cval = (2*cval - hi - lo)/(hi - lo)
                    grp_wfs[cid] = np.pad(grp_wfs[cid],
                                          (0, maxlen - len(grp_wfs[cid])),
                                          'constant',
                                          constant_values=cval)
                    if grp_wfs[cid][0] != 0.:
                        elements_with_non_zero_first_points.add(el)
                wfname = el + '_' + grp

                packed_waveforms[wfname] = obj.pack_waveform(
                    grp_wfs[grp],
                    grp_wfs[grp + '_marker1'],
                    grp_wfs[grp + '_marker2'])

        # sequence programming
        _t0 = time.time()
        if sequence.element_count() > 8000:
            logging.warning("Error: trying to program '{:s}' ({:d}'".format(
                            sequence.name, sequence.element_count()) +
                            " element(s))...\n Sequence contains more than " +
                            "8000 elements, Aborting", end=' ')
            return

        print("Programming {} sequence '{}' ({} element(s)) \t".format(
            obj.name, sequence.name, sequence.element_count()), end=' ')

        # Create lists with sequence information:
        # wfname_l = list of waveform names [[wf1_ch1,wf2_ch1..],
        #                                    [wf1_ch2,wf2_ch2..], ...]
        # nrep_l = list specifying the number of reps for each seq element
        # wait_l = idem for wait_trigger_state
        # goto_l = idem for goto_state (goto is the element where it hops to in
        # case the element is finished)

        wfname_l = []
        nrep_l = []
        wait_l = []
        goto_l = []
        logic_jump_l = []

        for grp in grps:
            grp_wfnames = []
            # add all wf names of channel
            for el in el_wfs:
                wfname = el + '_' + grp
                grp_wfnames.append(wfname)
            wfname_l.append(grp_wfnames)

        for el in sequence.elements:
            nrep_l.append(el['repetitions'])
            if (el['repetitions'] < 1) or (el['repetitions'] > 65536):
                raise Exception(
                    'Pulsar: The number of repetitions of AWG "{}" element "{}"'
                    ' are out of range. Valid range = 1 to 65536 ("{}" received'
                    ')'.format(obj.name, el['wfname'], el['repetitions'])
                )
            if el['goto_target'] is not None:
                goto_l.append(sequence.element_index(el['goto_target']))
            else:
                goto_l.append(0)
            if el['jump_target'] is not None:
                logic_jump_l.append(sequence.element_index(el['jump_target']))
            else:
                logic_jump_l.append(0)
            if el['trigger_wait']:
                wait_l.append(1)
                if el['wfname'] in elements_with_non_zero_first_points and \
                        not allow_first_nonzero:
                    raise Exception('Pulsar: Trigger wait set for element {} '
                                    'with a non-zero first point'.format(
                                        el['wfname']))
            else:
                wait_l.append(0)
        if loop and len(goto_l) > 0:
            goto_l[-1] = 1

        if len(wfname_l) > 0:
            filename = sequence.name + '_FILE.AWG'
            awg_file = obj.generate_awg_file(packed_waveforms,
                                             np.array(wfname_l), nrep_l, wait_l,
                                             goto_l, logic_jump_l,
                                             self._AWG5014_chan_cfg(obj.name),
                                             preservechannelsettings=True)
<<<<<<< HEAD
            #preservechannelsettings=True since the "Add Input" was overwritten
            #by Jonas Butscher, 2017/09/07
=======
>>>>>>> 204e05fe
            obj.send_awg_file(filename, awg_file)
            obj.load_awg_file(filename)
        else:
            awg_file = None

        obj.timeout(old_timeout)

        time.sleep(.1)
        # Waits for AWG to be ready
        obj.is_awg_ready()

        self._AWG5014_activate_channels(grps, obj.name)

        _t = time.time() - _t0
        print(" finished in {:.2f} seconds.".format(_t))
        return awg_file

    def _program_UHFQC(self, obj, sequence, el_wfs, loop=True,
                       allow_first_nonzero=False):
        header = """const TRIGGER1  = 0x000001;
const WINT_TRIG = 0x000010;
const IAVG_TRIG = 0x000020;
const WINT_EN   = 0x1f0000;
setTrigger(WINT_EN);
var loop_cnt = getUserReg(0);
var RO_TRIG;
if (getUserReg(1)) {
  RO_TRIG=IAVG_TRIG;
}else{
  RO_TRIG=WINT_TRIG;
}
\n"""

        if loop:
            main_loop = 'while(1) {\n'
            footer = '}\n'
        else:
            main_loop = ''
            footer = ''
        main_loop += 'repeat (loop_cnt) {\n'

        footer += """}
wait(1000);
setTrigger(0);
"""

        # parse elements
        elements_with_non_zero_first_points = []
        wfnames = {'ch1': [], 'ch2': []}
        wfdata = {'ch1': [], 'ch2': []}
        i = 1
        for el in el_wfs:
            for cid in ['ch1', 'ch2']:

                if cid in el_wfs[el]:
                    wfname = el + '_' + cid
                    cid_wf = el_wfs[el][cid]
                    wfnames[cid].append(wfname)
                    wfdata[cid].append(cid_wf)
                    if cid_wf[0] != 0.:
                        elements_with_non_zero_first_points.append(el)
                    header += 'wave {} = ramp({}, 0, {});\n'.format(
                        wfname, len(cid_wf), 1 / i
                    )
                    i += 1
                else:
                    wfnames[cid].append(None)
                    wfdata[cid].append(None)

        # create waveform playback code
        for i, el in enumerate(sequence.elements):
            if el['goto_target'] is not None:
                raise NotImplementedError(
                    'UHFQC sequencer does not yet support nontrivial goto-s.')
            if el['jump_target'] is not None:
                raise NotImplementedError('UHFQC sequencer does not support'
                                          ' jump events.')
            if el['trigger_wait']:
                if el['wfname'] in elements_with_non_zero_first_points and \
                        not allow_first_nonzero:
                    raise Exception(
                        'Pulsar: Trigger wait set for element {} '
                        'with a non-zero first point'.format(el['wfname']))
            name_ch1 = wfnames['ch1'][i]
            name_ch2 = wfnames['ch2'][i]
            main_loop += self._UHFQC_element_seqc(el['repetitions'],
                                                  el['trigger_wait'],
                                                  name_ch1, name_ch2, True)
        awg_str = header + main_loop + footer
        obj.awg_string(awg_str)

        # populate the waveforms with data
        i = 0
        for data1, data2 in zip(wfdata['ch1'], wfdata['ch2']):
            if data1 is None and data2 is None:
                continue
            elif data1 is None:
                obj.awg_update_waveform(i, data2)
                i += 1
            elif data2 is None:
                obj.awg_update_waveform(i, data1)
                i += 1
            else:
                data12 = np.vstack((data1, data2,)).reshape((-1,), order='F')
                obj.awg_update_waveform(i, data12)
                i += 1

        return awg_str

    def _start_AWG(self, AWG):
        obj = self.AWG_obj(AWG=AWG)
        if isinstance(obj, Tektronix_AWG5014):
            obj.start()
        elif isinstance(obj, UHFQC):
            obj.acquisition_arm()
        else:
            raise ValueError('Unsupported AWG type: {}'.format(type(obj)))

    def _stop_AWG(self, AWG):
        obj = self.AWG_obj(AWG=AWG)
        if isinstance(obj, Tektronix_AWG5014):
            obj.stop()
        elif isinstance(obj, UHFQC):
            obj._daq.syncSetInt('/' + obj._device + '/awgs/0/enable', 0)
        else:
            raise ValueError('Unsupported AWG type: {}'.format(type(obj)))

    def _is_AWG_running(self, AWG):
        obj = self.AWG_obj(AWG=AWG)
        if isinstance(obj, Tektronix_AWG5014):
            return obj.get_state() != 'Idle'
        elif isinstance(obj, UHFQC):
            raise NotImplementedError()
        else:
            raise ValueError('Unsupported AWG type: {}'.format(type(obj)))

    def _set_default_AWG(self, AWG):
        self.AWG = self.AWG_obj(AWG=AWG)

    def _get_default_AWG(self):
        return self.AWG.name

    def _clock_prequeried(self, status):
        if status:
            self._clock_prequeried_state = False
            self._clocks = {}
            for c, d in self.channels.items():
                if d['AWG'] not in self._clocks:
                    self._clocks[d['AWG']] = self.clock(c)
            self._clock_prequeried_state = True
        else:
            self._clock_prequeried_state = False

    ###################################
    # AWG5014 specific helper functions

    @staticmethod
    def update_channel_settings():
        logging.error('Pulsar.update_channel_settings() is deprecated with the'
                      ' multi-AWG support. Please update your code.')

    def update_AWG5014_settings(self, AWGs='all'):
        """
        Updates the AWG5014 parameters to the values in
        `self.channels`

        Args:
            AWGs: A list of AWG names to update or 'all'. Default 'all'.
        """
        for cname, cdict in self.channels.items():
            if AWGs == 'all' or cdict['AWG'] in AWGs:
                obj = self.AWG_obj(channel=cname)
                if not isinstance(obj, Tektronix_AWG5014):
                    continue
                if cdict['type'] == 'analog':
                    amp = cdict['high'] - cdict['low']
                    offset = (cdict['low'] + cdict['high'])/2
                    obj.set('{}_amp'.format(cdict['id']), amp)
                    obj.set('{}_offset'.format(cdict['id']), offset)
                else:  # c_dict['type'] == 'marker'
                    cid = cdict['id']
                    low_par = 'ch{}_m{}_low'.format(cid[2], cid[-1])
                    high_par = 'ch{}_m{}_high'.format(cid[2], cid[-1])
                    obj.set(low_par, cdict['low'])
                    obj.set(high_par, cdict['high'])

    @staticmethod
    def _AWG5014_group_ids(cid):
        """
        Returns all id-s corresponding to a single channel group.
        For example `Pulsar._AWG5014_group_ids('ch2')` returns `['ch2',
        'ch2_marker1', 'ch2_marker2']`.

        Args:
            cid: An id of one of the AWG5014 channels.

        Returns: A list of id-s corresponding to the same group as `cid`.
        """
        return [cid[:3], cid[:3] + '_marker1', cid[:3] + '_marker2']

    def _AWG5014_id_channel(self, cid, AWG):
        """
        Returns the channel name corresponding to the channel with id `cid` on
        the AWG `AWG`.

        Args:
            cid: An id of one of the AWG5014 channels.
            AWG: The name of the AWG.

        Returns: The corresponding channel name. If the channel is not found,
                 returns `None`.
        """
        for cname, cdict in self.channels.items():
            if cdict['AWG'] == AWG and cdict['id'] == cid:
                return cname
        return None

    def _AWG5014_activate_channels(self, grps, AWG):
        """
        Turns on AWG5014 channel groups.

        Args:
            grps: An iterable of channel group id-s to turn on.
            AWG: The name of the AWG.
        """
        for grp in grps:
            self.AWG_obj(AWG=AWG).set('{}_state'.format(grp), 1)

    def _AWG5014_chan_cfg(self, AWG):
        channel_cfg = {}
        for cdict in self.channels.values():
            if cdict['AWG'] != AWG:
                continue
            cid = cdict['id']
            if cdict['type'] == 'analog':
                channel_cfg['ANALOG_METHOD_' + cid[2]] = 1
                amp = cdict['high'] - cdict['low']
                off = (cdict['high'] + cdict['low'])/2.
                channel_cfg['ANALOG_AMPLITUDE_' + cid[2]] = amp
                channel_cfg['ANALOG_OFFSET_' + cid[2]] = off
            elif cdict['type'] == 'marker':
                channel_cfg['MARKER1_METHOD_' + cid[2]] = 2
                channel_cfg['MARKER2_METHOD_' + cid[2]] = 2
                channel_cfg['MARKER{}_LOW_{}'.format(cid[-1], cid[2])] = \
                    cdict['low']
                channel_cfg['MARKER{}_HIGH_{}'.format(cid[-1], cid[2])] = \
                    cdict['high']
            channel_cfg['CHANNEL_STATE_' + cid[2]] = 0
        # activate only active channels
        for cdict in self.channels.values():
            if cdict['AWG'] != AWG:
                continue
            cid = cdict['id']
            if cdict['active']:
                channel_cfg['CHANNEL_STATE_' + cid[2]] = 1
        return channel_cfg

    ###################################
    # UHFQC specific helper functions

    @staticmethod
    def _UHFQC_element_seqc(reps, wait, name1, name2, readout):
        """
        Generates a part of the sequence code responsible for playing back a
        single element

        Args:
            reps: number of repetitions for this code
            wait: boolean flag, whether to wait for trigger
            name1: name of the wave to be played on channel 1
            name2: name of the wave to be played on channel 2
            readout: boolean flag, whether to acquire a datapoint after the
                     element
        Returns:
            string for playing back an element
        """
        repeat_open_str = '\trepeat ({}) {{\n'.format(reps) if reps != 0 else ''
        wait_wave_str = '\t\twaitWave();\n' if wait else ''
        trigger_str = '\t\twaitDigTrigger(1, 1);\n' if wait else ''
        if name1 is None:
            play_str = '\t\tplayWave(2, {});\n'.format(name2)
        elif name2 is None:
            play_str = '\t\tplayWave(1, {});\n'.format(name1)
        else:
            play_str = '\t\tplayWave({}, {});\n'.format(name1, name2)
        readout_str = '\t\tsetTrigger(WINT_EN+RO_TRIG);\n' if readout else ''
        readout_str += '\t\tsetTrigger(WINT_EN);\n' if readout else ''
        repeat_close_str = '\t}\n' if reps != 0 else ''
        return repeat_open_str + trigger_str + play_str + readout_str + \
            wait_wave_str + repeat_close_str<|MERGE_RESOLUTION|>--- conflicted
+++ resolved
@@ -418,11 +418,6 @@
                                              goto_l, logic_jump_l,
                                              self._AWG5014_chan_cfg(obj.name),
                                              preservechannelsettings=True)
-<<<<<<< HEAD
-            #preservechannelsettings=True since the "Add Input" was overwritten
-            #by Jonas Butscher, 2017/09/07
-=======
->>>>>>> 204e05fe
             obj.send_awg_file(filename, awg_file)
             obj.load_awg_file(filename)
         else:
