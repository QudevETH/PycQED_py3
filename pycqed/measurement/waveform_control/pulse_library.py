"""
Library containing various pulse shapes.
"""

import sys
import numpy as np
import scipy as sp
from pycqed.measurement.waveform_control import pulse

pulse.pulse_libraries.add(sys.modules[__name__])


class SSB_DRAG_pulse(pulse.Pulse):
    """In-phase Gaussian pulse with derivative quadrature and SSB modulation.

    Modulation and mixer predistortion added with `apply_modulation` function.

    Args:
        name (str): Name of the pulse, used for referencing to other pulses in a
            sequence. Typically generated automatically by the `Segment` class.
        element_name (str): Name of the element the pulse should be played in.
        I_channel (str): In-phase output channel name.
        Q_channel (str): Quadrature output channel name.
        codeword (int or 'no_codeword'): The codeword that the pulse belongs in.
            Defaults to 'no_codeword'.
        amplitude (float): Pulse amplitude in Volts. Defaults to 0.1 V.
        sigma (float): Pulse width standard deviation in seconds. Defaults to
            250 ns.
        nr_sigma (float): Pulse clipping length in units of pulse sigma. Total
            pulse length will be `nr_sigma*sigma`. Defaults to 4.
        motzoi (float): Amplitude of the derivative quadrature in units of
            pulse sigma. Defautls to 0.
        mod_frequency (float): Pulse modulation frequency in Hz. Defaults to
            1 MHz.
        phase (float): Pulse modulation phase in degrees. Defaults to 0.
        phaselock (bool): The phase reference time is the start of the algorithm
            if True and the middle of the pulse otherwise. Defaults to True.
        alpha (float): Ratio of the I_channel and Q_channel output. Defaults to
            1.
        phi_skew (float): Phase offset between I_channel and Q_channel, in
            addition to the nominal 90 degrees. Defaults to 0.
    """

    def __init__(self, name, element_name, I_channel, Q_channel,
                 codeword='no_codeword', amplitude=0.1, sigma=250e-9,
                 nr_sigma=4, motzoi=0, mod_frequency=1e6, phase=0,
                 phaselock=True, alpha=1, phi_skew=0, **kw):
        self.name = name
        self.element_name = element_name
        self.codeword = codeword

        self.I_channel = I_channel
        self.Q_channel = Q_channel

        self.amplitude = amplitude
        self.sigma = sigma
        self.nr_sigma = nr_sigma
        self.motzoi = motzoi

        self.mod_frequency = mod_frequency
        self.phase = phase
        self.phaselock = phaselock
        self.alpha = alpha
        self.phi_skew = phi_skew

    @property
    def channels(self):
        return [c for c in [self.I_channel, self.Q_channel] if c is not None]

    @property
    def length(self):
        return self.sigma*self.nr_sigma

    def chan_wf(self, channel, tvals):
        half = self.nr_sigma * self.sigma / 2
        tc = self.algorithm_time() + half

        gauss_env = np.exp(-0.5 * (tvals - tc)**2 / self.sigma**2)
        gauss_env -= np.exp(-0.5 * half**2 / self.sigma**2)
        gauss_env *= self.amplitude * (tvals - tc >= -half) * (
                tvals - tc < half)
        deriv_gauss_env = -self.motzoi * (tvals - tc) * gauss_env / self.sigma

        I_mod, Q_mod = apply_modulation(
            gauss_env, deriv_gauss_env, tvals, self.mod_frequency,
            phase=self.phase, phi_skew=self.phi_skew, alpha=self.alpha,
            tval_phaseref=0 if self.phaselock else tc)

        if channel == self.I_channel:
            return I_mod
        elif channel == self.Q_channel:
            return Q_mod
        else:
            return np.zeros_like(tvals)

    def hashables(self, tstart, channel):
        if channel not in self.channels:
            return []
        hashlist = [type(self), self.algorithm_time() - tstart]
        hashlist += [channel == self.I_channel, self.amplitude, self.sigma]
        hashlist += [self.nr_sigma, self.motzoi, self.mod_frequency]
        phase = self.phase
        phase += 360 * self.phaselock * self.mod_frequency * (
                self.algorithm_time() + self.nr_sigma * self.sigma / 2)
        hashlist += [self.alpha, self.phi_skew, phase]
        return hashlist


class BufferedSquarePulse(pulse.Pulse):
    def __init__(self,
                 element_name,
                 channel=None,
                 channels=None,
                 name='buffered square pulse',
                 **kw):
        super().__init__(name, element_name)
        if channel is None and channels is None:
            raise ValueError('Must specify either channel or channels')
        elif channels is None:
            self.channels.append(channel)
        else:
            self.channels = channels
        self.amplitude = kw.pop('amplitude', 0)

        self.pulse_length = kw.pop('pulse_length', 0)
        self.buffer_length_start = kw.pop('buffer_length_start', 0)
        self.buffer_length_end = kw.pop('buffer_length_end', 0)
        self.gaussian_filter_sigma = kw.pop('gaussian_filter_sigma', 0)
        self.length = self.pulse_length + self.buffer_length_start + \
                      self.buffer_length_end
        self.codeword = kw.pop('codeword', 'no_codeword')

    def chan_wf(self, chan, tvals):
        if self.gaussian_filter_sigma == 0:
            wave = np.ones_like(tvals) * self.amplitude
            wave *= (tvals >= tvals[0] + self.buffer_length_start)
            wave *= (tvals <
                     tvals[0] + self.buffer_length_start + self.pulse_length)
            return wave
        else:
            tstart = tvals[0] + self.buffer_length_start
            tend = tvals[0] + self.buffer_length_start + self.pulse_length
            scaling = 1 / np.sqrt(2) / self.gaussian_filter_sigma
            wave = 0.5 * (sp.special.erf(
                (tvals - tstart) * scaling) - sp.special.erf(
                (tvals - tend) * scaling)) * self.amplitude
            return wave

    def hashables(self, tstart, channel):
        if channel not in self.channels:
            return []
        hashlist = [type(self), self.algorithm_time() - tstart]
        hashlist += [self.amplitude, self.pulse_length]
        hashlist += [self.buffer_length_start, self.buffer_length_end]
        hashlist += [self.gaussian_filter_sigma]
        return hashlist


class BufferedCZPulse(pulse.Pulse):
    def __init__(self,
                 channel,
                 element_name,
                 aux_channels_dict=None,
                 name='buffered CZ pulse',
                 **kw):
        super().__init__(name, element_name)

        self.channel = channel
        self.aux_channels_dict = aux_channels_dict
        self.channels = [self.channel]
        if self.aux_channels_dict is not None:
            self.channels += list(self.aux_channels_dict)

        self.amplitude = kw.pop('amplitude', 0)
        self.frequency = kw.pop('frequency', 0)
        self.phase = kw.pop('phase', 0.)

        self.pulse_length = kw.pop('pulse_length', 0)
        self.buffer_length_start = kw.pop('buffer_length_start', 0)
        self.buffer_length_end = kw.pop('buffer_length_end', 0)
        self.extra_buffer_aux_pulse = kw.pop('extra_buffer_aux_pulse', 5e-9)
        self.gaussian_filter_sigma = kw.pop('gaussian_filter_sigma', 0)
        self.length = self.pulse_length + self.buffer_length_start + \
                      self.buffer_length_end
        self.codeword = kw.pop('codeword', 'no_codeword')

    def chan_wf(self, chan, tvals):
        amp = self.amplitude
        buffer_start = self.buffer_length_start
        buffer_end = self.buffer_length_end
        pulse_length = self.pulse_length
        if chan != self.channel:
            amp = self.aux_channels_dict[chan]
            buffer_start -= self.extra_buffer_aux_pulse
            buffer_end -= self.extra_buffer_aux_pulse
            pulse_length += 2 * self.extra_buffer_aux_pulse

        if self.gaussian_filter_sigma == 0:
            wave = np.ones_like(tvals) * amp
            wave *= (tvals >= tvals[0] + buffer_start)
            wave *= (tvals < tvals[0] + buffer_start + pulse_length)
        else:
            tstart = tvals[0] + buffer_start
            tend = tvals[0] + buffer_start + pulse_length
            scaling = 1 / np.sqrt(2) / self.gaussian_filter_sigma
            wave = 0.5 * (sp.special.erf(
                (tvals - tstart) * scaling) - sp.special.erf(
                (tvals - tend) * scaling)) * amp
        t_rel = tvals - tvals[0]
        wave *= np.cos(
            2 * np.pi * (self.frequency * t_rel + self.phase / 360.))
        return wave - wave[0]

    def hashables(self, tstart, channel):
        if channel not in self.channels:
            return []
        hashlist = [type(self), self.algorithm_time() - tstart]

        amp = self.amplitude
        buffer_start = self.buffer_length_start
        buffer_end = self.buffer_length_end
        pulse_length = self.pulse_length
        if channel != self.channel:
            amp = self.aux_channels_dict[channel]
            buffer_start -= self.extra_buffer_aux_pulse
            buffer_end -= self.extra_buffer_aux_pulse
            pulse_length += 2 * self.extra_buffer_aux_pulse

        hashlist += [amp, pulse_length, buffer_start, buffer_end]
        hashlist += [self.gaussian_filter_sigma]
        hashlist += [self.frequency, self.phase % 360]
        return hashlist


class BufferedCZPulseEffectiveTime(pulse.Pulse):
    def __init__(self,
                 channel,
                 element_name, chevron_func,
                 aux_channels_dict=None,
                 name='buffered CZ pulse effective time',
                 **kw):
        super().__init__(name, element_name)

        self.channel = channel
        self.aux_channels_dict = aux_channels_dict
        self.channels = [self.channel]
        if self.aux_channels_dict is not None:
            self.channels += list(self.aux_channels_dict)

        self.amplitude = kw.pop('amplitude', 0)
        self.frequency = kw.pop('frequency', 0)
        self.phase = kw.pop('phase', 0.)

        self.chevron_func = chevron_func
        # length rescaled to have a "straight" chevron -- parameter set by user
        self.pulse_length = kw.pop('pulse_length', 0)
        # physical length of pulse, computed using the model in chevron_func,
        # which is the true length of the pulse
        self.pulse_physical_length = self.chevron_func(self.amplitude,
                                                       self.pulse_length)
        self.buffer_length_start = kw.pop('buffer_length_start', 0)
        self.buffer_length_end = kw.pop('buffer_length_end', 0)
        self.extra_buffer_aux_pulse = kw.pop('extra_buffer_aux_pulse', 5e-9)
        self.gaussian_filter_sigma = kw.pop('gaussian_filter_sigma', 0)
        self.length = self.pulse_physical_length + self.buffer_length_start + \
                      self.buffer_length_end
        self.codeword = kw.pop('codeword', 'no_codeword')

    def chan_wf(self, chan, tvals):
        amp = self.amplitude
        buffer_start = self.buffer_length_start
        buffer_end = self.buffer_length_end
        pulse_physical_length = self.pulse_physical_length
        if chan != self.channel:
            amp = self.aux_channels_dict[chan]
            buffer_start -= self.extra_buffer_aux_pulse
            buffer_end -= self.extra_buffer_aux_pulse
            pulse_physical_length += 2 * self.extra_buffer_aux_pulse

        if self.gaussian_filter_sigma == 0:
            wave = np.ones_like(tvals) * amp
            wave *= (tvals >= tvals[0] + buffer_start)
            wave *= (tvals < tvals[0] + buffer_start + pulse_physical_length)
        else:
            tstart = tvals[0] + buffer_start
            tend = tvals[0] + buffer_start + pulse_physical_length
            scaling = 1 / np.sqrt(2) / self.gaussian_filter_sigma
            wave = 0.5 * (sp.special.erf(
                (tvals - tstart) * scaling) - sp.special.erf(
                (tvals - tend) * scaling)) * amp
        t_rel = tvals - tvals[0]
        wave *= np.cos(
            2 * np.pi * (self.frequency * t_rel + self.phase / 360.))
        return wave

    def hashables(self, tstart, channel):
        if channel not in self.channels:
            return []
        hashlist = [type(self), self.algorithm_time() - tstart]

        amp = self.amplitude
        buffer_start = self.buffer_length_start
        buffer_end = self.buffer_length_end
        pulse_physical_length = self.pulse_physical_length
        if channel != self.channel:
            amp = self.aux_channels_dict[channel]
            buffer_start -= self.extra_buffer_aux_pulse
            buffer_end -= self.extra_buffer_aux_pulse
            pulse_physical_length += 2 * self.extra_buffer_aux_pulse

        hashlist += [amp, pulse_physical_length, buffer_start, buffer_end]
        hashlist += [self.gaussian_filter_sigma]
        hashlist += [self.frequency, self.phase % 360]
        return hashlist


class NZBufferedCZPulse(pulse.Pulse):
    def __init__(self, channel, element_name, aux_channels_dict=None,
                 name='NZ buffered CZ pulse', **kw):
        super().__init__(name, element_name)

        self.channel = channel
        self.aux_channels_dict = aux_channels_dict
        self.channels = [self.channel]
        if self.aux_channels_dict is not None:
            self.channels += list(self.aux_channels_dict)

        self.amplitude = kw.pop('amplitude', 0)  # of first half
        self.alpha = kw.pop('alpha', 1)  # this will be applied to 2nd half
        self.pulse_length = kw.pop('pulse_length', 0)
        self.length1 = self.alpha * self.pulse_length / (self.alpha + 1)

        self.buffer_length_start = kw.pop('buffer_length_start', 0)
        self.buffer_length_end = kw.pop('buffer_length_end', 0)
        self.extra_buffer_aux_pulse = kw.pop('extra_buffer_aux_pulse', 5e-9)
        self.gaussian_filter_sigma = kw.pop('gaussian_filter_sigma', 0)
        self.length = self.pulse_length + self.buffer_length_start + \
                      self.buffer_length_end

        # these are here so that we can use the CZ pulse dictionary that is
        # created by add_CZ_pulse in QuDev_transmon.py
        self.frequency = kw.pop('frequency', 0)
        self.phase = kw.pop('phase', 0.)
        self.codeword = kw.pop('codeword', 'no_codeword')

        self.codeword = kw.pop('codeword', 'no_codeword')

    def chan_wf(self, chan, tvals):
        amp1 = self.amplitude
        amp2 = -self.amplitude * self.alpha
        buffer_start = self.buffer_length_start
        buffer_end = self.buffer_length_end
        pulse_length = self.pulse_length
        l1 = self.length1
        if chan != self.channel:
            amp1 = self.aux_channels_dict[chan] * amp1
            amp2 = -amp1 * self.alpha
            buffer_start -= self.extra_buffer_aux_pulse
            buffer_end -= self.extra_buffer_aux_pulse
            pulse_length += 2 * self.extra_buffer_aux_pulse
            l1 = self.alpha * pulse_length / (self.alpha + 1)

        if self.gaussian_filter_sigma == 0:
            wave1 = np.ones_like(tvals) * amp1
            wave1 *= (tvals >= tvals[0] + buffer_start)
            wave1 *= (tvals < tvals[0] + buffer_start + l1)

            wave2 = np.ones_like(tvals) * amp2
            wave2 *= (tvals >= tvals[0] + buffer_start + l1)
            wave2 *= (tvals < tvals[0] + buffer_start + pulse_length)

            wave = wave1 + wave2
        else:
            tstart = tvals[0] + buffer_start
            tend = tvals[0] + buffer_start + l1
            tend2 = tvals[0] + buffer_start + pulse_length
            scaling = 1 / np.sqrt(2) / self.gaussian_filter_sigma
            wave = 0.5 * (amp1 * sp.special.erf((tvals - tstart) * scaling) -
                          amp1 * sp.special.erf((tvals - tend) * scaling) +
                          amp2 * sp.special.erf((tvals - tend) * scaling) -
                          amp2 * sp.special.erf((tvals - tend2) * scaling))
        return wave

    def hashables(self, tstart, channel):
        if channel not in self.channels:
            return []
        hashlist = [type(self), self.algorithm_time() - tstart]

        amp = self.amplitude
        buffer_start = self.buffer_length_start
        buffer_end = self.buffer_length_end
        pulse_length = self.pulse_length
        if channel != self.channel:
            amp = self.aux_channels_dict[channel]
            buffer_start -= self.extra_buffer_aux_pulse
            buffer_end -= self.extra_buffer_aux_pulse
            pulse_length += 2 * self.extra_buffer_aux_pulse

        hashlist += [amp, pulse_length, buffer_start, buffer_end]
        hashlist += [self.gaussian_filter_sigma, self.alpha]
        return hashlist

<<<<<<< HEAD
class BufferedNZHalfwayPulse(Pulse):
    def __init__(self, channel, channel2, element_name, aux_channels_dict=None,
                 name='Buffered Halfway Pulse', **kw):
        super().__init__(name, element_name)

        self.channel = channel
        self.channel2 = channel2
        self.channels = [self.channel, self.channel2]

        # buffer when fluxing one qubit until the other qubit is fluxed
        self.flux_buffer = {channel: kw.pop('flux_buffer_length2', 0),
                            channel2: kw.pop('flux_buffer_length', 0)}

        self.amps = {channel: kw.pop('amplitude', 0), channel2: kw.pop('amplitude2', 0)}
        
        alpha1 = kw.pop('alpha', 1)
        # alpha2 = kw.pop('alpha2', alpha1)
        alpha2 = alpha1
        self.alphas = {channel: alpha1, channel2: alpha2}
        self.pulse_length = kw.pop('pulse_length', 0)

        self.length1 = {channel: alpha1*self.pulse_length/(alpha1 + 1)\
                                 + 2*self.flux_buffer[channel2],
                        channel2: alpha2*self.pulse_length/(alpha2 + 1)\
                                  + 2*self.flux_buffer[channel]}

        self.length2 = {channel: self.pulse_length/(alpha1 + 1)\
                                 + 2*self.flux_buffer[channel2],
                        channel2: self.pulse_length/(alpha2 + 1)\
                                  + 2*self.flux_buffer[channel]}

        # delay of pulse on qb2 wrt pulse on qb1
        self.delay = kw.pop('channel_relative_delay',0) 

        # negative delay means the qb1 pulse happens after qb2 pulse
        if self.delay < 0:
            self.buffer_length_start = \
                       {channel: kw.get('buffer_length_start', 0) - self.delay\
                           + self.flux_buffer[channel],
                        channel2: kw.pop('buffer_length_start', 0)\
                           + self.flux_buffer[channel2]}
            self.buffer_length_end = \
                        {channel: kw.get('buffer_length_end', 0)\
                            + self.flux_buffer[channel],
                         channel2: kw.pop('buffer_length_end', 0) - self.delay\
                            + self.flux_buffer[channel2]}
        else:
            self.buffer_length_start = \
                       {channel: kw.get('buffer_length_start', 0)\
                           + self.flux_buffer[channel],
                        channel2: kw.pop('buffer_length_start', 0) + self.delay\
                           + self.flux_buffer[channel2]}
            self.buffer_length_end = \
                        {channel: kw.get('buffer_length_end', 0) + self.delay\
                            + self.flux_buffer[channel],
                         channel2: kw.pop('buffer_length_end', 0)\
                            + self.flux_buffer[channel2]}

        self.gaussian_filter_sigma = kw.pop('gaussian_filter_sigma', 0)
        self.length = self.length1[channel] + self.length2[channel] + \
                      self.buffer_length_start[channel] + \
                      self.buffer_length_end[channel] + \
                      2*self.flux_buffer[channel]

        self.codeword = kw.pop('codeword', 'no_codeword')

    #FIXME
    # def __call__(self, **kw):
    #     self.amp1 = kw.pop('amp1', self.amp1)
    #     self.amp2 = kw.pop('amp2', self.amp2)
    #     self.alpha = kw.pop('alpha', self.alpha)
    #     self.pulse_length = kw.pop('pulse_length', self.pulse_length)
    #     self.length1 = self.alpha*self.pulse_length/(self.alpha + 1)
    #     self.delay = kw.pop('delay', self.delay)
    #     buffer_length_start = kw.pop('buffer_length_start',
    #                                        self.buffer_length_start)
    #     buffer_length_end = kw.pop('buffer_length_end', 
    #                                      self.buffer_length_end2)
        
    #     self.buffer_length_end1 = self.buffer_length_end2 + self.delay
    #     self.buffer_length_start2 = self.buffer_length_start1 + self.delay + \
    #                                 self.buffer_length_start1
    #     self.extra_buffer_aux_pulse = kw.pop('extra_buffer_aux_pulse',
    #                                          self.extra_buffer_aux_pulse)
    #     self.gaussian_filter_sigma = kw.pop('gaussian_filter_sigma',
    #                                         self.gaussian_filter_sigma)
    #     self.length = self.pulse_length + self.buffer_length_start1 + \
    #                   self.buffer_length_end1
    #     self.channels = kw.pop('channels', self.channels)
    #     return self

    def chan_wf(self, chan, tvals):
        
        amp1 = self.amps[chan]
        amp2 = -amp1*self.alphas[chan]
        buffer_start = self.buffer_length_start[chan]
        flux_buffer = self.flux_buffer[chan]
        l1 = self.length1[chan]
        l2 = self.length2[chan]

        if self.gaussian_filter_sigma == 0:
            # creates first square
            wave1 = np.ones_like(tvals)*amp1
            wave1 *= (tvals >= tvals[0] + buffer_start)
            wave1 *= (tvals < tvals[0] + buffer_start + l1)

            # creates second NZ square
            wave2 = np.ones_like(tvals)*amp2
            wave2 *= (tvals >= tvals[0] + buffer_start + l1 + 2*flux_buffer)
            wave2 *= (tvals < tvals[0] + buffer_start + l1 + l2 \
                      + 2*flux_buffer)

            wave = wave1 + wave2
        else:
            tstart = tvals[0] + buffer_start
            tend = tvals[0] + buffer_start + l1
            tstart2 = tvals[0] + buffer_start + l1 + 2*flux_buffer
            tend2 = tvals[0] + buffer_start + l1 + l2 + 2*flux_buffer
            scaling = 1/np.sqrt(2)/self.gaussian_filter_sigma
            wave = 0.5*(amp1*sp.special.erf((tvals - tstart)*scaling) -
                        amp1*sp.special.erf((tvals - tend)*scaling) +
                        amp2*sp.special.erf((tvals - tstart2)*scaling) -
                        amp2*sp.special.erf((tvals - tend2)*scaling))
        return wave

    def hashables(self, tstart, channel):
        if channel not in self.channels:
            return []
        hashlist = [type(self), self.algorithm_time() - tstart]

        amp = self.amps[channel]
        buffer_start = self.buffer_length_start[channel]
        buffer_end = self.buffer_length_end[channel]
        pulse_length = self.pulse_length

        hashlist += [amp, pulse_length, buffer_start, buffer_end]
        hashlist += [self.gaussian_filter_sigma, self.alphas[channel]]
        return hashlist


class BufferedHalfwayPulse(Pulse):
    def __init__(self, channel, channel2, element_name, aux_channels_dict=None,
                 name='Buffered Halfway Pulse', **kw):
        super().__init__(name, element_name)

        self.channel = channel
        self.channel2 = channel2
        self.channels = [self.channel, self.channel2]

        self.amps = {channel: kw.pop('amplitude', 0),
                     channel2: kw.pop('amplitude2', 0)}

        # delay of pulse on qb2 wrt pulse on qb1
        self.delay = kw.pop('channel_relative_delay', 0)

        # buffer when fluxing one qubit until the other qubit is fluxed
        self.flux_buffer_length = kw.pop('flux_buffer_length', 0)
        self.flux_buffer_length2 = kw.pop('flux_buffer_length2', 0)

        self.pulse_length = kw.pop('pulse_length', 0)
        self.length1 = {channel: self.pulse_length + 2*self.flux_buffer_length,
                        channel2: self.pulse_length+2*self.flux_buffer_length2}

        # negative delay means the qb1 pulse happens after qb2 pulse
        if self.delay < 0:
            self.buffer_length_start = \
                {channel: kw.get('buffer_length_start', 0) - self.delay + \
                    self.flux_buffer_length2,
                 channel2: kw.pop('buffer_length_start', 0) + \
                    self.flux_buffer_length}
            self.buffer_length_end = \
                {channel: kw.get('buffer_length_end', 0) + \
                    self.flux_buffer_length2,
                 channel2: kw.pop('buffer_length_end', 0) - self.delay + \
                    self.flux_buffer_length}
        else:
            self.buffer_length_start = \
                {channel: kw.get('buffer_length_start', 0) + \
                    self.flux_buffer_length2,
                 channel2: kw.pop('buffer_length_start', 0) + self.delay + \
                    self.flux_buffer_length}
            self.buffer_length_end = \
                {channel: kw.get('buffer_length_end', 0) + self.delay + \
                    self.flux_buffer_length2,
                 channel2: kw.pop('buffer_length_end', 0) + \
                    self.flux_buffer_length}

        self.gaussian_filter_sigma = kw.pop('gaussian_filter_sigma', 0)
        self.length = self.length1[channel] + self.buffer_length_start[channel] + \
                      self.buffer_length_end[channel] + 2*self.flux_buffer_length2

        self.codeword = kw.pop('codeword', 'no_codeword')

    def chan_wf(self, chan, tvals):

        amp = self.amps[chan]
        buffer_start = self.buffer_length_start[chan]
        l1 = self.length1[chan]

        if self.gaussian_filter_sigma == 0:
            wave = np.ones_like(tvals) * amp
            wave *= (tvals >= tvals[0] + buffer_start)
            wave *= (tvals < tvals[0] + buffer_start + l1)

        else:
            tstart = tvals[0] + buffer_start
            tend = tvals[0] + buffer_start + l1
            scaling = 1 / np.sqrt(2) / self.gaussian_filter_sigma
            wave = 0.5 * (sp.special.erf(
                (tvals - tstart) * scaling) - sp.special.erf(
                (tvals - tend) * scaling)) * amp
        return wave

    def hashables(self, tstart, channel):
        if channel not in self.channels:
            return []
        hashlist = [type(self), self.algorithm_time() - tstart]

        amp = self.amps[channel]
        buffer_start = self.buffer_length_start[channel]
        buffer_end = self.buffer_length_end[channel]
        pulse_length = self.pulse_length

        hashlist += [amp, pulse_length, buffer_start, buffer_end]
        hashlist += [self.gaussian_filter_sigma]
        return hashlist

class NZMartinisGellarPulse(Pulse):
=======

class NZMartinisGellarPulse(pulse.Pulse):
>>>>>>> 127447d3
    def __init__(self, channel, element_name, wave_generation_func,
                 aux_channels_dict=None,
                 name='NZMartinisGellarPulse', **kw):
        super().__init__(name, element_name)

        self.channel = channel
        self.aux_channels_dict = aux_channels_dict
        self.channels = [self.channel]
        if self.aux_channels_dict is not None:
            self.channels += list(self.aux_channels_dict)

        self.theta_f = kw.pop('theta_f', np.pi / 2)
        self.alpha = kw.pop('alpha', 1)  # this will be applied to 2nd half
        self.pulse_length = kw.pop('pulse_length', 0)

        self.buffer_length_start = kw.pop('buffer_length_start', 0)
        self.buffer_length_end = kw.pop('buffer_length_end', 0)
        self.extra_buffer_aux_pulse = kw.pop('extra_buffer_aux_pulse', 0e-9)
        self.length = self.pulse_length + self.buffer_length_start + \
                      self.buffer_length_end

        self.wave_generation_func = wave_generation_func
        self.qbc_freq = kw.pop('qbc_freq', 0)
        self.qbt_freq = kw.pop('qbt_freq', 0)
        self.anharmonicity = kw.pop('anharmonicity', 0)
        self.J = kw.pop('J', 0)
        self.loop_asym = kw.pop('loop_asym', 0)
        self.dv_dphi = kw.pop('dv_dphi', 0)
        self.lambda_2 = kw.pop('lambda_2', 0)
        self.codeword = kw.pop('codeword', 'no_codeword')

    def chan_wf(self, chan, tvals):

        dv_dphi = self.dv_dphi
        if chan != self.channel:
            dv_dphi *= self.aux_channels_dict[chan]

        params_dict = {
            'pulse_length': self.pulse_length,
            'theta_f': self.theta_f,
            'qbc_freq': self.qbc_freq,
            'qbt_freq': self.qbt_freq,
            'anharmonicity': self.anharmonicity,
            'J': self.J,
            'dv_dphi': dv_dphi,
            'loop_asym': self.loop_asym,
            'lambda_2': self.lambda_2,
            'alpha': self.alpha,
            'buffer_length_start': self.buffer_length_start
        }
        return self.wave_generation_func(tvals, params_dict)

    def hashables(self, tstart, channel):
        if channel not in self.channels:
            return []
        hashlist = [type(self), self.algorithm_time() - tstart]
        hashlist += [self.pulse_length, self.theta_f, self.qbc_freq]
        hashlist += [self.qbt_freq, self.anharmonicity, self.J, self.dv_dphi]
        hashlist += [self.loop_asym, self.lambda_2, self.alpha]
        hashlist += [self.buffer_length_start, hash(self.wave_generation_func)]
        return hashlist


class GaussFilteredCosIQPulse(pulse.Pulse):
    def __init__(self,
                 I_channel,
                 Q_channel,
                 element_name,
                 name='gauss filtered cos IQ pulse',
                 **kw):
        super().__init__(name, element_name)

        self.I_channel = I_channel
        self.Q_channel = Q_channel
        self.channels = [self.I_channel, self.Q_channel]

        self.amplitude = kw.pop('amplitude', 0)
        self.mod_frequency = kw.pop('mod_frequency', 0)
        self.phase = kw.pop('phase', 0.)
        self.phi_skew = kw.pop('phi_skew', 0.)
        self.alpha = kw.pop('alpha', 1.)

        self.pulse_length = kw.pop('pulse_length', 0)
        self.gaussian_filter_sigma = kw.pop('gaussian_filter_sigma', 0)
        self.nr_sigma = kw.pop('nr_sigma', 5)
        self.phase_lock = kw.pop('phase_lock', False)
        self.length = self.pulse_length + \
                      self.gaussian_filter_sigma * self.nr_sigma
        self.codeword = kw.pop('codeword', 'no_codeword')

    def chan_wf(self, chan, tvals, **kw):
        if self.gaussian_filter_sigma == 0:
            wave = np.ones_like(tvals) * self.amplitude
            wave *= (tvals >= tvals[0])
            wave *= (tvals < tvals[0] + self.pulse_length)
        else:
            tstart = tvals[0] + 0.5 * self.gaussian_filter_sigma * self.nr_sigma
            tend = tstart + self.pulse_length
            scaling = 1 / np.sqrt(2) / self.gaussian_filter_sigma
            wave = 0.5 * (sp.special.erf(
                (tvals - tstart) * scaling) - sp.special.erf(
                (tvals - tend) * scaling)) * self.amplitude
        I_mod, Q_mod = apply_modulation(
            wave,
            np.zeros_like(wave),
            tvals,
            mod_frequency=self.mod_frequency,
            phase=self.phase,
            phi_skew=self.phi_skew,
            alpha=self.alpha,
            tval_phaseref=0 if self.phase_lock else self.algorithm_time())
        if chan == self.I_channel:
            return I_mod
        if chan == self.Q_channel:
            return Q_mod

    def hashables(self, tstart, channel):
        if channel not in self.channels:
            return []
        hashlist = [type(self), self.algorithm_time() - tstart]
        hashlist += [channel == self.I_channel, self.amplitude]
        hashlist += [self.mod_frequency, self.gaussian_filter_sigma]
        hashlist += [self.nr_sigma, self.pulse_length]
        phase = self.phase
        phase += 360 * (not self.phase_lock) * self.mod_frequency \
                 * self.algorithm_time()
        hashlist += [self.alpha, self.phi_skew, phase]
        return hashlist


class GaussFilteredCosIQPulseMultiChromatic(pulse.Pulse):
    def __init__(self,
                 I_channel,
                 Q_channel,
                 element_name,
                 name='gauss filtered cos IQ pulse multi chromatic',
                 **kw):
        super().__init__(name, element_name)

        self.I_channel = I_channel
        self.Q_channel = Q_channel
        self.channels = [self.I_channel, self.Q_channel]

        self.amplitude = kw.pop('amplitude', 0)
        self.mod_frequency = kw.pop('mod_frequency', [0])
        if np.ndim(self.mod_frequency) != 1:
            raise ValueError("MultiChromatic Pulse requires a list or 1D array "
                             f"of frequencies. Instead {self.mod_frequency} "
                             f"was given")
        self.phase = kw.pop('phase', 0.)
        self.phi_skew = kw.pop('phi_skew', 0.)
        self.alpha = kw.pop('alpha', 1.)

        self.pulse_length = kw.pop('pulse_length', 0)
        self.gaussian_filter_sigma = kw.pop('gaussian_filter_sigma', 0)
        self.nr_sigma = kw.pop('nr_sigma', 5)
        self.phase_lock = kw.pop('phase_lock', False)
        self.length = self.pulse_length + \
                      self.gaussian_filter_sigma * self.nr_sigma
        self.codeword = kw.pop('codeword', 'no_codeword')

        params = dict(amplitude=self.amplitude,
                      phase=self.phase,
                      phi_skew=self.phi_skew,
                      alpha=self.alpha)
        for pname, p in params.items():

            if np.ndim(p) == 0:
                setattr(self, pname, len(self.mod_frequency) * [p])
            elif len(p) != len(self.mod_frequency):
                raise ValueError(f"Received {len(p)} {pname}  but expected "
                                 f"{len(self.mod_frequency)} (number of frequencies)")

    def chan_wf(self, chan, tvals, **kw):
        I_mods, Q_mods = np.zeros_like(tvals), np.zeros_like(tvals)
        for a, ph, f, phi, alpha in zip(self.amplitude, self.phase,
                                        self.mod_frequency, self.phi_skew,
                                        self.alpha):
            if self.gaussian_filter_sigma == 0:
                wave = np.ones_like(tvals) * a
                wave *= (tvals >= tvals[0])
                wave *= (tvals < tvals[0] + self.pulse_length)
            else:
                tstart = tvals[
                             0] + 0.5 * self.gaussian_filter_sigma * self.nr_sigma
                tend = tstart + self.pulse_length
                scaling = 1 / np.sqrt(2) / self.gaussian_filter_sigma
                wave = 0.5 * (sp.special.erf(
                    (tvals - tstart) * scaling) - sp.special.erf(
                    (tvals - tend) * scaling)) * a
            I_mod, Q_mod = apply_modulation(
                wave,
                np.zeros_like(wave),
                tvals,
                mod_frequency=f,
                phase=ph,
                phi_skew=phi,
                alpha=alpha,
                tval_phaseref=0 if self.phase_lock else self.algorithm_time())
            I_mods += I_mod
            Q_mods += Q_mod
        if chan == self.I_channel:
            return I_mods
        if chan == self.Q_channel:
            return Q_mods

    def hashables(self, tstart, channel):
        if channel not in self.channels:
            return []
        hashlist = [type(self), self.algorithm_time() - tstart]
        hashlist += [channel == self.I_channel]
        hashlist += list(self.amplitude)
        hashlist += self.mod_frequency
        hashlist += [self.gaussian_filter_sigma]
        hashlist += [self.nr_sigma, self.pulse_length]
        phase = [p + 360 * (not self.phase_lock) * f * self.algorithm_time() \
                 for p, f in zip(self.phase, self.mod_frequency)]
        hashlist += self.alpha
        hashlist += self.phi_skew
        hashlist += phase
        return hashlist


class VirtualPulse(pulse.Pulse):
    def __init__(self, name, element_name, **kw):
        super().__init__(name, element_name)
        self.codeword = kw.pop('codeword', 'no_codeword')
        self.pulse_length = kw.pop('pulse_length', 0)
        self.length = self.pulse_length

    def chan_wf(self, chan, tvals):
        return {}

    def hashables(self, tstart, channel):
        return []


class SquarePulse(pulse.Pulse):
    def __init__(self, element_name, channel=None, channels=None,
                 name='square pulse', **kw):
        super().__init__(name, element_name)
        if channel is None and channels is None:
            raise ValueError('Must specify either channel or channels')
        elif channels is None:
            self.channel = channel  # this is just for convenience, internally
            # this is the part the sequencer element wants to communicate with
            self.channels.append(channel)
        else:
            self.channels = channels
        self.amplitude = kw.pop('amplitude', 0)
        self.length = kw.pop('length', 0)
        self.codeword = kw.pop('codeword', 'no_codeword')

    def chan_wf(self, chan, tvals):
        return np.ones(len(tvals)) * self.amplitude

    def hashables(self, tstart, channel):
        if channel not in self.channels:
            return []
        hashlist = [type(self), self.algorithm_time() - tstart]
        hashlist += [self.amplitude, self.length]
        return hashlist


class CosPulse(pulse.Pulse):
    def __init__(self, channel, element_name, name='cos pulse', **kw):
        super().__init__(name, element_name)

        self.channel = channel  # this is just for convenience, internally
        self.channels.append(channel)
        # this is the part the sequencer element wants to communicate with
        self.frequency = kw.pop('frequency', 1e6)
        self.amplitude = kw.pop('amplitude', 0.)
        self.length = kw.pop('length', 0.)
        self.phase = kw.pop('phase', 0.)
        self.codeword = kw.pop('codeword', 'no_codeword')

    def chan_wf(self, chan, tvals):
        return self.amplitude * np.cos(2 * np.pi *
                                       (self.frequency * tvals +
                                        self.phase / 360.))

    def hashables(self, tstart, channel):
        if channel not in self.channels:
            return []
        hashlist = [type(self), self.algorithm_time() - tstart]
        hashlist += [self.amplitude, self.length, self.frequency]
        hashlist += [(self.phase + self.frequency * tstart * 360) % 360.]
        return hashlist


def apply_modulation(ienv, qenv, tvals, mod_frequency,
                     phase=0., phi_skew=0., alpha=1., tval_phaseref=0.):
    """
    Applies single sideband modulation, requires tvals to make sure the
    phases are correct.

    The modulation and predistortion is calculated as
    [I_mod] = [cos(phi_skew)  sin(phi_skew)] [ cos(wt)  sin(wt)] [I_env]
    [Q_mod]   [0              1/alpha      ] [-sin(wt)  cos(wt)] [Q_env],
    where wt = 360 * mod_frequency * (tvals - tval_phaseref) + phase

    The output is normalized such that the determinatnt of the transformation
    matrix is +-1.

    Args:
        ienv (np.ndarray): In-phase envelope waveform.
        qenv (np.ndarray): Quadrature envelope waveform.
        tvals (np.ndarray): Sample start times in seconds.
        mod_frequency (float): Modulation frequency in Hz.
        phase (float): Phase of modulation in degrees. Defaults to 0.
        phi_skew (float): Phase offset between I_channel and Q_channel, in
            addition to the nominal 90 degrees. Defaults to 0.
        alpha (float): Ratio of the I_channel and Q_channel output.
            Defaults to 1.
        tval_phaseref: The reference time in seconds for calculating phase.
            Defaults to 0.

    Returns:
        np.ndarray, np.ndarray: The predistorted and modulated outputs.
    """
    phi = 360 * mod_frequency * (tvals - tval_phaseref) + phase
    phii = phi + phi_skew
    phiq = phi + 90

    # k = 1 / np.cos(np.pi * phi_skew / 180) #  old normalization
    k = np.sqrt(np.abs(alpha / np.cos(np.deg2rad(phi_skew))))

    imod = k * (ienv * np.cos(np.deg2rad(phii)) +
                qenv * np.sin(np.deg2rad(phii)))
    qmod = k * (ienv * np.cos(np.deg2rad(phiq)) +
                qenv * np.sin(np.deg2rad(phiq))) / alpha

    return imod, qmod<|MERGE_RESOLUTION|>--- conflicted
+++ resolved
@@ -400,7 +400,6 @@
         hashlist += [self.gaussian_filter_sigma, self.alpha]
         return hashlist
 
-<<<<<<< HEAD
 class BufferedNZHalfwayPulse(Pulse):
     def __init__(self, channel, channel2, element_name, aux_channels_dict=None,
                  name='Buffered Halfway Pulse', **kw):
@@ -415,7 +414,7 @@
                             channel2: kw.pop('flux_buffer_length', 0)}
 
         self.amps = {channel: kw.pop('amplitude', 0), channel2: kw.pop('amplitude2', 0)}
-        
+
         alpha1 = kw.pop('alpha', 1)
         # alpha2 = kw.pop('alpha2', alpha1)
         alpha2 = alpha1
@@ -433,7 +432,7 @@
                                   + 2*self.flux_buffer[channel]}
 
         # delay of pulse on qb2 wrt pulse on qb1
-        self.delay = kw.pop('channel_relative_delay',0) 
+        self.delay = kw.pop('channel_relative_delay',0)
 
         # negative delay means the qb1 pulse happens after qb2 pulse
         if self.delay < 0:
@@ -477,9 +476,9 @@
     #     self.delay = kw.pop('delay', self.delay)
     #     buffer_length_start = kw.pop('buffer_length_start',
     #                                        self.buffer_length_start)
-    #     buffer_length_end = kw.pop('buffer_length_end', 
+    #     buffer_length_end = kw.pop('buffer_length_end',
     #                                      self.buffer_length_end2)
-        
+
     #     self.buffer_length_end1 = self.buffer_length_end2 + self.delay
     #     self.buffer_length_start2 = self.buffer_length_start1 + self.delay + \
     #                                 self.buffer_length_start1
@@ -493,7 +492,7 @@
     #     return self
 
     def chan_wf(self, chan, tvals):
-        
+
         amp1 = self.amps[chan]
         amp2 = -amp1*self.alphas[chan]
         buffer_start = self.buffer_length_start[chan]
@@ -628,11 +627,8 @@
         hashlist += [self.gaussian_filter_sigma]
         return hashlist
 
-class NZMartinisGellarPulse(Pulse):
-=======
 
 class NZMartinisGellarPulse(pulse.Pulse):
->>>>>>> 127447d3
     def __init__(self, channel, element_name, wave_generation_func,
                  aux_channels_dict=None,
                  name='NZMartinisGellarPulse', **kw):
