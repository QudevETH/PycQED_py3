--- conflicted
+++ resolved
@@ -6,62 +6,9 @@
 import numpy as np
 from numpy import array # do not delete; used in eval
 import scipy as sp
-<<<<<<< HEAD
-from pycqed.measurement.waveform_control.pulse import Pulse, apply_modulation
-from pycqed.utilities.general import int_to_bin
+from pycqed.measurement.waveform_control import pulse
 import logging
 log = logging.getLogger(__name__)
-
-class SSB_DRAG_pulse(Pulse):
-    '''
-    Gauss pulse on the I channel, derivative of Gauss on the Q channel.
-    modulated with Single Sideband (SSB)  modulation.
-
-    Required arguments:
-        name (str) : base name of the pulse
-        I_channel (str) : name of the channel on which to act (as defined in pular)
-        Q_channel (str) : " "
-
-    kwargs:
-        amplitude (V)
-        sigma (s)
-        nr_sigma (int) (default=4)
-        motzoi ( ) (default=0)
-
-        mod_frequency (Hz)
-        phase (deg)
-        phaselock (bool)
-
-        alpha (arb. units): QI amplitude
-        phi_skew (deg) :    phase skewness
-
-    I_env is a gaussian
-    Q_env is the derivative of a gaussian
-    The envelope is transformation:
-    Signal = predistortion * modulation * envelope
-
-    See Leo's notes on mixer predistortion in the docs for details
-
-    [I_mod] = [1        tan(phi-skew)] [cos(wt+phi)   sin(wt+phi)] [I_env]
-    [Q_mod]   [0  sec(phi-skew)/alpha] [-sin(wt+phi)  cos(wt+phi)] [Q_env]
-
-
-    The predistortion * modulation matrix is implemented in a single step using
-    the following matrix
-
-    M*mod = [cos(x)-tan(phi-skew)sin(x)      sin(x)+tan(phi-skew)cos(x) ]
-            [-sin(x)sec(phi-skew)/alpha  cos(x)sec(phi-skew)/alpha]
-
-    where: x = wt+phi
-
-    Reduces to a Gaussian pulse if motzoi == 0
-    Reduces to an unmodulated pulse if mod_frequency == 0
-    '''
-
-    def __init__(self, name, element_name, I_channel, Q_channel, **kw):
-        super().__init__(name, element_name)
-=======
-from pycqed.measurement.waveform_control import pulse
 
 pulse.pulse_libraries.add(sys.modules[__name__])
 
@@ -105,7 +52,6 @@
         self.element_name = element_name
         self.codeword = codeword
 
->>>>>>> 34a808af
         self.I_channel = I_channel
         self.Q_channel = Q_channel
 
@@ -233,7 +179,6 @@
         self.phase = kw.pop('phase', 0.)
 
         self.pulse_length = kw.pop('pulse_length', 0)
-<<<<<<< HEAD
         self.pulse_physical_length = self.pulse_length
         self.cphase = kw.pop('cphase', None)
         self.force_adapt_pulse_length = kw.pop('force_adapt_pulse_length', None)
@@ -255,90 +200,6 @@
 
             print((self.cphase, self.amplitude, self.pulse_physical_length, self.basis_rotation))
 
-=======
-        self.buffer_length_start = kw.pop('buffer_length_start', 0)
-        self.buffer_length_end = kw.pop('buffer_length_end', 0)
-        self.extra_buffer_aux_pulse = kw.pop('extra_buffer_aux_pulse', 5e-9)
-        self.gaussian_filter_sigma = kw.pop('gaussian_filter_sigma', 0)
-        self.length = self.pulse_length + self.buffer_length_start + \
-                      self.buffer_length_end
-        self.codeword = kw.pop('codeword', 'no_codeword')
-
-    def chan_wf(self, chan, tvals):
-        amp = self.amplitude
-        buffer_start = self.buffer_length_start
-        buffer_end = self.buffer_length_end
-        pulse_length = self.pulse_length
-        if chan != self.channel:
-            amp = self.aux_channels_dict[chan]
-            buffer_start -= self.extra_buffer_aux_pulse
-            buffer_end -= self.extra_buffer_aux_pulse
-            pulse_length += 2 * self.extra_buffer_aux_pulse
-
-        if self.gaussian_filter_sigma == 0:
-            wave = np.ones_like(tvals) * amp
-            wave *= (tvals >= tvals[0] + buffer_start)
-            wave *= (tvals < tvals[0] + buffer_start + pulse_length)
-        else:
-            tstart = tvals[0] + buffer_start
-            tend = tvals[0] + buffer_start + pulse_length
-            scaling = 1 / np.sqrt(2) / self.gaussian_filter_sigma
-            wave = 0.5 * (sp.special.erf(
-                (tvals - tstart) * scaling) - sp.special.erf(
-                (tvals - tend) * scaling)) * amp
-        t_rel = tvals - tvals[0]
-        wave *= np.cos(
-            2 * np.pi * (self.frequency * t_rel + self.phase / 360.))
-        return wave
-
-    def hashables(self, tstart, channel):
-        if channel not in self.channels:
-            return []
-        hashlist = [type(self), self.algorithm_time() - tstart]
-
-        amp = self.amplitude
-        buffer_start = self.buffer_length_start
-        buffer_end = self.buffer_length_end
-        pulse_length = self.pulse_length
-        if channel != self.channel:
-            amp = self.aux_channels_dict[channel]
-            buffer_start -= self.extra_buffer_aux_pulse
-            buffer_end -= self.extra_buffer_aux_pulse
-            pulse_length += 2 * self.extra_buffer_aux_pulse
-
-        hashlist += [amp, pulse_length, buffer_start, buffer_end]
-        hashlist += [self.gaussian_filter_sigma]
-        hashlist += [self.frequency, self.phase % 360]
-        return hashlist
-
-
-class BufferedCZPulseEffectiveTime(pulse.Pulse):
-    def __init__(self,
-                 channel,
-                 element_name, chevron_func,
-                 aux_channels_dict=None,
-                 name='buffered CZ pulse effective time',
-                 **kw):
-        super().__init__(name, element_name)
-
-        self.channel = channel
-        self.aux_channels_dict = aux_channels_dict
-        self.channels = [self.channel]
-        if self.aux_channels_dict is not None:
-            self.channels += list(self.aux_channels_dict)
-
-        self.amplitude = kw.pop('amplitude', 0)
-        self.frequency = kw.pop('frequency', 0)
-        self.phase = kw.pop('phase', 0.)
-
-        self.chevron_func = chevron_func
-        # length rescaled to have a "straight" chevron -- parameter set by user
-        self.pulse_length = kw.pop('pulse_length', 0)
-        # physical length of pulse, computed using the model in chevron_func,
-        # which is the true length of the pulse
-        self.pulse_physical_length = eval(self.chevron_func)(self.amplitude,
-                                                       self.pulse_length)
->>>>>>> 34a808af
         self.buffer_length_start = kw.pop('buffer_length_start', 0)
         self.buffer_length_end = kw.pop('buffer_length_end', 0)
         self.extra_buffer_aux_pulse = kw.pop('extra_buffer_aux_pulse', 5e-9)
@@ -347,7 +208,6 @@
                       self.buffer_length_end
         self.codeword = kw.pop('codeword', 'no_codeword')
 
-<<<<<<< HEAD
     @staticmethod
     def calc_cphase_params(phi, cphase_calib_dict):
         assert 'phase_amplitude_array' in cphase_calib_dict, \
@@ -390,8 +250,6 @@
             pulse_physical_length *= pulse_length / max(ata[1])
         return pulse_physical_length
 
-=======
->>>>>>> 34a808af
     def chan_wf(self, chan, tvals):
         amp = self.amplitude
         buffer_start = self.buffer_length_start
@@ -440,11 +298,7 @@
         return hashlist
 
 
-<<<<<<< HEAD
-class NZBufferedCZPulse(Pulse):
-=======
 class NZBufferedCZPulse(pulse.Pulse):
->>>>>>> 34a808af
     def __init__(self, channel, element_name, aux_channels_dict=None,
                  name='NZ buffered CZ pulse', **kw):
         super().__init__(name, element_name)
