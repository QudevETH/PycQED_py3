--- conflicted
+++ resolved
@@ -249,23 +249,20 @@
         codeword (int or 'no_codeword'): The codeword that the pulse belongs in.
             Defaults to 'no_codeword'.
     """
-
-    def __init__(self, name, element_name, channels, lengths, amplitudes,
-                 gaussian_filter_sigma=0, codeword='no_codeword', **kw):
-        self.name = name
-        self.element_name = element_name
-        self.codeword = codeword
-        self.channels = channels
-        self._t0 = None
-
-        self.lengths = lengths
-        self.amplitudes = amplitudes
-        self.gaussian_filter_sigma = gaussian_filter_sigma
-
-        assert len(lengths) == len(channels)
-        assert len(amplitudes) == len(channels)
-        for l, a in zip(lengths, amplitudes):
-            assert len(l) == len(a)
+    @classmethod
+    def pulse_params(cls):
+        """
+        Returns a dictionary of pulse parameters and initial values. These
+        parameters are set upon calling the super().__init__ method.
+        """
+        params = {
+            'pulse_type': 'GaussianFilteredPiecewiseConstPulse',
+            'channels': None,
+            'lengths': None,
+            'amplitudes': 0,
+            'gaussian_filter_sigma': 0,
+        }
+        return params
 
     @property
     def length(self):
@@ -275,12 +272,18 @@
         return max_len
 
     def _check_dimensions(self):
-        assert len(self.lengths) == len(self.channels)
-        assert len(self.amplitudes) == len(self.channels)
+        if len(self.lengths) != len(self.channels):
+            raise ValueError("Lengths list doesn't match channels list")
+        if len(self.amplitudes) != len(self.channels):
+            raise ValueError("Amplitudes list doesn't match channels list")
         for chan_lens, chan_amps in zip(self.lengths, self.amplitudes):
-            assert len(chan_lens) == len(chan_amps)
+            if len(chan_lens) != len(chan_amps):
+                raise ValueError("One of the amplitudes lists doesn't match "
+                                 "the corresponding lengths list")
 
     def chan_wf(self, channel, t):
+        self._check_dimensions()
+
         t0 = self.algorithm_time()
         idx = self.channels.index(channel)
         wave = np.zeros_like(t)
@@ -316,207 +319,6 @@
         return hashlist
 
 
-<<<<<<< HEAD
-=======
-class SSB_DRAG_pulse_with_cancellation(SSB_DRAG_pulse):
-    """
-    SSB Drag pulse with copies with scaled amp. and offset phase on extra
-    channels intended for interferometrically cancelling on-device crosstalk.
-
-    Args:
-        name (str): Name of the pulse, used for referencing to other pulses in a
-            sequence. Typically generated automatically by the `Segment` class.
-        element_name (str): Name of the element the pulse should be played in.
-        I_channel (str): In-phase output channel name.
-        Q_channel (str): Quadrature output channel name.
-        codeword (int or 'no_codeword'): The codeword that the pulse belongs in.
-            Defaults to 'no_codeword'.
-        amplitude (float): Pulse amplitude in Volts. Defaults to 0.1 V.
-        sigma (float): Pulse width standard deviation in seconds. Defaults to
-            250 ns.
-        nr_sigma (float): Pulse clipping length in units of pulse sigma. Total
-            pulse length will be `nr_sigma*sigma`. Defaults to 4.
-        motzoi (float): Amplitude of the derivative quadrature in units of
-            pulse sigma. Defautls to 0.
-        mod_frequency (float): Pulse modulation frequency in Hz. Defaults to
-            1 MHz.
-        phase (float): Pulse modulation phase in degrees. Defaults to 0.
-        phaselock (bool): The phase reference time is the start of the algorithm
-            if True and the middle of the pulse otherwise. Defaults to True.
-        alpha (float): Ratio of the I_channel and Q_channel output. Defaults to
-            1.
-        phi_skew (float): Phase offset between I_channel and Q_channel, in
-            addition to the nominal 90 degrees. Defaults to 0.
-        cancellation_params (dict): a parameter dictionary for cancellation
-            drives. The keys of the dictionary should be tuples of I- and Q-
-            channel names for the cancellation and the values should be
-            dictionaries of parameter values. Possible parameters to override
-            are 'amplitude', 'phase', 'delay', 'mod_frequency', 'phi_skew',
-            'alpha' and 'phaselock'. Cancellation amplitude is a scaling factor
-            for the main pulse amplitude and phase is a phase offset. The delay
-            is relative to the main pulse.
-    """
-
-    @classmethod
-    def pulse_params(cls):
-        params = super().pulse_params()
-        params.update({'cancellation_params': {}})
-        return params
-
-    @property
-    def channels(self):
-        channels = super().channels
-        for i, q in self.cancellation_params.keys():
-            channels += [i, q]
-        return channels
-
-    def chan_wf(self, channel, tvals):
-        if channel in [self.I_channel, self.Q_channel]:
-            return super().chan_wf(channel, tvals)
-        iq_idx = -1
-        for (i, q), p in self.cancellation_params.items():
-            if channel in [i, q]:
-                iq_idx = [i, q].index(channel)
-                cpars = p
-                break
-        if iq_idx == -1:
-            return np.zeros_like(tvals)
-
-        half = self.nr_sigma * self.sigma / 2
-        tc = self.algorithm_time() + half + cpars.get('delay', 0.0)
-
-        gauss_env = np.exp(-0.5 * (tvals - tc) ** 2 / self.sigma ** 2)
-        gauss_env -= np.exp(-0.5 * half ** 2 / self.sigma ** 2)
-        gauss_env *= self.amplitude * (tvals - tc >= -half) * (
-                tvals - tc < half)
-        gauss_env *= cpars.get('amplitude', 1.0)
-        deriv_gauss_env = -self.motzoi * (tvals - tc) * gauss_env / self.sigma
-
-        return apply_modulation(
-            gauss_env, deriv_gauss_env, tvals,
-            cpars.get('mod_frequency', self.mod_frequency),
-            phase=self.phase + cpars.get('phase', 0.0),
-            phi_skew=cpars.get('phi_skew', self.phi_skew),
-            alpha=cpars.get('alpha', self.alpha),
-            tval_phaseref=0 if cpars.get('phaselock', self.phaselock)
-                else tc)[iq_idx]
-
-    def hashables(self, tstart, channel):
-        if channel in [self.I_channel, self.Q_channel]:
-            return super().hashables(tstart, channel)
-        for (i, q), cpars in self.cancellation_params.items():
-            if channel != i and channel != q:
-                continue
-            hashlist = [type(self), self.algorithm_time() - tstart]
-            hashlist += [channel == i]
-            hashlist += [self.amplitude*cpars.get('amplitude', 1.0)]
-            hashlist += [self.sigma]
-            hashlist += [self.nr_sigma, self.motzoi]
-            hashlist += [cpars.get('mod_frequency', self.mod_frequency)]
-            phase = self.phase + cpars.get('phase', 0)
-            phase += 360 * cpars.get('phaselock', self.phaselock) * \
-                     cpars.get('mod_frequency', self.mod_frequency) * (
-                        self.algorithm_time() + self.nr_sigma * self.sigma / 2 +
-                        + cpars.get('delay', 0.0))
-            hashlist += [cpars.get('alpha', self.alpha)]
-            hashlist += [cpars.get('phi_skew', self.phi_skew), phase]
-            hashlist += [cpars.get('delay', 0)]
-            return hashlist
-        return []
-
-
-class GaussianFilteredPiecewiseConstPulse(pulse.Pulse):
-    """
-    The base class for different Gaussian-filtered piecewise constant pulses.
-
-    To avoid clipping of the Gaussian-filtered rising and falling edges, the
-    pulse should start and end with zero-amplitude buffer segments.
-
-    Args:
-        name (str): The name of the pulse, used for referencing to other pulses
-            in a sequence. Typically generated automatically by the `Segment`
-            class.
-        element_name (str): Name of the element the pulse should be played in.
-        channels (list of str): Channel names this pulse is played on
-        lengths (list of list of float): For each channel, a list of the
-            lengths of the pulse segments. Must satisfy
-            `len(lengths) == len(channels)`.
-        amplitudes (list of list of float): The amplitudes of all pulse
-            segments. The shape must match that of `lengths`.
-        gaussian_filter_sigma (float): The width of the gaussian filter sigma
-            of the pulse.
-        codeword (int or 'no_codeword'): The codeword that the pulse belongs in.
-            Defaults to 'no_codeword'.
-    """
-    @classmethod
-    def pulse_params(cls):
-        """
-        Returns a dictionary of pulse parameters and initial values. These
-        parameters are set upon calling the super().__init__ method.
-        """
-        params = {
-            'pulse_type': 'GaussianFilteredPiecewiseConstPulse',
-            'channels': None,
-            'lengths': None,
-            'amplitudes': 0,
-            'gaussian_filter_sigma': 0,
-        }
-        return params
-
-    @property
-    def length(self):
-        max_len = 0
-        for channel_lengths in self.lengths:
-            max_len = max(max_len, np.sum(channel_lengths))
-        return max_len
-
-    def _check_dimensions(self):
-        if len(self.lengths) != len(self.channels):
-            raise ValueError("Lengths list doesn't match channels list")
-        if len(self.amplitudes) != len(self.channels):
-            raise ValueError("Amplitudes list doesn't match channels list")
-        for chan_lens, chan_amps in zip(self.lengths, self.amplitudes):
-            if len(chan_lens) != len(chan_amps):
-                raise ValueError("One of the amplitudes lists doesn't match "
-                                 "the corresponding lengths list")
-
-    def chan_wf(self, channel, t):
-        self._check_dimensions()
-
-        t0 = self.algorithm_time()
-        idx = self.channels.index(channel)
-        wave = np.zeros_like(t)
-
-        if self.gaussian_filter_sigma > 0:
-            timescale = 1 / (np.sqrt(2) * self.gaussian_filter_sigma)
-        else:
-            timescale = 0
-
-        for seg_len, seg_amp in zip(self.lengths[idx], self.amplitudes[idx]):
-            t1 = t0 + seg_len
-            if self.gaussian_filter_sigma > 0:
-                wave += 0.5 * seg_amp * (sp.special.erf((t - t0) * timescale) -
-                                         sp.special.erf((t - t1) * timescale))
-            else:
-                wave += seg_amp * (t >= t0) * (t < t1)
-            t0 = t1
-        return wave
-
-    def hashables(self, tstart, channel):
-        if channel not in self.channels:
-            return []
-        hashlist = [type(self), self.algorithm_time() - tstart]
-        idx = self.channels.index(channel)
-        chan_lens = self.lengths[idx]
-        chan_amps = self.amplitudes[idx]
-        hashlist += [len(chan_lens)]
-        hashlist += list(chan_lens.copy())
-        hashlist += list(chan_amps.copy())
-        hashlist += [self.gaussian_filter_sigma]
-        return hashlist
-
-
->>>>>>> 75d1b929
 class NZTransitionControlledPulse(GaussianFilteredPiecewiseConstPulse):
     """
     A zero-area pulse shape that allows to control the accumulated phase when
@@ -526,39 +328,12 @@
     The zero area is achieved by adjusting the lengths for the intermediate
     pulses.
     """
-<<<<<<< HEAD
-
-    def __init__(self, name, element_name, **kw):
-        GaussianFilteredPiecewiseConstPulse.__init__(
-            self, name, element_name, [], [], [], **kw)
-        pulse.Pulse.__init__(self, name, element_name, **kw)
-
-        for par in ['amplitude', 'amplitude2', 'amplitude_offset',
-                    'amplitude_offset2', 'pulse_length', 'trans_amplitude',
-                    'trans_amplitude2', 'trans_length', 'buffer_length_start',
-                    'buffer_length_end', 'channel_relative_delay']:
-            self.add_value_change_callback(par, self._update_lengths_amps)
-        for par in ['channel', 'channel2']:
-            self.add_value_change_callback(par, self._update_channels)
-
-        self._update_lengths_amps()
-        self._update_channels()
-
-    @classmethod
-    def pulse_params(cls):
-        """
-        Returns a dictionary of pulse parameters and initial values.
-        These parameters are set upon calling the
-        super().__init__ method.
-        """
-=======
     def __init__(self, name, element_name, **kw):
         super().__init__(name, element_name, **kw)
         self._update_lengths_amps_channels()
 
     @classmethod
     def pulse_params(cls):
->>>>>>> 75d1b929
         params = {
             'pulse_type': 'NZTransitionControlledPulse',
             'channel': None,
@@ -578,15 +353,8 @@
         }
         return params
 
-<<<<<<< HEAD
-    def _update_channels(self):
-        self.channels = [self.channel, self.channel2]
-
-    def _update_lengths_amps(self):
-=======
     def _update_lengths_amps_channels(self):
         self.channels = [self.channel, self.channel2]
->>>>>>> 75d1b929
         self.lengths = []
         self.amplitudes = []
 
@@ -606,7 +374,6 @@
                 self.lengths.append([bs + d, ml / 2, tl / 2,
                                      tl / 2, ml / 2, be - d])
             else:
-<<<<<<< HEAD
                 # if np.abs(tl * ta) <= np.abs(ml * ao):
                 #     raise ValueError('NZTCPulse: You have to pick the pulse '
                 #                      'parameters such that "abs(trans_len * '
@@ -615,29 +382,13 @@
                 self.lengths.append([bs + d, ml / 2, (tl - ml * ao / ta) / 2,
                                      (tl + ml * ao / ta) / 2, ml / 2, be - d])
 
-    def add_value_change_callback(self, param, callback):
-        def getter(self):
-            return getattr(self, '_' + param)
-
-        def setter(self, value):
-            setattr(self, '_' + param, value)
-            callback()
-
-        setattr(self, '_' + param, getattr(self, param))
-        setattr(self.__class__, param, property(getter, setter))
-=======
-                if np.abs(tl * ta) < np.abs(ml * ao):
-                    raise ValueError(
-                        'NZTCPulse: Pick the pulse parameters such that '
-                        '`abs(trans_len * trans_amplitude) >= abs(pulse_length'
-                        ' * amplitude_offset)`.')
-                self.lengths.append([bs + d, ml / 2, (tl - ml * ao / ta) / 2,
-                                     (tl + ml * ao / ta) / 2, ml / 2, be - d])
-
     def chan_wf(self, channel, t):
         self._update_lengths_amps_channels()
         return super().chan_wf(channel, t)
->>>>>>> 75d1b929
+
+
+        setattr(self, '_' + param, getattr(self, param))
+        setattr(self.__class__, param, property(getter, setter))
 
 
 class BufferedSquarePulse(pulse.Pulse):
