"""
Library containing various pulse shapes.
"""

import sys
import numpy as np
import scipy as sp
from pycqed.measurement.waveform_control import pulse
import logging

log = logging.getLogger(__name__)

pulse.pulse_libraries.add(sys.modules[__name__])


class SSB_DRAG_pulse(pulse.Pulse):
    """In-phase Gaussian pulse with derivative quadrature and SSB modulation.

    Modulation and mixer predistortion added with `apply_modulation` function.

    Args:
        name (str): Name of the pulse, used for referencing to other pulses in a
            sequence. Typically generated automatically by the `Segment` class.
        element_name (str): Name of the element the pulse should be played in.
        I_channel (str): In-phase output channel name.
        Q_channel (str): Quadrature output channel name.
        codeword (int or 'no_codeword'): The codeword that the pulse belongs in.
            Defaults to 'no_codeword'.
        amplitude (float): Pulse amplitude in Volts. Defaults to 0.1 V.
        sigma (float): Pulse width standard deviation in seconds. Defaults to
            250 ns.
        nr_sigma (float): Pulse clipping length in units of pulse sigma. Total
            pulse length will be `nr_sigma*sigma`. Defaults to 4.
        motzoi (float): Amplitude of the derivative quadrature in units of
            pulse sigma. Defautls to 0.
        mod_frequency (float): Pulse modulation frequency in Hz. Defaults to
            1 MHz.
        phase (float): Pulse modulation phase in degrees. Defaults to 0.
        phaselock (bool): The phase reference time is the start of the algorithm
            if True and the middle of the pulse otherwise. Defaults to True.
        alpha (float): Ratio of the I_channel and Q_channel output. Defaults to
            1.
        phi_skew (float): Phase offset between I_channel and Q_channel, in
            addition to the nominal 90 degrees. Defaults to 0.
    """

    SUPPORT_INTERNAL_MOD = True
    SUPPORT_HARMONIZING_AMPLITUDE = True

    def __init__(self, element_name, I_channel, Q_channel,
                 name='SSB Drag pulse', **kw):
        super().__init__(name, element_name, **kw)

        self.I_channel = I_channel
        self.Q_channel = Q_channel

        self.phaselock = kw.pop('phaselock', True)

    @classmethod
    def pulse_params(cls):
        """
        Returns a dictionary of pulse parameters and initial values. These
        parameters are set upon calling the super().__init__ method.
        """
        params = {
            'pulse_type': 'SSB_DRAG_pulse',
            'I_channel': None,
            'Q_channel': None,
            'amplitude': 0.1,
            'sigma': 10e-9,
            'nr_sigma': 5,
            'motzoi': 0,
            'mod_frequency': 1e6,
            'phase': 0,
            'alpha': 1,
            'phi_skew': 0,
        }
        return params

    @property
    def channels(self):
        return [c for c in [self.I_channel, self.Q_channel] if c is not None]

    @property
    def length(self):
        return self.sigma * self.nr_sigma

    def chan_wf(self, channel, tvals):
        half = self.nr_sigma * self.sigma / 2
        tc = self.algorithm_time() + half

        gauss_env = np.exp(-0.5 * (tvals - tc) ** 2 / self.sigma ** 2)
        gauss_env -= np.exp(-0.5 * half ** 2 / self.sigma ** 2)
        gauss_env *= self.amplitude * (tvals - tc >= -half) * (
                tvals - tc < half)
        deriv_gauss_env = -self.motzoi * (tvals - tc) * gauss_env / self.sigma

        if self.mod_frequency is not None:
            I_mod, Q_mod = apply_modulation(
                gauss_env, deriv_gauss_env, tvals, self.mod_frequency,
                phase=self.phase, phi_skew=self.phi_skew, alpha=self.alpha,
                tval_phaseref=0 if self.phaselock else tc)
        else:
            # Ignore the Q component and program the I component to both
            # channels. See HDAWG8Pulsar._hdawg_mod_setter
            I_mod, Q_mod = gauss_env, gauss_env

        if channel == self.I_channel:
            return I_mod
        elif channel == self.Q_channel:
            return Q_mod
        else:
            return np.zeros_like(tvals)

    def hashables(self, tstart, channel):
        hashlist = self.common_hashables(tstart, channel)
        if channel not in self.channels or self.pulse_off:
            return hashlist
        hashlist += [channel == self.I_channel, self.amplitude, self.sigma]
        hashlist += [self.nr_sigma, self.motzoi, self.mod_frequency]
        phase = self.phase
        if self.mod_frequency is not None:
            phase += 360 * self.phaselock * self.mod_frequency * (
                    self.algorithm_time() + self.nr_sigma * self.sigma / 2)
            hashlist += [self.alpha, self.phi_skew, phase]
        return hashlist


class SSB_DRAG_pulse_cos(SSB_DRAG_pulse):
    """
    SSB second-order DRAG pulse with quadrature scaling factor and
    frequency detuning.

<<<<<<< HEAD
=======
    FIXME: A future version of this this class should be adapted to allow
    crosstalk cancellation

>>>>>>> 01a697fe
    Args:
        See parent class for docstring.
        Additional parameter recognised by this class:
            cancellation_frequency_offset (float; default=None):
                frequency offset of the cancellation dip in the pulse spectrum
                with respect to the center frequency. This parameter typically
                takes the value of the transmon anharmonicity (ex: -170e6).
                The quadrature correction is not applied if this parameter
                is None (no cancellation dip in the pulse spectrum).
            env_mod_frequency (float; default=0):
                modulation frequency of the pulse envelope, introducing a
                detuning from mod_frequency

        When cancellation_frequency_offset is not None, this class applies
        correction factors to the amplitude and env_mod_frequency in order to
        decouple the effects of the three parameters amplitude,
        env_mod_frequency and cancellation_frequency_offset.
        These correction factors work in the limit
        abs(env_mod_freq) << 1/tg << cancellation_frequency_offset
        and ensure that:
            - the maximum spectral power of the pulse is at the
        env_mod_frequency independent of the value for amplitude or
        cancellation_frequency_offset;
            - the spectral power of the pulse at 0 is not changed by changing
        env_mod_frequency or cancellation_frequency_offset.
    """

    @classmethod
    def pulse_params(cls):
        params = super().pulse_params()
        params.update({'cancellation_frequency_offset': None,
                       'env_mod_frequency': 0})
        return params

    def chan_wf(self, channel, tvals):
        tg = self.nr_sigma * self.sigma
        half = tg / 2
        tc = self.algorithm_time() + half

        env_mod_freq_corr = self.env_mod_frequency
        amplitude_corr = self.amplitude
        if self.cancellation_frequency_offset is not None:
            # Apply correction factors to decouple the effects of the
            # pulse parameters.
            env_mod_freq_corr += 3 / (self.cancellation_frequency_offset *
                                      tg ** 2 * (np.pi ** 2 - 6))
            amplitude_corr /= 1 - (np.pi ** 2 - 6) * \
                              (tg * env_mod_freq_corr) ** 2 / 6

        # in-phase component
        envi = np.cos(np.pi * (tvals - tc) / tg) ** 2
        # truncate
        envi *= (tvals - tc >= -half) * (tvals - tc < half)
        # apply envelope modulation
        envi = envi * amplitude_corr * \
               np.exp(-2j * np.pi * env_mod_freq_corr * (tvals - tc))

        if self.cancellation_frequency_offset is not None:
            # Apply DRAG correction
            # Calculate quadrature component
            q = -1 / (2 * np.pi * self.cancellation_frequency_offset * tg)
            envq = q * tg * 0.5 * (np.diff(envi, prepend=[0]) +
                                   np.diff(envi, append=[0])) / \
                   (tvals[1]-tvals[0])
        else:
            log.debug('DRAG correction was not applied because '
                      'the cancellation_frequency_offset is 0.')
            envq = np.zeros_like(envi)

        envc = envi + 1j * envq
        # envi is complex if env_mod_frequency != 0, so we re-calculate the
        # real (envi) and imaginary (envq) components from the full complex
        # waveform envc
        envi, envq = np.real(envc), np.imag(envc)

        if self.mod_frequency is not None:
            I_mod, Q_mod = apply_modulation(
                envi, envq, tvals, self.mod_frequency,
                phase=self.phase, phi_skew=self.phi_skew, alpha=self.alpha,
                tval_phaseref=0 if self.phaselock else tc)
        else:
            # Ignore the Q component and program the I component to both
            # channels. See HDAWG8Pulsar._hdawg_mod_setter
            I_mod, Q_mod = envi, envi

        if channel == self.I_channel:
            return I_mod
        elif channel == self.Q_channel:
            return Q_mod
        else:
            return np.zeros_like(tvals)

    def hashables(self, tstart, channel):
        hashlist = super().hashables(tstart, channel)
        hashlist += [self.cancellation_frequency_offset, self.env_mod_frequency]
        return hashlist


class SSB_DRAG_pulse_with_cancellation(SSB_DRAG_pulse):
    """
    SSB Drag pulse with copies with scaled amp. and offset phase on extra
    channels intended for interferometrically cancelling on-device crosstalk.

    FIXME: This class should be generalized to allow crosstalk cancellation
    for different drive pulse shapes (e.g., SSB_DRAG_pulse_cos).

    Args:
        name (str): Name of the pulse, used for referencing to other pulses in a
            sequence. Typically generated automatically by the `Segment` class.
        element_name (str): Name of the element the pulse should be played in.
        I_channel (str): In-phase output channel name.
        Q_channel (str): Quadrature output channel name.
        codeword (int or 'no_codeword'): The codeword that the pulse belongs in.
            Defaults to 'no_codeword'.
        amplitude (float): Pulse amplitude in Volts. Defaults to 0.1 V.
        sigma (float): Pulse width standard deviation in seconds. Defaults to
            250 ns.
        nr_sigma (float): Pulse clipping length in units of pulse sigma. Total
            pulse length will be `nr_sigma*sigma`. Defaults to 4.
        motzoi (float): Amplitude of the derivative quadrature in units of
            pulse sigma. Defautls to 0.
        mod_frequency (float): Pulse modulation frequency in Hz. Defaults to
            1 MHz.
        phase (float): Pulse modulation phase in degrees. Defaults to 0.
        phaselock (bool): The phase reference time is the start of the algorithm
            if True and the middle of the pulse otherwise. Defaults to True.
        alpha (float): Ratio of the I_channel and Q_channel output. Defaults to
            1.
        phi_skew (float): Phase offset between I_channel and Q_channel, in
            addition to the nominal 90 degrees. Defaults to 0.
        cancellation_params (dict): a parameter dictionary for cancellation
            drives. The keys of the dictionary should be tuples of I- and Q-
            channel names for the cancellation and the values should be
            dictionaries of parameter values. Possible parameters to override
            are 'amplitude', 'phase', 'delay', 'mod_frequency', 'phi_skew',
            'alpha' and 'phaselock'. Cancellation amplitude is a scaling factor
            for the main pulse amplitude and phase is a phase offset. The delay
            is relative to the main pulse.
    """

    @classmethod
    def pulse_params(cls):
        params = super().pulse_params()
        params.update({'cancellation_params': {}})
        return params

    @property
    def channels(self):
        channels = super().channels
        for i, q in self.cancellation_params.keys():
            channels += [i, q]
        return channels

    def chan_wf(self, channel, tvals):
        if channel in [self.I_channel, self.Q_channel]:
            return super().chan_wf(channel, tvals)
        iq_idx = -1
        for (i, q), p in self.cancellation_params.items():
            if channel in [i, q]:
                iq_idx = [i, q].index(channel)
                cpars = p
                break
        if iq_idx == -1:
            return np.zeros_like(tvals)

        half = self.nr_sigma * self.sigma / 2
        tc = self.algorithm_time() + half + cpars.get('delay', 0.0)

        gauss_env = np.exp(-0.5 * (tvals - tc) ** 2 / self.sigma ** 2)
        gauss_env -= np.exp(-0.5 * half ** 2 / self.sigma ** 2)
        gauss_env *= self.amplitude * (tvals - tc >= -half) * (
                tvals - tc < half)
        gauss_env *= cpars.get('amplitude', 1.0)
        deriv_gauss_env = -self.motzoi * (tvals - tc) * gauss_env / self.sigma

        return apply_modulation(
            gauss_env, deriv_gauss_env, tvals,
            cpars.get('mod_frequency', self.mod_frequency),
            phase=self.phase + cpars.get('phase', 0.0),
            phi_skew=cpars.get('phi_skew', self.phi_skew),
            alpha=cpars.get('alpha', self.alpha),
            tval_phaseref=0 if cpars.get('phaselock', self.phaselock)
                else tc)[iq_idx]

    def hashables(self, tstart, channel):
        if channel in [self.I_channel, self.Q_channel]:
            return super().hashables(tstart, channel)
        hashlist = self.common_hashables(tstart, channel)
        if channel not in self.channels or self.pulse_off:
            return hashlist
        for (i, q), cpars in self.cancellation_params.items():
            if channel != i and channel != q:
                continue
            hashlist += [channel == i]
            hashlist += [self.amplitude*cpars.get('amplitude', 1.0)]
            hashlist += [self.sigma]
            hashlist += [self.nr_sigma, self.motzoi]
            hashlist += [cpars.get('mod_frequency', self.mod_frequency)]
            phase = self.phase + cpars.get('phase', 0)
            phase += 360 * cpars.get('phaselock', self.phaselock) * \
                     cpars.get('mod_frequency', self.mod_frequency) * (
                        self.algorithm_time() + self.nr_sigma * self.sigma / 2 +
                        + cpars.get('delay', 0.0))
            hashlist += [cpars.get('alpha', self.alpha)]
            hashlist += [cpars.get('phi_skew', self.phi_skew), phase]
            hashlist += [cpars.get('delay', 0)]
            return hashlist
        return []


class GaussianFilteredPiecewiseConstPulse(pulse.Pulse):
    """
    The base class for different Gaussian-filtered piecewise constant pulses.

    To avoid clipping of the Gaussian-filtered rising and falling edges, the
    pulse should start and end with zero-amplitude buffer segments.

    Args:
        name (str): The name of the pulse, used for referencing to other pulses
            in a sequence. Typically generated automatically by the `Segment`
            class.
        element_name (str): Name of the element the pulse should be played in.
        channels (list of str): Channel names this pulse is played on
        lengths (list of list of float): For each channel, a list of the
            lengths of the pulse segments. Must satisfy
            `len(lengths) == len(channels)`.
        amplitudes (list of list of float): The amplitudes of all pulse
            segments. The shape must match that of `lengths`.
        gaussian_filter_sigma (float): The width of the gaussian filter sigma
            of the pulse.
        codeword (int or 'no_codeword'): The codeword that the pulse belongs in.
            Defaults to 'no_codeword'.
    """
    @classmethod
    def pulse_params(cls):
        """
        Returns a dictionary of pulse parameters and initial values. These
        parameters are set upon calling the super().__init__ method.
        """
        params = {
            'pulse_type': 'GaussianFilteredPiecewiseConstPulse',
            'channels': None,
            'lengths': None,
            'amplitudes': 0,
            'gaussian_filter_sigma': 0,
        }
        return params

    @property
    def length(self):
        max_len = 0
        for channel_lengths in self.lengths:
            max_len = max(max_len, np.sum(channel_lengths))
        return max_len

    def _check_dimensions(self):
        if len(self.lengths) != len(self.channels):
            raise ValueError("Lengths list doesn't match channels list")
        if len(self.amplitudes) != len(self.channels):
            raise ValueError("Amplitudes list doesn't match channels list")
        for chan_lens, chan_amps in zip(self.lengths, self.amplitudes):
            if len(chan_lens) != len(chan_amps):
                raise ValueError("One of the amplitudes lists doesn't match "
                                 "the corresponding lengths list")

    def chan_wf(self, channel, t):
        self._check_dimensions()

        t0 = self.algorithm_time()
        idx = self.channels.index(channel)
        wave = np.zeros_like(t)

        if self.gaussian_filter_sigma > 0:
            timescale = 1 / (np.sqrt(2) * self.gaussian_filter_sigma)
        else:
            timescale = 0

        for seg_len, seg_amp in zip(self.lengths[idx], self.amplitudes[idx]):
            t1 = t0 + seg_len
            if self.gaussian_filter_sigma > 0:
                wave += 0.5 * seg_amp * (sp.special.erf((t - t0) * timescale) -
                                         sp.special.erf((t - t1) * timescale))
            else:
                wave += seg_amp * (t >= t0) * (t < t1)
            t0 = t1
        return wave

    def hashables(self, tstart, channel):
        hashlist = self.common_hashables(tstart, channel)
        if channel not in self.channels or self.pulse_off:
            return hashlist
        idx = self.channels.index(channel)
        chan_lens = self.lengths[idx]
        chan_amps = self.amplitudes[idx]
        hashlist += [len(chan_lens)]
        hashlist += list(chan_lens.copy())
        hashlist += list(chan_amps.copy())
        hashlist += [self.gaussian_filter_sigma]
        return hashlist


class NZTransitionControlledPulse(GaussianFilteredPiecewiseConstPulse):
    """
    A zero-area pulse shape that allows to control the accumulated phase when
    transitioning from the first pulse half to the second pulse half, by having
    an additional, low-amplitude segment between the two main pulse-halves.

    The zero area is achieved by adjusting the lengths for the intermediate
    pulses.
    """
    def __init__(self, element_name, name='NZTC pulse', **kw):
        super().__init__(name, element_name, **kw)
        self._update_lengths_amps_channels()


    @classmethod
    def pulse_params(cls):
        params = {
            'pulse_type': 'NZTransitionControlledPulse',
            'channel': None,
            'channel2': None,
            'amplitude': 0,
            'amplitude2': 0,
            'amplitude_offset': 0,
            'amplitude_offset2': 0,
            'aux_pulses_list': [],
            'extra_buffer_aux_pulse': 5e-9,
            'pulse_length': 0,
            'trans_amplitude': 0,
            'trans_amplitude2': 0,
            'trans_length': 0,
            'buffer_length_start': 30e-9,
            'buffer_length_end': 30e-9,
            'channel_relative_delay': 0,
            'gaussian_filter_sigma': 1e-9,
        }
        return params

    def _update_lengths_amps_channels(self):
        self.channels = [c for c in [self.channel, self.channel2]
                         if c is not None]
        for pulse_pars in self.aux_pulses_list:
            for k in pulse_pars:
                if 'channel' in k:
                    self.channels.append(pulse_pars[k])
        self.lengths = []
        self.amplitudes = []

        # add amplitudes and lengths for gate pulses
        for ma, ta, ao, d, c in [
            (self.amplitude, self.trans_amplitude, self.amplitude_offset,
             -self.channel_relative_delay/2, self.channel),
            (self.amplitude2, self.trans_amplitude2, self.amplitude_offset2,
             self.channel_relative_delay/2, self.channel2),
        ]:
            if c is None:
                continue
            ml = self.pulse_length
            tl = self.trans_length
            bs = self.buffer_length_start
            be = self.buffer_length_end
            ca0 = ma + ao
            ca1 = -ma + ao
            cl0 = max(-(ml * ao) / ca0, 0) if ca0 else 0
            cl1 = max(-(ml * ao) / ca1, 0) if ca1 else 0

            self.amplitudes.append([0, ma + ao, ta, -ta, -ma + ao, 0])
            self.lengths.append([bs + d - cl0, cl0 + ml / 2, tl / 2,
                                 tl / 2, ml / 2 + cl1, be - d - cl1])
        while len(self.lengths) < len(self.channels):
            self.lengths += [[]]
        while len(self.amplitudes) < len(self.channels):
            self.amplitudes += [[]]

    def chan_wf(self, channel, t):
        self._update_lengths_amps_channels()
        wf = super().chan_wf(channel, t)

        # add auxiliary channel pulses
        for aux_dict in self.aux_pulses_list:
            pulse_pars = {k: getattr(self, k) for k in self.pulse_params()}
            pulse_pars['element_name'] = 'aux'
            pulse_pars.update(aux_dict)
            pulse_pars.pop('aux_pulses_list')
            import pycqed.measurement.waveform_control.segment as seg_mod
            pulse_obj = seg_mod.UnresolvedPulse(pulse_pars).pulse_obj
            if channel not in pulse_obj.channels:
                continue
            pulse_obj.algorithm_time(self.algorithm_time() +
                                     pulse_pars.get('pulse_delay', 0))
            wf += pulse_obj.chan_wf(channel, t)

        return wf


class BufferedSquarePulse(pulse.Pulse):
    def __init__(self,
                 element_name,
                 channel=None,
                 channels=None,
                 name='buffered square pulse',
                 **kw):
        super().__init__(name, element_name, **kw)

        # Set channels
        if channel is None and channels is None:
            raise ValueError('Must specify either channel or channels')
        elif channels is None:
            self.channels.append(channel)
        else:
            self.channels = channels

        self.length = self.pulse_length + self.buffer_length_start + \
                      self.buffer_length_end

    @classmethod
    def pulse_params(cls):
        """
        Returns a dictionary of pulse parameters and initial values. These
        parameters are set upon calling the
        super().__init__ method.
        """
        params = {
            'pulse_type': 'BufferedSquarePulse',
            'channel': None,
            'channels': [],
            'amplitude': 0,
            'pulse_length': 0,
            'buffer_length_start': 0,
            'buffer_length_end': 0,
            'gaussian_filter_sigma': 0,
            'mirror_pattern': None
        }
        return params

    def chan_wf(self, chan, tvals):
        if self.gaussian_filter_sigma == 0:
            wave = np.ones_like(tvals) * self.amplitude
            wave *= (tvals >= self.algorithm_time() + self.buffer_length_start)
            wave *= (tvals <
                     self.algorithm_time() + self.buffer_length_start +
                     self.pulse_length)
            return wave
        else:
            tstart = self.algorithm_time() + self.buffer_length_start
            tend = tstart + self.pulse_length
            scaling = 1 / np.sqrt(2) / self.gaussian_filter_sigma
            wave = 0.5 * (sp.special.erf(
                (tvals - tstart) * scaling) - sp.special.erf(
                (tvals - tend) * scaling)) * self.amplitude
            return wave

    def hashables(self, tstart, channel):
        hashlist = self.common_hashables(tstart, channel)
        if channel not in self.channels or self.pulse_off:
            return hashlist
        hashlist += [self.amplitude, self.pulse_length]
        hashlist += [self.buffer_length_start, self.buffer_length_end]
        hashlist += [self.gaussian_filter_sigma]
        return hashlist


class BufferedCZPulse(pulse.Pulse):
    def __init__(self,
                 channel,
                 element_name,
                 aux_channels_dict=None,
                 name='buffered CZ pulse',
                 **kw):
        super().__init__(name, element_name, **kw)

        # Set channels
        self.channel = channel
        self.aux_channels_dict = aux_channels_dict
        self.channels = [self.channel]
        if self.aux_channels_dict is not None:
            self.channels += list(self.aux_channels_dict)

        self.length = self.pulse_length + self.buffer_length_start + \
                      self.buffer_length_end

    @classmethod
    def pulse_params(cls):
        """
        Returns a dictionary of pulse parameters and initial values. These parameters are set upon calling the
        super().__init__ method.
        """
        params = {
            'pulse_type': 'BufferedCZPulse',
            'channel': None,
            'aux_channels_dict': None,
            'amplitude': 0,
            'frequency': 0,
            'phase': 0,
            'pulse_length': 0,
            'buffer_length_start': 0,
            'buffer_length_end': 0,
            'extra_buffer_aux_pulse': 5e-9,
            'gaussian_filter_sigma': 0,
            'mirror_pattern': None,
        }
        return params

    def chan_wf(self, chan, tvals):
        amp = self.amplitude
        buffer_start = self.buffer_length_start
        buffer_end = self.buffer_length_end
        pulse_length = self.pulse_length
        if chan != self.channel:
            amp = self.aux_channels_dict[chan]
            buffer_start -= self.extra_buffer_aux_pulse
            buffer_end -= self.extra_buffer_aux_pulse
            pulse_length += 2 * self.extra_buffer_aux_pulse

        if self.gaussian_filter_sigma == 0:
            wave = np.ones_like(tvals) * amp
            wave *= (tvals >= self.algorithm_time() + buffer_start)
            wave *= (tvals < self.algorithm_time() + buffer_start + pulse_length)
        else:
            tstart = self.algorithm_time() + buffer_start
            tend = tstart + pulse_length
            scaling = 1 / np.sqrt(2) / self.gaussian_filter_sigma
            wave = 0.5 * (sp.special.erf(
                (tvals - tstart) * scaling) - sp.special.erf(
                (tvals - tend) * scaling)) * amp
        t_rel = tvals - tvals[0]
        wave *= np.cos(
            2 * np.pi * (self.frequency * t_rel + self.phase / 360.))
        return wave

    def hashables(self, tstart, channel):
        hashlist = self.common_hashables(tstart, channel)
        if channel not in self.channels or self.pulse_off:
            return hashlist
        amp = self.amplitude
        buffer_start = self.buffer_length_start
        buffer_end = self.buffer_length_end
        pulse_length = self.pulse_length
        if channel != self.channel:
            amp = self.aux_channels_dict[channel]
            buffer_start -= self.extra_buffer_aux_pulse
            buffer_end -= self.extra_buffer_aux_pulse
            pulse_length += 2 * self.extra_buffer_aux_pulse

        hashlist += [amp, pulse_length, buffer_start, buffer_end]
        hashlist += [self.gaussian_filter_sigma]
        hashlist += [self.frequency, self.phase % 360]
        return hashlist


class NZBufferedCZPulse(pulse.Pulse):
    def __init__(self, channel, element_name, aux_channels_dict=None,
                 name='NZ buffered CZ pulse', **kw):
        super().__init__(name, element_name, **kw)

        self.channel = channel
        self.aux_channels_dict = aux_channels_dict
        self.channels = [self.channel]
        if self.aux_channels_dict is not None:
            self.channels += list(self.aux_channels_dict)

        self.length1 = self.alpha * self.pulse_length / (self.alpha + 1)
        self.length = self.pulse_length + self.buffer_length_start + \
                      self.buffer_length_end


    @classmethod
    def pulse_params(cls):
        """
        Returns a dictionary of pulse parameters and initial values. These parameters are set upon calling the
        super().__init__ method.
        """
        params = {
            'pulse_type': 'NZBufferedCZPulse',
            'channel': None,
            'aux_channels_dict': None,
            'amplitude': 0,
            'alpha': 1,
            'frequency': 0,
            'phase': 0,
            'pulse_length': 0,
            'buffer_length_start': 0,
            'buffer_length_end': 0,
            'extra_buffer_aux_pulse': 5e-9,
            'gaussian_filter_sigma': 0,
        }
        return params

    def chan_wf(self, chan, tvals):
        amp1 = self.amplitude
        amp2 = -self.amplitude * self.alpha
        buffer_start = self.buffer_length_start
        buffer_end = self.buffer_length_end
        pulse_length = self.pulse_length
        l1 = self.length1
        if chan != self.channel:
            amp1 = self.aux_channels_dict[chan] * amp1
            amp2 = -amp1 * self.alpha
            buffer_start -= self.extra_buffer_aux_pulse
            buffer_end -= self.extra_buffer_aux_pulse
            pulse_length += 2 * self.extra_buffer_aux_pulse
            l1 = self.alpha * pulse_length / (self.alpha + 1)

        if self.gaussian_filter_sigma == 0:
            wave1 = np.ones_like(tvals) * amp1
            wave1 *= (tvals >= tvals[0] + buffer_start)
            wave1 *= (tvals < tvals[0] + buffer_start + l1)

            wave2 = np.ones_like(tvals) * amp2
            wave2 *= (tvals >= tvals[0] + buffer_start + l1)
            wave2 *= (tvals < tvals[0] + buffer_start + pulse_length)

            wave = wave1 + wave2
        else:
            tstart = tvals[0] + buffer_start
            tend = tvals[0] + buffer_start + l1
            tend2 = tvals[0] + buffer_start + pulse_length
            scaling = 1 / np.sqrt(2) / self.gaussian_filter_sigma
            wave = 0.5 * (amp1 * sp.special.erf((tvals - tstart) * scaling) -
                          amp1 * sp.special.erf((tvals - tend) * scaling) +
                          amp2 * sp.special.erf((tvals - tend) * scaling) -
                          amp2 * sp.special.erf((tvals - tend2) * scaling))
        return wave

    def hashables(self, tstart, channel):
        hashlist = self.common_hashables(tstart, channel)
        if channel not in self.channels or self.pulse_off:
            return hashlist
        amp = self.amplitude
        buffer_start = self.buffer_length_start
        buffer_end = self.buffer_length_end
        pulse_length = self.pulse_length
        if channel != self.channel:
            amp = self.aux_channels_dict[channel]
            buffer_start -= self.extra_buffer_aux_pulse
            buffer_end -= self.extra_buffer_aux_pulse
            pulse_length += 2 * self.extra_buffer_aux_pulse

        hashlist += [amp, pulse_length, buffer_start, buffer_end]
        hashlist += [self.gaussian_filter_sigma, self.alpha]
        return hashlist

class BufferedNZFLIPPulse(pulse.Pulse):
    def __init__(self, channel, channel2, element_name, aux_channels_dict=None,
                 name='Buffered FLIP Pulse', **kw):
        super().__init__(name, element_name, **kw)

        self.channel = channel
        self.channel2 = channel2
        self.channels = [self.channel, self.channel2]

        # buffer when fluxing one qubit until the other qubit is fluxed
        self.flux_buffer = {channel: self.flux_buffer_length2,
                            channel2: self.flux_buffer_length}

        self.amps = {channel: self.amplitude, channel2: self.amplitude2}

        alpha1 = self.alpha
        alpha2 = self.alpha
        self.alphas = {channel: alpha1, channel2: alpha2}

        self.length1 = {channel: alpha1*self.pulse_length/(alpha1 + 1)\
                                 + 2*self.flux_buffer[channel2],
                        channel2: alpha2*self.pulse_length/(alpha2 + 1)\
                                  + 2*self.flux_buffer[channel]}

        self.length2 = {channel: self.pulse_length/(alpha1 + 1)\
                                 + 2*self.flux_buffer[channel2],
                        channel2: self.pulse_length/(alpha2 + 1)\
                                  + 2*self.flux_buffer[channel]}

        delay = self.channel_relative_delay  # delay of pulse on channel2 wrt pulse on channel
        bls = self.buffer_length_start  # initial value for buffer length start passed with kw
        ble = self.buffer_length_end  # initial value for buffer length end passed with kw

        # Compute new buffer lengths taking into account channel skewness and additional flux buffers
        # Negative delay means that channel pulse happens after channel2 pulse
        if delay < 0:
            self.buffer_length_start = \
                       {channel: bls - delay + self.flux_buffer[channel],
                        channel2: bls + self.flux_buffer[channel2]}
            self.buffer_length_end = \
                        {channel: ble + self.flux_buffer[channel],
                         channel2: ble - delay + self.flux_buffer[channel2]}
        else:
            self.buffer_length_start = \
                       {channel: bls + self.flux_buffer[channel],
                        channel2: bls + delay + self.flux_buffer[channel2]}
            self.buffer_length_end = \
                        {channel: ble + delay + self.flux_buffer[channel],
                         channel2: ble + self.flux_buffer[channel2]}

        self.length = self.length1[channel] + self.length2[channel] + \
                      self.buffer_length_start[channel] + \
                      self.buffer_length_end[channel] + \
                      2*self.flux_buffer[channel]

    @classmethod
    def pulse_params(cls):
        """
        Returns a dictionary of pulse parameters and initial values. These parameters are set upon calling the
        super().__init__ method.
        """
        params = {
            'pulse_type': 'BufferedNZFLIPPulse',
            'channel': None,
            'channel2': None,
            'amplitude': 0,
            'amplitude2': 0,
            'alpha': 1,
            'pulse_length': 0,
            'buffer_length_start': 30e-9,
            'buffer_length_end': 30e-9,
            'flux_buffer_length': 0,
            'flux_buffer_length2': 0,
            'channel_relative_delay': 0,
            'gaussian_filter_sigma': 1e-9,
        }
        return params

    def chan_wf(self, chan, tvals):

        amp1 = self.amps[chan]
        amp2 = -amp1*self.alphas[chan]
        buffer_start = self.buffer_length_start[chan]
        flux_buffer = self.flux_buffer[chan]
        l1 = self.length1[chan]
        l2 = self.length2[chan]

        if self.gaussian_filter_sigma == 0:
            # creates first square
            wave1 = np.ones_like(tvals)*amp1
            wave1 *= (tvals >= tvals[0] + buffer_start)
            wave1 *= (tvals < tvals[0] + buffer_start + l1)

            # creates second NZ square
            wave2 = np.ones_like(tvals)*amp2
            wave2 *= (tvals >= tvals[0] + buffer_start + l1 + 2*flux_buffer)
            wave2 *= (tvals < tvals[0] + buffer_start + l1 + l2 \
                      + 2*flux_buffer)

            wave = wave1 + wave2
        else:
            tstart = tvals[0] + buffer_start
            tend = tvals[0] + buffer_start + l1
            tstart2 = tvals[0] + buffer_start + l1 + 2*flux_buffer
            tend2 = tvals[0] + buffer_start + l1 + l2 + 2*flux_buffer
            scaling = 1/np.sqrt(2)/self.gaussian_filter_sigma
            wave = 0.5*(amp1*sp.special.erf((tvals - tstart)*scaling) -
                        amp1*sp.special.erf((tvals - tend)*scaling) +
                        amp2*sp.special.erf((tvals - tstart2)*scaling) -
                        amp2*sp.special.erf((tvals - tend2)*scaling))
        return wave

    def hashables(self, tstart, channel):
        hashlist = self.common_hashables(tstart, channel)
        if channel not in self.channels or self.pulse_off:
            return hashlist
        amp = self.amps[channel]
        buffer_start = self.buffer_length_start[channel]
        buffer_end = self.buffer_length_end[channel]
        pulse_length = self.pulse_length

        hashlist += [amp, pulse_length, buffer_start, buffer_end]
        hashlist += [self.gaussian_filter_sigma, self.alphas[channel]]
        return hashlist


class BufferedFLIPPulse(pulse.Pulse):
    def __init__(self, channel, channel2, element_name, aux_channels_dict=None,
                 name='Buffered FLIP Pulse', **kw):
        super().__init__(name, element_name, **kw)

        self.channel = channel
        self.channel2 = channel2
        self.channels = [self.channel, self.channel2]

        self._update_amplitudes()

        delay = self.channel_relative_delay  # delay of pulse on channel2 wrt pulse on channel
        bls = self.buffer_length_start  # initial value for buffer length start passed with kw
        ble = self.buffer_length_end  # initial value for buffer length end passed with kw

        self.length1 = {channel: self.pulse_length + 2*self.flux_buffer_length,
                        channel2: self.pulse_length+2*self.flux_buffer_length2}

        # Compute new buffer lengths taking into account channel skewness and additional flux buffers
        # Negative delay means that channel pulse happens after channel2 pulse
        if delay < 0:
            self.buffer_length_start = \
                {channel: bls - delay + self.flux_buffer_length2,
                 channel2: bls + self.flux_buffer_length}
            self.buffer_length_end = \
                {channel: ble + self.flux_buffer_length2,
                 channel2: ble - delay + self.flux_buffer_length}
        else:
            self.buffer_length_start = \
                {channel: bls + self.flux_buffer_length2,
                 channel2: bls + delay + self.flux_buffer_length}
            self.buffer_length_end = \
                {channel: ble + delay + self.flux_buffer_length2,
                 channel2: ble + self.flux_buffer_length}

        self.length = self.length1[channel] + self.buffer_length_start[channel] + \
                      self.buffer_length_end[channel] + 2*self.flux_buffer_length2

    @classmethod
    def pulse_params(cls):
        """
        Returns a dictionary of pulse parameters and initial values. These parameters are set upon calling the
        super().__init__ method.
        """
        params = {
            'pulse_type': 'BufferedFLIPPulse',
            'channel': None,
            'channel2': None,
            'amplitude': 0,
            'amplitude2': 0,
            'mirror_pattern': None,  # see Segment.resolve_mirror
            'mirror_correction': None,  # see Segment.resolve_mirror
            'pulse_length': 0,
            'buffer_length_start': 30e-9,
            'buffer_length_end': 30e-9,
            'flux_buffer_length': 0,
            'flux_buffer_length2': 0,
            'channel_relative_delay': 0,
            'gaussian_filter_sigma': 1e-9,
        }
        return params

    def _update_amplitudes(self):
        self.amps = {self.channel: self.amplitude,
                     self.channel2: self.amplitude2}

    def chan_wf(self, chan, tvals):
        self._update_amplitudes()
        amp = self.amps[chan]
        buffer_start = self.buffer_length_start[chan]
        l1 = self.length1[chan]

        if self.gaussian_filter_sigma == 0:
            wave = np.ones_like(tvals) * amp
            wave *= (tvals >= tvals[0] + buffer_start)
            wave *= (tvals < tvals[0] + buffer_start + l1)

        else:
            tstart = tvals[0] + buffer_start
            tend = tvals[0] + buffer_start + l1
            scaling = 1 / np.sqrt(2) / self.gaussian_filter_sigma
            wave = 0.5 * (sp.special.erf(
                (tvals - tstart) * scaling) - sp.special.erf(
                (tvals - tend) * scaling)) * amp
        return wave

    def hashables(self, tstart, channel):
        hashlist = self.common_hashables(tstart, channel)
        if channel not in self.channels or self.pulse_off:
            return hashlist
        self._update_amplitudes()
        amp = self.amps[channel]
        buffer_start = self.buffer_length_start[channel]
        buffer_end = self.buffer_length_end[channel]
        pulse_length = self.pulse_length

        hashlist += [amp, pulse_length, buffer_start, buffer_end]
        hashlist += [self.gaussian_filter_sigma]

        return hashlist


class NZMartinisGellarPulse(pulse.Pulse):
    def __init__(self, channel, element_name, wave_generation_func,
                 aux_channels_dict=None,
                 name='NZMartinisGellarPulse', **kw):
        super().__init__(name, element_name, **kw)

        self.channel = channel
        self.aux_channels_dict = aux_channels_dict
        self.channels = [self.channel]
        if self.aux_channels_dict is not None:
            self.channels += list(self.aux_channels_dict)

        self.length = self.pulse_length + self.buffer_length_start + \
                      self.buffer_length_end

        self.wave_generation_func = wave_generation_func

    @classmethod
    def pulse_params(cls):
        """
        Returns a dictionary of pulse parameters and initial values. These parameters are set upon calling the
        super().__init__ method.
        """
        params = {
            'pulse_type': 'NZMartinisGellarPulse',
            'channel': None,
            'aux_channels_dict': None,
            'theta_f': np.pi / 2,
            'alpha': 1,
            'pulse_length': 0,
            'buffer_length_start': 0,
            'buffer_length_end': 0,
            'extra_buffer_aux_pulse': 0e-9,
            'wave_generation_func': None,
            'qbc_freq': 0,
            'qbt_freq': 0,
            'anharmonicity': 0,
            'J': 0,
            'loop_asym': 0,
            'dv_dphi': 0,
            'lambda_2': 0,
        }
        return params

    def chan_wf(self, chan, tvals):

        dv_dphi = self.dv_dphi
        if chan != self.channel:
            dv_dphi *= self.aux_channels_dict[chan]

        params_dict = {
            'pulse_length': self.pulse_length,
            'theta_f': self.theta_f,
            'qbc_freq': self.qbc_freq,
            'qbt_freq': self.qbt_freq,
            'anharmonicity': self.anharmonicity,
            'J': self.J,
            'dv_dphi': dv_dphi,
            'loop_asym': self.loop_asym,
            'lambda_2': self.lambda_2,
            'alpha': self.alpha,
            'buffer_length_start': self.buffer_length_start
        }
        return self.wave_generation_func(tvals, params_dict)

    def hashables(self, tstart, channel):
        hashlist = self.common_hashables(tstart, channel)
        if channel not in self.channels or self.pulse_off:
            return hashlist
        hashlist += [self.pulse_length, self.theta_f, self.qbc_freq]
        hashlist += [self.qbt_freq, self.anharmonicity, self.J, self.dv_dphi]
        hashlist += [self.loop_asym, self.lambda_2, self.alpha]
        hashlist += [self.buffer_length_start, hash(self.wave_generation_func)]
        return hashlist


class GaussFilteredCosIQPulse(pulse.Pulse):
    def __init__(self,
                 I_channel,
                 Q_channel,
                 element_name,
                 name='gauss filtered cos IQ pulse',
                 **kw):
        super().__init__(name, element_name, **kw)

        self.I_channel = I_channel
        self.Q_channel = Q_channel
        self.channels = [self.I_channel]
        if self.Q_channel is not None:
            self.channels += [self.Q_channel]

        self.phase_lock = kw.pop('phase_lock', False)
        self.length = self.pulse_length + self.buffer_length_start + \
                      self.buffer_length_end

    @classmethod
    def pulse_params(cls):
        """
        Returns a dictionary of pulse parameters and initial values. These parameters are set upon calling the
        super().__init__ method.
        """
        params = {
            'pulse_type': 'GaussFilteredCosIQPulse',
            'I_channel': None,
            'Q_channel': None,
            'amplitude': 0,
            'pulse_length': 0,
            'mod_frequency': 0,
            'phase': 0,
            'buffer_length_start': 10e-9,
            'buffer_length_end': 10e-9,
            'alpha': 1,
            'phi_skew': 0,
            'gaussian_filter_sigma': 0,
        }
        return params

    def chan_wf(self, chan, tvals, **kw):
        if self.gaussian_filter_sigma == 0:
            wave = np.ones_like(tvals) * self.amplitude
            wave *= (tvals >= self.algorithm_time() + self.buffer_length_start)
            wave *= (tvals <
                     self.algorithm_time() + self.buffer_length_start +
                     self.pulse_length)
        else:
            tstart = self.algorithm_time() + self.buffer_length_start
            tend = tstart + self.pulse_length
            scaling = 1 / np.sqrt(2) / self.gaussian_filter_sigma
            wave = 0.5 * (sp.special.erf(
                (tvals - tstart) * scaling) - sp.special.erf(
                (tvals - tend) * scaling)) * self.amplitude
        I_mod, Q_mod = apply_modulation(
            wave,
            np.zeros_like(wave),
            tvals,
            mod_frequency=self.mod_frequency,
            phase=self.phase,
            phi_skew=self.phi_skew,
            alpha=self.alpha,
            tval_phaseref=0 if self.phase_lock else self.algorithm_time())
        if chan == self.I_channel:
            return I_mod
        if chan == self.Q_channel:
            return Q_mod

    def hashables(self, tstart, channel):
        hashlist = self.common_hashables(tstart, channel)
        if channel not in self.channels or self.pulse_off:
            return hashlist
        hashlist += [channel == self.I_channel, self.amplitude]
        hashlist += [self.mod_frequency, self.gaussian_filter_sigma]
        hashlist += [self.buffer_length_start, self.buffer_length_end, self.pulse_length]
        phase = self.phase
        phase += 360 * self.phase_lock * self.mod_frequency \
                 * self.algorithm_time()
        hashlist += [self.alpha, self.phi_skew, phase]
        return hashlist



class GaussFilteredCosIQPulseWithFlux(GaussFilteredCosIQPulse):
    def __init__(self,
                 I_channel,
                 Q_channel,
                 flux_channel,
                 element_name,
                 name='gauss filtered cos IQ pulse with flux pulse',
                 **kw):
        super().__init__(I_channel,
                         Q_channel,
                         element_name,
                         name=name,
                         **kw)

        self.flux_channel = flux_channel
        self.channels.append(flux_channel)
        self.flux_pulse_length = self.pulse_length + self.flux_extend_start + self.flux_extend_end
        self.flux_buffer_length_start = self.buffer_length_start - self.flux_extend_start
        self.flux_buffer_length_end = self.length - self.flux_buffer_length_start - self.flux_pulse_length
        self.fp = BufferedSquarePulse(element_name=self.element_name,
                                      channel=self.flux_channel,
                                      amplitude=self.flux_amplitude,
                                      pulse_length=self.flux_pulse_length,
                                      buffer_length_start=self.flux_buffer_length_start,
                                      buffer_length_end=self.flux_buffer_length_end,
                                      gaussian_filter_sigma=self.flux_gaussian_filter_sigma,
                                      mirror_pattern=kw.get("flux_mirror_pattern",
                                                            None))

    @classmethod
    def pulse_params(cls):
        """
        Returns a dictionary of pulse parameters and initial values. These parameters are set upon calling the
        super().__init__ method.
        """
        params_super = super().pulse_params()
        params = {
            **params_super,
            'pulse_type': 'GaussFilteredCosIQPulseWithFlux',
            'flux_channel': None,
            'flux_amplitude': 0,
            'flux_extend_start': 20e-9,
            'flux_extend_end': 150e-9,
            'flux_gaussian_filter_sigma': 0.5e-9,
            # Note that the mirror pattern is included in the pulse parameters
            # to ensure consistency (other flux_* parameters are also stored as
            # attributes of the Pulse object). However, the value of
            # self.fp.mirror_pattern (which should be identical to
            # self.flux_mirror_pattern unless someone messes with it)
            # is the one used by the code to retrieve the pattern to apply.
            'flux_mirror_pattern': None,
        }
        return params

    def chan_wf(self, chan, tvals, **kw):
        if chan == self.I_channel or chan == self.Q_channel:
            return super().chan_wf(chan, tvals, **kw)
        elif chan == self.flux_channel:
            self.fp.algorithm_time(self.algorithm_time())
            return self.fp.chan_wf(chan, tvals)
        else:
            return {}

    def hashables(self, tstart, channel):
        if channel == self.I_channel or channel == self.Q_channel:
            return super().hashables(tstart, channel)
        elif channel == self.flux_channel:
            self.fp.algorithm_time(self.algorithm_time())
            return self.fp.hashables(tstart, channel)
        else:
            return []  # empty list if neither of the conditions is satisfied

    def get_mirror_pulse_obj_and_pattern(self):
        # For flux pulse assisted readout, we currently return the mirror pattern
        # of the flux pulse.
        # FIXME: note that this prevents the user to enable mirror pattern on
        #  the readout drive pulse at the moment when using this pulse type.
        #  A better long term solution consists in refactoring the Pulse
        #  abstraction layer in which a clearer separation
        #  is made between pulses and operations (which can contain several pulses).
        return self.fp.get_mirror_pulse_obj_and_pattern()


class GaussFilteredCosIQPulseMultiChromatic(pulse.Pulse):
    def __init__(self,
                 I_channel,
                 Q_channel,
                 element_name,
                 name='gauss filtered cos IQ pulse multi chromatic',
                 **kw):
        super().__init__(name, element_name, **kw)

        self.I_channel = I_channel
        self.Q_channel = Q_channel
        self.channels = [self.I_channel, self.Q_channel]

        if np.ndim(self.mod_frequency) != 1:
            raise ValueError("MultiChromatic Pulse requires a list or 1D array "
                             f"of frequencies. Instead {self.mod_frequency} "
                             f"was given")

        self.phase_lock = kw.pop('phase_lock', False)
        self.length = self.pulse_length + self.buffer_length_start + \
                      self.buffer_length_end

        params = dict(amplitude=self.amplitude,
                      phase=self.phase,
                      phi_skew=self.phi_skew,
                      alpha=self.alpha)

        for pname, p in params.items():
            if np.ndim(p) == 0:
                setattr(self, pname, len(self.mod_frequency) * [p])
            elif len(p) != len(self.mod_frequency):
                raise ValueError(f"Received {len(p)} {pname}  but expected "
                                 f"{len(self.mod_frequency)} (number of frequencies)")

    @classmethod
    def pulse_params(cls):
        """
        Returns a dictionary of pulse parameters and initial values. These parameters are set upon calling the
        super().__init__ method.
        """
        params = {
            'pulse_type': 'GaussFilteredCosIQPulseMultiChromatic',
            'I_channel': None,
            'Q_channel': None,
            'amplitude': 0,
            'pulse_length': 0,
            'mod_frequency': [0],
            'phase': 0,
            'buffer_length_start': 10e-9,
            'buffer_length_end': 10e-9,
            'alpha': 1,
            'phi_skew': 0,
            'gaussian_filter_sigma': 0,
        }
        return params

    def chan_wf(self, chan, tvals, **kw):
        I_mods, Q_mods = np.zeros_like(tvals), np.zeros_like(tvals)
        for a, ph, f, phi, alpha in zip(self.amplitude, self.phase,
                                        self.mod_frequency, self.phi_skew,
                                        self.alpha):
            if self.gaussian_filter_sigma == 0:
                wave = np.ones_like(tvals) * a
                wave *= (tvals >= self.algorithm_time() + self.buffer_length_start)
                wave *= (tvals <
                         self.algorithm_time() + self.buffer_length_start +
                         self.pulse_length)
            else:
                tstart = self.algorithm_time() + self.buffer_length_start
                tend = tstart + self.pulse_length
                scaling = 1 / np.sqrt(2) / self.gaussian_filter_sigma
                wave = 0.5 * (sp.special.erf(
                    (tvals - tstart) * scaling) - sp.special.erf(
                    (tvals - tend) * scaling)) * a
            I_mod, Q_mod = apply_modulation(
                wave,
                np.zeros_like(wave),
                tvals,
                mod_frequency=f,
                phase=ph,
                phi_skew=phi,
                alpha=alpha,
                tval_phaseref=0 if self.phase_lock else self.algorithm_time())
            I_mods += I_mod
            Q_mods += Q_mod
        if chan == self.I_channel:
            return I_mods
        if chan == self.Q_channel:
            return Q_mods

    def hashables(self, tstart, channel):
        hashlist = self.common_hashables(tstart, channel)
        if channel not in self.channels or self.pulse_off:
            return hashlist
        hashlist += [channel == self.I_channel]
        hashlist += list(self.amplitude)
        hashlist += self.mod_frequency
        hashlist += [self.gaussian_filter_sigma]
        hashlist += [self.buffer_length_start, self.buffer_length_end, self.pulse_length]
        phase = [p + 360 * (not self.phase_lock) * f * self.algorithm_time() \
                 for p, f in zip(self.phase, self.mod_frequency)]
        hashlist += self.alpha
        hashlist += self.phi_skew
        hashlist += phase
        return hashlist


class VirtualPulse(pulse.Pulse):
    def __init__(self, element_name, name='virtual pulse', **kw):
        super().__init__(name, element_name, **kw)
        self.length = self.pulse_length
        self.channels = []

    @classmethod
    def pulse_params(cls):
        """
        Returns a dictionary of pulse parameters and initial values. These parameters are set upon calling the
        super().__init__ method.
        """
        params = {
            'pulse_type': 'VirtualPulse',
            'pulse_length': 0,
        }
        return params

    def chan_wf(self, chan, tvals):
        return {}

    def hashables(self, tstart, channel):
        return []


class SquarePulse(pulse.Pulse):
    def __init__(self, element_name, channel=None, channels=None,
                 name='square pulse', **kw):
        super().__init__(name, element_name, **kw)
        if channel is None and channels is None:
            raise ValueError('Must specify either channel or channels')
        elif channels is None:
            self.channel = channel  # this is just for convenience, internally
            # this is the part the sequencer element wants to communicate with
            self.channels.append(channel)
        else:
            self.channels = channels

    @classmethod
    def pulse_params(cls):
        """
        Returns a dictionary of pulse parameters and initial values. These parameters are set upon calling the
        super().__init__ method.
        """
        params = {
            'pulse_type': 'SquarePulse',
            'channel': None,
            'channels': [],
            'amplitude': 0,
            'length': 0,
        }
        return params

    def chan_wf(self, chan, tvals):
        return np.ones(len(tvals)) * self.amplitude

    def hashables(self, tstart, channel):
        hashlist = self.common_hashables(tstart, channel)
        if channel not in self.channels or self.pulse_off:
            return hashlist
        hashlist += [self.amplitude, self.length]
        return hashlist


class CosPulse(pulse.Pulse):
    def __init__(self, channel, element_name, name='cos pulse', **kw):
        super().__init__(name, element_name, **kw)

        self.channel = channel  # this is just for convenience, internally
        self.channels.append(channel)

    @classmethod
    def pulse_params(cls):
        """
        Returns a dictionary of pulse parameters and initial values. These parameters are set upon calling the
        super().__init__ method.
        """
        params = {
            'pulse_type': 'CosPulse',
            'channel': None,
            'amplitude': 0,
            'length': 0,
            'frequency': 1e6,
            'phase': 0,
        }
        return params

    def chan_wf(self, chan, tvals):
        return self.amplitude * np.cos(2 * np.pi *
                                       (self.frequency * tvals +
                                        self.phase / 360.))

    def hashables(self, tstart, channel):
        hashlist = self.common_hashables(tstart, channel)
        if channel not in self.channels or self.pulse_off:
            return hashlist
        hashlist += [self.amplitude, self.length, self.frequency]
        hashlist += [(self.phase + self.frequency * tstart * 360) % 360.]
        return hashlist


def apply_modulation(ienv, qenv, tvals, mod_frequency,
                     phase=0., phi_skew=0., alpha=1., tval_phaseref=0.):
    """
    Applies single sideband modulation, requires tvals to make sure the
    phases are correct.

    If alpha >= 1.0: The modulation and predistortion is calculated as
    [I_mod] = [cos(phi_skew)  sin(phi_skew)] [ cos(wt)  sin(wt)] [I_env]
    [Q_mod]   [0              1/alpha      ] [-sin(wt)  cos(wt)] [Q_env],
    where wt = 360 * mod_frequency * (tvals - tval_phaseref) + phase

    If alpha < 1.0: I_mod and Q_mod will be multiplied with alpha on top of
    the expression above. This is to make sure that all elements of the
    predistortion matrix is not larger than 1, in order to be compatible with
    mixer_calib modulation mode of ZI HDAWG.

    Args:
        ienv (np.ndarray): In-phase envelope waveform.
        qenv (np.ndarray): Quadrature envelope waveform.
        tvals (np.ndarray): Sample start times in seconds.
        mod_frequency (float): Modulation frequency in Hz.
        phase (float): Phase of modulation in degrees. Defaults to 0.
        phi_skew (float): Phase offset between I_channel and Q_channel, in
            addition to the nominal 90 degrees. Defaults to 0.
        alpha (float): Ratio of the I_channel and Q_channel output.
            Defaults to 1.
        tval_phaseref: The reference time in seconds for calculating phase.
            Defaults to 0.

    Returns:
        np.ndarray, np.ndarray: The predistorted and modulated outputs.
    """
    phi = 360 * mod_frequency * (tvals - tval_phaseref) + phase
    phii = phi + phi_skew
    phiq = phi + 90

    r = alpha if alpha < 1.0 else 1.0
    imod = r * (ienv * np.cos(np.deg2rad(phii)) +
                qenv * np.sin(np.deg2rad(phii)))
    qmod = r * (ienv * np.cos(np.deg2rad(phiq)) +
                qenv * np.sin(np.deg2rad(phiq))) / alpha

    return imod, qmod<|MERGE_RESOLUTION|>--- conflicted
+++ resolved
@@ -131,12 +131,9 @@
     SSB second-order DRAG pulse with quadrature scaling factor and
     frequency detuning.
 
-<<<<<<< HEAD
-=======
     FIXME: A future version of this this class should be adapted to allow
     crosstalk cancellation
 
->>>>>>> 01a697fe
     Args:
         See parent class for docstring.
         Additional parameter recognised by this class:
