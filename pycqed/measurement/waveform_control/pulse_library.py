"""
Library containing various pulse shapes.
"""

import sys
import numpy as np
import scipy as sp
from pycqed.measurement.waveform_control import pulse

pulse.pulse_libraries.add(sys.modules[__name__])


class SSB_DRAG_pulse(pulse.Pulse):
    """In-phase Gaussian pulse with derivative quadrature and SSB modulation.

    Modulation and mixer predistortion added with `apply_modulation` function.

    Args:
        name (str): Name of the pulse, used for referencing to other pulses in a
            sequence. Typically generated automatically by the `Segment` class.
        element_name (str): Name of the element the pulse should be played in.
        I_channel (str): In-phase output channel name.
        Q_channel (str): Quadrature output channel name.
        codeword (int or 'no_codeword'): The codeword that the pulse belongs in.
            Defaults to 'no_codeword'.
        amplitude (float): Pulse amplitude in Volts. Defaults to 0.1 V.
        sigma (float): Pulse width standard deviation in seconds. Defaults to
            250 ns.
        nr_sigma (float): Pulse clipping length in units of pulse sigma. Total
            pulse length will be `nr_sigma*sigma`. Defaults to 4.
        motzoi (float): Amplitude of the derivative quadrature in units of
            pulse sigma. Defautls to 0.
        mod_frequency (float): Pulse modulation frequency in Hz. Defaults to
            1 MHz.
        phase (float): Pulse modulation phase in degrees. Defaults to 0.
        phaselock (bool): The phase reference time is the start of the algorithm
            if True and the middle of the pulse otherwise. Defaults to True.
        alpha (float): Ratio of the I_channel and Q_channel output. Defaults to
            1.
        phi_skew (float): Phase offset between I_channel and Q_channel, in
            addition to the nominal 90 degrees. Defaults to 0.
    """

    def __init__(self, name, element_name, I_channel, Q_channel, **kw):
        super().__init__(name, element_name, **kw)

        self.I_channel = I_channel
        self.Q_channel = Q_channel

        self.phaselock = kw.pop('phaselock', True)

    @classmethod
    def pulse_params(cls):
        """
        Returns a dictionary of pulse parameters and initial values. These
        parameters are set upon calling the super().__init__ method.
        """
        params = {
            'pulse_type': 'SSB_DRAG_pulse',
            'I_channel': None,
            'Q_channel': None,
            'amplitude': 0.1,
            'sigma': 10e-9,
            'nr_sigma': 5,
            'motzoi': 0,
            'mod_frequency': 1e6,
            'phase': 0,
            'alpha': 1,
            'phi_skew': 0,
        }
        return params

    @property
    def channels(self):
        return [c for c in [self.I_channel, self.Q_channel] if c is not None]

    @property
    def length(self):
        return self.sigma * self.nr_sigma

    def chan_wf(self, channel, tvals):
        half = self.nr_sigma * self.sigma / 2
        tc = self.algorithm_time() + half

        gauss_env = np.exp(-0.5 * (tvals - tc) ** 2 / self.sigma ** 2)
        gauss_env -= np.exp(-0.5 * half ** 2 / self.sigma ** 2)
        gauss_env *= self.amplitude * (tvals - tc >= -half) * (
                tvals - tc < half)
        deriv_gauss_env = -self.motzoi * (tvals - tc) * gauss_env / self.sigma

        I_mod, Q_mod = apply_modulation(
            gauss_env, deriv_gauss_env, tvals, self.mod_frequency,
            phase=self.phase, phi_skew=self.phi_skew, alpha=self.alpha,
            tval_phaseref=0 if self.phaselock else tc)

        if channel == self.I_channel:
            return I_mod
        elif channel == self.Q_channel:
            return Q_mod
        else:
            return np.zeros_like(tvals)

    def hashables(self, tstart, channel):
        if channel not in self.channels:
            return []
        if self.pulse_off:
            return ['Offpulse', self.algorithm_time() - tstart, self.length]
        hashlist = [type(self), self.algorithm_time() - tstart]
        hashlist += [channel == self.I_channel, self.amplitude, self.sigma]
        hashlist += [self.nr_sigma, self.motzoi, self.mod_frequency]
        phase = self.phase
        phase += 360 * self.phaselock * self.mod_frequency * (
                self.algorithm_time() + self.nr_sigma * self.sigma / 2)
        hashlist += [self.alpha, self.phi_skew, phase]


        return hashlist


class SSB_DRAG_pulse_with_cancellation(SSB_DRAG_pulse):
    """
    SSB Drag pulse with copies with scaled amp. and offset phase on extra
    channels intended for interferometrically cancelling on-device crosstalk.

    Args:
        name (str): Name of the pulse, used for referencing to other pulses in a
            sequence. Typically generated automatically by the `Segment` class.
        element_name (str): Name of the element the pulse should be played in.
        I_channel (str): In-phase output channel name.
        Q_channel (str): Quadrature output channel name.
        codeword (int or 'no_codeword'): The codeword that the pulse belongs in.
            Defaults to 'no_codeword'.
        amplitude (float): Pulse amplitude in Volts. Defaults to 0.1 V.
        sigma (float): Pulse width standard deviation in seconds. Defaults to
            250 ns.
        nr_sigma (float): Pulse clipping length in units of pulse sigma. Total
            pulse length will be `nr_sigma*sigma`. Defaults to 4.
        motzoi (float): Amplitude of the derivative quadrature in units of
            pulse sigma. Defautls to 0.
        mod_frequency (float): Pulse modulation frequency in Hz. Defaults to
            1 MHz.
        phase (float): Pulse modulation phase in degrees. Defaults to 0.
        phaselock (bool): The phase reference time is the start of the algorithm
            if True and the middle of the pulse otherwise. Defaults to True.
        alpha (float): Ratio of the I_channel and Q_channel output. Defaults to
            1.
        phi_skew (float): Phase offset between I_channel and Q_channel, in
            addition to the nominal 90 degrees. Defaults to 0.
        cancellation_params (dict): a parameter dictionary for cancellation
            drives. The keys of the dictionary should be tuples of I- and Q-
            channel names for the cancellation and the values should be
            dictionaries of parameter values. Possible parameters to override
            are 'amplitude', 'phase', 'delay', 'mod_frequency', 'phi_skew',
            'alpha' and 'phaselock'. Cancellation amplitude is a scaling factor
            for the main pulse amplitude and phase is a phase offset. The delay
            is relative to the main pulse.
    """

    @classmethod
    def pulse_params(cls):
        params = super().pulse_params()
        params.update({'cancellation_params': {}})
        return params

    @property
    def channels(self):
        channels = super().channels
        for i, q in self.cancellation_params.keys():
            channels += [i, q]
        return channels

    def chan_wf(self, channel, tvals):
        if channel in [self.I_channel, self.Q_channel]:
            return super().chan_wf(channel, tvals)
        iq_idx = -1
        for (i, q), p in self.cancellation_params.items():
            if channel in [i, q]:
                iq_idx = [i, q].index(channel)
                cpars = p
                break
        if iq_idx == -1:
            return np.zeros_like(tvals)

        half = self.nr_sigma * self.sigma / 2
        tc = self.algorithm_time() + half + cpars.get('delay', 0.0)

        gauss_env = np.exp(-0.5 * (tvals - tc) ** 2 / self.sigma ** 2)
        gauss_env -= np.exp(-0.5 * half ** 2 / self.sigma ** 2)
        gauss_env *= self.amplitude * (tvals - tc >= -half) * (
                tvals - tc < half)
        gauss_env *= cpars.get('amplitude', 1.0)
        deriv_gauss_env = -self.motzoi * (tvals - tc) * gauss_env / self.sigma

        return apply_modulation(
            gauss_env, deriv_gauss_env, tvals,
            cpars.get('mod_frequency', self.mod_frequency),
            phase=self.phase + cpars.get('phase', 0.0),
            phi_skew=cpars.get('phi_skew', self.phi_skew),
            alpha=cpars.get('alpha', self.alpha),
            tval_phaseref=0 if cpars.get('phaselock', self.phaselock)
                else tc)[iq_idx]

    def hashables(self, tstart, channel):
        if channel in [self.I_channel, self.Q_channel]:
            return super().hashables(tstart, channel)
        if self.pulse_off:
            return ['Offpulse', self.algorithm_time() - tstart, self.length]
        for (i, q), cpars in self.cancellation_params.items():
            if channel != i and channel != q:
                continue
            hashlist = [type(self), self.algorithm_time() - tstart]
            hashlist += [channel == i]
            hashlist += [self.amplitude*cpars.get('amplitude', 1.0)]
            hashlist += [self.sigma]
            hashlist += [self.nr_sigma, self.motzoi]
            hashlist += [cpars.get('mod_frequency', self.mod_frequency)]
            phase = self.phase + cpars.get('phase', 0)
            phase += 360 * cpars.get('phaselock', self.phaselock) * \
                     cpars.get('mod_frequency', self.mod_frequency) * (
                        self.algorithm_time() + self.nr_sigma * self.sigma / 2 +
                        + cpars.get('delay', 0.0))
            hashlist += [cpars.get('alpha', self.alpha)]
            hashlist += [cpars.get('phi_skew', self.phi_skew), phase]
            hashlist += [cpars.get('delay', 0)]
            return hashlist
        return []


class GaussianFilteredPiecewiseConstPulse(pulse.Pulse):
    """
    The base class for different Gaussian-filtered piecewise constant pulses.

    To avoid clipping of the Gaussian-filtered rising and falling edges, the
    pulse should start and end with zero-amplitude buffer segments.

    Args:
        name (str): The name of the pulse, used for referencing to other pulses
            in a sequence. Typically generated automatically by the `Segment`
            class.
        element_name (str): Name of the element the pulse should be played in.
        channels (list of str): Channel names this pulse is played on
        lengths (list of list of float): For each channel, a list of the
            lengths of the pulse segments. Must satisfy
            `len(lengths) == len(channels)`.
        amplitudes (list of list of float): The amplitudes of all pulse
            segments. The shape must match that of `lengths`.
        gaussian_filter_sigma (float): The width of the gaussian filter sigma
            of the pulse.
        codeword (int or 'no_codeword'): The codeword that the pulse belongs in.
            Defaults to 'no_codeword'.
    """
    @classmethod
    def pulse_params(cls):
        """
        Returns a dictionary of pulse parameters and initial values. These
        parameters are set upon calling the super().__init__ method.
        """
        params = {
            'pulse_type': 'GaussianFilteredPiecewiseConstPulse',
            'channels': None,
            'lengths': None,
            'amplitudes': 0,
            'gaussian_filter_sigma': 0,
        }
        return params

    @property
    def length(self):
        max_len = 0
        for channel_lengths in self.lengths:
            max_len = max(max_len, np.sum(channel_lengths))
        return max_len

    def _check_dimensions(self):
        if len(self.lengths) != len(self.channels):
            raise ValueError("Lengths list doesn't match channels list")
        if len(self.amplitudes) != len(self.channels):
            raise ValueError("Amplitudes list doesn't match channels list")
        for chan_lens, chan_amps in zip(self.lengths, self.amplitudes):
            if len(chan_lens) != len(chan_amps):
                raise ValueError("One of the amplitudes lists doesn't match "
                                 "the corresponding lengths list")

    def chan_wf(self, channel, t):
        self._check_dimensions()

        t0 = self.algorithm_time()
        idx = self.channels.index(channel)
        wave = np.zeros_like(t)

        if self.gaussian_filter_sigma > 0:
            timescale = 1 / (np.sqrt(2) * self.gaussian_filter_sigma)
        else:
            timescale = 0

        for seg_len, seg_amp in zip(self.lengths[idx], self.amplitudes[idx]):
            t1 = t0 + seg_len
            if self.gaussian_filter_sigma > 0:
                wave += 0.5 * seg_amp * (sp.special.erf((t - t0) * timescale) -
                                         sp.special.erf((t - t1) * timescale))
            else:
                wave += seg_amp * (t >= t0) * (t < t1)
            t0 = t1
        return wave

    def hashables(self, tstart, channel):
        if channel not in self.channels:
            return []
        if self.pulse_off:
            return ['Offpulse', self.algorithm_time() - tstart, self.length]
        hashlist = [type(self), self.algorithm_time() - tstart]
        idx = self.channels.index(channel)
        chan_lens = self.lengths[idx]
        chan_amps = self.amplitudes[idx]
        hashlist += [len(chan_lens)]
        hashlist += list(chan_lens.copy())
        hashlist += list(chan_amps.copy())
        hashlist += [self.gaussian_filter_sigma]
        return hashlist


class NZTransitionControlledPulse(GaussianFilteredPiecewiseConstPulse):
    """
    A zero-area pulse shape that allows to control the accumulated phase when
    transitioning from the first pulse half to the second pulse half, by having
    an additional, low-amplitude segment between the two main pulse-halves.

    The zero area is achieved by adjusting the lengths for the intermediate
    pulses.
    """
    def __init__(self, name, element_name, **kw):
        super().__init__(name, element_name, **kw)
        self._update_lengths_amps_channels()

    @classmethod
    def pulse_params(cls):
        params = {
            'pulse_type': 'NZTransitionControlledPulse',
            'channel': None,
            'channel2': None,
            'amplitude': 0,
            'amplitude2': 0,
            'amplitude_offset': 0,
            'amplitude_offset2': 0,
            'pulse_length': 0,
            'trans_amplitude': 0,
            'trans_amplitude2': 0,
            'trans_length': 0,
            'buffer_length_start': 30e-9,
            'buffer_length_end': 30e-9,
            'channel_relative_delay': 0,
            'gaussian_filter_sigma': 1e-9,
        }
        return params

    def _update_lengths_amps_channels(self):
        self.channels = [self.channel, self.channel2]
        self.lengths = []
        self.amplitudes = []

        for ma, ta, ao, d in [
            (self.amplitude, self.trans_amplitude, self.amplitude_offset,
             -self.channel_relative_delay/2),
            (self.amplitude2, self.trans_amplitude2, self.amplitude_offset2,
             self.channel_relative_delay/2),
        ]:
            ml = self.pulse_length
            tl = self.trans_length
            bs = self.buffer_length_start
            be = self.buffer_length_end
            self.amplitudes.append([0, ma + ao, ta, -ta, -ma + ao, 0])

            if ta == 0:
                self.lengths.append([bs + d, ml / 2, tl / 2,
                                     tl / 2, ml / 2, be - d])
            else:
                # if np.abs(tl * ta) <= np.abs(ml * ao):
                #     raise ValueError('NZTCPulse: You have to pick the pulse '
                #                      'parameters such that "abs(trans_len * '
                #                      'trans_amplitude) > abs('
                #                      'pulse_length * amplitude_offset)".')
<<<<<<< HEAD
=======
                # if np.abs(tl * ta) < np.abs(ml * ao):
                #     raise ValueError('NZTCPulse: Pick the pulse parameters '
                #                      'such that "trans_len * trans_amplitude < '
                #                      'pulse_length * amplitude_offset".')
>>>>>>> d436ad7d
                self.lengths.append([bs + d, ml / 2, (tl - ml * ao / ta) / 2,
                                     (tl + ml * ao / ta) / 2, ml / 2, be - d])

    def chan_wf(self, channel, t):
        self._update_lengths_amps_channels()
        return super().chan_wf(channel, t)


<<<<<<< HEAD
        setattr(self, '_' + param, getattr(self, param))
        setattr(self.__class__, param, property(getter, setter))


=======
>>>>>>> d436ad7d
class BufferedSquarePulse(pulse.Pulse):
    def __init__(self,
                 element_name,
                 channel=None,
                 channels=None,
                 name='buffered square pulse',
                 **kw):
        super().__init__(name, element_name, **kw)

        # Set channels
        if channel is None and channels is None:
            raise ValueError('Must specify either channel or channels')
        elif channels is None:
            self.channels.append(channel)
        else:
            self.channels = channels

        self.length = self.pulse_length + self.buffer_length_start + \
                      self.buffer_length_end

    @classmethod
    def pulse_params(cls):
        """
        Returns a dictionary of pulse parameters and initial values. These
        parameters are set upon calling the
        super().__init__ method.
        """
        params = {
            'pulse_type': 'BufferedSquarePulse',
            'channel': None,
            'channels': [],
            'amplitude': 0,
            'pulse_length': 0,
            'buffer_length_start': 0,
            'buffer_length_end': 0,
            'gaussian_filter_sigma': 0,
        }
        return params

    def chan_wf(self, chan, tvals):
        if self.gaussian_filter_sigma == 0:
            wave = np.ones_like(tvals) * self.amplitude
            wave *= (tvals >= tvals[0] + self.buffer_length_start)
            wave *= (tvals <
                     tvals[0] + self.buffer_length_start + self.pulse_length)
            return wave
        else:
            tstart = tvals[0] + self.buffer_length_start
            tend = tvals[0] + self.buffer_length_start + self.pulse_length
            scaling = 1 / np.sqrt(2) / self.gaussian_filter_sigma
            wave = 0.5 * (sp.special.erf(
                (tvals - tstart) * scaling) - sp.special.erf(
                (tvals - tend) * scaling)) * self.amplitude
            return wave

    def hashables(self, tstart, channel):
        if channel not in self.channels:
            return []
        if self.pulse_off:
            return ['Offpulse', self.algorithm_time() - tstart, self.length]
        hashlist = [type(self), self.algorithm_time() - tstart]
        hashlist += [self.amplitude, self.pulse_length]
        hashlist += [self.buffer_length_start, self.buffer_length_end]
        hashlist += [self.gaussian_filter_sigma]
        return hashlist


class BufferedCZPulse(pulse.Pulse):
    def __init__(self,
                 channel,
                 element_name,
                 aux_channels_dict=None,
                 name='buffered CZ pulse',
                 **kw):
        super().__init__(name, element_name, **kw)

        # Set channels
        self.channel = channel
        self.aux_channels_dict = aux_channels_dict
        self.channels = [self.channel]
        if self.aux_channels_dict is not None:
            self.channels += list(self.aux_channels_dict)

        self.length = self.pulse_length + self.buffer_length_start + \
                      self.buffer_length_end

    @classmethod
    def pulse_params(cls):
        """
        Returns a dictionary of pulse parameters and initial values. These parameters are set upon calling the
        super().__init__ method.
        """
        params = {
            'pulse_type': 'BufferedCZPulse',
            'channel': None,
            'aux_channels_dict': None,
            'amplitude': 0,
            'frequency': 0,
            'phase': 0,
            'pulse_length': 0,
            'buffer_length_start': 0,
            'buffer_length_end': 0,
            'extra_buffer_aux_pulse': 5e-9,
            'gaussian_filter_sigma': 0,
        }
        return params

    def chan_wf(self, chan, tvals):
        amp = self.amplitude
        buffer_start = self.buffer_length_start
        buffer_end = self.buffer_length_end
        pulse_length = self.pulse_length
        if chan != self.channel:
            amp = self.aux_channels_dict[chan]
            buffer_start -= self.extra_buffer_aux_pulse
            buffer_end -= self.extra_buffer_aux_pulse
            pulse_length += 2 * self.extra_buffer_aux_pulse

        if self.gaussian_filter_sigma == 0:
            wave = np.ones_like(tvals) * amp
            wave *= (tvals >= tvals[0] + buffer_start)
            wave *= (tvals < tvals[0] + buffer_start + pulse_length)
        else:
            tstart = tvals[0] + buffer_start
            tend = tvals[0] + buffer_start + pulse_length
            scaling = 1 / np.sqrt(2) / self.gaussian_filter_sigma
            wave = 0.5 * (sp.special.erf(
                (tvals - tstart) * scaling) - sp.special.erf(
                (tvals - tend) * scaling)) * amp
        t_rel = tvals - tvals[0]
        wave *= np.cos(
            2 * np.pi * (self.frequency * t_rel + self.phase / 360.))
        return wave

    def hashables(self, tstart, channel):
        if channel not in self.channels:
            return []
        if self.pulse_off:
            return ['Offpulse', self.algorithm_time() - tstart, self.length]
        hashlist = [type(self), self.algorithm_time() - tstart]

        amp = self.amplitude
        buffer_start = self.buffer_length_start
        buffer_end = self.buffer_length_end
        pulse_length = self.pulse_length
        if channel != self.channel:
            amp = self.aux_channels_dict[channel]
            buffer_start -= self.extra_buffer_aux_pulse
            buffer_end -= self.extra_buffer_aux_pulse
            pulse_length += 2 * self.extra_buffer_aux_pulse

        hashlist += [amp, pulse_length, buffer_start, buffer_end]
        hashlist += [self.gaussian_filter_sigma]
        hashlist += [self.frequency, self.phase % 360]
        return hashlist


class NZBufferedCZPulse(pulse.Pulse):
    def __init__(self, channel, element_name, aux_channels_dict=None,
                 name='NZ buffered CZ pulse', **kw):
        super().__init__(name, element_name, **kw)

        self.channel = channel
        self.aux_channels_dict = aux_channels_dict
        self.channels = [self.channel]
        if self.aux_channels_dict is not None:
            self.channels += list(self.aux_channels_dict)

        self.length1 = self.alpha * self.pulse_length / (self.alpha + 1)
        self.length = self.pulse_length + self.buffer_length_start + \
                      self.buffer_length_end


    @classmethod
    def pulse_params(cls):
        """
        Returns a dictionary of pulse parameters and initial values. These parameters are set upon calling the
        super().__init__ method.
        """
        params = {
            'pulse_type': 'NZBufferedCZPulse',
            'channel': None,
            'aux_channels_dict': None,
            'amplitude': 0,
            'alpha': 1,
            'frequency': 0,
            'phase': 0,
            'pulse_length': 0,
            'buffer_length_start': 0,
            'buffer_length_end': 0,
            'extra_buffer_aux_pulse': 5e-9,
            'gaussian_filter_sigma': 0,
        }
        return params

    def chan_wf(self, chan, tvals):
        amp1 = self.amplitude
        amp2 = -self.amplitude * self.alpha
        buffer_start = self.buffer_length_start
        buffer_end = self.buffer_length_end
        pulse_length = self.pulse_length
        l1 = self.length1
        if chan != self.channel:
            amp1 = self.aux_channels_dict[chan] * amp1
            amp2 = -amp1 * self.alpha
            buffer_start -= self.extra_buffer_aux_pulse
            buffer_end -= self.extra_buffer_aux_pulse
            pulse_length += 2 * self.extra_buffer_aux_pulse
            l1 = self.alpha * pulse_length / (self.alpha + 1)

        if self.gaussian_filter_sigma == 0:
            wave1 = np.ones_like(tvals) * amp1
            wave1 *= (tvals >= tvals[0] + buffer_start)
            wave1 *= (tvals < tvals[0] + buffer_start + l1)

            wave2 = np.ones_like(tvals) * amp2
            wave2 *= (tvals >= tvals[0] + buffer_start + l1)
            wave2 *= (tvals < tvals[0] + buffer_start + pulse_length)

            wave = wave1 + wave2
        else:
            tstart = tvals[0] + buffer_start
            tend = tvals[0] + buffer_start + l1
            tend2 = tvals[0] + buffer_start + pulse_length
            scaling = 1 / np.sqrt(2) / self.gaussian_filter_sigma
            wave = 0.5 * (amp1 * sp.special.erf((tvals - tstart) * scaling) -
                          amp1 * sp.special.erf((tvals - tend) * scaling) +
                          amp2 * sp.special.erf((tvals - tend) * scaling) -
                          amp2 * sp.special.erf((tvals - tend2) * scaling))
        return wave

    def hashables(self, tstart, channel):
        if channel not in self.channels:
            return []
        if self.pulse_off:
            return ['Offpulse', self.algorithm_time() - tstart, self.length]
        hashlist = [type(self), self.algorithm_time() - tstart]

        amp = self.amplitude
        buffer_start = self.buffer_length_start
        buffer_end = self.buffer_length_end
        pulse_length = self.pulse_length
        if channel != self.channel:
            amp = self.aux_channels_dict[channel]
            buffer_start -= self.extra_buffer_aux_pulse
            buffer_end -= self.extra_buffer_aux_pulse
            pulse_length += 2 * self.extra_buffer_aux_pulse

        hashlist += [amp, pulse_length, buffer_start, buffer_end]
        hashlist += [self.gaussian_filter_sigma, self.alpha]
        return hashlist

class BufferedNZFLIPPulse(pulse.Pulse):
    def __init__(self, channel, channel2, element_name, aux_channels_dict=None,
                 name='Buffered FLIP Pulse', **kw):
        super().__init__(name, element_name, **kw)

        self.channel = channel
        self.channel2 = channel2
        self.channels = [self.channel, self.channel2]

        # buffer when fluxing one qubit until the other qubit is fluxed
        self.flux_buffer = {channel: self.flux_buffer_length2,
                            channel2: self.flux_buffer_length}

        self.amps = {channel: self.amplitude, channel2: self.amplitude2}

        alpha1 = self.alpha
        alpha2 = self.alpha
        self.alphas = {channel: alpha1, channel2: alpha2}

        self.length1 = {channel: alpha1*self.pulse_length/(alpha1 + 1)\
                                 + 2*self.flux_buffer[channel2],
                        channel2: alpha2*self.pulse_length/(alpha2 + 1)\
                                  + 2*self.flux_buffer[channel]}

        self.length2 = {channel: self.pulse_length/(alpha1 + 1)\
                                 + 2*self.flux_buffer[channel2],
                        channel2: self.pulse_length/(alpha2 + 1)\
                                  + 2*self.flux_buffer[channel]}

        delay = self.channel_relative_delay  # delay of pulse on channel2 wrt pulse on channel
        bls = self.buffer_length_start  # initial value for buffer length start passed with kw
        ble = self.buffer_length_end  # initial value for buffer length end passed with kw

        # Compute new buffer lengths taking into account channel skewness and additional flux buffers
        # Negative delay means that channel pulse happens after channel2 pulse
        if delay < 0:
            self.buffer_length_start = \
                       {channel: bls - delay + self.flux_buffer[channel],
                        channel2: bls + self.flux_buffer[channel2]}
            self.buffer_length_end = \
                        {channel: ble + self.flux_buffer[channel],
                         channel2: ble - delay + self.flux_buffer[channel2]}
        else:
            self.buffer_length_start = \
                       {channel: bls + self.flux_buffer[channel],
                        channel2: bls + delay + self.flux_buffer[channel2]}
            self.buffer_length_end = \
                        {channel: ble + delay + self.flux_buffer[channel],
                         channel2: ble + self.flux_buffer[channel2]}

        self.length = self.length1[channel] + self.length2[channel] + \
                      self.buffer_length_start[channel] + \
                      self.buffer_length_end[channel] + \
                      2*self.flux_buffer[channel]

    @classmethod
    def pulse_params(cls):
        """
        Returns a dictionary of pulse parameters and initial values. These parameters are set upon calling the
        super().__init__ method.
        """
        params = {
            'pulse_type': 'BufferedNZFLIPPulse',
            'channel': None,
            'channel2': None,
            'amplitude': 0,
            'amplitude2': 0,
            'alpha': 1,
            'pulse_length': 0,
            'buffer_length_start': 30e-9,
            'buffer_length_end': 30e-9,
            'flux_buffer_length': 0,
            'flux_buffer_length2': 0,
            'channel_relative_delay': 0,
            'gaussian_filter_sigma': 1e-9,
        }
        return params

    def chan_wf(self, chan, tvals):

        amp1 = self.amps[chan]
        amp2 = -amp1*self.alphas[chan]
        buffer_start = self.buffer_length_start[chan]
        flux_buffer = self.flux_buffer[chan]
        l1 = self.length1[chan]
        l2 = self.length2[chan]

        if self.gaussian_filter_sigma == 0:
            # creates first square
            wave1 = np.ones_like(tvals)*amp1
            wave1 *= (tvals >= tvals[0] + buffer_start)
            wave1 *= (tvals < tvals[0] + buffer_start + l1)

            # creates second NZ square
            wave2 = np.ones_like(tvals)*amp2
            wave2 *= (tvals >= tvals[0] + buffer_start + l1 + 2*flux_buffer)
            wave2 *= (tvals < tvals[0] + buffer_start + l1 + l2 \
                      + 2*flux_buffer)

            wave = wave1 + wave2
        else:
            tstart = tvals[0] + buffer_start
            tend = tvals[0] + buffer_start + l1
            tstart2 = tvals[0] + buffer_start + l1 + 2*flux_buffer
            tend2 = tvals[0] + buffer_start + l1 + l2 + 2*flux_buffer
            scaling = 1/np.sqrt(2)/self.gaussian_filter_sigma
            wave = 0.5*(amp1*sp.special.erf((tvals - tstart)*scaling) -
                        amp1*sp.special.erf((tvals - tend)*scaling) +
                        amp2*sp.special.erf((tvals - tstart2)*scaling) -
                        amp2*sp.special.erf((tvals - tend2)*scaling))
        return wave

    def hashables(self, tstart, channel):
        if channel not in self.channels:
            return []
        if self.pulse_off:
            return ['Offpulse', self.algorithm_time() - tstart, self.length]
        hashlist = [type(self), self.algorithm_time() - tstart]

        amp = self.amps[channel]
        buffer_start = self.buffer_length_start[channel]
        buffer_end = self.buffer_length_end[channel]
        pulse_length = self.pulse_length

        hashlist += [amp, pulse_length, buffer_start, buffer_end]
        hashlist += [self.gaussian_filter_sigma, self.alphas[channel]]
        return hashlist


class BufferedFLIPPulse(pulse.Pulse):
    def __init__(self, channel, channel2, element_name, aux_channels_dict=None,
                 name='Buffered FLIP Pulse', **kw):
        super().__init__(name, element_name, **kw)

        self.channel = channel
        self.channel2 = channel2
        self.channels = [self.channel, self.channel2]

        self.amps = {channel: self.amplitude, channel2: self.amplitude2}

        delay = self.channel_relative_delay  # delay of pulse on channel2 wrt pulse on channel
        bls = self.buffer_length_start  # initial value for buffer length start passed with kw
        ble = self.buffer_length_end  # initial value for buffer length end passed with kw

        self.length1 = {channel: self.pulse_length + 2*self.flux_buffer_length,
                        channel2: self.pulse_length+2*self.flux_buffer_length2}

        # Compute new buffer lengths taking into account channel skewness and additional flux buffers
        # Negative delay means that channel pulse happens after channel2 pulse
        if delay < 0:
            self.buffer_length_start = \
                {channel: bls - delay + self.flux_buffer_length2,
                 channel2: bls + self.flux_buffer_length}
            self.buffer_length_end = \
                {channel: ble + self.flux_buffer_length2,
                 channel2: ble - delay + self.flux_buffer_length}
        else:
            self.buffer_length_start = \
                {channel: bls + self.flux_buffer_length2,
                 channel2: bls + delay + self.flux_buffer_length}
            self.buffer_length_end = \
                {channel: ble + delay + self.flux_buffer_length2,
                 channel2: ble + self.flux_buffer_length}

        self.length = self.length1[channel] + self.buffer_length_start[channel] + \
                      self.buffer_length_end[channel] + 2*self.flux_buffer_length2

    @classmethod
    def pulse_params(cls):
        """
        Returns a dictionary of pulse parameters and initial values. These parameters are set upon calling the
        super().__init__ method.
        """
        params = {
            'pulse_type': 'BufferedFLIPPulse',
            'channel': None,
            'channel2': None,
            'amplitude': 0,
            'amplitude2': 0,
            'pulse_length': 0,
            'buffer_length_start': 30e-9,
            'buffer_length_end': 30e-9,
            'flux_buffer_length': 0,
            'flux_buffer_length2': 0,
            'channel_relative_delay': 0,
            'gaussian_filter_sigma': 1e-9,
        }
        return params

    def chan_wf(self, chan, tvals):

        amp = self.amps[chan]
        buffer_start = self.buffer_length_start[chan]
        l1 = self.length1[chan]

        if self.gaussian_filter_sigma == 0:
            wave = np.ones_like(tvals) * amp
            wave *= (tvals >= tvals[0] + buffer_start)
            wave *= (tvals < tvals[0] + buffer_start + l1)

        else:
            tstart = tvals[0] + buffer_start
            tend = tvals[0] + buffer_start + l1
            scaling = 1 / np.sqrt(2) / self.gaussian_filter_sigma
            wave = 0.5 * (sp.special.erf(
                (tvals - tstart) * scaling) - sp.special.erf(
                (tvals - tend) * scaling)) * amp
        return wave

    def hashables(self, tstart, channel):
        if channel not in self.channels:
            return []
        if self.pulse_off:
            return ['Offpulse', self.algorithm_time() - tstart, self.length]
        hashlist = [type(self), self.algorithm_time() - tstart]

        amp = self.amps[channel]
        buffer_start = self.buffer_length_start[channel]
        buffer_end = self.buffer_length_end[channel]
        pulse_length = self.pulse_length

        hashlist += [amp, pulse_length, buffer_start, buffer_end]
        hashlist += [self.gaussian_filter_sigma]

        return hashlist


class NZMartinisGellarPulse(pulse.Pulse):
    def __init__(self, channel, element_name, wave_generation_func,
                 aux_channels_dict=None,
                 name='NZMartinisGellarPulse', **kw):
        super().__init__(name, element_name, **kw)

        self.channel = channel
        self.aux_channels_dict = aux_channels_dict
        self.channels = [self.channel]
        if self.aux_channels_dict is not None:
            self.channels += list(self.aux_channels_dict)

        self.length = self.pulse_length + self.buffer_length_start + \
                      self.buffer_length_end

        self.wave_generation_func = wave_generation_func

    @classmethod
    def pulse_params(cls):
        """
        Returns a dictionary of pulse parameters and initial values. These parameters are set upon calling the
        super().__init__ method.
        """
        params = {
            'pulse_type': 'NZMartinisGellarPulse',
            'channel': None,
            'aux_channels_dict': None,
            'theta_f': np.pi / 2,
            'alpha': 1,
            'pulse_length': 0,
            'buffer_length_start': 0,
            'buffer_length_end': 0,
            'extra_buffer_aux_pulse': 0e-9,
            'wave_generation_func': None,
            'qbc_freq': 0,
            'qbt_freq': 0,
            'anharmonicity': 0,
            'J': 0,
            'loop_asym': 0,
            'dv_dphi': 0,
            'lambda_2': 0,
        }
        return params

    def chan_wf(self, chan, tvals):

        dv_dphi = self.dv_dphi
        if chan != self.channel:
            dv_dphi *= self.aux_channels_dict[chan]

        params_dict = {
            'pulse_length': self.pulse_length,
            'theta_f': self.theta_f,
            'qbc_freq': self.qbc_freq,
            'qbt_freq': self.qbt_freq,
            'anharmonicity': self.anharmonicity,
            'J': self.J,
            'dv_dphi': dv_dphi,
            'loop_asym': self.loop_asym,
            'lambda_2': self.lambda_2,
            'alpha': self.alpha,
            'buffer_length_start': self.buffer_length_start
        }
        return self.wave_generation_func(tvals, params_dict)

    def hashables(self, tstart, channel):
        if channel not in self.channels:
            return []
        if self.pulse_off:
            return ['Offpulse', self.algorithm_time() - tstart, self.length]
        hashlist = [type(self), self.algorithm_time() - tstart]
        hashlist += [self.pulse_length, self.theta_f, self.qbc_freq]
        hashlist += [self.qbt_freq, self.anharmonicity, self.J, self.dv_dphi]
        hashlist += [self.loop_asym, self.lambda_2, self.alpha]
        hashlist += [self.buffer_length_start, hash(self.wave_generation_func)]
        return hashlist


class GaussFilteredCosIQPulse(pulse.Pulse):
    def __init__(self,
                 I_channel,
                 Q_channel,
                 element_name,
                 name='gauss filtered cos IQ pulse',
                 **kw):
        super().__init__(name, element_name, **kw)

        self.I_channel = I_channel
        self.Q_channel = Q_channel
        self.channels = [self.I_channel, self.Q_channel]

        self.phase_lock = kw.pop('phase_lock', False)
        self.length = self.pulse_length + self.gaussian_filter_sigma * self.nr_sigma

    @classmethod
    def pulse_params(cls):
        """
        Returns a dictionary of pulse parameters and initial values. These parameters are set upon calling the
        super().__init__ method.
        """
        params = {
            'pulse_type': 'GaussFilteredCosIQPulse',
            'I_channel': None,
            'Q_channel': None,
            'amplitude': 0,
            'pulse_length': 0,
            'mod_frequency': 0,
            'phase': 0,
            'nr_sigma': 5,
            'alpha': 1,
            'phi_skew': 0,
            'gaussian_filter_sigma': 0,
        }
        return params

    def chan_wf(self, chan, tvals, **kw):
        if self.gaussian_filter_sigma == 0:
            wave = np.ones_like(tvals) * self.amplitude
            wave *= (tvals >= tvals[0])
            wave *= (tvals < tvals[0] + self.pulse_length)
        else:
            tstart = tvals[0] + 0.5 * self.gaussian_filter_sigma * self.nr_sigma
            tend = tstart + self.pulse_length
            scaling = 1 / np.sqrt(2) / self.gaussian_filter_sigma
            wave = 0.5 * (sp.special.erf(
                (tvals - tstart) * scaling) - sp.special.erf(
                (tvals - tend) * scaling)) * self.amplitude
        I_mod, Q_mod = apply_modulation(
            wave,
            np.zeros_like(wave),
            tvals,
            mod_frequency=self.mod_frequency,
            phase=self.phase,
            phi_skew=self.phi_skew,
            alpha=self.alpha,
            tval_phaseref=0 if self.phase_lock else self.algorithm_time())
        if chan == self.I_channel:
            return I_mod
        if chan == self.Q_channel:
            return Q_mod

    def hashables(self, tstart, channel):
        if channel not in self.channels:
            return []
        if self.pulse_off:
            return ['Offpulse', self.algorithm_time() - tstart, self.length]
        hashlist = [type(self), self.algorithm_time() - tstart]
        hashlist += [channel == self.I_channel, self.amplitude]
        hashlist += [self.mod_frequency, self.gaussian_filter_sigma]
        hashlist += [self.nr_sigma, self.pulse_length]
        phase = self.phase
        phase += 360 * (not self.phase_lock) * self.mod_frequency \
                 * self.algorithm_time()
        hashlist += [self.alpha, self.phi_skew, phase]
        return hashlist


class GaussFilteredCosIQPulseMultiChromatic(pulse.Pulse):
    def __init__(self,
                 I_channel,
                 Q_channel,
                 element_name,
                 name='gauss filtered cos IQ pulse multi chromatic',
                 **kw):
        super().__init__(name, element_name, **kw)

        self.I_channel = I_channel
        self.Q_channel = Q_channel
        self.channels = [self.I_channel, self.Q_channel]

        if np.ndim(self.mod_frequency) != 1:
            raise ValueError("MultiChromatic Pulse requires a list or 1D array "
                             f"of frequencies. Instead {self.mod_frequency} "
                             f"was given")

        self.phase_lock = kw.pop('phase_lock', False)
        self.length = self.pulse_length + \
                      self.gaussian_filter_sigma * self.nr_sigma

        params = dict(amplitude=self.amplitude,
                      phase=self.phase,
                      phi_skew=self.phi_skew,
                      alpha=self.alpha)

        for pname, p in params.items():
            if np.ndim(p) == 0:
                setattr(self, pname, len(self.mod_frequency) * [p])
            elif len(p) != len(self.mod_frequency):
                raise ValueError(f"Received {len(p)} {pname}  but expected "
                                 f"{len(self.mod_frequency)} (number of frequencies)")

    @classmethod
    def pulse_params(cls):
        """
        Returns a dictionary of pulse parameters and initial values. These parameters are set upon calling the
        super().__init__ method.
        """
        params = {
            'pulse_type': 'GaussFilteredCosIQPulseMultiChromatic',
            'I_channel': None,
            'Q_channel': None,
            'amplitude': 0,
            'pulse_length': 0,
            'mod_frequency': [0],
            'phase': 0,
            'nr_sigma': 5,
            'alpha': 1,
            'phi_skew': 0,
            'gaussian_filter_sigma': 0,
        }
        return params

    def chan_wf(self, chan, tvals, **kw):
        I_mods, Q_mods = np.zeros_like(tvals), np.zeros_like(tvals)
        for a, ph, f, phi, alpha in zip(self.amplitude, self.phase,
                                        self.mod_frequency, self.phi_skew,
                                        self.alpha):
            if self.gaussian_filter_sigma == 0:
                wave = np.ones_like(tvals) * a
                wave *= (tvals >= tvals[0])
                wave *= (tvals < tvals[0] + self.pulse_length)
            else:
                tstart = tvals[
                             0] + 0.5 * self.gaussian_filter_sigma * self.nr_sigma
                tend = tstart + self.pulse_length
                scaling = 1 / np.sqrt(2) / self.gaussian_filter_sigma
                wave = 0.5 * (sp.special.erf(
                    (tvals - tstart) * scaling) - sp.special.erf(
                    (tvals - tend) * scaling)) * a
            I_mod, Q_mod = apply_modulation(
                wave,
                np.zeros_like(wave),
                tvals,
                mod_frequency=f,
                phase=ph,
                phi_skew=phi,
                alpha=alpha,
                tval_phaseref=0 if self.phase_lock else self.algorithm_time())
            I_mods += I_mod
            Q_mods += Q_mod
        if chan == self.I_channel:
            return I_mods
        if chan == self.Q_channel:
            return Q_mods

    def hashables(self, tstart, channel):
        if channel not in self.channels:
            return []
        if self.pulse_off:
            return ['Offpulse', self.algorithm_time() - tstart, self.length]
        hashlist = [type(self), self.algorithm_time() - tstart]
        hashlist += [channel == self.I_channel]
        hashlist += list(self.amplitude)
        hashlist += self.mod_frequency
        hashlist += [self.gaussian_filter_sigma]
        hashlist += [self.nr_sigma, self.pulse_length]
        phase = [p + 360 * (not self.phase_lock) * f * self.algorithm_time() \
                 for p, f in zip(self.phase, self.mod_frequency)]
        hashlist += self.alpha
        hashlist += self.phi_skew
        hashlist += phase
        return hashlist


class VirtualPulse(pulse.Pulse):
    def __init__(self, name, element_name, **kw):
        super().__init__(name, element_name, **kw)
        self.length = self.pulse_length
        self.channels = []

    @classmethod
    def pulse_params(cls):
        """
        Returns a dictionary of pulse parameters and initial values. These parameters are set upon calling the
        super().__init__ method.
        """
        params = {
            'pulse_type': 'VirtualPulse',
            'pulse_length': 0,
        }
        return params

    def chan_wf(self, chan, tvals):
        return {}

    def hashables(self, tstart, channel):
        return []


class SquarePulse(pulse.Pulse):
    def __init__(self, element_name, channel=None, channels=None,
                 name='square pulse', **kw):
        super().__init__(name, element_name, **kw)
        if channel is None and channels is None:
            raise ValueError('Must specify either channel or channels')
        elif channels is None:
            self.channel = channel  # this is just for convenience, internally
            # this is the part the sequencer element wants to communicate with
            self.channels.append(channel)
        else:
            self.channels = channels

    @classmethod
    def pulse_params(cls):
        """
        Returns a dictionary of pulse parameters and initial values. These parameters are set upon calling the
        super().__init__ method.
        """
        params = {
            'pulse_type': 'SquarePulse',
            'channel': None,
            'channels': [],
            'amplitude': 0,
            'length': 0,
        }
        return params

    def chan_wf(self, chan, tvals):
        return np.ones(len(tvals)) * self.amplitude

    def hashables(self, tstart, channel):
        if channel not in self.channels:
            return []
        if self.pulse_off:
            return ['Offpulse', self.algorithm_time() - tstart, self.length]
        hashlist = [type(self), self.algorithm_time() - tstart]
        hashlist += [self.amplitude, self.length]
        return hashlist


class CosPulse(pulse.Pulse):
    def __init__(self, channel, element_name, name='cos pulse', **kw):
        super().__init__(name, element_name, **kw)

        self.channel = channel  # this is just for convenience, internally
        self.channels.append(channel)

    @classmethod
    def pulse_params(cls):
        """
        Returns a dictionary of pulse parameters and initial values. These parameters are set upon calling the
        super().__init__ method.
        """
        params = {
            'pulse_type': 'CosPulse',
            'channel': None,
            'amplitude': 0,
            'length': 0,
            'frequency': 1e6,
            'phase': 0,
        }
        return params

    def chan_wf(self, chan, tvals):
        return self.amplitude * np.cos(2 * np.pi *
                                       (self.frequency * tvals +
                                        self.phase / 360.))

    def hashables(self, tstart, channel):
        if channel not in self.channels:
            return []
        if self.pulse_off:
            return ['Offpulse', self.algorithm_time() - tstart, self.length]
        hashlist = [type(self), self.algorithm_time() - tstart]
        hashlist += [self.amplitude, self.length, self.frequency]
        hashlist += [(self.phase + self.frequency * tstart * 360) % 360.]
        return hashlist


def apply_modulation(ienv, qenv, tvals, mod_frequency,
                     phase=0., phi_skew=0., alpha=1., tval_phaseref=0.):
    """
    Applies single sideband modulation, requires tvals to make sure the
    phases are correct.

    The modulation and predistortion is calculated as
    [I_mod] = [cos(phi_skew)  sin(phi_skew)] [ cos(wt)  sin(wt)] [I_env]
    [Q_mod]   [0              1/alpha      ] [-sin(wt)  cos(wt)] [Q_env],
    where wt = 360 * mod_frequency * (tvals - tval_phaseref) + phase

    The output is normalized such that the determinatnt of the transformation
    matrix is +-1.

    Args:
        ienv (np.ndarray): In-phase envelope waveform.
        qenv (np.ndarray): Quadrature envelope waveform.
        tvals (np.ndarray): Sample start times in seconds.
        mod_frequency (float): Modulation frequency in Hz.
        phase (float): Phase of modulation in degrees. Defaults to 0.
        phi_skew (float): Phase offset between I_channel and Q_channel, in
            addition to the nominal 90 degrees. Defaults to 0.
        alpha (float): Ratio of the I_channel and Q_channel output.
            Defaults to 1.
        tval_phaseref: The reference time in seconds for calculating phase.
            Defaults to 0.

    Returns:
        np.ndarray, np.ndarray: The predistorted and modulated outputs.
    """
    phi = 360 * mod_frequency * (tvals - tval_phaseref) + phase
    phii = phi + phi_skew
    phiq = phi + 90

    # k = 1 / np.cos(np.pi * phi_skew / 180) #  old normalization
    k = np.sqrt(np.abs(alpha / np.cos(np.deg2rad(phi_skew))))

    imod = k * (ienv * np.cos(np.deg2rad(phii)) +
                qenv * np.sin(np.deg2rad(phii)))
    qmod = k * (ienv * np.cos(np.deg2rad(phiq)) +
                qenv * np.sin(np.deg2rad(phiq))) / alpha

    return imod, qmod<|MERGE_RESOLUTION|>--- conflicted
+++ resolved
@@ -112,8 +112,6 @@
         phase += 360 * self.phaselock * self.mod_frequency * (
                 self.algorithm_time() + self.nr_sigma * self.sigma / 2)
         hashlist += [self.alpha, self.phi_skew, phase]
-
-
         return hashlist
 
 
@@ -374,18 +372,10 @@
                 self.lengths.append([bs + d, ml / 2, tl / 2,
                                      tl / 2, ml / 2, be - d])
             else:
-                # if np.abs(tl * ta) <= np.abs(ml * ao):
-                #     raise ValueError('NZTCPulse: You have to pick the pulse '
-                #                      'parameters such that "abs(trans_len * '
-                #                      'trans_amplitude) > abs('
-                #                      'pulse_length * amplitude_offset)".')
-<<<<<<< HEAD
-=======
                 # if np.abs(tl * ta) < np.abs(ml * ao):
                 #     raise ValueError('NZTCPulse: Pick the pulse parameters '
                 #                      'such that "trans_len * trans_amplitude < '
                 #                      'pulse_length * amplitude_offset".')
->>>>>>> d436ad7d
                 self.lengths.append([bs + d, ml / 2, (tl - ml * ao / ta) / 2,
                                      (tl + ml * ao / ta) / 2, ml / 2, be - d])
 
@@ -394,13 +384,10 @@
         return super().chan_wf(channel, t)
 
 
-<<<<<<< HEAD
         setattr(self, '_' + param, getattr(self, param))
         setattr(self.__class__, param, property(getter, setter))
 
 
-=======
->>>>>>> d436ad7d
 class BufferedSquarePulse(pulse.Pulse):
     def __init__(self,
                  element_name,
