--- conflicted
+++ resolved
@@ -62,12 +62,9 @@
         self.crosstalk_cancellation_channels = []
         self.crosstalk_cancellation_mtx = None
         self.crosstalk_cancellation_shift_mtx = None
-<<<<<<< HEAD
         self.channel_mask = kw.pop('channel_mask', set())
-=======
         self.trigger_channels = kw.pop('trigger_channels', []) or []
         self.trigger_pars = kw.pop('trigger_pars', {}) or {}
->>>>>>> cd274565
 
         # Set default pulse_params and overwrite with params in keyword argument
         # list if applicable
