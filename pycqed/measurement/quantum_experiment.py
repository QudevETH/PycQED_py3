--- conflicted
+++ resolved
@@ -516,12 +516,8 @@
 
         try:
             sweep_param_name = list(self.sweep_points[0])[0]
-<<<<<<< HEAD
-            unit = list(self.sweep_points[0].values())[0][1]
-=======
             unit = self.sweep_points.get_sweep_params_property(
                 'unit', 0, param_names=sweep_param_name)
->>>>>>> c027c48b
         except TypeError:
             sweep_param_name, unit = "None", ""
         if self.sweep_functions[0] == awg_swf.SegmentHardSweep:
@@ -542,12 +538,8 @@
         if len(self.mc_points[1]) > 0: # second dimension exists
             try:
                 sweep_param_name = list(self.sweep_points[1])[0]
-<<<<<<< HEAD
-                unit = list(self.sweep_points[1].values())[0][1]
-=======
                 unit = self.sweep_points.get_sweep_params_property(
                     'unit', 1, param_names=sweep_param_name)
->>>>>>> c027c48b
             except TypeError:
                 sweep_param_name, unit = "None", ""
             if self.sweep_functions[1] == awg_swf.SegmentSoftSweep:
