--- conflicted
+++ resolved
@@ -744,11 +744,7 @@
 
 
     def plot(self, sequences=0, segments=0, qubits=None,
-<<<<<<< HEAD
-             save=False, **plot_kwargs):
-=======
              save=False, legend=True, **plot_kwargs):
->>>>>>> 6a96309a
         """
         Plots (a subset of) sequences / segments of the QuantumExperiment
         :param sequences (int, list, "all"): sequences to plot. Can be "all"
@@ -770,15 +766,9 @@
             or qubit objects.
         :param save (bool): whether or not to save the figures in the
             measurement folder.
-<<<<<<< HEAD
-        :param plot_kwargs: kwargs passed on to segment.plot(). By default,
-            legend=False and channel_map is taken from
-            general.get_channel_map(qubits)
-=======
         :param legend (bool): whether or not to show the legend.
         :param plot_kwargs: kwargs passed on to segment.plot(). By default,
              channel_map is taken from dev.get_channel_map(qubits) if available.
->>>>>>> 6a96309a
         :return:
         """
         plot_kwargs = deepcopy(plot_kwargs)
@@ -795,18 +785,12 @@
         if qubits is None:
             qubits = self.meas_objs
         qubits, _ = self.get_qubits(qubits) # get qubit objects
-<<<<<<< HEAD
-        plot_kwargs.update(dict(channel_map=plot_kwargs.pop('channel_map',
-                           general.get_channel_map(qubits))))
-        plot_kwargs.update(dict(legend=plot_kwargs.pop('legend', False)))
-=======
         default_ch_map = \
             self.dev.get_channel_map(qubits) if self.dev is not None else \
                 {qb.name: qb.get_channels() for qb in qubits}
         plot_kwargs.update(dict(channel_map=plot_kwargs.pop('channel_map',
                            default_ch_map)))
         plot_kwargs.update(dict(legend=legend))
->>>>>>> 6a96309a
 
         if segments == "all":
             # plot all segments
