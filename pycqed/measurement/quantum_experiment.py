import traceback

import time

import h5py
import numpy as np
from pycqed.analysis import analysis_toolbox as a_tools

from pycqed.measurement.waveform_control.sequence import Sequence
from pycqed.utilities.general import temporary_value
from pycqed.utilities.timer import Timer, TimedMetaClass
from pycqed.measurement.waveform_control.circuit_builder import CircuitBuilder
from pycqed.measurement import sweep_functions as swf
import pycqed.measurement.awg_sweep_functions as awg_swf
from pycqed.measurement import multi_qubit_module as mqm
import pycqed.analysis_v2.base_analysis as ba
import pycqed.utilities.general as general
from copy import copy, deepcopy
from collections import OrderedDict as odict
from pycqed.measurement.sweep_points import SweepPoints
import itertools
import logging
from pycqed.gui.waveform_viewer import WaveformViewer
log = logging.getLogger(__name__)


class QuantumExperiment(CircuitBuilder, metaclass=TimedMetaClass):
    """
    Base class for Experiments with pycqed. A QuantumExperiment consists of
    3 main parts:
    - The __init__(), which takes care of initializing the parent class
     (CircuitBuilder) and setting all the attributes of the quantum experiment
    - the run_measurement(), which is the skeleton of any measurement in pycqed.
      This function should *not* be modified by child classes
    - the run_analysis(), which defaults to calling BaseDataAnalysis. This function
      may be overwritten by child classes to start measurement-specific analysis

    """
    TIMED_METHODS = ["run_analysis"]
    _metadata_params = {'cal_points', 'sweep_points',
                        'channel_map', 'meas_objs'}
    # The following string can be overwritten by child classes to provide a
    # default value for the kwarg experiment_name. None means that the name
    # of the first sequences will be used.
    default_experiment_name = None

    def __init__(self, dev=None, qubits=None, operation_dict=None,
                 meas_objs=None, classified=False, MC=None,
                 label=None, exp_metadata=None, upload=True, measure=True,
                 analyze=True, temporary_values=(), drive="timedomain",
                 sequences=(), sequence_function=None, sequence_kwargs=None,
                 plot_sequence=False, filter_segments_mask=None, df_kwargs=None, df_name=None,
                 timer_kwargs=None, mc_points=None, sweep_functions=(awg_swf.SegmentHardSweep,
                                                  awg_swf.SegmentSoftSweep),
                 harmonize_element_lengths=False,
                 compression_seg_lim=None, force_2D_sweep=True, callback=None,
                 callback_condition=lambda : True, mc_mode=None,
                 mc_store_sweep_indices=False, **kw):
        """
        Initializes a QuantumExperiment.

        Args:
            dev (Device): Device object used for the experiment. Defaults to None.
            qubits (list): list of qubits used for the experiment (e.g. a subset of
                qubits on the device). Defaults to None. (see circuitBuilder for more
                details).
            operation_dict (dict): dictionary with operations. Defaults to None.
                (see circuitBuilder for more details).
            meas_objs (list): list of measure object (e.g., qubits) to be read
                out (i.e. for which the detector functions will be
                prepared). Defaults to self.qubits (attribute set by
                CircuitBuilder). Required for run_measurement() when qubits
                is None.
            classified (bool): whether
            MC (MeasurementControl): MeasurementControl object. Required for
                run_measurement() if qubits is None and device is None.
            label (str): Measurement label
            exp_metadata (dict): experimental metadata saved in hdf5 file
            upload (bool): whether or not to upload the sequences to the AWGs
            measure (bool): whether or not to measure
            analyze (bool): whether or not to analyze
            temporary_values (list): list of temporary values with the form:
                [(Qcode_param_1, value_1), (Qcode_param_2, value_2), ...]
            drive (str): qubit configuration.
            sequences (list): list of sequences for the experiment. Note that
                even in the case of a single sequence, a list is required.
                Required if sequence_function is None.
            sequence_function (callable): functions returning the sequences,
                see self._prepare_sequences() for more details. Required for
                run_measurement if sequences is None
            sequence_kwargs (dict): keyword arguments passed to the sequence_function.
                see self._prepare_sequences()
            filter_segments_mask (array of bool): An array with dimension
                n_0 x n_1, indicating which segments need to be measured.
                Here, n_1 is the number of sweep points in dimension 1 (soft sweep)
                and n_0 <= N_0, where N_0 is the number of sweep points in
                dimension 0 (hard sweep) including calibration points. If
                n_0 < N_0, segments with index larger than n_0 will always
                be measured (typical use case: calibration points, i.e.,
                let n_0 be the number of sweep pooints without calibration
                points).
                In case of a hard sweep in dimension 0, the lower-level
                implementation in FilteredSegmentSweep and Pulsar
                currently only supports a single consecutive range of
                segments to be measured in each row of this array (plus the
                segments with index >n_0, which are always measured). To
                fulfill this requirement, QuantumExperiment will internally
                change False-values to True in this array if needed, i.e.,
                it can happen that segments are measured even though their
                entry in this array is set to False.
            df_kwargs (dict): detector function keyword arguments.
            timer_kwargs (dict): keyword arguments for timer. See pycqed.utilities.timer.
                Timer.
            df_name (str): detector function name.
            mc_points (tuple): tuple of 2 lists with first and second dimension
                measurement control points (previously also called sweep_points,
                but name has changed to avoid confusion with SweepPoints):
                [first_dim_mc_points, second_dim_mc_points]. MC points
                correspond to measurement_control sweep points i.e. sweep points
                directly related to the instruments, e.g. segment readout index.
                Not required when using sweep_functions SegmentSoftSweep and
                SegmentHardSweep as these may be inferred from the sequences objects.
                In case other sweep functions are used (e.g. for sweeping instrument
                parameters), then the sweep points must be specified. Note that the list
                must always have two entries. E.g. for a 1D sweep of LO frequencies,
                mc_points should be of the form: (freqs, [])
            sweep_functions (tuple): tuple of sweepfunctions. Similarly to mc_points,
                sweep_functions has 2 entries, one for each dimension. Defaults to
                SegmentHardSweep for the first sweep dimensions and SegmentSoftSweep
                for the second dimension.
            harmonize_element_lengths (bool, default False): whether it
                should be ensured for all AWGs and all elements that the
                element length is the same in all sequences. Use case: If
                pulsar.use_sequence_cache and pulsar.AWGX_use_placeholder_waves
                are activated for a ZI HDAWG, harmonized element lengths across
                a soft sweep avoid recompilation of SeqC code during the sweep
                (replacing binary waveform data is sufficient in this case).
            compression_seg_lim (int): maximal number of segments that can be in a
                single sequence. If not None and the QuantumExperiment is a 2D sweep
                with more than 1 sequence, and the sweep_functions are
                (SegmentHardSweep, SegmentSoftsweep), then the quantumExperiment
                will try to compress the sequences, see Sequence.compress_2D_sweep.
            force_2D_sweep (bool): whether or not to force a two-dimensional sweep.
                In that case, even if there is only one sequence, a second
                sweep_function dimension is added. The idea is to use this more
                and more to generalize data format passed to the analysis.
            callback (func): optional function to call after run_analysis() in
                autorun(). All arguments passed to autorun will be passed down to
                the callback.
            callback_condition (func): function returning a bool to decide whether or
                not the callback function should be executed. Defaults to always True.
            mc_mode (str): manually set the mode argument in the call to MC.run
            mc_store_sweep_indices (bool): set MC.store_sweep_indices in MC.run
            **kw:
                further keyword arguments are passed to the CircuitBuilder __init__
        """
        self.timer = Timer('QuantumExperiment', **timer_kwargs if timer_kwargs is
                                                                  not None else {})
        if qubits is None and dev is None and operation_dict is None:
            # if no qubits/devive/operation_dict are provided, use empty
            # list to skip iterations over qubit lists
            qubits = []
            if meas_objs is not None:
                operation_dict = mqm.get_operation_dict(meas_objs)
        super().__init__(dev=dev, qubits=qubits, operation_dict=operation_dict,
                         **kw)

        self.exp_metadata = exp_metadata
        if self.exp_metadata is None:
            self.exp_metadata = {}

        self.create_meas_objs_list(**kw, meas_objs=meas_objs)
        self.MC = MC

        self.classified = classified
        self.label = label
        self.upload = upload
        self.measure = measure
        self.temporary_values = list(temporary_values)
        self.analyze = analyze
        self.drive = drive
        self.callback = callback
        self.callback_condition = callback_condition
        self.plot_sequence = plot_sequence
        self.mc_mode = mc_mode
        self.mc_store_sweep_indices = mc_store_sweep_indices

        self.sequences = list(sequences)
        self.sequence_function = sequence_function
        self.sequence_kwargs = {} if sequence_kwargs is None else sequence_kwargs
        self.filter_segments_mask = filter_segments_mask
        self.sweep_points = self.sequence_kwargs.get("sweep_points", None)
        self.mc_points = mc_points if mc_points is not None else [[], []]
        self.sweep_functions = list(sweep_functions)
        self.force_2D_sweep = force_2D_sweep
        self.compression_seg_lim = compression_seg_lim
        self.harmonize_element_lengths = harmonize_element_lengths
        # The experiment_name might have been set by the user in kw or by a
        # child class as an attribute. Otherwise, the default None will
        # trigger guess_label to use the sequence name.
        self.experiment_name = kw.pop(
            'experiment_name', getattr(self, 'experiment_name',
                                       self.default_experiment_name))
        self.timestamp = None
        self.analysis = None

        # detector and sweep functions
        default_df_kwargs = {'det_get_values_kws':
                                 {'classified': self.classified,
                                  'correlated': False,
                                  'thresholded': True,
                                  'averaged': True}}
        self.df_kwargs = default_df_kwargs if df_kwargs is None else df_kwargs
        if df_name is not None:
            self.df_name = df_name
            if 'classif' in df_name:
                self.classified = True
        else:
            self.df_name = 'int_avg{}_det'.format('_classif' if self.classified else '')
        self.df = None

        self.exp_metadata.update(kw)
        self.waveform_viewer = None

    def create_meas_objs_list(self, meas_objs=None, **kwargs):
        """
        Creates a default list for self.meas_objs if meas_objs is not provided,
        and creates the list self.meas_obj_names.
        Args:
            meas_objs (list): a list of measurement objects (or None for
                default, which is self.qubits)
        """
        self.meas_objs = self.qubits if meas_objs is None else meas_objs
        self.meas_obj_names = [m.name for m in self.meas_objs]

    def _update_parameters(self, overwrite_dicts=True, **kwargs):
        """
        Update all attributes of the quantumExperiment class.
        Args:
            overwrite_dicts (bool): whether or not to overwrite
                attributes that are dictionaries. If False,
                then dictionaries are updated.
            **kwargs: any attribute of the QuantumExperiment class


        """
        for param_name, param_value in kwargs.items():
            if hasattr(self, param_name):
                if isinstance(param_value, dict) and not overwrite_dicts:
                    getattr(self, param_name).update(param_value)
                else:
                    setattr(self, param_name, param_value)

    @Timer()
    def run_measurement(self, save_timers=True, **kw):
        """
        Runs a measurement. Any keyword argument passes to this function that
        is also an attribute of the QuantumExperiment class will be updated
        before starting the experiment

        Args:
            save_timers (bool): whether timers should be saved to the hdf
            file at the end of the measurement (default: True).
        Returns:

        """
        self._update_parameters(**kw)
        assert self.meas_objs is not None, 'Cannot run measurement without ' \
                                           'measure objects.'
        if len(self.mc_points) == 1:
            self.mc_points = [self.mc_points[0], []]

        exception = None
        with temporary_value(*self.temporary_values):
<<<<<<< HEAD
            # update the nr_averages based on the settings in the user measure
            # objects
            self.df_kwargs.update({'nr_averages': max(
                qb.acq_averages() for qb in self.meas_objs)})
=======
            # determine data type
            if "log" in self.df_name or not \
                    self.df_kwargs.get("det_get_values_kws",
                                       {}).get('averaged', True):
                data_type = "singleshot"
            else:
                data_type = "averaged"
            self.exp_metadata.update({'classified_ro': self.classified,
                                      'cz_pulse_name': self.cz_pulse_name,
                                      'data_type': data_type,
                                      'reset_params': self.get_reset_params(),
                                      })
>>>>>>> 404334b3

            # Perpare all involved qubits. If not available, prepare
            # all measure objects.
            mos = self.qubits if self.qubits else self.meas_objs
            for m in mos:
                m.prepare(drive=self.drive)

            # create/retrieve sequence to run
            self._prepare_sequences(self.sequences, self.sequence_function,
                                    self.sequence_kwargs)

            # configure measurement control (mc_points, detector functions)
            mode = self._configure_mc()
            if self.mc_mode is None:
                self.mc_mode = mode

            self.guess_label(**kw)

            self.update_metadata()

            # run measurement
            try:
                self.MC.run(name=self.label, exp_metadata=self.exp_metadata,
                            mode=self.mc_mode,
                            store_sweep_indices=self.mc_store_sweep_indices)
            except (Exception, KeyboardInterrupt) as e:
                exception = e  # exception will be raised below
        self.extract_timestamp()
        if save_timers:
            self.save_timers()
        if exception is not None:
            raise exception

    def update_metadata(self):
        # make sure that all metadata params are up to date
        for name in self._metadata_params:
            if hasattr(self, name):
                value = getattr(self, name)
                try:
                    if name in ('cal_points', 'sweep_points') and \
                            value is not None:
                        old_val = np.get_printoptions()['threshold']
                        np.set_printoptions(threshold=np.inf)
                        self.exp_metadata.update({name: repr(value)})
                        np.set_printoptions(threshold=old_val)
                    elif name in ('meas_objs', "qubits") and value is not None:
                        self.exp_metadata.update(
                            {name: [qb.name for qb in value]})
                    else:
                        self.exp_metadata.update({name: value})
                except Exception as e:
                    log.error(
                        f"Could not add {name} with value {value} to the "
                        f"metadata")
                    raise e

    def extract_timestamp(self):
        try:
            self.timestamp = self.MC.data_object._datemark + '_' \
                             + self.MC.data_object._timemark
        except Exception:
            pass  # if extraction fails, keep the old value (None from init)

    def guess_label(self, **kwargs):
        """
        Creates a default label.

        Returns:

        """
        if self.label is None:
            if self.experiment_name is None:
                self.experiment_name = self.sequences[0].name
            self.label = self.experiment_name
            _, qb_names = self.get_qubits(self.qubits)
            if self.dev is not None:
                self.label += self.dev.get_msmt_suffix(self.meas_obj_names)
            else:
                # guess_label is called from run_measurement -> we have qubits
                self.label += mqm.get_multi_qubit_msmt_suffix(self.meas_objs)

    @Timer()
    def run_analysis(self, analysis_class=None, analysis_kwargs=None, **kw):
        """
        Launches the analysis.
        Args:
            analysis_class: Class to use for the analysis
            analysis_kwargs: keyword arguments passed to the analysis class

        Returns: analysis object

        """
        if analysis_class is None:
            analysis_class = ba.BaseDataAnalysis
        if analysis_kwargs is None:
            analysis_kwargs = {}
        analysis_kwargs.setdefault('t_start', self.timestamp)
        self.analysis = analysis_class(**analysis_kwargs)
        return self.analysis

    def autorun(self, **kw):
        if self.measure:
            try:
                # Do not save timers here since they will be saved below.
                self.run_measurement(save_timers=False, **kw)
            except (Exception, KeyboardInterrupt) as e:
                self.save_timers()
                raise e
            # analyze and call callback only when measuring
            if self.analyze:
                self.run_analysis(**kw)
            if self.callback is not None and self.callback_condition():
                self.callback(**kw)
            self.save_timers()  # for now store timers only if creating new file
        return self

    def serialize(self, omitted_attrs=('MC', 'device', 'qubits')):
        """
        Map a Quantum experiment to a large dict for hdf5 storage/pickle object,
        etc.
        Returns:

        """
        raise NotImplementedError()

    @Timer()
    def _prepare_sequences(self, sequences=None, sequence_function=None,
                           sequence_kwargs=None):
        """
        Prepares/build sequences for a measurement.
        Args:
            sequences (list): list of sequences to run. Optional. If not given
                then a sequence_function from which the sequences can be created
                is required.
            sequence_function (callable): sequence function to generate sequences..
                Should return with one of the following formats:
                    - a list of sequences: valid if the first and second
                        sweepfunctions are  SegmentHardSweep and SegmentSoftsweep
                        respectively.
                    - a sequence: valid if the sweepfunction is SegmentHardsweep
                    - One of the following tuples:
                        (sequences, mc_points_tuple), where mc_points_tuple is a
                        tuple in which each entry corresponds to a dimension
                        of the sweep. This is the preferred option.
                        For backwards compatibility, the following two tuples are
                        also accepted:
                        (sequences, mc_points_first_dim, mc_points_2nd_dim)
                        (sequences, mc_points_first_dim)

            sequence_kwargs (dict): arguments to pass to the sequence
                function if sequence_function is not None. If
                sequence_function is None, the following entries in this
                dict are supported:
                - extra_sequences (list): a list of additional sequences to
                    measure. This is useful for combining sequences that are
                    automatically generated by a child-class of
                    QuantumExperiment with user-provided sequences into a
                    single experiment (e.g., for measuring them in a single
                    upload by specifying a sufficiently high
                    compression_seg_lim). The user has to ensure that the
                    extra sequences are compatible with the normal sequences
                    of the QuantumExperiment, e.g., in terms of number of
                    acquisition elements.
                - aux_triggers (dict): a dict where each key is a tuple of a
                    sequence index and segment index, and the corresponding
                    value is a list of channel names. This will add trigger
                    pulses on the given channels for the first pulse of
                    the segment indicated by the key.
        Returns:

        """

        if sequence_kwargs is None:
            sequence_kwargs = {}
        if sequence_function is not None:
            # build sequence from function
            seq_info = sequence_function(**sequence_kwargs)

            if isinstance(seq_info, list):
                self.sequences = seq_info
            elif isinstance(seq_info, Sequence):
                self.sequences = [seq_info]
            elif len(seq_info) == 3: # backwards compatible 2D sweep
                self.sequences, \
                    (self.mc_points[0], self.mc_points[1]) = seq_info
            elif len(seq_info) == 2:
                if np.ndim(seq_info[1]) == 1:
                    # backwards compatible 1D sweep
                    self.sequences, self.mc_points[0] = seq_info
                else:
                    self.sequences, self.mc_points = seq_info

            # ensure self.sequences is a list
            if np.ndim(self.sequences) == 0:
                self.sequences = [self.sequences]
        elif sequences is not None:
            extra_seqs = deepcopy(sequence_kwargs.get('extra_sequences', []))
            for seq in extra_seqs:
                seq.name = 'Extra' + seq.name
            self.sequences = sequences + extra_seqs
            if len(self.mc_points) > 1 and len(self.mc_points[1]):
                # mc_points are set and won't be generated automatically.
                # We have to add additional points for the extra sequences.
                self.mc_points[1] = np.concatenate([
                    self.mc_points[1],
                    np.arange(len(extra_seqs)) + self.mc_points[1][-1] + 1])
            aux_triggers = sequence_kwargs.get('aux_triggers', None)
            if aux_triggers is not None:
                for (i, j), v in aux_triggers.items():
                    self.sequences[i][j].unresolved_pulses[
                        0].pulse_obj.trigger_channels = v

        # check sequence
        assert len(self.sequences) != 0, "No sequence found."

        if self.plot_sequence:
            self.plot()

    @Timer()
    def _configure_mc(self, MC=None):
        """
        Configure the measurement control (self.MC) for the measurement.
        This includes setting the sweep points and the detector function.
        By default, SegmentHardSweep is the sweepfunction used for the first
        dimension and SegmentSoftSweep is the sweepfunction used for the second
        dimension. In case other sweepfunctions should be used, self.sweep_functions
        should be modified prior to the call of this function.

        Returns:
            mmnt_mode (str): "1D" or "2D"
        """
        # ensure measurement control is set
        self._set_MC(MC)

        # configure mc_points
        if len(self.mc_points[0]) == 0: # first dimension mc_points not yet set
            if self.sweep_functions[0] == awg_swf.SegmentHardSweep:
                # first dimension mc points can be retrieved as
                # ro_indices from sequence
                self.mc_points[0] = np.arange(self.sequences[0].n_acq_elements())
            else:
                raise ValueError("The first dimension of mc_points must be provided "
                                 "with sequence if the sweep function isn't "
                                 "'SegmentHardSweep'.")

        if len(self.sequences) > 1 and len(self.mc_points[1]) == 0:
            if self.sweep_functions[1] == awg_swf.SegmentSoftSweep:
                # 2nd dimension mc_points can be retrieved as sequence number
                self.mc_points[1] = np.arange(len(self.sequences))
            elif self.sweep_points is not None and len(self.sweep_points) > 1:
                # second dimension can be inferred from sweep points
                self.mc_points[1] = self.sweep_points.get_sweep_params_property(
                    'values', 1)
            else:
                raise ValueError("The second dimension of mc_points must be provided "
                                 "if the sweep function isn't 'SegmentSoftSweep' and"
                                 "no sweep_point object is given.")

        # force 2D sweep if needed (allow 1D sweep for backwards compatibility)
        if len(self.mc_points[1]) == 0 and self.force_2D_sweep:
            self.mc_points[1] = np.array([0]) # force 2d with singleton

        # set mc points
        if len(self.sequences) > 1:
            # compress 2D sweep
            if self.compression_seg_lim is not None:
                if self.sweep_functions == [awg_swf.SegmentHardSweep,
                                            awg_swf.SegmentSoftSweep]:
                    self.sequences, self.mc_points[0], \
                    self.mc_points[1], cf = \
                        self.sequences[0].compress_2D_sweep(self.sequences,
                                                            self.compression_seg_lim,
                                                            True,
                                                            self.mc_points[0])
                    self.exp_metadata.update({'compression_factor': cf})
                else:
                    log.warning("Sequence compression currently does not support"
                                "sweep_functions different than (SegmentHardSweep,"
                                " SegmentSoftSweep). This could easily be implemented"
                                "by modifying Sequence.compress_2D_sweep to accept"
                                "mc_points and do the appropriate reshaping. Feel"
                                "free to make a pull request ;). Skipping compression"
                                "for now.")

        if self.harmonize_element_lengths:
            Sequence.harmonize_element_lengths(self.sequences)
        try:
            sweep_param_name = list(self.sweep_points[0])[0]
            unit = self.sweep_points.get_sweep_params_property(
                'unit', 0, param_names=sweep_param_name)
        except TypeError:
            sweep_param_name, unit = "None", ""
        if self.sweep_functions[0] == awg_swf.SegmentHardSweep:
            sweep_func_1st_dim = self.sweep_functions[0](
                sequence=self.sequences[0], upload=self.upload,
                parameter_name=sweep_param_name, unit=unit)
        elif isinstance(self.sweep_functions[0], swf.UploadingSweepFunction):
            sweep_func_1st_dim = self.sweep_functions[0]
            # sequences may not exist yet, e.g. when using a BlockSoftHardSweep
            if self.sequences:
                sweep_func_1st_dim.sequence = self.sequences[0]
        else:
            # Check whether it is a nested sweep function whose first
            # sweep function is a SegmentHardSweep class as placeholder.
            swfs = getattr(self.sweep_functions[0], 'sweep_functions',
                            [None])
            if (len(swfs) != 0 and swfs[0] == awg_swf.SegmentHardSweep):
                # Replace the SegmentHardSweep placeholder by a properly
                # configured instance of SegmentHardSweep.
                if len(swfs) > 1:
                    # make sure that units are compatible
                    unit = getattr(swfs[1], 'unit', unit)
                swfs[0] = awg_swf.SegmentHardSweep(
                    sequence=self.sequences[0], upload=self.upload,
                    parameter_name=sweep_param_name, unit=unit)
            # In case of an unknown sweep function type, it is assumed
            # that self.sweep_functions[0] has already been initialized
            # with all required parameters and can be directly passed to
            # MC.
            sweep_func_1st_dim = self.sweep_functions[0]

        self.MC.set_sweep_function(sweep_func_1st_dim)
        self.MC.set_sweep_points(self.mc_points[0])

        swf_prep_pulsar = None
        # set second dimension sweep function
        if len(self.mc_points[1]) > 0: # second dimension exists
            try:
                sweep_param_name = list(self.sweep_points[1])[0]
                unit = self.sweep_points.get_sweep_params_property(
                    'unit', 1, param_names=sweep_param_name)
            except TypeError:
                sweep_param_name, unit = "None", ""
            if self.sweep_functions[1] == awg_swf.SegmentSoftSweep:
                sweep_func_2nd_dim = awg_swf.SegmentSoftSweep(
                    self.sequences, sweep_param_name, unit)
                # Indicate that df.prepare_pulsar needs to be configured as
                # an upload_finished_callback for this sweep function (to
                # let the detector function restart pulsar if needed).
                swf_prep_pulsar = sweep_func_2nd_dim
            else:
                # Check whether it is a nested sweep function whose first
                # sweep function is a SegmentSoftSweep class as placeholder.
                swfs = getattr(self.sweep_functions[1], 'sweep_functions',
                               [None])
                if (len(swfs) != 0 and swfs[0] == awg_swf.SegmentSoftSweep):
                    # Replace the SegmentSoftSweep placeholder by a properly
                    # configured instance of SegmentSoftSweep.
                    if len(swfs) > 1:
                        # make sure that units are compatible
                        unit = getattr(swfs[1], 'unit', unit)
                    swfs[0] = awg_swf.SegmentSoftSweep(
                        self.sequences,
                        sweep_param_name, unit)
                    # Indicate that df.prepare_pulsar needs to be configured as
                    # an upload_finished_callback for this sweep function (to
                    # let the detector function restart pulsar if needed).
                    swf_prep_pulsar = swfs[0]
                # In case of an unknown sweep function type, it is assumed
                # that self.sweep_functions[1] has already been initialized
                # with all required parameters and can be directly passed to
                # MC.
                sweep_func_2nd_dim = self.sweep_functions[1]

            if self.filter_segments_mask is not None and \
                    self.compression_seg_lim is not None:
                log.warning("Combining compression_seg_lim and "
                            "filter_segments_mask is not supported. Ignoring "
                            "filter_segments_mask.")
            elif (self.filter_segments_mask is not None and
                  sweep_func_1st_dim.sweep_control == 'hard'):
                # We need a FilteredSegmentSweep, which allows programming
                # all segments and then playing only a subset of them
                # (according to the mask for each 2nd dimension sweep point).
                mask = np.array(self.filter_segments_mask)
                # Only segments with indices included in the mask can be
                # filtered out. The others will always be measured.
                for seq in self.sequences:
                    for i, seg in enumerate(seq.segments.values()):
                        if i < mask.shape[0]:
                            seg.allow_filter = True
                # Create filter lookup table in the format expected by
                # FilteredSweep: each key is a soft sweep point and the
                # respective value is a tuple two of segment indices
                # indicating the range of segments to be measured.
                # The conversion to a tuple of start index and end index may
                # require to measure segments that have a False-entry in the
                # filter_segments_mask, see the class docstring.
                filter_lookup = {}
                for i, sp in enumerate(self.mc_points[1]):
                    if i >= mask.shape[1]:
                        # measure everything
                        filter_lookup[sp] = (0, 32767)
                    elif True in mask[:, i]:
                        # measure from the first True up to the last True
                        filter_lookup[sp] = (
                            list(mask[:, i]).index(True),
                            mask.shape[0] - list(mask[:, i])[::-1].index(
                                True) - 1)
                    else:
                        # measure nothing (by setting last < first)
                        filter_lookup[sp] = (1, 0)
                sweep_func_2nd_dim = swf.FilteredSegmentSweep(
                        self.sequences[0], filter_lookup, [sweep_func_2nd_dim])
            elif self.filter_segments_mask is not None:
                # We need a FilteredSoftSweep, which allows communicating
                # all 1st dimension soft sweep points to MC and then
                # recording data only a subset of them (according to the mask
                # for each 2nd dimension sweep point).
                mask = np.array(self.filter_segments_mask)
                filter_lookup = {
                    mcp: mask[:, i] if i < mask.shape[1] else []
                    for i, mcp in enumerate(self.mc_points[1])}
                sweep_func_2nd_dim = swf.FilteredSoftSweep(
                    filter_lookup, [sweep_func_2nd_dim])

            self.MC.set_sweep_function_2D(sweep_func_2nd_dim)
            self.MC.set_sweep_points_2D(self.mc_points[1])

        if self.upload:
            # Below, start_pulsar is set to False since pulsar usually gets
            # started by the detector function (either via df.AWG or via
            # df.prepare_and_finish_pulsar).
            if sweep_func_1st_dim.configure_upload(start_pulsar=False):
                # sweep_func_1st_dim takes care of first upload
                pass
            elif len(self.mc_points[1]) > 0 \
                    and sweep_func_2nd_dim.configure_upload(
                        start_pulsar=False):
                # sweep_func_2nd_dim takes care of first upload
                pass
            else:
                self._upload_first_sequence()
                # separate method so that children can override
                # see docstring for default behavior

        # check whether there is at least one measure object
        if len(self.meas_objs) == 0:
            raise ValueError('No measure objects provided. Cannot '
                             'configure detector functions')

        # Configure detector function
        # FIXME: this should be extended to meas_objs that are not qubits
        if sweep_func_1st_dim.sweep_control == 'hard':
            # The following ensures that we use a hard detector if the acq
            # dev provided a sweep function for a hardware IF sweep.
            # Used by IntegratingAveragingPollDetector and its childen,
            # detectors that don't implement this kwarg will ignore it
            self.df_kwargs['single_int_avg'] = False
        self.df = mqm.get_multiplexed_readout_detector_functions(
            self.df_name, self.meas_objs, **self.df_kwargs)
        # Set an upload_finished_callback if the above logic determined that
        # this is needed (i.e., for SegmentSoftSweep).
        if swf_prep_pulsar is not None:
            swf_prep_pulsar.upload_finished_callback = self.df.prepare_pulsar
        self.MC.set_detector_function(self.df)
        meas_obj_value_names_map = self.df.get_meas_obj_value_names_map()
        self.exp_metadata.update(
            {'meas_obj_value_names_map': meas_obj_value_names_map})
        if 'meas_obj_sweep_points_map' not in self.exp_metadata:
            self.exp_metadata['meas_obj_sweep_points_map'] = {}
        if self.MC.soft_repetitions() != 1:
            self.exp_metadata['soft_repetitions'] = self.MC.soft_repetitions()

        if len(self.mc_points[1]) > 0:
            mmnt_mode = "2D"
        else:
            mmnt_mode = "1D"
        return mmnt_mode

    def _set_MC(self, MC=None):
        """
        Sets the measurement control and raises an error if no MC
        could be retrieved from device/qubits objects
        Args:
            MC (MeasurementControl):

        Returns:

        """
        if MC is not None:
            self.MC = MC
        elif self.MC is None:
            try:
                self.MC = self.dev.instr_mc.get_instr()
            except AttributeError:
                try:
                    self.MC = self.meas_objs[0].instr_mc.get_instr()
                except (AttributeError, IndexError):
                    raise ValueError("The Measurement Control (MC) could not "
                                     "be retrieved because no Device/measure "
                                     "objects were found. Pass the MC to "
                                     "run_measurement() or set the MC attribute"
                                     " of the QuantumExperiment instance.")

    # def __setattr__(self, name, value):
    #     """
    #     Observes attributes which are set to this class. If they are in the
    #     _metadata_params then they are automatically added to the experimental
    #     metadata
    #     Args:
    #         name:
    #         value:
    #
    #     Returns:
    #
    #     """
    #     if name in self._metadata_params:
    #         try:
    #             if name in 'cal_points' and value is not None:
    #                 self.exp_metadata.update({name: repr(value)})
    #             elif name in ('meas_objs', "qubits") and value is not None:
    #                 self.exp_metadata.update({name: [qb.name for qb in value]})
    #             else:
    #                 self.exp_metadata.update({name: value})
    #         except Exception as e:
    #             log.error(f"Could not add {name} with value {value} to the "
    #                       f"metadata")
    #             raise e
    #
    #     self.__dict__[name] = value

    def _upload_first_sequence(self):
        if self.upload:
            if hasattr(self, 'sequences') and self.sequences is not None \
                    and len(self.sequences) > 0:
                self.sequences[0].upload()
            else:
                raise ValueError(f'QuantumExperiment needs to have attribute '
                                 f'self.sequences not None and not empty.')

    def save_timers(self, quantum_experiment=True, sequence=True, filepath=None):
        if self.MC is None or self.MC.skip_measurement():
            return
        if filepath is None:
            # retrieve filepath from MC.datadir() and timestamp
            folder = a_tools.get_folder(self.timestamp,
                                        folder=self.MC.datadir())
            filepath = a_tools.measurement_filename(folder)
        with h5py.File(filepath, mode="r+") as data_file:
            timer_group = data_file.get(Timer.HDF_GRP_NAME)
            if timer_group is None:
                timer_group = data_file.create_group(Timer.HDF_GRP_NAME)
            if quantum_experiment:
                self.timer.save(timer_group)

            if sequence:
                seq_group = timer_group.create_group('Sequences')
                for s in self.sequences:
                    # save sequence timers
                    try:
                        timer_seq_name = s.timer.name
                        # check that name doesn't exist and it case it does, append an index
                        # Note: normally that should not happen (not desirable)
                        if timer_seq_name in seq_group.keys():
                            log.warning(f"Timer with name {timer_seq_name} already "
                                        f"exists in Sequences timers. "
                                        f"Only last instance will be kept")
                        s.timer.save(seq_group)


                    except AttributeError:
                        pass # in case some sequences don't have timers


    def plot(self, sequences=0, segments=0, qubits=None,
             save=False, legend=True, **plot_kwargs):
        """
        Plots (a subset of) sequences / segments of the QuantumExperiment
        :param sequences (int, list, "all"): sequences to plot. Can be "all"
        (plot all sequences),
        an integer (index of sequence to plot),  or a list of
        integers/str. If strings are in the list, then plots only sequences
        with the corresponding name.
        :param segments (int, list, "all"): Segments to be plotted.
            If a single index i is provided, then the ith segment will be plot-
            ted for each sequence in `sequences`. Otherwise a list of list of
            indices must be provided: the outer list corresponds to each
            sequence and the inner list to the indices of the segments to plot.
            E.g. segments=[[0,1],[3]] will plot segment 0 and 1 of
                sequence 0 and segment 3 of sequence 1.
            If the string 'all' is provided, then all segments are plotted.
            Plots segment 0 by default.
        :param qubits (list): list of qubits to plot.
            Defaults to self.meas_objs. Qubits can be specified as qubit names
            or qubit objects.
        :param save (bool): whether or not to save the figures in the
            measurement folder.
        :param legend (bool): whether or not to show the legend.
        :param plot_kwargs: kwargs passed on to segment.plot(). By default,
             channel_map is taken from dev.get_channel_map(qubits) if available.
        :return:
        """
        plot_kwargs = deepcopy(plot_kwargs)
        if sequences == "all":
            # plot all sequences
            sequences = self.sequences
        # if the provided sequence is not it a list or tuple, make it a list
        if np.ndim(sequences) == 0:
            sequences = [sequences]
        # get sequence objects from sequence name or index
        sequences = np.ravel([[s for i, s in enumerate(self.sequences)
                               if i == ind or s.name == ind]
                              for ind in sequences])
        if qubits is None:
            qubits = self.meas_objs
        qubits, _ = self.get_qubits(qubits) # get qubit objects
        default_ch_map = \
            self.dev.get_channel_map(qubits) if self.dev is not None else \
                {qb.name: qb.get_channels() for qb in qubits}
        plot_kwargs.update(dict(channel_map=plot_kwargs.pop('channel_map',
                           default_ch_map)))
        plot_kwargs.update(dict(legend=legend))

        if segments == "all":
            # plot all segments
            segments = [range(len(seq.segments)) for seq in sequences]
        elif isinstance(segments, int):
            # single segment from index
            segments = [[segments] for _ in sequences]

        figs_and_axs = []
        for seq, segs in zip(sequences, segments):
            for s in segs:
                s = list(seq.segments.keys())[s]
                if save:
                    try:
                        from pycqed.analysis import analysis_toolbox as a_tools
                        folder = a_tools.data_from_time(self.timestamp,
                                                        folder=self.MC.datadir(),
                                                        auto_fetch=False)
                    except:
                        log.warning('Could not determine folder of current '
                                    'experiment. Sequence plot will be saved in '
                                    'current directory.')
                        folder = "."
                    import os
                    save_path = os.path.join(folder,
                                             "_".join((seq.name, s)) + ".png")
                    save_kwargs = dict(fname=save_path,
                                       bbox_inches="tight")
                    plot_kwargs.update(dict(save_kwargs=save_kwargs,
                                            savefig=True))
                figs_and_axs.append(seq.segments[s].plot(**plot_kwargs))
        # avoid returning a list of Nones (if show_and_close is True)
        return [v for v in figs_and_axs if v is not None] or None

    def __repr__(self):
        return f"QuantumExperiment(dev={getattr(self, 'dev', None)}, " \
               f"qubits={getattr(self, 'qubits', None)})"

    def spawn_waveform_viewer(self, **kwargs):
        """
        Spawns a WaveformViewer window to interactively inspect the control,
        readout and trigger pulses of the QuantumExperiment instance.
        Args:
            **kwargs: Are passed to the __init__ method of WaveformViewer,
                see WaveformViewer docstring.
        """
        if self.waveform_viewer is None:
            self.waveform_viewer = WaveformViewer(self, **kwargs)
        else:
            self.waveform_viewer.spawn_waveform_viewer(**kwargs)

    @classmethod
    def gui_kwargs(cls, device):
        """
        Determines which options of a quantum experiment can be configured
        in the QuantumExperimentGUI. Returns a dictionary with keys
        'kwargs', 'task_list_fields' and 'sweeping_parameters', where the
        corresponding values are themselves ordered dictionaries.

        The 'kwargs', 'task_list_fields' and 'sweeping_parameters' ordered
        dictionaries can be extended in the subclasses of QuantumExperiment.
        The keys of the ordered dictionaries should indicate, in which class
        the configuration options were added to the corresponding ordered
        dictionary. The values of the ordered dictionaries are regular
        dictionaries and contain the name, type and default value of the
        configuration options. Only the configuration options that
        are added to these dictionaries are available in the
        QuantumExperimentGUI.

        The 'kwargs' ordered dict contains the keyword arguments to
        configure/instantiate QuantumExperiment objects. Quantum experiments
        of type MultiTaskingExperiment can be configured by specifying a
        task_list. The 'task_list_fields' ordered dict contains the keyword
        arguments that can be used to configure task lists in the GUI. Finally,
        the 'sweeping_parameters' ordered dict contains the sweep parameters
        that can be selected in the QuantumExperimentGUI (e.g. pulse
        amplitude in the case of a Rabi experiment).

        For the lowest level dict, the keys correspond to the keyword
        argument names of the configuration options, while the values are
        tuples. The first entry of a tuple indicates the field type in
        which the configuration option can be set (e.g. if the first entry
        is bool, the GUI will provide a checkbox to set the value of the
        configuration option). See the docstring of the
        create_field_from_field_information method of the
        QuantumExperimentGUI class to see, which value corresponds to what
        field type. The second entry specifies the default value of the field,
        i.e. the value that is initially displayed in the field. If None,
        no value is displayed by default.

        Args:
            device (Device): Device object containing information about the
                currently installed superconducting device.

        Returns:
            Dictionary containing the configuration options available in
                the QuantumExperimentGUI.
        """
        two_qb_gates = device.two_qb_gates()
        return {
            'kwargs': odict({
                QuantumExperiment.__name__: {
                    # kwarg: (fieldtype, default_value),
                    'label': (str, None),
                    'sweep_points': (SweepPoints, None),
                    'upload': (bool, True),
                    'measure': (bool, True),
                    'analyze': (bool, True),
                    'delegate_plotting': (bool, False),
                    'compression_seg_lim': (int, None),
                    'cz_pulse_name': (
                        set(two_qb_gates),
                        two_qb_gates[0] if len(two_qb_gates) else None)
                },
            }),
            'task_list_fields': odict({}),
            'sweeping_parameters': odict({}),
        }


class NDimQuantumExperiment():
    """
    Wrapper class to allow running an N-dimensional QuantumExperiment.

    Instantiates M times self.QuantumExperiment, where M is the product of
    lengths of self.sweep_points[2:], each initialised with
    sweep_points=self.sweep_points[0:2].
    Each of the M experiments is given a single value of each sweep points in
    self.sweep_points[2:] (passed in self.sweep_points[self.DUMMY_DIM]),
    such that sweeping over all M experiments is then equivalent to sweeping
    over self.sweep_points[2:].
    self.experiments are indexed by self.get_experiment_indices(),
    such that one can reconstruct an N-dim dataset afterwards from the
    separate 2-dim datasets of each experiment.

    Example:
        Initial sweep points passed to this class:
        pp=[1,2,3]
        dv=[1,2]
        sweep_points=sp_mod.SweepPoints([
            {'freq': (..., 'Hz', 'Readout frequency')},
            {'pump_freq': (..., 'Hz', 'TWPA pump frequency')},
            {'pump_power': (pp, 'dBm', 'TWPA pump power')},
            {'dc_voltage': (dv, 'V', 'TWPA DC voltage')},
        ])
        Resulting experiments (psueudo-code):
        for j in range(2):
            for i in range(3):
                idx = (i,j)
                sweep_points=sp_mod.SweepPoints([
                    {'freq': (..., 'Hz', 'Readout frequency')},
                    {  # dimension number self.DUMMY_DIM
                        'pump_freq': (..., 'Hz', 'TWPA pump frequency'),
                        'pump_power': ([pp[i]]*3, 'dBm', 'TWPA pump power'),
                        'dc_voltage': ([dv[j]]*2, 'V', 'TWPA DC voltage'),
                    },
                ])

    Args:
        sweep_points (SweepPoints): SweepPoints to be used by the experiment
        forget_experiments (bool): whether to keep or clear previously
            instantiated experiments from memory during runtime
        QuantumExperiment (class): experiment class to be instantiated and
        run several times as a sub-experiment
        DUMMY_DIM: dimension of self.sweep_points to which the (non-swept)
            values of sweep_points from dimensions >= 2 should be collapsed
    """

    QuantumExperiment = QuantumExperiment
    DUMMY_DIM = 1

    def __init__(self, *args, sweep_points=None, forget_experiments=False,
                 QuantumExperiment=None, **kwargs):
        self.experiments = {}
        if QuantumExperiment is not None:
            self.QuantumExperiment = QuantumExperiment
        self.timestamps = []
        self.forget_experiments = forget_experiments
        self.sweep_points = SweepPoints(sweep_points)
        self._generate_sweep_lengths()
        self.args = args
        self.kwargs = kwargs

        for idx in self.get_experiment_indices():
            self.create_experiment(idx)

        if kwargs.get('measure') and kwargs.get('analyze', True):
            self.run_ndim_analysis()

    def _generate_sweep_lengths(self, sweep_points=None):
        """
        Extracts the length of sweep_points (useful for
        NDimMultiTaskingExperiment). Note: this could be made unnecessary by
        simply checking that sweep_points lengths are consistent over tasks.
        """

        sp = self.sweep_points if sweep_points is None else sweep_points
        self.sweep_lengths = sp.length()

    def get_experiment_indices(self):
        """
        Returns:
            idxs: list of indices indexing self.experiments, where each
                index is a tuple of int indicating the position of
                the experiment within self.sweep_points[2:]. E.g., as in the
                docstring of the init, for
                self.sweep_points.length() = [a, b, 3, 2],
                idxs = [(0, 0),(1, 0),(2, 0),(0, 1),(1, 1),(2, 1)]
        """
        idxs = itertools.product(
            *[range(i) for i in self.sweep_lengths[:1:-1]])
        return [idx[::-1] for idx in idxs]

    def make_2d_sweep_points(self, sweep_points, idx):
        """
        Extracts 2-dim SweepPoints for an experiment indexed by idx,
        by slicing the dimensions >=2 of sweep_points at indices idx.

        Args:
            sweep_points (SweepPoints): N-dim SweepPoints to slice down to 2
            dimensions.
            idx (tuple): indices of the experiments to instantiate,
            see self.get_experiment_indices
        """
        # Extract sweep_point dimensions beyond the second dimension
        extra_sp = SweepPoints(sweep_points[2:])
        # Extract first two dimensions of N dimensional sweep points
        current_sp = SweepPoints(sweep_points[:2])
        length = self.sweep_lengths[self.DUMMY_DIM]
        for dim, i in enumerate(idx):
            for k in extra_sp.get_sweep_dimension(dim, default={}):
                current_sp.add_sweep_parameter(
                    k, [extra_sp[k][i] for _ in range(length)],
                    extra_sp.get_sweep_params_property('unit', param_names=k),
                    extra_sp.get_sweep_params_property('label', param_names=k),
                    dimension=self.DUMMY_DIM,
                )
        return current_sp

    def create_experiment(self, idx, **kw):
        """Instantiates a sub-experiment (one 2-D QuantumExperiment).

        Args:
            idx (tuple): indices corresponding to the experiment to instantiate,
                see self.get_experiment_indices
            kw (dict): keyword arguments passed to instantiate the experiment
        """
        current_sp = self.make_2d_sweep_points(self.sweep_points, idx)
        # To recover the N-dimensional SweepPoints in the analysis,
        # one could either store them fully in the metadata of each
        # QuantumExperiment and read them from there, or just store the 2-D
        # points corresponding to each QuantumExperiment, and reconstruct
        # the N-D ones in the analysis. Here we do the former, for simplicity.
        # FIXME: currently only task-specific N-dim SweepPoints
        #  (from NDimMultiTaskingExperiment.create_experiment) are read in
        #  NDim_BaseDataAnalysis. The analysis should be extended if we want
        #  to run a simple NDimQuantumExperiment (without multitasking),
        #  such that the analysis also reads the metadata stored here:
        exp_metadata = dict(
            ndim_sweep_points=self.sweep_points,
            ndim_current_idxs=idx,
        )
        self.experiments[idx] = self.QuantumExperiment(
            *self.args, sweep_points=current_sp, exp_metadata=exp_metadata,
            **self.kwargs, **kw)
        self.timestamps = [qe.timestamp for qe in self.experiments.values()]
        if self.forget_experiments:
            del self.experiments[idx]

    def run_measurement(self, **kw):
        for qe in self.experiments.values():
            qe.run_measurement(**kw)

    def run_analysis(self, **kw):
        for qe in self.experiments.values():
            qe.run_analysis(**kw)
        self.run_ndim_analysis()

    def run_ndim_analysis(self):
        """
        Instantiates and runs an analysis class on the whole N-dimensional
        dataset
        """
        pass


class NDimMultiTaskingExperiment(NDimQuantumExperiment):
    """
    Extension of NDimQuantumExperiment capable of running MultiTaskingExperiment

    Similar class to NDimQuantumExperiment, but self.QuantumExperiment should be
    a MultiTaskingExperiment.
    See NDimQuantumExperiment for details on the high-level logic, and see
    MultiTaskingExperiment for details on the measurement.

    Args:
        task_list: see MultiTaskingExperiment

    FIXME should a MultiTasking-like experiment be listed in this module?

    FIXME It is currently mandatory to pass sweep_points in the task_list.
     This is because base_analysis.NDim_BaseDataAnalysis currently relies on
     the sweep_points present in the task_list of each experiment to
     reconstruct the N-dimensional sweep_points (see docstring).
    """

    def __init__(self, task_list, *args, sweep_points=None,
                 QuantumExperiment=None, **kwargs):
        self.task_list = list(task_list)
        super().__init__(*args, sweep_points=sweep_points,
                         QuantumExperiment=QuantumExperiment, **kwargs)

    def _generate_sweep_lengths(self, sweep_points=None):
        sp = self.sweep_points if sweep_points is None else sweep_points
        sp = deepcopy(sp)
        for task in self.task_list:
            sp.update(SweepPoints(task.get('sweep_points', [])))
        super()._generate_sweep_lengths(sp)

    def create_experiment(self, idx, **kw):
        current_tl = [copy(t) for t in self.task_list]
        for task in current_tl:
            # Store task-specific SweepPoints in the metadata, see super method
            task['ndim_sweep_points'] = task['sweep_points']
            task['ndim_current_idxs'] = idx
            # Make sp that will actually be used in the sub-experiment
            task['sweep_points'] = self.make_2d_sweep_points(
                task.get('sweep_points', []), idx)
        super().create_experiment(idx, task_list=current_tl, **kw)
<|MERGE_RESOLUTION|>--- conflicted
+++ resolved
@@ -272,12 +272,11 @@
 
         exception = None
         with temporary_value(*self.temporary_values):
-<<<<<<< HEAD
             # update the nr_averages based on the settings in the user measure
             # objects
             self.df_kwargs.update({'nr_averages': max(
                 qb.acq_averages() for qb in self.meas_objs)})
-=======
+            
             # determine data type
             if "log" in self.df_name or not \
                     self.df_kwargs.get("det_get_values_kws",
@@ -290,7 +289,6 @@
                                       'data_type': data_type,
                                       'reset_params': self.get_reset_params(),
                                       })
->>>>>>> 404334b3
 
             # Perpare all involved qubits. If not available, prepare
             # all measure objects.
