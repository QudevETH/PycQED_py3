import traceback

import numpy as np
from pycqed.analysis_v3 import helper_functions

from pycqed.measurement.waveform_control.sequence import Sequence
from pycqed.utilities.general import temporary_value
from pycqed.utilities.timer import Timer, Checkpoint
from pycqed.measurement.waveform_control.circuit_builder import CircuitBuilder
from pycqed.measurement import sweep_functions as swf
import pycqed.measurement.awg_sweep_functions as awg_swf
from pycqed.measurement import multi_qubit_module as mqm
import pycqed.analysis_v2.base_analysis as ba
from copy import deepcopy
import logging
log = logging.getLogger(__name__)


class QuantumExperiment(CircuitBuilder):
    """
    Base class for Experiments with pycqed. A QuantumExperiment consists of
    3 main parts:
    - The __init__(), which takes care of initializing the parent class
     (CircuitBuilder) and setting all the attributes of the quantum experiment
    - the run_measurement(), which is the skeleton of any measurement in pycqed.
      This function should *not* be modified by child classes
    - the run_analysis(), which defaults to calling BaseDataAnalysis. This function
      may be overwritten by child classes to start measurement-specific analysis

    """
    _metadata_params = {'cal_points', 'preparation_params', 'sweep_points',
                        'channel_map', 'meas_objs'}

    def __init__(self, dev=None, qubits=None, operation_dict=None,
                 meas_objs=None, classified=False, MC=None,
                 label=None, exp_metadata=None, upload=True, measure=True,
                 analyze=True, temporary_values=(), drive="timedomain",
<<<<<<< HEAD
                 sequences=(), sequence_function=None, sequence_kwargs=None,
                 filter_segments_mask=None, df_kwargs=None, df_name=None,
=======
                 sequences=(), sequence_function=None,
                 sequence_kwargs=None, df_kwargs=None, df_name=None,
                 timer_kwargs=None,
>>>>>>> 52fb3305
                 mc_points=None, sweep_functions=(awg_swf.SegmentHardSweep,
                                                  awg_swf.SegmentSoftSweep),
                 harmonize_element_lengths=False,
                 compression_seg_lim=None, force_2D_sweep=True, callback=None,
                 callback_condition=lambda : True, **kw):
        """
        Initializes a QuantumExperiment.

        Args:
            dev (Device): Device object used for the experiment. Defaults to None.
            qubits (list): list of qubits used for the experiment (e.g. a subset of
                qubits on the device). Defaults to None. (see circuitBuilder for more
                details).
            operation_dict (dict): dictionary with operations. Defaults to None.
                (see circuitBuilder for more details).
            meas_objs (list): list of measure object (e.g., qubits) to be read
                out (i.e. for which the detector functions will be
                prepared). Defaults to self.qubits (attribute set by
                CircuitBuilder). Required for run_measurement() when qubits
                is None.
            classified (bool): whether
            MC (MeasurementControl): MeasurementControl object. Required for
                run_measurement() if qubits is None and device is None.
            label (str): Measurement label
            exp_metadata (dict): experimental metadata saved in hdf5 file
            upload (bool): whether or not to upload the sequences to the AWGs
            measure (bool): whether or not to measure
            analyze (bool): whether or not to analyze
            temporary_values (list): list of temporary values with the form:
                [(Qcode_param_1, value_1), (Qcode_param_2, value_2), ...]
            drive (str): qubit configuration.
            sequences (list): list of sequences for the experiment. Note that
                even in the case of a single sequence, a list is required.
                Required if sequence_function is None.
            sequence_function (callable): functions returning the sequences,
                see self._prepare_sequences() for more details. Required for
                run_measurement if sequences is None
            sequence_kwargs (dict): keyword arguments passed to the sequence_function.
                see self._prepare_sequences()
            filter_segments_mask (array of bool): An array with dimension
                n_0 x n_1, where n_i is the number of sweep points in
                dimension i, indicating which segments need to be measured.
            df_kwargs (dict): detector function keyword arguments.
            timer_kwargs (dict): keyword arguments for timer. See pycqed.utilities.timer.
                Timer.
            df_name (str): detector function name.
            mc_points (tuple): tuple of 2 lists with first and second dimension
                measurement control points (previously also called sweep_points,
                but name has changed to avoid confusion with SweepPoints):
                [first_dim_mc_points, second_dim_mc_points]. MC points
                correspond to measurement_control sweep points i.e. sweep points
                directly related to the instruments, e.g. segment readout index.
                Not required when using sweep_functions SegmentSoftSweep and
                SegmentHardSweep as these may be inferred from the sequences objects.
                In case other sweep functions are used (e.g. for sweeping instrument
                parameters), then the sweep points must be specified. Note that the list
                must always have two entries. E.g. for a 1D sweep of LO frequencies,
                mc_points should be of the form: (freqs, [])
            sweep_functions (tuple): tuple of sweepfunctions. Similarly to mc_points,
                sweep_functions has 2 entries, one for each dimension. Defaults to
                SegmentHardSweep for the first sweep dimensions and SegmentSoftSweep
                for the second dimension.
            harmonize_element_lengths (bool, default False): whether it
                should be ensured for all AWGs and all elements that the
                element length is the same in all sequences.
            compression_seg_lim (int): maximal number of segments that can be in a
                single sequence. If not None and the QuantumExperiment is a 2D sweep
                with more than 1 sequence, and the sweep_functions are
                (SegmentHardSweep, SegmentSoftsweep), then the quantumExperiment
                will try to compress the sequences, see Sequence.compress_2D_sweep.
            force_2D_sweep (bool): whether or not to force a two-dimensional sweep.
                In that case, even if there is only one sequence, a second
                sweep_function dimension is added. The idea is to use this more
                and more to generalize data format passed to the analysis.
            callback (func): optional function to call after run_analysis() in
                autorun(). All arguments passed to autorun will be passed down to
                the callback.
            callback_condition (func): function returning a bool to decide whether or
                not the callback function should be executed. Defaults to always True.
            **kw:
                further keyword arguments are passed to the CircuitBuilder __init__
        """
        self.timer = Timer('QuantumExperiment', **timer_kwargs if timer_kwargs is
                                                                  not None else {})
        if qubits is None and dev is None and operation_dict is None:
            raise NotImplementedError('Experiments without qubits are not '
                                      'implemented yet. Either dev or qubits'
                                      'or operation_dict has to be provided.')
            # planned future behavior (but has to be tested in all aspects):
            # if no qubits/devive/operation_dict are provided, use empty
            # list to skip iterations over qubit lists
            # qubits = []
        super().__init__(dev=dev, qubits=qubits, operation_dict=operation_dict,
                         **kw)

        self.exp_metadata = exp_metadata
        if self.exp_metadata is None:
            self.exp_metadata = {}

        self.create_meas_objs_list(**kw, meas_objs=meas_objs)
        self.MC = MC

        self.classified = classified
        self.label = label
        self.upload = upload
        self.measure = measure
        self.temporary_values = list(temporary_values)
        self.analyze = analyze
        self.drive = drive
        self.callback = callback
        self.callback_condition = callback_condition

        self.sequences = list(sequences)
        self.sequence_function = sequence_function
        self.sequence_kwargs = {} if sequence_kwargs is None else sequence_kwargs
        self.filter_segments_mask = filter_segments_mask
        self.sweep_points = self.sequence_kwargs.get("sweep_points", None)
        self.mc_points = mc_points if mc_points is not None else [[], []]
        self.sweep_functions = sweep_functions
        self.force_2D_sweep = force_2D_sweep
        self.compression_seg_lim = compression_seg_lim
        self.harmonize_element_lengths = harmonize_element_lengths
        self.channels_to_upload = []
        # The experiment_name might have been set by the user in kw or by a
        # child class as an attribute. Otherwise, the default None will
        # trigger guess_label to use the sequence name.
        self.experiment_name = kw.pop(
            'experiment_name', getattr(self, 'experiment_name', None))
        self.timestamp = None
        self.analysis = None

        # detector and sweep functions
        default_df_kwargs = {'det_get_values_kws':
                                 {'classified': self.classified,
                                  'correlated': False,
                                  'thresholded': True,
                                  'averaged': True}}
        self.df_kwargs = default_df_kwargs if df_kwargs is None else df_kwargs
        if df_name is not None:
            self.df_name = df_name
            if 'classif' in df_name:
                self.classified = True
        else:
            self.df_name = 'int_avg{}_det'.format('_classif' if self.classified else '')
        self.df = None

        # determine data type
        if "log" in self.df_name or not \
                self.df_kwargs.get('averaged', True):
            data_type = "singleshot"
        else:
            data_type = "averaged"

        self.exp_metadata.update(kw)
        self.exp_metadata.update({'classified_ro': self.classified,
                                  'cz_pulse_name': self.cz_pulse_name,
                                  'data_type': data_type})

    def create_meas_objs_list(self, meas_objs=None, **kwargs):
        """
        Creates a default list for self.meas_objs if meas_objs is not provided,
        and creates the list self.meas_obj_names.
        Args:
            meas_objs (list): a list of measurement objects (or None for
                default, which is self.qubits)
        """
        self.meas_objs = self.qubits if meas_objs is None else meas_objs
        self.meas_obj_names = [m.name for m in self.meas_objs]

    def _update_parameters(self, overwrite_dicts=True, **kwargs):
        """
        Update all attributes of the quantumExperiment class.
        Args:
            overwrite_dicts (bool): whether or not to overwrite
                attributes that are dictionaries. If False,
                then dictionaries are updated.
            **kwargs: any attribute of the QuantumExperiment class


        """
        for param_name, param_value in kwargs.items():
            if hasattr(self, param_name):
                if isinstance(param_value, dict) and not overwrite_dicts:
                    getattr(self, param_name).update(param_value)
                else:
                    setattr(self, param_name, param_value)

    @Timer()
    def run_measurement(self, save_timers=True, **kw):
        """
        Runs a measurement. Any keyword argument passes to this function that
        is also an attribute of the QuantumExperiment class will be updated
        before starting the experiment

        Args:
            save_timers (bool): whether timers should be saved to the hdf
            file at the end of the measurement (default: True).
        Returns:

        """
        self._update_parameters(**kw)
        assert self.meas_objs is not None, 'Cannot run measurement without ' \
                                           'measure objects.'
        if len(self.mc_points) == 1:
            self.mc_points = [self.mc_points[0], []]

        exception = None
        with temporary_value(*self.temporary_values):
            # Perpare all involved qubits. If not available, prepare
            # all measure objects.
            mos = self.qubits if self.qubits is not None else self.meas_objs
            for m in mos:
                m.prepare(drive=self.drive)

            # create/retrieve sequence to run
            self._prepare_sequences(self.sequences, self.sequence_function,
                                    self.sequence_kwargs)

            # configure measurement control (mc_points, detector functions)
            mode = self._configure_mc()

            self.guess_label(**kw)

            self.update_metadata()

            # run measurement
            try:
                self.MC.run(name=self.label, exp_metadata=self.exp_metadata,
                            mode=mode)
            except (Exception, KeyboardInterrupt) as e:
                exception = e  # exception will be raised below
        self.extract_timestamp()
        if save_timers:
            self.save_timers()
        if exception is not None:
            raise exception

    def update_metadata(self):
        # make sure that all metadata params are up to date
        for name in self._metadata_params:
            if hasattr(self, name):
                value = getattr(self, name)
                try:
                    if name in ('cal_points', 'sweep_points') and \
                            value is not None:
                        old_val = np.get_printoptions()['threshold']
                        np.set_printoptions(threshold=np.inf)
                        self.exp_metadata.update({name: repr(value)})
                        np.set_printoptions(threshold=old_val)
                    elif name in ('meas_objs', "qubits") and value is not None:
                        self.exp_metadata.update(
                            {name: [qb.name for qb in value]})
                    else:
                        self.exp_metadata.update({name: value})
                except Exception as e:
                    log.error(
                        f"Could not add {name} with value {value} to the "
                        f"metadata")
                    raise e

    def extract_timestamp(self):
        try:
            self.timestamp = self.MC.data_object._datemark + '_' \
                             + self.MC.data_object._timemark
        except Exception:
            pass  # if extraction fails, keep the old value (None from init)

    def guess_label(self, **kwargs):
        """
        Creates a default label.

        Returns:

        """
        if self.label is None:
            if self.experiment_name is None:
                self.experiment_name = self.sequences[0].name
            self.label = self.experiment_name
            _, qb_names = self.get_qubits(self.qubits)
            if self.dev is not None:
                self.label += self.dev.get_msmt_suffix(self.meas_obj_names)
            else:
                # guess_label is called from run_measurement -> we have qubits
                self.label += mqm.get_multi_qubit_msmt_suffix(self.meas_objs)

    @Timer()
    def run_analysis(self, analysis_class=None, analysis_kwargs=None, **kw):
        """
        Launches the analysis.
        Args:
            analysis_class: Class to use for the analysis
            analysis_kwargs: keyword arguments passed to the analysis class

        Returns: analysis object

        """
        if analysis_class is None:
            analysis_class = ba.BaseDataAnalysis
        if analysis_kwargs is None:
            analysis_kwargs = {}
        self.analysis = analysis_class(**analysis_kwargs)
        return self.analysis

    def autorun(self, **kw):
        if self.measure:
            try:
                # Do not save timers here since they will be saved below.
                self.run_measurement(save_timers=False, **kw)
            except (Exception, KeyboardInterrupt) as e:
                self.save_timers()
                raise e
            # analyze and call callback only when measuring
            if self.analyze:
                self.run_analysis(**kw)
            if self.callback is not None and self.callback_condition():
                self.callback(**kw)
            self.save_timers()  # for now store timers only if creating new file
        return self

    def serialize(self, omitted_attrs=('MC', 'device', 'qubits')):
        """
        Map a Quantum experiment to a large dict for hdf5 storage/pickle object,
        etc.
        Returns:

        """
        raise NotImplementedError()

    @Timer()
    def _prepare_sequences(self, sequences=None, sequence_function=None,
                           sequence_kwargs=None):
        """
        Prepares/build sequences for a measurement.
        Args:
            sequences (list): list of sequences to run. Optional. If not given
                then a sequence_function from which the sequences can be created
                is required.
            sequence_function (callable): sequence function to generate sequences..
                Should return with one of the following formats:
                    - a list of sequences: valid if the first and second
                        sweepfunctions are  SegmentHardSweep and SegmentSoftsweep
                        respectively.
                    - a sequence: valid if the sweepfunction is SegmentHardsweep
                    - One of the following tuples:
                        (sequences, mc_points_tuple), where mc_points_tuple is a
                        tuple in which each entry corresponds to a dimension
                        of the sweep. This is the preferred option.
                        For backwards compatibility, the following two tuples are
                        also accepted:
                        (sequences, mc_points_first_dim, mc_points_2nd_dim)
                        (sequences, mc_points_first_dim)

            sequence_kwargs (dict): arguments to pass to the sequence
                function if sequence_function is not None. If
                sequence_function is None, the following entries in this
                dict are supported:
                - extra_sequences (list): a list of additional sequences to
                    measure. This is useful for combining sequences that are
                    automatically generated by a child-class of
                    QuantumExperiment with user-provided sequences into a
                    single experiment (e.g., for measuring them in a single
                    upload by specifying a sufficiently high
                    compression_seg_lim). The user has to ensure that the
                    extra sequences are compatible with the normal sequences
                    of the QuantumExperiment, e.g., in terms of number of
                    acquisition elements.
        Returns:

        """

        if sequence_kwargs is None:
            sequence_kwargs = {}
        if sequence_function is not None:
            # build sequence from function
            seq_info = sequence_function(**sequence_kwargs)

            if isinstance(seq_info, list):
                self.sequences = seq_info
            elif isinstance(seq_info, Sequence):
                self.sequences = [seq_info]
            elif len(seq_info) == 3: # backwards compatible 2D sweep
                self.sequences, \
                    (self.mc_points[0], self.mc_points[1]) = seq_info
            elif len(seq_info) == 2:
                if np.ndim(seq_info[1]) == 1:
                    # backwards compatible 1D sweep
                    self.sequences, self.mc_points[0] = seq_info
                else:
                    self.sequences, self.mc_points = seq_info

            # ensure self.sequences is a list
            if np.ndim(self.sequences) == 0:
                self.sequences = [self.sequences]
        elif sequences is not None:
            extra_seqs = deepcopy(sequence_kwargs.get('extra_sequences', []))
            for seq in extra_seqs:
                seq.name = 'Extra' + seq.name
            self.sequences = sequences + extra_seqs
            if len(self.mc_points) > 1 and len(self.mc_points[1]):
                # mc_points are set and won't be generated automatically.
                # We have to add additional points for the extra sequences.
                self.mc_points[1] = np.concatenate([
                    self.mc_points[1],
                    np.arange(len(extra_seqs)) + self.mc_points[1][-1] + 1])

        # check sequence
        assert len(self.sequences) != 0, "No sequence found."

    @Timer()
    def _configure_mc(self, MC=None):
        """
        Configure the measurement control (self.MC) for the measurement.
        This includes setting the sweep points and the detector function.
        By default, SegmentHardSweep is the sweepfunction used for the first
        dimension and SegmentSoftSweep is the sweepfunction used for the second
        dimension. In case other sweepfunctions should be used, self.sweep_functions
        should be modified prior to the call of this function.

        Returns:
            mmnt_mode (str): "1D" or "2D"
        """
        # ensure measurement control is set
        self._set_MC(MC)

        # configure mc_points
        if len(self.mc_points[0]) == 0: # first dimension mc_points not yet set
            if self.sweep_functions[0] == awg_swf.SegmentHardSweep:
                # first dimension mc points can be retrieved as
                # ro_indices from sequence
                self.mc_points[0] = np.arange(self.sequences[0].n_acq_elements())
            else:
                raise ValueError("The first dimension of mc_points must be provided "
                                 "with sequence if the sweep function isn't "
                                 "'SegmentHardSweep'.")

        if len(self.sequences) > 1 and len(self.mc_points[1]) == 0:
            if self.sweep_functions[1] == awg_swf.SegmentSoftSweep:
                # 2nd dimension mc_points can be retrieved as sequence number
                self.mc_points[1] = np.arange(len(self.sequences))
            elif self.sweep_points is not None and len(self.sweep_points) > 1:
                # second dimension can be inferred from sweep points
                self.mc_points[1] = list(self.sweep_points[1].values())[0][0]
            else:
                raise ValueError("The second dimension of mc_points must be provided "
                                 "if the sweep function isn't 'SegmentSoftSweep' and"
                                 "no sweep_point object is given.")

        # force 2D sweep if needed (allow 1D sweep for backwards compatibility)
        if len(self.mc_points[1]) == 0 and self.force_2D_sweep:
            self.mc_points[1] = np.array([0]) # force 2d with singleton

        # set mc points
        if len(self.sequences) > 1:
            # compress 2D sweep
            if self.compression_seg_lim is not None:
                if self.sweep_functions == (awg_swf.SegmentHardSweep,
                                            awg_swf.SegmentSoftSweep):
                    self.sequences, self.mc_points[0], \
                    self.mc_points[1], cf = \
                        self.sequences[0].compress_2D_sweep(self.sequences,
                                                            self.compression_seg_lim,
                                                            True,
                                                            self.mc_points[0])
                    self.exp_metadata.update({'compression_factor': cf})
                else:
                    log.warning("Sequence compression currently does not support"
                                "sweep_functions different than (SegmentHardSweep,"
                                " SegmentSoftSweep). This could easily be implemented"
                                "by modifying Sequence.compress_2D_sweep to accept"
                                "mc_points and do the appropriate reshaping. Feel"
                                "free to make a pull request ;). Skipping compression"
                                "for now.")

        if self.harmonize_element_lengths:
            self.sequences[0].harmonize_element_lengths(self.sequences)

        try:
            sweep_param_name = list(self.sweep_points[0])[0]
            unit = list(self.sweep_points[0].values())[0][2]
        except TypeError:
            sweep_param_name, unit = "None", ""
        sweep_func_1st_dim = self.sweep_functions[0](
            sequence=self.sequences[0], upload=self.upload,
            parameter_name=sweep_param_name,  unit=unit)

        self.MC.set_sweep_function(sweep_func_1st_dim)
        self.MC.set_sweep_points(self.mc_points[0])

        # set second dimension sweep function
        if len(self.mc_points[1]) > 0: # second dimension exists
            try:
                sweep_param_name = list(self.sweep_points[1])[0]
                unit = list(self.sweep_points[1].values())[0][2]
            except TypeError:
                sweep_param_name, unit = "None", ""
            if len(self.channels_to_upload) == 0:
                self.channels_to_upload = "all"
            if self.sweep_functions[1] == awg_swf.SegmentSoftSweep:
                sweep_func_2nd_dim = self.sweep_functions[1](
                    sweep_func_1st_dim, self.sequences, sweep_param_name, unit,
                    self.channels_to_upload)
            else:
                # In case of an unknown sweep function type, it is assumed
                # that self.sweep_functions[1] has already been initialized
                # with all required parameters and can be directly passed to
                # MC.
                sweep_func_2nd_dim = self.sweep_functions[1]

            if self.filter_segments_mask is not None and \
                    self.compression_seg_lim is not None:
                log.warning("Combining compression_seg_lim and "
                            "filter_segments_mask is not supported. Ignoring "
                            "filter_segments_mask.")
            elif self.filter_segments_mask is not None:
                mask = np.array(self.filter_segments_mask)
                for seq in self.sequences:
                    for i, seg in enumerate(seq.segments.values()):
                        if i < mask.shape[0]:
                            seg.allow_filter = True
                lookup = {}
                for i, sp in enumerate(self.mc_points[1]):
                    if i >= mask.shape[1]:
                        # measure everything
                        lookup[sp] = (0, 32767)
                    elif True in mask[:, i]:
                        # measure from the first True up to the last True
                        lookup[sp] = (
                            list(mask[:, i]).index(True),
                            mask.shape[0] - list(mask[:, i])[::-1].index(
                                True) - 1)
                    else:
                        # measure nothing (by setting last < first)
                        lookup[sp] = (1, 0)
                sweep_func_2nd_dim = swf.FilteredSweep(
                        self.sequences[0], lookup, [sweep_func_2nd_dim])

            self.MC.set_sweep_function_2D(sweep_func_2nd_dim)
            self.MC.set_sweep_points_2D(self.mc_points[1])

        # check whether there is at least one measure object
        if len(self.meas_objs) == 0:
            raise ValueError('No measure objects provided. Cannot '
                             'configure detector functions')

        # Configure detector function
        # FIXME: this should be extended to meas_objs that are not qubits
        df = mqm.get_multiplexed_readout_detector_functions(
            self.meas_objs, **self.df_kwargs)[self.df_name]
        self.MC.set_detector_function(df)
        if self.dev is not None:
            meas_obj_value_names_map = self.dev.get_meas_obj_value_names_map(
                self.meas_objs, df)
        else:
            meas_obj_value_names_map = mqm.get_meas_obj_value_names_map(
                self.meas_objs, df)
        self.exp_metadata.update(
            {'meas_obj_value_names_map': meas_obj_value_names_map})
        if 'meas_obj_sweep_points_map' not in self.exp_metadata:
            self.exp_metadata['meas_obj_sweep_points_map'] = {}

        if len(self.mc_points[1]) > 0:
            mmnt_mode = "2D"
        else:
            mmnt_mode = "1D"
        return mmnt_mode

    def _set_MC(self, MC=None):
        """
        Sets the measurement control and raises an error if no MC
        could be retrieved from device/qubits objects
        Args:
            MC (MeasurementControl):

        Returns:

        """
        if MC is not None:
            self.MC = MC
        elif self.MC is None:
            try:
                self.MC = self.dev.instr_mc.get_instr()
            except AttributeError:
                try:
                    self.MC = self.meas_objs[0].instr_mc.get_instr()
                except (AttributeError, IndexError):
                    raise ValueError("The Measurement Control (MC) could not "
                                     "be retrieved because no Device/measure "
                                     "objects were found. Pass the MC to "
                                     "run_measurement() or set the MC attribute"
                                     " of the QuantumExperiment instance.")

    # def __setattr__(self, name, value):
    #     """
    #     Observes attributes which are set to this class. If they are in the
    #     _metadata_params then they are automatically added to the experimental
    #     metadata
    #     Args:
    #         name:
    #         value:
    #
    #     Returns:
    #
    #     """
    #     if name in self._metadata_params:
    #         try:
    #             if name in 'cal_points' and value is not None:
    #                 self.exp_metadata.update({name: repr(value)})
    #             elif name in ('meas_objs', "qubits") and value is not None:
    #                 self.exp_metadata.update({name: [qb.name for qb in value]})
    #             else:
    #                 self.exp_metadata.update({name: value})
    #         except Exception as e:
    #             log.error(f"Could not add {name} with value {value} to the "
    #                       f"metadata")
    #             raise e
    #
    #     self.__dict__[name] = value

    def save_timers(self, quantum_experiment=True, sequence=True, segments=True, filepath=None):
        if self.MC is None or self.MC.skip_measurement():
            return
        data_file = helper_functions.open_hdf_file(self.timestamp, filepath=filepath, mode="r+")
        try:
            timer_group = data_file.get(Timer.HDF_GRP_NAME)
            if timer_group is None:
                timer_group = data_file.create_group(Timer.HDF_GRP_NAME)
            if quantum_experiment:
                self.timer.save(timer_group)

            if sequence:
                seq_group = timer_group.create_group('Sequences')
                for s in self.sequences:
                    # save sequence timers
                    try:
                        timer_seq_name = s.timer.name
                        # check that name doesn't exist and it case it does, append an index
                        # Note: normally that should not happen (not desirable)
                        if timer_seq_name in seq_group.keys():
                            log.warning(f"Timer with name {timer_seq_name} already "
                                        f"exists in Sequences timers. "
                                        f"Only last instance will be kept")
                        s.timer.save(seq_group)

                        if segments:
                            seg_group = seq_group[timer_seq_name].create_group(timer_seq_name + ".segments")
                            for _, seg in s.segments.items():
                                try:
                                    timer_seg_name = seg.timer.name
                                    # check that name doesn't exist and it case it does, append an index
                                    # Note: normally that should not happen (not desirable)
                                    if timer_seg_name in seg_group.keys():
                                        log.warning(f"Timer with name {timer_seg_name} already "
                                                    f"exists in Segments timers. "
                                                    f"Only last instance will be kept")
                                    seg.timer.save(seg_group)
                                except AttributeError:
                                    pass

                    except AttributeError:
                        pass # in case some sequences don't have timers
        except Exception as e:
            data_file.close()
            raise e


    def __repr__(self):
        return f"QuantumExperiment(dev={self.dev}, qubits={self.qubits})"<|MERGE_RESOLUTION|>--- conflicted
+++ resolved
@@ -35,14 +35,9 @@
                  meas_objs=None, classified=False, MC=None,
                  label=None, exp_metadata=None, upload=True, measure=True,
                  analyze=True, temporary_values=(), drive="timedomain",
-<<<<<<< HEAD
                  sequences=(), sequence_function=None, sequence_kwargs=None,
                  filter_segments_mask=None, df_kwargs=None, df_name=None,
-=======
-                 sequences=(), sequence_function=None,
-                 sequence_kwargs=None, df_kwargs=None, df_name=None,
                  timer_kwargs=None,
->>>>>>> 52fb3305
                  mc_points=None, sweep_functions=(awg_swf.SegmentHardSweep,
                                                   awg_swf.SegmentSoftSweep),
                  harmonize_element_lengths=False,
