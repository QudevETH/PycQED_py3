import traceback

import numpy as np
from pycqed.analysis_v3 import helper_functions

from pycqed.measurement.waveform_control.sequence import Sequence
from pycqed.utilities.general import temporary_value
from pycqed.utilities.timer import Timer, Checkpoint
from pycqed.measurement.waveform_control.circuit_builder import CircuitBuilder
from pycqed.measurement import sweep_functions as swf
import pycqed.measurement.awg_sweep_functions as awg_swf
from pycqed.measurement import multi_qubit_module as mqm
import pycqed.analysis_v2.base_analysis as ba
import pycqed.utilities.general as general
from copy import deepcopy
import logging
log = logging.getLogger(__name__)


class QuantumExperiment(CircuitBuilder):
    """
    Base class for Experiments with pycqed. A QuantumExperiment consists of
    3 main parts:
    - The __init__(), which takes care of initializing the parent class
     (CircuitBuilder) and setting all the attributes of the quantum experiment
    - the run_measurement(), which is the skeleton of any measurement in pycqed.
      This function should *not* be modified by child classes
    - the run_analysis(), which defaults to calling BaseDataAnalysis. This function
      may be overwritten by child classes to start measurement-specific analysis

    """
    _metadata_params = {'cal_points', 'preparation_params', 'sweep_points',
                        'channel_map', 'meas_objs'}

    def __init__(self, dev=None, qubits=None, operation_dict=None,
                 meas_objs=None, classified=False, MC=None,
                 label=None, exp_metadata=None, upload=True, measure=True,
                 analyze=True, temporary_values=(), drive="timedomain",
                 sequences=(), sequence_function=None, sequence_kwargs=None,
<<<<<<< HEAD
                 filter_segments_mask=None, df_kwargs=None, df_name=None,
                 timer_kwargs=None, plot_sequence=False,
                 mc_points=None, sweep_functions=(awg_swf.SegmentHardSweep,
=======
                 plot_sequence=False, filter_segments_mask=None, df_kwargs=None, df_name=None,
                 timer_kwargs=None, mc_points=None, sweep_functions=(awg_swf.SegmentHardSweep,
>>>>>>> e0521935
                                                  awg_swf.SegmentSoftSweep),
                 harmonize_element_lengths=False,
                 compression_seg_lim=None, force_2D_sweep=True, callback=None,
                 callback_condition=lambda : True, **kw):
        """
        Initializes a QuantumExperiment.

        Args:
            dev (Device): Device object used for the experiment. Defaults to None.
            qubits (list): list of qubits used for the experiment (e.g. a subset of
                qubits on the device). Defaults to None. (see circuitBuilder for more
                details).
            operation_dict (dict): dictionary with operations. Defaults to None.
                (see circuitBuilder for more details).
            meas_objs (list): list of measure object (e.g., qubits) to be read
                out (i.e. for which the detector functions will be
                prepared). Defaults to self.qubits (attribute set by
                CircuitBuilder). Required for run_measurement() when qubits
                is None.
            classified (bool): whether
            MC (MeasurementControl): MeasurementControl object. Required for
                run_measurement() if qubits is None and device is None.
            label (str): Measurement label
            exp_metadata (dict): experimental metadata saved in hdf5 file
            upload (bool): whether or not to upload the sequences to the AWGs
            measure (bool): whether or not to measure
            analyze (bool): whether or not to analyze
            temporary_values (list): list of temporary values with the form:
                [(Qcode_param_1, value_1), (Qcode_param_2, value_2), ...]
            drive (str): qubit configuration.
            sequences (list): list of sequences for the experiment. Note that
                even in the case of a single sequence, a list is required.
                Required if sequence_function is None.
            sequence_function (callable): functions returning the sequences,
                see self._prepare_sequences() for more details. Required for
                run_measurement if sequences is None
            sequence_kwargs (dict): keyword arguments passed to the sequence_function.
                see self._prepare_sequences()
            filter_segments_mask (array of bool): An array with dimension
                n_0 x n_1, indicating which segments need to be measured.
                Here, n_1 is the number of sweep points in dimension 1 (soft sweep)
                and n_0 <= N_0, where N_0 is the number of sweep points in
                dimension 0 (hard sweep) including calibration points. If
                n_0 < N_0, segments with index larger than n_0 will always
                be measured (typical use case: calibration points, i.e.,
                let n_0 be the number of sweep pooints without calibration
                points).
                The lower-level implementation in FilteredSweep and Pulsar
                currently only supports a single consecutive range of
                segments to be measured in each row of this array (plus the
                segments with index >n_0, which are always measured). To
                fulfill this requirement, QuantumExperiment will internally
                change False-values to True in this array if needed, i.e.,
                it can happen that segments are measured even though their
                entry in this array is set to False.
            df_kwargs (dict): detector function keyword arguments.
            timer_kwargs (dict): keyword arguments for timer. See pycqed.utilities.timer.
                Timer.
            df_name (str): detector function name.
            mc_points (tuple): tuple of 2 lists with first and second dimension
                measurement control points (previously also called sweep_points,
                but name has changed to avoid confusion with SweepPoints):
                [first_dim_mc_points, second_dim_mc_points]. MC points
                correspond to measurement_control sweep points i.e. sweep points
                directly related to the instruments, e.g. segment readout index.
                Not required when using sweep_functions SegmentSoftSweep and
                SegmentHardSweep as these may be inferred from the sequences objects.
                In case other sweep functions are used (e.g. for sweeping instrument
                parameters), then the sweep points must be specified. Note that the list
                must always have two entries. E.g. for a 1D sweep of LO frequencies,
                mc_points should be of the form: (freqs, [])
            sweep_functions (tuple): tuple of sweepfunctions. Similarly to mc_points,
                sweep_functions has 2 entries, one for each dimension. Defaults to
                SegmentHardSweep for the first sweep dimensions and SegmentSoftSweep
                for the second dimension.
            harmonize_element_lengths (bool, default False): whether it
                should be ensured for all AWGs and all elements that the
                element length is the same in all sequences. Use case: If
                pulsar.use_sequence_cache and pulsar.AWGX_use_placeholder_waves
                are activated for a ZI HDAWG, harmonized element lengths across
                a soft sweep avoid recompilation of SeqC code during the sweep
                (replacing binary waveform data is sufficient in this case).
            compression_seg_lim (int): maximal number of segments that can be in a
                single sequence. If not None and the QuantumExperiment is a 2D sweep
                with more than 1 sequence, and the sweep_functions are
                (SegmentHardSweep, SegmentSoftsweep), then the quantumExperiment
                will try to compress the sequences, see Sequence.compress_2D_sweep.
            force_2D_sweep (bool): whether or not to force a two-dimensional sweep.
                In that case, even if there is only one sequence, a second
                sweep_function dimension is added. The idea is to use this more
                and more to generalize data format passed to the analysis.
            callback (func): optional function to call after run_analysis() in
                autorun(). All arguments passed to autorun will be passed down to
                the callback.
            callback_condition (func): function returning a bool to decide whether or
                not the callback function should be executed. Defaults to always True.
            **kw:
                further keyword arguments are passed to the CircuitBuilder __init__
        """
        self.timer = Timer('QuantumExperiment', **timer_kwargs if timer_kwargs is
                                                                  not None else {})
        if qubits is None and dev is None and operation_dict is None:
            raise NotImplementedError('Experiments without qubits are not '
                                      'implemented yet. Either dev or qubits'
                                      'or operation_dict has to be provided.')
            # planned future behavior (but has to be tested in all aspects):
            # if no qubits/devive/operation_dict are provided, use empty
            # list to skip iterations over qubit lists
            # qubits = []
        super().__init__(dev=dev, qubits=qubits, operation_dict=operation_dict,
                         **kw)

        self.exp_metadata = exp_metadata
        if self.exp_metadata is None:
            self.exp_metadata = {}

        self.create_meas_objs_list(**kw, meas_objs=meas_objs)
        self.MC = MC

        self.classified = classified
        self.label = label
        self.upload = upload
        self.measure = measure
        self.temporary_values = list(temporary_values)
        self.analyze = analyze
        self.drive = drive
        self.callback = callback
        self.callback_condition = callback_condition
        self.plot_sequence = plot_sequence

        self.sequences = list(sequences)
        self.sequence_function = sequence_function
        self.sequence_kwargs = {} if sequence_kwargs is None else sequence_kwargs
        self.filter_segments_mask = filter_segments_mask
        self.sweep_points = self.sequence_kwargs.get("sweep_points", None)
        self.mc_points = mc_points if mc_points is not None else [[], []]
        self.sweep_functions = sweep_functions
        self.force_2D_sweep = force_2D_sweep
        self.compression_seg_lim = compression_seg_lim
        self.harmonize_element_lengths = harmonize_element_lengths
        # The experiment_name might have been set by the user in kw or by a
        # child class as an attribute. Otherwise, the default None will
        # trigger guess_label to use the sequence name.
        self.experiment_name = kw.pop(
            'experiment_name', getattr(self, 'experiment_name', None))
        self.timestamp = None
        self.analysis = None

        # detector and sweep functions
        default_df_kwargs = {'det_get_values_kws':
                                 {'classified': self.classified,
                                  'correlated': False,
                                  'thresholded': True,
                                  'averaged': True}}
        self.df_kwargs = default_df_kwargs if df_kwargs is None else df_kwargs
        if df_name is not None:
            self.df_name = df_name
            if 'classif' in df_name:
                self.classified = True
        else:
            self.df_name = 'int_avg{}_det'.format('_classif' if self.classified else '')
        self.df = None

        # determine data type
        if "log" in self.df_name or not \
                self.df_kwargs.get("det_get_values_kws",
                                   {}).get('averaged', True):
            data_type = "singleshot"
        else:
            data_type = "averaged"

        self.exp_metadata.update(kw)
        self.exp_metadata.update({'classified_ro': self.classified,
                                  'cz_pulse_name': self.cz_pulse_name,
                                  'data_type': data_type})

    def create_meas_objs_list(self, meas_objs=None, **kwargs):
        """
        Creates a default list for self.meas_objs if meas_objs is not provided,
        and creates the list self.meas_obj_names.
        Args:
            meas_objs (list): a list of measurement objects (or None for
                default, which is self.qubits)
        """
        self.meas_objs = self.qubits if meas_objs is None else meas_objs
        self.meas_obj_names = [m.name for m in self.meas_objs]

    def _update_parameters(self, overwrite_dicts=True, **kwargs):
        """
        Update all attributes of the quantumExperiment class.
        Args:
            overwrite_dicts (bool): whether or not to overwrite
                attributes that are dictionaries. If False,
                then dictionaries are updated.
            **kwargs: any attribute of the QuantumExperiment class


        """
        for param_name, param_value in kwargs.items():
            if hasattr(self, param_name):
                if isinstance(param_value, dict) and not overwrite_dicts:
                    getattr(self, param_name).update(param_value)
                else:
                    setattr(self, param_name, param_value)

    @Timer()
    def run_measurement(self, save_timers=True, **kw):
        """
        Runs a measurement. Any keyword argument passes to this function that
        is also an attribute of the QuantumExperiment class will be updated
        before starting the experiment

        Args:
            save_timers (bool): whether timers should be saved to the hdf
            file at the end of the measurement (default: True).
        Returns:

        """
        self._update_parameters(**kw)
        assert self.meas_objs is not None, 'Cannot run measurement without ' \
                                           'measure objects.'
        if len(self.mc_points) == 1:
            self.mc_points = [self.mc_points[0], []]

        exception = None
        with temporary_value(*self.temporary_values):
            # Perpare all involved qubits. If not available, prepare
            # all measure objects.
            mos = self.qubits if self.qubits is not None else self.meas_objs
            for m in mos:
                m.prepare(drive=self.drive)

            # create/retrieve sequence to run
            self._prepare_sequences(self.sequences, self.sequence_function,
                                    self.sequence_kwargs)

            # configure measurement control (mc_points, detector functions)
            mode = self._configure_mc()

            self.guess_label(**kw)

            self.update_metadata()

            # run measurement
            try:
                self.MC.run(name=self.label, exp_metadata=self.exp_metadata,
                            mode=mode)
            except (Exception, KeyboardInterrupt) as e:
                exception = e  # exception will be raised below
        self.extract_timestamp()
        if save_timers:
            self.save_timers()
        if exception is not None:
            raise exception

    def update_metadata(self):
        # make sure that all metadata params are up to date
        for name in self._metadata_params:
            if hasattr(self, name):
                value = getattr(self, name)
                try:
                    if name in ('cal_points', 'sweep_points') and \
                            value is not None:
                        old_val = np.get_printoptions()['threshold']
                        np.set_printoptions(threshold=np.inf)
                        self.exp_metadata.update({name: repr(value)})
                        np.set_printoptions(threshold=old_val)
                    elif name in ('meas_objs', "qubits") and value is not None:
                        self.exp_metadata.update(
                            {name: [qb.name for qb in value]})
                    else:
                        self.exp_metadata.update({name: value})
                except Exception as e:
                    log.error(
                        f"Could not add {name} with value {value} to the "
                        f"metadata")
                    raise e

    def extract_timestamp(self):
        try:
            self.timestamp = self.MC.data_object._datemark + '_' \
                             + self.MC.data_object._timemark
        except Exception:
            pass  # if extraction fails, keep the old value (None from init)

    def guess_label(self, **kwargs):
        """
        Creates a default label.

        Returns:

        """
        if self.label is None:
            if self.experiment_name is None:
                self.experiment_name = self.sequences[0].name
            self.label = self.experiment_name
            _, qb_names = self.get_qubits(self.qubits)
            if self.dev is not None:
                self.label += self.dev.get_msmt_suffix(self.meas_obj_names)
            else:
                # guess_label is called from run_measurement -> we have qubits
                self.label += mqm.get_multi_qubit_msmt_suffix(self.meas_objs)

    @Timer()
    def run_analysis(self, analysis_class=None, analysis_kwargs=None, **kw):
        """
        Launches the analysis.
        Args:
            analysis_class: Class to use for the analysis
            analysis_kwargs: keyword arguments passed to the analysis class

        Returns: analysis object

        """
        if analysis_class is None:
            analysis_class = ba.BaseDataAnalysis
        if analysis_kwargs is None:
            analysis_kwargs = {}
        self.analysis = analysis_class(**analysis_kwargs)
        return self.analysis

    def autorun(self, **kw):
        if self.measure:
            try:
                self.prepare_measurement(**kw)
                # Do not save timers here since they will be saved below.
                self.run_measurement(save_timers=False, **kw)
            except (Exception, KeyboardInterrupt) as e:
                self.save_timers()
                raise e
            # analyze and call callback only when measuring
            if self.analyze:
                self.run_analysis(**kw)
            if self.callback is not None and self.callback_condition():
                self.callback(**kw)
            self.save_timers()  # for now store timers only if creating new file
        return self

    def serialize(self, omitted_attrs=('MC', 'device', 'qubits')):
        """
        Map a Quantum experiment to a large dict for hdf5 storage/pickle object,
        etc.
        Returns:

        """
        raise NotImplementedError()

    @Timer()
    def _prepare_sequences(self, sequences=None, sequence_function=None,
                           sequence_kwargs=None):
        """
        Prepares/build sequences for a measurement.
        Args:
            sequences (list): list of sequences to run. Optional. If not given
                then a sequence_function from which the sequences can be created
                is required.
            sequence_function (callable): sequence function to generate sequences..
                Should return with one of the following formats:
                    - a list of sequences: valid if the first and second
                        sweepfunctions are  SegmentHardSweep and SegmentSoftsweep
                        respectively.
                    - a sequence: valid if the sweepfunction is SegmentHardsweep
                    - One of the following tuples:
                        (sequences, mc_points_tuple), where mc_points_tuple is a
                        tuple in which each entry corresponds to a dimension
                        of the sweep. This is the preferred option.
                        For backwards compatibility, the following two tuples are
                        also accepted:
                        (sequences, mc_points_first_dim, mc_points_2nd_dim)
                        (sequences, mc_points_first_dim)

            sequence_kwargs (dict): arguments to pass to the sequence
                function if sequence_function is not None. If
                sequence_function is None, the following entries in this
                dict are supported:
                - extra_sequences (list): a list of additional sequences to
                    measure. This is useful for combining sequences that are
                    automatically generated by a child-class of
                    QuantumExperiment with user-provided sequences into a
                    single experiment (e.g., for measuring them in a single
                    upload by specifying a sufficiently high
                    compression_seg_lim). The user has to ensure that the
                    extra sequences are compatible with the normal sequences
                    of the QuantumExperiment, e.g., in terms of number of
                    acquisition elements.
        Returns:

        """

        if sequence_kwargs is None:
            sequence_kwargs = {}
        if sequence_function is not None:
            # build sequence from function
            seq_info = sequence_function(**sequence_kwargs)

            if isinstance(seq_info, list):
                self.sequences = seq_info
            elif isinstance(seq_info, Sequence):
                self.sequences = [seq_info]
            elif len(seq_info) == 3: # backwards compatible 2D sweep
                self.sequences, \
                    (self.mc_points[0], self.mc_points[1]) = seq_info
            elif len(seq_info) == 2:
                if np.ndim(seq_info[1]) == 1:
                    # backwards compatible 1D sweep
                    self.sequences, self.mc_points[0] = seq_info
                else:
                    self.sequences, self.mc_points = seq_info

            # ensure self.sequences is a list
            if np.ndim(self.sequences) == 0:
                self.sequences = [self.sequences]
        elif sequences is not None:
            extra_seqs = deepcopy(sequence_kwargs.get('extra_sequences', []))
            for seq in extra_seqs:
                seq.name = 'Extra' + seq.name
            self.sequences = sequences + extra_seqs
            if len(self.mc_points) > 1 and len(self.mc_points[1]):
                # mc_points are set and won't be generated automatically.
                # We have to add additional points for the extra sequences.
                self.mc_points[1] = np.concatenate([
                    self.mc_points[1],
                    np.arange(len(extra_seqs)) + self.mc_points[1][-1] + 1])

        # check sequence
        assert len(self.sequences) != 0, "No sequence found."

        if self.plot_sequence:
            self.plot()

    @Timer()
    def _configure_mc(self, MC=None):
        """
        Configure the measurement control (self.MC) for the measurement.
        This includes setting the sweep points and the detector function.
        By default, SegmentHardSweep is the sweepfunction used for the first
        dimension and SegmentSoftSweep is the sweepfunction used for the second
        dimension. In case other sweepfunctions should be used, self.sweep_functions
        should be modified prior to the call of this function.

        Returns:
            mmnt_mode (str): "1D" or "2D"
        """
        # ensure measurement control is set
        self._set_MC(MC)

        # configure mc_points
        if len(self.mc_points[0]) == 0: # first dimension mc_points not yet set
            if self.sweep_functions[0] == awg_swf.SegmentHardSweep:
                # first dimension mc points can be retrieved as
                # ro_indices from sequence
                self.mc_points[0] = np.arange(self.sequences[0].n_acq_elements())
            else:
                raise ValueError("The first dimension of mc_points must be provided "
                                 "with sequence if the sweep function isn't "
                                 "'SegmentHardSweep'.")

        if len(self.sequences) > 1 and len(self.mc_points[1]) == 0:
            if self.sweep_functions[1] == awg_swf.SegmentSoftSweep:
                # 2nd dimension mc_points can be retrieved as sequence number
                self.mc_points[1] = np.arange(len(self.sequences))
            elif self.sweep_points is not None and len(self.sweep_points) > 1:
                # second dimension can be inferred from sweep points
                self.mc_points[1] = self.sweep_points.get_sweep_params_property(
                    'values', 1)
            else:
                raise ValueError("The second dimension of mc_points must be provided "
                                 "if the sweep function isn't 'SegmentSoftSweep' and"
                                 "no sweep_point object is given.")

        # force 2D sweep if needed (allow 1D sweep for backwards compatibility)
        if len(self.mc_points[1]) == 0 and self.force_2D_sweep:
            self.mc_points[1] = np.array([0]) # force 2d with singleton

        # set mc points
        if len(self.sequences) > 1:
            # compress 2D sweep
            if self.compression_seg_lim is not None:
                if self.sweep_functions == (awg_swf.SegmentHardSweep,
                                            awg_swf.SegmentSoftSweep):
                    self.sequences, self.mc_points[0], \
                    self.mc_points[1], cf = \
                        self.sequences[0].compress_2D_sweep(self.sequences,
                                                            self.compression_seg_lim,
                                                            True,
                                                            self.mc_points[0])
                    self.exp_metadata.update({'compression_factor': cf})
                else:
                    log.warning("Sequence compression currently does not support"
                                "sweep_functions different than (SegmentHardSweep,"
                                " SegmentSoftSweep). This could easily be implemented"
                                "by modifying Sequence.compress_2D_sweep to accept"
                                "mc_points and do the appropriate reshaping. Feel"
                                "free to make a pull request ;). Skipping compression"
                                "for now.")

        if self.harmonize_element_lengths:
            Sequence.harmonize_element_lengths(self.sequences)
        try:
            sweep_param_name = list(self.sweep_points[0])[0]
            unit = self.sweep_points.get_sweep_params_property(
                'unit', 0, param_names=sweep_param_name)
        except TypeError:
            sweep_param_name, unit = "None", ""
        if self.sweep_functions[0] == awg_swf.SegmentHardSweep:
            sweep_func_1st_dim = self.sweep_functions[0](
                sequence=self.sequences[0], upload=self.upload,
                parameter_name=sweep_param_name, unit=unit)
        else:
            # In case of an unknown sweep function type, it is assumed
            # that self.sweep_functions[0] has already been initialized
            # with all required parameters and can be directly passed to
            # MC.
            sweep_func_1st_dim = self.sweep_functions[0]

        self.MC.set_sweep_function(sweep_func_1st_dim)
        self.MC.set_sweep_points(self.mc_points[0])

        # set second dimension sweep function
        if len(self.mc_points[1]) > 0: # second dimension exists
            try:
                sweep_param_name = list(self.sweep_points[1])[0]
                unit = self.sweep_points.get_sweep_params_property(
                    'unit', 1, param_names=sweep_param_name)
            except TypeError:
                sweep_param_name, unit = "None", ""
            if self.sweep_functions[1] == awg_swf.SegmentSoftSweep:
                sweep_func_2nd_dim = self.sweep_functions[1](
                    sweep_func_1st_dim, self.sequences, sweep_param_name, unit)
            else:
                # In case of an unknown sweep function type, it is assumed
                # that self.sweep_functions[1] has already been initialized
                # with all required parameters and can be directly passed to
                # MC.
                sweep_func_2nd_dim = self.sweep_functions[1]

            if self.filter_segments_mask is not None and \
                    self.compression_seg_lim is not None:
                log.warning("Combining compression_seg_lim and "
                            "filter_segments_mask is not supported. Ignoring "
                            "filter_segments_mask.")
            elif self.filter_segments_mask is not None:
                mask = np.array(self.filter_segments_mask)
                # Only segments with indices included in the mask can be
                # filtered out. The others will always be measured.
                for seq in self.sequences:
                    for i, seg in enumerate(seq.segments.values()):
                        if i < mask.shape[0]:
                            seg.allow_filter = True
                # Create filter lookup table in the format expected by
                # FilteredSweep: each key is a soft sweep point and the
                # respective value is a tuple two of segment indices
                # indicating the range of segments to be measured.
                # The conversion to a tuple of start index and end index may
                # require to measure segments that have a False-entry in the
                # filter_segments_mask, see the class docstring.
                filter_lookup = {}
                for i, sp in enumerate(self.mc_points[1]):
                    if i >= mask.shape[1]:
                        # measure everything
                        filter_lookup[sp] = (0, 32767)
                    elif True in mask[:, i]:
                        # measure from the first True up to the last True
                        filter_lookup[sp] = (
                            list(mask[:, i]).index(True),
                            mask.shape[0] - list(mask[:, i])[::-1].index(
                                True) - 1)
                    else:
                        # measure nothing (by setting last < first)
                        filter_lookup[sp] = (1, 0)
                sweep_func_2nd_dim = swf.FilteredSweep(
                        self.sequences[0], filter_lookup, [sweep_func_2nd_dim])

            self.MC.set_sweep_function_2D(sweep_func_2nd_dim)
            self.MC.set_sweep_points_2D(self.mc_points[1])

        # check whether there is at least one measure object
        if len(self.meas_objs) == 0:
            raise ValueError('No measure objects provided. Cannot '
                             'configure detector functions')

        # Configure detector function
        # FIXME: this should be extended to meas_objs that are not qubits
        self.df = mqm.get_multiplexed_readout_detector_functions(
            self.meas_objs, **self.df_kwargs)[self.df_name]
        self.MC.set_detector_function(self.df)
        if self.dev is not None:
            meas_obj_value_names_map = self.dev.get_meas_obj_value_names_map(
                self.meas_objs, self.df)
        else:
            meas_obj_value_names_map = mqm.get_meas_obj_value_names_map(
                self.meas_objs, self.df)
        self.exp_metadata.update(
            {'meas_obj_value_names_map': meas_obj_value_names_map})
        if 'meas_obj_sweep_points_map' not in self.exp_metadata:
            self.exp_metadata['meas_obj_sweep_points_map'] = {}
        if self.MC.soft_repetitions() != 1:
            self.exp_metadata['soft_repetitions'] = self.MC.soft_repetitions()

        if len(self.mc_points[1]) > 0:
            mmnt_mode = "2D"
        else:
            mmnt_mode = "1D"
        return mmnt_mode

    def _set_MC(self, MC=None):
        """
        Sets the measurement control and raises an error if no MC
        could be retrieved from device/qubits objects
        Args:
            MC (MeasurementControl):

        Returns:

        """
        if MC is not None:
            self.MC = MC
        elif self.MC is None:
            try:
                self.MC = self.dev.instr_mc.get_instr()
            except AttributeError:
                try:
                    self.MC = self.meas_objs[0].instr_mc.get_instr()
                except (AttributeError, IndexError):
                    raise ValueError("The Measurement Control (MC) could not "
                                     "be retrieved because no Device/measure "
                                     "objects were found. Pass the MC to "
                                     "run_measurement() or set the MC attribute"
                                     " of the QuantumExperiment instance.")

    # def __setattr__(self, name, value):
    #     """
    #     Observes attributes which are set to this class. If they are in the
    #     _metadata_params then they are automatically added to the experimental
    #     metadata
    #     Args:
    #         name:
    #         value:
    #
    #     Returns:
    #
    #     """
    #     if name in self._metadata_params:
    #         try:
    #             if name in 'cal_points' and value is not None:
    #                 self.exp_metadata.update({name: repr(value)})
    #             elif name in ('meas_objs', "qubits") and value is not None:
    #                 self.exp_metadata.update({name: [qb.name for qb in value]})
    #             else:
    #                 self.exp_metadata.update({name: value})
    #         except Exception as e:
    #             log.error(f"Could not add {name} with value {value} to the "
    #                       f"metadata")
    #             raise e
    #
    #     self.__dict__[name] = value

    def save_timers(self, quantum_experiment=True, sequence=True, segments=True, filepath=None):
        if self.MC is None or self.MC.skip_measurement():
            return
        data_file = helper_functions.open_hdf_file(self.timestamp, filepath=filepath, mode="r+")
        try:
            timer_group = data_file.get(Timer.HDF_GRP_NAME)
            if timer_group is None:
                timer_group = data_file.create_group(Timer.HDF_GRP_NAME)
            if quantum_experiment:
                self.timer.save(timer_group)

            if sequence:
                seq_group = timer_group.create_group('Sequences')
                for s in self.sequences:
                    # save sequence timers
                    try:
                        timer_seq_name = s.timer.name
                        # check that name doesn't exist and it case it does, append an index
                        # Note: normally that should not happen (not desirable)
                        if timer_seq_name in seq_group.keys():
                            log.warning(f"Timer with name {timer_seq_name} already "
                                        f"exists in Sequences timers. "
                                        f"Only last instance will be kept")
                        s.timer.save(seq_group)

                        if segments:
                            seg_group = seq_group[timer_seq_name].create_group(timer_seq_name + ".segments")
                            for _, seg in s.segments.items():
                                try:
                                    timer_seg_name = seg.timer.name
                                    # check that name doesn't exist and it case it does, append an index
                                    # Note: normally that should not happen (not desirable)
                                    if timer_seg_name in seg_group.keys():
                                        log.warning(f"Timer with name {timer_seg_name} already "
                                                    f"exists in Segments timers. "
                                                    f"Only last instance will be kept")
                                    seg.timer.save(seg_group)
                                except AttributeError:
                                    pass

                    except AttributeError:
                        pass # in case some sequences don't have timers
        except Exception as e:
            data_file.close()
            raise e


<<<<<<< HEAD
    def plot(self, sequences=None, segments=None, qubits=None,
             save=False, **plot_kwargs):
        """
        Plots (a subset of) sequences / segments of the QuantumExperiment
        :param sequences (int, list): sequences to plot. Can be None (plot all
        sequences), an integer (index of sequence to plot),  or a list of
        integers/str. If strings are in the list, then plots only sequences
        with the corresponding name.
        :param segments (int, list): index of segments to plot. Plots all
        segments by default.
        :param qubits (list): list of qubits to plot
        :param save (bool): save the figures.
        :param plot_kwargs: kwargs passed on to segment.plot()
        :return:
        """
        plot_kwargs = deepcopy(plot_kwargs)
        if sequences is None:
            # plot all sequences
            sequences = self.sequences
        elif isinstance(sequences, int):
            sequences = [self.sequences[sequences]]
        elif isinstance(sequences, list):
            if len(sequences) and isinstance(sequences[0], int):
                # sequences is a list of indices of sequences to plot
                sequences = [self.sequences[s] for s in sequences]
            elif len(sequences) and isinstance(sequences[0], str):
                # sequences is a list of names of sequences to plot
                sequences = [[s for s in self.sequences if s.name == seqname]
                             for seqname in  sequences]
                sequences = np.ravel(sequences).tolist()
        if qubits is None:
            qubits = self.meas_objs
        plot_kwargs.update(dict(channel_map=plot_kwargs.pop('channel_map',
                           general.get_channel_map(qubits))))
        plot_kwargs.update(dict(legend=plot_kwargs.pop('legend',False)))

        if segments is None:
            # plot all segments
            segments = [np.arange(len(seq.segments)) for seq in sequences]
=======
    def plot(self, sequences=0, segments=0, qubits=None,
             save=False, **plot_kwargs):
        """
        Plots (a subset of) sequences / segments of the QuantumExperiment
        :param sequences (int, list, "all"): sequences to plot. Can be "all"
        (plot all sequences),
        an integer (index of sequence to plot),  or a list of
        integers/str. If strings are in the list, then plots only sequences
        with the corresponding name.
        :param segments (int, list, "all"): Segments to be plotted.
            If a single index i is provided, then the ith segment will be plot-
            ted for each sequence in `sequences`. Otherwise a list of list of
            indices must be provided: the outer list corresponds to each
            sequence and the inner list to the indices of the segments to plot.
            E.g. segments=[[0,1],[3]] will plot segment 0 and 1 of
                sequence 0 and segment 3 of sequence 1.
            If the string 'all' is provided, then all segments are plotted.
            Plots segment 0 by default.
        :param qubits (list): list of qubits to plot.
            Defaults to self.meas_objs. Qubits can be specified as qubit names
            or qubit objects.
        :param save (bool): whether or not to save the figures in the
            measurement folder.
        :param plot_kwargs: kwargs passed on to segment.plot(). By default,
            legend=False and channel_map is taken from
            general.get_channel_map(qubits)
        :return:
        """
        plot_kwargs = deepcopy(plot_kwargs)
        if sequences == "all":
            # plot all sequences
            sequences = self.sequences
        # if the provided sequence is not it a list or tuple, make it a list
        if np.ndim(sequences) == 0:
            sequences = [sequences]
        # get sequence objects from sequence name or index
        sequences = np.ravel([[s for i, s in enumerate(self.sequences)
                               if i == ind or s.name == ind]
                              for ind in sequences])
        if qubits is None:
            qubits = self.meas_objs
        qubits, _ = self.get_qubits(qubits) # get qubit objects
        plot_kwargs.update(dict(channel_map=plot_kwargs.pop('channel_map',
                           general.get_channel_map(qubits))))
        plot_kwargs.update(dict(legend=plot_kwargs.pop('legend', False)))

        if segments == "all":
            # plot all segments
            segments = [range(len(seq.segments)) for seq in sequences]
>>>>>>> e0521935
        elif isinstance(segments, int):
            # single segment from index
            segments = [[segments] for _ in sequences]

<<<<<<< HEAD
        for seq, segs in zip(sequences, segments):
            for s in segs:
                if isinstance(s, int):
                    s = list(seq.segments.keys())[s]
                if save:
                    try:
                        folder = ba.a_tools.get_folder(timestamp=self.timestamp)
                    except KeyboardInterrupt as e:
                        log.warning(f'Could not determine folder of current '
                                    'experiment. Sequence plot will be saved in '
                                    f'current directory.: {e}')
                        folder = "."
                    save_kwargs = dict(fname= folder + "/" + f"{self.timestamp}_" +
                                              "_".join((seq.name, s)) + ".png",
                                       bbox_inches="tight")
                    plot_kwargs.update(dict(save_kwargs=save_kwargs,
                                            savefig=True))
                seq.segments[s].plot(**plot_kwargs)

=======
        figs_and_axs = []
        for seq, segs in zip(sequences, segments):
            for s in segs:
                s = list(seq.segments.keys())[s]
                if save:
                    try:
                        from pycqed.analysis import analysis_toolbox as a_tools
                        folder = a_tools.data_from_time(self.timestamp,
                                                        folder=self.MC.datadir(),
                                                        auto_fetch=False)
                    except:
                        log.warning('Could not determine folder of current '
                                    'experiment. Sequence plot will be saved in '
                                    'current directory.')
                        folder = "."
                    import os
                    save_path = os.path.join(folder,
                                             "_".join((seq.name, s)) + ".png")
                    save_kwargs = dict(fname=save_path,
                                       bbox_inches="tight")
                    plot_kwargs.update(dict(save_kwargs=save_kwargs,
                                            savefig=True))
                figs_and_axs.append(seq.segments[s].plot(**plot_kwargs))
        # avoid returning a list of Nones (if show_and_close is True)
        return [v for v in figs_and_axs if v is not None] or None
>>>>>>> e0521935



    def __repr__(self):
        return f"QuantumExperiment(dev={self.dev}, qubits={self.qubits})"

    def prepare_measurement(self, **kwargs):
        pass<|MERGE_RESOLUTION|>--- conflicted
+++ resolved
@@ -37,14 +37,8 @@
                  label=None, exp_metadata=None, upload=True, measure=True,
                  analyze=True, temporary_values=(), drive="timedomain",
                  sequences=(), sequence_function=None, sequence_kwargs=None,
-<<<<<<< HEAD
-                 filter_segments_mask=None, df_kwargs=None, df_name=None,
-                 timer_kwargs=None, plot_sequence=False,
-                 mc_points=None, sweep_functions=(awg_swf.SegmentHardSweep,
-=======
                  plot_sequence=False, filter_segments_mask=None, df_kwargs=None, df_name=None,
                  timer_kwargs=None, mc_points=None, sweep_functions=(awg_swf.SegmentHardSweep,
->>>>>>> e0521935
                                                   awg_swf.SegmentSoftSweep),
                  harmonize_element_lengths=False,
                  compression_seg_lim=None, force_2D_sweep=True, callback=None,
@@ -749,47 +743,6 @@
             raise e
 
 
-<<<<<<< HEAD
-    def plot(self, sequences=None, segments=None, qubits=None,
-             save=False, **plot_kwargs):
-        """
-        Plots (a subset of) sequences / segments of the QuantumExperiment
-        :param sequences (int, list): sequences to plot. Can be None (plot all
-        sequences), an integer (index of sequence to plot),  or a list of
-        integers/str. If strings are in the list, then plots only sequences
-        with the corresponding name.
-        :param segments (int, list): index of segments to plot. Plots all
-        segments by default.
-        :param qubits (list): list of qubits to plot
-        :param save (bool): save the figures.
-        :param plot_kwargs: kwargs passed on to segment.plot()
-        :return:
-        """
-        plot_kwargs = deepcopy(plot_kwargs)
-        if sequences is None:
-            # plot all sequences
-            sequences = self.sequences
-        elif isinstance(sequences, int):
-            sequences = [self.sequences[sequences]]
-        elif isinstance(sequences, list):
-            if len(sequences) and isinstance(sequences[0], int):
-                # sequences is a list of indices of sequences to plot
-                sequences = [self.sequences[s] for s in sequences]
-            elif len(sequences) and isinstance(sequences[0], str):
-                # sequences is a list of names of sequences to plot
-                sequences = [[s for s in self.sequences if s.name == seqname]
-                             for seqname in  sequences]
-                sequences = np.ravel(sequences).tolist()
-        if qubits is None:
-            qubits = self.meas_objs
-        plot_kwargs.update(dict(channel_map=plot_kwargs.pop('channel_map',
-                           general.get_channel_map(qubits))))
-        plot_kwargs.update(dict(legend=plot_kwargs.pop('legend',False)))
-
-        if segments is None:
-            # plot all segments
-            segments = [np.arange(len(seq.segments)) for seq in sequences]
-=======
     def plot(self, sequences=0, segments=0, qubits=None,
              save=False, **plot_kwargs):
         """
@@ -839,32 +792,10 @@
         if segments == "all":
             # plot all segments
             segments = [range(len(seq.segments)) for seq in sequences]
->>>>>>> e0521935
         elif isinstance(segments, int):
             # single segment from index
             segments = [[segments] for _ in sequences]
 
-<<<<<<< HEAD
-        for seq, segs in zip(sequences, segments):
-            for s in segs:
-                if isinstance(s, int):
-                    s = list(seq.segments.keys())[s]
-                if save:
-                    try:
-                        folder = ba.a_tools.get_folder(timestamp=self.timestamp)
-                    except KeyboardInterrupt as e:
-                        log.warning(f'Could not determine folder of current '
-                                    'experiment. Sequence plot will be saved in '
-                                    f'current directory.: {e}')
-                        folder = "."
-                    save_kwargs = dict(fname= folder + "/" + f"{self.timestamp}_" +
-                                              "_".join((seq.name, s)) + ".png",
-                                       bbox_inches="tight")
-                    plot_kwargs.update(dict(save_kwargs=save_kwargs,
-                                            savefig=True))
-                seq.segments[s].plot(**plot_kwargs)
-
-=======
         figs_and_axs = []
         for seq, segs in zip(sequences, segments):
             for s in segs:
@@ -890,7 +821,6 @@
                 figs_and_axs.append(seq.segments[s].plot(**plot_kwargs))
         # avoid returning a list of Nones (if show_and_close is True)
         return [v for v in figs_and_axs if v is not None] or None
->>>>>>> e0521935
 
 
 
