--- conflicted
+++ resolved
@@ -407,15 +407,6 @@
     """
     def __init__(self, UHFQC=None, detectors=None):
         super().__init__()
-<<<<<<< HEAD
-        # self.detectors = [p[1] for p in sorted( \
-        #     [(d.UHFQC._device, d) for d in detectors], reverse=True)]
-        self.detectors = [p[1] for p in sorted( \
-            [(d.UHFQC, d) for d in detectors], reverse=True)]
-        self.AWG = None
-        self.value_names = []
-        self.value_units = []
-=======
         if detectors is None:
             # if no detector is provided then itself is the only detector
             self.detectors = [self]
@@ -425,7 +416,6 @@
             # in multi uhf mode several detectors are passed.
             self.detectors = [p[1] for p in sorted(
                 [(d.UHFQC._device, d) for d in detectors], reverse=True)]
->>>>>>> 36ffc931
         self.AWG = None
 
         self.UHFs = [d.UHFQC for d in self.detectors]
@@ -437,13 +427,8 @@
             self.AWG.stop()
 
 
-<<<<<<< HEAD
-        for UHF in UHFs:
-            UHF.qas_0_result_enable(1)
-=======
         for UHF in self.UHFs:
             UHF._daq.setInt('/' + UHF._device + '/quex/rl/readout', 1)
->>>>>>> 36ffc931
 
         if self.AWG is not None:
             self.AWG.start()
@@ -464,7 +449,7 @@
             for UHF in self.UHFs:
                 if not all(gotem[UHF.name]):
                     time.sleep(0.01)
-                    dataset[UHF.name] = UHF.poll(0.001)
+                    dataset[UHF.name] = UHF._daq.poll(0.001, 1, 4, True)
 
             for UHFname in dataset.keys():
                 for n, p in enumerate(acq_paths[UHFname]):
@@ -560,13 +545,9 @@
         self.nr_averages = nr_averages
 
     def get_values(self):
-<<<<<<< HEAD
-        self.UHFQC.qas_0_result_enable(0)  # resets UHFQC internal readout counters
-=======
         raw_data = self.poll_data()
         processed_data = self.process_data(raw_data[self.UHFQC.name])
         return processed_data
->>>>>>> 36ffc931
 
     def process_data(self, raw_data):
         # IMPORTANT: No re-scaling factor needed for input average mode as the UHFQC returns volts
@@ -577,17 +558,12 @@
     def prepare(self, sweep_points):
         if self.AWG is not None:
             self.AWG.stop()
+        self.UHFQC.quex_iavg_length(self.nr_samples)
+        self.UHFQC.quex_iavg_avgcnt(int(np.log2(self.nr_averages)))
         self.UHFQC.awgs_0_userregs_1(1)  # 0 for rl, 1 for iavg
-<<<<<<< HEAD
-        self.UHFQC.awgs_0_userregs_0(int(self.nr_averages)) 
-=======
         self.UHFQC.awgs_0_userregs_0(int(self.nr_averages))
->>>>>>> 36ffc931
         self.nr_sweep_points = self.nr_samples
-        self.UHFQC.acquisition_initialize(samples=self.nr_sweep_points,
-                                          averages=self.nr_averages,
-                                          channels=self.channels, 
-                                          mode='iavg')
+        self.UHFQC.acquisition_initialize(channels=self.channels, mode='iavg')
 
     def finish(self):
         if self.AWG is not None:
@@ -742,21 +718,8 @@
     def get_values(self):
         if self.always_prepare:
             self.prepare()
-<<<<<<< HEAD
-        if self.AWG is not None:
-            self.AWG.stop()
-
-        # resets UHFQC internal readout counters
-        self.UHFQC.qas_0_result_enable(self._get_readout())
-
-        # starting AWG
-        if self.AWG is not None:
-            # self.AWG.start(exclude=['UHF1'])
-            self.AWG.start()
-=======
         data_raw = self.poll_data()
         data_processed = self.process_data(data_raw[self.UHFQC.name])
->>>>>>> 36ffc931
 
         # if self.AWG is not None:
         #     self.AWG.stop()
@@ -781,7 +744,7 @@
         if self.result_logging_mode == 'lin_trans':
             for i, channel in enumerate(self.channels):
                 data[i] = data[i]-self.UHFQC.get(
-                    'qas_0_trans_offset_weightfunction_{}'.format(channel))
+                    'quex_trans_offset_weightfunction_{}'.format(channel))
         if not self.real_imag:
             data = self.convert_to_polar(data)
 
@@ -827,6 +790,12 @@
                 # points -> only acquire one chunk
                 self.nr_sweep_points = self.chunk_size * self.seg_per_point
 
+            if (self.chunk_size is not None and
+                    self.chunk_size < self.nr_sweep_points):
+                # Chunk size is defined and smaller than total number of sweep
+                # points -> only acquire one chunk
+                self.nr_sweep_points = self.chunk_size * self.seg_per_point
+
         # Optionally perform extra actions on prepare
         # This snippet is placed here so that it has a chance to modify the
         # nr_sweep_points in a UHFQC detector
@@ -845,13 +814,12 @@
         # define the number of iterations in the loop
         self.UHFQC.awgs_0_single(1)
 
-        self.UHFQC.qas_0_integration_length(int(self.integration_length*(1.8e9)))
-
-        self.UHFQC.qas_0_result_source(self.result_logging_mode_idx)
-        self.UHFQC.acquisition_initialize(samples=self.nr_sweep_points,
-                                          averages=self.nr_averages,
-                                          channels=self.channels, 
-                                          mode='rl')
+        self.UHFQC.quex_rl_length(self.nr_sweep_points)
+        self.UHFQC.quex_rl_avgcnt(int(np.log2(self.nr_averages)))
+        self.UHFQC.quex_wint_length(int(self.integration_length*(1.8e9)))
+
+        self.UHFQC.quex_rl_source(self.result_logging_mode_idx)
+        self.UHFQC.acquisition_initialize(channels=self.channels, mode='rl')
 
     def finish(self):
         if self.AWG is not None:
@@ -929,7 +897,9 @@
         else:
             self.nr_sweep_points = len(sweep_points) * self.seg_per_point
 
-        self.UHFQC.qas_0_integration_length(int(self.integration_length*(1.8e9)))
+        self.UHFQC.quex_rl_length(self.nr_sweep_points)
+        self.UHFQC.quex_rl_avgcnt(int(np.log2(self.nr_averages)))
+        self.UHFQC.quex_wint_length(int(self.integration_length*(1.8e9)))
 
         self.set_up_correlation_weights()
 
@@ -940,15 +910,8 @@
             int(self.nr_averages*self.nr_sweep_points))
         self.UHFQC.awgs_0_userregs_1(0)  # 0 for rl, 1 for iavg
 
-<<<<<<< HEAD
-        self.UHFQC.acquisition_initialize(samples=self.nr_sweep_points,
-                                          averages=self.nr_averages,
-                                          channels=self.channels, 
-                                          mode='rl')
-=======
         self.UHFQC.quex_rl_source(self.result_logging_mode_idx)
         self.UHFQC.acquisition_initialize(channels=self.channels, mode='rl')
->>>>>>> 36ffc931
 
     def define_correlation_channels(self):
         self.correlation_channels = []
@@ -985,54 +948,59 @@
         if self.thresholding:
             # correlations mode after threshold
             # NOTE: thresholds need to be set outside the detctor object.
-            self.UHFQC.qas_0_result_source(5)
+            self.UHFQC.quex_rl_source(5)
         else:
             # correlations mode before threshold
-            self.UHFQC.qas_0_result_source(4)
+            self.UHFQC.quex_rl_source(4)
         # Configure correlation mode
         for ch in self.channels:
             if ch not in self.correlation_channels:
                 # Disable correlation mode as this is used for normal
                 # acquisition
-                self.UHFQC.set('qas_0_correlations_{}_mode'.format(ch), 0)
+                self.UHFQC.set('quex_corr_{}_mode'.format(ch), 0)
 
         for correlation_channel, corr in zip(self.correlation_channels,
                                              self.correlations):
             # Duplicate source channel to the correlation channel and select
             # second channel as channel to correlate with.
             copy_int_weights_real = \
-                self.UHFQC.get('qas_0_integration_weights_{}_real'.format(corr[0]))[
+                self.UHFQC.get('quex_wint_weights_{}_real'.format(corr[0]))[
                     0]['vector']
             copy_int_weights_imag = \
-                self.UHFQC.get('qas_0_integration_weights_{}_imag'.format(corr[0]))[
+                self.UHFQC.get('quex_wint_weights_{}_imag'.format(corr[0]))[
                     0]['vector']
 
-            copy_rot_matrix = self.UHFQC.get('qas_0_rotations_{}'.format(corr[0]))
+            copy_rot_matrix_real = \
+                self.UHFQC.get('quex_rot_{}_real'.format(corr[0]))
+            copy_rot_matrix_imag = \
+                self.UHFQC.get('quex_rot_{}_imag'.format(corr[0]))
 
             self.UHFQC.set(
-                'qas_0_integration_weights_{}_real'.format(correlation_channel),
+                'quex_wint_weights_{}_real'.format(correlation_channel),
                 copy_int_weights_real)
             self.UHFQC.set(
-                'qas_0_integration_weights_{}_imag'.format(correlation_channel),
+                'quex_wint_weights_{}_imag'.format(correlation_channel),
                 copy_int_weights_imag)
 
             self.UHFQC.set(
-                'qas_0_rotations_{}'.format(correlation_channel),
-                copy_rot_matrix)
-        
+                'quex_rot_{}_real'.format(correlation_channel),
+                copy_rot_matrix_real)
+            self.UHFQC.set(
+                'quex_rot_{}_imag'.format(correlation_channel),
+                copy_rot_matrix_imag)
             # Enable correlation mode one the correlation output channel and
             # set the source to the second source channel
-            self.UHFQC.set('qas_0_correlations_{}_mode'.format(correlation_channel), 1)
-            self.UHFQC.set('qas_0_correlations_{}_source'.format(correlation_channel),
+            self.UHFQC.set('quex_corr_{}_mode'.format(correlation_channel), 1)
+            self.UHFQC.set('quex_corr_{}_source'.format(correlation_channel),
                            corr[1])
 
             # If thresholding is enabled, set the threshold for the correlation
             # channel.
             if self.thresholding:
                 thresh_level = \
-                    self.UHFQC.get('qas_0_thresholds_{}_level'.format(corr[0]))
+                    self.UHFQC.get('quex_thres_{}_level'.format(corr[0]))
                 self.UHFQC.set(
-                    'qas_0_thresholds_{}_level'.format(correlation_channel),
+                    'quex_thres_{}_level'.format(correlation_channel),
                     thresh_level)
 
     def get_values(self):
@@ -1040,23 +1008,7 @@
         data_processed = self.process_data(data_raw[self.UHFQC.name])
         return data_processed
 
-<<<<<<< HEAD
-        if self.AWG is not None:
-            self.AWG.stop()
-        # self.UHFQC.qas_0_result_enable(1)  # resets UHFQC internal readout counters
-        self.UHFQC.qas_0_result_enable(self._get_readout())
-        # self.UHFQC.acquisition_arm()
-        # starting AWG
-        if self.AWG is not None:
-            self.AWG.start()
-
-        data_raw = self.UHFQC.acquisition_poll(samples=self.nr_sweep_points,
-                                               arm=False,
-                                               acquisition_time=0.01)
-        data = []
-=======
     def process_data(self, data_raw):
->>>>>>> 36ffc931
         if self.thresholding:
             data = data_raw
         else:
@@ -1111,14 +1063,6 @@
         """
         super().__init__(UHFQC)
 
-<<<<<<< HEAD
-        if always_prepare:
-            raise NotImplementedError('always_preapare not implemented for '
-                                      'UHFQC_integration_logging_det')
-
-        self.UHFQC = UHFQC
-=======
->>>>>>> 36ffc931
         self.name = '{}_UHFQC_integration_logging_det'.format(
             result_logging_mode)
         self.channels = channels
@@ -1168,15 +1112,6 @@
         # in the loop
         self.UHFQC.awgs_0_userregs_1(0)  # 0 for rl, 1 for iavg (input avg)
 
-<<<<<<< HEAD
-        self.UHFQC.qas_0_integration_length(int(self.integration_length*(1.8e9)))
-
-        self.UHFQC.qas_0_result_source(self.result_logging_mode_idx)
-        self.UHFQC.acquisition_initialize(channels=self.channels, 
-                                          samples=self.nr_shots*len(sweep_points),
-                                          averages=1,
-                                          mode='rl')
-=======
         self.UHFQC.quex_rl_length(self.nr_shots*len(sweep_points))
         self.nr_sweep_points = self.nr_shots*len(sweep_points)
         self.UHFQC.quex_rl_avgcnt(0)  # log2(1) for single shot readout
@@ -1184,23 +1119,11 @@
 
         self.UHFQC.quex_rl_source(self.result_logging_mode_idx)
         self.UHFQC.acquisition_initialize(channels=self.channels, mode='rl')
->>>>>>> 36ffc931
 
 
     def get_values(self):
         if self.always_prepare:
             self.prepare()
-<<<<<<< HEAD
-        if self.AWG is not None:
-            self.AWG.stop()
-
-        # resets UHFQC internal readout counters
-        self.UHFQC.qas_0_result_enable(self._get_readout())
-
-        # starting AWG
-        if self.AWG is not None:
-            self.AWG.start()
-=======
         # if self.AWG is not None:
         #     self.AWG.stop()
         #
@@ -1217,7 +1140,6 @@
         data_raw = self.poll_data()
         data_processed = self.process_data(data_raw[self.UHFQC.name])
         return data_processed
->>>>>>> 36ffc931
 
     def process_data(self, data_raw):
         data = data_raw * self.scaling_factor
@@ -1226,7 +1148,7 @@
         if self.result_logging_mode == 'lin_trans':
             for i, channel in enumerate(self.channels):
                 data[i] = data[i]-self.UHFQC.get(
-                    'qas_0_trans_offset_weightfunction_{}'.format(channel))
+                    'quex_trans_offset_weightfunction_{}'.format(channel))
         return data
 
     def finish(self):
@@ -1287,14 +1209,6 @@
         """
         super().__init__(UHFQC)
 
-<<<<<<< HEAD
-        if always_prepare:
-            raise NotImplementedError('always_preapare not implemented for '
-                                      'UHFQC_integration_logging_det')
-
-        self.UHFQC = UHFQC
-=======
->>>>>>> 36ffc931
         self.name = '{}_UHFQC_integration_logging_det'.format(
             result_logging_mode)
         self.state_labels = ['pg', 'pe', 'pf']
@@ -1360,36 +1274,16 @@
         # The AWG program uses userregs/0 to define the number of iterations
         # in the loop
         self.UHFQC.awgs_0_userregs_1(0)  # 0 for rl, 1 for iavg (input avg)
-<<<<<<< HEAD
-
-        self.UHFQC.qas_0_integration_length(int(self.integration_length*(1.8e9)))
-
-        self.UHFQC.qas_0_result_source(self.result_logging_mode_idx)
-        self.UHFQC.acquisition_initialize(channels=self.channels,
-                                          samples=self.nr_shots*self.nr_sweep_points,
-                                          averages=1,
-                                          mode='rl')
-=======
         self.UHFQC.quex_rl_length(self.nr_shots*self.nr_sweep_points)
         self.UHFQC.quex_rl_avgcnt(0)  # log2(1) for single shot readout
         self.UHFQC.quex_wint_length(int(self.integration_length*(1.8e9)))
 
         self.UHFQC.quex_rl_source(self.result_logging_mode_idx)
         self.UHFQC.acquisition_initialize(channels=self.channels, mode='rl')
->>>>>>> 36ffc931
 
     def get_values(self):
         if self.always_prepare:
             self.prepare()
-<<<<<<< HEAD
-        if self.AWG is not None:
-            self.AWG.stop()
-        self.UHFQC.qas_0_result_enable(1)  # resets UHFQC internal readout counters
-
-        # starting AWG
-        if self.AWG is not None:
-            self.AWG.start()
-=======
         # if self.AWG is not None:
         #     self.AWG.stop()
         # self.UHFQC.quex_rl_readout(1)  # resets UHFQC internal readout counters
@@ -1404,7 +1298,6 @@
         data_raw = self.poll_data()
         processed_data = self.process_data(data_raw[self.UHFQC.name])
         return processed_data
->>>>>>> 36ffc931
 
     def process_data(self, data_raw):
         data = data_raw * self.scaling_factor
@@ -1413,7 +1306,7 @@
         if self.result_logging_mode == 'lin_trans':
             for i, channel in enumerate(self.channels):
                 data[i] = data[i]-self.UHFQC.get(
-                    'qas_0_trans_offset_weightfunction_{}'.format(channel))
+                    'quex_trans_offset_weightfunction_{}'.format(channel))
 
         # Classify data into qutrit states
         classifier_params_list = self.get_values_function_kwargs.get(
