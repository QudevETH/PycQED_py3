--- conflicted
+++ resolved
@@ -519,12 +519,8 @@
             UHF.set('qas_0_result_enable', 1)
 
         if self.AWG is not None:
-<<<<<<< HEAD
             self.AWG.start(stop_first=False)
-=======
-            self.AWG.start()
             self.timer.checkpoint("UHFQC_Base.poll_data.AWG_restart.end")
->>>>>>> 52fb3305
 
         acq_paths = {UHF.name: UHF._acquisition_nodes for UHF in self.UHFs}
 
