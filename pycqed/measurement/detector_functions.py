"""
Module containing a collection of detector functions used by the
Measurement Control.
"""
import traceback
import numpy as np
from copy import deepcopy
import time
from string import ascii_uppercase
from pycqed.analysis import analysis_toolbox as a_tools
from pycqed.utilities.timer import Timer
from qcodes.instrument.parameter import _BaseParameter
from qcodes.instrument.base import Instrument
import logging
log = logging.getLogger(__name__)


class Detector_Function(object):

    '''
    Detector_Function class for MeasurementControl
    '''

    def __init__(self, **kw):
        self.name = self.__class__.__name__
        self.set_kw()
        self.value_names = ['val A', 'val B']
        self.value_units = ['arb. units', 'arb. units']
        # to be used by MC.get_percdone()
        self.acq_data_len_scaling = 1
        self.timer = Timer(self.name)
        # The following properties are not implemented in all detector
        # functions (i.e., might be ignored in some detector functions),
        # but are created here to have a common interface.
        self.progress_callback = kw.get('progress_callback', None)
        self.progress_callback_interval = kw.get(
            'progress_callback_interval', 5)  # in seconds

    def set_kw(self, **kw):
        '''
        convert keywords to attributes
        '''
        for key in list(kw.keys()):
            exec('self.%s = %s' % (key, kw[key]))

    def get_values(self):
        pass

    def prepare(self, **kw):
        pass

    def finish(self, **kw):
        pass

    def generate_metadata(self):
        """
        Creates a dict det_metadata with all the attributes of itself.
        :return: {'Detector Metadata': det_metadata}
        """
        try:
            # Go through all the attributes of itself, pass them to
            # savable_attribute_value, and store them in det_metadata
            det_metadata = {k: self.savable_attribute_value(v, self.name)
                            for k, v in self.__dict__.items()}

            # Change the 'detectors' entry from a list of dicts to a dict with
            # keys uhfName_detectorName
            detectors_dict = {}
            for d in det_metadata.pop('detectors', []):
                # isinstance(d, dict) only if self was a multi-detector function
                if isinstance(d, dict):
                    # d will never contain the key "detectors" because the
                    # framework currently does not allow to pass an instance of
                    # UHFQC_multi_detector in the "detectors" attribute of
                    # UHFQC_Base since UHFQC_multi_detector does not have the
                    # attribute "UHFQC" (Steph, 23.10.2020)
                    if 'UHFs' in d:
                        # d["UHFs"] will always contain one item because of how
                        # savable_attribute_value was written.
                        detectors_dict.update(
                            {f'{d["UHFs"][0]} {d["name"]}': d})
                    else:
                        detectors_dict.update({f'{d["name"]}': d})
            if len(detectors_dict):
                det_metadata['detectors'] = detectors_dict

            return {'Detector Metadata': det_metadata}
        except Exception:
            # Unhandled errors in metadata creation are not critical for the
            # measurement, so we log them as warnings.
            log.warning(traceback.format_exc())
            return {}

    @staticmethod
    def savable_attribute_value(attr_val, det_name):
        """
        Helper function for converting the attribute of a Detector_Function
        (or its children) to a format that will make the entry more meaningful
        when saved to an hdf file.
        In particular,  this function makes sure that if any of the det_func
        attributes are class instances (like det_func.AWG), they are passed to
        the metadata as class_instance.name instead of class_instance, in which
        case it would be saves as a string "<Pulsar: Pulsar>".

        This function also nicely resolves the detectors attribute of the
        detector functions, which would otherwise also be saved as
        ["<pycqed.measurement.detector_functions.UHFQC_classifier_detector
         at 0x22bf280a400>",
         "<pycqed.measurement.detector_functions.UHFQC_classifier_detector
         at 0x22bf280a208>"].
         It parses this list and replaces each instance with its __dict__
         attribute.

        :param attr_val: attribute value of a Detector_Function instance or
            an instance of its children
        :param det_name: name of a Detector_Function instance or an instance
            of its children
        :return: converted attribute value
        """
        if isinstance(attr_val, Detector_Function):
            if hasattr(attr_val, 'detectors') and \
                    det_name != attr_val.detectors[0].name:
                return {k: Detector_Function.savable_attribute_value(
                    v, attr_val.name)
                    for k, v in attr_val.__dict__.items()}
            else:
                return attr_val.name
        elif isinstance(attr_val, Instrument):
            try:
                return attr_val.name
            except AttributeError:
                return repr(attr_val)
        elif callable(attr_val):
            return repr(attr_val)
        elif isinstance(attr_val, (list, tuple)):
            return [Detector_Function.savable_attribute_value(av, det_name)
                    for av in attr_val]
        else:
            return attr_val


class Multi_Detector(Detector_Function):
    """
    Combines several detectors of the same type (hard/soft) into a single
    detector.
    """

    def __init__(self, detectors: list,
                 det_idx_suffix: bool=True, **kw):
        """
        detectors     (list): a list of detectors to combine.
        det_idx_suffix(bool): if True suffixes the value names with
                "_det{idx}" where idx refers to the relevant detector.
        """
        self.detectors = detectors
        self.name = 'Multi_detector'
        self.value_names = []
        self.value_units = []
        for i, detector in enumerate(detectors):
            for detector_value_name in detector.value_names:
                if det_idx_suffix:
                    detector_value_name += '_det{}'.format(i)
                self.value_names.append(detector_value_name)
            for detector_value_unit in detector.value_units:
                self.value_units.append(detector_value_unit)

        self.detector_control = self.detectors[0].detector_control
        for d in self.detectors:
            if d.detector_control != self.detector_control:
                raise ValueError('All detectors should be of the same type')

    def prepare(self, **kw):
        for detector in self.detectors:
            detector.prepare(**kw)

    def get_values(self):
        values_list = []
        for detector in self.detectors:
            new_values = detector.get_values()
            values_list.append(new_values)
        values = np.concatenate(values_list)
        return values

    def acquire_data_point(self):
        # N.B. get_values and acquire_data point are virtually identical.
        # the only reason for their existence is a historical distinction
        # between hard and soft detectors that leads to some confusing data
        # shape related problems, hence the append vs concatenate
        values = []
        for detector in self.detectors:
            new_values = detector.acquire_data_point()
            values = np.append(values, new_values)
        return values

    def finish(self):
        for detector in self.detectors:
            detector.finish()


class IndexDetector(Detector_Function):
    def __init__(self, detector, index):
        super().__init__()
        self.detector = detector
        self.index = index
        self.name = detector.name + '[{}]'.format(index)
        if isinstance(self.index, tuple):
            self.value_names = [detector.value_names[index[0]]]
            self.value_units = [detector.value_units[index[0]]]
            self.detector_control = 'soft'
        else:
            self.value_names = [detector.value_names[index]]
            self.value_units = [detector.value_units[index]]
            self.detector_control = detector.detector_control


    def prepare(self, **kw):
        self.detector.prepare(**kw)

    def get_values(self):
        if isinstance(self.index, tuple):
            v = self.detector.get_values()
            for i in self.index:
                v = v[i]
            return v
        else:
            return self.detector.get_values()[self.index]

    def acquire_data_point(self):
        if isinstance(self.index, tuple):
            v = self.detector.get_values()
            for i in self.index:
                v = v[i]
            return v
        else:
            return self.detector.acquire_data_point()[self.index]

    def finish(self):
        self.detector.finish()


class SumDetector(Detector_Function):
    def __init__(self, detector, idxs=None):
        super().__init__()
        self.detector = detector
        if idxs is None:
            idxs = np.arange(len(detector.value_names))
        self.idxs = idxs
        self.name = detector.name + ' sum'
        self.value_names = [detector.value_names[idxs[0]]]
        self.value_units = [detector.value_units[idxs[0]]]
        self.detector_control = detector.detector_control

    def prepare(self, **kw):
        self.detector.prepare(**kw)

    def get_values(self):
        return [np.array(self.detector.get_values())[self.idxs].sum(axis=0)]

    def acquire_data_point(self):
        return [np.array(self.detector.acquire_data_point())[self.idxs].sum(axis=0)]

    def finish(self):
        self.detector.finish()

###############################################################################
###############################################################################
####################             None Detector             ####################
###############################################################################
###############################################################################


class None_Detector(Detector_Function):

    def __init__(self, **kw):
        super(None_Detector, self).__init__()
        self.detector_control = 'soft'
        self.set_kw()
        self.name = 'None_Detector'
        self.value_names = ['None']
        self.value_units = ['None']

    def acquire_data_point(self, **kw):
        '''
        Returns something random for testing
        '''
        return np.random.random()


class Hard_Detector(Detector_Function):

    def __init__(self, **kw):
        super().__init__()
        self.detector_control = 'hard'

    def prepare(self, sweep_points=None):
        pass

    def finish(self):
        pass


class Soft_Detector(Detector_Function):

    def __init__(self, **kw):
        super().__init__(**kw)
        self.detector_control = 'soft'

    def acquire_data_point(self, **kw):
        return np.random.random()

    def prepare(self, sweep_points=None):
        pass


##########################################################################
##########################################################################
####################     Hardware Controlled Detectors     ###############
##########################################################################
##########################################################################


class Dummy_Detector_Hard(Hard_Detector):

    def __init__(self, delay=0, noise=0, **kw):
        super(Dummy_Detector_Hard, self).__init__()
        self.set_kw()
        self.detector_control = 'hard'
        self.value_names = ['distance', 'Power']
        self.value_units = ['m', 'W']
        self.delay = delay
        self.noise = noise
        self.times_called = 0

    def prepare(self, sweep_points):
        self.sweep_points = sweep_points

    def get_values(self):
        x = self.sweep_points
        noise = self.noise * (np.random.rand(2, len(x)) - .5)
        data = np.array([np.sin(x / np.pi),
                         np.cos(x/np.pi)])
        data += noise
        time.sleep(self.delay)
        # Counter used in test suite to test how many times data was acquired.
        self.times_called += 1

        return data

class Dummy_Shots_Detector(Hard_Detector):

    def __init__(self, max_shots=10, **kw):
        super().__init__()
        self.set_kw()
        self.detector_control = 'hard'
        self.value_names = ['shots']
        self.value_units = ['m']
        self.max_shots = max_shots
        self.times_called = 0

    def prepare(self, sweep_points):
        self.sweep_points = sweep_points

    def get_values(self):
        x = self.sweep_points

        start_idx = self.times_called*self.max_shots % len(x)

        dat = x[start_idx:start_idx+self.max_shots]
        self.times_called += 1
        return dat


class Sweep_pts_detector(Detector_Function):

    """
    Returns the sweep points, used for testing purposes
    """

    def __init__(self, params, chunk_size=80):
        self.detector_control = 'hard'
        self.value_names = []
        self.value_units = []
        self.chunk_size = chunk_size
        self.i = 0
        for par in params:
            self.value_names += [par.name]
            self.value_units += [par.units]

    def prepare(self, sweep_points):
        self.i = 0
        self.sweep_points = sweep_points

    def get_values(self):
        return self.get()

    def acquire_data_point(self):
        return self.get()

    def get(self):
        print('passing chunk {}'.format(self.i))
        start_idx = self.i*self.chunk_size
        end_idx = start_idx + self.chunk_size
        self.i += 1
        time.sleep(.2)
        if len(np.shape(self.sweep_points)) == 2:
            return self.sweep_points[start_idx:end_idx, :].T
        else:
            return self.sweep_points[start_idx:end_idx]

##############################################################################
##############################################################################
####################     Software Controlled Detectors     ###################
##############################################################################
##############################################################################


class Dummy_Detector_Soft(Soft_Detector):

    def __init__(self, delay=0, **kw):
        self.set_kw()
        self.delay = delay
        self.detector_control = 'soft'
        self.name = 'Dummy_Detector_Soft'
        self.value_names = ['I', 'Q']
        self.value_units = ['V', 'V']
        self.i = 0
        # self.x can be used to set x value externally
        self.x = None

    def acquire_data_point(self, **kw):
        if self.x is None:
            x = self.i/15.
        self.i += 1
        time.sleep(self.delay)
        return np.array([np.sin(x/np.pi), np.cos(x/np.pi)])


class Dummy_Detector_Soft_diff_shape(Soft_Detector):
    # For testing purpose, returns data in a slightly different shape

    def __init__(self, delay=0, **kw):
        self.set_kw()
        self.delay = delay
        self.detector_control = 'soft'
        self.name = 'Dummy_Detector_Soft'
        self.value_names = ['I', 'Q']
        self.value_units = ['V', 'V']
        self.i = 0
        # self.x can be used to set x value externally
        self.x = None

    def acquire_data_point(self, **kw):
        if self.x is None:
            x = self.i/15.
        self.i += 1
        time.sleep(self.delay)
        # This is the format an N-D detector returns data in.
        return np.array([[np.sin(x/np.pi), np.cos(x/np.pi)]]).reshape(2, -1)


class Function_Detector(Soft_Detector):
    """
    Defines a detector function that wraps around an user-defined function.
    Inputs are:
        get_function (callable) : function used for acquiring values
        value_names (list) : names of the elements returned by the function
        value_units (list) : units of the elements returned by the function
        result_keys (list) : keys of the dictionary returned by the function
                             if not None
        msmt_kw   (dict)   : kwargs for the get_function, dict items can be
            values or parameters. If they are parameters the output of the
            get method will be used for each get_function evaluation.

        prepare_function (callable): function used as the prepare method
        prepare_kw (dict)   : kwargs for the prepare function
        always_prepare (bool) : if True calls prepare every time data is
            acquried

    The input function get_function must return a dictionary.
    The contents(keys) of this dictionary are going to be the measured
    values to be plotted and stored by PycQED
    """

    def __init__(self, get_function, value_names=None,
                 detector_control: str='soft',
                 value_units: list=None, msmt_kw: dict ={},
                 result_keys: list=None,
                 prepare_function=None, prepare_function_kw: dict={},
                 always_prepare: bool=False, **kw):
        super().__init__()
        self.get_function = get_function
        self.result_keys = result_keys
        self.value_names = value_names
        self.value_units = value_units
        self.msmt_kw = msmt_kw
        self.detector_control = detector_control
        if self.value_names is None:
            self.value_names = result_keys
        if self.value_units is None:
            self.value_units = ['a.u.'] * len(self.value_names)

        self.prepare_function = prepare_function
        self.prepare_function_kw = prepare_function_kw
        self.always_prepare = always_prepare

    def prepare(self, **kw):
        if self.prepare_function is not None:
            self.prepare_function(**self.prepare_function_kwargs)

    def acquire_data_point(self, **kw):
        measurement_kwargs = {}
        # If an entry has a get method that will be used to set the value.
        # This makes parameters work in this context.
        for key, item in self.msmt_kw.items():
            if isinstance(item, _BaseParameter):
                value = item.get()
            else:
                value = item
            measurement_kwargs[key] = value

        # Call the function
        result = self.get_function(**measurement_kwargs)
        if self.result_keys is None:
            return result
        else:
            results = [result[key] for key in self.result_keys]
            if len(results) == 1:
                return results[0]  # for a single entry we don't want a list
            return results

    def get_values(self):
        return self.acquire_data_point()



# --------------------------------------------
# Zurich Instruments UHFQC detector functions
# --------------------------------------------

class UHFQC_Base(Hard_Detector):
    """
    Base Class for all UHF detectors
    """
    def __init__(self, UHFQC=None, detectors=None):
        super().__init__()
        if detectors is None:
            # if no detector is provided then itself is the only detector
            self.detectors = [self]
            assert UHFQC is not None, "UHFQC required when using single detector"
            self.UHFQC = UHFQC
        else:
            # in multi uhf mode several detectors are passed.
            self.detectors = [p[1] for p in sorted(
                [(d.UHFQC.devname, d) for d in detectors], reverse=True)]
        self.AWG = None

        self.UHFs = [d.UHFQC for d in self.detectors]
        self.UHF_map = {UHF.name: i
                   for UHF, i in zip(self.UHFs, range(len(self.detectors)))}
        self.nr_averages = None
        self.ro_mode = 'rl'

    @Timer()
    def poll_data(self):
        if self.AWG is not None:
            self.timer.checkpoint("UHFQC_Base.poll_data.AWG_restart.start")
            self.AWG.stop()
            self.timer.checkpoint("UHFQC_Base.poll_data.AWG_stopped")

        for UHF in self.UHFs:
            UHF.set('qas_0_result_enable', 1)
            self.timer.checkpoint("UHFQC_Base.poll_data.result_enabled")

        if self.AWG is not None:
<<<<<<< HEAD
            self.AWG.start()
            self.timer.checkpoint("UHFQC_Base.poll_data.AWG_started")
=======
            self.AWG.start(stop_first=False)
            self.timer.checkpoint("UHFQC_Base.poll_data.AWG_restart.end")
>>>>>>> cf216836

        acq_paths = {UHF.name: UHF._acquisition_nodes for UHF in self.UHFs}

        data = {UHF.name: {k: [] for k, dummy in enumerate(UHF._acquisition_nodes)}
                for UHF in self.UHFs}

        # Acquire data
        gotem = {UHF.name: [False] * len(UHF._acquisition_nodes) for UHF in
                 self.UHFs}
        accumulated_time = 0

<<<<<<< HEAD
        print("UHFQC_Base.poll_data.loopstart")
        self.timer.checkpoint("UHFQC_Base.poll_data.loopstart")
=======
        print_progress = (self.progress_callback is not None
                          and self.nr_averages is not None)
        if print_progress:
            t_callback = time.time()
            n_acq_last = [0] * len(self.UHFs)
            n_acq_add = [0] * len(self.UHFs)
        self.timer.checkpoint("UHFQC_Base.poll_data.loop.start")
>>>>>>> cf216836
        while accumulated_time < self.UHFs[0].timeout() and \
                not all(np.concatenate(list(gotem.values()))):
            dataset = {}
            for UHF in self.UHFs:
                if not all(gotem[UHF.name]):
                    time.sleep(0.01)
                    self.timer.checkpoint("UHFQC_Base.poll_data.poll")
                    dataset[UHF.name] = UHF.poll(0.01)
            for UHFname in dataset.keys():
                for n, p in enumerate(acq_paths[UHFname]):
                    if p in dataset[UHFname]:
                        for v in dataset[UHFname][p]:
                            data[UHFname][n] = np.concatenate(
                                (data[UHFname][n], v['vector']))

                            if len(data[UHFname][n]) >= self.detectors[
                                self.UHF_map[UHFname]].nr_sweep_points:
                                gotem[UHFname][n] = True
            accumulated_time += 0.01 * len(self.UHFs)
            if print_progress:
                t_now = time.time()
                if t_now - t_callback > self.progress_callback_interval:
                    try:
                        if self.ro_mode == 'rl':
                            n_acq = [UHF.qas_0_result_acquired() for UHF in
                                     self.UHFs]
                        else:
                            n_acq = [UHF.qas_0_monitor_acquired() for UHF in
                                     self.UHFs]
                        # FIXME: This workaround is needed because the
                        #  UHF truncates qas_0_result_acquired at 2**18.
                        #  Moreover, it reports 0 when it is done. In this case,
                        #  we keep the old value during data transfer,
                        #  and MC will update the progress after data transfer.
                        n_acq_add = [
                            n_add + (2 ** 18 if n < n_last else 0) if n > 0
                            else n_add + n_last
                            for n, n_last, n_add in zip(n_acq, n_acq_last,
                                                        n_acq_add)]
                        n_acq_last = n_acq
                        n_acq = np.array(n_acq) + np.array(n_acq_add)
                        if any([n > 0 for n in n_acq]):
                            # the following calculation works both if
                            # self.nr_averages is a vector/list or a scalar
                            progress = np.mean(np.multiply(
                                n_acq, 1 / np.array(self.nr_averages)))
                            self.progress_callback(progress)
                    except Exception as e:
                        # printing progress is optional
                        log.debug(f'poll_data: Could not print progress: {e}')
                    t_callback = t_now

        self.timer.checkpoint("UHFQC_Base.poll_data.loop.end")

        if not all(np.concatenate(list(gotem.values()))):
            for UHF in self.UHFs:
                UHF.acquisition_finalize()
                for n, c in enumerate(UHF._acquisition_nodes):
                    if n in data[UHF.name]:
                        n_swp = len(data[UHF.name][n])
                        tot_swp = self.detectors[
                            self.UHF_map[UHF.name]].nr_sweep_points
                        log.info(f"\t: Channel {n}: Got {n_swp} of {tot_swp} "
                                 f"samples")
                raise TimeoutError("Error: Didn't get all results!")

        data_raw = {UHF.name: np.array([data[UHF.name][key]
                    for key in sorted(data[UHF.name].keys())]) for UHF in
                    self.UHFs}

        return data_raw

    def finish(self):
        if self.AWG is not None:
            self.AWG.stop()

        for d in self.detectors:
            d.UHFQC.acquisition_finalize()


class UHFQC_multi_detector(UHFQC_Base):
    """
    Combines several UHF detectors into a single detector
    """
    def __init__(self, detectors, **kw):
        super().__init__(detectors=detectors)
        self.AWG = None
        self.value_names = []
        self.value_units = []

        for d in self.detectors:
            self.value_names += [vn + ' ' + d.UHFQC.name for vn in d.value_names]
            self.value_units += d.value_units
            if d.AWG is not None:
                if self.AWG is None:
                    self.AWG = d.AWG
                elif self.AWG != d.AWG:
                    raise Exception('Not all AWG instances in UHFQC_multi_detector'
                                    ' are the same')
                d.AWG = None
        # to be used in MC.get_percdone()
        self.acq_data_len_scaling = \
            self.detectors[0].acq_data_len_scaling

        # currently only has support for classifier detector data
        self.correlated = kw.get('correlated', False)
        self.averaged = kw.get('averaged', True)
        if 'classifier' in self.detectors[0].name:
            self.correlated = self.detectors[0].get_values_function_kwargs.get(
                'correlated', False)
            self.averaged = self.detectors[0].get_values_function_kwargs.get(
                'averaged', True)

        if self.correlated:
            self.value_names += ['correlation']
            self.value_units += ['']

    @Timer()
    def prepare(self, sweep_points):
        for d in self.detectors:
            d.prepare(sweep_points)
        self.nr_averages = [
            getattr(d, 'nr_averages', None) for d in self.detectors]
        if any([a is None for a in self.nr_averages]):
            self.nr_averages = None

    def get_values(self):
        raw_data = self.poll_data()

        processed_data = [self.detectors[self.UHF_map[UHF]].process_data(d)
                          for UHF, d in raw_data.items()]
        processed_data = np.concatenate(processed_data)
        if self.correlated:
            if not self.detectors[0].get_values_function_kwargs.get(
                    'averaged', True):
                data_for_corr = processed_data
            else:
                data_for_corr = np.concatenate([d for d in raw_data.values()])
            corr_data = self.get_correlations_classif_det(data_for_corr)
            processed_data = np.concatenate([processed_data, corr_data], axis=0)

        return processed_data

    def get_correlations_classif_det(self, data):
        classifier_params_list = []
        state_prob_mtx_list = []
        for d in self.detectors:
            classifier_params_list += d.classifier_params_list
            if self.detectors[0].get_values_function_kwargs.get(
                    'ro_corrected_stored_mtx', False):
                state_prob_mtx_list += d.state_prob_mtx_list
        if len(state_prob_mtx_list) == 0:
            state_prob_mtx_list = None
        d0 = self.detectors[0]
        nr_states = len(d0.state_labels)
        all_ch_pairs = [d.channel_str_mobj for d in self.detectors]
        all_ch_pairs = [e0 for e1 in all_ch_pairs for e0 in e1]

        processed_data = data
        if self.detectors[0].get_values_function_kwargs.get(
                'averaged', True):
            ro_corrected_seq_cal_mtx = d0.get_values_function_kwargs.get(
                'ro_corrected_seq_cal_mtx', False)
            if ro_corrected_seq_cal_mtx:
                raise NotImplementedError(
                    'Cannot apply data correction based on calibration '
                    'state_prob_mtx from measurement sequence when '
                    'correlated==True because correlations are calculated '
                    'per shot and then averaged over shots. It does not make '
                    'sense to correct with the correlated calibration points.')

            d0_get_values_function_kwargs = d0.get_values_function_kwargs
            d0_channel_str_mobj = d0.channel_str_mobj
            get_values_function_kwargs = deepcopy(d0_get_values_function_kwargs)
            get_values_function_kwargs.update({
                'averaged': False,
                'state_prob_mtx': state_prob_mtx_list,
                'classifier_params': classifier_params_list})
            d0.channel_str_mobj = all_ch_pairs
            d0.get_values_function_kwargs = get_values_function_kwargs
            processed_data = d0.process_data(data)
            d0.channel_str_mobj = d0_channel_str_mobj
            d0.get_values_function_kwargs = d0_get_values_function_kwargs

        # can only correlate corresponding probabilities on all channels;
        # it cannot correlate selected channels
        q = processed_data.shape[0] // nr_states  # nr of qubits
        # creates array with nr_sweep_points x nr_shots columns and
        # nr_qubits rows, where all entries are 0, 1, or 2. The entry in each
        # column is the state of the respective qubit, 0=g, 1=e, 2=f.
        qb_states_list = [np.argmax(
            processed_data[i * nr_states: i * nr_states + nr_states, :],
            axis=0) for i in range(q)]

        # correlate the shots of the two qubits as follows:
        # if both qubits are in g or f ---> correlator = 0
        # if both qubits are in e ---> correlator = 0
        # if one qubit is in g or f but the other in e ---> correlator = 1
        corr_data = np.sum(np.array(qb_states_list) % 2, axis=0) % 2
        if self.averaged:
            corr_data = np.reshape(corr_data, (d0.nr_shots, d0.nr_sweep_points))
            corr_data = np.mean(corr_data, axis=0)
        corr_data = np.reshape(corr_data, (1, corr_data.size))

        return corr_data

    def finish(self):
        for d in self.detectors:
            d.finish()


class UHFQC_input_average_detector(UHFQC_Base):

    """
    Detector used for acquiring averaged timetraces withe the UHFQC
    """

    def __init__(self, UHFQC, AWG=None, channels=(0, 1),
                 nr_averages=1024, nr_samples=4096, **kw):
        super(UHFQC_input_average_detector, self).__init__(UHFQC)
        self.channels = channels
        self.value_names = ['']*len(self.channels)
        self.value_units = ['']*len(self.channels)
        for i, channel in enumerate(self.channels):
            self.value_names[i] = f'{UHFQC.name}_ch{channel}'
            self.value_units[i] = 'V'
            # UHFQC returned data is in Volts
            # January 2018 verified by Xavi
        self.AWG = AWG
        self.nr_samples = nr_samples - nr_samples % 4
        self.nr_averages = nr_averages

    def get_values(self):
        raw_data = self.poll_data()
        processed_data = self.process_data(raw_data[self.UHFQC.name])
        return processed_data

    def process_data(self, raw_data):
        # IMPORTANT: No re-scaling factor needed for input average mode as
        # the UHFQC returns volts
        # Verified January 2018 by Xavi
        return raw_data

    @Timer()
    def prepare(self, sweep_points):
        if self.AWG is not None:
            self.AWG.stop()
        self.nr_sweep_points = self.nr_samples
        self.ro_mode = 'iavg'
        self.UHFQC.qudev_acquisition_initialize(channels=self.channels,
                                          samples=self.nr_samples,
                                          averages=self.nr_averages,
                                          loop_cnt=int(self.nr_averages),
                                          mode=self.ro_mode)

class UHFQC_scope_detector(Hard_Detector):
    """
    Detector used for acquiring averaged timetraces and their Fourier'
    transforms using the scope module of the UHF
    """
    def __init__(self, UHFQC, AWG=None, channels=(0, 1),
                 nr_averages=20, nr_samples=4096, fft_mode='timedomain',
                 **kw):
        super().__init__()

        self.UHFQC = UHFQC
        self.scope = UHFQC.daq.scopeModule()
        self.AWG = AWG
        self.channels = channels
        self.nr_samples = max(int(2**np.floor(np.log2(nr_samples))), 4096)
        self.nr_averages = nr_averages
        self.fft_mode = fft_mode
        self.value_names = [f'{UHFQC.name}_ch{ch}' for ch in channels]
        if fft_mode == 'fft_power':
            self.value_units = ['V^2' for _ in channels]
        else:
            self.value_units = ['V' for _ in channels]
        self.trigger_channel = kw.get('trigger_channel', 2)
        self.trigger_level = kw.get('trigger_level', 0.1)
        self.trigger = kw.get('trigger', self.AWG is not None)

    def finish(self):
        if self.AWG is not None:
            self.AWG.stop()

        self.scope.unsubscribe(f'/{self.UHFQC.devname}/scopes/0/wave')
        self.scope.finish()

    def get_values(self):
        # self.scope.set('scopeModule/averager/restart', 1)
        self.UHFQC.scopes_0_single(1)
        self.UHFQC.scopes_0_enable(1)
        self.scope.subscribe(f'/{self.UHFQC.devname}/scopes/0/wave')
        self.scope.execute()
        if self.AWG is not None:
            self.AWG.start()
        result = self.scope.read()
        while int(self.scope.progress()) != 1:
            time.sleep(0.1)
            result = self.scope.read()
        return [x.reshape(self.nr_averages, -1).mean(0) for
                x in result[self.UHFQC.devname]['scopes']['0']['wave'][0][0]['wave']]

    def prepare(self, sweep_points=None):
        if self.AWG is not None:
            self.AWG.stop()

        self.UHFQC.scopes_0_enable(0)
        self.UHFQC.scopes_0_length(self.nr_samples)
        self.UHFQC.scopes_0_channel((1 << len(self.channels)) - 1)
        self.UHFQC.scopes_0_segments_count(self.nr_averages)
        self.UHFQC.scopes_0_segments_enable(1)

        for i, ch in enumerate(self.channels):
            self.UHFQC.set(f'scopes_0_channels_{i}_inputselect', ch)

        self.UHFQC.scopes_0_single(1)
        if self.fft_mode == 'fft_power':
            self.scope.set('scopeModule/mode', 3)
            self.scope.set('scopeModule/fft/power', 1)
        elif self.fft_mode == 'fft':
            self.scope.set('scopeModule/mode', 3)
            self.scope.set('scopeModule/fft/power', 0)
        elif self.fft_mode == 'timedomain':
            self.scope.set('scopeModule/mode', 1)
            self.scope.set('scopeModule/fft/power', 0)
        else:
            raise ValueError("Invalid fft_mode. Allowed options are "
                             "'timedomain', 'fft' and 'fft_power'")
        self.scope.set('scopeModule/averager/weight', 1)

        self.UHFQC.scopes_0_trigenable(self.trigger)
        self.UHFQC.scopes_0_trigchannel(self.trigger_channel)
        self.UHFQC.scopes_0_triglevel(self.trigger_level)
        self.UHFQC.scopes_0_trigslope(0)

    def get_sweep_vals(self):
        if self.fft_mode == 'timedomain':
            return np.linspace(0, self.nr_samples/1.8e9, self.nr_samples, endpoint=False)
        elif self.fft_mode in ('fft', 'fft_power'):
            return np.linspace(0, 0.9e9, self.nr_samples//2, endpoint=False)

class UHFQC_integrated_average_detector(UHFQC_Base):

    """
    Detector used for integrated average results with the UHFQC

    Args:
        UHFQC (instrument) : data acquisition device
        AWG   (instrument) : device responsible for starting and stopping
                the experiment, can also be a central controller

        integration_length (float): integration length in seconds
        nr_averages (int)         : nr of averages per data point
            IMPORTANT: this must be a power of 2

        result_logging_mode (str) :  options are
            - raw        -> returns raw data in V
            - lin_trans  -> applies the linear transformation matrix and
                            subtracts the offsets defined in the UFHQC.
                            This is typically used for crosstalk suppression
                            and normalization. Requires optimal weights.
            - digitized  -> returns fraction of shots based on the threshold
                            defined in the UFHQC. Requires optimal weights.

        real_imag (bool)     : if False returns data in polar coordinates
                                useful for e.g., spectroscopy
                                #FIXME -> should be named "polar"
        single_int_avg (bool): if True makes this a soft detector

        Args relating to changing the amoung of points being detected:

        seg_per_point (int)  : number of segments per sweep point,
                does not do any renaming or reshaping.
                Here for deprecation reasons.
        chunk_size    (int)  : used in single shot readout experiments.
        values_per_point (int): number of values to measure per sweep point.
                creates extra column/value_names in the dataset for each channel.
        values_per_point_suffex (list): suffex to add to channel names for
                each value. should be a list of strings with lenght equal to
                values per point.
        always_prepare (bool) : when True the acquire/get_values method will
            first call the prepare statement. This is particularly important
            when it is both a single_int_avg detector and acquires multiple
            segments per point.
    """

    def __init__(self, UHFQC, AWG=None,
                 integration_length: float=1e-6, nr_averages: int=1024,
                 channels: list=(0, 1, 2, 3), result_logging_mode: str='raw',
                 real_imag: bool=True,
                 seg_per_point: int =1, single_int_avg: bool =False,
                 chunk_size: int=None,
                 values_per_point: int=1, values_per_point_suffex: list=None,
                 always_prepare: bool=False,
                 prepare_function=None, prepare_function_kwargs: dict=None,
                 **kw):

        super().__init__(UHFQC)

        self.name = '{}_UHFQC_integrated_average'.format(result_logging_mode)
        self.channels = deepcopy(channels)
        self.value_names = ['']*len(self.channels)
        for i, channel in enumerate(self.channels):
            self.value_names[i] = \
                '{}_{} w{}'.format(UHFQC.name, result_logging_mode, channel)
        if result_logging_mode == 'raw':
            # Units are only valid when using SSB or DSB demodulation.
            # value corrsponds to the peak voltage of a cosine with the
            # demodulation frequency.
            self.value_units = ['Vpeak']*len(self.channels)
            self.scaling_factor = 1/(1.8e9*integration_length)
        elif result_logging_mode == 'lin_trans':
            self.value_units = ['a.u.']*len(self.channels)
            self.scaling_factor = 1
        elif result_logging_mode == 'digitized':
            self.value_units = ['frac']*len(self.channels)
            self.scaling_factor = 1#/0.00146484375

        self.value_names, self.value_units = self._add_value_name_suffex(
            value_names=self.value_names, value_units=self.value_units,
            values_per_point=values_per_point,
            values_per_point_suffex=values_per_point_suffex)
        self.single_int_avg = single_int_avg
        if self.single_int_avg:
            self.detector_control = 'soft'
        # useful in combination with single int_avg
        self.always_prepare = always_prepare
        # Directly specifying seg_per_point is deprecated. values_per_point
        # replaces this functionality -MAR Dec 2017
        self.seg_per_point = max(seg_per_point, values_per_point)

        self.AWG = AWG
        self.nr_averages = nr_averages
        self.integration_length = integration_length
        # 0/1/2 crosstalk supressed /digitized/raw
        res_logging_indices = {'lin_trans': 0, 'digitized': 1, 'raw': 2}
        self.result_logging_mode_idx = res_logging_indices[result_logging_mode]
        self.result_logging_mode = result_logging_mode
        self.chunk_size = chunk_size

        self.prepare_function = prepare_function
        self.prepare_function_kwargs = prepare_function_kwargs
        self._set_real_imag(real_imag)

    def _add_value_name_suffex(self, value_names: list, value_units: list,
                               values_per_point: int,
                               values_per_point_suffex: list):
        """
        For use with multiple values_per_point. Adds
        """
        if values_per_point == 1:
            return value_names, value_units
        else:
            new_value_names = []
            new_value_units = []
            if values_per_point_suffex is None:
                values_per_point_suffex = ascii_uppercase[:len(value_names)]

            for vn, vu in zip(value_names, value_units):
                for val_suffix in values_per_point_suffex:
                    new_value_names.append('{} {}'.format(vn, val_suffix))
                    new_value_units.append(vu)
            return new_value_names, new_value_units

    def _set_real_imag(self, real_imag=False):
        """
        Function so that real imag can be changed after initialization
        """

        self.real_imag = real_imag
        # Commented this out as it is already done in the init -MAR Dec 2017
        # if self.result_logging_mode == 'raw':
        #     self.value_units = ['V']*len(self.channels)
        # else:
        #     self.value_units = ['']*len(self.channels)

        if not self.real_imag:
            if len(self.channels) != 2:
                raise ValueError('Length of "{}" is not 2'.format(
                                 self.channels))
            self.value_names[0] = 'Magn'
            self.value_names[1] = 'Phase'
            self.value_units[1] = 'deg'

    def get_values(self):
        if self.always_prepare:
            self.prepare()
        data_raw = self.poll_data()
        data_processed = self.process_data(data_raw[self.UHFQC.name])

        # if self.AWG is not None:
        #     self.AWG.stop()
        #
        #
        # # starting AWG
        # if self.AWG is not None:
        #     # self.AWG.start(exclude=['UHF1'])
        #     self.AWG.start()

        # time.sleep(0.1)
        #
        # data_raw = self.UHFQC.acquisition_poll(
        #     samples=self.nr_sweep_points, arm=False, acquisition_time=0.1)
        # the self.channels should be the same as data_raw.keys().
        # this is to be tested (MAR 26-9-2017)
        return data_processed

    def process_data(self, data_raw):
        data = data_raw * self.scaling_factor
        # Corrects offsets after crosstalk suppression matrix in UFHQC
        if self.result_logging_mode == 'lin_trans':
            for i, channel in enumerate(self.channels):
                data[i] = data[i]-self.UHFQC.get(
                    'qas_0_trans_offset_weightfunction_{}'.format(channel))
        if not self.real_imag:
            data = self.convert_to_polar(data)

        no_virtual_channels = len(self.value_names)//len(self.channels)

        data = np.reshape(data.T,
                          (-1, no_virtual_channels, len(self.channels))).T
        data = data.reshape((len(self.value_names), -1))

        return data

    def convert_to_polar(self, data):
        if len(data) != 2:
            raise ValueError('Expect 2 channels for rotation. Got {}'.format(
                             len(data)))
        I = data[0]
        Q = data[1]
        S21 = I + 1j*Q
        data[0] = np.abs(S21)
        data[1] = np.angle(S21)/(2*np.pi)*360
        return data

    def acquire_data_point(self):
        return self.get_values()


    def prepare(self, sweep_points=None):
        if self.AWG is not None:
            self.AWG.stop()

        # Determine the number of sweep points and set them
        if sweep_points is None or self.single_int_avg:
            # this case will be used when it is a soft detector
            # Note: single_int_avg overrides chunk_size
            # single_int_avg = True is equivalent to chunk_size = 1
            self.nr_sweep_points = self.seg_per_point
        else:
            self.nr_sweep_points = len(sweep_points)*self.seg_per_point

        # this sets the result to integration and rotation outcome
            if (self.chunk_size is not None and
                    self.chunk_size < self.nr_sweep_points):
                # Chunk size is defined and smaller than total number of sweep
                # points -> only acquire one chunk
                self.nr_sweep_points = self.chunk_size * self.seg_per_point

            if (self.chunk_size is not None and
                    self.chunk_size < self.nr_sweep_points):
                # Chunk size is defined and smaller than total number of sweep
                # points -> only acquire one chunk
                self.nr_sweep_points = self.chunk_size * self.seg_per_point

        # Optionally perform extra actions on prepare
        # This snippet is placed here so that it has a chance to modify the
        # nr_sweep_points in a UHFQC detector
        if self.prepare_function_kwargs is not None:
            if self.prepare_function is not None:
                self.prepare_function(**self.prepare_function_kwargs)
        else:
            if self.prepare_function is not None:
                self.prepare_function()

        self.ro_mode = 'rl'
        # Do not enable the rerun button; the AWG program uses userregs/0 to
        # define the number of iterations in the loop
        self.UHFQC.awgs_0_single(1)
        self.UHFQC.qas_0_integration_length(int(self.integration_length*1.8e9))
        self.UHFQC.qas_0_result_source(self.result_logging_mode_idx)
        self.UHFQC.qudev_acquisition_initialize(channels=self.channels, 
                                          samples=self.nr_sweep_points,
                                          averages=self.nr_averages,
                                          loop_cnt=int(self.nr_averages),
                                          mode=self.ro_mode)


class UHFQC_correlation_detector(UHFQC_integrated_average_detector):
    """
    Detector used for correlation mode with the UHFQC.
    The argument 'correlations' is a list of tuples specifying which channels
    are correlated, and on which channel the correlated signal is output.
    For instance, 'correlations=[(0, 1, 3)]' will put the correlation of
    channels 0 and 1 on channel 3.
    """

    def __init__(self, UHFQC, AWG=None, integration_length=1e-6,
                 nr_averages=1024,  real_imag=True,
                 channels: list = [0, 1], correlations: list=[(0, 1)],
                 result_logging_mode: str='raw',
                 used_channels=None, value_names=None,
                 seg_per_point=1, single_int_avg=False,
                 **kw):
        super().__init__(
            UHFQC, AWG=AWG, integration_length=integration_length,
            nr_averages=nr_averages, real_imag=real_imag,
            channels=channels,
            seg_per_point=seg_per_point, single_int_avg=single_int_avg,
            result_logging_mode=result_logging_mode,
            **kw)

        self.name = '{}_UHFQC_correlation_detector'.format(result_logging_mode)
        self.result_logging_mode = result_logging_mode
        self.correlations = correlations
        self.thresholding = self.result_logging_mode == 'digitized'
        res_logging_indices = {'lin_trans': 0, 'digitized': 1, 'raw': 2}
        self.result_logging_mode_idx = res_logging_indices[
            self.result_logging_mode]

        self.used_channels = used_channels
        if self.used_channels is None:
            self.used_channels = self.channels

        if value_names is None:
            self.value_names = []
            for ch in channels:
                self.value_names += ['{}_{} w{}'.format(
                    UHFQC.name, self.result_logging_mode, ch)]
        else:
            self.value_names = value_names

        # Note that V^2 is in brackets to prevent confusion with unit prefixes
        if self.result_logging_mode == 'raw':
            self.value_units = ['V']*len(self.value_names) + \
                               ['(V^2)']*len(self.correlations)
            self.scaling_factor = 1/(1.8e9*integration_length)
        elif self.result_logging_mode == 'lin_trans':
            self.value_units = ['a.u.']*len(self.value_names) + \
                               ['a.u.']*len(self.correlations)
            self.scaling_factor = 1
        elif self.result_logging_mode == 'digitized':
            self.value_units = ['frac']*len(self.value_names) + \
                               ['normalized']*len(self.correlations)
            self.scaling_factor = 1

        for corr in correlations:
            self.value_names += ['corr ({},{})'.format(corr[0], corr[1])]

        self.define_correlation_channels()

    def prepare(self, sweep_points=None):
        if self.AWG is not None:
            self.AWG.stop()
        if sweep_points is None or self.single_int_avg:
            self.nr_sweep_points = self.seg_per_point
        else:
            self.nr_sweep_points = len(sweep_points) * self.seg_per_point

        self.UHFQC.qas_0_integration_length(int(self.integration_length*(1.8e9)))

        self.set_up_correlation_weights()

        self.ro_mode = 'rl'
        self.UHFQC.qudev_acquisition_initialize(channels=self.channels, 
                                          samples=self.nr_sweep_points,
                                          averages=self.nr_averages,
                                          loop_cnt=int(self.nr_averages*self.nr_sweep_points),
                                          mode=self.ro_mode)

    def define_correlation_channels(self):
        self.correlation_channels = []
        used_channels = deepcopy(self.used_channels)
        for corr in self.correlations:
            # Start by assigning channels
            if corr[0] not in used_channels or corr[1] not in used_channels:
                raise ValueError('Correlations should be in used channels')

            correlation_channel = -1

            # # 9 is the (current) max number of weights in the UHFQA
            for ch in range(9):
                # Find the first unused channel to set up as correlation
                if ch not in used_channels:
                    # selects the lowest available free channel
                    correlation_channel = ch
                    self.channels += [ch]
                    self.correlation_channels += [correlation_channel]

                    print('Using channel {} for correlation ({}, {}).'
                          .format(ch, corr[0], corr[1]))
                    # correlation mode is turned on in the
                    # set_up_correlation_weights method
                    break
                    # FIXME, can currently only use one correlation

            if correlation_channel < 0:
                raise ValueError('No free channel available for correlation.')
            else:
                used_channels += [ch]

    def set_up_correlation_weights(self):
        if self.thresholding:
            # correlations mode after threshold
            # NOTE: thresholds need to be set outside the detctor object.
            self.UHFQC.qas_0_result_source(5)
        else:
            # correlations mode before threshold
            self.UHFQC.qas_0_result_source(4)
        # Configure correlation mode
        for ch in self.channels:
            if ch not in self.correlation_channels:
                # Disable correlation mode as this is used for normal
                # acquisition
                self.UHFQC.set('qas_0_correlations_{}_enable'.format(ch), 0)

        for correlation_channel, corr in zip(self.correlation_channels,
                                             self.correlations):
            # Duplicate source channel to the correlation channel and select
            # second channel as channel to correlate with.
            copy_int_weights_real = \
                np.array(self.UHFQC.get(
                    f'qas_0_integration_weights_{corr[0]}_real')).astype(float)
            copy_int_weights_imag = \
                np.array(self.UHFQC.get(
                    f'qas_0_integration_weights_{corr[0]}_imag')).astype(float)

            copy_rot_matrix = self.UHFQC.get('qas_0_rotations_{}'.format(corr[0]))

            self.UHFQC.set(
                'qas_0_integration_weights_{}_real'.format(correlation_channel),
                copy_int_weights_real)
            self.UHFQC.set(
                'qas_0_integration_weights_{}_imag'.format(correlation_channel),
                copy_int_weights_imag)

            self.UHFQC.set(
                'qas_0_rotations_{}'.format(correlation_channel),
                copy_rot_matrix)

            # Enable correlation mode one the correlation output channel and
            # set the source to the second source channel
            self.UHFQC.set(f'qas_0_correlations_{correlation_channel}_enable', 1)
            self.UHFQC.set(f'qas_0_correlations_{correlation_channel}_source',
                           corr[1])

            # If thresholding is enabled, set the threshold for the correlation
            # channel.
            if self.thresholding:
                thresh_level = \
                    self.UHFQC.get('qas_0_thresholds_{}_level'.format(corr[0]))
                self.UHFQC.set(
                    'qas_0_thresholds_{}_level'.format(correlation_channel),
                    thresh_level)

    def get_values(self):
        data_raw = self.poll_data()
        data_processed = self.process_data(data_raw[self.UHFQC.name])
        return data_processed

    def process_data(self, data_raw):
        if self.thresholding:
            data = data_raw
        else:
            data = []
            for n, ch in enumerate(self.used_channels):
                if ch in self.correlation_channels:
                    data.append(1.5 * np.array(data_raw[n]) *
                                self.scaling_factor**2)
                else:
                    data.append(np.array(data_raw[n]) * self.scaling_factor)
        return data


class UHFQC_integration_logging_det(UHFQC_Base):

    """
    Detector used for integrated single-shot results with the UHFQC

    Args:
        UHFQC (instrument) : data acquisition device
        AWG   (instrument) : device responsible for starting and stopping
                             the experiment, can also be a central controller.
        integration_length (float): integration length in seconds
        nr_shots (int)     : nr of shots (max is 4095)
        channels (list)    : index (channel) of UHFQC weight functions to use

        result_logging_mode (str):  options are
            - raw        -> returns raw data in V
            - lin_trans  -> applies the linear transformation matrix and
                            subtracts the offsets defined in the UFHQC.
                            This is typically used for crosstalk suppression
                            and normalization. Requires optimal weights.
            - digitized  -> returns fraction of shots based on the threshold
                            defined in the UFHQC. Requires optimal weights.
        always_prepare (bool) : when True the acquire/get_values method will
            first call the prepare statement. This is particularly important
            when it is both a single_int_avg detector and acquires multiple
            segments per point.
    """

    def __init__(self, UHFQC, AWG=None,
                 integration_length: float=1e-6,
                 nr_shots: int=4094,
                 channels: list=(0, 1),
                 result_logging_mode: str='raw',
                 always_prepare: bool=False,
                 prepare_function=None,
                 prepare_function_kwargs: dict=None,
                 **kw):

        super().__init__(UHFQC)

        self.name = '{}_UHFQC_integration_logging_det'.format(
            result_logging_mode)
        self.channels = channels

        self.value_names = ['']*len(self.channels)
        for i, channel in enumerate(self.channels):
            self.value_names[i] = \
                '{}_{} w{}'.format(UHFQC.name, result_logging_mode, channel)
        if result_logging_mode == 'raw':
            self.value_units = ['V']*len(self.channels)
            self.scaling_factor = 1  # /(1.8e9*integration_length)
        else:
            self.value_units = ['']*len(self.channels)
            self.scaling_factor = 1

        self.AWG = AWG
        self.integration_length = integration_length
        self.nr_shots = nr_shots
        self.nr_averages = 1  # for single shot readout
        # to be used in MC
        self.acq_data_len_scaling = self.nr_shots

        # 0/1/2 crosstalk supressed /digitized/raw
        res_logging_indices = {'lin_trans': 0, 'digitized': 1, 'raw': 2}
        # mode 3 is statistics logging, this is implemented in a
        # different detector
        self.result_logging_mode_idx = res_logging_indices[result_logging_mode]
        self.result_logging_mode = result_logging_mode

        self.always_prepare = always_prepare
        self.prepare_function = prepare_function
        self.prepare_function_kwargs = prepare_function_kwargs

    def prepare(self, sweep_points):
        if self.AWG is not None:
            self.AWG.stop()

        if self.prepare_function_kwargs is not None:
            if self.prepare_function is not None:
                self.prepare_function(**self.prepare_function_kwargs)
        else:
            if self.prepare_function is not None:
                self.prepare_function()

        # The averaging-count is used to specify how many times the AWG program
        # should run
        self.UHFQC.awgs_0_single(1)

        self.nr_sweep_points = len(sweep_points)
<<<<<<< HEAD
=======
        self.ro_mode = 'rl'
>>>>>>> cf216836
        self.UHFQC.qas_0_integration_length(int(self.integration_length*1.8e9))

        self.UHFQC.qas_0_result_source(self.result_logging_mode_idx)
        self.UHFQC.qudev_acquisition_initialize(channels=self.channels, 
                                          samples=self.nr_sweep_points,
<<<<<<< HEAD
                                          averages=1,  # for single shot readout
=======
                                          averages=self.nr_averages,
>>>>>>> cf216836
                                          loop_cnt=int(self.nr_shots),
                                          mode=self.ro_mode)

    def get_values(self):
        if self.always_prepare:
            self.prepare()
        data_raw = self.poll_data()
        data_processed = self.process_data(data_raw[self.UHFQC.name])
        return data_processed

    def process_data(self, data_raw):
        data = data_raw * self.scaling_factor

        # Corrects offsets after crosstalk suppression matrix in UFHQC
        if self.result_logging_mode == 'lin_trans':
            for i, channel in enumerate(self.channels):
                data[i] = data[i]-self.UHFQC.get(
                    'qas_0_trans_offset_weightfunction_{}'.format(channel))
        return data


class UHFQC_classifier_detector(UHFQC_integration_logging_det):
    """
    Hybrid detector function to be used for qutrit readout:
     - only works with 2 readout channels per qutrit!
     - the UHF is configured to return single shots, but this function can then
     return either single shots, or averaged sweep points (can average over the
     shots for each segment)
     - This class always performs classification of 2-channel single shots data
     (shot_i_ch0, shot_i_ch1) into a 3 state probability
     (shot_i_pg, shot_i_pe, shot_i_pf), for all recorded shots. Here
     shot_i_pg, shot_i_pe, shot_i_pf \in [0, 1] and
     shot_i_pg + shot_i_pe + shot_i_pf = 1.

    See the UHFQC_integration_logging_det for the full dostring of the accepted
    input parameters.

    The only additional keyword argument that is used by this class but not by
    its parent class is get_values_function_kwargs. This parameter is a dict
    where the user can specify how he wants this detector function to process
    the shots.
    get_values_function_kwargs can contain:
     - classifier_params_list (list or dict): THIS ENTRY MUST EXIST. This class
        always classifies qutrits and it does so based on this parameter.
        It is either the QuDev_transmon acq_classifier_params attribute (if only
        one qubit is measured), or list of these dictionaries (if multiple
        qubits are measured).
     - averaged (bool; default: True): decides whether to average over the
        shots of each segment. If True, this class returns averaged data with
        size == len(sweep_points). If False, this class returns single shot
        data with size == len(sweep_points)*nr_shots
     - thresholded (bool; default: False): decides whether to assign each shot
        to only one state. This is different from classification, and comes
        after the classification step.
        If True, for each classified shot (shot_i_pg, shot_i_pe, shot_i_pf),
        sets the entry corresponding to the max of the three probabilities to 1
        and the other two entries to 0.
        Ex: For (shot_i_pg, shot_i_pe, shot_i_pf) = (0.04, 0.9, 0.06),
        this options produces (0, 1, 0).
        FIXME: (Steph 14.05.2020) Should we rename this param to "assigned"?
     - state_prob_mtx_list (np.ndarray or list or None; default: None)
        If not None, the data can be corrected with the inverse of these arrays.
        Either the QuDev_transmon acq_state_prob_mtx attribute (if only
        one qubit is measured), or list of these arrays (if multiple
        qubits are measured).
     - ro_corrected_stored_mtx (bool: default: False): decides whether to
        correct the data with the inverse of the matrices in state_prob_mtx_list
     - ro_corrected_seq_cal_mtx (bool: default: False): decides whether to
        correct the data with the inverse of the calibration state_prob_mtx '
        extracted from the measurement sequence. THIS CAN ONLY BE DONE IF
        THE DATA IS AVERAGED FIRST (averaged == True)
    """

    def __init__(self, UHFQC, *args, **kw):
        self.qutrit = kw.pop('qutrit', True)
        super().__init__(UHFQC, *args, **kw)

        self.get_values_function_kwargs = kw.get('get_values_function_kwargs',
                                                 None)
        self.name = '{}_UHFQC_classifier_det'.format(self.result_logging_mode)

        self.state_labels = ['pg', 'pe', 'pf'] if self.qutrit else ['pg', 'pe']
<<<<<<< HEAD
        self.n_meas_objs = len(self.get_values_function_kwargs.get(
            'classifier_params', None))
=======
        classifier_params = self.get_values_function_kwargs.get(
            'classifier_params', [])
        self.n_meas_objs = 1 if not len(classifier_params) else \
                len(classifier_params)
>>>>>>> cf216836
        k = len(self.channels) // self.n_meas_objs
        self.channel_str_mobj = [str(ch) for ch in self.channels]
        self.channel_str_mobj = [''.join(self.channel_str_mobj[k*j: k*j+k])
                                 for j in range(self.n_meas_objs)]

        self.classified = self.get_values_function_kwargs.get('classified', True)
        if self.classified:
            self.value_names = ['']*(
                    len(self.state_labels) * len(self.channel_str_mobj))
            idx = 0
            for ch_pair in self.channel_str_mobj:
                for state in self.state_labels:
                    self.value_names[idx] = '{}_{} w{}'.format(UHFQC.name,
                                                               state, ch_pair)
                    idx += 1
            self.value_units = [self.value_units[0]] * len(self.value_names)

        if self.get_values_function_kwargs.get('averaged', True):
            self.acq_data_len_scaling = 1  # to be used in MC

    def prepare(self, sweep_points):
        if self.AWG is not None:
            self.AWG.stop()

        if self.prepare_function_kwargs is not None:
            if self.prepare_function is not None:
                self.prepare_function(**self.prepare_function_kwargs)
        else:
            if self.prepare_function is not None:
                self.prepare_function()

        assert len(sweep_points) % self.acq_data_len_scaling == 0
        self.nr_sweep_points = len(sweep_points) // self.acq_data_len_scaling
        self.ro_mode = 'rl'
        # The averaging-count is used to specify how many times the AWG program
        # should run
        self.UHFQC.awgs_0_single(1)
        self.UHFQC.qas_0_integration_length(int(self.integration_length*1.8e9))

        self.UHFQC.qas_0_result_source(self.result_logging_mode_idx)
        self.UHFQC.qudev_acquisition_initialize(
            channels=self.channels,
            samples=self.nr_shots * self.nr_sweep_points,
            averages=1,  # for single shot readout
<<<<<<< HEAD
            loop_cnt=int(self.nr_shots), mode='rl')
=======
            loop_cnt=int(self.nr_shots), mode=self.ro_mode)
>>>>>>> cf216836

    def process_data(self, data_raw):
        processed_data = super().process_data(data_raw).T
        nr_states = len(self.state_labels)
        thresholded = self.get_values_function_kwargs.get('thresholded', True)
        averaged = self.get_values_function_kwargs.get('averaged', True)
        if self.classified:
            # Classify data into qutrit states
            self.classifier_params_list = self.get_values_function_kwargs.get(
                'classifier_params', None)
            if self.classifier_params_list is None:
                raise ValueError('Please specify the classifier '
                                 'parameters list.')
            if not isinstance(self.classifier_params_list, list):
                self.classifier_params_list = [self.classifier_params_list]
            processed_data = self.classify_shots(processed_data,
                                                 self.classifier_params_list,
                                                 nr_states)

        if thresholded:
            if not self.classified:
                raise NotImplementedError(
                    'Currently the threshold_shots only works if the data '
                    'was first classified.')
            processed_data = self.threshold_shots(processed_data, nr_states)

        if averaged:
            processed_data = self.average_shots(processed_data)

        # do readout correction
        ro_corrected_seq_cal_mtx = self.get_values_function_kwargs.get(
            'ro_corrected_seq_cal_mtx', False)
        ro_corrected_stored_mtx = self.get_values_function_kwargs.get(
            'ro_corrected_stored_mtx', False)
        if ro_corrected_seq_cal_mtx and ro_corrected_stored_mtx:
            raise ValueError('"ro_corrected_seq_cal_mtx" and '
                             '"ro_corrected_stored_mtx" cannot both be True.')
        ro_corrected = ro_corrected_seq_cal_mtx or ro_corrected_stored_mtx
        if (ro_corrected and thresholded) and not averaged:
            raise ValueError('It does not make sense to apply readout '
                             'correction if thresholded==True and '
                             'averaged==False.')
        if ro_corrected_stored_mtx:
            # correct data with matrices from state_prob_mtx_list
            processed_data = self.correct_readout_stored_mtx(processed_data,
                                                             nr_states)
        elif ro_corrected_seq_cal_mtx:
            # correct data with the calibration matrix extracted from
            # the data array
            if not averaged:
                raise NotImplementedError(
                    'Data correction based on calibration state_prob_mtx '
                    'from measurement sequence is currently only '
                    'implemented for averaged data (averaged==True).')
            processed_data = self.correct_readout_seq_cal_mtx(processed_data,
                                                              nr_states)

        return processed_data.T

    def classify_shots(self, data, classifier_params_list, nr_states):
        classified_data = np.zeros((self.nr_sweep_points*self.nr_shots,
                                    nr_states*len(self.channel_str_mobj)))
        k = len(self.channels) // self.n_meas_objs
        for i in range(len(self.channel_str_mobj)):
            # classify each shot into (pg, pe, pf)
            # clf_data will have shape
            # (nr_shots * self.nr_sweep_points, nr_states)
            mobj_data = data[:, k*i: k*i+k]
            clf_data = a_tools.predict_gm_proba_from_clf(
                mobj_data, classifier_params_list[i])
            classified_data[:, nr_states * i: nr_states * i + nr_states] = \
                clf_data

        return classified_data

    def threshold_shots(self, data, nr_states):
        thresholded_data = np.zeros_like(data)
        for i in range(len(self.channel_str_mobj)):
            # For each shot, set the largest probability entry to 1, and the
            # other two to 0. I.e. assign to one state.
            # clf_data must be 2 dimensional, rows are shots*sweep_points,
            # columns are nr_states
            thresh_data = np.isclose(np.repeat(
                [np.arange(nr_states)],
                data[:, nr_states*i: nr_states*(i+1)].shape[0], axis=0).T,
                                     np.argmax(data, axis=1)).T
            thresholded_data[:, nr_states * i: nr_states * i + nr_states] = \
                thresh_data

        return thresholded_data

    def average_shots(self, data):
        # reshape into (nr_shots, nr_sweep_points, nr_data_columns) then
        # average over nr_shots
        averaged_data = np.reshape(
            data, (self.nr_shots, self.nr_sweep_points, data.shape[-1]))
        # average over shots
        averaged_data = np.mean(averaged_data, axis=0)

        return averaged_data

    def correct_readout_stored_mtx(self, data, nr_states):
        # correct data with matrices from state_prob_mtx_list
        corrected_data = np.zeros_like(data)

        self.state_prob_mtx_list = self.get_values_function_kwargs.get(
            'state_prob_mtx', None)
        if self.state_prob_mtx_list is not None and \
                not isinstance(self.state_prob_mtx_list, list):
            self.state_prob_mtx_list = [self.state_prob_mtx_list]

        for i in range(len(self.channel_str_mobj)):
            if self.state_prob_mtx_list is not None and \
                    self.state_prob_mtx_list[i] is not None:
                corr_data = np.linalg.inv(self.state_prob_mtx_list[i]).T @ \
                            data[:, nr_states*i: nr_states*(i+1)].T
                log.info('Data corrected based on previously-measured '
                         'state_prob_mtx.')
            else:
                raise ValueError(f'state_prob_mtx for index {i} is None.')
            corrected_data[:, nr_states * i: nr_states * i + nr_states] = \
                corr_data.T

        return corrected_data

    def correct_readout_seq_cal_mtx(self, data, nr_states):
        # correct data with the calibration matrix extracted from
        # the data array
        corrected_data = np.zeros_like(data)
        for i in range(len(self.channel_str_mobj)):
            # get cal matrix
            calibration_matrix = data[:, nr_states*i: nr_states*(i+1)][
                                 -nr_states:, :]
            # normalize
            calibration_matrix = calibration_matrix.astype('float') / \
                                 calibration_matrix.sum(axis=1)[:, np.newaxis]
            # correct data
            # corr_data = np.linalg.inv(calibration_matrix).T @ \
            #             data[:, nr_states*i: nr_states*(i+1)].T
            corr_data = calibration_matrix.T @ \
                        data[:, nr_states*i: nr_states*(i+1)].T
            log.info('Data corrected based on calibration state_prob_mtx '
                     'from measurement sequence.')
            corrected_data[:, nr_states * i: nr_states * i + nr_states] = \
                corr_data.T

        return corrected_data<|MERGE_RESOLUTION|>--- conflicted
+++ resolved
@@ -572,13 +572,9 @@
             self.timer.checkpoint("UHFQC_Base.poll_data.result_enabled")
 
         if self.AWG is not None:
-<<<<<<< HEAD
-            self.AWG.start()
-            self.timer.checkpoint("UHFQC_Base.poll_data.AWG_started")
-=======
             self.AWG.start(stop_first=False)
             self.timer.checkpoint("UHFQC_Base.poll_data.AWG_restart.end")
->>>>>>> cf216836
+            self.timer.checkpoint("UHFQC_Base.poll_data.AWG_started")
 
         acq_paths = {UHF.name: UHF._acquisition_nodes for UHF in self.UHFs}
 
@@ -590,10 +586,6 @@
                  self.UHFs}
         accumulated_time = 0
 
-<<<<<<< HEAD
-        print("UHFQC_Base.poll_data.loopstart")
-        self.timer.checkpoint("UHFQC_Base.poll_data.loopstart")
-=======
         print_progress = (self.progress_callback is not None
                           and self.nr_averages is not None)
         if print_progress:
@@ -601,7 +593,6 @@
             n_acq_last = [0] * len(self.UHFs)
             n_acq_add = [0] * len(self.UHFs)
         self.timer.checkpoint("UHFQC_Base.poll_data.loop.start")
->>>>>>> cf216836
         while accumulated_time < self.UHFs[0].timeout() and \
                 not all(np.concatenate(list(gotem.values()))):
             dataset = {}
@@ -1466,20 +1457,13 @@
         self.UHFQC.awgs_0_single(1)
 
         self.nr_sweep_points = len(sweep_points)
-<<<<<<< HEAD
-=======
         self.ro_mode = 'rl'
->>>>>>> cf216836
         self.UHFQC.qas_0_integration_length(int(self.integration_length*1.8e9))
 
         self.UHFQC.qas_0_result_source(self.result_logging_mode_idx)
         self.UHFQC.qudev_acquisition_initialize(channels=self.channels, 
                                           samples=self.nr_sweep_points,
-<<<<<<< HEAD
-                                          averages=1,  # for single shot readout
-=======
                                           averages=self.nr_averages,
->>>>>>> cf216836
                                           loop_cnt=int(self.nr_shots),
                                           mode=self.ro_mode)
 
@@ -1562,15 +1546,10 @@
         self.name = '{}_UHFQC_classifier_det'.format(self.result_logging_mode)
 
         self.state_labels = ['pg', 'pe', 'pf'] if self.qutrit else ['pg', 'pe']
-<<<<<<< HEAD
-        self.n_meas_objs = len(self.get_values_function_kwargs.get(
-            'classifier_params', None))
-=======
         classifier_params = self.get_values_function_kwargs.get(
             'classifier_params', [])
         self.n_meas_objs = 1 if not len(classifier_params) else \
                 len(classifier_params)
->>>>>>> cf216836
         k = len(self.channels) // self.n_meas_objs
         self.channel_str_mobj = [str(ch) for ch in self.channels]
         self.channel_str_mobj = [''.join(self.channel_str_mobj[k*j: k*j+k])
@@ -1615,11 +1594,7 @@
             channels=self.channels,
             samples=self.nr_shots * self.nr_sweep_points,
             averages=1,  # for single shot readout
-<<<<<<< HEAD
-            loop_cnt=int(self.nr_shots), mode='rl')
-=======
             loop_cnt=int(self.nr_shots), mode=self.ro_mode)
->>>>>>> cf216836
 
     def process_data(self, data_raw):
         processed_data = super().process_data(data_raw).T
