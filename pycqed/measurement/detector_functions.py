'''
Module containing a collection of detector functions used by the
Measurement Control.
'''
import numpy as np
import logging
import time
from pycqed.analysis import analysis_toolbox as a_tools
from pycqed.analysis.fit_toolbox import functions as fn
from pycqed.measurement.waveform_control import pulse
from pycqed.measurement.waveform_control import element
from pycqed.measurement.waveform_control import sequence

from pycqed.instrument_drivers.virtual_instruments.pyqx import qasm_loader as ql


class Detector_Function(object):

    '''
    Detector_Function class for MeasurementControl
    '''

    def __init__(self, **kw):
        self.set_kw()
        self.name = 'Experiment_name'
        self.value_names = ['val A', 'val B']
        self.value_units = ['arb. units', 'arb. units']

    def set_kw(self, **kw):
        '''
        convert keywords to attributes
        '''
        for key in list(kw.keys()):
            exec('self.%s = %s' % (key, kw[key]))

    def get_values(self):
        pass

    def prepare(self, **kw):
        pass

    def finish(self, **kw):
        pass


###############################################################################
###############################################################################
####################             None Detector             ####################
###############################################################################
###############################################################################

class None_Detector(Detector_Function):

    def __init__(self, **kw):
        super(None_Detector, self).__init__()
        self.detector_control = 'soft'
        self.set_kw()
        self.name = 'None_Detector'
        self.value_names = ['None']
        self.value_units = ['None']

    def acquire_data_point(self, **kw):
        '''
        Returns something random for testing
        '''
        return np.random.random()


class Hard_Detector(Detector_Function):

    def __init__(self, **kw):
        super(Hard_Detector, self).__init__()
        self.detector_control = 'hard'

    def prepare(self, sweep_points=None):
        pass

    def finish(self):
        pass


class Soft_Detector(Detector_Function):

    def __init__(self, **kw):
        super().__init__(**kw)
        self.detector_control = 'soft'

    def acquire_data_point(self, **kw):
        return np.random.random()

    def prepare(self):
        pass
##########################################################################
##########################################################################
####################     Hardware Controlled Detectors     ###############
##########################################################################
##########################################################################



class Dummy_Detector_Hard(Hard_Detector):

    def __init__(self, delay=0, noise=0, **kw):
        super(Dummy_Detector_Hard, self).__init__()
        self.set_kw()
        self.detector_control = 'hard'
        self.name = 'Dummy_Detector'
        self.value_names = ['distance', 'Power']
        self.value_units = ['m', 'W']
        self.delay = delay
        self.noise = noise
        self.times_called = 0

    def prepare(self, sweep_points):
        self.sweep_points = sweep_points

    def get_values(self):
        x = self.sweep_points
        noise = self.noise * (np.random.rand(2, len(x)) - .5)
        data = np.array([np.sin(x / np.pi),
                         np.cos(x/np.pi)])
        data += noise
        time.sleep(self.delay)
        # Counter used in test suite to test how many times data was acquired.
        self.times_called += 1

        return data


class QX_Hard_Detector(Hard_Detector):

    def __init__(self, qxc, qasm_filenames, p_error=0.004,
                 num_avg=128, **kw):
        super().__init__()
        self.set_kw()
        self.detector_control = 'hard'
        self.name = 'QX_Hard_Detector_Fast'
        self.value_names = ['F']
        self.value_units = ['|1>']
        self.times_called = 0
        self.__qxc = qxc
        self.num_avg = num_avg
        self.num_files = len(qasm_filenames)
        self.p_error = p_error
        self.delay = 1
        self.current = 0
        self.randomizations = []
        # load files
        logging.info("QX_RB_Hard_Detector : loading qasm files...")
        # print(qasm_filenames)
        for i, file_name in enumerate(qasm_filenames):
            t1 = time.time()
            qasm = ql.qasm_loader(file_name)
            qasm.load_circuits()
            # t2 = time.time()
            #print("[+] qasm loading time :",t2-t1)
            circuits = qasm.get_circuits()
            self.randomizations.append(circuits)
            # create the circuits on the server
            #t1 = time.time()
            for c in circuits:
                circuit_name = c[0] + "_{}".format(i)
                self.__qxc.create_circuit(circuit_name, c[1])
            t2 = time.time()
            logging.info("[+] qasm loading time :", t2-t1)

    def prepare(self, sweep_points):
        self.sweep_points = sweep_points
        self.circuits = self.randomizations[self.current]

    def get_values(self):
        # x = self.sweep_points
        # only serves to initialize the arrays
        # data = np.array([np.sin(x / np.pi), np.cos(x/np.pi)])
        i = 0
        data = np.zeros(len(self.sweep_points))
        for c in self.circuits:
            self.__qxc.send_cmd("reset_measurement_averaging")
            circuit_name = c[0] + "_{}".format(self.current)
            self.__qxc.run_noisy_circuit(circuit_name, self.p_error,
                                         "depolarizing_channel", self.num_avg)
            f = self.__qxc.get_measurement_average(0)
            data[i] = f
            # data[1][i] = f
            i = i + 1
        self.current = int((self.current + 1) % self.num_files)
        return (1-np.array(data))


class Dummy_Shots_Detector(Hard_Detector):

    def __init__(self, max_shots=10, **kw):
        super().__init__()
        self.set_kw()
        self.detector_control = 'hard'
        self.name = 'Dummy_Detector'
        self.value_names = ['shots']
        self.value_units = ['m']
        self.max_shots = max_shots
        self.times_called = 0

    def prepare(self, sweep_points):
        self.sweep_points = sweep_points
        self.times_called += 1

    def get_values(self):
        x = self.sweep_points
        dat = x[:self.max_shots]
        return dat


class Sweep_pts_detector(Detector_Function):

    """
    Returns the sweep points, used for testing purposes
    """

    def __init__(self, params, chunk_size=80):
        self.detector_control = 'hard'
        self.name = 'sweep_points_detector'
        self.value_names = []
        self.value_units = []
        self.chunk_size = chunk_size
        self.i = 0
        for par in params:
            self.value_names += [par.name]
            self.value_units += [par.units]

    def prepare(self, sweep_points):
        self.i = 0
        self.sweep_points = sweep_points

    def get_values(self):
        return self.get()

    def acquire_data_point(self):
        return self.get()

    def get(self):
        print('passing chunk {}'.format(self.i))
        start_idx = self.i*self.chunk_size
        end_idx = start_idx + self.chunk_size
        self.i += 1
        time.sleep(.2)
        if len(np.shape(self.sweep_points)) == 2:
            return self.sweep_points[start_idx:end_idx, :].T
        else:
            return self.sweep_points[start_idx:end_idx]



class ZNB_VNA_detector(Hard_Detector):

    def __init__(self,  VNA, **kw):
        '''
        Detector function for the Rohde & Schwarz ZNB VNA
        '''
        super(ZNB_VNA_detector, self).__init__()
        self.VNA = VNA
        self.name = 'ZNB_VNA_detector'
        self.value_names = ['ampl', 'phase',
                            'real', 'imag', ]
        self.value_units = ['', 'radians',
                            '', '']

    def get_values(self):
        '''
        Start a measurement, wait untill the end and retrive data.
        Return real and imaginary transmission coefficients +
        amplitude (linear) and phase (deg or radians)
        '''
        self.VNA.start_sweep_all()  # start a measurement
        # wait untill the end of measurement before moving on
        self.VNA.wait_to_continue()
        # for visualization on the VNA screen (no effect on data)
        self.VNA.autoscale_trace()
        # get data and process them
        real_data, imag_data = self.VNA.get_real_imaginary_data()

        complex_data = np.add(real_data, 1j*imag_data)
        ampl_linear = np.abs(complex_data)
        # ampl_dB = 20*np.log10(ampl_linear)
        phase_radians = np.arctan2(imag_data, real_data)

        return ampl_linear, phase_radians, real_data, imag_data


# Detectors for QuTech Control box modes
class CBox_input_average_detector(Hard_Detector):

    def __init__(self, CBox, AWG, nr_averages=1024, nr_samples=512, **kw):
        super(CBox_input_average_detector, self).__init__()
        self.CBox = CBox
        self.name = 'CBox_Streaming_data'
        self.value_names = ['Ch0', 'Ch1']
        self.value_units = ['mV', 'mV']
        self.AWG = AWG
        scale_factor_dacmV = 1000.*0.75/128.
        scale_factor_integration = 1./(64.*self.CBox.integration_length())
        self.factor = scale_factor_dacmV*scale_factor_integration
        self.nr_samples = nr_samples
        self.nr_averages = nr_averages

    def get_values(self):
        if self.AWG is not None:
            self.AWG.start()
        data = np.double(self.CBox.get_input_avg_results()) * \
            np.double(self.factor)
        return data

    def prepare(self, sweep_points):
        self.CBox.acquisition_mode(0)
        if self.AWG is not None:
            self.AWG.stop()
        self.CBox.nr_averages(int(self.nr_averages))
        self.CBox.nr_samples(int(self.nr_samples))
        self.CBox.acquisition_mode('input averaging')

    def finish(self):
        if self.AWG is not None:
            self.AWG.stop()
        self.CBox.acquisition_mode(0)


class CBox_integrated_average_detector(Hard_Detector):

    def __init__(self, CBox, AWG, seg_per_point=1, normalize=False, rotate=False,
                 nr_averages=1024, integration_length=1e-6, **kw):
        '''
        Integration average detector.
        Defaults to averaging data in a number of segments equal to the
        nr of sweep points specificed.

        seg_per_point allows you to use more than 1 segment per sweeppoint.
        this is for example useful when doing a MotzoiXY measurement in which
        there are 2 datapoints per sweep point.
        Normalize/Rotate adds a third measurement with the rotated/normalized data.
        '''
        super().__init__(**kw)
        self.CBox = CBox
        self.name = 'CBox_integrated_average_detector'
        if rotate or normalize:
            self.value_names = ['F|1>', 'F|1>']
            self.value_units = ['', '']
        else:
            self.value_names = ['I', 'Q']
            self.value_units = ['a.u.', 'a.u.']
        self.AWG = AWG
        self.seg_per_point = seg_per_point
        self.rotate = rotate
        self.normalize = normalize
        self.cal_points = kw.get('cal_points', None)
        self.nr_averages = nr_averages
        self.integration_length = integration_length

    def get_values(self):
        succes = False
        i = 0
        while not succes:
            try:
                self.AWG.stop()
                self.CBox.set('acquisition_mode', 'idle')
                self.CBox.set('acquisition_mode', 'integration averaging')
                self.AWG.start()
                # does not restart AWG tape in CBox as we don't use it anymore
                data = self.CBox.get_integrated_avg_results()
                succes = True
            except Exception as e:
                logging.warning('Exception caught retrying')
                logging.warning(e)
                self.CBox.set('acquisition_mode', 'idle')
                self.AWG.stop()
                # commented because deprecated
                # self.CBox.restart_awg_tape(0)
                # self.CBox.restart_awg_tape(1)
                # self.CBox.restart_awg_tape(2)

                self.CBox.set('acquisition_mode', 'integration averaging')
                # Is needed here to ensure data aligns with seq elt
                self.AWG.start()
            i += 1
            if i > 20:
                break
        if self.rotate or self.normalize:
            return self.rotate_and_normalize(data)
        else:
            return data

    def rotate_and_normalize(self, data):
        """
        Rotates and normalizes
        """
        if self.cal_points is None:
            self.corr_data, self.zero_coord, self.one_coord = \
                a_tools.rotate_and_normalize_data(
                    data=data,
                    cal_zero_points=list(range(-4, -2)),
                    cal_one_points=list(range(-2, 0)))
        else:
            self.corr_data, self.zero_coord, self.one_coord = \
                a_tools.rotate_and_normalize_data(
                    data=self.measured_values[0:2],
                    cal_zero_points=self.cal_points[0],
                    cal_one_points=self.cal_points[1])
        return self.corr_data, self.corr_data

    def prepare(self, sweep_points):
        self.CBox.set('nr_samples', self.seg_per_point*len(sweep_points))
        self.AWG.stop()  # needed to align the samples
        self.CBox.nr_averages(int(self.nr_averages))
        self.CBox.integration_length(int(self.integration_length/(5e-9)))
        self.CBox.set('acquisition_mode', 'idle')
        self.CBox.set('acquisition_mode', 'integration averaging')
        self.AWG.start()  # Is needed here to ensure data aligns with seq elt

    def finish(self):
        self.CBox.set('acquisition_mode', 'idle')


class CBox_single_integration_average_det(Soft_Detector):

    '''
    Detector used for acquiring single points of the CBox while externally
    triggered by the AWG.
    Soft version of the regular integrated avg detector.

    Has two acq_modes, 'IQ' and 'AmpPhase'
    '''

    def __init__(self, CBox, acq_mode='IQ', **kw):
        super().__init__()
        self.CBox = CBox
        self.name = 'CBox_single_integration_avg_det'
        self.value_names = ['I', 'Q']
        self.value_units = ['a.u.', 'a.u.']
        if acq_mode == 'IQ':
            self.acquire_data_point = self.acquire_data_point_IQ
        elif acq_mode == 'AmpPhase':
            self.acquire_data_point = self.acquire_data_point_amp_ph
        else:
            raise ValueError('acq_mode must be "IQ" or "AmpPhase"')

    def acquire_data_point_IQ(self, **kw):
        success = False
        i = 0
        while not success:
            self.CBox.acquisition_mode('integration averaging')
            try:
                data = self.CBox.get_integrated_avg_results()
                success = True
            except Exception as e:
                logging.warning(e)
                logging.warning('Exception caught retrying')
            self.CBox.acquisition_mode('idle')
            i += 1
            if i > 10:
                break
        return data

    def acquire_data_point_amp_ph(self, **kw):
        data = self.acquire_data_point_IQ()
        S21 = data[0] + 1j * data[1]
        return abs(S21), np.angle(S21)/(2*np.pi)*360

    def prepare(self):
        self.CBox.set('nr_samples', 1)
        self.CBox.set('acquisition_mode', 'idle')

    def finish(self):
        self.CBox.set('acquisition_mode', 'idle')


class CBox_single_int_avg_with_LutReload(CBox_single_integration_average_det):

    '''
    Detector used for acquiring single points of the CBox while externally
    triggered by the AWG.
    Very similar to the regular integrated avg detector.
    '''

    def __init__(self, CBox, LutMan, reload_pulses='all', awg_nrs=[0], **kw):
        super().__init__(CBox, **kw)
        self.LutMan = LutMan
        self.reload_pulses = reload_pulses
        self.awg_nrs = awg_nrs

    def acquire_data_point(self, **kw):
        #
        # self.LutMan.load_pulse_onto_AWG_lookuptable('X180', 1)
        if self.reload_pulses == 'all':
            for awg_nr in self.awg_nrs:
                self.LutMan.load_pulses_onto_AWG_lookuptable(awg_nr)

        else:
            for pulse_name in self.reload_pulses:
                for awg_nr in self.awg_nrs:
                    self.LutMan.load_pulse_onto_AWG_lookuptable(
                        pulse_name, awg_nr)
        return super().acquire_data_point(**kw)


class CBox_integration_logging_det(Hard_Detector):

    def __init__(self, CBox, AWG, integration_length=1e-6, LutMan=None, reload_pulses=False,
                 awg_nrs=None, **kw):
        '''
        If you want AWG reloading you should give a LutMan and specify
        on what AWG nr to reload default is no reloading of pulses.
        '''
        super().__init__()
        self.CBox = CBox
        self.name = 'CBox_integration_logging_detector'
        self.value_names = ['I', 'Q']
        self.value_units = ['a.u.', 'a.u.']
        self.AWG = AWG

        self.LutMan = LutMan
        self.reload_pulses = reload_pulses
        self.awg_nrs = awg_nrs
        self.integration_length = integration_length

    def get_values(self):
        exception_mode = True
        if exception_mode:
            success = False
            i = 0
            while not success and i < 10:
                try:
                    d = self._get_values()
                    success = True
                except Exception as e:
                    logging.warning(
                        'Exception {} caught, retaking data'.format(e))
                    i += 1
        else:
            d = self._get_values()
        return d

    def _get_values(self):
        self.AWG.stop()
        self.CBox.set('acquisition_mode', 'idle')
        if self.awg_nrs is not None:
            for awg_nr in self.awg_nrs:
                self.CBox.restart_awg_tape(awg_nr)
                if self.reload_pulses:
                    self.LutMan.load_pulses_onto_AWG_lookuptable(awg_nr)
        self.CBox.set('acquisition_mode', 'integration logging')
        self.AWG.start()

        data = self.CBox.get_integration_log_results()

        self.CBox.set('acquisition_mode', 'idle')
        return data

    def prepare(self, sweep_points):
        self.CBox.integration_length(int(self.integration_length/(5e-9)))

    def finish(self):
        self.CBox.set('acquisition_mode', 'idle')
        self.AWG.stop()


class CBox_integration_logging_det_shots(Hard_Detector):

    def __init__(self, CBox, AWG, LutMan=None, reload_pulses=False,
                 awg_nrs=None, shots=8000, **kw):
        '''
        If you want AWG reloading you should give a LutMan and specify
        on what AWG nr to reload default is no reloading of pulses.
        '''
        super().__init__()
        self.CBox = CBox
        self.name = 'CBox_integration_logging_detector'
        self.value_names = ['I', 'Q']
        self.value_units = ['a.u.', 'a.u.']
        self.AWG = AWG

        self.LutMan = LutMan
        self.reload_pulses = reload_pulses
        self.awg_nrs = awg_nrs
        self.repetitions = int(np.ceil(shots/8000))

    def get_values(self):
        d_0 = []
        d_1 = []
        for i in range(self.repetitions):
            exception_mode = True
            if exception_mode:
                success = False
                i = 0
                while not success and i < 10:
                    try:
                        d = self._get_values()
                        success = True
                    except Exception as e:
                        logging.warning(
                            'Exception {} caught, retaking data'.format(e))
                        i += 1
            else:
                d = self._get_values()
            h_point = len(d)/2
            d_0.append(d[:h_point])
            d_1.append(d[h_point:])
        d_all = np.concatenate(
            (np.array(d_0).flatten(), np.array(d_1).flatten()))

        return d_all

    def _get_values(self):
        self.AWG.stop()
        self.CBox.set('acquisition_mode', 'idle')
        if self.awg_nrs is not None:
            for awg_nr in self.awg_nrs:
                self.CBox.restart_awg_tape(awg_nr)
                if self.reload_pulses:
                    self.LutMan.load_pulses_onto_AWG_lookuptable(awg_nr)
        self.CBox.set('acquisition_mode', 'integration logging')
        self.AWG.start()

        data = self.CBox.get_integration_log_results()

        self.CBox.set('acquisition_mode', 'idle')
        return data

    def finish(self):
        self.CBox.set('acquisition_mode', 'idle')
        self.AWG.stop()


class CBox_state_counters_det(Soft_Detector):

    def __init__(self, CBox, **kw):
        super().__init__()
        self.CBox = CBox
        self.name = 'CBox_state_counters_detector'
        # A and B refer to the counts for the different weight functions
        self.value_names = ['no error A', 'single error A', 'double error A',
                            '|0> A', '|1> A',
                            'no error B', 'single error B', 'double error B',
                            '|0> B', '|1> B', ]
        self.value_units = ['#']*10

    def acquire_data_point(self):
        success = False
        i = 0
        while not success and i < 10:
            try:
                data = self._get_values()
                success = True
            except Exception as e:
                logging.warning('Exception {} caught, retaking data'.format(e))
                i += 1
        return data

    def _get_values(self):

        self.CBox.set('acquisition_mode', 'idle')
        self.CBox.set('acquisition_mode', 'integration logging')

        data = self.CBox.get_qubit_state_log_counters()
        self.CBox.set('acquisition_mode', 'idle')
        return np.concatenate(data)  # concatenates counters A and B

    def finish(self):
        self.CBox.set('acquisition_mode', 'idle')


class CBox_single_qubit_event_s_fraction(CBox_state_counters_det):

    '''
    Child of the state counters detector
    Returns fraction of event type s by using state counters 1 and 2
    Rescales the measured counts to percentages.
    '''

    def __init__(self, CBox):
        super(CBox_state_counters_det, self).__init__()
        self.CBox = CBox
        self.name = 'CBox_single_qubit_event_s_fraction'
        self.value_names = ['frac. err.', 'frac. 2 or more', 'frac. event s']
        self.value_units = ['%', '%', '%']

    def prepare(self, **kw):
        self.nr_shots = self.CBox.log_length.get()

    def acquire_data_point(self):
        d = super().acquire_data_point()
        data = [
            d[1]/self.nr_shots*100,
            d[2]/self.nr_shots*100,
            (d[1]-d[2])/self.nr_shots*100]
        return data


class CBox_single_qubit_frac1_counter(CBox_state_counters_det):

    '''
    Based on the shot counters, returns the fraction of shots that corresponds
    to a specific state.
    Note that this is not corrected for RO-fidelity.

    Also note that depending on the side of the RO the F|1> and F|0> could be
    inverted
    '''

    def __init__(self, CBox):
        super(CBox_state_counters_det, self).__init__()
        self.detector_control = 'soft'
        self.CBox = CBox
        self.name = 'CBox_single_qubit_frac1_counter'
        # A and B refer to the counts for the different weight functions
        self.value_names = ['Frac_1']
        self.value_units = ['']

    def acquire_data_point(self):
        d = super().acquire_data_point()
        data = d[4]/(d[3]+d[4])
        return data


class CBox_digitizing_shots_det(CBox_integration_logging_det):

    """docstring for  CBox_digitizing_shots_det"""

    def __init__(self, CBox, AWG, threshold,
                 LutMan=None, reload_pulses=False, awg_nrs=None):
        super().__init__(CBox, AWG, LutMan, reload_pulses, awg_nrs)
        self.name = 'CBox_digitizing_shots_detector'
        self.value_names = ['Declared state']
        self.value_units = ['']
        self.threshold = threshold

    def get_values(self):
        dat = super().get_values()
        d = dat[0]
        # comparing 8000 vals with threshold takes 3.8us
        # converting to int 10.8us and to float 13.8us, let's see later if we
        # can cut that.
        return (d > self.threshold).astype(int)


##############################################################################
##############################################################################
####################     Software Controlled Detectors     ###################
##############################################################################
##############################################################################


class Dummy_Detector_Soft(Soft_Detector):

    def __init__(self, delay=0, **kw):
        self.set_kw()
        self.delay = delay
        self.detector_control = 'soft'
        self.name = 'Dummy_Detector_Soft'
        self.value_names = ['I', 'Q']
        self.value_units = ['mV', 'mV']
        self.i = 0
        # self.x can be used to set x value externally
        self.x = None

    def acquire_data_point(self, **kw):
        if self.x is None:
            x = self.i/15.
        self.i += 1
        time.sleep(self.delay)
        return np.array([np.sin(x/np.pi), np.cos(x/np.pi)])


class QX_Detector(Soft_Detector):

    def __init__(self, qxc, delay=0, **kw):
        self.set_kw()
        self.delay = delay
        self.detector_control = 'soft'
        self.name = 'QX_Detector'
        self.value_names = ['F']  # ['F', 'F']
        self.value_units = ['Error Rate']  # ['mV', 'mV']
        self.__qxc = qxc
        self.__cnt = 0

    def acquire_data_point(self, **kw):
        circuit_name = ("circuit%i" % self.__cnt)
        errors = 0

        executions = 1000
        p_error = 0.001+self.__cnt*0.003
        '''
        for i in range(0,executions):
            self.__qxc.run_noisy_circuit(circuit_name,p_error)
            m0 = self.__qxc.get_measurement(0)
            # m1 = self.__qxc.get_measurement(1)
            if int(m0) != 0 :
                errors += 1
            # print("[+] measurement outcome : %s %s" % (m0,m1))
        # x = self.__cnt/15.
        '''
        print("[+] p error  :", p_error)
        # print("[+] errors   :",errors)
        # f = (executions-errors)/executions
        self.__qxc.send_cmd("reset_measurement_averaging")
        self.__qxc.run_noisy_circuit(
            circuit_name, p_error, "depolarizing_channel", executions)
        f = self.__qxc.get_measurement_average(0)
        print("[+] fidelity :", f)
        self.__qxc.send_cmd("reset_measurement_averaging")

        self.__cnt = self.__cnt+1
        return f


class Function_Detector(Soft_Detector):
    """
    Defines a detector function that wraps around an user-defined function.
    Inputs are:
        sweep_function, function that is going to be wrapped around
        result_keys, keys of the dictionary returned by the function
        value_names, names of the elements returned by the function
        value_units, units of the elements returned by the function
        msmt_kw, kw arguments for the function

    The input function sweep_function must return a dictionary.
    The contents(keys) of this dictionary are going to be the measured
    values to be plotted and stored by PycQED
    """

    def __init__(self, sweep_function, result_keys, value_names=None,
                 value_units=None, msmt_kw={}, **kw):
        super(Function_Detector, self).__init__()
        self.sweep_function = sweep_function
        self.result_keys = result_keys
        self.value_names = value_names
        self.value_units = value_unit
        self.msmt_kw = msmt_kw
        if self.value_names is None:
            self.value_names = result_keys
        if self.value_units is None:
            self.value_units = ['a.u.'] * len(value_names)

    def acquire_data_point(self, **kw):
        measurement_kwargs = {}
        for key, item in self.parameters_dictionary.items():
            if hasattr(item, 'get'):
                value = item.get()
            else:
                value = item
            measurement_kwargs[key] = value
        result = self.function(**measurement_kwargs)

    def acquire_data_point(self, **kw):
        result = self.sweep_function(**self.msmt_kw)
        return [result[key] for key in result.keys()]


class Function_Detector_list(Soft_Detector):
    """
    Defines a detector function that wraps around an user-defined function.
    Inputs are:
        sweep_function, function that is going to be wrapped around
        result_keys, keys of the dictionary returned by the function
        value_names, names of the elements returned by the function
        value_units, units of the elements returned by the function
        msmt_kw, kw arguments for the function

    The input function sweep_function must return a dictionary.
    The contents(keys) of this dictionary are going to be the measured
    values to be plotted and stored by PycQED
    """

    def __init__(self, sweep_function, result_keys, value_names=None,
                 value_unit=None, msmt_kw={}, **kw):
        super(Function_Detector_list, self).__init__()
        self.sweep_function = sweep_function
        self.result_keys = result_keys
        self.value_names = value_names
        self.value_units = value_unit
        self.msmt_kw = msmt_kw
        if self.value_names is None:
            self.value_names = result_keys
        if self.value_units is None:
            self.value_units = [""] * len(result_keys)

    def acquire_data_point(self, **kw):
        return self.sweep_function(**self.msmt_kw)




class Detect_simulated_hanger_Soft(Soft_Detector):

    def __init__(self, **kw):
        self.set_kw()

        self.detector_control = 'soft'
        self.name = 'Dummy_Detector_Soft'
        self.value_names = ['I', 'Q']
        self.value_units = ['mV', 'mV']

    def acquire_data_point(self, **kw):
        f = self.source.get_frequency()
        f0 = 5.e9
        Q = 10000.
        Qe = 12000.
        theta = 0.2
        A = 50.
        Inoise = np.random.randn()
        Qnoise = np.random.randn()

        IQ = fn.disp_hanger_S21_complex(*(f, f0, Q, Qe, A, theta))
        return IQ.real+Inoise, IQ.imag+Qnoise


class Heterodyne_probe(Soft_Detector):

    def __init__(self, HS, threshold=1.75, trigger_separation=10e-6,
                 demod_mode='double', RO_length=2000e-9, **kw):
        super().__init__(**kw)
        self.HS = HS
        self.name = 'Heterodyne probe'
        self.value_names = ['|S21|', 'S21 angle']  # , 'Re{S21}', 'Im{S21}']
<<<<<<< HEAD
        self.value_units = ['arb. units', 'deg']  # , 'a.u.', 'a.u.']
=======
        self.value_units = ['V', 'deg']
>>>>>>> f3ff28e0
        self.first = True
        self.last_frequency = 0.
        self.threshold = threshold
        self.last = 1.
        self.HS.trigger_separation(trigger_separation)
        if 'double' in demod_mode:
            HS.single_sideband_demod(False)
        else:
            HS.single_sideband_demod(True)

        self.trigger_separation = trigger_separation
        self.demod_mode = demod_mode
        self.RO_length = RO_length

    def prepare(self):
        self.HS.RO_length(self.RO_length)
        self.HS.trigger_separation(self.trigger_separation)

        self.HS.prepare()

    def acquire_data_point(self, **kw):
        passed = False
        c = 0
        while(not passed):
            S21 = self.HS.probe()
            cond_a = ((abs(S21)/self.last) >
                      self.threshold) or ((self.last/abs(S21)) > self.threshold)
            cond_b = self.HS.frequency() >= self.last_frequency
            if cond_a and cond_b:
                passed = False
            else:
                passed = True
            if self.first or c > 3:
                passed = True
            # if not passed:
            #     print('retrying HS probe')
            c += 1
        self.last_frequency = self.HS.frequency()
        self.first = False
        self.last = abs(S21)
        return abs(S21), np.angle(S21)/(2*np.pi)*360,  # S21.real, S21.imag

    def finish(self):
        self.HS.finish()


class Heterodyne_probe_soft_avg(Soft_Detector):

    def __init__(self, HS, threshold=1.75, Navg=10, **kw):
        super().__init__(**kw)
        self.HS = HS
        self.name = 'Heterodyne probe'
        self.value_names = ['|S21|', 'S21 angle']  # , 'Re{S21}', 'Im{S21}']
        self.value_units = ['mV', 'deg']  # , 'a.u.', 'a.u.']
        self.first = True
        self.last_frequency = 0.
        self.threshold = threshold
        self.last = 1.
        self.Navg = Navg

    def prepare(self):
        self.HS.prepare()

    def acquire_data_point(self, **kw):
        accum_real = 0.
        accum_imag = 0.
        for i in range(self.Navg):
            measure = self.acquire_single_data_point(**kw)
            accum_real += measure[0]
            accum_imag += measure[1]
        S21 = (accum_real+1j*accum_imag)/float(self.Navg)

        return abs(S21), np.angle(S21)/(2*np.pi)*360

    def acquire_single_data_point(self, **kw):
        passed = False
        c = 0
        while(not passed):
            S21 = self.HS.probe()
            cond_a = (
                abs(S21)/self.last > self.threshold) or (self.last/abs(S21) > self.threshold)
            cond_b = self.HS.frequency() > self.last_frequency
            if cond_a and cond_b:
                passed = False
            else:
                passed = True
            if self.first or c > 3:
                passed = True
            if not passed:
                print('retrying HS probe')
            c += 1
        self.last_frequency = self.HS.frequency()
        self.first = False
        self.last = abs(S21)
        return S21.real, S21.imag

    def finish(self):
        self.HS.finish()


class Signal_Hound_fixed_frequency(Soft_Detector):

    def __init__(self, signal_hound, frequency=None, Navg=1, delay=0.1,
                 prepare_for_each_point=False, **kw):
        super().__init__()
        self.frequency = frequency
        self.name = 'SignalHound_fixed_frequency'
        self.value_names = ['Power']
        self.value_units = ['dBm']
        self.delay = delay
        self.SH = signal_hound
        if frequency is not None:
            self.SH.set('frequency', frequency)
        self.Navg = Navg
        self.prepare_for_each_point = prepare_for_each_point

    def acquire_data_point(self, **kw):
        if self.prepare_for_each_point:
            self.SH.prepare_for_measurement()
        time.sleep(self.delay)
        return self.SH.get_power_at_freq(Navg=self.Navg)

    def prepare(self, **kw):
        self.SH.prepare_for_measurement()

    def finish(self, **kw):
        self.SH.abort()


class SH_mixer_skewness_det(Soft_Detector):

    '''
    Based on the "Signal_Hound_fixed_frequency" detector.
    generates an AWG seq to measure sideband transmission

    Inputs:
        frequency       (Hz)
        QI_amp_ratio    (parameter)
        IQ_phase        (parameter)
        SH              (instrument)
        f_mod           (Hz)

    '''

    def __init__(self, frequency, QI_amp_ratio, IQ_phase, SH,
                 I_ch, Q_ch,
                 station,
                 Navg=1, delay=0.1, f_mod=10e6, verbose=False, **kw):
        super(SH_mixer_skewness_det, self).__init__()
        self.SH = SH
        self.frequency = frequency
        self.name = 'SignalHound_mixer_skewness_det'
        self.value_names = ['Power']
        self.value_units = ['dBm']
        self.delay = delay
        self.SH.frequency.set(frequency)  # Accepts input in Hz
        self.Navg = Navg
        self.QI_amp_ratio = QI_amp_ratio
        self.IQ_phase = IQ_phase
        self.pulsar = station.pulsar
        self.f_mod = f_mod
        self.I_ch = I_ch
        self.Q_ch = Q_ch
        self.verbose = verbose

    def acquire_data_point(self, **kw):
        QI_ratio = self.QI_amp_ratio.get()
        skewness = self.IQ_phase.get()
        if self.verbose:
            print('QI ratio: %.3f' % QI_ratio)
            print('skewness: %.3f' % skewness)
        self.generate_awg_seq(QI_ratio, skewness, self.f_mod)
        self.pulsar.AWG.start()
        time.sleep(self.delay)
        return self.SH.get_power_at_freq(Navg=self.Navg)

    def generate_awg_seq(self, QI_ratio, skewness, f_mod):
        SSB_modulation_el = element.Element('SSB_modulation_el',
                                            pulsar=self.pulsar)
        cos_pulse = pulse.CosPulse(channel=self.I_ch, name='cos_pulse')
        sin_pulse = pulse.CosPulse(channel=self.Q_ch, name='sin_pulse')

        SSB_modulation_el.add(pulse.cp(cos_pulse, name='cos_pulse',
                                       frequency=f_mod, amplitude=0.15,
                                       length=1e-6, phase=0))
        SSB_modulation_el.add(pulse.cp(sin_pulse, name='sin_pulse',
                                       frequency=f_mod, amplitude=0.15 *
                                       QI_ratio,
                                       length=1e-6, phase=90+skewness))

        seq = sequence.Sequence('Sideband_modulation_seq')
        seq.append(name='SSB_modulation_el', wfname='SSB_modulation_el',
                   trigger_wait=False)
        self.pulsar.AWG.stop()
        self.pulsar.program_awg(seq, SSB_modulation_el)

    def prepare(self, **kw):
        self.SH.prepare_for_measurement()

    def finish(self, **kw):
        self.SH.abort()

# ---------------------------------------------------------------------------
# CBox v3 detectors
# ---------------------------------------------------------------------------


class CBox_v3_integrated_average_detector(Hard_Detector):

    def __init__(self, CBox, seg_per_point=1, **kw):
        '''
        Integration average detector.
        Defaults to averaging data in a number of segments equal to the
        nr of sweep points specificed.

        seg_per_point allows you to use more than 1 segment per sweeppoint.
        this is for example useful when doing a MotzoiXY measurement in which
        there are 2 datapoints per sweep point.
        '''
        super().__init__(**kw)
        self.CBox = CBox
        self.name = 'CBox_integrated_average_detector'
        self.value_names = ['I', 'Q']
        self.value_units = ['a.u.', 'a.u.']
        self.seg_per_point = seg_per_point

    def get_values(self):
        succes = False
        data = None
        i = 0
        while not succes:
            try:
                data = self.CBox.get_integrated_avg_results()
                succes = True
            except Exception as e:
                logging.warning('Exception caught retrying')
                logging.warning(e)
                self.CBox.set('acquisition_mode', 'idle')
                self.CBox.set('acquisition_mode', 'integration averaging mode')
            i += 1
            if i > 20:
                break

        return data

    def prepare(self, sweep_points):
        self.CBox.set('nr_samples', self.seg_per_point*len(sweep_points))
        self.CBox.run_mode(0)
        # integration average.
        self.CBox.acquisition_mode('integration averaging mode')
        self.CBox.run_mode(1)

    def finish(self):
        self.CBox.set('acquisition_mode', 'idle')


class CBox_v3_single_integration_average_det(Soft_Detector):

    '''
    Detector used for acquiring single points of the CBox while externally
    triggered by the AWG.
    Soft version of the regular integrated avg detector.

    Has two acq_modes, 'IQ' and 'AmpPhase'
    '''

    def __init__(self, CBox, acq_mode='IQ', **kw):
        super().__init__()
        self.CBox = CBox
        self.name = 'CBox_v3_single_integration_avg_det'
        self.value_names = ['I', 'Q']
        self.value_units = ['a.u.', 'a.u.']
        if acq_mode == 'AmpPhase':
            self.acquire_data_point = self.acquire_data_point_amp_ph

    def acquire_data_point(self, **kw):
        success = False
        i = 0
        # import traceback  as tb
        # import sys
        # tb.print_tb(sys.last_traceback)
        while not success:
            print("acquiring")

            self.CBox.set('acquisition_mode', 'integration averaging mode')
            try:
                data = self.CBox.get_integrated_avg_results()
                print("detector function, data", data)
                success = True
            except Exception as e:
                logging.warning(e)
                logging.warning('Exception caught retrying')
            self.CBox.set('acquisition_mode', 'idle')
            i += 1
            if i > 20:
                break
        return data

    def acquire_data_point_amp_ph(self, **kw):
        data = self.acquire_data_point_IQ()
        S21 = data[0] + 1j * data[1]
        return abs(S21), np.angle(S21)/(2*np.pi)*360

    def prepare(self):
        self.CBox.run_mode(0)
        self.CBox.set('nr_samples', 1)
        self.CBox.set('acquisition_mode', 'idle')
        self.CBox.run_mode(1)

    def finish(self):
        self.CBox.set('acquisition_mode', 'idle')


class CBox_v3_single_int_avg_with_LutReload(CBox_v3_single_integration_average_det):

    '''
    Detector used for acquiring single points of the CBox while externally
    triggered by the AWG.
    Very similar to the regular integrated avg detector.
    '''

    def __init__(self, CBox, LutMan, reload_pulses='all', awg_nrs=[2], **kw):
        super().__init__(CBox, **kw)
        self.LutMan = LutMan
        self.reload_pulses = reload_pulses
        self.awg_nrs = awg_nrs
        self.name = 'CBox_v3_single_int_avg_with_LutReload'

    def acquire_data_point(self, **kw):
        #
        # self.LutMan.load_pulse_onto_AWG_lookuptable('X180', 1)
        if self.reload_pulses == 'all':
            for awg_nr in self.awg_nrs:
                self.LutMan.load_pulses_onto_AWG_lookuptable(awg_nr)
        else:
            for pulse_name in self.reload_pulses:
                for awg_nr in self.awg_nrs:
                    self.LutMan.load_pulse_onto_AWG_lookuptable(
                        pulse_name, awg_nr)

        return super().acquire_data_point(**kw)

# --------------------------------------------
# Zurich Instruments UHFQC detector functions
# --------------------------------------------


class UHFQC_input_average_detector(Hard_Detector):

    '''
    Detector used for acquiring averaged input traces withe the UHFQC

    '''

    '''
    Detector used for acquiring single points of the CBox while externally
    triggered by the AWG.
    Soft version of the regular integrated avg detector.

    Has two acq_modes, 'IQ' and 'AmpPhase'
    '''

    def __init__(self, UHFQC, AWG=None, channels=[0, 1], nr_averages=1024, nr_samples=4096, **kw):
        super(UHFQC_input_average_detector, self).__init__()
        self.UHFQC = UHFQC
        self.name = 'UHFQC_Streaming_data'
        self.channels = channels
        self.value_names = ['']*len(self.channels)
        self.value_units = ['']*len(self.channels)
        for i, channel in enumerate(self.channels):
            self.value_names[i] = 'ch{}'.format(channel)
            self.value_units[i] = 'V'
        self.AWG = AWG
        self.nr_samples = nr_samples
        self.nr_averages = nr_averages

    def get_values(self):
        self.UHFQC.quex_rl_readout(0)  # resets UHFQC internal readout counters

        self.UHFQC.acquisition_arm()
        # starting AWG
        if self.AWG is not None:
            self.AWG.start()

        data_raw = self.UHFQC.acquisition_poll(samples=self.nr_sweep_points,
                                               arm=False, acquisition_time=0.01)
        data = np.array([data_raw[key]
                         for key in data_raw.keys()])  # *self.scaling_factor

        return data

    def prepare(self, sweep_points):
        if self.AWG is not None:
            self.AWG.stop()
        self.UHFQC.quex_iavg_length(self.nr_samples)
        self.UHFQC.quex_iavg_avgcnt(int(np.log2(self.nr_averages)))
        self.UHFQC.awgs_0_userregs_1(1)  # 0 for rl, 1 for iavg
        self.UHFQC.awgs_0_userregs_0(
            int(self.nr_averages))  # 0 for rl, 1 for iavg
        self.nr_sweep_points = self.nr_samples
        self.UHFQC.acquisition_initialize(channels=self.channels, mode='iavg')

    def finish(self):
        if self.AWG is not None:
            self.AWG.stop()


class UHFQC_integrated_average_detector(Hard_Detector):

    '''
    Detector used for integrated average results with the UHFQC

    '''

    def __init__(self, UHFQC, AWG=None, integration_length=1e-6,
                 nr_averages=1024, rotate=False, real_imag=True,
                 channels=[0, 1, 2, 3], cross_talk_suppression=False,
                 seg_per_point=1, single_int_avg=False,
                 **kw):
        super(UHFQC_integrated_average_detector, self).__init__()
        self.UHFQC = UHFQC
        self.name = 'UHFQC_integrated_average'
        self.channels = channels
        self.value_names = ['']*len(self.channels)
        self.value_units = ['']*len(self.channels)
        self.cal_points = kw.get('cal_points', None)
        self.single_int_avg = single_int_avg

        self._set_real_imag(real_imag)
        self.seg_per_point = seg_per_point
        self.rotate = rotate

        self.AWG = AWG
        self.nr_averages = nr_averages
        self.integration_length = integration_length
        self.rotate = rotate
        self.cross_talk_suppression = cross_talk_suppression
        self.scaling_factor = 1/(1.8e9*integration_length*self.nr_averages)

    def _set_real_imag(self, real_imag=False):
        """
        Function so that real imag can be changed after initialization
        """

        self.real_imag = real_imag
        for i, channel in enumerate(self.channels):
            self.value_names[i] = 'w{}'.format(channel)
            self.value_units[i] = 'V'

        if not self.real_imag:
            self.value_names[0] = 'Magn'
            self.value_names[1] = 'Phase'
            self.value_units[1] = 'deg'

    def get_values(self):
<<<<<<< HEAD

        datatemp = self.UHFQC.single_acquisition(samples=self.nr_sweep_points,
                                                 acquisition_time=0.010,
                                                 timeout=1000, mode='rl',
                                                 channels=self.channels)
        data = [datatemp[channel] for channel in self.channels]

        if self.cross_talk_suppression:
            for i, channel in enumerate(self.channels):
                data[i] -= eval("self.UHFQC.quex_trans_offset_weightfunction_"
                                "{}()".format(channel))
=======
        self.scaling_factor = 1 / \
            (1.8e9*self.integration_length*self.nr_averages)
        if self.AWG is not None:
            self.AWG.stop()
        self.UHFQC.quex_rl_readout(1)  # resets UHFQC internal readout counters
        self.UHFQC.acquisition_arm()
        # starting AWG
        if self.AWG is not None:
            self.AWG.start()

        data_raw = self.UHFQC.acquisition_poll(samples=self.nr_sweep_points,
                                               arm=False, acquisition_time=0.01)
        data = np.array([data_raw[key]
                         for key in data_raw.keys()])*self.scaling_factor
        if not self.real_imag:
            I = data[0]
            Q = data[1]
            S21 = I + 1j*Q
            data[0] = np.abs(S21)
            data[1] = np.angle(S21)/(2*np.pi)*360
>>>>>>> f3ff28e0

        if self.rotate:
            return self.rotate_and_normalize(data)
        else:
            return data

    def acquire_data_point(self):
        return self.get_values()

    def rotate_and_normalize(self, data):
        """
        Rotates and normalizes
        """
        if self.cal_points is None:
            self.corr_data, self.zero_coord, self.one_coord = \
                a_tools.rotate_and_normalize_data(
                    data=data,
                    cal_zero_points=list(range(-4, -2)),
                    cal_one_points=list(range(-2, 0)))
        else:
            self.corr_data, self.zero_coord, self.one_coord = \
                a_tools.rotate_and_normalize_data(
                    data=self.measured_values[0:2],
                    cal_zero_points=self.cal_points[0],
                    cal_one_points=self.cal_points[1])
        return self.corr_data, self.corr_data

    def prepare(self, sweep_points=None):
        if self.AWG is not None:
            self.AWG.stop()
        if sweep_points is None or self.single_int_avg:

            self.nr_sweep_points = self.seg_per_point
        else:
            self.nr_sweep_points = len(sweep_points)*self.seg_per_point
        # this sets the result to integration and rotation outcome
        if self.cross_talk_suppression:
            # 2/0/1 raw/crosstalk supressed /digitized
            self.UHFQC.quex_rl_source(0)
        else:
            # 2/0/1 raw/crosstalk supressed /digitized
            self.UHFQC.quex_rl_source(2)
        self.UHFQC.quex_rl_length(self.nr_sweep_points)
        self.UHFQC.quex_rl_avgcnt(int(np.log2(self.nr_averages)))
        self.UHFQC.quex_wint_length(int(self.integration_length*(1.8e9)))
        # Configure the result logger to not do any averaging
        # The AWG program uses userregs/0 to define the number o iterations in
        # the loop
        self.UHFQC.awgs_0_userregs_0(
            int(self.nr_averages*self.nr_sweep_points))
        self.UHFQC.awgs_0_userregs_1(0)  # 0 for rl, 1 for iavg
<<<<<<< HEAD
        self.UHFQC.awgs_0_single(1)
        self.UHFQC.single_acquisition_initialize(self.channels, mode='rl',
                                                 trigger_device=self.AWG)
=======
        self.UHFQC.acquisition_initialize(channels=self.channels, mode='rl')
>>>>>>> f3ff28e0

    def finish(self):
        if self.AWG is not None:
            self.AWG.stop()


class UHFQC_correlation_detector(UHFQC_integrated_average_detector):
    '''
    Detector used for correlation mode with the UHFCQ.
    The argument 'correlations' is a list of tuples specifying which channels
    are correlated, and on which channel the correlated signal is output.
    For instance, 'correlations=[(0, 1, 3)]' will put the correlation of
    channels 0 and 1 on channel 3.
    '''
    def __init__(self, UHFQC, AWG=None, integration_length=1e-6,
                 nr_averages=1024, rotate=False, real_imag=True,
                 channels=[0, 1], correlations=[(0, 1)],
                 seg_per_point=1, single_int_avg=False,
                 **kw):
        super(UHFQC_correlation_detector, self).__init__(
            UHFQC, AWG=AWG, integration_length=integration_length,
            nr_averages=nr_averages, rotate=rotate, real_imag=real_imag,
            channels=channels,
            seg_per_point=seg_per_point, single_int_avg=single_int_avg,
            cross_talk_suppression=False,
            **kw)
        self.correlations = correlations

        self.value_names = []
        for ch in channels:
            self.value_names += ['w{}'.format(ch)]
        self.value_units = ['V']*len(self.value_names)+['V^2']*len(self.correlations)
        for corr in correlations:
            self.value_names += ['corr ({},{})'.format(corr[0], corr[1])]

        self.define_correlation_channels()

    def prepare(self, sweep_points=None):
        if self.AWG is not None:
            self.AWG.stop()
        if sweep_points is None or self.single_int_avg:
            self.nr_sweep_points = self.seg_per_point
        else:
            self.nr_sweep_points = len(sweep_points)*self.seg_per_point

        self.UHFQC.quex_rl_length(self.nr_sweep_points)
        self.UHFQC.quex_rl_avgcnt(int(np.log2(self.nr_averages)))
        self.UHFQC.quex_wint_length(int(self.integration_length*(1.8e9)))

        self.set_up_correlation_weights()

        # Configure the result logger to not do any averaging
        # The AWG program uses userregs/0 to define the number o iterations in
        # the loop
        self.UHFQC.awgs_0_userregs_0(
            int(self.nr_averages*self.nr_sweep_points))
        self.UHFQC.awgs_0_userregs_1(0)  # 0 for rl, 1 for iavg

        self.UHFQC.acquisition_initialize(channels=self.channels, mode='rl')

    def define_correlation_channels(self):
        self.correlation_channels = []
        for corr in self.correlations:
            # Start by assigning channels
            if corr[0] not in self.channels or corr[1] not in self.channels:
                raise ValueError('Correlations should be in channels')

            correlation_channel = -1
            # 4 is the (current) max number of weights in the UHFQC (v5)
            for ch in range(4):
                if ch not in self.channels:
                    # selects the lowest available free channel
                    self.channels += [ch]
                    correlation_channel = ch
                    break
            if correlation_channel < 0:
                raise ValueError('No free channel available for correlation.')

            self.correlation_channels += [correlation_channel]

    def set_up_correlation_weights(self):
        # FIXME: add option to use thresholding (quex_rl_soure(5))
        self.UHFQC.quex_rl_source(4)  # -> correlations mode before threshold
        # Configure correlation mode
        for correlation_channel, corr in zip(self.correlation_channels,
                                             self.correlations):
            # Duplicate source channel to the correlation channel and select
            # second channel as channel to correlate with.
            copy_int_weights_real = \
                self.UHFQC.get('quex_wint_weights_{}_real'.format(corr[0]))[0]['vector']
            copy_int_weights_imag = \
                self.UHFQC.get('quex_wint_weights_{}_imag'.format(corr[0]))[0]['vector']
            self.UHFQC.set(
                'quex_wint_weights_{}_real'.format(correlation_channel),
                copy_int_weights_real)
            self.UHFQC.set(
                'quex_wint_weights_{}_imag'.format(correlation_channel),
                copy_int_weights_imag)
            # Enable correlation mode one the correlation output channel and
            # set the source to the second source channel
            self.UHFQC.set('quex_corr_{}_mode'.format(correlation_channel), 1)
            self.UHFQC.set('quex_corr_{}_source'.format(correlation_channel),
                           corr[1])


class UHFQC_integration_logging_det(Hard_Detector):

    '''
    Detector used for integrated average results with the UHFQC

    '''

    def __init__(self, UHFQC, AWG, integration_length=1e-6,
                 channels=[0, 1], nr_shots=4094,
                 cross_talk_suppression=False,  **kw):
        super(UHFQC_integration_logging_det, self).__init__()
        self.UHFQC = UHFQC
        self.name = 'UHFQC_integration_logging_det'
        self.channels = channels
        self.value_names = ['']*len(self.channels)
        self.value_units = ['']*len(self.channels)
        for i, channel in enumerate(self.channels):
            self.value_names[i] = 'w{}'.format(channel)
            self.value_units[i] = 'V'
        if len(self.channels) == 2:
            self.value_names = ['I', 'Q']
            self.value_units = ['V', 'V']
        self.AWG = AWG
        self.integration_length = integration_length
        self.nr_shots = nr_shots
        self.cross_talk_suppression = cross_talk_suppression
        self.scaling_factor = 1/(1.8e9*integration_length)

    def get_values(self):
        if self.AWG is not None:
            self.AWG.stop()
        self.UHFQC.quex_rl_readout(1)  # resets UHFQC internal readout counters
        self.UHFQC.acquisition_arm()
        # starting AWG
        if self.AWG is not None:
            self.AWG.start()

        data_raw = self.UHFQC.acquisition_poll(
            samples=self.nr_shots, arm=False, acquisition_time=0.01)
        data = np.array([data_raw[key]
                         for key in data_raw.keys()])*self.scaling_factor

        # offset suppression to be reimplemented
        # if self.cross_talk_suppression:
        #     data[i]=data[i]-eval("self.UHFQC.quex_trans_offset_weightfunction_{}()".format(channel))
        return data

    def prepare(self, sweep_points):
        if self.AWG is not None:
            self.AWG.stop()
        # The averaging-count is used to specify how many times the AWG program
        # should run

        # The AWG program uses userregs/0 to define the number o iterations in
        # the loop
        self.UHFQC.awgs_0_single(1)
        self.UHFQC.awgs_0_userregs_1(0)  # 0 for rl, 1 for iavg
        self.UHFQC.awgs_0_userregs_0(self.nr_shots)
        self.UHFQC.quex_rl_length(self.nr_shots)
        self.UHFQC.quex_rl_avgcnt(0)  # 1 for single shot readout
        self.UHFQC.quex_wint_length(int(self.integration_length*(1.8e9)))
        # this sets the result to integration and rotation outcome
        if self.cross_talk_suppression:
            # 0/1/2 crosstalk supressed /digitized/raw
            self.UHFQC.quex_rl_source(0)
        else:
            # 0/1/2 crosstalk supressed /digitized/raw
            self.UHFQC.quex_rl_source(2)
        self.UHFQC.acquisition_initialize(channels=self.channels, mode='rl')

    def finish(self):
        if self.AWG is not None:
            self.AWG.stop()

# --------------------------------------------
# Fake detectors
# --------------------------------------------


class Chevron_sim(Hard_Detector):

    """
    Returns a simulated chevron as if it was measured.
    """

    def __init__(self, simulation_dict, **kw):
        super(Chevron_sim, self).__init__(**kw)
        self.simulation_dict = simulation_dict
        self.name = 'Simulated Chevron'
        self.value_names = []
        self.value_units = []

    def prepare(self, sweep_points):
        self.sweep_points = sweep_points
        self.t_start = self.sweep_points[0]
        self.dt = self.sweep_points[1] - self.sweep_points[0]

    def get_values(self):
        return chev_lib.chevron_slice(self.simulation_dict['detuning'],
                                      self.simulation_dict['dist_step'],
                                      self.simulation_dict['g'],
                                      self.t_start,
                                      self.dt,
                                      self.simulation_dict['dist_step'])


class ATS_integrated_average_continuous_detector(Hard_Detector):
    # deprecated

    def __init__(self, ATS, ATS_acq, AWG, seg_per_point=1, normalize=False, rotate=False,
                 nr_averages=1024, integration_length=1e-6, **kw):
        '''
        Integration average detector.
        '''
        super().__init__(**kw)
        self.ATS_acq = ATS_acq
        self.ATS = ATS
        self.name = 'ATS_integrated_average_detector'
        self.value_names = ['I', 'Q']
        self.value_units = ['a.u.', 'a.u.']
        self.AWG = AWG
        self.seg_per_point = seg_per_point
        self.rotate = rotate
        self.normalize = normalize
        self.cal_points = kw.get('cal_points', None)
        self.nr_averages = nr_averages
        self.integration_length = integration_length

    def get_values(self):
        self.AWG.stop()
        self.AWG.start()
        data = self.ATS_acq.acquisition()
        return data

    def rotate_and_normalize(self, data):
        """
        Rotates and normalizes
        """
        if self.cal_points is None:
            self.corr_data, self.zero_coord, self.one_coord = \
                a_tools.rotate_and_normalize_data(
                    data=data,
                    cal_zero_points=list(range(-4, -2)),
                    cal_one_points=list(range(-2, 0)))
        else:
            self.corr_data, self.zero_coord, self.one_coord = \
                a_tools.rotate_and_normalize_data(
                    data=self.measured_values[0:2],
                    cal_zero_points=self.cal_points[0],
                    cal_one_points=self.cal_points[1])
        return self.corr_data, self.corr_data

    def prepare(self, sweep_points):
        self.ATS.config(clock_source='INTERNAL_CLOCK',
                        sample_rate=100000000,
                        clock_edge='CLOCK_EDGE_RISING',
                        decimation=0,
                        coupling=['AC', 'AC'],
                        channel_range=[2., 2.],
                        impedance=[50, 50],
                        bwlimit=['DISABLED', 'DISABLED'],
                        trigger_operation='TRIG_ENGINE_OP_J',
                        trigger_engine1='TRIG_ENGINE_J',
                        trigger_source1='EXTERNAL',
                        trigger_slope1='TRIG_SLOPE_POSITIVE',
                        trigger_level1=128,
                        trigger_engine2='TRIG_ENGINE_K',
                        trigger_source2='DISABLE',
                        trigger_slope2='TRIG_SLOPE_POSITIVE',
                        trigger_level2=128,
                        external_trigger_coupling='AC',
                        external_trigger_range='ETR_5V',
                        trigger_delay=0,
                        timeout_ticks=0
                        )
        self.ATS.update_acquisitionkwargs(samples_per_record=1024,
                                          records_per_buffer=70,
                                          buffers_per_acquisition=self.nr_averages,
                                          channel_selection='AB',
                                          transfer_offset=0,
                                          external_startcapture='ENABLED',
                                          enable_record_headers='DISABLED',
                                          alloc_buffers='DISABLED',
                                          fifo_only_streaming='DISABLED',
                                          interleave_samples='DISABLED',
                                          get_processed_data='DISABLED',
                                          allocated_buffers=self.nr_averages,
                                          buffer_timeout=1000
                                          )

    def finish(self):
        pass


### DDM detector functions
class DDM_input_average_detector(Hard_Detector):

    '''
    Detector used for acquiring averaged input traces withe the DDM

    '''

    '''
    Detector used for acquiring single points of the DDM while externally
    triggered by the AWG.
    Soft version of the regular integrated avg detector.
    # not yet pair specific
    '''

    def __init__(self, DDM, AWG, channels=[1, 2], nr_averages=1024, nr_samples=1024, **kw):
        super(DDM_input_average_detector, self).__init__()

        self.DDM = DDM
        self.name = 'DDM_input_averaging_data'
        self.channels = channels
        self.value_names = ['']*len(self.channels)
        self.value_units = ['']*len(self.channels)
        for i, channel in enumerate(self.channels):
            self.value_names[i] = 'ch{}'.format(channel)
            self.value_units[i] = 'V'
        self.AWG = AWG
        self.nr_samples = nr_samples
        self.nr_averages = nr_averages

    def prepare(self, sweep_points):
        if self.AWG is not None:
            self.AWG.stop()
        self.DDM.ch_pair1_inavg_scansize.set(self.nr_samples)
        self.DDM.ch_pair1_inavg_Navg(self.nr_averages)
        self.nr_sweep_points = self.nr_samples

    def get_values(self):
        #arming DDM trigger
        self.DDM.ch_pair1_inavg_enable.set(1)
        self.DDM.ch_pair1_run.set(1)
        # starting AWG
        if self.AWG is not None:
            self.AWG.start()
        # polling the data, function checks that measurement is finished
        data = ['']*len(self.channels)
        for i, channel in enumerate(self.channels):
            data[i] = eval("self.DDM.ch{}_inavg_data()".format(channel))/127
        return data

    def finish(self):
        if self.AWG is not None:
            self.AWG.stop()


class DDM_integrated_average_detector(Hard_Detector):

    '''
    Detector used for integrated average results with the DDM

    '''

    def __init__(self, DDM, AWG, integration_length=1e-6, nr_averages=1024, rotate=False,
                 channels=[1,2,3,4,5], cross_talk_suppression=False,
                 **kw):
        super(DDM_integrated_average_detector, self).__init__()
        self.DDM = DDM
        self.name = 'DDM_integrated_average'
        self.channels = channels
        self.value_names = ['']*len(self.channels)
        self.value_units = ['']*len(self.channels)
        self.cal_points = kw.get('cal_points', None)
        for i, channel in enumerate(self.channels):
            self.value_names[i] = 'w{}'.format(channel)
            self.value_units[i] = 'V'
        self.rotate = rotate
        self.AWG = AWG
        self.nr_averages = nr_averages
        self.integration_length = integration_length
        self.rotate = rotate
        self.cross_talk_suppression = cross_talk_suppression
        self.scaling_factor=1/(500e6*integration_length)/127

    def prepare(self, sweep_points=None):
        if self.AWG is not None:
            self.AWG.stop()
        if sweep_points is None:
            self.nr_sweep_points = 1
        else:
            self.nr_sweep_points = len(sweep_points)
        # this sets the result to integration and rotation outcome
        for i, channel in enumerate(self.channels):
            eval("self.DDM.ch_pair1_weight{}_wint_intlength({})".format(channel, self.integration_length*500e6))
        self.DDM.ch_pair1_tvmode_naverages(self.nr_averages)
        self.DDM.ch_pair1_tvmode_nsegments(self.nr_sweep_points)

    def get_values(self):
        #arming DDM trigger
        self.DDM.ch_pair1_tvmode_enable.set(1)
        self.DDM.ch_pair1_run.set(1)
        # starting AWG
        if self.AWG is not None:
            self.AWG.start()
        # polling the data, function checks that measurement is finished
        data = ['']*len(self.channels)
        for i, channel in enumerate(self.channels):
            data[i] = eval("self.DDM.ch_pair1_weight{}_tvmode_data()".format(channel))*self.scaling_factor
        if self.rotate:
            return self.rotate_and_normalize(data)
        else:
            return data

    def acquire_data_point(self):
        return self.get_values()

    def rotate_and_normalize(self, data):
        """
        Rotates and normalizes
        """
        if self.cal_points is None:
            self.corr_data, self.zero_coord, self.one_coord = \
                a_tools.rotate_and_normalize_data(
                    data=data,
                    cal_zero_points=list(range(-4, -2)),
                    cal_one_points=list(range(-2, 0)))
        else:
            self.corr_data, self.zero_coord, self.one_coord = \
                a_tools.rotate_and_normalize_data(
                    data=self.measured_values[0:2],
                    cal_zero_points=self.cal_points[0],
                    cal_one_points=self.cal_points[1])
        return self.corr_data, self.corr_data

    def finish(self):
        if self.AWG is not None:
            self.AWG.stop()


class DDM_integration_logging_det(Hard_Detector):

    '''
    Detector used for integrated average results with the UHFQC

    '''

    def __init__(self, DDM, AWG, integration_length=1e-6,
                 channels=[1, 2], nr_shots=4096, **kw):
        super(DDM_integration_logging_det, self).__init__()
        self.DDM = DDM
        self.name = 'DDM_integration_logging_det'
        self.channels = channels
        self.value_names = ['']*len(self.channels)
        self.value_units = ['']*len(self.channels)
        for i, channel in enumerate(self.channels):
            self.value_names[i] = 'w{}'.format(channel)
            self.value_units[i] = 'V'
        if len(self.channels) == 2:
            self.value_names = ['I', 'Q']
            self.value_units = ['V', 'V']
        self.AWG = AWG
        self.integration_length = integration_length
        self.nr_shots = nr_shots
        self.scaling_factor=1/(500e6*integration_length)/127

    def prepare(self, sweep_points):
        if self.AWG is not None:
            self.AWG.stop()
        if sweep_points is None:
            self.nr_sweep_points = 1
        else:
            self.nr_sweep_points = len(sweep_points)
        # this sets the result to integration and rotation outcome
        for i, channel in enumerate(self.channels):
            eval("self.DDM.ch_pair1_weight{}_wint_intlength({})".format(channel, self.integration_length*500e6))
        self.DDM.ch_pair1_logging_nshots(self.nr_shots)


    def get_values(self):
        #arming DDM trigger
        self.DDM.ch_pair1_logging_enable.set(1)
        self.DDM.ch_pair1_run.set(1)
        # starting AWG
        if self.AWG is not None:
            self.AWG.start()
        # polling the data, function checks that measurement is finished
        data = ['']*len(self.channels)
        for i, channel in enumerate(self.channels):
            data[i] = eval("self.DDM.ch_pair1_weight{}_logging_int()".format(channel))*self.scaling_factor
        return data

    def finish(self):
        if self.AWG is not None:
            self.AWG.stop()<|MERGE_RESOLUTION|>--- conflicted
+++ resolved
@@ -918,11 +918,7 @@
         self.HS = HS
         self.name = 'Heterodyne probe'
         self.value_names = ['|S21|', 'S21 angle']  # , 'Re{S21}', 'Im{S21}']
-<<<<<<< HEAD
-        self.value_units = ['arb. units', 'deg']  # , 'a.u.', 'a.u.']
-=======
         self.value_units = ['V', 'deg']
->>>>>>> f3ff28e0
         self.first = True
         self.last_frequency = 0.
         self.threshold = threshold
@@ -1378,19 +1374,6 @@
             self.value_units[1] = 'deg'
 
     def get_values(self):
-<<<<<<< HEAD
-
-        datatemp = self.UHFQC.single_acquisition(samples=self.nr_sweep_points,
-                                                 acquisition_time=0.010,
-                                                 timeout=1000, mode='rl',
-                                                 channels=self.channels)
-        data = [datatemp[channel] for channel in self.channels]
-
-        if self.cross_talk_suppression:
-            for i, channel in enumerate(self.channels):
-                data[i] -= eval("self.UHFQC.quex_trans_offset_weightfunction_"
-                                "{}()".format(channel))
-=======
         self.scaling_factor = 1 / \
             (1.8e9*self.integration_length*self.nr_averages)
         if self.AWG is not None:
@@ -1411,7 +1394,6 @@
             S21 = I + 1j*Q
             data[0] = np.abs(S21)
             data[1] = np.angle(S21)/(2*np.pi)*360
->>>>>>> f3ff28e0
 
         if self.rotate:
             return self.rotate_and_normalize(data)
@@ -1463,13 +1445,7 @@
         self.UHFQC.awgs_0_userregs_0(
             int(self.nr_averages*self.nr_sweep_points))
         self.UHFQC.awgs_0_userregs_1(0)  # 0 for rl, 1 for iavg
-<<<<<<< HEAD
-        self.UHFQC.awgs_0_single(1)
-        self.UHFQC.single_acquisition_initialize(self.channels, mode='rl',
-                                                 trigger_device=self.AWG)
-=======
         self.UHFQC.acquisition_initialize(channels=self.channels, mode='rl')
->>>>>>> f3ff28e0
 
     def finish(self):
         if self.AWG is not None:
