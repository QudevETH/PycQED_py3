"""
Module containing a collection of detector functions used by the
Measurement Control.
"""
import numpy as np
from copy import deepcopy
import time
from string import ascii_uppercase
from pycqed.analysis import analysis_toolbox as a_tools
from qcodes.instrument.parameter import _BaseParameter
import logging
log = logging.getLogger(__name__)


class Detector_Function(object):

    '''
    Detector_Function class for MeasurementControl
    '''

    def __init__(self, **kw):
        self.name = self.__class__.__name__
        self.set_kw()
        self.value_names = ['val A', 'val B']
        self.value_units = ['arb. units', 'arb. units']
        # to be used by MC.get_percdone()
        self.acq_data_len_scaling = 1

    def set_kw(self, **kw):
        '''
        convert keywords to attributes
        '''
        for key in list(kw.keys()):
            exec('self.%s = %s' % (key, kw[key]))

    def get_values(self):
        pass

    def prepare(self, **kw):
        pass

    def finish(self, **kw):
        pass


class Multi_Detector(Detector_Function):
    """
    Combines several detectors of the same type (hard/soft) into a single
    detector.
    """

    def __init__(self, detectors: list,
                 det_idx_suffix: bool=True, **kw):
        """
        detectors     (list): a list of detectors to combine.
        det_idx_suffix(bool): if True suffixes the value names with
                "_det{idx}" where idx refers to the relevant detector.
        """
        self.detectors = detectors
        self.name = 'Multi_detector'
        self.value_names = []
        self.value_units = []
        for i, detector in enumerate(detectors):
            for detector_value_name in detector.value_names:
                if det_idx_suffix:
                    detector_value_name += '_det{}'.format(i)
                self.value_names.append(detector_value_name)
            for detector_value_unit in detector.value_units:
                self.value_units.append(detector_value_unit)

        self.detector_control = self.detectors[0].detector_control
        for d in self.detectors:
            if d.detector_control != self.detector_control:
                raise ValueError('All detectors should be of the same type')

    def prepare(self, **kw):
        for detector in self.detectors:
            detector.prepare(**kw)

    def get_values(self):
        values_list = []
        for detector in self.detectors:
            new_values = detector.get_values()
            values_list.append(new_values)
        values = np.concatenate(values_list)
        return values

    def acquire_data_point(self):
        # N.B. get_values and acquire_data point are virtually identical.
        # the only reason for their existence is a historical distinction
        # between hard and soft detectors that leads to some confusing data
        # shape related problems, hence the append vs concatenate
        values = []
        for detector in self.detectors:
            new_values = detector.acquire_data_point()
            values = np.append(values, new_values)
        return values

    def finish(self):
        for detector in self.detectors:
            detector.finish()


class IndexDetector(Detector_Function):
    def __init__(self, detector, index):
        super().__init__()
        self.detector = detector
        self.index = index
        self.name = detector.name + '[{}]'.format(index)
        self.value_names = [detector.value_names[index]]
        self.value_units = [detector.value_units[index]]
        self.detector_control = detector.detector_control

    def prepare(self, **kw):
        self.detector.prepare(**kw)

    def get_values(self):
        return self.detector.get_values()[self.index]

    def acquire_data_point(self):
        return self.detector.acquire_data_point()[self.index]

    def finish(self):
        self.detector.finish()

###############################################################################
###############################################################################
####################             None Detector             ####################
###############################################################################
###############################################################################


class None_Detector(Detector_Function):

    def __init__(self, **kw):
        super(None_Detector, self).__init__()
        self.detector_control = 'soft'
        self.set_kw()
        self.name = 'None_Detector'
        self.value_names = ['None']
        self.value_units = ['None']

    def acquire_data_point(self, **kw):
        '''
        Returns something random for testing
        '''
        return np.random.random()


class Hard_Detector(Detector_Function):

    def __init__(self, **kw):
        super().__init__()
        self.detector_control = 'hard'

    def prepare(self, sweep_points=None):
        pass

    def finish(self):
        pass


class Soft_Detector(Detector_Function):

    def __init__(self, **kw):
        super().__init__(**kw)
        self.detector_control = 'soft'

    def acquire_data_point(self, **kw):
        return np.random.random()

    def prepare(self, sweep_points=None):
        pass


##########################################################################
##########################################################################
####################     Hardware Controlled Detectors     ###############
##########################################################################
##########################################################################


class Dummy_Detector_Hard(Hard_Detector):

    def __init__(self, delay=0, noise=0, **kw):
        super(Dummy_Detector_Hard, self).__init__()
        self.set_kw()
        self.detector_control = 'hard'
        self.value_names = ['distance', 'Power']
        self.value_units = ['m', 'W']
        self.delay = delay
        self.noise = noise
        self.times_called = 0

    def prepare(self, sweep_points):
        self.sweep_points = sweep_points

    def get_values(self):
        x = self.sweep_points
        noise = self.noise * (np.random.rand(2, len(x)) - .5)
        data = np.array([np.sin(x / np.pi),
                         np.cos(x/np.pi)])
        data += noise
        time.sleep(self.delay)
        # Counter used in test suite to test how many times data was acquired.
        self.times_called += 1

        return data

class Dummy_Shots_Detector(Hard_Detector):

    def __init__(self, max_shots=10, **kw):
        super().__init__()
        self.set_kw()
        self.detector_control = 'hard'
        self.value_names = ['shots']
        self.value_units = ['m']
        self.max_shots = max_shots
        self.times_called = 0

    def prepare(self, sweep_points):
        self.sweep_points = sweep_points

    def get_values(self):
        x = self.sweep_points

        start_idx = self.times_called*self.max_shots % len(x)

        dat = x[start_idx:start_idx+self.max_shots]
        self.times_called += 1
        return dat


class Sweep_pts_detector(Detector_Function):

    """
    Returns the sweep points, used for testing purposes
    """

    def __init__(self, params, chunk_size=80):
        self.detector_control = 'hard'
        self.value_names = []
        self.value_units = []
        self.chunk_size = chunk_size
        self.i = 0
        for par in params:
            self.value_names += [par.name]
            self.value_units += [par.units]

    def prepare(self, sweep_points):
        self.i = 0
        self.sweep_points = sweep_points

    def get_values(self):
        return self.get()

    def acquire_data_point(self):
        return self.get()

    def get(self):
        print('passing chunk {}'.format(self.i))
        start_idx = self.i*self.chunk_size
        end_idx = start_idx + self.chunk_size
        self.i += 1
        time.sleep(.2)
        if len(np.shape(self.sweep_points)) == 2:
            return self.sweep_points[start_idx:end_idx, :].T
        else:
            return self.sweep_points[start_idx:end_idx]

##############################################################################
##############################################################################
####################     Software Controlled Detectors     ###################
##############################################################################
##############################################################################


class Dummy_Detector_Soft(Soft_Detector):

    def __init__(self, delay=0, **kw):
        self.set_kw()
        self.delay = delay
        self.detector_control = 'soft'
        self.name = 'Dummy_Detector_Soft'
        self.value_names = ['I', 'Q']
        self.value_units = ['V', 'V']
        self.i = 0
        # self.x can be used to set x value externally
        self.x = None

    def acquire_data_point(self, **kw):
        if self.x is None:
            x = self.i/15.
        self.i += 1
        time.sleep(self.delay)
        return np.array([np.sin(x/np.pi), np.cos(x/np.pi)])


class Dummy_Detector_Soft_diff_shape(Soft_Detector):
    # For testing purpose, returns data in a slightly different shape

    def __init__(self, delay=0, **kw):
        self.set_kw()
        self.delay = delay
        self.detector_control = 'soft'
        self.name = 'Dummy_Detector_Soft'
        self.value_names = ['I', 'Q']
        self.value_units = ['V', 'V']
        self.i = 0
        # self.x can be used to set x value externally
        self.x = None

    def acquire_data_point(self, **kw):
        if self.x is None:
            x = self.i/15.
        self.i += 1
        time.sleep(self.delay)
        # This is the format an N-D detector returns data in.
        return np.array([[np.sin(x/np.pi), np.cos(x/np.pi)]]).reshape(2, -1)


class Function_Detector(Soft_Detector):
    """
    Defines a detector function that wraps around an user-defined function.
    Inputs are:
        get_function (callable) : function used for acquiring values
        value_names (list) : names of the elements returned by the function
        value_units (list) : units of the elements returned by the function
        result_keys (list) : keys of the dictionary returned by the function
                             if not None
        msmt_kw   (dict)   : kwargs for the get_function, dict items can be
            values or parameters. If they are parameters the output of the
            get method will be used for each get_function evaluation.

        prepare_function (callable): function used as the prepare method
        prepare_kw (dict)   : kwargs for the prepare function
        always_prepare (bool) : if True calls prepare every time data is
            acquried

    The input function get_function must return a dictionary.
    The contents(keys) of this dictionary are going to be the measured
    values to be plotted and stored by PycQED
    """

    def __init__(self, get_function, value_names=None,
                 detector_control: str='soft',
                 value_units: list=None, msmt_kw: dict ={},
                 result_keys: list=None,
                 prepare_function=None, prepare_function_kw: dict={},
                 always_prepare: bool=False, **kw):
        super().__init__()
        self.get_function = get_function
        self.result_keys = result_keys
        self.value_names = value_names
        self.value_units = value_units
        self.msmt_kw = msmt_kw
        self.detector_control = detector_control
        if self.value_names is None:
            self.value_names = result_keys
        if self.value_units is None:
            self.value_units = ['a.u.'] * len(self.value_names)

        self.prepare_function = prepare_function
        self.prepare_function_kw = prepare_function_kw
        self.always_prepare = always_prepare

    def prepare(self, **kw):
        if self.prepare_function is not None:
            self.prepare_function(**self.prepare_function_kwargs)

    def acquire_data_point(self, **kw):
        measurement_kwargs = {}
        # If an entry has a get method that will be used to set the value.
        # This makes parameters work in this context.
        for key, item in self.msmt_kw.items():
            if isinstance(item, _BaseParameter):
                value = item.get()
            else:
                value = item
            measurement_kwargs[key] = value

        # Call the function
        result = self.get_function(**measurement_kwargs)
        if self.result_keys is None:
            return result
        else:
            results = [result[key] for key in self.result_keys]
            if len(results) == 1:
                return results[0]  # for a single entry we don't want a list
            return results

    def get_values(self):
        return self.acquire_data_point()



# --------------------------------------------
# Zurich Instruments UHFQC detector functions
# --------------------------------------------

class UHFQC_Base(Hard_Detector):
    """
    Base Class for all UHF detectors
    """
    def __init__(self, UHFQC=None, detectors=None):
        super().__init__()
        if detectors is None:
            # if no detector is provided then itself is the only detector
            self.detectors = [self]
            assert UHFQC is not None, "UHFQC required when using single detector"
            self.UHFQC = UHFQC
        else:
            # in multi uhf mode several detectors are passed.
            self.detectors = [p[1] for p in sorted(
                [(d.UHFQC.devname, d) for d in detectors], reverse=True)]
        self.AWG = None

        self.UHFs = [d.UHFQC for d in self.detectors]
        self.UHF_map = {UHF.name: i
                   for UHF, i in zip(self.UHFs, range(len(self.detectors)))}

    def poll_data(self):
        if self.AWG is not None:
            self.AWG.stop()

        for UHF in self.UHFs:
            UHF.set('qas_0_result_enable', 1)

        if self.AWG is not None:
            self.AWG.start()

        acq_paths = {UHF.name: UHF._acquisition_nodes for UHF in self.UHFs}

        data = {UHF.name: {k: [] for k, dummy in enumerate(UHF._acquisition_nodes)}
                for UHF in self.UHFs}

        # Acquire data
        gotem = {UHF.name: [False] * len(UHF._acquisition_nodes) for UHF in
                 self.UHFs}
        accumulated_time = 0

        while accumulated_time < self.UHFs[0].timeout() and \
                not all(np.concatenate(list(gotem.values()))):
            dataset = {}
            for UHF in self.UHFs:
                if not all(gotem[UHF.name]):
                    time.sleep(0.01)
                    dataset[UHF.name] = UHF.poll(0.01)
            for UHFname in dataset.keys():
                for n, p in enumerate(acq_paths[UHFname]):
                    if p in dataset[UHFname]:
                        for v in dataset[UHFname][p]:
                            data[UHFname][n] = np.concatenate(
                                (data[UHFname][n], v['vector']))

                            if len(data[UHFname][n]) >= self.detectors[
                                self.UHF_map[UHFname]].nr_sweep_points:
                                gotem[UHFname][n] = True
            accumulated_time += 0.01 * len(self.UHFs)

        if not all(np.concatenate(list(gotem.values()))):
            for UHF in self.UHFs:
                UHF.acquisition_finalize()
                for n, c in enumerate(UHF._acquisition_nodes):
                    if n in data[UHF.name]:
                        n_swp = len(data[UHF.name][n])
                        tot_swp = self.detectors[
                            self.UHF_map[UHF.name]].nr_sweep_points
                        log.info(f"\t: Channel {n}: Got {n_swp} of {tot_swp} "
                                 f"samples")
                raise TimeoutError("Error: Didn't get all results!")

        data_raw = {UHF.name: np.array([data[UHF.name][key]
                    for key in sorted(data[UHF.name].keys())]) for UHF in
                    self.UHFs}

        return data_raw

    def finish(self):
        if self.AWG is not None:
            self.AWG.stop()

        for d in self.detectors:
            d.UHFQC.acquisition_finalize()


class UHFQC_multi_detector(UHFQC_Base):
    """
    Combines several UHF detectors into a single detector
    """
    def __init__(self, detectors, **kw):
        super().__init__(detectors=detectors)
        self.AWG = None
        self.value_names = []
        self.value_units = []

        for d in self.detectors:
            self.value_names += [vn + ' ' + d.UHFQC.name for vn in d.value_names]
            self.value_units += d.value_units
            if d.AWG is not None:
                if self.AWG is None:
                    self.AWG = d.AWG
                elif self.AWG != d.AWG:
                    raise Exception('Not all AWG instances in UHFQC_multi_detector'
                                    ' are the same')
                d.AWG = None
        # to be used in MC.get_percdone()
        self.acq_data_len_scaling = \
            self.detectors[0].acq_data_len_scaling

        # currently only has support for classifier detector data
        self.correlated = kw.get('correlated', False)
        self.averaged = kw.get('averaged', True)
        if 'classifier' in self.detectors[0].name:
            self.correlated = self.detectors[0].get_values_function_kwargs.get(
                'correlated', False)
            self.averaged = self.detectors[0].get_values_function_kwargs.get(
                'averaged', True)

        if self.correlated:
            self.value_names += ['correlation']
            self.value_units += ['']

    def prepare(self, sweep_points):
        for d in self.detectors:
            d.prepare(sweep_points)

    def get_values(self):
        raw_data = self.poll_data()

        processed_data = [self.detectors[self.UHF_map[UHF]].process_data(d)
                          for UHF, d in raw_data.items()]
        processed_data = np.concatenate(processed_data)
        if self.correlated:
            corr_data = self.get_correlations_classif_det(np.concatenate([
                d for d in raw_data.values()]))
            processed_data = np.concatenate([processed_data, corr_data], axis=0)
<<<<<<< HEAD
        print(processed_data)
=======

>>>>>>> 936a819e
        return processed_data

    def get_correlations_classif_det(self, data):
        classifier_params_list = []
        state_prob_mtx_list = []
        for d in self.detectors:
            classifier_params_list += d.classifier_params_list
            state_prob_mtx_list += d.state_prob_mtx_list
        nr_states = len(self.detectors[0].state_labels)
        len_ch_pairs = sum([len(d.channel_str_pairs) for d in self.detectors])

        # create variable with nr_states=3 x len_ch_pairs=nr_qubits columns
        # and nr_sweep_points x nr_shots rows
        clf_data_all = np.zeros(
            (self.detectors[0].nr_sweep_points * self.detectors[0].nr_shots,
             nr_states * len_ch_pairs))
        for i in range(len_ch_pairs):
            # classify shot-by-shot
            clf_data = a_tools.predict_gm_proba_from_clf(
                data[2 * i: 2 * i + 2, :].T, classifier_params_list[i])
            if self.detectors[0].get_values_function_kwargs.get(
                    'thresholded', True):
                # clf_data must be 2 dimensional, rows are shots*sweep_points,
                # columns are nr_states
                # goes through each set of 3 columns and sets the max entry
                # in each row to 1 and the other 2 entries to 0
                clf_data = np.isclose(np.repeat([np.arange(nr_states)],
                                                clf_data.shape[0], axis=0).T,
                                      np.argmax(clf_data, axis=1)).T
            if state_prob_mtx_list is not None:
                clf_data = (np.linalg.inv(
                    state_prob_mtx_list[i]).T @ clf_data.T).T
                log.info('Correlated data corrected based on state_prob_mtx.')
            else:
                log.info('not correcting correlated data')
            clf_data_all[:, nr_states * i: nr_states * i + nr_states] = clf_data

        # can only correlate corresponding probabilities on all channels;
        # it cannot correlate selected channels
        nr_states = len(self.detectors[0].state_labels)  # usually 3
        q = clf_data_all.shape[1] // nr_states  # nr of qubits
        # creates array with nr_sweep_points x nr_shots columns and
        # nr_qubits rows, where all entries are 0, 1, or 2. The entry in each
        # column is the state of the respective qubit, 0=g, 1=e, 2=f.
        qb_states_list = [np.argmax(
            clf_data_all[:, i * nr_states: i * nr_states + nr_states],
            axis=1) for i in range(q)]
        # correlate the shots of the two qubits as follows:
        # if both qubits are in g or f ---> correlator = 0
        # if both qubits are in e ---> correlator = 0
        # if one qubit is in g or f but the other in e ---> correlator = 1
        corr_data = np.sum(np.array(qb_states_list) % 2, axis=0) % 2
        if self.averaged:
            corr_data = np.reshape(
                corr_data, (self.detectors[0].nr_shots,
                            self.detectors[0].nr_sweep_points))
            corr_data = np.mean(corr_data, axis=0)
        corr_data = np.reshape(corr_data, (1, corr_data.size))

        return corr_data

    def finish(self):
        for d in self.detectors:
            d.finish()


class UHFQC_input_average_detector(UHFQC_Base):

    """
    Detector used for acquiring averaged timetraces withe the UHFQC
    """

    def __init__(self, UHFQC, AWG=None, channels=(0, 1),
                 nr_averages=1024, nr_samples=4096, **kw):
        super(UHFQC_input_average_detector, self).__init__(UHFQC)
        self.channels = channels
        self.value_names = ['']*len(self.channels)
        self.value_units = ['']*len(self.channels)
        for i, channel in enumerate(self.channels):
            self.value_names[i] = f'{UHFQC.name}_ch{channel}'
            self.value_units[i] = 'V'
            # UHFQC returned data is in Volts
            # January 2018 verified by Xavi
        self.AWG = AWG
        self.nr_samples = nr_samples - nr_samples % 4
        self.nr_averages = nr_averages

    def get_values(self):
        raw_data = self.poll_data()
        processed_data = self.process_data(raw_data[self.UHFQC.name])
        return processed_data

    def process_data(self, raw_data):
        # IMPORTANT: No re-scaling factor needed for input average mode as
        # the UHFQC returns volts
        # Verified January 2018 by Xavi
        return raw_data


    def prepare(self, sweep_points):
        if self.AWG is not None:
            self.AWG.stop()
        self.nr_sweep_points = self.nr_samples
        self.UHFQC.qudev_acquisition_initialize(channels=self.channels, 
                                          samples=self.nr_samples,
                                          averages=self.nr_averages,
                                          loop_cnt=int(self.nr_averages),
                                          mode='iavg')


class UHFQC_integrated_average_detector(UHFQC_Base):

    """
    Detector used for integrated average results with the UHFQC

    Args:
        UHFQC (instrument) : data acquisition device
        AWG   (instrument) : device responsible for starting and stopping
                the experiment, can also be a central controller

        integration_length (float): integration length in seconds
        nr_averages (int)         : nr of averages per data point
            IMPORTANT: this must be a power of 2

        result_logging_mode (str) :  options are
            - raw        -> returns raw data in V
            - lin_trans  -> applies the linear transformation matrix and
                            subtracts the offsets defined in the UFHQC.
                            This is typically used for crosstalk suppression
                            and normalization. Requires optimal weights.
            - digitized  -> returns fraction of shots based on the threshold
                            defined in the UFHQC. Requires optimal weights.

        real_imag (bool)     : if False returns data in polar coordinates
                                useful for e.g., spectroscopy
                                #FIXME -> should be named "polar"
        single_int_avg (bool): if True makes this a soft detector

        Args relating to changing the amoung of points being detected:

        seg_per_point (int)  : number of segments per sweep point,
                does not do any renaming or reshaping.
                Here for deprecation reasons.
        chunk_size    (int)  : used in single shot readout experiments.
        values_per_point (int): number of values to measure per sweep point.
                creates extra column/value_names in the dataset for each channel.
        values_per_point_suffex (list): suffex to add to channel names for
                each value. should be a list of strings with lenght equal to
                values per point.
        always_prepare (bool) : when True the acquire/get_values method will
            first call the prepare statement. This is particularly important
            when it is both a single_int_avg detector and acquires multiple
            segments per point.
    """

    def __init__(self, UHFQC, AWG=None,
                 integration_length: float=1e-6, nr_averages: int=1024,
                 channels: list=(0, 1, 2, 3), result_logging_mode: str='raw',
                 real_imag: bool=True,
                 seg_per_point: int =1, single_int_avg: bool =False,
                 chunk_size: int=None,
                 values_per_point: int=1, values_per_point_suffex: list=None,
                 always_prepare: bool=False,
                 prepare_function=None, prepare_function_kwargs: dict=None,
                 **kw):

        super().__init__(UHFQC)

        self.name = '{}_UHFQC_integrated_average'.format(result_logging_mode)
        self.channels = deepcopy(channels)
        self.value_names = ['']*len(self.channels)
        for i, channel in enumerate(self.channels):
            self.value_names[i] = \
                '{}_{} w{}'.format(UHFQC.name, result_logging_mode, channel)
        if result_logging_mode == 'raw':
            # Units are only valid when using SSB or DSB demodulation.
            # value corrsponds to the peak voltage of a cosine with the
            # demodulation frequency.
            self.value_units = ['Vpeak']*len(self.channels)
            self.scaling_factor = 1/(1.8e9*integration_length)
        elif result_logging_mode == 'lin_trans':
            self.value_units = ['a.u.']*len(self.channels)
            self.scaling_factor = 1
        elif result_logging_mode == 'digitized':
            self.value_units = ['frac']*len(self.channels)
            self.scaling_factor = 1#/0.00146484375

        self.value_names, self.value_units = self._add_value_name_suffex(
            value_names=self.value_names, value_units=self.value_units,
            values_per_point=values_per_point,
            values_per_point_suffex=values_per_point_suffex)
        self.single_int_avg = single_int_avg
        if self.single_int_avg:
            self.detector_control = 'soft'
        # useful in combination with single int_avg
        self.always_prepare = always_prepare
        # Directly specifying seg_per_point is deprecated. values_per_point
        # replaces this functionality -MAR Dec 2017
        self.seg_per_point = max(seg_per_point, values_per_point)

        self.AWG = AWG
        self.nr_averages = nr_averages
        self.integration_length = integration_length
        # 0/1/2 crosstalk supressed /digitized/raw
        res_logging_indices = {'lin_trans': 0, 'digitized': 1, 'raw': 2}
        self.result_logging_mode_idx = res_logging_indices[result_logging_mode]
        self.result_logging_mode = result_logging_mode
        self.chunk_size = chunk_size

        self.prepare_function = prepare_function
        self.prepare_function_kwargs = prepare_function_kwargs
        self._set_real_imag(real_imag)

    def _add_value_name_suffex(self, value_names: list, value_units: list,
                               values_per_point: int,
                               values_per_point_suffex: list):
        """
        For use with multiple values_per_point. Adds
        """
        if values_per_point == 1:
            return value_names, value_units
        else:
            new_value_names = []
            new_value_units = []
            if values_per_point_suffex is None:
                values_per_point_suffex = ascii_uppercase[:len(value_names)]

            for vn, vu in zip(value_names, value_units):
                for val_suffix in values_per_point_suffex:
                    new_value_names.append('{} {}'.format(vn, val_suffix))
                    new_value_units.append(vu)
            return new_value_names, new_value_units

    def _set_real_imag(self, real_imag=False):
        """
        Function so that real imag can be changed after initialization
        """

        self.real_imag = real_imag
        # Commented this out as it is already done in the init -MAR Dec 2017
        # if self.result_logging_mode == 'raw':
        #     self.value_units = ['V']*len(self.channels)
        # else:
        #     self.value_units = ['']*len(self.channels)

        if not self.real_imag:
            if len(self.channels) != 2:
                raise ValueError('Length of "{}" is not 2'.format(
                                 self.channels))
            self.value_names[0] = 'Magn'
            self.value_names[1] = 'Phase'
            self.value_units[1] = 'deg'

    def get_values(self):
        if self.always_prepare:
            self.prepare()
        data_raw = self.poll_data()
        data_processed = self.process_data(data_raw[self.UHFQC.name])

        # if self.AWG is not None:
        #     self.AWG.stop()
        #
        #
        # # starting AWG
        # if self.AWG is not None:
        #     # self.AWG.start(exclude=['UHF1'])
        #     self.AWG.start()

        # time.sleep(0.1)
        #
        # data_raw = self.UHFQC.acquisition_poll(
        #     samples=self.nr_sweep_points, arm=False, acquisition_time=0.1)
        # the self.channels should be the same as data_raw.keys().
        # this is to be tested (MAR 26-9-2017)
        return data_processed

    def process_data(self, data_raw):
        data = data_raw * self.scaling_factor
        # Corrects offsets after crosstalk suppression matrix in UFHQC
        if self.result_logging_mode == 'lin_trans':
            for i, channel in enumerate(self.channels):
                data[i] = data[i]-self.UHFQC.get(
                    'qas_0_trans_offset_weightfunction_{}'.format(channel))
        if not self.real_imag:
            data = self.convert_to_polar(data)

        no_virtual_channels = len(self.value_names)//len(self.channels)

        data = np.reshape(data.T,
                          (-1, no_virtual_channels, len(self.channels))).T
        data = data.reshape((len(self.value_names), -1))

        return data

    def convert_to_polar(self, data):
        if len(data) != 2:
            raise ValueError('Expect 2 channels for rotation. Got {}'.format(
                             len(data)))
        I = data[0]
        Q = data[1]
        S21 = I + 1j*Q
        data[0] = np.abs(S21)
        data[1] = np.angle(S21)/(2*np.pi)*360
        return data

    def acquire_data_point(self):
        return self.get_values()

    def prepare(self, sweep_points=None):
        if self.AWG is not None:
            self.AWG.stop()

        # Determine the number of sweep points and set them
        if sweep_points is None or self.single_int_avg:
            # this case will be used when it is a soft detector
            # Note: single_int_avg overrides chunk_size
            # single_int_avg = True is equivalent to chunk_size = 1
            self.nr_sweep_points = self.seg_per_point
        else:
            self.nr_sweep_points = len(sweep_points)*self.seg_per_point

        # this sets the result to integration and rotation outcome
            if (self.chunk_size is not None and
                    self.chunk_size < self.nr_sweep_points):
                # Chunk size is defined and smaller than total number of sweep
                # points -> only acquire one chunk
                self.nr_sweep_points = self.chunk_size * self.seg_per_point

            if (self.chunk_size is not None and
                    self.chunk_size < self.nr_sweep_points):
                # Chunk size is defined and smaller than total number of sweep
                # points -> only acquire one chunk
                self.nr_sweep_points = self.chunk_size * self.seg_per_point

        # Optionally perform extra actions on prepare
        # This snippet is placed here so that it has a chance to modify the
        # nr_sweep_points in a UHFQC detector
        if self.prepare_function_kwargs is not None:
            if self.prepare_function is not None:
                self.prepare_function(**self.prepare_function_kwargs)
        else:
            if self.prepare_function is not None:
                self.prepare_function()

        # Do not enable the rerun button; the AWG program uses userregs/0 to
        # define the number of iterations in the loop
        self.UHFQC.awgs_0_single(1)
        self.UHFQC.qas_0_integration_length(int(self.integration_length*1.8e9))
        self.UHFQC.qas_0_result_source(self.result_logging_mode_idx)
        self.UHFQC.qudev_acquisition_initialize(channels=self.channels, 
                                          samples=self.nr_sweep_points,
                                          averages=self.nr_averages,
                                          loop_cnt=int(self.nr_averages),
                                          mode='rl')


class UHFQC_correlation_detector(UHFQC_integrated_average_detector):
    """
    Detector used for correlation mode with the UHFQC.
    The argument 'correlations' is a list of tuples specifying which channels
    are correlated, and on which channel the correlated signal is output.
    For instance, 'correlations=[(0, 1, 3)]' will put the correlation of
    channels 0 and 1 on channel 3.
    """

    def __init__(self, UHFQC, AWG=None, integration_length=1e-6,
                 nr_averages=1024,  real_imag=True,
                 channels: list = [0, 1], correlations: list=[(0, 1)],
                 result_logging_mode: str='raw',
                 used_channels=None, value_names=None,
                 seg_per_point=1, single_int_avg=False,
                 **kw):
        super().__init__(
            UHFQC, AWG=AWG, integration_length=integration_length,
            nr_averages=nr_averages, real_imag=real_imag,
            channels=channels,
            seg_per_point=seg_per_point, single_int_avg=single_int_avg,
            result_logging_mode=result_logging_mode,
            **kw)

        self.result_logging_mode = result_logging_mode
        self.correlations = correlations
        self.thresholding = self.result_logging_mode == 'digitized'
        res_logging_indices = {'lin_trans': 0, 'digitized': 1, 'raw': 2}
        self.result_logging_mode_idx = res_logging_indices[
            self.result_logging_mode]

        self.used_channels = used_channels
        if self.used_channels is None:
            self.used_channels = self.channels

        if value_names is None:
            self.value_names = []
            for ch in channels:
                self.value_names += ['{}_{} w{}'.format(
                    UHFQC.name, self.result_logging_mode, ch)]
        else:
            self.value_names = value_names

        # Note that V^2 is in brackets to prevent confusion with unit prefixes
        if self.result_logging_mode == 'raw':
            self.value_units = ['V']*len(self.value_names) + \
                               ['(V^2)']*len(self.correlations)
            self.scaling_factor = 1/(1.8e9*integration_length)
        elif self.result_logging_mode == 'lin_trans':
            self.value_units = ['a.u.']*len(self.value_names) + \
                               ['a.u.']*len(self.correlations)
            self.scaling_factor = 1
        elif self.result_logging_mode == 'digitized':
            self.value_units = ['frac']*len(self.value_names) + \
                               ['normalized']*len(self.correlations)
            self.scaling_factor = 1

        for corr in correlations:
            self.value_names += ['corr ({},{})'.format(corr[0], corr[1])]

        self.define_correlation_channels()

    def prepare(self, sweep_points=None):
        if self.AWG is not None:
            self.AWG.stop()
        if sweep_points is None or self.single_int_avg:
            self.nr_sweep_points = self.seg_per_point
        else:
            self.nr_sweep_points = len(sweep_points) * self.seg_per_point

        self.UHFQC.qas_0_integration_length(int(self.integration_length*(1.8e9)))

        self.set_up_correlation_weights()

        self.UHFQC.qas_0_result_source(self.result_logging_mode_idx)
        self.UHFQC.qudev_acquisition_initialize(channels=self.channels, 
                                          samples=self.nr_sweep_points,
                                          averages=self.nr_averages,
                                          loop_cnt=int(self.nr_averages*self.nr_sweep_points),
                                          mode='rl')

    def define_correlation_channels(self):
        self.correlation_channels = []
        used_channels = deepcopy(self.used_channels)
        for corr in self.correlations:
            # Start by assigning channels
            if corr[0] not in used_channels or corr[1] not in used_channels:
                raise ValueError('Correlations should be in used channels')

            correlation_channel = -1

            # # 9 is the (current) max number of weights in the UHFQA
            for ch in range(9):
                # Find the first unused channel to set up as correlation
                if ch not in used_channels:
                    # selects the lowest available free channel
                    correlation_channel = ch
                    self.channels += [ch]
                    self.correlation_channels += [correlation_channel]

                    print('Using channel {} for correlation ({}, {}).'
                          .format(ch, corr[0], corr[1]))
                    # correlation mode is turned on in the
                    # set_up_correlation_weights method
                    break
                    # FIXME, can currently only use one correlation

            if correlation_channel < 0:
                raise ValueError('No free channel available for correlation.')
            else:
                used_channels += [ch]

    def set_up_correlation_weights(self):
        if self.thresholding:
            # correlations mode after threshold
            # NOTE: thresholds need to be set outside the detctor object.
            self.UHFQC.qas_0_result_source(5)
        else:
            # correlations mode before threshold
            self.UHFQC.qas_0_result_source(4)
        # Configure correlation mode
        for ch in self.channels:
            if ch not in self.correlation_channels:
                # Disable correlation mode as this is used for normal
                # acquisition
                self.UHFQC.set('qas_0_correlations_{}_enable'.format(ch), 0)

        for correlation_channel, corr in zip(self.correlation_channels,
                                             self.correlations):
            # Duplicate source channel to the correlation channel and select
            # second channel as channel to correlate with.
            copy_int_weights_real = \
                self.UHFQC.get('qas_0_integration_weights_{}_real'.format(corr[0]))[
                    0]['vector']
            copy_int_weights_imag = \
                self.UHFQC.get('qas_0_integration_weights_{}_imag'.format(corr[0]))[
                    0]['vector']

            copy_rot_matrix = self.UHFQC.get('qas_0_rotations_{}'.format(corr[0]))

            self.UHFQC.set(
                'qas_0_integration_weights_{}_real'.format(correlation_channel),
                copy_int_weights_real)
            self.UHFQC.set(
                'qas_0_integration_weights_{}_imag'.format(correlation_channel),
                copy_int_weights_imag)

            self.UHFQC.set(
                'qas_0_rotations_{}'.format(correlation_channel),
                copy_rot_matrix)

            # Enable correlation mode one the correlation output channel and
            # set the source to the second source channel
            self.UHFQC.set('qas_0_correlations_{}_mode'.format(correlation_channel), 1)
            self.UHFQC.set('qas_0_correlations_{}_source'.format(correlation_channel),
                           corr[1])

            # If thresholding is enabled, set the threshold for the correlation
            # channel.
            if self.thresholding:
                thresh_level = \
                    self.UHFQC.get('qas_0_thresholds_{}_level'.format(corr[0]))
                self.UHFQC.set(
                    'qas_0_thresholds_{}_level'.format(correlation_channel),
                    thresh_level)

    def get_values(self):
        data_raw = self.poll_data()
        data_processed = self.process_data(data_raw[self.UHFQC.name])
        return data_processed

    def process_data(self, data_raw):
        if self.thresholding:
            data = data_raw
        else:
            data = []
            for n, ch in enumerate(self.used_channels):
                if ch in self.correlation_channels:
                    data.append(3 * np.array(data_raw[n]) *
                                self.scaling_factor**2)
                else:
                    data.append(np.array(data_raw[n]) * self.scaling_factor)
        return data


class UHFQC_integration_logging_det(UHFQC_Base):

    """
    Detector used for integrated single-shot results with the UHFQC

    Args:
        UHFQC (instrument) : data acquisition device
        AWG   (instrument) : device responsible for starting and stopping
                             the experiment, can also be a central controller.
        integration_length (float): integration length in seconds
        nr_shots (int)     : nr of shots (max is 4095)
        channels (list)    : index (channel) of UHFQC weight functions to use

        result_logging_mode (str):  options are
            - raw        -> returns raw data in V
            - lin_trans  -> applies the linear transformation matrix and
                            subtracts the offsets defined in the UFHQC.
                            This is typically used for crosstalk suppression
                            and normalization. Requires optimal weights.
            - digitized  -> returns fraction of shots based on the threshold
                            defined in the UFHQC. Requires optimal weights.
        always_prepare (bool) : when True the acquire/get_values method will
            first call the prepare statement. This is particularly important
            when it is both a single_int_avg detector and acquires multiple
            segments per point.
    """

    def __init__(self, UHFQC, AWG=None,
                 integration_length: float=1e-6,
                 nr_shots: int=4094,
                 channels: list=(0, 1),
                 result_logging_mode: str='raw',
                 always_prepare: bool=False,
                 prepare_function=None,
                 prepare_function_kwargs: dict=None,
                 **kw):

        super().__init__(UHFQC)

        self.name = '{}_UHFQC_integration_logging_det'.format(
            result_logging_mode)
        self.channels = channels

        self.value_names = ['']*len(self.channels)
        for i, channel in enumerate(self.channels):
            self.value_names[i] = \
                '{}_{} w{}'.format(UHFQC.name, result_logging_mode, channel)
        if result_logging_mode == 'raw':
            self.value_units = ['V']*len(self.channels)
            self.scaling_factor = 1  # /(1.8e9*integration_length)
        else:
            self.value_units = ['']*len(self.channels)
            self.scaling_factor = 1

        self.AWG = AWG
        self.integration_length = integration_length
        self.nr_shots = nr_shots
        # to be used in MC.get_percdone()
        self.acq_data_len_scaling = self.nr_shots

        # 0/1/2 crosstalk supressed /digitized/raw
        res_logging_indices = {'lin_trans': 0, 'digitized': 1, 'raw': 2}
        # mode 3 is statistics logging, this is implemented in a
        # different detector
        self.result_logging_mode_idx = res_logging_indices[result_logging_mode]
        self.result_logging_mode = result_logging_mode

        self.always_prepare = always_prepare
        self.prepare_function = prepare_function
        self.prepare_function_kwargs = prepare_function_kwargs

    def prepare(self, sweep_points):
        if self.AWG is not None:
            self.AWG.stop()

        if self.prepare_function_kwargs is not None:
            if self.prepare_function is not None:
                self.prepare_function(**self.prepare_function_kwargs)
        else:
            if self.prepare_function is not None:
                self.prepare_function()

        # The averaging-count is used to specify how many times the AWG program
        # should run
        self.UHFQC.awgs_0_single(1)

        self.nr_sweep_points = self.nr_shots*len(sweep_points)
        self.UHFQC.qas_0_integration_length(int(self.integration_length*(1.8e9)))

        self.UHFQC.qas_0_result_source(self.result_logging_mode_idx)
        self.UHFQC.qudev_acquisition_initialize(channels=self.channels, 
                                          samples=self.nr_sweep_points,
                                          averages=1, #for single shot readout
                                          loop_cnt=int(self.nr_shots),
                                          mode='rl')

    def get_values(self):
        if self.always_prepare:
            self.prepare()
        # if self.AWG is not None:
        #     self.AWG.stop()
        #
        # # resets UHFQC internal readout counters
        # self.UHFQC._daq.setInt('/' + self.UHFQC._device + '/quex/rl/readout',
        #                        self._get_readout())
        #
        # # starting AWG
        # if self.AWG is not None:
        #     self.AWG.start()
        #
        # data_raw = self.UHFQC.acquisition_poll(
        #     samples=self.nr_shots, arm=False, acquisition_time=0.01)
        data_raw = self.poll_data()
        data_processed = self.process_data(data_raw[self.UHFQC.name])
        return data_processed

    def process_data(self, data_raw):
        data = data_raw * self.scaling_factor

        # Corrects offsets after crosstalk suppression matrix in UFHQC
        if self.result_logging_mode == 'lin_trans':
            for i, channel in enumerate(self.channels):
                data[i] = data[i]-self.UHFQC.get(
                    'qas_0_trans_offset_weightfunction_{}'.format(channel))
        return data


class UHFQC_classifier_detector(UHFQC_Base):
    """
    Args:
        UHFQC (instrument) : data acquisition device
        AWG   (instrument) : device responsible for starting and stopping
                             the experiment, can also be a central controller.
        integration_length (float): integration length in seconds
        nr_shots (int)     : nr of shots (max is 4095)
        channels (list)    : index (channel) of UHFQC weight functions to use
        result_logging_mode (str):  options are
            - raw        -> returns raw data in V
            - lin_trans  -> applies the linear transformation matrix and
                            subtracts the offsets defined in the UFHQC.
                            This is typically used for crosstalk suppression
                            and normalization. Requires optimal weights.
            - digitized  -> returns fraction of shots based on the threshold
                            defined in the UFHQC. Requires optimal weights.
        always_prepare (bool) : when True the acquire/get_values method will
            first call the prepare statement. This is particularly important
            when it is both a single_int_avg detector and acquires multiple
            segments per point.
        get_values_function_kwargs (dict): looks for the following keys:
            classified (default: True): whether to classify the shots or not
            averaged (default: True): whether to average over the shots
            thresholded (default:True): whether to threshold the shots
            correlated (default: False): whether to calculate <ZZ...Z>,
                assuming |f> states are |g> states. This creates and additional
                data column called "correlation"
            classifier_params (default: None): this must be provided if
                classified == True. Parameters for the classifier (or list of
                parameters for the classifiers if multiple qubits) used to
                classify the shots.
            sate_prob_mtx (default: None): state assignment probability matrix
                (or list of matrices if multiple qubits) used to correct for
                RO errors. No correction is applied if None.
    """

    def __init__(self, UHFQC, AWG=None,
                 integration_length: float=1e-6,
                 nr_shots: int=4094,
                 channels: list=(0, 1),
                 result_logging_mode: str='raw',
                 always_prepare: bool=False,
                 prepare_function=None,
                 prepare_function_kwargs: dict=None,
                 get_values_function_kwargs: dict=None, **kw):

        super().__init__(UHFQC)

        self.name = '{}_UHFQC_classifier_det'.format(
            result_logging_mode)
        self.state_labels = ['pg', 'pe', 'pf']
        self.channels = channels
        self.correlated = get_values_function_kwargs.get('correlated', True)

        # Currently doesn't work with single readout channel;
        # assumes 2 channels per data point
        channel_strings = [str(ch) for ch in self.channels]
        self.channel_str_pairs = [''.join(channel_strings[2*j: 2*j+2]) for
                                  j in range(len(self.channels)//2)]
        self.value_names = ['']*(
                len(self.state_labels) * len(self.channel_str_pairs))
        idx = 0
        for ch_pair in self.channel_str_pairs:
            for state in self.state_labels:
                self.value_names[idx] = '{}_{} w{}'.format(UHFQC.name,
                    state, ch_pair)
                idx += 1

        # if self.correlated:
        #     self.value_names += ['correlation']

        if result_logging_mode == 'raw':
            self.value_units = ['']*len(self.value_names)
            self.scaling_factor = 1  # /(1.8e9*integration_length)
        else:
            self.value_units = ['']*len(self.value_names)
            self.scaling_factor = 1

        self.AWG = AWG
        self.integration_length = integration_length
        self.nr_shots = nr_shots

        # 0/1/2 crosstalk supressed /digitized/raw
        res_logging_indices = {'lin_trans': 0, 'digitized': 1, 'raw': 2}
        # mode 3 is statistics logging, this is implemented in a
        # different detector
        self.result_logging_mode_idx = res_logging_indices[result_logging_mode]
        self.result_logging_mode = result_logging_mode

        self.always_prepare = always_prepare
        self.prepare_function = prepare_function
        self.prepare_function_kwargs = prepare_function_kwargs
        self.get_values_function_kwargs = get_values_function_kwargs

    def prepare(self, sweep_points):
        if self.AWG is not None:
            self.AWG.stop()

        if self.prepare_function_kwargs is not None:
            if self.prepare_function is not None:
                self.prepare_function(**self.prepare_function_kwargs)
        else:
            if self.prepare_function is not None:
                self.prepare_function()

        self.nr_sweep_points = len(sweep_points)
        # The averaging-count is used to specify how many times the AWG program
        # should run
        self.UHFQC.awgs_0_single(1)
        self.UHFQC.qas_0_integration_length(int(self.integration_length*(1.8e9)))

        self.UHFQC.qas_0_result_source(self.result_logging_mode_idx)
        self.UHFQC.qudev_acquisition_initialize(channels=self.channels, 
                                          samples=self.nr_shots*self.nr_sweep_points,
                                          averages=1, #for single shot readout
                                          loop_cnt=int(self.nr_shots),
                                          mode='rl')

    def get_values(self):
        if self.always_prepare:
            self.prepare()
        data_raw = self.poll_data()
        processed_data = self.process_data(data_raw[self.UHFQC.name])
        return processed_data

    def process_data(self, data_raw):
        data = data_raw * self.scaling_factor

        # Corrects offsets after crosstalk suppression matrix in UFHQC
        if self.result_logging_mode == 'lin_trans':
            for i, channel in enumerate(self.channels):
                data[i] = data[i]-self.UHFQC.get(
                    'qas_0_trans_offset_weightfunction_{}'.format(channel))

        classified_data = data
        if self.get_values_function_kwargs.get('classified', True):
            # Classify data into qutrit states
            classifier_params_list = self.get_values_function_kwargs.get(
                'classifier_params', None)
            if not isinstance(classifier_params_list, list):
                classifier_params_list = [classifier_params_list]
            state_prob_mtx_list = self.get_values_function_kwargs.get(
                'state_prob_mtx', None)
            if state_prob_mtx_list is not None and \
                    not isinstance(state_prob_mtx_list, list):
                state_prob_mtx_list = [state_prob_mtx_list]

            self.classifier_params_list = classifier_params_list
            self.state_prob_mtx_list = state_prob_mtx_list

            classified_data = self.classify_shots(
                data, self.classifier_params_list, self.state_prob_mtx_list,
                self.get_values_function_kwargs.get('averaged', True),
                self.get_values_function_kwargs.get('thresholded', True))

        return classified_data.T

    def classify_shots(self, data, classifier_params_list,
                       state_prob_mtx_list=None, averaged=False,
                       thresholded=True):

        if classifier_params_list is None:
            raise ValueError('Please specify the classifier parameters list.')

        nr_states = len(self.state_labels)
        classified_data = np.zeros(
            (nr_states*len(self.channel_str_pairs),
             self.nr_sweep_points if averaged else
             self.nr_sweep_points*self.nr_shots))

        clf_data_all = np.zeros((self.nr_sweep_points*self.nr_shots,
                                nr_states*len(self.channel_str_pairs)))

        for i in range(len(self.channel_str_pairs)):
            clf_data = a_tools.predict_gm_proba_from_clf(
                data[2*i: 2*i+2, :].T, classifier_params_list[i])
            if thresholded:
                # clf_data must be 2 dimensional, rows are shots*sweep_points,
                # columns are nr_states
                clf_data = np.isclose(np.repeat([np.arange(nr_states)],
                                                clf_data.shape[0], axis=0).T,
                                      np.argmax(clf_data, axis=1)).T
            clf_data_all[:, nr_states*i: nr_states*i+nr_states] = clf_data

            if averaged:
                # reshape into (nr_shots, nr_sweep_points, nr_data_columns)
                clf_data = np.reshape(
                    clf_data, (self.nr_shots, self.nr_sweep_points,
                               clf_data.shape[-1]))
                clf_data = np.mean(clf_data, axis=0)
            if state_prob_mtx_list is not None:
                clf_data = np.linalg.inv(
                    state_prob_mtx_list[i]).T @ clf_data.T
                log.info('Data corrected based on state_prob_mtx.')
            else:
                log.info('not correcting data')
                clf_data = clf_data.T

            classified_data[nr_states * i: nr_states * i + nr_states, :] = \
                clf_data

        return classified_data.T<|MERGE_RESOLUTION|>--- conflicted
+++ resolved
@@ -535,11 +535,7 @@
             corr_data = self.get_correlations_classif_det(np.concatenate([
                 d for d in raw_data.values()]))
             processed_data = np.concatenate([processed_data, corr_data], axis=0)
-<<<<<<< HEAD
-        print(processed_data)
-=======
-
->>>>>>> 936a819e
+
         return processed_data
 
     def get_correlations_classif_det(self, data):
