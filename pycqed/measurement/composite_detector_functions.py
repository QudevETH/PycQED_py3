import numpy as np
import time
from pycqed.measurement import sweep_functions as swf
from pycqed.measurement import awg_sweep_functions as awg_swf
from pycqed.measurement import CBox_sweep_functions as CB_swf
from pycqed.measurement import detector_functions as det
from pycqed.analysis import measurement_analysis as ma
from pycqed.analysis import analysis_toolbox as a_tools
from qcodes.instrument.parameter import ManualParameter
import imp
import matplotlib.pyplot as plt
imp.reload(awg_swf)


class Qubit_Characterization_Detector(det.Soft_Detector):
    '''
    Performs a set of measurements that finds f_resonator, f_qubit,
    T1, T2*, and T2-echo.
    '''

    def __init__(self, qubit,
                 pulse_amp_guess=0.7,
                 spec_start=None,
                 spec_stop=None,
                 AWG_name='AWG',
                 spec_sweep_range=0.04,
                 HM_sweep_range=0.01,
                 resonator_use_min=False,
                 freq_calc='dac',
                 pulsed=False,
                 res_fitting_model='hanger',
                 Rabi_after_Ramsey=False,
                 **kw):
        # import placed here to prevent circular import statement
        #   as some cal_tools use composite detectors.
        from pycqed.measurement import calibration_toolbox as cal_tools
        imp.reload(cal_tools)
        self.cal_tools = cal_tools
        self.detector_control = 'soft'
        self.name = 'Qubit_Characterization'
        self.value_names = ['f_resonator', 'f_resonator_stderr',
                            'f_qubit', 'f_qubit_stderr',
                            'pulse_amp_ch1', 'pulse_amp_ch2',
                            'T1', 'T1_stderr',
                            'T2_star', 'T2_star_stderr',
                            'T2_echo', 'T2_echo_stderr']
        self.value_units = ['GHz', 'GHz', 'GHz', 'GHz', 'V', 'V',
                            'us', 'us', 'us', 'us', 'us', 'us']

        # Add all the relevant instruments
        self.cal_tools = cal_tools
        self.qubit = qubit
        self.freq_calc = freq_calc
        self.pulsed = pulsed

        self.resonator_use_min = resonator_use_min
        self.nested_MC_name = 'MC_Qubit_Characterization_detector'
        self.AWG = qt.instruments[AWG_name]
        self.nested_MC = qt.instruments[self.nested_MC_name]
        self.qubit_drive_ins = qt.instruments[self.qubit.get_qubit_drive()]
        self.HM = qt.instruments['HM']
        self.Pulsed_Spec = qt.instruments['Pulsed_Spec']
        self.TD_Meas = qt.instruments['TD_Meas']

        if self.qubit.get_pulse_amp_control() == 'Duplexer':
            self.Duplexer = qt.instruments['Duplexer']

        self.spec_sweep_range = spec_sweep_range
        self.HM_sweep_range = HM_sweep_range
        # Setting the constants
        self.pulse_amp_guess = pulse_amp_guess
        self.spec_start = spec_start
        self.spec_stop = spec_stop
        self.calreadoutevery = 1
        self.loopcnt = 0

        self.Rabi_after_Ramsey = Rabi_after_Ramsey

        self.T1_stepsize = 1500
        self.Echo_stepsize = 500

        self.res_fitting_model = res_fitting_model

    def prepare(self, **kw):

        self.nested_MC = qt.instruments.create(
            self.nested_MC_name,
            'MeasurementControl')

    def acquire_data_point(self, *args, **kw):

        t_zero = time.time()
        self.loopcnt += 1
        self.switch_to_freq_sweep()

        cur_f_RO = self.qubit.get_current_RO_frequency()

        if self.qubit.get_RF_source() is not None:
            self.HM.set_RF_source(self.qubit.get_RF_source())

        self.HM.set_RF_power(self.qubit.get_RF_CW_power())

        if np.mod(self.loopcnt, self.calreadoutevery) == 0:  # Added by Leo
            resonator_scan = self.cal_tools.find_resonator_frequency(
                MC_name=self.nested_MC_name,
                start_freq=cur_f_RO - self.HM_sweep_range / 2,
                end_freq=cur_f_RO + self.HM_sweep_range / 2,
                use_min=self.use_resonator_min,
                suppress_print_statements=True,
                fitting_model=self.res_fitting_model)

            f_resonator = resonator_scan['f_resonator']
            f_resonator_stderr = resonator_scan['f_resonator_stderr']
            print('Readout frequency: ', f_resonator)

        self.qubit.set_current_RO_frequency(f_resonator)

        if self.pulsed is True:
            if self.qubit.get_RF_source() is not None:
                self.Pulsed_Spec.set_RF_source(self.qubit.get_RF_source())
            self.Pulsed_Spec.set_RF_power(self.qubit.get_RF_CW_power())
            self.Pulsed_Spec.set_f_readout(
                self.qubit.get_current_RO_frequency()*1e9)
        else:
            self.HM.set_RF_power(self.qubit.get_RF_CW_power())
            self.HM.set_frequency(self.qubit.get_current_RO_frequency()*1e9)
        qubit_scan = self.cal_tools.find_qubit_frequency_spec(
                MC_name=self.nested_MC_name,
                qubit=self.qubit,
                start_freq=self.spec_start,
                end_freq=self.spec_stop,
                spec_sweep_range=self.spec_sweep_range,
                source_power='qubit',
                freq_calc=self.freq_calc,
                suppress_print_statements=True, pulsed=self.pulsed)
        f_qubit = qubit_scan['f_qubit']

        print('Estimated qubit frequency: ', f_qubit)
        self.qubit.set_current_frequency(f_qubit)
        self.HM.set_sources('Off')

        #############################
        # Start of Time Domain part #
        #############################

        self.TD_Meas.set_f_readout(self.qubit.get_current_RO_frequency()*1e9)
        self.qubit_drive_ins.set_frequency(
            (self.qubit.get_current_frequency() +
             self.qubit.get_sideband_modulation_frequency()) * 1e9)
        self.switch_to_time_domain_measurement()

        # Calibrate pulse Amplitude
        if self.pulse_amp_guess is not None:
            self.qubit.set_pulse_amplitude_I(self.pulse_amp_guess)
            self.qubit.set_pulse_amplitude_Q(self.pulse_amp_guess)

        amp_ch1, amp_ch2 = self.cal_tools.calibrate_pulse_amplitude(
            MC_name=self.nested_MC_name,
            qubit=self.qubit,
            # max nr iterations is kept lower than when full tuneup is required
            max_nr_iterations=5, desired_accuracy=.1, Navg=2,
            # desired accuracy is not very high as it only needs to be good
            # enough for a Ramsey, T1 and T2-echo
            suppress_print_statements=False)

        self.qubit.set_pulse_amplitude_I(amp_ch1)
        self.qubit.set_pulse_amplitude_Q(amp_ch2)

        [f_qubit, f_qubit_stderr, T2_star, T2_star_stderr, stepsize] = \
            self.cal_tools.find_qubit_frequency_ramsey(
                MC_name=self.nested_MC_name,
                qubit=self.qubit,
                suppress_print_statements=False)
        print('Measured T2_star: %.4f +/- %.4f ' % (T2_star, T2_star_stderr))

        if self.Rabi_after_Ramsey is True:
            amp_ch1, amp_ch2 = self.cal_tools.calibrate_pulse_amplitude(
                MC_name=self.nested_MC_name,
                qubit=self.qubit,
                # max nr iterations is kept lower than when full tuneup is required
                max_nr_iterations=5, desired_accuracy=.05, Navg=5,
                # desired accuracy is not very high as it only needs to be good
                # enough for a Ramsey, T1 and T2-echo
                suppress_print_statements=False)

            self.qubit.set_pulse_amplitude_I(amp_ch1)
            self.qubit.set_pulse_amplitude_Q(amp_ch2)

        #  T1
        self.nested_MC.set_detector_function(det.TimeDomainDetector_cal())

        if self.qubit.get_pulse_amp_control() == 'AWG':
            self.nested_MC.set_sweep_function(awg_swf.T1(
                stepsize=self.T1_stepsize,
                gauss_width=self.qubit.get_gauss_width()))
        elif self.qubit.get_pulse_amp_control() == 'Duplexer':
            self.nested_MC.set_sweep_function(awg_swf.T1(
                stepsize=self.T1_stepsize,
                gauss_width=self.qubit.get_gauss_width(),
                Duplexer=True))

        self.nested_MC.run()
        T1_a = ma.T1_Analysis(auto=True, close_file=False)
        T1, T1_stderr = T1_a.get_measured_T1()
        T1_a.finish()
        print('Measured T1: %.4f +/- %.4f ' % (T1, T1_stderr))

        # T2-Echo
        if self.qubit.get_pulse_amp_control() == 'AWG':
            self.nested_MC.set_sweep_function(awg_swf.Echo(
                stepsize=self.Echo_stepsize,
                gauss_width=self.qubit.get_gauss_width()))
        elif self.qubit.get_pulse_amp_control() == 'Duplexer':
            self.nested_MC.set_sweep_function(awg_swf.Echo(
                stepsize=self.Echo_stepsize,
                gauss_width=self.qubit.get_gauss_width(),
                Duplexer=True))

        self.nested_MC.run()
        qt.msleep(1)
        T2_a = ma.Ramsey_Analysis(auto=True, close_file=False, label='Echo')
        T2_echo, T2_echo_stderr = T2_a.get_measured_T2_star()
        T2_a.finish()
        print('Measured T2_echo: %.4f +/- %.4f ' % (T2_echo, T2_echo_stderr))

        print('Iteration took %s' % (time.time()-t_zero))
        self.loopcnt += 1

        return_vals = [f_resonator, f_resonator_stderr,
                       f_qubit, f_qubit_stderr,
                       amp_ch1, amp_ch2,
                       T1, T1_stderr,
                       T2_star, T2_star_stderr,
                       T2_echo, T2_echo_stderr]
        print(return_vals)
        return return_vals



    def switch_to_freq_sweep(self):
        self.qubit_drive_ins.off()
        if self.qubit.get_pulse_amp_control == 'Duplexer':
            self.Duplexer.set_all_switches_to('OFF')
            self.Duplexer.set_switch(3, self.qubit.get_duplexer_output_channel(),
                                  'ON')
        self.AWG.start()
        self.HM.init()
        self.AWG.stop()
        self.HM.set_sources('On')

    def switch_to_time_domain_measurement(self):
        self.HM.set_sources('Off')
        self.TD_Meas.set_RF_source(self.qubit.get_RF_source())
        self.TD_Meas.set_RF_power(self.qubit.get_RF_CW_power())
        self.qubit_drive_ins.set_power(self.qubit.get_drive_power())
        self.qubit_drive_ins.on()

        if self.qubit.get_pulse_amp_control() == 'Duplexer':
            print('Duplexer Time Domain prep')
            self.Duplexer.set_all_switches_to('OFF')
            self.Duplexer.set_switch(3,
                                  self.qubit.get_duplexer_output_channel(),
                                  'OFF')
            self.Duplexer.set_switch(1,
                                  self.qubit.get_duplexer_output_channel(),
                                  'ON')
            self.Duplexer.set_attenuation(1,
                                       self.qubit.get_duplexer_output_channel(),
                                       self.pulse_amp_guess)
            self.Duplexer.set_switch(2, self.qubit.get_duplexer_output_channel(),
                                  'ON')
            self.Duplexer.set_attenuation(2,
                                       self.qubit.get_duplexer_output_channel(),
                                       0)


class TimeDomainDetector_integrated(det.Soft_Detector):
    '''
    This is a detector that turns the hard time Domain Detector into
    a soft detector by integrating over it and returning a number instead
    of a sweep.
    Technically it is averaging and not integrating
    currently the sweepfunction is hard coded.
    '''

    def __init__(self, **kw):
        # super(TimeDomainDetector_integrated, self).__init__()
        self.detector_control = 'soft'
        self.name = 'Integrated_TimeDomain'
        self.value_names = ['I_int', 'Q_int']
        self.value_units = ['V', 'V']

    def acquire_data_point(self, *args, **kw):
        data = self.MC_timedomain.run(debug_mode=True)
        integrated_data = np.average(data, 1)

        return integrated_data

    def prepare(self, **kw):
        self.MC_timedomain = qt.instruments.create('MC_timedomain',
                                                   'MeasurementControl')
        self.MC_timedomain.set_sweep_function(awg_swf.Off())
        self.MC_timedomain.set_detector_function(
            det.TimeDomainDetector())
        print('prepare worked')

    def finish(self, **kw):
        self.MC_timedomain.remove()


class SSRO_Fidelity_Detector_CBox(det.Soft_Detector):
    '''
    Currently only for CBox.
    '''
    def __init__(self, measurement_name, MC, AWG, CBox,
                 RO_pulse_length, RO_pulse_delay, RO_trigger_delay,
                 raw=True, analyze=True, **kw):
        self.detector_control = 'soft'
        self.name = 'SSRO_Fidelity'
        # For an explanation of the difference between the different
        # Fidelities look in the analysis script
        if raw:
            self.value_names = ['F-raw']
            self.value_units = [' ']
        else:
            self.value_names = ['F', 'F corrected']
            self.value_units = [' ', ' ']
        self.measurement_name = measurement_name
        self.NoSamples = kw.get('NoSamples', 8000)  # current max of log mode
        self.MC = MC
        self.CBox = CBox
        self.AWG = AWG

        #self.IF = kw.pop('IF', -20e6)
        self.RO_trigger_delay = RO_trigger_delay
        self.RO_pulse_delay = RO_pulse_delay
        self.RO_pulse_length = RO_pulse_length

        self.i = 0

        self.raw = raw  # Performs no fits if True
        self.analyze = analyze

        self.upload = True

    def prepare(self, **kw):
        self.CBox.set('log_length', self.NoSamples)

        self.MC.set_sweep_function(awg_swf.CBox_OffOn(
            IF=self.IF,
            RO_pulse_delay=self.RO_pulse_delay,
            RO_trigger_delay=self.RO_trigger_delay,
            RO_pulse_length=self.RO_pulse_length,
            AWG=self.AWG, CBox=self.CBox,
            upload=self.upload))

        self.MC.set_detector_function(
            det.CBox_alternating_shots_det(self.CBox, self.AWG))

    def acquire_data_point(self, *args, **kw):
        self.i += 1
        self.MC.run(name=self.measurement_name+'_'+str(self.i))
        if self.analyze:
            ana = ma.SSRO_Analysis(label=self.measurement_name,
                                   no_fits=self.raw, close_file=True)
            # Arbitrary choice, does not think about the deffinition
            if self.raw:
                return ana.F_raw
            else:
                return ana.F_raw, ana.F_corrected


class SSRO_Fidelity_Detector_Tek(det.Soft_Detector):
    '''
    For Qcodes. Readout with CBox, pulse generation with 5014
    '''
    def __init__(self, measurement_name,  MC, AWG, acquisition_instr,
                 pulse_pars, RO_pars, raw=True, analyze=True, upload=True,
                 IF=None, weight_function_I=0, weight_function_Q=1,
                 optimized_weights=False, one_weight_function_UHFQC=False,
                 wait=0.0, close_fig=True, SSB=False,
                 nr_averages=1024, integration_length=1e-6,
                 nr_shots=4094, **kw):
        self.detector_control = 'soft'
        self.name = 'SSRO_Fidelity'
        # For an explanation of the difference between the different
        # Fidelities look in the analysis script
        if raw:
            self.value_names = ['F_a', 'theta']
            self.value_units = [' ', 'rad']
        else:
            self.value_names = ['F_a', 'F_d', 'SNR']
            self.value_units = [' ', ' ', ' ']
        self.measurement_name = measurement_name
        self.MC = MC
        self.acquisition_instr = acquisition_instr
        self.AWG = AWG
        self.pulse_pars = pulse_pars
        self.RO_pars = RO_pars
        self.optimized_weights = optimized_weights
        self.i = 0
        self.raw = raw  # Performs no fits if True
        self.analyze = analyze
        self.upload = upload
        self.wait = wait
        self.close_fig = close_fig
        self.SSB = SSB
        self.IF = IF
        self.nr_shots = nr_shots
        if 'CBox' in str(self.acquisition_instr):
            self.CBox = self.acquisition_instr
        elif 'UHFQC' in str(self.acquisition_instr):
            self.UHFQC = self.acquisition_instr
        self.nr_averages = nr_averages
        self.integration_length = integration_length
        self.weight_function_I = weight_function_I
        self.weight_function_Q = weight_function_Q
        self.one_weight_function_UHFQC = one_weight_function_UHFQC
        print('weights', weight_function_I, weight_function_Q)


    def prepare(self, **kw):
        if not self.optimized_weights:
            self.soft_rotate=True
            self.MC.set_sweep_function(awg_swf.OffOn(
                                       pulse_pars=self.pulse_pars,
                                       RO_pars=self.RO_pars,
                                       upload=self.upload))
            self.MC.set_sweep_points(np.arange(self.nr_shots))
            if 'CBox' in str(self.acquisition_instr):
                self.MC.set_detector_function(
                    det.CBox_integration_logging_det(self.acquisition_instr,
                                                     self.AWG,
                                 integration_length=self.integration_length))
                self.CBox = self.acquisition_instr
                if self.SSB:
                    raise ValueError('SSB is only possible in CBox with optimized weights')
                else:
                    self.CBox.lin_trans_coeffs([1,0,0,1])
                    self.CBox.demodulation_mode('double')
                    if self.IF==None:
                        raise ValueError('IF has to be provided when not using optimized weights')
                    else:
                        self.CBox.upload_standard_weights(IF=self.IF)


            elif 'UHFQC' in str(self.acquisition_instr):
                print('loading {} shots into UHFQC'.format(self.nr_shots))
                self.MC.set_detector_function(
                    det.UHFQC_integration_logging_det(self.acquisition_instr,
                                                          self.AWG, channels=[self.weight_function_I,self.weight_function_Q],
                                                          integration_length=self.integration_length, nr_shots=min(self.nr_shots, 4094)))
                if self.SSB:
                    self.UHFQC.prepare_SSB_weight_and_rotation(IF=self.IF, weight_function_I=self.weight_function_I, weight_function_Q=self.weight_function_Q)
                else:
                    if self.IF==None:
                        raise ValueError('IF has to be provided when not using optimized weights')
                    else:
                        self.UHFQC.prepare_DSB_weight_and_rotation(IF=self.IF, weight_function_I=self.weight_function_I, weight_function_Q=self.weight_function_Q)

    def acquire_data_point(self, *args, **kw):
        self.time_start = time.time()
        if self.optimized_weights:
            self.soft_rotate = False
            if 'CBox' in str(self.acquisition_instr):
                self.CBox.nr_averages(int(self.nr_averages))
                if self.SSB:
                    self.CBox.lin_trans_coeffs([1,1,-1,1])
                    self.CBox.demodulation_mode(1)
                else:
                    self.CBox.lin_trans_coeffs([1,0,0,1])
                    self.CBox.demodulation_mode(0)
                nr_samples = 512
                self.CBox.nr_samples.set(nr_samples)
                SWF = awg_swf.OffOn(
                                    pulse_pars=self.pulse_pars,
                                    RO_pars=self.RO_pars,
                                    pulse_comb='OffOff',
                                    nr_samples=nr_samples)
                SWF.prepare()
                self.CBox.acquisition_mode(0)
                self.AWG.start()
                self.CBox.acquisition_mode('input averaging')
                inp_avg_res = self.CBox.get_input_avg_results()

                transient0_I = inp_avg_res[0]
                transient0_Q = inp_avg_res[1]

                SWF = awg_swf.OffOn(
                                    pulse_pars=self.pulse_pars,
                                    RO_pars=self.RO_pars,
                                    pulse_comb='OnOn',
                                    nr_samples=nr_samples)
                SWF.prepare()
                self.CBox.acquisition_mode(0)
                self.CBox.acquisition_mode('input averaging')
                self.AWG.start()
                inp_avg_res = self.CBox.get_input_avg_results()
                self.CBox.acquisition_mode(0)
                transient1_I = inp_avg_res[0]
                transient1_Q = inp_avg_res[1]

                optimized_weights_I = (transient1_I-transient0_I)
                optimized_weights_I = optimized_weights_I-np.mean(optimized_weights_I)
                weight_scale_factor = 127./np.max(np.abs(optimized_weights_I))
                optimized_weights_I = np.floor(weight_scale_factor*optimized_weights_I).astype(int)

                optimized_weights_Q = (transient1_Q-transient0_Q)
                optimized_weights_Q = optimized_weights_Q-np.mean(optimized_weights_Q)
                weight_scale_factor = 127./np.max(np.abs(optimized_weights_Q))
                optimized_weights_Q = np.floor(weight_scale_factor*optimized_weights_Q).astype(int)


                self.CBox.sig0_integration_weights.set(optimized_weights_I)
                if self.SSB:
                    self.CBox.sig1_integration_weights.set(optimized_weights_Q)  # disabling the Q quadrature
                else:
                    self.CBox.sig1_integration_weights.set(np.multiply(optimized_weights_Q,0))  # disabling the Q quadrature
                self.MC.set_sweep_function(awg_swf.OffOn(
                                           pulse_pars=self.pulse_pars,
                                           RO_pars=self.RO_pars))
                self.MC.set_sweep_points(np.arange(self.nr_shots))
                self.MC.set_detector_function(
                    det.CBox_integration_logging_det(self.CBox, self.AWG, integration_length=self.integration_length))

            elif 'UHFQC' in str(self.acquisition_instr):
                nr_samples = 4096
                self.AWG.stop()
                self.UHFQC.awgs_0_userregs_0(int(self.nr_averages))#0 for rl, 1 for iavg
                self.UHFQC.awgs_0_userregs_1(1)#0 for rl, 1 for iavg
                self.UHFQC.quex_iavg_length(nr_samples)
                self.UHFQC.quex_iavg_avgcnt(int(np.log2(self.nr_averages)))
                self.UHFQC.awgs_0_single(1)
                SWF = awg_swf.OffOn(
                                    pulse_pars=self.pulse_pars,
                                    RO_pars=self.RO_pars,
                                    pulse_comb='OffOff',
                                    nr_samples=nr_samples)
                SWF.prepare()
                self.UHFQC.awgs_0_enable(1)
                try:
                    temp = self.UHFQC.awgs_0_enable()
                except:
                    temp = self.UHFQC.awgs_0_enable()
                del temp
                self.AWG.start()
                while self.UHFQC.awgs_0_enable() == 1:
                    time.sleep(0.01)

                self.channels=[0,1]
                data = ['']*len(self.channels)
                for i, channel in enumerate(self.channels):
                    dataset = eval("self.UHFQC.quex_iavg_data_{}()".format(channel))
                    data[i] = dataset[0]['vector']
                # data = self.UHFQC.single_acquisition(nr_samples,
                #                              self.poll_time, timeout=0,
                #                              channels=set([0,1]),
                #                              mode='iavg')
                # data = np.array([data[key] for key in data.keys()])
                transient0_I = data[0]
                transient0_Q = data[1]
                self.AWG.stop()
                self.UHFQC.quex_iavg_length(nr_samples)

                SWF = awg_swf.OffOn(
                                    pulse_pars=self.pulse_pars,
                                    RO_pars=self.RO_pars,
                                    pulse_comb='OnOn',
                                    nr_samples=nr_samples)
                SWF.prepare()
                self.UHFQC.awgs_0_enable(1)
                try:
                    temp = self.UHFQC.awgs_0_enable()
                except:
                    temp = self.UHFQC.awgs_0_enable()
                del temp

                self.AWG.start()

                while self.UHFQC.awgs_0_enable() == 1:
                    time.sleep(0.01)
                data = ['']*len(self.channels)
                for i, channel in enumerate(self.channels):
                    dataset = eval("self.UHFQC.quex_iavg_data_{}()".format(channel))
                    data[i] = dataset[0]['vector']
                # data = self.UHFQC.single_acquisition(nr_samples,
                #                              self.poll_time, timeout=0,
                #                              channels=set([0,1]),
                #                              mode='iavg')
                # data = np.array([data[key] for key in data.keys()])
                transient1_I = data[0]
                transient1_Q = data[1]

                optimized_weights_I = (transient1_I-transient0_I)
                optimized_weights_I = optimized_weights_I-np.mean(optimized_weights_I)
                weight_scale_factor = 1./np.max(np.abs(optimized_weights_I))
                optimized_weights_I = np.array(weight_scale_factor*optimized_weights_I)
                print("optimized weights I", optimized_weights_I)


                optimized_weights_Q = (transient1_Q-transient0_Q)
                optimized_weights_Q = optimized_weights_Q-np.mean(optimized_weights_Q)
                weight_scale_factor = 1./np.max(np.abs(optimized_weights_Q))
                optimized_weights_Q = np.array(weight_scale_factor*optimized_weights_Q)
                print("optimized weights Q", optimized_weights_Q)

                eval('self.UHFQC.quex_wint_weights_{}_real(np.array(optimized_weights_I))'.format(self.weight_function_I))
                if self.SSB:
                    eval('self.UHFQC.quex_wint_weights_{}_imag(np.array(optimized_weights_Q))'.format(self.weight_function_I))
                    if not self.one_weight_function_UHFQC:
<<<<<<< HEAD
=======
                        print("setting the weight functions in Q")
>>>>>>> 74c01103
                        eval('self.UHFQC.quex_wint_weights_{}_real(np.array(optimized_weights_I))'.format(self.weight_function_Q))
                        eval('self.UHFQC.quex_wint_weights_{}_imag(np.array(optimized_weights_Q))'.format(self.weight_function_Q))
                    eval('self.UHFQC.quex_rot_{}_real(1.0)'.format(self.weight_function_I))
                    eval('self.UHFQC.quex_rot_{}_imag(-1.0)'.format(self.weight_function_I))
                    if not self.one_weight_function_UHFQC:
<<<<<<< HEAD
=======
                        print("setting the weight functions in Q")
>>>>>>> 74c01103
                        eval('self.UHFQC.quex_rot_{}_real(1.0)'.format(self.weight_function_Q))
                        eval('self.UHFQC.quex_rot_{}_imag(1.0)'.format(self.weight_function_Q))
                else:
                    eval('self.UHFQC.quex_wint_weights_{}_imag(0*np.array(optimized_weights_Q))'.format(self.weight_function_I)) #disabling the other weight fucntions
                    if not self.one_weight_function_UHFQC:
                        eval('self.UHFQC.quex_wint_weights_{}_real(0*np.array(optimized_weights_I))'.format(self.weight_function_Q))
                        eval('self.UHFQC.quex_wint_weights_{}_imag(0*np.array(optimized_weights_Q))'.format(self.weight_function_Q))
                    eval('self.UHFQC.quex_rot_{}_real(1.0)'.format(self.weight_function_I))
                    eval('self.UHFQC.quex_rot_{}_imag(0.0)'.format(self.weight_function_I))
                    if not self.one_weight_function_UHFQC:

                        eval('self.UHFQC.quex_rot_{}_real(0.0)'.format(self.weight_function_Q))
                        eval('self.UHFQC.quex_rot_{}_imag(0.0)'.format(self.weight_function_Q))
                print('changed')
                eval('self.UHFQC.quex_wint_weights_{}_real()'.format(self.weight_function_I)) #reading out weights as check
                eval('self.UHFQC.quex_wint_weights_{}_imag()'.format(self.weight_function_I)) #reading out weights as check
                eval('self.UHFQC.quex_wint_weights_{}_real()'.format(self.weight_function_Q)) #reading out weights as check
                eval('self.UHFQC.quex_wint_weights_{}_imag()'.format(self.weight_function_Q)) #reading out weights as check


                self.MC.set_sweep_function(awg_swf.OffOn(
                                           pulse_pars=self.pulse_pars,
                                           RO_pars=self.RO_pars))
                self.MC.set_sweep_points(np.arange(self.nr_shots))
                self.MC.set_detector_function(
                    det.UHFQC_integration_logging_det(self.UHFQC, self.AWG,
                                                      channels=[self.weight_function_I,self.weight_function_Q],
                                                      integration_length=self.integration_length, nr_shots=min(self.nr_shots, 4094)))
        self.i += 1
        self.MC.run(name=self.measurement_name+'_'+str(self.i))

        if self.analyze:
            ana = ma.SSRO_Analysis(rotate=self.soft_rotate,
                                   label=self.measurement_name,
                                   no_fits=self.raw, close_file=False,
                                   close_fig=True, auto=True)
            if self.optimized_weights:
                # data_group = self.MC.data_object.create_group('Transients Data')
                dset = ana.g.create_dataset('Transients', (nr_samples, 4),
                                            maxshape=(nr_samples, 4))
                dset[:, 0] = transient0_I
                dset[:, 1] = transient0_Q
                dset[:, 2] = transient1_I
                dset[:, 3] = transient1_Q
            ana.data_file.close()

            # Arbitrary choice, does not think about the deffinition
            time_end=time.time()
            nett_wait = self.wait-time_end+self.time_start
            print(self.time_start)
            if nett_wait>0:
                time.sleep(nett_wait)
            if self.raw:
                return ana.F_a, ana.theta
            else:
                return ana.F_a, ana.F_d, ana.SNR
'''
    def acquire_data_point(self, *args, **kw):
        self.time_start = time.time()
        if self.set_integration_weights:
            nr_samples = 512
            self.CBox.nr_samples.set(nr_samples)
            self.MC.set_sweep_function(awg_swf.OffOn(
                                       pulse_pars=self.pulse_pars,
                                       RO_pars=self.RO_pars,
                                       pulse_comb='OffOff',
                                       nr_samples=nr_samples))
            self.MC.set_detector_function(det.CBox_input_average_detector(
                                          self.CBox, self.AWG))
            self.MC.run('Measure_transients_0')
            a0 = ma.MeasurementAnalysis(auto=True, close_fig=self.close_fig)
            self.MC.set_sweep_function(awg_swf.OffOn(
                                       pulse_pars=self.pulse_pars,
                                       RO_pars=self.RO_pars,
                                       pulse_comb='OnOn',
                                       nr_samples=nr_samples))
            self.MC.set_detector_function(det.CBox_input_average_detector(
                                          self.CBox, self.AWG))
            self.MC.run('Measure_transients_1')
            a1 = ma.MeasurementAnalysis(auto=True, close_fig=self.close_fig)
            transient0 = a0.data[1, :]
            transient1 = a1.data[1, :]
            optimized_weights = transient1-transient0
            optimized_weights = optimized_weights+np.mean(optimized_weights)
            self.CBox.sig0_integration_weights.set(optimized_weights)
            self.CBox.sig1_integration_weights.set(
                np.multiply(optimized_weights, self.use_Q))  # disabling the Q quadrature

            self.MC.set_sweep_function(awg_swf.OffOn(
                                       pulse_pars=self.pulse_pars,
                                       RO_pars=self.RO_pars))

            self.MC.set_detector_function(
                det.CBox_integration_logging_det(self.CBox, self.AWG))
        self.i += 1
        self.MC.run(name=self.measurement_name+'_'+str(self.i))
        if self.analyze:
            ana = ma.SSRO_Analysis(label=self.measurement_name,
                                   no_fits=self.raw, close_file=True,
                                   close_fig=self.close_fig)
            # Arbitrary choice, does not think about the deffinition
            time_end=time.time()
            nett_wait = self.wait-time_end+self.time_start
            print(self.time_start)
            if nett_wait>0:
                time.sleep(nett_wait)
            if self.raw:
                return ana.F_raw, ana.theta
            else:
                return ana.F, ana.F_corrected
'''

class CBox_trace_error_fraction_detector(det.Soft_Detector):
    def __init__(self, measurement_name, MC, AWG, CBox,
                 sequence_swf=None,
                 threshold=None,
                 calibrate_threshold='self-consistent',
                 save_raw_trace=False,
                 **kw):
        super().__init__(**kw)
        self.name = measurement_name
        self.threshold = threshold
        self.value_names = ['no err',
                            'single err',
                            'double err']
        self.value_units = ['%', '%', '%']

        self.AWG = AWG
        self.MC = MC
        self.CBox = CBox
        # after testing equivalence this is to be removed
        self.save_raw_trace = save_raw_trace
        self.calibrate_threshold = calibrate_threshold

        self.sequence_swf = sequence_swf

    def calibrate_threshold_conventional(self):
        self.CBox.lin_trans_coeffs.set([1, 0, 0, 1])
        ssro_d = SSRO_Fidelity_Detector_CBox(
            'SSRO_det', self.MC, self.AWG, self.CBox,
            RO_pulse_length=self.sequence_swf.RO_pulse_length,
            RO_pulse_delay=self.sequence_swf.RO_pulse_delay,
            RO_trigger_delay=self.sequence_swf.RO_trigger_delay)
        ssro_d.prepare()
        ssro_d.acquire_data_point()
        a = ma.SSRO_Analysis(auto=True, close_fig=True,
                             label='SSRO', no_fits=True,
                             close_file=True)
        # SSRO analysis returns the angle to rotate by
        theta = a.theta  # analysis returns theta in rad

        rot_mat = [np.cos(theta), -np.sin(theta),
                   np.sin(theta), np.cos(theta)]
        self.CBox.lin_trans_coeffs.set(rot_mat)
        self.threshold = a.V_th_a  # allows
        self.CBox.sig0_threshold_line.set(int(a.V_th_a))
        self.sequence_swf.upload = True
        # make sure the sequence gets uploaded
        return int(self.threshold)

    def calibrate_threshold_self_consistent(self):
        self.CBox.lin_trans_coeffs.set([1, 0, 0, 1])
        ssro_d = CBox_SSRO_discrimination_detector(
            'SSRO-disc-det',
            MC=self.MC, AWG=self.AWG, CBox=self.CBox,
            sequence_swf=self.sequence_swf)
        ssro_d.prepare()
        discr_vals = ssro_d.acquire_data_point()
        # hardcoded indices correspond to values in CBox SSRO discr det
        theta = discr_vals[2] * 2 * np.pi/360

        # Discr returns the current angle, rotation is - that angle
        rot_mat = [np.cos(-1*theta), -np.sin(-1*theta),
                   np.sin(-1*theta), np.cos(-1*theta)]
        self.CBox.lin_trans_coeffs.set(rot_mat)

        # Measure it again to determine the threshold after rotating
        discr_vals = ssro_d.acquire_data_point()
        # hardcoded indices correspond to values in CBox SSRO discr det
        theta = discr_vals[2]
        self.threshold = int(discr_vals[3])

        self.CBox.sig0_threshold_line.set(int(self.threshold))
        return int(self.threshold)

    def prepare(self, **kw):
        self.i = 0
        if self.threshold is None:  # calibrate threshold
            if self.calibrate_threshold is 'conventional':
                self.calibrate_threshold_conventional()
            elif self.calibrate_threshold == 'self-consistent':
                self.calibrate_threshold_self_consistent()
            else:
                raise Exception(
                    'calibrate_threshold "{}"'.format(self.calibrate_threshold)
                    + 'not recognized')
        else:
            self.CBox.sig0_threshold_line.set(int(self.threshold))
        self.MC.set_sweep_function(self.sequence_swf)

        # if self.counters:
        # self.counters_d = det.CBox_state_counters_det(self.CBox, self.AWG)

        self.dig_shots_det = det.CBox_digitizing_shots_det(
            self.CBox, self.AWG,
            threshold=self.CBox.sig0_threshold_line.get())
        self.MC.set_detector_function(self.dig_shots_det)

    def acquire_data_point(self, **kw):
        if self.i > 0:
            # overwrites the upload arg if the sequence swf has it to
            # prevent reloading
            self.sequence_swf.upload = False
        self.i += 1
        if self.save_raw_trace:
            self.MC.run(self.name+'_{}'.format(self.i))
            a = ma.MeasurementAnalysis(auto=False)
            a.get_naming_and_values()
            trace = a.measured_values[0]
            a.finish()  # close the datafile
            return self.count_error_fractions(trace, len(trace))
        else:
            self.sequence_swf.prepare()
            counters = self.counters_d.get_values()
            # no err, single and double for weight A
            return counters[0:3]/self.CBox.get('log_length')*100

    def count_error_fractions(self, trace, trace_length):
        no_err_counter = 0
        single_err_counter = 0
        double_err_counter = 0
        for i in range(len(trace)-2):
            if trace[i] == trace[i+1]:
                # A single error is associated with a qubit error
                single_err_counter += 1
                if trace[i] == trace[i+2]:
                    # If there are two errors in a row this is associated with
                    # a RO error, this counter must be substracted from the
                    # single counter
                    double_err_counter += 1
            else:
                no_err_counter += 1
        return (no_err_counter/len(trace)*100,
                single_err_counter/len(trace)*100,
                double_err_counter/len(trace)*100)


class CBox_SSRO_discrimination_detector(det.Soft_Detector):
    def __init__(self, measurement_name, MC, AWG, CBox,
                 sequence_swf,
                 threshold=None,
                 calibrate_threshold=False,
                 save_raw_trace=False,
                 counters=True,
                 analyze=True,
                 **kw):
        super().__init__(**kw)

        self.name = measurement_name
        if threshold is None:
            self.threshold = CBox.sig0_threshold_line.get()
        else:
            self.threshold = threshold

        self.value_names = ['F-discr. cur. th.',
                            'F-discr. optimal',
                            'theta',
                            'optimal I-threshold',
                            'rel. separation',
                            'rel. separation I']  # projected along I axis
        self.value_units = ['%', '%', 'deg', 'a.u', '1/sigma', '1/sigma']

        self.AWG = AWG
        self.MC = MC
        self.CBox = CBox
        # Required to set some kind of sequence that does a pulse
        self.sequence_swf = sequence_swf

        # If analyze is False it cannot be used as a detector anymore
        self.analyze = analyze

    def prepare(self, **kw):
        self.i = 0
        self.MC.set_sweep_function(self.sequence_swf)
        self.MC.set_detector_function(det.CBox_integration_logging_det(
            self.CBox, self.AWG))

    def acquire_data_point(self, **kw):
        if self.i > 0:
            # overwrites the upload arg if the sequence swf has it to
            # prevent reloading
            self.sequence_swf.upload = False
        self.i += 1

        self.MC.run(self.name+'_{}'.format(self.i))
        if self.analyze:
            a = ma.SSRO_discrimination_analysis(
                label=self.name+'_{}'.format(self.i),
                current_threshold=self.threshold)
            return (a.F_discr_curr_t*100, a.F_discr*100,
                    a.theta, a.opt_I_threshold,
                    a.relative_separation, a.relative_separation_I)


class CBox_RB_detector(det.Soft_Detector):
    def __init__(self, measurement_name, MC, AWG, CBox, LutMan,
                 nr_cliffords, desired_nr_seeds,
                 IF,
                 RO_pulse_length, RO_pulse_delay, RO_trigger_delay,
                 pulse_delay,
                 T1=None, **kw):
        super().__init__(**kw)
        self.name = measurement_name
        self.nr_cliffords = nr_cliffords
        self.desired_nr_seeds = desired_nr_seeds
        self.AWG = AWG
        self.MC = MC
        self.CBox = CBox
        self.LutMan = LutMan
        self.IF = IF
        self.RO_pulse_length = RO_pulse_length
        self.RO_pulse_delay = RO_pulse_delay
        self.RO_trigger_delay = RO_trigger_delay
        self.pulse_delay = pulse_delay
        self.T1 = T1
        self.value_names = ['F_cl']
        self.value_units = ['']

    def calculate_seq_duration_and_max_nr_seeds(self, nr_cliffords,
                                                pulse_delay):
        max_nr_cliffords = max(nr_cliffords)
        # For few cliffords the number of gates is not the average number of
        # gates so pick the max, rounded to ns
        max_seq_duration = np.round(max(max_nr_cliffords*pulse_delay *
                                        (1.875+.5), 10e-6), 9)
        max_idling_waveforms_per_seed = max_seq_duration/(1200e-9)
        max_nr_waveforms = 29184  # hard limit from the CBox
        max_nr_seeds = int(max_nr_waveforms/((max_idling_waveforms_per_seed +
                           np.mean(nr_cliffords)*1.875)*(len(nr_cliffords)+4)))
        return max_seq_duration, max_nr_seeds

    def prepare(self, **kw):
        max_seq_duration, max_nr_seeds = \
            self.calculate_seq_duration_and_max_nr_seeds(self.nr_cliffords,
                                                         self.pulse_delay)
        nr_repetitions = int(np.ceil(self.desired_nr_seeds/max_nr_seeds))
        self.total_nr_seeds = nr_repetitions*max_nr_seeds

        averages_per_tape = self.desired_nr_seeds//nr_repetitions
        self.CBox.nr_averages.set(int(2**np.ceil(np.log2(averages_per_tape))))

        rb_swf = awg_swf.CBox_RB_sweep(nr_cliffords=self.nr_cliffords,
                                       nr_seeds=max_nr_seeds,
                                       max_seq_duration=max_seq_duration,
                                       safety_margin=0,
                                       IF=self.IF,
                                       RO_pulse_length=self.RO_pulse_length,
                                       RO_pulse_delay=self.RO_pulse_delay,
                                       RO_trigger_delay=self.RO_trigger_delay,
                                       pulse_delay=self.pulse_delay,
                                       AWG=self.AWG,
                                       CBox=self.CBox,
                                       LutMan=self.LutMan)

        self.i = 0
        self.MC.set_sweep_function(rb_swf)
        self.MC.set_sweep_function_2D(awg_swf.Two_d_CBox_RB_seq(rb_swf))
        self.MC.set_sweep_points_2D(np.arange(nr_repetitions))
        self.MC.set_detector_function(det.CBox_integrated_average_detector(
                                      self.CBox, self.AWG))

    def acquire_data_point(self, **kw):
            self.i += 1
            self.MC.run(self.name+'_{}_{}seeds'.format(
                        self.i, self.total_nr_seeds), mode='2D')
            a = ma.RandomizedBench_2D_flat_Analysis(
                auto=True, close_main_fig=True, T1=self.T1,
                pulse_delay=self.pulse_delay)
            F_cl = a.fit_res.params['fidelity_per_Clifford'].value
            return F_cl



class Chevron_optimization_v1(det.Soft_Detector):
    '''
    Chevron optimization.
    '''
    def __init__(self, flux_channel, dist_dict, AWG, MC_nested, qubit,
                 kernel_obj, cost_function_opt=0, **kw):
        super().__init__()
        kernel_dir_path = 'kernels/'
        self.name = 'chevron_optimization_v1'
        self.value_names = ['Cost function','SWAP Time']
        self.value_units = ['a.u.','ns']
        self.kernel_obj = kernel_obj
        self.AWG = AWG
        self.MC_nested = MC_nested
        self.qubit = qubit
        self.dist_dict = dist_dict
        self.flux_channel = flux_channel
        self.cost_function_opt = cost_function_opt
        self.dist_dict['ch%d'%self.flux_channel].append('')
        self.nr_averages = kw.get('nr_averages', 1024)

        self.awg_amp_par = ManualParameter(name='AWG_amp', units='Vpp', label='AWG Amplitude')
        self.awg_amp_par.get = lambda: self.AWG.get('ch{}_amp'.format(self.flux_channel))
        self.awg_amp_par.set = lambda val: self.AWG.set('ch{}_amp'.format(self.flux_channel),val)
        self.awg_value = 2.0

        kernel_before_list = self.dist_dict['ch%d'%self.flux_channel]
        kernel_before_loaded = []
        for k in kernel_before_list:
            if k is not '':
                kernel_before_loaded.append(np.loadtxt(kernel_dir_path+k))
        self.kernel_before = kernel_obj.convolve_kernel(kernel_before_loaded,
                                                        30000)

    def acquire_data_point(self, **kw):
        # # Before writing it
        # # Summarize what to do:

        # # Update kernel from kernel object

        kernel_file = 'optimizing_kernel_%s'%a_tools.current_timestamp()
        self.kernel_obj.save_corrections_kernel(kernel_file, self.kernel_before,)
        self.dist_dict['ch%d'%self.flux_channel][-1] = kernel_file+'.txt'


        self.qubit.dist_dict = self.dist_dict
        self.qubit.RO_acq_averages(self.nr_averages)
        self.qubit.measure_chevron(amps=[self.awg_amp_par()],
                                   length=np.arange(0, 81e-9, 1e-9),
                                   MC=self.MC_nested)

        # # fit it
        ma_obj = ma.chevron_optimization_v2(auto=True, label='Chevron_slice')
        cost_val = ma_obj.cost_value[self.cost_function_opt]

        # # Return the cost function sum(min)+sum(1-max)
        return cost_val, 0.5*ma_obj.period



    def prepare(self):
        pass

    def finish(self):
        pass






class AllXY_devition_detector_CBox(det.Soft_Detector):
    '''
    Currently only for CBox.
    Todo: remove the predefined values for the sequence
    '''
    def __init__(self, measurement_name, MC, AWG, CBox,
                 IF, RO_trigger_delay, RO_pulse_delay, RO_pulse_length,
                 pulse_delay,
                 LutMan=None,
                 reload_pulses=False, **kw):
        '''
        If reloading of pulses is desired the LutMan is a required instrument
        '''
        self.detector_control = 'soft'
        self.name = 'AllXY_dev_i'
        # For an explanation of the difference between the different
        # Fidelities look in the analysis script
        self.value_names = ['Total_deviation', 'Avg deviation']
        # Should only return one instead of two but for now just for
        # convenience as I understand the scale of total deviation
        self.value_units = ['', '']
        self.measurement_name = measurement_name
        self.MC = MC
        self.CBox = CBox
        self.AWG = AWG

        self.IF = IF
        self.RO_trigger_delay = RO_trigger_delay
        self.RO_pulse_delay = RO_pulse_delay
        self.pulse_delay = pulse_delay
        self.RO_pulse_length = RO_pulse_length

        self.LutMan = LutMan
        self.reload_pulses = reload_pulses

    def prepare(self, **kw):
        self.i = 0
        self.MC.set_sweep_function(awg_swf.CBox_AllXY(
                                   IF=self.IF,
                                   pulse_delay=self.pulse_delay,
                                   RO_pulse_delay=self.RO_pulse_delay,
                                   RO_trigger_delay=self.RO_trigger_delay,
                                   RO_pulse_length=self.RO_pulse_length,
                                   AWG=self.AWG, CBox=self.CBox))
        self.MC.set_detector_function(
            det.CBox_integrated_average_detector(self.CBox, self.AWG))

    def acquire_data_point(self, *args, **kw):
        if self.i > 0:
            self.MC.sweep_functions[0].upload = False
        self.i += 1
        if self.reload_pulses:
            self.LutMan.load_pulses_onto_AWG_lookuptable(0)
            self.LutMan.load_pulses_onto_AWG_lookuptable(1)
            self.LutMan.load_pulses_onto_AWG_lookuptable(2)

        self.MC.run(name=self.measurement_name+'_'+str(self.i))

        ana = ma.AllXY_Analysis(label=self.measurement_name)
        tot_dev = ana.deviation_total
        avg_dev = tot_dev/21

        return tot_dev, avg_dev


# class SSRO_Fidelity_Detector_ATS(det.Soft_Detector):
#     '''
#     SSRO fidelity measurement with ATS
#     '''
#     def __init__(self, measurement_name=None, no_fits=False, nr_measurements=1,
#                  **kw):
#         self.detector_control = 'soft'
#         self.name = 'SSRO_Fidelity'
#         if nr_measurements==2:
#             self.name = 'SSRO_Fidelity_2'
#         # For an explanation of the difference between the different
#         # Fidelities look in the analysis script
#         self.no_fits = no_fits
#         if self.no_fits:
#             print("data for nofits")
#             self.value_names = ['F_raw']
#             self.value_units = [' ']
#         else:
#             self.value_names = ['F', 'F corrected']
#             self.value_units = [' ', ' ']
#         self.measurement_name = measurement_name
#         self.gauss_width = kw.get('gauss_width',10)
#         self.qubit_suffix = kw.get('qubit_suffix','')
#         self.nr_measurements = nr_measurements
#         self.TD_Meas = qt.instruments['TD_Meas']

#     def prepare(self, **kw):
#         imp.reload(ma)
#         self.MC_SSRO = qt.instruments.create('MC_SSRO', 'MeasurementControl')
#         self.MC_SSRO.set_sweep_function(awg_swf.OnOff(
#                                     gauss_width=self.gauss_width,
#                                     qubit_suffix=self.qubit_suffix,
#                                     nr_segments=2,
#                                     nr_measurements=self.nr_measurements))
#         #self.MC_SSRO.set_sweep_points([np.linspace(1,2,2)])
#         self.TD_Meas.set_shot_mode(True)
#         self.TD_Meas.set_MC('MC_SSRO')
#         self.MC_SSRO.set_detector_function(det.TimeDomainDetector())

#     def acquire_data_point(self, *args, **kw):
#         if self.measurement_name is not None:
#             measurement_name = self.measurement_name
#         else:
#             measurement_name = 'SSRO_Fid_{:.9}'.format(
#                 kw.pop('sweep_point', None))
#         print('measurement name is %s' % measurement_name)
#         self.MC_SSRO.run(name=measurement_name)

#         t0 = time.time()
#         ana = ma.SSRO_Analysis(auto=True, close_file=True,
#                                label=measurement_name,
#                                no_fits=self.no_fits)
#         print('analyzing took %.2f' % ((time.time() - t0)))

#         # Arbitrary choice, does not think about the deffinition
#         if self.no_fits:
#             return ana.F_raw
#         else:
#             return ana.F, ana.F_corrected

#     def finish(self, **kw):
#         self.TD_Meas.set_MC('MC')
#         self.MC_SSRO.remove()
#         self.TD_Meas.set_shot_mode(False)


# class SSRO_Fidelity_Detector_CBox_optimum_weights(det.Soft_Detector):
#     '''
#     SSRO fidelity measurement with CBox when driving from
#     '''
#     def __init__(self, measurement_name=None, no_fits=False, NoShots=8000,
#                  set_weights=True, substract_weight_offsets=True,
#                  nr_iterations=1, create_plots=True, **kw):
#         self.detector_control = 'soft'
#         self.name = 'SSRO_Fidelity'
#         # For an explanation of the difference between the different
#         # Fidelities look in the analysis script
#         self.no_fits = no_fits
#         if self.no_fits:
#             print("data for nofits")
#             self.value_names = ['F_raw', 'threshold']
#             self.value_units = [' ', ' ']
#             self.value_names = ['F_raw', 'threshold', 'weight']
#             self.value_units = [' ', 'a.u', '', 'a.u']
#         else:
#             self.value_names = ['F', 'F corrected', 'threshold',
#                                 'weight', 'signal']
#             self.value_units = [' ', ' ', 'a.u', ' ', 'a.u']
#         self.measurement_name = measurement_name
#         self.TD_Meas = qt.instruments['TD_Meas']
#         self.CBox = qt.instruments['CBox']
#         self.MC = qt.instruments['MC']
#         self.NoShots = NoShots
#         self.set_weights = set_weights
#         self.substract_weight_offsets = substract_weight_offsets
#         self.rotate = not(set_weights)
#         self.nr_iterations = nr_iterations
#         self.create_plots = create_plots

#     def prepare(self, **kw):
#         self.MC_SSRO = qt.instruments.create('MC_SSRO', 'MeasurementControl')
#         self.TD_Meas.set_MC('MC_SSRO')

#     def acquire_data_point(self, *args, **kw):
#         if self.measurement_name is not None:
#             measurement_name = self.measurement_name
#         else:
#             # FIXME this statement always has none in the name
#             measurement_name = 'SSRO_Fid_inner_{:.9}_outer_{:.9}'.format(
#                 kw.pop('sweep_point', None),
#                 kw.get('sweep_point_outer', None))
#         self.TD_Meas.prepare()
#         # setting the RF and LO settings from Time domain
#         # Here the transient setting sould be done
#         self.LoggingMode = 3  # 2 for shots, 3 for transients
#         self.CBox.set_tng_logging_mode(self.LoggingMode)
#         self.CBox.set_lin_trans_coeffs(1, 0, 0, 0)
#         self.CBox.set_nr_averages(2**12)

#         if self.set_weights:
#             print("setting the weights")
#             # Acquire |0> transient
#             nr_iterations = self.nr_iterations  # Fixme find proper name
#             for i in range(nr_iterations):
#                 self.MC_SSRO.set_sweep_function(CB_swf.OnOff_touch_n_go(
#                                                 pulses='OffOff',
#                                                 NoSegments=512, stepsize=5,
#                                                 NoShots=self.NoShots))
#                 self.MC_SSRO.set_detector_function(
#                     det.QuTechCBox_input_average_Detector_Touch_N_Go())
#                 self.MC_SSRO.run('transient_Off')
#                 if self.create_plots:
#                     ana0 = ma.MeasurementAnalysis(auto=True, close_file=False)
#                 else:
#                     ana0 = ma.MeasurementAnalysis(auto=False, close_file=False)
#                     ana0.get_naming_and_values()
#                 # Acquire |1> transient
#                 self.MC_SSRO.set_sweep_function(CB_swf.OnOff_touch_n_go(
#                                                 pulses='OnOn',
#                                                 NoSegments=512, stepsize=5,
#                                                 NoShots=self.NoShots))
#                 self.MC_SSRO.run('transient_On')
#                 if self.create_plots:
#                     ana1 = ma.MeasurementAnalysis(auto=True, close_file=False)
#                 else:
#                     ana1 = ma.MeasurementAnalysis(auto=False, close_file=False)
#                     ana1.get_naming_and_values()
#                 try:
#                     trace0 += ana0.get_values(key='Ch0')
#                     trace1 += ana1.get_values(key='Ch0')
#                 except NameError:
#                     trace0 = ana0.get_values(key='Ch0')
#                     trace1 = ana1.get_values(key='Ch0')

#                 ana0.finish()
#                 ana1.finish()

#             if self.substract_weight_offsets:
#                 # Factor 2 is to prevent running into the dac range of the CBox
#                 weight = (trace1 - trace0 - np.mean(trace1-trace0))/2.0
#                 max_weight = np.abs(np.max(weight))
#                 min_weight = np.abs(np.min(weight))
#                 scale_factor = 100 / np.max([min_weight, max_weight])
#                 weight = np.round(scale_factor * weight)
#             else:
#                 weight = (trace1 - trace0)/2.0
#             weight = np.round(weight)
#             average_weight = np.mean(weight)

#             # Set the optimal weight function based on the trace difference
#             self.CBox.set_integration_weights(line=0, weights=weight)
#             self.CBox.set_integration_weights(line=1, weights=np.multiply(weight,0))
#             #setting line 1 t zero attampting to solve the feedback problem
#         else:
#             "not setting the weights"
#             average_weight = 0  # only here to not break the detector

#         # returning to the standard SSRO
#         self.LoggingMode = 2
#         self.CBox.set_tng_logging_mode(self.LoggingMode)
#         self.MC_SSRO.set_sweep_function(CB_swf.OnOff_touch_n_go(NoShots=self.NoShots))
#         self.MC_SSRO.set_detector_function(
#             det.QuTechCBox_AlternatingShots_Logging_Detector_Touch_N_Go())

#         self.MC_SSRO.run(name=measurement_name)
#         t0 = time.time()
#         ana = ma.SSRO_Analysis(auto=True, close_file=True,
#                                label=measurement_name,
#                                no_fits=self.no_fits,
#                                plot_histograms=self.create_plots,
#                                rotate=self.rotate)

#         # print 'analyzing took %.2f' % ((time.time() - t0))
#         self.CBox.set_signal_threshold_line0(ana.V_opt_raw)
#         print("Fidelity %s, threshold set to %s" % (ana.F_raw, ana.V_opt_raw))
#         # Arbitrary choice, does not think about the deffinition
#         if self.no_fits:
#             return ana.F_raw, ana.V_opt_raw, average_weight
#         else:
#             signal = np.abs(ana.mu1_1 - ana.mu0_0)
#             return ana.F, ana.F_corrected, ana.V_opt_raw, average_weight, signal

#     def finish(self, **kw):
#         self.TD_Meas.set_MC('MC')
#         self.MC_SSRO.remove()


# class touch_n_go_butterfly_detector(det.Soft_Detector):
#     '''
#     First calibrates the single shot readout to determine the threshold
#     After that performs a butterfly experiment which consists of multiple
#     back to back measurements.

#     epsij_k
#     i =

#     This detector is written for the CBox operating in touch n go mode.
#     '''
#     def __init__(self, measurement_name=None,
#                  n_iter=5, postselection=False, no_fits=True,**kw):
#         self.detector_control = 'soft'
#         self.name = 'touch_n_go_butterfly_detector'
#         # For an explanation of the difference between the different
#         # Fidelities look in the analysis script
#         self.measurement_name = measurement_name
#         self.TD_Meas = qt.instruments['TD_Meas']
#         self.CBox = qt.instruments['CBox']
#         self.value_names = ['eps00_0', 'eps01_0', 'eps10_0', 'eps11_0',
#                             'eps00_1', 'eps01_1', 'eps10_1', 'eps11_1',
#                             'F_raw', 'F_bf', 'mmt_ind_rel', 'mmt_ind_exc']
#         self.value_units = ['', '', '', '',
#                             '', '', '', '',
#                             '', '', '', '']
#         self.n_iter = n_iter
#         self.postselection = postselection
#         self.no_fits = no_fits

#     def prepare(self, **kw):
#         self.MC = qt.instruments['MC_nest1']
#         if self.MC is None:
#             self.MC = qt.instruments.create('MC_nest1', 'MeasurementControl')

#     def acquire_data_point(self, *args, **kw):
#         self.calibrate_weight_functions(no_fits=self.no_fits)
#         # self.measure_butterfly_coefficients_interleaved()
#         coeffs = self.measure_butterfly_coefficients()
#         return [coeffs[x] for x in self.value_names]

#     def calibrate_weight_functions(self, create_plots=True,
#                                    prepare_TD_Meas=True, no_fits=True):
#         if prepare_TD_Meas:
#             # Note by Adriaan, should this be here? this is a CBox only msmt
#             # Would be cleaner if we don't invoke TD_Meas here.
#             # Made it a function argument so I can not use it without breaking
#             # other peoples work.
#             self.TD_Meas.prepare()
#         # setting the RF and LO settings from Time domain instruments
#         # Here the transient setting sould be done

#         cycle_heartbeat = self.CBox.get_tng_heartbeat_interval()
#         self.CBox.set_tng_burst_heartbeat_n(1)
#         readout_delay = self.CBox.get_tng_readout_delay()
#         second_pre_rotation_delay = self.CBox.get_tng_second_pre_rotation_delay()
#         self.CBox.set_tng_second_pre_rotation_delay(100)
#         self.CBox.set_tng_readout_delay(0)

#         self.CBox.set_tng_heartbeat_interval(100000)  # setting it to 100 us
#         M = SSRO_Fidelity_Detector_CBox_optimum_weights(
#             no_fits=no_fits, measurement_name='SSRO_Fidelity',
#             create_plots=create_plots)
#         M.prepare()
#         ana_SSRO = M.acquire_data_point()
#         M.finish()
#         self.F_raw = ana_SSRO[0]
#         if not no_fits:
#             self.F_corrected = ana_SSRO[1]
#         # setting the heartbeat interval to the old value
#         self.CBox.set_tng_heartbeat_interval(cycle_heartbeat)
#         self.CBox.set_tng_readout_delay(readout_delay)
#         self.CBox.set_tng_second_pre_rotation_delay(second_pre_rotation_delay)


#     def measure_butterfly_coefficients(self):
#         Shots_p_iteration = 8000
#         if self.postselection:
#             n_cycles = 4
#             tape = np.zeros(n_cycles)
#         else:
#             n_cycles = 2
#             tape = np.zeros(n_cycles)
#         self.CBox.set_tng_burst_heartbeat_n(n_cycles)
#         self.MC.set_sweep_function(CB_swf.custom_tape_touch_n_go(
#                                    custom_tape=tape,
#                                    NoShots=Shots_p_iteration,
#                                    NoSegments=n_cycles))
#         self.MC.set_sweep_function_2D(CB_swf.None_Sweep_tape_restart())
#         self.MC.set_sweep_points_2D(np.arange(
#                                     Shots_p_iteration/n_cycles*self.n_iter))
#         self.MC.set_detector_function(
#             det.QuTechCBox_Shots_Logging_Detector_Touch_N_Go(digitize=False,
#                                                              timeout=1))
#         self.MC.run(name='mmt_ind_exc', mode='2D')
#         if self.postselection:
#             tape[1] = 1
#         else:
#             tape[0] = 1

#         self.MC.set_sweep_function(CB_swf.custom_tape_touch_n_go(
#                                    custom_tape=tape,
#                                    NoShots=Shots_p_iteration,
#                                    NoSegments=n_cycles))
#         self.MC.set_sweep_function_2D(CB_swf.None_Sweep_tape_restart())
#         self.MC.set_sweep_points_2D(np.arange(
#                                     Shots_p_iteration/n_cycles*self.n_iter))
#         self.MC.run(name='mmt_ind_rel', mode='2D')
#         bf_an = ma.butterfly_analysis(auto=True, label_exc='mmt_ind_exc',
#                                       label_rel='mmt_ind_rel',
#                                       postselection=self.postselection)

#         bf_an.butterfly_coeffs['F_raw'] = self.F_raw

#         return bf_an.butterfly_coeffs

#     def measure_butterfly_coefficients_interleaved(self):
        # This function is tested but does not have analysis yet.
        msmts_p_butterfly = 5
        nr_sweeps = 10000
        total_nr_shots = msmts_p_butterfly*2 * nr_sweeps
        shots_p_iteration = 8000 - 8000 % (msmts_p_butterfly*2.)
        if shots_p_iteration != 8000:
            raise ValueError('See CBox issue 42')
        n_iter = np.ceil(total_nr_shots/shots_p_iteration)
        print('Shots per iteration', shots_p_iteration)
        print('n_iter', n_iter)
        # ensures it takes at least nr_sweeps iterations
        tape_rel = np.zeros(msmts_p_butterfly)
        tape_rel[0] = 1
        tape_exc = np.zeros(msmts_p_butterfly)
        tape = np.concatenate([tape_exc, tape_rel])

        self.CBox.set_tng_burst_heartbeat_n(len(tape)/2)
        self.MC.set_sweep_function(CB_swf.custom_tape_touch_n_go(
                                   custom_tape=tape,
                                   NoShots=shots_p_iteration,
                                   NoSegments=len(tape)))
        self.MC.set_sweep_function_2D(CB_swf.None_Sweep_tape_restart())
        self.MC.set_sweep_points_2D(np.arange(shots_p_iteration/len(tape)
                                              * n_iter))
        self.MC.set_detector_function(
            det.QuTechCBox_Shots_Logging_Detector_Touch_N_Go(digitize=False,
                                                             timeout=1))
        self.MC.run(name='butterfly_interleaved', mode='2D')
        return


# class Average_cycles_to_failure_detector(touch_n_go_butterfly_detector):
#     '''
#     Average cycles to failure detector for conditional CLEAR cycles.
#     This detecor first calls the SSRO with optimum weights detector to set the
#     measurement threshold. Then it measures the average cycles to failure.
#     initialized: the experiment takes short traces and only counts the
#         number of traces to an error

#     It is a child of the touch_n_go_butterfly_detector in order to inherit
#     the calibrate_weight_functions() function.
#     '''
#     def __init__(self, measurement_name=None, trace_length=100,
#                  trace_repetitions=100, calibrate_weight_function=True,
#                  flipping_sequence=False, tape=[0, 0], create_SSRO_plots=True,
#                  no_fits=True,  **kw):

#         self.detector_control = 'soft'
#         self.name = 'Average_cycles_to_failure_detector'
#         # For an explanation of the difference between the different
#         # Fidelities look in the analysis script
#         self.measurement_name = measurement_name
#         self.TD_Meas = qt.instruments['TD_Meas']
#         self.CBox = qt.instruments['CBox']
#         self.tape = tape
#         self.trace_length = trace_length
#         self.trace_repetitions = trace_repetitions
#         self.flipping_sequence = flipping_sequence
#         self.calibrate_weight_function = calibrate_weight_function
#         self.no_fits = no_fits
#         if self.no_fits:
#             self.value_names = ['mean_rounds_to_failure', 'standard error',
#                                 'RO error fraction', 'Flip error fraction',
#                                 'F_raw']
#             self.value_units = [' ', ' ', '%', '%', ' ']
#         else:
#             self.value_names = ['mean_rounds_to_failure', 'standard error',
#                                 'RO error fraction', 'Flip error fraction',
#                                 'F_raw', 'F_corrected']
#             self.value_units = [' ', ' ', '%', '%', ' ', ' ']
#         self.create_SSRO_plots = create_SSRO_plots


#     def acquire_data_point(self, iteration, *args, **kw):
#         if self.measurement_name is None:
#             self.measurement_name = \
#                 'Average_cycles_to_failure_tape_%s' % (
#                     self.tape[0:3])
#         # print 'iteration : %s' %iteration
#         if self.calibrate_weight_function and ((iteration-1) % 1 == 0):
#             print('Calibrating weight function ')
#             self.calibrate_weight_functions(
#                 create_plots=self.create_SSRO_plots, no_fits=self.no_fits)

#         data = self.measure_cycles_to_failure()
#         return data

#     def measure_cycles_to_failure(self):
#         # Determine number of iterations
#         self.CBox.set_run_mode(0)
#         self.CBox.set_acquisition_mode(0)
#         trace_length = self.trace_length
#         trace_repetitions = self.trace_repetitions
#         total_nr_shots = trace_length * trace_repetitions
#         shots_p_iteration = 8000. - (8000 % (trace_length))
#         n_iter = np.ceil(total_nr_shots/shots_p_iteration)
#         if shots_p_iteration != 8000:
#             raise ValueError('See CBox issue 42')
#         print(('Experiment needs to iterate' +
#                ' %s times to get %s iterations per trace' %
#                (n_iter, trace_repetitions)))
#         # Set the heartbeat settings
#         HB_interval = self.CBox.get_tng_heartbeat_interval()
#         Brst_interval = self.CBox.get_tng_burst_heartbeat_interval()
#         self.CBox.set_tng_heartbeat_interval(HB_interval +
#                                              trace_length*Brst_interval)
#         self.CBox.set_tng_burst_heartbeat_n(trace_length)
#         # Start the measurement
#         self.MC.set_sweep_function(CB_swf.custom_tape_touch_n_go(
#                                    custom_tape=self.tape,
#                                    NoShots=shots_p_iteration,
#                                    NoSegments=trace_length))
#         self.MC.set_sweep_function_2D(CB_swf.None_Sweep_tape_restart())
#         self.MC.set_sweep_points_2D(np.arange(shots_p_iteration/trace_length
#                                               * n_iter))
#         self.MC.set_detector_function(
#             det.QuTechCBox_Shots_Logging_Detector_Touch_N_Go(digitize=True,
#                                                              timeout=1))

#         self.MC.run(name=self.measurement_name, mode='2D')

#         a = ma.rounds_to_failure_analysis(
#             auto=True, label=self.measurement_name,
#             flipping_sequence=self.flipping_sequence)
#         a.finish()
#         self.CBox.set_tng_burst_heartbeat_n(1)
#         self.CBox.set_tng_heartbeat_interval(HB_interval)
#         if self.no_fits:
#             return a.mean_rtf, a.std_err_rtf, a.RO_err_frac, a.flip_err_frac, self.F_raw
#         else:
#             return a.mean_rtf, a.std_err_rtf, a.RO_err_frac, a.flip_err_frac, self.F_raw, self.F_corrected



# class Photon_number_detector(det.Soft_Detector):
#     '''
#     Photon number detector for the CLEAR pulse experiment.
#     Sequences are based on the AllXY sequences
#     Only works for AWG driving

#     Requires defining a sweep function that is used for the photon number detector
#     ('defalt is awg_swf.AllXY())
#     '''
#     def __init__(self, measurement_name=None, data_acquisition='ATS',
#                  driving='CBox', CLEAR_double=False, optimize_on_ground=True,
#                  sequence="AllXY", prepi=False, add_X90_prerotation=False,
#                  flip_trigger_states=False,**kw):
#         self.detector_control = 'soft'
#         self.name = '%s_deviation' % sequence

#         self.data_acquisition = data_acquisition
#         self.measurement_name = measurement_name
#         self.TD_Meas = qt.instruments['TD_Meas']
#         self.driving = driving
#         self.optimize_on_ground = optimize_on_ground
#         self.CLEAR_double = CLEAR_double
#         print("clear double",self.CLEAR_double)
#         if self.CLEAR_double:
#             self.value_names = ['%s error sum' % sequence, "error ground",
#                                 "error excited", 'amp1', 'amp2', 'phi1', 'phi2', 'ampa1', 'ampb1', 'phia1', 'phib1']
#             self.value_units = ['a.u.', 'a.u.', 'a.u.', 'mV', 'mV', 'deg', 'deg', 'mV','mV', 'deg', 'deg']
#         else:
#             if optimize_on_ground:
#                 self.state = "ground"
#             else:
#                 self.state = "excited"
#             self.value_names = ['%s error (%s)' % (sequence, self.state)]
#             self.value_units = ['a.u.']
#         print("measurement_name", measurement_name)
#         self.CBox = qt.instruments['CBox']
#         self.CBox_lut_man = qt.instruments['CBox_lut_man']
#         self.CBox_lut_man_2 = qt.instruments['CBox_lut_man_2']
#         self.prepi = prepi
#         self.sweep_function = awg_swf.AllXY(sequence=sequence, prepi=self.prepi)
#         self.add_X90_prerotation = add_X90_prerotation
#         self.flip_trigger_states = flip_trigger_states

#     def prepare(self, **kw):
#         self.MC_AllXY = qt.instruments.create('MC_AllXY',
#                                               'MeasurementControl')
#         self.TD_Meas.set_MC(self.MC_AllXY.get_name())
#         self.TD_Meas.prepare()
#         if self.driving is "CBox":
#             self.MC_AllXY.set_sweep_function(CB_swf.AllXY())
#         elif self.driving is "AWG":
#             self.MC_AllXY.set_sweep_function(self.sweep_function)
#         if self.data_acquisition == 'ATS':
#             self.MC_AllXY.set_detector_function(det.TimeDomainDetector())
#         elif self.data_acquisition == 'CBox':
#             self.MC_AllXY.set_detector_function(
#                 det.QuTechCBox_integrated_average_Detector())

#     def acquire_data_point(self, *args, **kw):
#         if self.measurement_name is not None:
#             measurement_name = self.measurement_name
#         else:
#             iteration = kw.get('iteration', None)
#             print("iteration", iteration)
#             if iteration is None:
#                 sweep_point = kw.get('sweep_point', None)
#                 sweep_point_outer = kw.get('sweep_point_outer', None)
#                 print("sweep outer", sweep_point_outer)
#                 measurement_name = 'AllXY_dev_inner_%s_outer_%s' % (
#                     sweep_point, sweep_point_outer)
#             else:
#                 measurement_name = 'AllXY_iteration_%s' % iteration
#         if self.CLEAR_double is False:
#             if self.optimize_on_ground:
#                 self.CBox_lut_man.set_lut_mapping(['I', 'X180', 'Y180', 'X90',
#                                                    'Y90', 'Block',
#                                                    'X180_delayed'])
#                 self.CBox_lut_man.load_pulses_onto_AWG_lookuptable(0)
#             else:
#                 self.CBox_lut_man.set_lut_mapping(['X180', 'X180', 'Y180',
#                                                    'X90', 'Y90', 'Block',
#                                                    'X180_delayed'])
#                 self.CBox_lut_man.load_pulses_onto_AWG_lookuptable(0)
#             self.MC_AllXY.run(name=measurement_name)
#             t0 = time.time()
#             flip_ax = self.prepi != self.optimize_on_ground
#             ana = ma.AllXY_Analysis(auto=True, flip_axis=flip_ax,
#                                     cal_points=self.sweep_function.cal_points,
#                                     ideal_data=self.sweep_function.ideal_data)
#             print('analyzing AllXY took %.2f' % ((time.time() - t0)))
#             if self.TD_Meas.get_CBox_touch_n_go_save_transients():
#                 ma.TransientAnalysis(auto=True, label='AllXY')
#             deviation = ana.deviation_total
#             return deviation

#         elif self.CLEAR_double:
#             measurement_name = 'AllXY_iteration_'
#             self.CBox_lut_man.set_lut_mapping(['I', 'X180', 'Y180', 'X90', 'Y90', 'Block',
#                              'X180_delayed'])
#             print("identity is loaded")
#             self.CBox_lut_man.load_pulses_onto_AWG_lookuptable(0)
#             if self.flip_trigger_states:
#                 self.CBox.set_tng_trigger_state(0) #ground state pulses will be played in conditional mode
#             self.MC_AllXY.run(name=measurement_name+"_ground")
#             ana_g = ma.AllXY_Analysis(auto=True,
#                                       cal_points=self.sweep_function.cal_points,
#                                       ideal_data=self.sweep_function.ideal_data)
#             error_g = ana_g.deviation_total
#             if self.TD_Meas.get_CBox_touch_n_go_save_transients():
#                 ma.TransientAnalysis(auto=True, label='AllXY')
#             print("error ground", error_g)
#             self.CBox_lut_man.set_lut_mapping(['X180', 'X180', 'Y180', 'X90', 'Y90', 'Block',
#                              'X180_delayed'])
#             self.CBox_lut_man.load_pulses_onto_AWG_lookuptable(0)
#             print("pi pulse is loaded")
#             if self.flip_trigger_states:
#                 self.CBox.set_tng_trigger_state(1) #excited state pulses will be played in conditional mode
#             self.MC_AllXY.run(name=measurement_name+"_excited")
#             ana_e = ma.AllXY_Analysis(auto=True, flip_axis=True,
#                                       cal_points=self.sweep_function.cal_points,
#                                       ideal_data=self.sweep_function.ideal_data)
#             error_e = ana_e.deviation_total
#             if self.TD_Meas.get_CBox_touch_n_go_save_transients():
#                 ma.TransientAnalysis(auto=True, label='AllXY')
#             print("error excited", error_e)
#             if self.add_X90_prerotation:
#                 self.CBox_lut_man.set_lut_mapping(['X90', 'X180', 'Y180', 'X90', 'Y90', 'Block',
#                              'X180_delayed'])
#                 self.CBox_lut_man.load_pulses_onto_AWG_lookuptable(0)
#                 self.MC_AllXY.run(name=measurement_name+"_90")
#                 ana_90 = ma.AllXY_Analysis(auto=True,
#                                           cal_points=self.sweep_function.cal_points,
#                                           ideal_data=self.sweep_function.ideal_data)
#                 error_90 = ana_90.deviation_total
#                 if self.TD_Meas.get_CBox_touch_n_go_save_transients():
#                     ma.TransientAnalysis(auto=True, label='AllXY')
#                 print("error superposition", error_90)

#             deviation = error_g + error_e
#             #extracting pulse parameters
#             amp1 = self.CBox_lut_man_2.get_M_amp_CLEAR_1()
#             amp2 = self.CBox_lut_man_2.get_M_amp_CLEAR_2()
#             phi1 = self.CBox_lut_man_2.get_M_phase_CLEAR_1()
#             phi2 = self.CBox_lut_man_2.get_M_phase_CLEAR_2()
#             ampa1 = self.CBox_lut_man_2.get_M_amp_CLEAR_a1()
#             ampb1 = self.CBox_lut_man_2.get_M_amp_CLEAR_b1()
#             phia1 = self.CBox_lut_man_2.get_M_phase_CLEAR_a1()
#             phib1 = self.CBox_lut_man_2.get_M_phase_CLEAR_b1()
#             print("total deviation", deviation)
#             return deviation, error_g, error_e, amp1, amp2, phi1, phi2, ampa1, ampb1, phia1, phib1

#     def finish(self, **kw):
        self.MC_AllXY.remove()



# class AllXY_deviation_detector(det.Soft_Detector):
#     '''
#     Performs an All XY measurement and returns the deviation to the ideal
#     expected shape.

#     '''
#     def __init__(self, measurement_name=None, data_acquisition='ATS',
#                  driving='CBox', CLEAR_double=False, optimize_on_ground=True,
#                  source_name='S2',
#                  sequence="AllXY", prepi=False, **kw):
#         self.detector_control = 'soft'
#         self.name = '%s_deviation' % sequence

#         self.data_acquisition = data_acquisition
#         self.measurement_name = measurement_name
#         self.TD_Meas = qt.instruments['TD_Meas']
#         self.driving = driving
#         self.optimize_on_ground = optimize_on_ground
#         self.CLEAR_double = CLEAR_double
#         if self.CLEAR_double:
#             self.value_names = ['%s error sum' % sequence, "error ground",
#                                 "error excited"]
#             self.value_units = ['a.u.', 'a.u.', 'a.u.']
#         else:
#             if optimize_on_ground:
#                 self.state = "ground"
#             else:
#                 self.state = "excited"
#             self.value_names = ['%s error (%s)' % (sequence, self.state)]
#             self.value_units = ['a.u.']
#         print("measurement_name", measurement_name)
#         self.source = qt.instruments[source_name]
#         self.prepi = prepi
#         self.sweep_function = awg_swf.AllXY(sequence=sequence, prepi=self.prepi)

#     def prepare(self, **kw):
#         self.TD_Meas.prepare()
#         # setting the RF and LO settings from Time domain instruments
#         # Here the transient setting sould be done

#         self.MC_AllXY = qt.instruments.create('MC_AllXY',
#                                               'MeasurementControl')
#         self.TD_Meas.set_MC(self.MC_AllXY.get_name())

#         if self.driving is "CBox":
#             self.MC_AllXY.set_sweep_function(CB_swf.AllXY())
#         elif self.driving is "AWG":
#             self.MC_AllXY.set_sweep_function(self.sweep_function)
#         if self.data_acquisition == 'ATS':
#             self.MC_AllXY.set_detector_function(det.TimeDomainDetector())
#         elif self.data_acquisition == 'CBox':
#             self.MC_AllXY.set_detector_function(
#                 det.QuTechCBox_integrated_average_Detector())

#     def acquire_data_point(self, *args, **kw):
#         if self.measurement_name is not None:
#             measurement_name = self.measurement_name
#         else:
#             iteration = kw.get('iteration', None)
#             print("iteration", iteration)
#             if iteration is None:
#                 sweep_point = kw.get('sweep_point', None)
#                 sweep_point_outer = kw.get('sweep_point_outer', None)
#                 print("sweep outer", sweep_point_outer)
#                 measurement_name = 'AllXY_dev_inner_%s_outer_%s' % (
#                     sweep_point, sweep_point_outer)
#             else:
#                 measurement_name = 'AllXY_iteration_%s' % iteration
#         if self.CLEAR_double is False:
#             if self.optimize_on_ground:
#                 self.source.off()
#             else:
#                 self.source.on()
#             self.MC_AllXY.run(name=measurement_name)
#             t0 = time.time()
#             flip_ax = self.prepi != self.optimize_on_ground
#             ana = ma.AllXY_Analysis(auto=True, flip_axis=flip_ax,
#                                     cal_points=self.sweep_function.cal_points,
#                                     ideal_data=self.sweep_function.ideal_data)
#             print('analyzing AllXY took %.2f' % ((time.time() - t0)))
#             if self.TD_Meas.get_CBox_touch_n_go_save_transients():
#                 ma.TransientAnalysis(auto=True, label='AllXY')
#             deviation = ana.deviation_total
#             return deviation

#         elif self.CLEAR_double:
#             measurement_name = 'AllXY_iteration_'
#             self.source.off()
#             self.MC_AllXY.run(name=measurement_name+"_ground")
#             ana_g = ma.AllXY_Analysis(auto=True,
#                                       cal_points=self.sweep_function.cal_points,
#                                       ideal_data=self.sweep_function.ideal_data)
#             error_g = ana_g.deviation_total
#             if self.TD_Meas.get_CBox_touch_n_go_save_transients():
#                 ma.TransientAnalysis(auto=True, label='AllXY')
#             print("error ground", error_g)
#             self.source.on()
#             self.MC_AllXY.run(name=measurement_name+"_excited")
#             ana_e = ma.AllXY_Analysis(auto=True, flip_axis=True,
#                                       cal_points=self.sweep_function.cal_points,
#                                       ideal_data=self.sweep_function.ideal_data)
#             error_e = ana_e.deviation_total
#             if self.TD_Meas.get_CBox_touch_n_go_save_transients():
#                 ma.TransientAnalysis(auto=True, label='AllXY')
#             print("error excited", error_e)
#             deviation = error_g + error_e
#             print("total deviation", deviation)
#             return deviation, error_g, error_e

#     def finish(self, **kw):
#         self.MC_AllXY.remove()


# class drag_detuning_detector(det.Soft_Detector):
#     '''
#     Performs a drag_detuning measurement and returns the deviation.

#     '''
#     def __init__(self, measurement_name=None, data_acquisition='ATS', **kw):
#         self.detector_control = 'soft'
#         self.name = 'drag_detuning'
#         self.value_names = ['drag detuning']
#         self.value_units = ['a.u.']
#         self.data_acquisition = data_acquisition
#         self.measurement_name = measurement_name

#     def prepare(self, **kw):
#         self.MC_drag = qt.instruments.create('MC_drag', 'MeasurementControl')
#         self.MC_drag.set_sweep_function(CB_swf.drag_detuning())

#         if self.data_acquisition == 'ATS':
#             self.MC_drag.set_detector_function(det.TimeDomainDetector())
#         elif self.data_acquisition == 'CBox':
#             self.MC_drag.set_detector_function(
#                 det.QuTechCBox_integrated_average_Detector())

#     def acquire_data_point(self, *args, **kw):
#         data = self.MC_drag.run(name=self.measurement_name)
#         distance = (data[0][1] - data[0][0])#**2 -
#         #        (data[1][1] - data[1][0])**2)
#         print('Drag detuning = ', distance)
#         return distance

#     def finish(self, **kw):
#         self.MC_drag.remove()


# class drag_detuning_detector_v2(det.Soft_Detector):
#     '''
#     Performs a drag_detuning measurement and returns both the deviation and
#     the measured values.

#     '''
#     def __init__(self, measurement_name=None, data_acquisition='ATS', **kw):
#         self.detector_control = 'soft'
#         self.name = 'drag_detuning'
#         self.value_names = ['drag detuning', 'I_0', 'Q_0', 'I_1', 'Q_1']
#         self.value_units = ['a.u.', 'dac_val', 'dac_val', 'dac_val', 'dac_val']
#         self.data_acquisition = data_acquisition
#         self.measurement_name = measurement_name

#     def prepare(self, **kw):
#         self.MC_drag = qt.instruments.create('MC_drag', 'MeasurementControl')
#         self.MC_drag.set_sweep_function(CB_swf.drag_detuning())

#         if self.data_acquisition == 'ATS':
#             self.MC_drag.set_detector_function(det.TimeDomainDetector())
#         elif self.data_acquisition == 'CBox':
#             self.MC_drag.set_detector_function(
#                 det.QuTechCBox_integrated_average_Detector())

#     def acquire_data_point(self, *args, **kw):
#         data = self.MC_drag.run(name=self.measurement_name)
#         distance = (data[0][1] - data[0][0])#**2 -
#         #        (data[1][1] - data[1][0])**2)
#         print('Drag detuning = ', distance)
#         returned_data = [distance,
#                          data[0][0], data[1][0],  # I_0, Q_0
#                          data[0][1], data[1][1]]  # I_1, Q_1
#         return distance

#     def finish(self, **kw):
#         self.MC_drag.remove()


class TwoTone_Spectroscopy(det.Soft_Detector):
    '''
    Performs a two tone spectroscopy.
    First the resonator is scanned and its resonance is found
    The HM frequency is set to the resonator's frequency, after
    which the qubit is scanned.

    optional args:
        homodynefvals, spectroscopyfvals (GHZ)
        optional kwargs:
        detuning = 0 (in Hz or GHz)
        peak = True (whether the resonator is a peak or not)
    '''

    def __init__(self, *args, **kw):
        # super(Tracked_Spectroscopy, self).__init__()
        self.detector_control = 'soft'
        self.S = kw.pop('Source', qt.instruments['S1'])

        self.name = 'TrackedSpectroscopyMeasurement'
        self.value_names = ['fres', 'fqub']
        self.value_units = ['GHz', 'GHz']
        if len(args) == 2:
            self.homodynefvals = args[0]
            self.spectroscopyfvals = args[1]

        self.resonatorispeak = kw.pop('resonatorispeak', True)
        self.detuning = kw.pop('detuning', 0)
        if self.detuning > 1:
            self.detuning /= 1.e9

    def prepare(self, **kw):
        self.MC = qt.instruments.create('MC_spec_track', 'MeasurementControl')

    def acquire_data_point(self, *args, **kw):
        if len(args) == 2:
            self.homodynefvals = args[0]
            self.spectroscopyfvals = args[1]
        elif (not hasattr(self, 'homodynefvals')
              or (not hasattr(self, 'spectroscopyfvals'))):
            raise NameError('No homodynefvals and/or spectroscopyfvals set')

        HM = qt.instruments['HM']

        # Find resonator resonance frequency
        HM.on()
        homodynedata = self.homodyne(self.homodynefvals, **kw)
        print(np.shape(homodynedata))
        print('peak', self.resonatorispeak)
        self.fres = self.findresonance(homodynedata,
                                       peak=self.resonatorispeak)
        print('Resonator resonance frequency:', self.fres)

        # Find qubit resonance frequency
        HM.set_frequency((self.fres + self.detuning) * 1.e9)
        spectroscopydata = self.spectroscopy(self.spectroscopyfvals, **kw)
        self.fqub = self.findresonance(spectroscopydata,
                                       peak=not self.resonatorispeak)

        print('Qubit resonance frequency:', self.fqub)

        HM.off()
        self.MC.remove()
        return np.array([self.fres, self.fqub])

    def homodyne(self, fvals, **kw):
        self.MC.set_sweep_function(swf.HM_frequency_GHz())
        self.MC.set_sweep_points(fvals)
        self.MC.set_detector_function(det.HomodyneDetector())
        data = self.MC.run(subfolder='resonator', **kw)
        return data

    def spectroscopy(self, fvals, **kw):
        self.MC.set_sweep_function(swf.Source_frequency_GHz(Source=self.S))
        self.MC.set_sweep_points(fvals)
        self.MC.set_detector_function(det.HomodyneDetector())
        data = self.MC.run(subfolder='qubit', **kw)
        return data

    def findresonance(self, data, peak=True):
        if peak:
            resonanceind = np.argmax(data[:, 0])
            resonancefreq = self.MC.get_sweep_points()[resonanceind]
        else:
            resonanceind = np.argmin(data[:, 0])
            resonancefreq = self.MC.get_sweep_points()[resonanceind]
        return resonancefreq

    def finish(self, **kw):
        self.MC_timedomain.remove()


class Qubit_Spectroscopy(det.Soft_Detector):
    '''
    Performs a set of measurements that finds f_resonator, f_qubit,
    '''

    def __init__(self,
                 qubit,
                 res_start=None,
                 res_stop=None,
                 res_freq_step=None,
                 res_use_min=False,
                 res_use_max=False,
                 use_FWHM=False,
                 res_t_int=None,
                 spec_start=None,
                 spec_stop=None,
                 spec_freq_step=0.0001,
                 spec_t_int=None,
                 use_offset=None,
                 spec_sweep_range=0.04,
                 fitting_model='hanger',
                 pulsed=False,
                 **kw):

        # # import placed here to prevent circular import statement
        # #   as some cal_tools use composite detectors.
        from pycqed.measurement import calibration_toolbox as cal_tools
        imp.reload(cal_tools)
        self.cal_tools = cal_tools
        self.qubit = qubit
        self.nested_MC_name = 'Qubit_Spectroscopy_MC'
        self.cal_tools = cal_tools
        self.use_FWHM = use_FWHM
        # Instruments
        self.HM = qt.instruments['HM']
        self.Pulsed_Spec = qt.instruments['Pulsed_Spec']
        self.RF_power = kw.pop('RF_power', qubit.get_RF_CW_power())

        self.qubit_source = qt.instruments[qubit.get_qubit_source()]
        self.qubit_source_power = kw.pop('qubit_source_power',
                                         qubit.get_source_power())

        self.Plotmon = qt.instruments['Plotmon']

        self.res_start = res_start
        self.res_stop = res_stop
        self.res_freq_step = res_freq_step
        self.res_use_min = res_use_min
        self.res_use_max = res_use_max

        self.spec_start = spec_start
        self.spec_stop = spec_stop
        self.spec_freq_step = spec_freq_step
        self.spec_sweep_range = spec_sweep_range

        if (res_t_int is not None) and (spec_t_int is not None):
            self.res_t_int = res_t_int
            self.spec_t_int = spec_t_int
            self.alternate_t_int = True
        else:
            self.alternate_t_int = False

        self.resonator_data = None
        self.qubit_data = None

        self.fitting_model = fitting_model
        self.pulsed = pulsed

        self.detector_control = 'soft'
        self.name = 'Qubit_Spectroscopy_detector'
        self.value_names = ['f_resonator', 'f_resonator_stderr',
                            'f_qubit', 'f_qubit_stderr']
        self.value_units = ['GHz', 'GHz', 'GHz', 'GHz']
        self.msmt_kw = {key.split('msmt_')[1]: val
                        for key, val in list(kw.items()) if 'msmt_' in key}
        # Setting the constants

    def prepare(self, **kw):
        if self.qubit.get_RF_source() is not None:
            self.HM.set_RF_source(self.qubit.get_RF_source())
        self.HM.set_RF_power(self.RF_power)
        self.qubit_source.set_power(self.qubit_source_power)
        self.HM.init()
        self.HM.set_sources('On')

        self.nested_MC = qt.instruments.create(
            self.nested_MC_name,
            'MeasurementControl')
        self.loopcnt = 0

    def acquire_data_point(self, *args, **kw):
        def plot_resonator_data(data):
            if self.resonator_data is None:
                self.resonator_data = data[0]
            else:
                self.resonator_data = np.vstack((self.resonator_data, data[0]))
            self.Plotmon.plot3D(1, np.transpose(self.resonator_data*1.))

        def plot_qubit_data(data):
            if self.qubit_data is None:
                self.qubit_data = data[0]
            else:
                self.qubit_data = np.vstack((self.qubit_data, data[0]))
            self.Plotmon.plot3D(2, np.transpose(self.qubit_data*1.))

        if self.alternate_t_int:
            self.HM.set_t_int(self.res_t_int)
            self.HM.init(optimize=True)

        self.loopcnt += 1
        self.HM.set_sources('On')

        if self.res_start is None:
            cur_f_RO = self.qubit.get_current_RO_frequency()
            self.res_start = cur_f_RO-0.003
            self.res_stop = cur_f_RO+0.003

        print('Scanning for resonator starting at ' + str(self.res_start))
        resonator_scan = \
            self.qubit.find_resonator_frequency(
                use_FWHM=self.use_FWHM,
                MC_name=self.nested_MC_name,
                f_start=self.res_start,
                f_stop=self.res_stop,
                f_step=self.res_freq_step,
                suppress_print_statements=False,
                fitting_model=self.fitting_model,
                use_min=self.res_use_min,
                use_max=self.res_use_max)

        # plot_resonator_data(resonator_scan['data'])
        # print 'BLUUUUURB'
        f_resonator = resonator_scan['f_resonator']+0.00001
        f_resonator_stderr = resonator_scan['f_resonator_stderr']
        self.qubit.set_current_RO_frequency(f_resonator)
        print('Finished resonator scan. Readout frequency: ', f_resonator)

        if self.pulsed is True:
            if self.qubit.get_RF_source() is not None:
                self.Pulsed_Spec.set_RF_source(self.qubit.get_RF_source())
            self.Pulsed_Spec.set_RF_power(self.qubit.get_RF_TD_power())
            self.Pulsed_Spec.set_f_readout(
                self.qubit.get_current_RO_frequency()*1e9)
        else:
            self.HM.set_RF_power(self.qubit.get_RF_CW_power())
            self.HM.set_frequency(self.qubit.get_current_RO_frequency()*1e9)

        if self.alternate_t_int:
            self.HM.set_t_int(self.spec_t_int)
            self.HM.init(optimize=True)

        print('Scanning for qubit')
        qubit_scan = self.qubit.find_frequency_spec(
            MC_name=self.nested_MC_name,
            f_step=self.spec_freq_step,
            f_start=self.spec_start,
            f_stop=self.spec_stop,
            update_qubit=False,  # We do not want a failed track to update
            suppress_print_statements=True,
            source_power=self.qubit_source_power,
            pulsed=self.pulsed)

        # plot_qubit_data(qubit_scan['data'])

        f_qubit = qubit_scan['f_qubit']
        f_qubit_stderr = qubit_scan['f_qubit_stderr']

        print('Estimated qubit frequency: ', f_qubit)
        self.qubit.set_current_frequency(f_qubit)
        self.HM.set_sources('Off')

        return_vals = [f_resonator, f_resonator_stderr,
                       f_qubit, f_qubit_stderr]
        return return_vals

    def finish(self, **kw):
        self.HM.set_sources('Off')
        self.nested_MC.remove()


class Tracked_Qubit_Spectroscopy(det.Soft_Detector):
    '''
    Performs a set of measurements that finds f_resonator, f_qubit, and
    tracks them.

    Uses functions on the qubit object.

    If the sweep points are handed it uses those in predicting frequencies,
    if no sweep points are given it assumes linear spacing between sweep points.
    '''

    def __init__(self, qubit,
                 qubit_initial_frequency=None,
                 qubit_span=0.04,
                 qubit_init_factor=5,
                 qubit_stepsize=0.0005,
                 qubit_t_int=None,
                 resonator_initial_frequency=None,
                 resonator_span=0.010,
                 resonator_stepsize=0.0001,
                 resonator_use_min=False,
                 resonator_use_max=False,
                 resonator_t_int=None,
                 No_of_fitpoints=10,
                 sweep_points=None,
                 fitting_model='hanger',
                 pulsed=False,
                 **kw):

        # import placed here to prevent circular import statement
        #   as some cal_tools use composite detectors.
        from pycqed.measurement import calibration_toolbox \
            as cal_tools
        self.cal_tools = cal_tools
        self.qubit = qubit
        self.nested_MC_name = 'Qubit_Spectroscopy_MC'
        self.cal_tools = cal_tools
        self.resonator_frequency = resonator_initial_frequency
        self.resonator_span = resonator_span
        self.resonator_stepsize = resonator_stepsize
        self.qubit_frequency = qubit_initial_frequency
        self.qubit_span = qubit_span
        self.qubit_init_factor = qubit_init_factor
        self.qubit_stepsize = qubit_stepsize
        self.No_of_fitpoints = No_of_fitpoints
        self.pulsed = pulsed
        self.resonator_use_min = resonator_use_min
        self.resonator_use_max = resonator_use_max
        self.sweep_points = sweep_points

        if (resonator_t_int is not None) and (qubit_t_int is not None):
            self.resonator_t_int = resonator_t_int
            self.qubit_t_int = qubit_t_int
            self.alternate_t_int = True
        else:
            self.alternate_t_int = False

        # Instruments
        if self.pulsed is True:
            self.Pulsed_Spec = qt.instruments['Pulsed_Spec']
        self.fitting_model = fitting_model
        self.AWG = qt.instruments['AWG']  # only for triggering
        self.HM = qt.instruments['HM']

        self.qubit_source = qt.instruments[self.qubit.get_qubit_source()]
        self.RF_power = kw.pop('RF_power', self.qubit.get_RF_CW_power())
        self.qubit_source_power = kw.pop('qubit_source_power',
                                         self.qubit.get_source_power())

        self.detector_control = 'soft'
        self.name = 'Qubit_Spectroscopy'
        self.value_names = ['f_resonator', 'f_resonator_stderr',
                            'f_qubit', 'f_qubit_stderr']
        self.value_units = ['GHz', 'GHz', 'GHz', 'GHz']

    def prepare(self, **kw):
        self.nested_MC = qt.instruments.create(
            self.nested_MC_name, 'MeasurementControl')

        if self.pulsed is True:
            if self.qubit.get_RF_source() is not None:
                self.Pulsed_Spec.set_RF_source(self.qubit.get_RF_source())
                self.HM.set_RF_source(self.qubit.get_RF_source())
            self.Pulsed_Spec.set_RF_power(self.RF_power)
            self.HM.set_RF_power(self.RF_power)
        else:
            if self.qubit.get_RF_source() is not None:
                self.HM.set_RF_source(self.qubit.get_RF_source())
                print('Setting RF source of HM to'+self.qubit.get_RF_source())
            self.HM.set_RF_power(self.RF_power)
        self.qubit_source.set_power(self.qubit_source_power)

        self.AWG.start()
        self.HM.init()
        self.AWG.stop()

        self.HM.set_sources('On')
        self.resonator_frequencies = np.zeros(len(self.sweep_points))
        self.qubit_frequencies = np.zeros(len(self.sweep_points))
        self.loopcnt = 0

        print('\nStarting Tracked Spectroscopy')

    def determine_frequencies(self, loopcnt):
        if self.loopcnt == 0:
            '''
            Uses the inital frequencies to determine where to look
            '''
            f_resonator = self.resonator_frequency

            f_qubit = self.qubit_frequency
            f_qubit_start = self.qubit_frequency - self.qubit_span/2
            f_qubit_end = self.qubit_frequency + self.qubit_span/2

        elif self.loopcnt == 1:
            '''
            Expects the qubit at self.qubit_frequency.
            '''
            f_resonator = self.resonator_frequency

            f_qubit = self.qubit_frequency
            f_qubit_start = self.qubit_frequency \
                - self.qubit_span * self.qubit_init_factor/2
            f_qubit_end = self.qubit_frequency\
                + self.qubit_span * self.qubit_init_factor/2

        elif self.loopcnt == 2:
            '''
            Predicts the qubit and resonator frequency for the third point
            by using the last two points in linear extrapolation.
            uses the np.polyfit and np.poly2d functions.
            '''
            res_fit_coeff = np.polyfit(
                self.sweep_points[:self.loopcnt],
                self.resonator_frequencies[:self.loopcnt], 1)
            res_fit = np.poly1d(res_fit_coeff)
            qub_fit_coeff = np.polyfit(
                self.sweep_points[:self.loopcnt],
                self.qubit_frequencies[:self.loopcnt], 1)
            qub_fit = np.poly1d(qub_fit_coeff)

            f_resonator = res_fit(self.sweep_points[loopcnt])
            f_qubit = qub_fit(self.sweep_points[loopcnt])

            f_qubit_start = f_qubit - self.qubit_span / 2
            f_qubit_end = f_qubit + self.qubit_span / 2
        else:
            '''
            After measuring 3 points quadratic extrapolation is used based
            on all the previous measured points to predict the frequencies.
            uses the np.polyfit and np.poly1d functions.
            '''
            res_fit_coeff = np.polyfit(
                self.sweep_points[:self.loopcnt],
                self.resonator_frequencies[:self.loopcnt], 2)
            res_fit = np.poly1d(res_fit_coeff)
            qub_fit_coeff = np.polyfit(
                self.sweep_points[:self.loopcnt],
                self.qubit_frequencies[:self.loopcnt], 2)
            qub_fit = np.poly1d(qub_fit_coeff)

            f_resonator = res_fit(self.sweep_points[loopcnt])
            f_qubit = qub_fit(self.sweep_points[loopcnt])

            f_qubit_start = f_qubit - self.qubit_span / 2
            f_qubit_end = f_qubit + self.qubit_span / 2

        f_resonator_start = f_resonator - self.resonator_span/2
        f_resonator_end = f_resonator + self.resonator_span/2
        print('Expected qubit frequency: %s' % f_qubit)
        print('Expected resonator frequency: %s' % f_resonator)

        return {'f_resonator_start': f_resonator_start,
                'f_resonator_end': f_resonator_end,
                'f_resonator': f_resonator,
                'f_qubit_start': f_qubit_start,
                'f_qubit_end': f_qubit_end,
                'f_qubit': f_qubit}

    def acquire_data_point(self, *args, **kw):
        self.HM.set_sources('On')

        frequencies = self.determine_frequencies(self.loopcnt)

        # Resonator
        print('\nScanning for resonator.' + \
            'range: {fmin} - {fmax} GHz   span {span} MHz'.format(
                fmin=frequencies['f_resonator_start'],
                fmax=frequencies['f_resonator_end'],
                span=(frequencies['f_resonator_end'] -
                      frequencies['f_resonator_start']) * 1e3))

        if self.alternate_t_int:
            self.HM.set_t_int(self.resonator_t_int)
            self.HM.init(optimize=True)

        resonator_scan = self.qubit.find_resonator_frequency(
            MC_name='Qubit_Spectroscopy_MC',
            f_start=frequencies['f_resonator_start'],
            f_stop=frequencies['f_resonator_end'],
            f_step=self.resonator_stepsize,
            suppress_print_statements=True,
            fitting_model=self.fitting_model,
            use_min=self.resonator_use_min,
            use_max=self.resonator_use_max)

        f_resonator = resonator_scan['f_resonator']
        self.resonator_frequency = f_resonator  # in 2nd loop value is updated
        f_resonator_stderr = resonator_scan['f_resonator_stderr']
        Q_resonator = resonator_scan['quality_factor']
        # Q_resonator_stderr = resonator_scan['quality_factor_stderr']
        print('Finished resonator scan. Readout frequency: ', f_resonator)

        # Qubit
        print('Scanning for qubit.' + \
            'range: {fmin} - {fmax} GHz   span {span} MHz'.format(
                fmin=frequencies['f_qubit_start'],
                fmax=frequencies['f_qubit_end'],
                span=(frequencies['f_qubit_end'] -
                      frequencies['f_qubit_start']) * 1e3))

        self.qubit.set_current_RO_frequency(f_resonator)
        if self.pulsed is False:
            self.HM.set_frequency(self.qubit.get_current_RO_frequency()*1e9)
        elif self.pulsed is True:
            self.Pulsed_Spec.set_f_readout(
                self.qubit.get_current_RO_frequency()*1e9)

        if self.alternate_t_int:
            self.HM.set_t_int(self.qubit_t_int)
            self.HM.init(optimize=True)

        qubit_scan = self.qubit.find_frequency_spec(
            MC_name='Qubit_Spectroscopy_MC',
            f_step=self.qubit_stepsize,
            f_start=frequencies['f_qubit_start'],
            f_stop=frequencies['f_qubit_end'],
            update_qubit=False,  # We do not want a failed track to update
            suppress_print_statements=True,
            source_power=self.qubit_source_power,
            pulsed=self.pulsed)

        f_qubit = qubit_scan['f_qubit']
        f_qubit_stderr = qubit_scan['f_qubit_stderr']
        qubit_linewidth = qubit_scan['qubit_linewidth']
        self.qubit_frequency = f_qubit
        print('Measured Qubit frequency: ', f_qubit)

        self.qubit.set_current_frequency(f_qubit)
        self.resonator_linewidth = f_resonator / Q_resonator
        self.qubit_linewidth = qubit_linewidth

        if self.loopcnt == 1:
            self.resonator_span = max(min(5*self.resonator_linewidth, 0.005),
                                      self.resonator_span)

        print('Resonator width = {linewidth}, span = {span}'.format(
            linewidth=self.resonator_linewidth, span=self.resonator_span))
        print('Qubit width = {}'.format(self.qubit_linewidth))

        self.resonator_frequencies[self.loopcnt] = f_resonator
        self.qubit_frequencies[self.loopcnt] = f_qubit

        self.HM.set_sources('Off')
        self.loopcnt += 1

        return_vals = [f_resonator, f_resonator_stderr,
                       f_qubit, f_qubit_stderr]
        return return_vals

    def finish(self, **kw):
        self.HM.set_sources('Off')
        self.nested_MC.remove()


# class T1_Detector(Qubit_Characterization_Detector):
#     def __init__(self, qubit,
#                  spec_start=None,
#                  spec_stop=None,
#                  pulse_amp_guess=0.7,
#                  AWG_name='AWG',
#                  **kw):
#         from pycqed.measurement import calibration_toolbox as cal_tools
#         imp.reload(cal_tools)
#         self.detector_control = 'soft'
#         self.name = 'T1_Detector'
#         self.value_names = ['f_resonator', 'f_resonator_stderr',
#                             'f_qubit', 'f_qubit_stderr', 'T1', 'T1_stderr']
#         self.value_units = ['GHz', 'GHz', 'GHz', 'GHz', 'us', 'us']

#         self.AWG = qt.instruments[AWG_name]
#         self.pulse_amp_guess = pulse_amp_guess
#         self.cal_tools = cal_tools
#         self.qubit = qubit
#         self.nested_MC_name = 'MC_T1_detector'
#         self.nested_MC = qt.instruments[self.nested_MC_name]
#         self.cal_tools = cal_tools
#         self.spec_start = spec_start
#         self.spec_stop = spec_stop
#         self.qubit_drive_ins = qt.instruments[self.qubit.get_qubit_drive()]
#         self.HM = qt.instruments['HM']
#         self.TD_Meas = qt.instruments['TD_Meas']
#         # Setting the constants
#         self.calreadoutevery = 1
#         self.loopcnt = 0
#         self.T1_stepsize = 500

#     def prepare(self, **kw):

#         self.nested_MC = qt.instruments.create(
#             self.nested_MC_name,
#             'MeasurementControl')

#     def acquire_data_point(self, *args, **kw):
#         self.loopcnt += 1

#         self.switch_to_freq_sweep()

#         cur_f_RO = self.qubit.get_current_RO_frequency()
#         resonator_scan = self.cal_tools.find_resonator_frequency(
#             MC_name=self.nested_MC_name,
#             start_freq=cur_f_RO-0.002,
#             end_freq=cur_f_RO+0.002,
#             suppress_print_statements=True)
#         f_resonator = resonator_scan['f_resonator']
#         f_resonator_stderr = resonator_scan['f_resonator_stderr']
#         print('Readout frequency: ', f_resonator)

#         self.qubit.set_current_RO_frequency(f_resonator)
#         self.HM.set_frequency(self.qubit.get_current_RO_frequency()*1e9)

#         qubit_scan = self.cal_tools.find_qubit_frequency_spec(
#             MC_name=self.nested_MC_name,
#             qubit=self.qubit,
#             start_freq=None,
#             end_freq=None,
#             suppress_print_statements=True)
#         f_qubit = qubit_scan['f_qubit']
#         f_qubit_stderr = qubit_scan['f_qubit_stderr']

#         print('Estimated qubit frequency: ', f_qubit)
#         self.qubit.set_current_frequency(f_qubit)

#         #############################
#         # Start of Time Domain part #
#         #############################

#         self.TD_Meas.set_f_readout(self.qubit.get_current_RO_frequency()*1e9)
#         self.qubit_drive_ins.set_frequency(
#             (self.qubit.get_current_frequency() +
#              self.qubit.get_sideband_modulation_frequency()) * 1e9)
#         self.switch_to_time_domain_measurement()

#         self.qubit.set_pulse_amplitude_I(self.pulse_amp_guess)
#         self.qubit.set_pulse_amplitude_Q(self.pulse_amp_guess)
#         amp_ch1, amp_ch2 = self.cal_tools.calibrate_pulse_amplitude(
#             MC_name=self.nested_MC_name,
#             qubit=self.qubit,
#             max_nr_iterations=3, desired_accuracy=.1, Navg=4,
#             suppress_print_statements=False)

#         self.qubit.set_pulse_amplitude_I(amp_ch1)
#         self.qubit.set_pulse_amplitude_Q(amp_ch2)

#         self.nested_MC.set_detector_function(det.TimeDomainDetector_cal())

#         if self.qubit.pulse_amp_control == 'AWG':
#             self.nested_MC.set_sweep_function(awg_swf.T1(
#                 stepsize=self.T1_stepsize,
#                 gauss_width=self.qubit.get_gauss_width()))
#         elif self.qubit.pulse_amp_control == 'Duplexer':
#             self.nested_MC.set_sweep_function(awg_swf.T1(
#                 stepsize=self.T1_stepsize,
#                 gauss_width=self.qubit.get_gauss_width(),
#                 Duplexer=True))

#         self.nested_MC.run()
#         T1_a = ma.T1_Analysis(auto=True, close_file=False)
#         T1, T1_stderr = T1_a.get_measured_T1()
#         T1_a.finish()
#         self.qubit_drive_ins.off()

#         return_vals = [f_resonator, f_resonator_stderr,
#                        f_qubit, f_qubit_stderr, T1, T1_stderr]
#         return return_vals

#     def finish(self, **kw):
#         self.HM.set_sources('Off')
#         self.nested_MC.remove()

# class HM_SH(det.Soft_Detector):
#     '''
#     Combining a Homodyne measurment and the Signal Hound power at a fixed
#     frequency
#     '''

#     def __init__(self, frequency, **kw):
#         # super(TimeDomainDetector_integrated, self).__init__()

#         self.detector_control = 'soft'
#         self.name = 'HM_SH'
#         self.value_names = ['S21_magn', 'S21_phase', 'Power']
#         self.value_units = ['V', 'deg', 'dBm']
#         self.HomodyneDetector = det.HomodyneDetector()
#         self.Signal_Hound_fixed_frequency = det.Signal_Hound_fixed_frequency(
#                                                     frequency=frequency)

#     def acquire_data_point(self, *args, **kw):
#         HM_data = self.HomodyneDetector.acquire_data_point()
#         SH_data = self.Signal_Hound_fixed_frequency.acquire_data_point()

#         return [HM_data[0], HM_data[1], SH_data]

#     def prepare(self, **kw):
#         self.HomodyneDetector.prepare()
#         self.Signal_Hound_fixed_frequency.prepare()
#         print('prepare worked')

#     def finish(self, **kw):
#         self.HomodyneDetector.finish()
#         self.Signal_Hound_fixed_frequency.finish()<|MERGE_RESOLUTION|>--- conflicted
+++ resolved
@@ -608,19 +608,11 @@
                 if self.SSB:
                     eval('self.UHFQC.quex_wint_weights_{}_imag(np.array(optimized_weights_Q))'.format(self.weight_function_I))
                     if not self.one_weight_function_UHFQC:
-<<<<<<< HEAD
-=======
-                        print("setting the weight functions in Q")
->>>>>>> 74c01103
                         eval('self.UHFQC.quex_wint_weights_{}_real(np.array(optimized_weights_I))'.format(self.weight_function_Q))
                         eval('self.UHFQC.quex_wint_weights_{}_imag(np.array(optimized_weights_Q))'.format(self.weight_function_Q))
                     eval('self.UHFQC.quex_rot_{}_real(1.0)'.format(self.weight_function_I))
                     eval('self.UHFQC.quex_rot_{}_imag(-1.0)'.format(self.weight_function_I))
                     if not self.one_weight_function_UHFQC:
-<<<<<<< HEAD
-=======
-                        print("setting the weight functions in Q")
->>>>>>> 74c01103
                         eval('self.UHFQC.quex_rot_{}_real(1.0)'.format(self.weight_function_Q))
                         eval('self.UHFQC.quex_rot_{}_imag(1.0)'.format(self.weight_function_Q))
                 else:
