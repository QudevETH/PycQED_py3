import copy
import numpy as np
import logging
logger = logging.getLogger(__name__)

try:
    from pycqed.analysis import machine_learning_toolbox as ml
except Exception:
    logger.warning('Machine learning packages not loaded. '
                   'Run from pycqed.analysis import machine_learning_toolbox to see errors.')

from sklearn.model_selection import GridSearchCV as gcv, train_test_split

from scipy.optimize import fmin_l_bfgs_b,fmin,minimize,fsolve

def nelder_mead(fun, x0,
                initial_step=0.1,
                no_improve_thr=10e-6, no_improv_break=10,
                maxiter=0,
                alpha=1., gamma=2., rho=-0.5, sigma=0.5,
                verbose=False):
    '''
    parameters:
        fun (function): function to optimize, must return a scalar score
            and operate over a numpy array of the same dimensions as x0
        x0 (numpy array): initial position
        initial_step (float/np array): determines the stepsize to construct
            the initial simplex. If a float is specified it uses the same
            value for all parameters, if an array is specified it uses
            the specified step for each parameter.

        no_improv_thr,  no_improv_break (float, int): break after
            no_improv_break iterations with an improvement lower than
            no_improv_thr
        maxiter (int): always break after this number of iterations.
            Set it to 0 to loop indefinitely.
        alpha (float): reflection coefficient
        gamma (float): expansion coefficient
        rho (float): contraction coefficient
        sigma (float): shrink coefficient
            For details on these parameters see Wikipedia page

    return: tuple (best parameter array, best score)


    Pure Python/Numpy implementation of the Nelder-Mead algorithm.
    Implementation from https://github.com/fchollet/nelder-mead, edited by
    Adriaan Rol for use in PycQED.
    Reference: https://en.wikipedia.org/wiki/Nelder%E2%80%93Mead_method
    '''
    # init
    x0 = np.array(x0)  # ensures algorithm also accepts lists
    dim = len(x0)
    prev_best = fun(x0)
    no_improv = 0
    res = [[x0, prev_best]]
    if type(initial_step) is float:
        initial_step_matrix = np.eye(dim)*initial_step
    elif (type(initial_step) is list) or (type(initial_step) is np.ndarray):
        if len(initial_step) != dim:
            raise ValueError('initial_step array must be same lenght as x0')
        initial_step_matrix = np.diag(initial_step)
    else:
        raise TypeError('initial_step ({})must be list or np.array'.format(
                        type(initial_step)))

    for i in range(dim):
        x = copy.copy(x0)
        x = x + initial_step_matrix[i]
        score = fun(x)
        res.append([x, score])

    # simplex iter
    iters = 0
    while 1:
        # order
        res.sort(key=lambda x: x[1])
        best = res[0][1]

        # break after maxiter
        if maxiter and iters >= maxiter:
            # Conclude failure break the loop
            if verbose:
                print('max iterations exceeded, optimization failed')
            break
        iters += 1

        if best < prev_best - no_improve_thr:
            no_improv = 0
            prev_best = best
        else:
            no_improv += 1

        if no_improv >= no_improv_break:
            # Conclude success, break the loop
            if verbose:
                print('No improvement registered for {} rounds,'.format(
                      no_improv_break) + 'concluding succesful convergence')
            break

        # centroid
        x0 = [0.] * dim
        for tup in res[:-1]:
            for i, c in enumerate(tup[0]):
                x0[i] += c / (len(res)-1)

        # reflection
        xr = x0 + alpha*(x0 - res[-1][0])
        rscore = fun(xr)
        if res[0][1] <= rscore < res[-2][1]:
            del res[-1]
            res.append([xr, rscore])
            continue

        # expansion
        if rscore < res[0][1]:
            xe = x0 + gamma*(x0 - res[-1][0])
            escore = fun(xe)
            if escore < rscore:
                del res[-1]
                res.append([xe, escore])
                continue
            else:
                del res[-1]
                res.append([xr, rscore])
                continue

        # contraction
        xc = x0 + rho*(x0 - res[-1][0])
        cscore = fun(xc)
        if cscore < res[-1][1]:
            del res[-1]
            res.append([xc, cscore])
            continue

        # reduction
        x1 = res[0][0]
        nres = []
        for tup in res:
            redx = x1 + sigma*(tup[0] - x1)
            score = fun(redx)
            nres.append([redx, score])
        res = nres

    # once the loop is broken evaluate the final value one more time as
    # verification
    fun(res[0][0])
    return res[0]


def SPSA(fun, x0,
         initial_step=0.1,
         no_improve_thr=10e-6, no_improv_break=10,
         maxiter=0,
         gamma=0.101, alpha=0.602, a=0.2, c=0.3, A=300,
         p=0.5, ctrl_min=0.,ctrl_max=np.pi,
         verbose=False):
    '''
    parameters:
        fun (function): function to optimize, must return a scalar score
            and operate over a numpy array of the same dimensions as x0
        x0 (numpy array): initial position


        no_improv_thr,  no_improv_break (float, int): break after
            no_improv_break iterations with an improvement lower than
            no_improv_thr
        maxiter (int): always break after this number of iterations.
            Set it to 0 to loop indefinitely.
        alpha, gamma, a, c, A, (float): parameters for the SPSA gains
            (see refs for definitions)
        p (float): probability to get 1 in Bernoulli +/- 1 distribution
            (see refs for context)
        ctrl_min, ctrl_max (float/array): boundaries for the parameters.
            can be either a global boundary for all dimensions, or a
            numpy array containing the boundary for each dimension.
    return: tuple (best parameter array, best score)

    alpha, gamma, a, c, A and p, are parameters for the algorithm.
    Their function is described in the references below,
    and even optimal values have been discussed in the literature.


    Pure Python/Numpy implementation of the SPSA algorithm designed by Spall.
    Implementation from http://www.jhuapl.edu/SPSA/PDF-SPSA/Spall_An_Overview.PDF,
    edited by Ramiro Sagastizabal for use in PycQED.
    Reference: http://www.jhuapl.edu/SPSA/Pages/References-Intro.htm
    '''
    # init
    x0 = np.array(x0)  # ensures algorithm also accepts lists
    dim = len(x0)
    prev_best = fun(x0)
    no_improv = 0
    res = [[x0, prev_best]]

    x = copy.copy(x0)

    # SPSA iter
    iters = 0
    while 1:
        # order
        res.sort(key=lambda x: x[1])
        best = res[0][1]

        # break after maxiter
        if maxiter and iters >= maxiter:
            # Conclude failure break the loop
            if verbose:
                print('max iterations exceeded, optimization failed')
            break
        iters += 1

        if best < prev_best - no_improve_thr:
            no_improv = 0
            prev_best = best
        else:
            no_improv += 1

        if no_improv >= no_improv_break:
            # Conclude success, break the loop
            if verbose:
                print('No improvement registered for {} rounds,'.format(
                      no_improv_break) + 'concluding succesful convergence')
            break
        # step 1
        a_k = a/(iters+A)**alpha
        c_k = c/iters**gamma
        # step 2
        delta = np.where(np.random.rand(dim) > p, 1, -1)
        # step 3
        x_plus = x+c_k*delta
        x_minus = x-c_k*delta
        y_plus = fun(x_plus)
        y_minus = fun(x_minus)
        # res.append([x_plus, y_plus])
        # res.append([x_minus, y_minus])
        # step 4
        gradient = (y_plus-y_minus)/(2.*c_k*delta)
        # step 5
        x = x-a_k*gradient
        x = np.where(x < ctrl_min, ctrl_min, x)
        x = np.where(x > ctrl_max, ctrl_max, x)
        score = fun(x)
        res.append([x, score])

    # once the loop is broken evaluate the final value one more time as
    # verification
    fun(res[0][0])
    return res[0]

def generate_new_training_set(new_train_values, new_target_values,
                              training_grid=None, target_values=None):
    if training_grid is None:
        training_grid =new_train_values
        target_values = new_target_values

    else:
        if np.shape(new_train_values)[1] != np.shape(training_grid)[1] or \
           np.shape(new_target_values)[1] != np.shape(target_values)[1]:
            print('Shape missmatch between new training values and existing ones!'
                  ' Returning None.')
            return None,None

        training_grid = np.append(training_grid,new_train_values,axis=0)
        target_values = np.append(target_values,new_target_values,axis=0)

    return training_grid,target_values

def center_and_scale(X_in,y_in):
    '''
    Preprocessing of Data. Mainly transform the data to mean 0 and interval [-1,1]
    :param X: training data list of parameters (each equally long). Standing vector!
    :param y: validation data list of parameters (each equally long).Standing vector!
    :output:
        :X: rescaled and centered training data
        :y: rescaled and centered test data
        :input_feature_means: mean values of initial training data parameters
        :output_feature_means: mean values of initial validation data parameters
        :input_feature_ext: abs(max-min) of initial training data parameters
        :output_feature_ext: abs(max-min) of initial validation data parameters
    '''

    if not isinstance(X_in,np.ndarray):
        X_in = np.array(X_in)
    if X_in.ndim == 1:
        X_in.shape = (np.size(X_in),X_in.ndim)
        #X_in.reshape((np.size(X_in),X_in.ndim))
    if not isinstance(y_in,np.ndarray):
        y_in= np.array(y_in)
    if y_in.ndim == 1:
        #y_in.reshape((np.size(y_in),y_in.ndim))
        y_in.shape = (np.size(y_in),y_in.ndim)

    X = copy.deepcopy(X_in)
    y = copy.deepcopy(y_in)
    input_feature_means = np.zeros(np.size(X,1))       #saving means of training
    output_feature_means = np.zeros(np.size(y,1))     #and target features
    input_feature_ext= np.zeros(np.size(X,1))
    output_feature_ext = np.zeros(np.size(y,1))

    if  np.size(X,1)==1:
        input_feature_means= [np.mean(X)]
        input_feature_ext = [np.max(X) \
                             -np.min(X)]
        X -= input_feature_means  #offset to mean 0
        X /= input_feature_ext    #rescale to [-1,1]

    else:
        for it in range(np.size(X,1)):
            input_feature_means[it]= np.mean(X[:,it])
            input_feature_ext[it] = np.max(X[:,it]) \
                                    -np.min(X[:,it])
            X[:,it] -= input_feature_means[it]  #offset to mean 0
            X[:,it] /= input_feature_ext[it]    #rescale to [-1,1]
    if np.size(y,1) == 1:
        output_feature_means= [np.mean(y)]
        output_feature_ext = [np.max(y) \
                              -np.min(y)]
        y -= output_feature_means #offset to mean 0
        y /= output_feature_ext   #rescale to [-1,1]
    else:
        for it in range(np.size(y,1)):
            output_feature_means[it]= np.mean(y[:,it])
            output_feature_ext[it] = np.max(y[:,it]) \
                                     -np.min(y[:,it])
            y[:,it] -= output_feature_means[it] #offset to mean 0
            y[:,it] /= output_feature_ext[it]   #rescale to [-1,1]
    return X,y,\
           input_feature_means,input_feature_ext,\
           output_feature_means,output_feature_ext


def neural_network_opt(fun, training_grid, target_values = None,
                       estimator='GRNN_neupy',hyper_parameter_dict=None,
                       x_init = None):
    """
    parameters:
        fun:           Function that can be used to get data points if None,
                       target_values have to be provided instead.
        training_grid: The values on which to train the Neural Network. It
                       contains features as column vectors of length as the
                       number of datapoints in the training set.
        target_values: The target values measured during data acquisition by a
                       hard sweep over the traning grid.
        estimator: The estimator used to model the function mapping the
                   training_grid on the target_values.
        hyper_parameter_dict: if None, the default hyperparameters
                              of the selected estimator are used. Should contain
                              estimator dependent hyperparameters such as hidden
                              layer sizes for a neural network. See
                              <machine_learning_toolbox> for specific
                              information on available estimators.
        x_ini: Initial values for the minimization of the fitted function.
    output:
        optimal points where network is minimized.
        est: estimator instance representing the trained model. Consists of a
             predict(X) method, which computes the network response for a given
             input value X.
    """
    ###############################################################
    ###          create measurement data from test_grid         ###
    ###############################################################
    #get input dimension, training grid contains parameters as row(!!) vectors
    if len(np.shape(training_grid)) == 1:
        training_grid = np.transpose(np.array([training_grid]))
    n_samples = np.size(training_grid,0)
    print('Nr Samples: ', n_samples)
    n_features = np.size(training_grid,1)
    print('Nr Features: ', n_features)

    if fun is None:
        output_dim = np.size(target_values,1)
    else:
        #if the sweep is adaptive, acquire data points by applying fun
        first_value = fun(training_grid[0])
        output_dim = np.size(first_value)
        target_values = np.zeros((n_samples,output_dim))
        target_values[0,:] = first_value
        for i in range(1,n_samples):
            target_values[i,:]=fun(training_grid[i])

    #Preprocessing of Data. Mainly transform the data to mean 0 and interval [-1,1]
    training_grid_centered,target_values_centered,\
    input_feature_means,input_feature_ext,\
    output_feature_means,output_feature_ext \
                 = center_and_scale(training_grid,target_values)
    #Save the preprocessing information in order to be able to rescale the values later.
    pre_processing_dict ={'output': {'scaling': output_feature_ext,
                                     'centering':output_feature_means},
                          'input': {'scaling': input_feature_ext,
                                    'centering':input_feature_means}}

    ##################################################################
    ### initialize grid search cross val with hyperparameter dict. ###
    ###    and MLPR instance and fit a model functione to fun()     ###
    ##################################################################
    def mlpr():
        est = ml.MLP_Regressor_scikit(hyper_parameter_dict,
                                      output_dim=output_dim,
                                      n_feature=n_samples,
                                      pre_proc_dict=pre_processing_dict)
        est.fit(training_grid_centered, np.ravel(target_values_centered))
        est.print_best_params()
        return est

    def dnnr():
        est = ml.DNN_Regressor_tf(hyper_parameter_dict,
                               output_dim=output_dim,
                               n_feature=n_features,
                               pre_proc_dict=pre_processing_dict)
        est.fit(training_grid_centered,target_values_centered)
        return est

    def grnn():
        est = ml.GRNN_neupy(hyper_parameter_dict,
                            pre_proc_dict=pre_processing_dict)
        cv_est = ml.CrossValidationEstimator(hyper_parameter_dict,est)
        cv_est.fit(training_grid_centered,target_values_centered)
        return cv_est

    def polyreg():
        est = ml.Polynomial_Regression(hyper_parameter_dict,
                                       pre_proc_dict=pre_processing_dict)
        est.fit(training_grid_centered,target_values_centered)
        return est

    estimators = {'MLP_Regressor_scikit': mlpr, #defines all current estimators currently implemented
                  'DNN_Regressor_tf': dnnr,
                  'GRNN_neupy': grnn,
                  'Polynomial_Regression_scikit': polyreg}

    est = estimators[estimator]()       #create and fit instance of the chosen estimator

    def estimator_wrapper(X):
        pred = est.predict([X])
        print('pred: ', pred)
        if output_dim == 1.:
            return np.abs(pred+1.)
        else:
            pred = pred[0]
            norm = 0.
            for it in range(len(pred)):
                print(it)
                if it == 0:
                    w = 1
                else:
                    w = 1
                norm += w*np.abs(pred[it] + 1.)
            output = norm
            print('norm: ', norm)
            print('')

            return output

    ###################################################################
    ###     perform gradient descent to minimize modeled landscape  ###
    ###################################################################
    if x_init is None:
        x_init = np.zeros(n_features)
        #The data is centered. No values above -1,1 should be encountered
<<<<<<< HEAD
        bounds=[(-1.,1.) for i in range(n_features)]
        # res = fmin_l_bfgs_b(estimator_wrapper, x_init, bounds=bounds,
        #                     approx_grad=True)
=======
        bounds = [(-1.,1.) for i in range(n_features)]
>>>>>>> c027c48b
        res = minimize(estimator_wrapper, x_init, method='Nelder-Mead')
    else:
        print('x_init minimizer:', x_init)
        for it in range(n_features):
            x_init[it] = (x_init[it]-input_feature_means[it])/input_feature_ext[it] # scale initial value
<<<<<<< HEAD
        bounds=[(-1.,0.5) for i in range(n_features)]
        # res = fmin_l_bfgs_b(estimator_wrapper, x_init, approx_grad=True, bounds=bounds)
        res = minimize(estimator_wrapper, x_init, method='Nelder-Mead')
        # res = [res.x]
=======
        bounds = [(-1.,0.5) for i in range(n_features)]
        res = minimize(estimator_wrapper, x_init, method='Nelder-Mead')
>>>>>>> c027c48b
        print('result:', res)

<<<<<<< HEAD

    result = res.x
    # result = res[0]
=======
    result = res.x
>>>>>>> c027c48b
    opti_flag = True

    for it in range(n_features):
        if not opti_flag:
            break
        if np.abs(result[it]) >= 2*np.std(training_grid_centered, 0)[it]:
            opti_flag = False
    if not opti_flag:
        print('optimization most likely failed. Results outside 2-sigma surrounding'
              'of at least one data feature mean value! Values will still be updated.')
    # Rescale values
    amp = est.predict([result])[0]
    print('amp: ', amp)
    if output_dim == 1.:
        amp = amp*output_feature_ext+output_feature_means
    else:
        for it in range(output_dim):
            amp[it] = amp[it]*output_feature_ext[it]+output_feature_ext[it]
    for it in range(n_features):
        result[it] = result[it]*input_feature_ext[it]+input_feature_means[it]
    print('minimization results: ', result, ' :: ', amp)

    return np.array(result), est,opti_flag




def gradient(fun,x,grid_spacing):
    """
    this computes the gradient of fun() using finite differences
    :param fun: function of which to compute the gradient
    :param x: evaluation point for the gradient
    :param grid_spacing: displacement in forward finite difference, has to be
                         provided for every feature in x
    :return: returns gradient value grad(fun)(x) computed by finite differences
    """

    grad = np.zeros(len(x))
    for iter in range(len(x)):
        x_h = np.array(x)
        #using forward difference here
        x_h[iter] += grid_spacing[iter]
        #compute finite difference
        grad[iter]=(fun(x_h)-fun(x))/grid_spacing[iter]
    return grad


def gradient_descent(fun, x_ini,grid_spacing,lamb_ini=1, max_iter=500 ):
    """
    :param fun: function to be minimized
    :param x_ini: initial point for the iteration 
    :param grid_spacing: spacing between points on the discretized evaluation 
                         grid. has to provide a spacing for every feature in x_ini.
    :param lamb_ini: initial learning rate. 
    :param tol: tolerance to determine convergence. 
    :param max_iter: maximum iterations permitted until gradient descent fails
    
    :return: input values that minimizes fun()

    Note: using Barzilai-Borwein adaptive step lengths for second derivative approx.
    """
    iter = 0
    #determine the tolerance as 1e-4 times the norm of the step size vector
    tol = np.linalg.norm(grid_spacing)*1e-4
    #perform first step
    x = np.array(x_ini)
    grad = gradient(fun,x,grid_spacing)
    s = -grad/lamb_ini         #go downhill
    diff = np.linalg.norm(s)   #defines the stepsize taken. If < tol, extremum was found
    x_new = np.array(x+s)

    while diff > tol and iter < max_iter:
        #central loop, makes gradient update and performs step with adaptive
        #learning rate.
        grad_new = gradient(fun,x_new,grid_spacing)
        y = grad_new - grad
        grad = np.array(grad_new)
        lamb = np.linalg.norm(y)**2/np.dot(y,s)
        s = -grad_new/lamb
        x = np.array(x_new)
        x_new = np.array(x+s)
        diff = np.linalg.norm(s)
        iter += 1
        if(diff <= tol and iter < max_iter):
            print("gradient descent finished after "+str(iter)+"iterations")
            print("minimum found at: "+str(x_new))
        elif(iter>=max_iter):
            print("Warning: gradient descent did not finish within \
                       max iterations!")
    return x_new,[diff,iter]<|MERGE_RESOLUTION|>--- conflicted
+++ resolved
@@ -458,36 +458,17 @@
     if x_init is None:
         x_init = np.zeros(n_features)
         #The data is centered. No values above -1,1 should be encountered
-<<<<<<< HEAD
-        bounds=[(-1.,1.) for i in range(n_features)]
-        # res = fmin_l_bfgs_b(estimator_wrapper, x_init, bounds=bounds,
-        #                     approx_grad=True)
-=======
         bounds = [(-1.,1.) for i in range(n_features)]
->>>>>>> c027c48b
         res = minimize(estimator_wrapper, x_init, method='Nelder-Mead')
     else:
         print('x_init minimizer:', x_init)
         for it in range(n_features):
             x_init[it] = (x_init[it]-input_feature_means[it])/input_feature_ext[it] # scale initial value
-<<<<<<< HEAD
-        bounds=[(-1.,0.5) for i in range(n_features)]
-        # res = fmin_l_bfgs_b(estimator_wrapper, x_init, approx_grad=True, bounds=bounds)
-        res = minimize(estimator_wrapper, x_init, method='Nelder-Mead')
-        # res = [res.x]
-=======
         bounds = [(-1.,0.5) for i in range(n_features)]
         res = minimize(estimator_wrapper, x_init, method='Nelder-Mead')
->>>>>>> c027c48b
         print('result:', res)
 
-<<<<<<< HEAD
-
     result = res.x
-    # result = res[0]
-=======
-    result = res.x
->>>>>>> c027c48b
     opti_flag = True
 
     for it in range(n_features):
