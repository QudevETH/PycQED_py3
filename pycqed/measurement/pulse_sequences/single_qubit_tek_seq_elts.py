--- conflicted
+++ resolved
@@ -119,66 +119,7 @@
     return seq, np.arange(seq.n_acq_elements())
 
 
-<<<<<<< HEAD
-def t1_active_reset(times, qb_name, operation_dict, cal_points,
-                    upload=True, for_ef=False, last_ge_pulse=False,
-                    prep_params=dict()):
-    '''
-    T1 sequence for a single qubit using the tektronix.
-    SSB_Drag pulse is used for driving, simple modulation used for RO
-    Input pars:
-        times:       array of times to wait after the initial pi-pulse
-        pulse_pars:  dict containing the pulse parameters
-        RO_pars:     dict containing the RO parameters
-    '''
-
-    if np.any(times>1e-3):
-        logging.warning('The values in the times array might be too large.'
-                        'The units should be seconds.')
-    seq_name = 'T1_sequence'
-
-    #Operations
-    if for_ef:
-        ops = ["X180", "X180_ef"]
-        if last_ge_pulse:
-            ops += ["X180"]
-    else:
-        ops = ["X180"]
-    ops += ["RO"]
-    ops = add_suffix(ops, " " + qb_name)
-    pulses = [deepcopy(operation_dict[op]) for op in ops]
-
-    # name delayed pulse: last ge pulse if for_ef and last_ge_pulse
-    # otherwise readout pulse
-    if for_ef and last_ge_pulse:
-        delayed_pulse = -2 # last_ge_pulse
-        delays = np.array(times)
-    else:
-        delayed_pulse = -1 # readout pulse
-        delays = np.array(times) + pulses[-1]["pulse_delay"]
-
-    pulses[delayed_pulse]['name'] = "Delayed_pulse"
-
-    # vary delay of readout pulse or last ge pulse
-    swept_pulses = sweep_pulse_params(pulses, {'Delayed_pulse.pulse_delay': delays})
-
-    # add preparation pulses
-    swept_pulses_with_prep = \
-        [add_preparation_pulses(p, operation_dict, [qb_name], **prep_params)
-         for p in swept_pulses]
-    seq = pulse_list_list_seq(swept_pulses_with_prep, seq_name, upload=False)
-
-    # add calibration segments
-    seq.extend(cal_points.create_segments(operation_dict, **prep_params))
-
-    if upload:
-        ps.Pulsar.get_instance().program_awgs(seq)
-
-    return seq, np.arange(seq.n_acq_elements())
-
-
-=======
->>>>>>> 94b12ea8
+
 def t1_active_reset(times, qb_name, operation_dict, cal_points,
                     upload=True, for_ef=False, last_ge_pulse=False,
                     prep_params=dict()):
