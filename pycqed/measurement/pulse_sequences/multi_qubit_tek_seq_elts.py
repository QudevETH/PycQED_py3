--- conflicted
+++ resolved
@@ -990,15 +990,8 @@
         pulse_list.extend(ro_pulses)
 
         if preselection:
-<<<<<<< HEAD
-            ro_pulses_presel = generate_mux_ro_pulse_list(qubit_names, 
-                                                          operation_dict,
-                                                          'RO_presel',
-                                                          'end', -ro_spacing)
-=======
             ro_pulses_presel = generate_mux_ro_pulse_list(
                 qubit_names, operation_dict, 'RO_presel', 'start', -ro_spacing)
->>>>>>> 8f3421d7
             pulse_list.extend(ro_pulses_presel)
         seg = segment.Segment('tomography_{}'.format(i), pulse_list)
         seg_list.append(seg)
@@ -1084,15 +1077,8 @@
         pulse_list.extend(ro_pulses)
 
         if preselection:
-<<<<<<< HEAD
-            ro_pulses_presel = generate_mux_ro_pulse_list(qubit_names, 
-                                                          operation_dict,
-                                                          'RO_presel',
-                                                          'end', -ro_spacing)
-=======
             ro_pulses_presel = generate_mux_ro_pulse_list(
                 qubit_names, operation_dict, 'RO_presel', 'start', -ro_spacing)
->>>>>>> 8f3421d7
             pulse_list.extend(ro_pulses_presel)
         seg = segment.Segment('calibration_{}'.format(i), pulse_list)
         seg_list.append(seg)
