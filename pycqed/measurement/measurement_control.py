--- conflicted
+++ resolved
@@ -766,16 +766,11 @@
                 # Example SSRO: acq_data_len_scaling equals the number of
                 # shots and prepare will get a sweep point for each shot of
                 # each segment, see IntegratingAveragingPollDetector.prepare.
-<<<<<<< HEAD
                 if self.print_debug:
                     print(f"batch_mode: x.shape = {x.shape}")
                     print(f"MC.acq_data_len_scaling = {self.acq_data_len_scaling}")
                 self.detector_function.prepare(
                     np.tile(x, [self.acq_data_len_scaling, 1]))
-=======
-                self.detector_function.prepare(
-                    np.tile(x, self.acq_data_len_scaling))
->>>>>>> 61729122
                 break
             # If statement below tests if the value is different from the
             # last value that was set, if it is the same the sweep function
@@ -840,46 +835,29 @@
         if filter_out:
             vals = np.ones((1, len(self.detector_function.value_names)))*np.nan
         else:
-<<<<<<< HEAD
             # FIXME: add an explaining comment why the transpose is needed
             vals = self.detector_function.acquire_data_point().T
         if self.print_debug:
             print(f"vals = {vals.shape}")
 
-=======
-            vals = self.detector_function.acquire_data_point()
-
-        if batch_mode:
-            # FIXME: add an explaining comment why the transpose is needed
-            vals = vals.T
->>>>>>> 61729122
         start_idx, stop_idx = self.get_datawriting_indices_update_ctr(vals)
         # Resizing dataset and saving
 
         new_datasetshape = (np.max([datasetshape[0], stop_idx]),
                             datasetshape[1])
         self.dset.resize(new_datasetshape)
-<<<<<<< HEAD
         if True:
-=======
-        if batch_mode:
->>>>>>> 61729122
             # Because x is allowed to be a list of tuples (batch sampling), we
             # need to reshape and reformat x and vals accordingly before we can
             # save them to the dset.
             x = np.atleast_2d(x) # to unify format of x
             vals = vals.reshape((-1, len(self.detector_function.value_names)))
             # the following np.concatenate ensures that the measured values are
-<<<<<<< HEAD
             # concatenated with the correct parameters in x.  TODO explain
-=======
-            # concatenated with the correct parameters in x.
->>>>>>> 61729122
             new_data = np.concatenate(
                 (np.array(list(x) * int(vals.shape[0] / x.shape[0])), vals),
                 axis=-1
             )
-<<<<<<< HEAD
         if not batch_mode:
             # FIXME: this np.append flattens both arrays and appends them,
             #  meaning that, for a single point with two I and Q values,
@@ -891,16 +869,6 @@
             assert np.all(new_data == new_data_oldversion)
             if self.print_debug:
                 log.warning('new_data_oldversion is ok')
-=======
-        else:
-            # FIXME: the batch_mode code above is supposed to also treat the
-            #  case without batch mode correctly. However, until someone
-            #  verifies this rigorously (both for measure_soft_adaptive and for
-            #  measure_soft_static with 1D, 2D, 3D sweeps) and adds explaining
-            #  comments, we rather play safe and explicitly keep the
-            #  previous implementation as else branch.
-            new_data = np.append(x, vals)
->>>>>>> 61729122
 
         old_vals = self.dset[start_idx:stop_idx, :]
         new_vals = ((new_data + old_vals*self.soft_iteration) /
