--- conflicted
+++ resolved
@@ -127,11 +127,7 @@
         self._persist_ylabs = None
         self._analysis_display = None
 
-<<<<<<< HEAD
-        self.exp_metadata = None
-=======
         self.exp_metadata = {}
->>>>>>> d436ad7d
         self._plotmon_axes_info = None
         self._persist_plotmon_axes_info = None
 
@@ -695,12 +691,7 @@
                 dim_sp = {spn: sp.find_parameter(spn) for spn in
                           mospm[mo]}
                 for i in range(len(labels)):
-<<<<<<< HEAD
-                    spi = [spn for spn, dim in dim_sp.items() if dim
-                           == i]
-=======
                     spi = [spn for spn, dim in dim_sp.items() if dim == i]
->>>>>>> d436ad7d
                     if len(spi):
                         labels[i] = sp.get_sweep_params_property(
                             'label', i, spi[0])
