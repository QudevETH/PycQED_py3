import types
import logging

from pycqed.utilities.timer import Timer

log = logging.getLogger(__name__)
import time
from copy import deepcopy
import traceback

import numpy as np
import numbers
from scipy.optimize import fmin_powell
from pycqed.measurement import hdf5_data as h5d
from pycqed.utilities import general
from pycqed.utilities.general import dict_to_ordered_tuples
from pycqed.utilities.get_default_datadir import get_default_datadir

# used for axis labels
from pycqed.measurement import sweep_points as sp_mod
from pycqed.measurement.calibration import calibration_points as cp_mod

# Used for auto qcodes parameter wrapping
from pycqed.measurement import sweep_functions as swf
from pycqed.measurement.mc_parameter_wrapper import wrap_par_to_swf
from pycqed.measurement.mc_parameter_wrapper import wrap_par_to_det
from pycqed.analysis.tools.data_manipulation import get_generation_means

from qcodes.instrument.base import Instrument
from qcodes.instrument.parameter import ManualParameter
from qcodes.utils import validators as vals
from qcodes.plots.colors import color_cycle


try:
    import msvcrt  # used on windows to catch keyboard input
except:
    print('Could not import msvcrt (used for detecting keystrokes)')

try:
    from qcodes.plots.pyqtgraph import QtPlot
except Exception:
    print('pyqtgraph plotting not supported, '
          'try "from qcodes.plots.pyqtgraph import QtPlot" '
          'to see the full error')
    print('When instantiating an MC object,'
          ' be sure to set live_plot_enabled=False')


class MeasurementControl(Instrument):

    '''
    New version of Measurement Control that allows for adaptively determining
    data points.
    '''

    def __init__(self, name: str,
                 plotting_interval: float=3,
                 datadir: str=get_default_datadir(),
                 live_plot_enabled: bool=True, verbose: bool=True):
        super().__init__(name=name, server_name=None)

        self.add_parameter('datadir',
                           initial_value=datadir,
                           vals=vals.Strings(),
                           parameter_class=ManualParameter)
        # Soft average is currently only available for "hard"
        # measurements. It does not work with adaptive measurements.
        self.add_parameter('soft_avg',
                           label='Number of soft averages',
                           parameter_class=ManualParameter,
                           vals=vals.Ints(1, int(1e8)),
                           initial_value=1)

        self.add_parameter('plotting_max_pts',
                           label='Maximum number of live plotting points',
                           parameter_class=ManualParameter,
                           vals=vals.Ints(1),
                           initial_value=4000)
        self.add_parameter('verbose',
                           parameter_class=ManualParameter,
                           vals=vals.Bool(),
                           initial_value=verbose)
        self.add_parameter('live_plot_enabled',
                           parameter_class=ManualParameter,
                           vals=vals.Bool(),
                           initial_value=live_plot_enabled)
        self.add_parameter('plotting_interval',
                           unit='s',
                           vals=vals.Numbers(min_value=0.001),
                           set_cmd=self._set_plotting_interval,
                           get_cmd=self._get_plotting_interval)
        self.add_parameter('persist_mode',
                           vals=vals.Bool(),
                           parameter_class=ManualParameter,
                           initial_value=True)
        self.add_parameter('skip_measurement',
                           vals=vals.Bool(),
                           parameter_class=ManualParameter,
                           initial_value=False)
        self.add_parameter('clean_interrupt',
                           vals=vals.Bool(),
                           parameter_class=ManualParameter,
                           initial_value=False)

        self.add_parameter(
            'cfg_clipping_mode', vals=vals.Bool(),
            docstring='Clipping mode, when True ignores ValueErrors  when '
            'setting parameters. This can be useful when running optimizations',
            parameter_class=ManualParameter,
            initial_value=False)

        self.add_parameter('instrument_monitor',
                           parameter_class=ManualParameter,
                           initial_value=None,
                           vals=vals.Strings())

        # pyqtgraph plotting process is reused for different measurements.
        if self.live_plot_enabled():
            self.main_QtPlot = QtPlot(
                window_title='Main plotmon of {}'.format(self.name),
                figsize=(600, 400))
            self.secondary_QtPlot = QtPlot(
                window_title='Secondary plotmon of {}'.format(self.name),
                figsize=(600, 400))

        self.plotting_interval(plotting_interval)

        self.soft_iteration = 0  # used as a counter for soft_avg
        self._persist_dat = None
        self._persist_xlabs = None
        self._persist_ylabs = None
        self._analysis_display = None
        self.timer = Timer()

        self.exp_metadata = {}
        self._plotmon_axes_info = None
        self._persist_plotmon_axes_info = None

    ##############################################
    # Functions used to control the measurements #
    ##############################################

    def create_instrument_settings_file(self, label=None):
        '''
        Saves a snapshot of the current instrument settings without carrying
        out a measurement.

        :param label: (optional str) a label to be used in the filename
            (will be appended to the default label Instrument_settings)
        '''
        label = '' if label is None else '_' + label
        self.set_measurement_name('Instrument_settings' + label)
        with h5d.Data(name=self.get_measurement_name(),
                      datadir=self.datadir()) as self.data_object:
            self.save_instrument_settings(self.data_object)

    def update_sweep_points(self):
        sweep_points = self.get_sweep_points()
        if sweep_points is not None:
            self.set_sweep_points(np.tile(sweep_points,
                                          self.acq_data_len_scaling))
    @Timer()
    def run(self, name: str=None, exp_metadata: dict=None,
            mode: str='1D', disable_snapshot_metadata: bool=False, **kw):
        '''
        Core of the Measurement control.

        Args:
            name (string):
                    Name of the measurement. This name is included in the
                    name of the data files.
            exp_metadata (dict):
                    Dictionary containing experimental metadata that is saved
                    to the data file at the location
                        file['Experimental Data']['Experimental Metadata']
            mode (str):
                    Measurement mode. Can '1D', '2D', or 'adaptive'.
            disable_snapshot_metadata (bool):
                    Disables metadata saving of the instrument snapshot.
                    This can be useful for performance reasons.
                    N.B. Do not use this unless you know what you are doing!
                    Except for special cases instrument settings should always
                    be saved in the datafile.
                    This is an argument instead of a parameter because this
                    should always be explicitly diabled in order to prevent
                    accidentally leaving it off.

        '''

        self.timer = Timer("MeasurementControl")
        # Setting to zero at the start of every run, used in soft avg
        self.soft_iteration = 0
        self.set_measurement_name(name)
        self.print_measurement_start_msg()

        self.mode = mode
        # used in determining data writing indices (deprecated?)
        self.iteration = 0

        # used for determining data writing indices and soft averages
        self.total_nr_acquired_values = 0

        # used in get_percdone to scale the length of acquired data
        self.acq_data_len_scaling = self.detector_function.acq_data_len_scaling

        # update sweep_points based on self.acq_data_len_scaling
        self.update_sweep_points()

        # needs to be defined here because of the with statement below
        return_dict = {}
        self.last_sweep_pts = None  # used to prevent resetting same value

        if self.skip_measurement():
            return return_dict

        with h5d.Data(name=self.get_measurement_name(),
                      datadir=self.datadir()) as self.data_object:
            if exp_metadata is not None:
                self.exp_metadata = deepcopy(exp_metadata)
            else:
                # delete metadata from previous measurement
                self.exp_metadata = {}
            det_metadata = self.detector_function.generate_metadata()
            self.exp_metadata.update(det_metadata)
            self.save_exp_metadata(self.exp_metadata, self.data_object)
            try:
                self.check_keyboard_interrupt()
                self.get_measurement_begintime()
                if not disable_snapshot_metadata:
                    self.save_instrument_settings(self.data_object)
                self.create_experimentaldata_dataset()
                if mode is not 'adaptive':
                    try:
                        # required for 2D plotting and data storing.
                        # try except because some swf get the sweep points in the
                        # prepare statement. This needs a proper fix
                        self.xlen = len(self.get_sweep_points())
                    except:
                        self.xlen = 1
                if self.mode == '1D':
                    self.measure()
                elif self.mode == '2D':
                    self.measure_2D()
                elif self.mode == 'adaptive':
                    self.measure_soft_adaptive()
                else:
                    raise ValueError('Mode "{}" not recognized.'
                                     .format(self.mode))
            except KeyboardFinish as e:
                print(e)
            except KeyboardInterrupt as e:
                percentage_done = self.get_percdone()
                if percentage_done == 0 or not self.clean_interrupt():
                    raise e
                self.save_exp_metadata({'percentage_done': percentage_done},
                                       self.data_object)
                log.warning('Caught a KeyboardInterrupt and there is '
                            'unsaved data. Trying clean exit to save data.')
            result = self.dset[()]
            self.get_measurement_endtime()
            self.save_MC_metadata(self.data_object)  # timing labels etc
            # FIXME: Nathan 2020.12.03.
            #  save_timer could alternatively be placed in quantum Experiment,
            #  which could make more sense semantically and would allow to get "run.end"
            #  in the MC timer (i.e. the end of this function).
            #  Qexp  needs to save its own timer anyway, but by having it here for now
            #  we're sure that experiment that are not based on Qexp still have some timers
            #  saved.
            self.save_timers(self.data_object)
            return_dict = self.create_experiment_result_dict()

        self.finish(result)
        return return_dict

    @Timer()
    def measure(self):
        if self.live_plot_enabled():
            self.initialize_plot_monitor()

        self.timer.checkpoint("MeasurementControl.measure.prepare.start")
        for sweep_function in self.sweep_functions:
            sweep_function.prepare()
        self.timer.checkpoint("MeasurementControl.measure.prepare.end")

        if (self.sweep_functions[0].sweep_control == 'soft' and
                self.detector_function.detector_control == 'soft'):
            self.detector_function.prepare()
            self.get_measurement_preparetime()
            self.measure_soft_static()

        elif self.detector_function.detector_control == 'hard':
            self.get_measurement_preparetime()
            sweep_points = self.get_sweep_points()

            while self.get_percdone() < 100:
                start_idx = self.get_datawriting_start_idx()
                if len(self.sweep_functions) == 1:
                    self.sweep_functions[0].set_parameter(
                        sweep_points[start_idx])
                    self.detector_function.prepare(
                        sweep_points=self.get_sweep_points())
                    self.measure_hard()
                else:  # If mode is 2D
                    for i, sweep_function in enumerate(self.sweep_functions):
                        swf_sweep_points = sweep_points[:, i]
                        val = swf_sweep_points[start_idx]
                        # prepare in 2D sweeps is done in set_parameters (though not always
                        # for first upload). Therefore, a common checkpoint is used
                        # in the timer to collect upload times in a single place
                        self.timer.checkpoint("MeasurementControl.measure.prepare.start")
                        sweep_function.set_parameter(val)
<<<<<<< HEAD
                    filtered_sweep = getattr(self.sweep_functions[1],
                                             'filtered_sweep', None)
                    if filtered_sweep is None:
                        self.detector_function.prepare(
                            sweep_points=sweep_points[
                                start_idx:start_idx+self.xlen, 0])
                    else:
                        self.detector_function.prepare(
                            sweep_points=sweep_points[
                                         start_idx:start_idx + self.xlen,
                                         0][filtered_sweep])
                    self.measure_hard(filtered_sweep)
=======
                        self.timer.checkpoint("MeasurementControl.measure.prepare.end")
                    self.detector_function.prepare(
                        sweep_points=sweep_points[
                            start_idx:start_idx+self.xlen, 0])
                    self.measure_hard()
>>>>>>> 52fb3305
        else:
            raise Exception('Sweep and Detector functions not '
                            + 'of the same type. \nAborting measurement')

        self.check_keyboard_interrupt()
        self.update_instrument_monitor()
        self.update_plotmon(force_update=True)
        if self.mode == '2D' and self.detector_function.detector_control != \
                'hard':
            # If self.detector_function.detector_control == 'hard' in 2D mode,
            # the function update_plotmon_2D_hard is called inside
            # measure_hard, and we should not call update_plotmon_2D.
            self.update_plotmon_2D(force_update=True)
        elif self.mode == 'adaptive':
            self.update_plotmon_adaptive(force_update=True)
        for sweep_function in self.sweep_functions:
            sweep_function.finish()
        self.detector_function.finish()

        return

    def measure_soft_static(self):
        for j in range(self.soft_avg()):
            self.soft_iteration = j
            for i, sweep_point in enumerate(self.sweep_points):
                self.measurement_function(sweep_point)

    def measure_soft_adaptive(self, method=None):
        '''
        Uses the adaptive function and keywords for that function as
        specified in self.af_pars()
        '''
        self.save_optimization_settings()
        self.adaptive_function = self.af_pars.pop('adaptive_function')
        if self.live_plot_enabled():
            self.initialize_plot_monitor()
            self.initialize_plot_monitor_adaptive()
        for sweep_function in self.sweep_functions:
            sweep_function.prepare()
        self.detector_function.prepare()
        self.get_measurement_preparetime()

        if self.adaptive_function == 'Powell':
            self.adaptive_function = fmin_powell
        if (isinstance(self.adaptive_function, types.FunctionType) or
                isinstance(self.adaptive_function, np.ufunc)):
            try:
                # exists so it is possible to extract the result
                # of an optimization post experiment
                self.adaptive_result = \
                    self.adaptive_function(self.optimization_function,
                                           **self.af_pars)
            except StopIteration:
                print('Reached f_termination: %s' % (self.f_termination))
        else:
            raise Exception('optimization function: "%s" not recognized'
                            % self.adaptive_function)
        self.save_optimization_results(self.adaptive_function,
                                       result=self.adaptive_result)

        for sweep_function in self.sweep_functions:
            sweep_function.finish()
        self.detector_function.finish()
        self.check_keyboard_interrupt()
        self.update_instrument_monitor()
        self.update_plotmon(force_update=True)
        self.update_plotmon_adaptive(force_update=True)
        return

<<<<<<< HEAD
    def measure_hard(self, filtered_sweep=None):
=======
    @Timer()
    def measure_hard(self):
>>>>>>> 52fb3305
        new_data = np.array(self.detector_function.get_values()).T

        if filtered_sweep is not None:
            shape = list(new_data.shape)
            shape[0] = len(filtered_sweep)
            new_data_full = np.zeros(shape) * np.nan
            if len(shape) > 1:
                new_data_full[filtered_sweep, :] = new_data
            else:
                new_data_full[filtered_sweep] = new_data
            new_data = new_data_full

        ###########################
        # Shape determining block #
        ###########################

        datasetshape = self.dset.shape
        start_idx, stop_idx = self.get_datawriting_indices_update_ctr(new_data)
        new_datasetshape = (np.max([datasetshape[0], stop_idx]),
                            datasetshape[1])
        self.dset.resize(new_datasetshape)
        len_new_data = stop_idx-start_idx
        if len(np.shape(new_data)) == 1:
            old_vals = self.dset[start_idx:stop_idx,
                                 len(self.sweep_functions)]
            new_vals = ((new_data + old_vals*self.soft_iteration) /
                        (1+self.soft_iteration))

            self.dset[start_idx:stop_idx,
                      len(self.sweep_functions)] = new_vals
        else:
            old_vals = self.dset[start_idx:stop_idx,
                                 len(self.sweep_functions):]
            new_vals = ((new_data + old_vals * self.soft_iteration) /
                        (1 + self.soft_iteration))
            self.dset[start_idx:stop_idx,
                      len(self.sweep_functions):] = new_vals
        sweep_len = len(self.get_sweep_points().T) * self.acq_data_len_scaling


        ######################
        # DATA STORING BLOCK #
        ######################
        if sweep_len == len_new_data and self.mode == '1D':  # 1D sweep
            self.dset[:, 0] = self.get_sweep_points()
        else:
            try:
                if len(self.sweep_functions) != 1:
                    relevant_swp_points = self.get_sweep_points()[
                        start_idx:start_idx+len_new_data:]
                    self.dset[start_idx:, 0:len(self.sweep_functions)] = \
                        relevant_swp_points
                else:
                    self.dset[start_idx:, 0] = self.get_sweep_points()[
                        start_idx:start_idx+len_new_data:].T
            except Exception:
                # There are some cases where the sweep points are not
                # specified that you don't want to crash (e.g. on -off seq)
                log.warning('You are in the exception case in '
                            'MC.measure_hard() DATA STORING BLOCK section. '
                            'Something might have gone wrong with your '
                            'measurement.')
                log.warning(traceback.format_exc())

        self.check_keyboard_interrupt()
        self.update_instrument_monitor()
        self.update_plotmon()
        if self.mode == '2D':
            self.update_plotmon_2D_hard()
        self.iteration += 1
        self.print_progress(stop_idx)
        return new_data

    def measurement_function(self, x):
        '''
        Core measurement function used for soft sweeps
        '''
        if np.size(x) == 1:
            x = [x]
        if np.size(x) != len(self.sweep_functions):
            raise ValueError(
                'size of x "%s" not equal to # sweep functions' % x)
        for i, sweep_function in enumerate(self.sweep_functions[::-1]):
            # If statement below tests if the value is different from the
            # last value that was set, if it is the same the sweep function
            # will not be called. This is important when setting a parameter
            # is either expensive (e.g., loading a waveform) or has adverse
            # effects (e.g., phase scrambling when setting a MW frequency.

            # x[::-1] changes the order in which the parameters are set, so
            # it is first the outer sweep point and then the inner.This
            # is generally not important except for specifics: f.i. the phase
            # of an agilent generator is reset to 0 when the frequency is set.
            swp_pt = x[::-1][i]
            # The value that was actually set. Returned by the sweep
            # function if known.
            set_val = None
            if self.iteration == 0:
                # always set the first point
                set_val = sweep_function.set_parameter(swp_pt)
            else:
                # start_idx -1 refers to the last written value
                prev_swp_pt = self.last_sweep_pts[::-1][i]
                if swp_pt != prev_swp_pt:
                    # only set if not equal to previous point
                    try:
                        set_val = sweep_function.set_parameter(swp_pt)
                    except ValueError as e:
                        if self.cfg_clipping_mode():
                            log.warning(
                                'MC clipping mode caught exception:')
                            log.warning(e)
                        else:
                            raise e
                if isinstance(set_val, float):
                    # The Value in x is overwritten by the value that the
                    # sweep function returns. This allows saving the value
                    # that was actually set rather than the one that was
                    # intended. This does require custom support from
                    # a sweep function.
                    x[-i] = set_val
        
        # used for next iteration
        self.last_sweep_pts = x
        datasetshape = self.dset.shape
        # self.iteration = datasetshape[0] + 1

        vals = self.detector_function.acquire_data_point()
        start_idx, stop_idx = self.get_datawriting_indices_update_ctr(vals)
        # Resizing dataset and saving

        new_datasetshape = (np.max([datasetshape[0], stop_idx]),
                            datasetshape[1])
        self.dset.resize(new_datasetshape)
        new_data = np.append(x, vals)

        old_vals = self.dset[start_idx:stop_idx, :]
        new_vals = ((new_data + old_vals*self.soft_iteration) /
                    (1+self.soft_iteration))

        self.dset[start_idx:stop_idx, :] = new_vals
        # update plotmon
        self.check_keyboard_interrupt()
        self.update_instrument_monitor()
        self.update_plotmon()
        if self.mode == '2D':
            self.update_plotmon_2D()
        elif self.mode == 'adaptive':
            self.update_plotmon_adaptive()
        self.iteration += 1
        if self.mode != 'adaptive':
            self.print_progress(stop_idx)
        return vals

    def optimization_function(self, x):
        '''
        A wrapper around the measurement function.
        It takes the following actions based on parameters specified
        in self.af_pars:
        - Rescales the function using the "x_scale" parameter, default is 1
        - Inverts the measured values if "minimize"==False
        - Compares measurement value with "f_termination" and raises an
        exception, that gets caught outside of the optimization loop, if
        the measured value is smaller than this f_termination.

        Measurement function with scaling to correct physical value
        '''
        if self.x_scale is not None:
            for i in range(len(x)):
                x[i] = float(x[i])/float(self.x_scale[i])

        vals = self.measurement_function(x)
        # This takes care of data that comes from a "single" segment of a
        # detector for a larger shape such as the UFHQC single int avg detector
        # that gives back data in the shape [[I_val_seg0, Q_val_seg0]]
        if len(np.shape(vals)) == 2:
            vals = np.array(vals)[:, 0]
        if self.minimize_optimization:
            if (self.f_termination is not None):
                if (vals < self.f_termination):
                    raise StopIteration()
        else:
            vals = self.measurement_function(x)
            # when maximizing interrupt when larger than condition before
            # inverting
            if (self.f_termination is not None):
                if (vals > self.f_termination):
                    raise StopIteration()
            vals = np.multiply(-1, vals)

        # to check if vals is an array with multiple values
        if hasattr(vals, '__iter__'):
            if len(vals) > 1:
                vals = vals[self.par_idx]

        return vals

    def finish(self, result):
        '''
        Deletes arrays to clean up memory and avoid memory related mistakes
        '''
        # this data can be plotted by enabling persist_mode
        self._persist_dat = result
        self._persist_xlabs = self.sweep_par_names
        self._persist_ylabs = self.detector_function.value_names
        self._persist_plotmon_axes_info = self._plotmon_axes_info

        for attr in ['TwoD_array',
                     'dset',
                     'sweep_points',
                     'sweep_points_2D',
                     'sweep_functions',
                     'xlen',
                     'ylen',
                     'iteration',
                     'soft_iteration']:
            try:
                delattr(self, attr)
            except AttributeError:
                pass

        if self._analysis_display is not None:
            self._analysis_display.update()

    ###################
    # 2D-measurements #
    ###################

    def run_2D(self, name=None, **kw):
        return self.run(name=name, mode='2D', **kw)

    def tile_sweep_pts_for_2D(self):
        self.xlen = len(self.get_sweep_points())
        self.ylen = len(self.sweep_points_2D)
        if np.size(self.get_sweep_points()[0]) == 1:
            # create inner loop pts
            self.sweep_pts_x = self.get_sweep_points()
            x_tiled = np.tile(self.sweep_pts_x, self.ylen)
            # create outer loop
            self.sweep_pts_y = self.sweep_points_2D
            y_rep = np.repeat(self.sweep_pts_y, self.xlen, axis=0)
            c = np.column_stack((x_tiled, y_rep))
            self.set_sweep_points(c)
            self.initialize_plot_monitor_2D()
        return

    def measure_2D(self, **kw):
        '''
        Sweeps over two parameters set by sweep_function and sweep_function_2D.
        The outer loop is set by sweep_function_2D, the inner loop by the
        sweep_function.

        Soft(ware) controlled sweep functions require soft detectors.
        Hard(ware) controlled sweep functions require hard detectors.
        '''
        self.tile_sweep_pts_for_2D()
        self.measure(**kw)
        return

    def set_sweep_function_2D(self, sweep_function):
        # If it is not a sweep function, assume it is a qc.parameter
        # and try to auto convert it it
        if not isinstance(sweep_function, swf.Sweep_function):
            sweep_function = wrap_par_to_swf(sweep_function)

        if len(self.sweep_functions) != 1:
            raise KeyError(
                'Specify sweepfunction 1D before specifying sweep_function 2D')
        else:
            self.sweep_functions.append(sweep_function)
            self.sweep_function_names.append(
                str(sweep_function.__class__.__name__))

    def set_sweep_points_2D(self, sweep_points_2D):
        self.sweep_functions[1].sweep_points = sweep_points_2D
        self.sweep_points_2D = sweep_points_2D

    ###########
    # Plotmon #
    ###########
    '''
    There are (will be) three kinds of plotmons, the regular plotmon,
    the 2D plotmon (which does a heatmap) and the adaptive plotmon.
    '''

    def _get_plotmon_axes_info(self):
        '''
        Returns a dict indexed by value_names, which contains information
        about plot labels, units, and translation of sweep_par values
        to values of sweep_points corresponding to the respective measure
        object.
        '''

        # extract sweep_points and related info from exp_metadata
        movnm = self.exp_metadata.get('meas_obj_value_names_map', None)
        mospm = self.exp_metadata.get('meas_obj_sweep_points_map', None)
        sp = self.exp_metadata.get('sweep_points', None)
        if sp is not None:
            try:
                sp = sp_mod.SweepPoints(sp)
            except Exception:
                sp = None
        # create a reverse lookup dictionary (value names measure object map)
        vnmom = None
        if movnm is not None:
            vnmom = {vn: mo for mo, vns in movnm.items() for vn in vns}

        # The following values are available even if there are no
        # sweep_points in exp_metadata.
        # labels and units for sweep points (x axes of 1D plots, x axes and y
        # axes of 2D plots)
        slabels = self.sweep_par_names
        sunits = self.sweep_par_units
        # labels and units for measured values (each one will be used for
        # the y axis of a 1D plot, and possible as the colorbar of a 2D plot)
        zlabels = self.detector_function.value_names
        zunits = self.detector_function.value_units

        # cf != 1 indicates a compressed 2D sweep
        cf = self.exp_metadata.get("compression_factor", 1)
        # Dict with infos for live plotting, indexed by value_names. This
        # allows to format the axes differently for each measured quantity.
        plotmon_axes_info = {}
        # This loop goes over the measured quantities, i.e., columns of
        # measured data.
        for j, vn in enumerate(self.detector_function.value_names):
            # The default if to use information that is always available.
            zlabel = zlabels[j]
            zunit = zunits[j]
            labels = [l for l in slabels]
            units = [u for u in sunits]
            sweep_vals = [[] for l in labels]

            # The plotmon_axes_info created here will be updated multiple
            # times whenever additional information has been extracted
            # inside the following try-except block. It is done like this in
            # order to keep the results of as many steps as possible in case
            # an execption occurs.
            plotmon_axes_info[vn] = dict(
                # labels and units for x axis/es of 1D plot(s)
                labels=labels,
                units=units,
                # label and unit for y axis of 1D plot / colorbar of 2D plot
                zlabel=zlabel,
                zunit=zunit,
                # labels and units for x and y axes of the 2D plot
                labels_2D=labels,
                units_2D=units,
                # Numerical values of the sweep points are used as x and y
                # coordinates of the points in the 2D plot
                sweep_vals=sweep_vals,
                # A loopup table to translate sweep_par values to values of
                # sweep_points corresponding to the respective measure
                # object is needed for x axis/es of the 1D plot(s).
                # If it stays empty, raw values will be used in the plots.
                lookup=[{}] * len(sweep_vals)
            )

            try:
                # Try to get the sweep_vals, which are used as x and y
                # coordinates of the points in the 2D plot, and which are
                # used to construct the lookup table below.
                if self.mode == '2D':
                    # For 2D measurements, these values have been created
                    # before in self.tile_sweep_pts_for_2D
                    sweep_vals[0] = self.sweep_pts_x
                    sweep_vals[1] = self.sweep_pts_y
                else:
                    sweep_vals[0] = self.get_sweep_points()
                    # Use an empty list if no sweep_vals are available
                    if sweep_vals[0] is None:
                        sweep_vals[0] = []
                    # In case of a 1D sweep over 2-dimensional vectors,
                    # we get a list of the vectors, but the sweep_vals
                    # should instead contain a list of x values in
                    # sweep_vals[0] and a list of y values in sweep_vals[1].
                    if np.asarray(sweep_vals[0]).ndim == 2:
                        sweep_vals = [sweep_vals[0][:, i] for i in range(
                            np.asarray(sweep_vals[0]).shape[1])]

                # Correct the sweep_vals if 2D sweep compression was used
                if cf != 1:
                    x, y = sweep_vals
                    n = int(len(y) * cf)  # number of y vals w/o compression
                    m = int(len(x) / cf)  # number of x vals w/o compression
                    new_x = x[:m]  # undo tiling of x vals
                    # Try to reconstruct reasonable y vals w/o compression.
                    # FIXME: If the compression is done by
                    #  Sequence.compress_2D_sweep, the points in the y
                    #  direction are anyways just indices, so that the
                    #  following code could be simplified. Will we ever use
                    #  compression in a different context for which the
                    #  following approach is needed and reasonable?
                    try:
                        # assumes constant spacing between swp for plotting
                        step = np.abs(y[-1] - y[-2])
                    except IndexError:
                        # This fallback is used to have a step value in the
                        # same order of magnitude as the value of the single
                        # sweep point
                        step = np.abs(y[0]) if y[0] != 0 else 1
                    new_y = list(y[0] + step * np.arange(0, n))
                    sweep_vals = [new_x, new_y]

                # We now try to extract better information about sweep_vals
                # by accessing the metadata, but we need to keep the sweep_vals
                # that are known to MC in order to construct the loopup
                # table later.
                new_sweep_vals = deepcopy(sweep_vals)

                # Try to find a measured object (mo) to which the measured
                # value belongs
                mo = vnmom.get(zlabel, None) if vnmom is not None else None
                # update the label of the measured value with the mo name
                if mo is not None:
                    zlabel = f'{mo}: {zlabel}'
                    plotmon_axes_info[vn].update(dict(zlabel=zlabel))
                # If sweep_points are available for this mo, we use those
                # to update the labels, units, sweep_vals. (Note that
                # sweep points can indeed be specific to a particular mo,
                # e.g., in parallel calibration measurements).
                if mo is not None and mospm is not None and sp is not None \
                        and mo in mospm:
                    # lookup dict to get the dimension (dim) to which sweep
                    # point (sp) belongs
                    dim_sp = {spn: sp.find_parameter(spn) for spn in
                              mospm[mo]}
                    for i in range(len(labels)):
                        # Get a list of all sp in dim i. If there are
                        # multiple sp for this mo in this dim, we use the
                        # first one.
                        spi = [spn for spn, dim in dim_sp.items() if dim == i]
                        # Only update labels, units, and sweep_vals if an sp
                        # was found
                        if len(spi):
                            labels[i] = sp.get_sweep_params_property(
                                'label', i, spi[0])
                            units[i] = sp.get_sweep_params_property(
                                'unit', i, spi[0])
                            # preliminary version of sweep_values,
                            # might still need to be modified below
                            tmp_sweep_vals = sp.get_sweep_params_property(
                                'values', i, spi[0])
                            # In the dim 0 (hard sweep direction), we might
                            # have to deal with calibration points (cp).
                            if i == 0:
                                # Add sweep points for cal states in the
                                # hard sweep direction.
                                # The following line is needed for eval.
                                CalibrationPoints = cp_mod.CalibrationPoints
                                try:
                                    # Try to get number of cal points from
                                    # metadata. This will allow us later on to
                                    # detect cases with multiple acquisition
                                    # elements.
                                    n_cp = len(eval(self.exp_metadata[
                                                        'cal_points']).states)
                                except Exception:
                                    # Guess number of cal states, which is
                                    # correct as long as we are not dealing
                                    # with multiple acquisition elements.
                                    n_cp = len(new_sweep_vals[i]) - len(
                                        tmp_sweep_vals)
                            else:
                                n_cp = 0  # number of cp is zero in other dims

                            # If number of cp is nonzero we need to extend
                            # the preliminary sweep_vals extracted above.
                            # Otherwise, we can use them as they are.
                            if n_cp > 0:
                                cp = cp_mod.CalibrationPoints
                                new_sweep_vals[i] = \
                                    cp.extend_sweep_points_by_n_cal_pts(
                                        n_cp, tmp_sweep_vals)
                            else:
                                new_sweep_vals[i] = tmp_sweep_vals

                # We can now already update labels and units with the values
                # extracted from sweep_points. For the sweep_vals, we still
                # have to handle some special cases below.
                plotmon_axes_info[vn].update(dict(labels=labels, units=units))

                # Here, we try to detect cases in which the sweep_points
                # cannot be used as sweep_vals. In this case, we fall back
                # to showing only the sweep indices (index of the sweep point).
                # In these cases, and in cases where sweep indices have
                # been provided in the first place, the label has to be
                # changed to 'sweep index' and the unit has to be removed.
                try:
                    for i in range(len(labels)):  # for each sweep dimension
                        if len(new_sweep_vals[i]) != len(sweep_vals[i]) or \
                                not isinstance(new_sweep_vals[i][0],
                                               numbers.Number):
                            # There seem to be multiple acquisition elements
                            # or the sweep points are not numeric.
                            # Fall back to sweep indices.
                            new_sweep_vals[i] = range(len(sweep_vals[i]))
                        # update label if sweep points look like sweep indices
                        if len(new_sweep_vals[i]):
                            try:
                                np.testing.assert_equal(
                                    list(new_sweep_vals[i]),
                                    list(range(len(new_sweep_vals[i]))))
                                labels[i] = 'sweep index'
                                units[i] = ''
                            except AssertionError:
                                pass
                except:
                    pass

                # Update labels and units (in case we show sweep indices).
                plotmon_axes_info[vn].update(dict(labels=labels, units=units))

                # create lookup table for 1D plots (main plotmon)
                try:
                    # the lookup table maps values in sweep_vals (sweep
                    # values used by MC) to values in new_sweep_vals (based
                    # on sweep_points and on the above corrections)
                    plotmon_axes_info[vn].update(dict(lookup=[
                        {t: n for t, n in zip(ts, ns)}
                        for ts, ns in zip(sweep_vals, new_sweep_vals)]))
                    # if 2D sweep compression was used
                    if cf != 1:
                        # In dim 0 (hard sweep), the sweep points known by
                        # MC are segment indices after compression. Multiple
                        # of these indices correspond to the same hard sweep
                        # point before compression. Therefore, the original
                        # sweep points (written into lookup above) have to
                        # be tiled.
                        plotmon_axes_info[vn]['lookup'][0] = {
                            k: v for k, v in zip(
                                self.sweep_pts_x,
                                np.tile(
                                    list(plotmon_axes_info[vn]['lookup'][
                                             0].values()),
                                    cf))}
                        # In dim 1 (soft sweep), update_plotmon will
                        # reconstruct the sweep indices of the uncompressed
                        # 2D sweep, so we can simply use the indices as keys
                        # in the lookup table. The vals in the lookup table
                        # are the original sweep points (written into lookup
                        # above).
                        plotmon_axes_info[vn]['lookup'][1] = {
                            i: v for i, v in enumerate(
                                plotmon_axes_info[vn]['lookup'][1].values())}
                except Exception:
                    # leave lookup table empty so that raw values are used
                    plotmon_axes_info[vn].update(
                        dict(lookup=[{}] * len(sweep_vals)))

                # create axes info for 2D plot in secondary plotmon
                if self.mode == '2D':
                    # copy values that were obtained above for the 1D plots
                    new_sweep_vals_2D = deepcopy(new_sweep_vals)
                    labels_2D = deepcopy(labels)
                    units_2D = deepcopy(units)

                    # If the new_sweep_vals are not equidistant (not
                    # supported by 2D plotmon), we have to fall back to
                    # displaying sweep indices in the 2D plot.
                    for i in range(len(labels)):  # for each sweep dim
                        # Check if the new_sweep_vals are not equidistant
                        diff = np.diff(new_sweep_vals[i])
                        if any([np.abs(d - diff[0]) / np.abs(diff[0]) > 1e-5
                                for d in diff]):
                            # fall back to sweep indices in 2D plot
                            new_sweep_vals_2D[i] = range(len(
                                new_sweep_vals[i]))
                            labels_2D[i] = 'sweep index'
                            units_2D[i] = ''

                    # Update the information for the 2D plot
                    plotmon_axes_info[vn].update(dict(
                        labels_2D=labels_2D,
                        units_2D=units_2D,
                        sweep_vals=new_sweep_vals_2D,
                    ))
            except Exception as e:
                # Unhandled errors in live plotting are not critical for the
                # measurement, so we log them as warnings.
                log.warning(traceback.format_exc())

        return plotmon_axes_info


    def initialize_plot_monitor(self):
        # new code
        try:
            if self.main_QtPlot.traces != []:
                self.main_QtPlot.clear()
            self.curves = []
            self._plotmon_axes_info = self._get_plotmon_axes_info()
            j = 0
            persist = self.persist_mode()
            if persist:
                # If any plot settings have changed, the plots should be
                # cleared by setting persist to False.
                try:
                    np.testing.assert_equal(self._persist_plotmon_axes_info,
                                            self._plotmon_axes_info)
                except AssertionError:
                    persist = False
            for yi, vn in enumerate(self.detector_function.value_names):
                axes_info = self._plotmon_axes_info[vn]
                # The measured-value axis is called z axis in the axis info
                # dict, but is the y axis of a 1D plot
                ylabel = axes_info['zlabel']
                yunit = axes_info['zunit']
                for xi, (xlabel, xunit) in enumerate(zip(axes_info['labels'],
                                                         axes_info['units'])):
                    if persist:  # plotting persist first so new data on top
                        yp = self._persist_dat[
                            :, yi+len(self.sweep_function_names)]
                        xp = self._persist_dat[:, xi]
                        # Update the sweep point values in the
                        # persist_data using the lookup table in the axis
                        # info dict
                        xp = [axes_info['lookup'][xi].get(xk, xk) for
                             xk in xp]
                        if len(xp) < self.plotting_max_pts():
                            self.main_QtPlot.add(x=xp, y=yp,
                                                 subplot=j+1,
                                                 color=0.75,  # a grayscale value
                                                 symbol='o', symbolSize=5)
                    self.main_QtPlot.add(x=[0], y=[0],
                                         xlabel=xlabel,
                                         xunit=xunit,
                                         ylabel=ylabel,
                                         yunit=yunit,
                                         subplot=j+1,
                                         color=color_cycle[j % len(color_cycle)],
                                         symbol='o', symbolSize=5)
                    self.curves.append(self.main_QtPlot.traces[-1])
                    j += 1
                self.main_QtPlot.win.nextRow()
        except Exception as e:
            log.warning(traceback.format_exc())

    def update_plotmon(self, force_update=False):
        # Note: plotting_max_pts takes precendence over force update
        if self.live_plot_enabled() and (self.dset.shape[0] <
                                         self.plotting_max_pts()):
            i = 0  # index of the plot
            try:
                time_since_last_mon_update = time.time() - self._mon_upd_time
            except:
                # creates the time variables if they did not exists yet
                self._mon_upd_time = time.time()
                time_since_last_mon_update = 1e9
            try:
                cf = self.exp_metadata.get("compression_factor", 1)
                if (time_since_last_mon_update > self.plotting_interval() or
                        force_update):

                    nr_sweep_funcs = len(self.sweep_function_names)
                    # for each column of measured data
                    for y_ind, vn in enumerate(
                            self.detector_function.value_names):
                        # get the axis info for this column
                        axes_info = self._plotmon_axes_info[vn]
                        # The first nr_sweep_funcs columns are sweep values
                        # (x axis in 1D plots), the following columns are
                        # data columns (y axis in 1D plots).
                        y = self.dset[:, nr_sweep_funcs + y_ind]
                        x_vals = [self.dset[:, x_ind] for x_ind in range(
                            nr_sweep_funcs)]
                        # If 2D sweep compression was used, calculate the soft
                        # sweep index of the uncompressed 2D sweep. We will
                        # either find the original soft sweep points in the
                        # lookup table by using this sweep index, or we will
                        # directly plot over the sweep index.
                        if cf != 1:
                            x_vals[1] = [int(x * cf
                                             + (i % len(self.sweep_pts_x)) /
                                             (len(self.sweep_pts_x) / cf))
                                         for i, x in enumerate(x_vals[1])]
                        # For all sweep dimensions
                        for x_ind, x in enumerate(x_vals):
                            # Update the sweep point values using the lookup
                            # table in the axis info dict. If a value is not
                            # found in the lookup table, the raw value is used.
                            x = [axes_info['lookup'][x_ind].get(xk, xk) for
                                 xk in x]

                            # Update the i-th plot with the y-values of the
                            # currently considered data column and the
                            # x-values of the currently considered sweep
                            # dimension.
                            self.curves[i]['config']['x'] = x
                            self.curves[i]['config']['y'] = y
                            i += 1
                    self._mon_upd_time = time.time()
                    self.main_QtPlot.update_plot()
            except Exception as e:
                log.warning(traceback.format_exc())

    def initialize_plot_monitor_2D(self):
        '''
        Preallocates a data array to be used for the update_plotmon_2D command.

        Made to work with at most 2 2D arrays (as this is how the labview code
        works). It should be easy to extend this function for more vals.
        '''
        if self.live_plot_enabled():
            try:
                self.time_last_2Dplot_update = time.time()
                self._plotmon_axes_info = self._get_plotmon_axes_info()
                sv = list(self._plotmon_axes_info.values())[0]['sweep_vals']
                self.TwoD_array = np.empty(
                    [len(sv[1]), len(sv[0]),
                     len(self.detector_function.value_names)])
                self.TwoD_array[:] = np.NAN
                self.secondary_QtPlot.clear()
                for j, vn in enumerate(self.detector_function.value_names):
                    axes_info = self._plotmon_axes_info[vn]
                    self.secondary_QtPlot.add(
                        x=axes_info['sweep_vals'][0],
                        y=axes_info['sweep_vals'][1],
                        z=self.TwoD_array[:, :, j],
                        xlabel=axes_info['labels_2D'][0],
                        xunit=axes_info['units_2D'][0],
                        ylabel=axes_info['labels_2D'][1],
                        yunit=axes_info['units_2D'][1],
                        zlabel=axes_info['zlabel'], zunit=axes_info['zunit'],
                        subplot=j+1, cmap='viridis'
                    )
            except Exception as e:
                log.warning(traceback.format_exc())

    def update_plotmon_2D(self, force_update=False):
        '''
        Adds latest measured value to the TwoD_array and sends it
        to the QC_QtPlot.
        '''
        if self.live_plot_enabled():
            try:
                i = int((self.iteration) % (self.xlen*self.ylen))
                x_ind = int(i % self.xlen)
                y_ind = int(i / self.xlen)
                for j in range(len(self.detector_function.value_names)):
                    z_ind = len(self.sweep_functions) + j
                    self.TwoD_array[y_ind, x_ind, j] = self.dset[i, z_ind]
                self.secondary_QtPlot.traces[j]['config'][
                    'z'] = self.TwoD_array[:, :, j]
                if (time.time() - self.time_last_2Dplot_update >
                        self.plotting_interval()
                        or self.iteration == len(self.sweep_points) or
                        force_update):
                    self.time_last_2Dplot_update = time.time()
                    self.secondary_QtPlot.update_plot()
            except Exception as e:
                log.warning(traceback.format_exc())

    def initialize_plot_monitor_adaptive(self):
        '''
        Uses the Qcodes plotting windows for plotting adaptive plot updates
        '''
        if self.adaptive_function.__module__ == 'cma.evolution_strategy':
            return self.initialize_plot_monitor_adaptive_cma()
        self.time_last_ad_plot_update = time.time()
        self.secondary_QtPlot.clear()

        zlabels = self.detector_function.value_names
        zunits = self.detector_function.value_units

        for j in range(len(self.detector_function.value_names)):
            self.secondary_QtPlot.add(x=[0],
                                      y=[0],
                                      xlabel='iteration',
                                      ylabel=zlabels[j],
                                      yunit=zunits[j],
                                      subplot=j+1,
                                      symbol='o', symbolSize=5)

    def update_plotmon_adaptive(self, force_update=False):
        if self.adaptive_function.__module__ == 'cma.evolution_strategy':
            return self.update_plotmon_adaptive_cma(force_update=force_update)

        if self.live_plot_enabled():
            try:
                if (time.time() - self.time_last_ad_plot_update >
                        self.plotting_interval() or force_update):
                    for j in range(len(self.detector_function.value_names)):
                        y_ind = len(self.sweep_functions) + j
                        y = self.dset[:, y_ind]
                        x = range(len(y))
                        self.secondary_QtPlot.traces[j]['config']['x'] = x
                        self.secondary_QtPlot.traces[j]['config']['y'] = y
                        self.time_last_ad_plot_update = time.time()
                        self.secondary_QtPlot.update_plot()
            except Exception as e:
                log.warning(traceback.format_exc())

    def initialize_plot_monitor_adaptive_cma(self):
        '''
        Uses the Qcodes plotting windows for plotting adaptive plot updates
        '''
        # new code
        if self.main_QtPlot.traces != []:
            self.main_QtPlot.clear()

        self.curves = []
        self.curves_best_ever = []
        self.curves_distr_mean = []

        xlabels = self.sweep_par_names
        xunits = self.sweep_par_units
        ylabels = self.detector_function.value_names
        yunits = self.detector_function.value_units

        j = 0
        if (self._persist_ylabs == ylabels and
                self._persist_xlabs == xlabels) and self.persist_mode():
            persist = True
        else:
            persist = False

        ##########################################
        # Main plotmon
        ##########################################
        for yi, ylab in enumerate(ylabels):
            for xi, xlab in enumerate(xlabels):
                if persist:  # plotting persist first so new data on top
                    yp = self._persist_dat[
                        :, yi+len(self.sweep_function_names)]
                    xp = self._persist_dat[:, xi]
                    if len(xp) < self.plotting_max_pts():
                        self.main_QtPlot.add(x=xp, y=yp,
                                             subplot=j+1,
                                             color=0.75,  # a grayscale value
                                             symbol='o',
                                             pen=None,  # makes it a scatter
                                             symbolSize=5)

                self.main_QtPlot.add(x=[0], y=[0],
                                     xlabel=xlab,
                                     xunit=xunits[xi],
                                     ylabel=ylab,
                                     yunit=yunits[yi],
                                     subplot=j+1,
                                     pen=None,
                                     color=color_cycle[0],
                                     symbol='o', symbolSize=5)
                self.curves.append(self.main_QtPlot.traces[-1])

                self.main_QtPlot.add(x=[0], y=[0],
                                     xlabel=xlab,
                                     xunit=xunits[xi],
                                     ylabel=ylab,
                                     yunit=yunits[yi],
                                     subplot=j+1,
                                     color=color_cycle[2],
                                     symbol='o', symbolSize=5)
                self.curves_distr_mean.append(self.main_QtPlot.traces[-1])

                self.main_QtPlot.add(x=[0], y=[0],
                                     xlabel=xlab,
                                     xunit=xunits[xi],
                                     ylabel=ylab,
                                     yunit=yunits[yi],
                                     subplot=j+1,
                                     pen=None,
                                     color=color_cycle[1],
                                     symbol='star',  symbolSize=10)
                self.curves_best_ever.append(self.main_QtPlot.traces[-1])

                j += 1
            self.main_QtPlot.win.nextRow()

        ##########################################
        # Secondary plotmon
        ##########################################

        self.secondary_QtPlot.clear()
        self.iter_traces = []
        self.iter_bever_traces = []
        self.iter_mean_traces = []
        for j in range(len(self.detector_function.value_names)):
            self.secondary_QtPlot.add(x=[0],
                                      y=[0],
                                      name='Measured values',
                                      xlabel='Iteration',
                                      x_unit='#',
                                      color=color_cycle[0],
                                      ylabel=ylabels[j],
                                      yunit=yunits[j],
                                      subplot=j+1,
                                      symbol='o', symbolSize=5)
            self.iter_traces.append(self.secondary_QtPlot.traces[-1])

            self.secondary_QtPlot.add(x=[0], y=[0],
                                      symbol='star', symbolSize=15,
                                      name='Best ever measured',
                                      color=color_cycle[1],
                                      xlabel='iteration',
                                      x_unit='#',
                                      ylabel=ylabels[j],
                                      yunit=yunits[j],
                                      subplot=j+1)
            self.iter_bever_traces.append(self.secondary_QtPlot.traces[-1])
            self.secondary_QtPlot.add(x=[0], y=[0],
                                      color=color_cycle[2],
                                      name='Generational mean',
                                      symbol='o', symbolSize=8,
                                      xlabel='iteration',
                                      x_unit='#',
                                      ylabel=ylabels[j],
                                      yunit=yunits[j],
                                      subplot=j+1)
            self.iter_mean_traces.append(self.secondary_QtPlot.traces[-1])

        # required for the first update call to work
        self.time_last_ad_plot_update = time.time()

    def update_plotmon_adaptive_cma(self, force_update=False):
        """
        Special adaptive plotmon for
        """

        if self.live_plot_enabled():
            try:
                if (time.time() - self.time_last_ad_plot_update >
                        self.plotting_interval() or force_update):
                    ##########################################
                    # Main plotmon
                    ##########################################
                    i = 0
                    nr_sweep_funcs = len(self.sweep_function_names)

                    # best_idx -1 as we count from 0 and best eval
                    # counts from 1.
                    best_index = int(self.opt_res_dset[-1, -1] - 1)

                    for j in range(len(self.detector_function.value_names)):
                        y_ind = nr_sweep_funcs + j

                        ##########################################
                        # Main plotmon
                        ##########################################
                        for x_ind in range(nr_sweep_funcs):

                            x = self.dset[:, x_ind]
                            y = self.dset[:, y_ind]

                            self.curves[i]['config']['x'] = x
                            self.curves[i]['config']['y'] = y

                            best_x = x[best_index]
                            best_y = y[best_index]
                            self.curves_best_ever[i]['config']['x'] = [best_x]
                            self.curves_best_ever[i]['config']['y'] = [best_y]
                            mean_x = self.opt_res_dset[:, 2+x_ind]
                            # std_x is needed to implement errorbars on X
                            # std_x = self.opt_res_dset[:, 2+nr_sweep_funcs+x_ind]
                            # to be replaced with an actual mean
                            mean_y = self.opt_res_dset[:, 2+2*nr_sweep_funcs]
                            mean_y = get_generation_means(
                                self.opt_res_dset[:, 1], y)
                            # TODO: turn into errorbars
                            self.curves_distr_mean[i]['config']['x'] = mean_x
                            self.curves_distr_mean[i]['config']['y'] = mean_y
                            i += 1
                        ##########################################
                        # Secondary plotmon
                        ##########################################
                        # Measured value vs function evaluation
                        y = self.dset[:, y_ind]
                        x = range(len(y))
                        self.iter_traces[j]['config']['x'] = x
                        self.iter_traces[j]['config']['y'] = y

                        # generational means
                        gen_idx = self.opt_res_dset[:, 1]
                        self.iter_mean_traces[j]['config']['x'] = gen_idx
                        self.iter_mean_traces[j]['config']['y'] = mean_y

                        # This plots the best ever measured value vs iteration
                        # number of evals column
                        best_evals_idx = (
                            self.opt_res_dset[:, -1] - 1).astype(int)
                        best_func_val = y[best_evals_idx]
                        self.iter_bever_traces[j]['config']['x'] = best_evals_idx
                        self.iter_bever_traces[j]['config']['y'] = best_func_val

                    self.main_QtPlot.update_plot()
                    self.secondary_QtPlot.update_plot()

                    self.time_last_ad_plot_update = time.time()

            except Exception as e:
                log.warning(traceback.format_exc())

    def update_plotmon_2D_hard(self):
        '''
        Adds latest datarow to the TwoD_array and send it
        to the QC_QtPlot.
        Note that the plotmon only supports evenly spaced lattices.
        '''
        try:
            if self.live_plot_enabled():
                i = int((self.iteration) % self.ylen)
                y_ind = i
                cf = self.exp_metadata.get('compression_factor', 1)
                for j in range(len(self.detector_function.value_names)):
                    z_ind = len(self.sweep_functions) + j
                    data_row = self.dset[
                        i*self.xlen:(i+1)*self.xlen, z_ind]
                    if cf != 1:
                        # reshape data according to compression factor
                        data_reshaped = data_row.reshape((cf, int(len(data_row)/cf)))
                        y_start = self.iteration*cf % self.TwoD_array.shape[0]
                        y_end = y_start + cf
                        self.TwoD_array[y_start:y_end, :, j] = data_reshaped
                    else:
                        self.TwoD_array[y_ind, :, j] = data_row
                    self.secondary_QtPlot.traces[j]['config']['z'] = \
                        self.TwoD_array[:, :, j]

                if (time.time() - self.time_last_2Dplot_update >
                        self.plotting_interval()
                        or self.iteration + 1 == len(
                            self.sweep_points) / self.xlen):
                    self.time_last_2Dplot_update = time.time()
                    self.secondary_QtPlot.update_plot()
        except Exception as e:
            log.warning(traceback.format_exc())

    def _set_plotting_interval(self, plotting_interval):
        if hasattr(self, 'main_QtPlot'):
            self.main_QtPlot.interval = plotting_interval
            self.secondary_QtPlot.interval = plotting_interval
        self._plotting_interval = plotting_interval

    def _get_plotting_interval(self):
        return self._plotting_interval

    def clear_persitent_plot(self):
        self._persist_dat = None
        self._persist_xlabs = None
        self._persist_ylabs = None
        self._persist_plotmon_axes_info = None

    def update_instrument_monitor(self):
        if self.instrument_monitor() is not None:
            inst_mon = self.find_instrument(self.instrument_monitor())
            inst_mon.update()

    ##################################
    # Small helper/utility functions #
    ##################################

    def get_data_object(self):
        '''
        Used for external functions to write to a datafile.
        This is used in time_domain_measurement as a hack and is not
        recommended.
        '''
        return self.data_object

    def get_column_names(self):
        self.column_names = []
        self.sweep_par_names = []
        self.sweep_par_units = []

        for sweep_function in self.sweep_functions:
            self.column_names.append(sweep_function.parameter_name+' (' +
                                     sweep_function.unit+')')

            self.sweep_par_names.append(sweep_function.parameter_name)
            self.sweep_par_units.append(sweep_function.unit)

        for i, val_name in enumerate(self.detector_function.value_names):
            self.column_names.append(
                val_name+' (' + self.detector_function.value_units[i] + ')')
        return self.column_names

    def create_experimentaldata_dataset(self):
        if 'Experimental Data' in self.data_object:
            data_group = self.data_object['Experimental Data']
        else:
            data_group = self.data_object.create_group('Experimental Data')
        self.dset = data_group.create_dataset(
            'Data', (0, len(self.sweep_functions) +
                     len(self.detector_function.value_names)),
            maxshape=(None, len(self.sweep_functions) +
                      len(self.detector_function.value_names)),
            dtype='float64')
        self.get_column_names()
        self.dset.attrs['column_names'] = h5d.encode_to_utf8(self.column_names)
        # Added to tell analysis how to extract the data
        data_group.attrs['datasaving_format'] = h5d.encode_to_utf8('Version 2')
        data_group.attrs['sweep_parameter_names'] = h5d.encode_to_utf8(
            self.sweep_par_names)
        data_group.attrs['sweep_parameter_units'] = h5d.encode_to_utf8(
            self.sweep_par_units)

        data_group.attrs['value_names'] = h5d.encode_to_utf8(
            self.detector_function.value_names)
        data_group.attrs['value_units'] = h5d.encode_to_utf8(
            self.detector_function.value_units)

    def create_experiment_result_dict(self):
        try:
            # only exists as an open dataset when running an
            # optimization
            opt_res_dset = self.opt_res_dset[()]
        except (ValueError, AttributeError) as e:
            opt_res_dset = None

        result_dict = {
            "dset": self.dset[()],
            "opt_res_dset": opt_res_dset,
            "sweep_parameter_names": self.sweep_par_names,
            "sweep_parameter_units": self.sweep_par_units,
            "value_names": self.detector_function.value_names,
            "value_units": self.detector_function.value_units
        }
        return result_dict

    def save_optimization_settings(self):
        '''
        Saves the parameters used for optimization
        '''
        opt_sets_grp = self.data_object.create_group('Optimization settings')
        param_list = dict_to_ordered_tuples(self.af_pars)
        for (param, val) in param_list:
            opt_sets_grp.attrs[param] = str(val)

    def save_cma_optimization_results(self, es):
        """
        This function is to be used as the callback when running cma.fmin.
        It get's handed an instance of an EvolutionaryStrategy (es).
        From here it extracts the results and stores these in the hdf5 file
        of the experiment.
        """
        # code extra verbose to understand what is going on
        generation = es.result.iterations
        evals = es.result.evaluations  # number of evals at start of each gen
        xfavorite = es.result.xfavorite  # center of distribution, best est
        stds = es.result.stds   # stds of distribution, stds of xfavorite
        fbest = es.result.fbest  # best ever measured
        xbest = es.result.xbest  # coordinates of best ever measured
        evals_best = es.result.evals_best  # index of best measurement

        if not self.minimize_optimization:
            fbest = -fbest

        results_array = np.concatenate([[generation, evals],
                                        xfavorite, stds,
                                        [fbest], xbest, [evals_best]])
        if (not 'optimization_result'
                in self.data_object['Experimental Data'].keys()):
            opt_res_grp = self.data_object['Experimental Data']
            self.opt_res_dset = opt_res_grp.create_dataset(
                'optimization_result', (0, len(results_array)),
                maxshape=(None, len(results_array)),
                dtype='float64')

            # FIXME: Jan 2018, add the names of the parameters to column names
            self.opt_res_dset.attrs['column_names'] = h5d.encode_to_utf8(
                'generation, ' + 'evaluations, ' +
                'xfavorite, ' * len(xfavorite) +
                'stds, '*len(stds) +
                'fbest, ' + 'xbest, '*len(xbest) +
                'best evaluation,')

        old_shape = self.opt_res_dset.shape
        new_shape = (old_shape[0]+1, old_shape[1])
        self.opt_res_dset.resize(new_shape)
        self.opt_res_dset[-1, :] = results_array

    def save_optimization_results(self, adaptive_function, result):
        """
        Saves the result of an adaptive measurement (optimization) to
        the hdf5 file.

        Contains some hardcoded data reshufling based on known adaptive
        functions.
        """
        opt_res_grp = self.data_object.create_group('Optimization_result')

        if adaptive_function.__module__ == 'cma.evolution_strategy':
            res_dict = {'xopt':  result[0],
                        'fopt':  result[1],
                        'evalsopt': result[2],
                        'evals': result[3],
                        'iterations': result[4],
                        'xmean': result[5],
                        'stds': result[6],
                        'stop': result[-3]}
            # entries below cannot be stored
            # 'cmaes': result[-2],
            # 'logger': result[-1]}
        elif adaptive_function.__module__ == 'pycqed.measurement.optimization':
            res_dict = {'xopt':  result[0],
                        'fopt':  result[1]}
        else:
            res_dict = {'opt':  result}
        h5d.write_dict_to_hdf5(res_dict, entry_point=opt_res_grp)

    def save_instrument_settings(self, data_object=None, *args):
        '''
        uses QCodes station snapshot to save the last known value of any
        parameter. Only saves the value and not the update time (which is
        known in the snapshot)
        '''


        import numpy
        import sys
        opt = numpy.get_printoptions()
        numpy.set_printoptions(threshold=sys.maxsize)

        if data_object is None:
            data_object = self.data_object
        if not hasattr(self, 'station'):
            log.warning('No station object specified, could not save',
                            ' instrument settings')
        else:
            # # This saves the snapshot of the entire setup
            # snap_grp = data_object.create_group('Snapshot')
            # snap = self.station.snapshot()
            # h5d.write_dict_to_hdf5(snap, entry_point=snap_grp)

            # Below is old style saving of snapshot, exists for the sake of
            # preserving deprecated functionality
            set_grp = data_object.create_group('Instrument settings')
            inslist = dict_to_ordered_tuples(self.station.components)
            for (iname, ins) in inslist:
                instrument_grp = set_grp.create_group(iname)
                par_snap = ins.snapshot()['parameters']
                parameter_list = dict_to_ordered_tuples(par_snap)
                for (p_name, p) in parameter_list:
                    try:
                        val = repr(p['value'])
                    except KeyError:
                        val = ''
                    instrument_grp.attrs[p_name] = val
        numpy.set_printoptions(**opt)

    def save_MC_metadata(self, data_object=None, *args):
        '''
        Saves metadata on the MC (such as timings)
        '''
        set_grp = data_object.create_group('MC settings')

        bt = set_grp.create_dataset('begintime', (9, 1))
        bt[:, 0] = np.array(time.localtime(self.begintime))
        pt = set_grp.create_dataset('preparetime', (9, 1))
        pt[:, 0] = np.array(time.localtime(self.preparetime))
        et = set_grp.create_dataset('endtime', (9, 1))
        et[:, 0] = np.array(time.localtime(self.endtime))

        set_grp.attrs['mode'] = self.mode
        set_grp.attrs['measurement_name'] = self.measurement_name
        set_grp.attrs['live_plot_enabled'] = self.live_plot_enabled()
        sha1_id, diff = self.get_git_info()
        set_grp.attrs['git_sha1_id'] = sha1_id
        set_grp.attrs['git_diff'] = diff

    @classmethod
    def save_exp_metadata(self, metadata: dict, data_object):
        '''
        Saves experiment metadata to the data file. The metadata is saved at
            file['Experimental Data']['Experimental Metadata']

        Args:
            metadata (dict):
                    Simple dictionary without nesting. An attribute will be
                    created for every key in this dictionary.
            data_object:
                    An open hdf5 data object.
        '''
        if 'Experimental Data' in data_object:
            data_group = data_object['Experimental Data']
        else:
            data_group = data_object.create_group('Experimental Data')

        if 'Experimental Metadata' in data_group:
            metadata_group = data_group['Experimental Metadata']
        else:
            metadata_group = data_group.create_group('Experimental Metadata')

        h5d.write_dict_to_hdf5(metadata, entry_point=metadata_group)

    def save_timers(self, data_object, detector=True, MC=True):
        timer_group = data_object.get(Timer.HDF_GRP_NAME)
        if timer_group is None:
            timer_group = data_object.create_group(Timer.HDF_GRP_NAME)
        objects = (self.detector_function, self)
        for obj, cond in zip(objects, (detector, MC)):
            try:
                obj.timer.save(timer_group)
            except Exception:
                log.error(f"Could not save timer for object: {obj}.")
                traceback.print_exc()

    def get_percdone(self):
        percdone = self.total_nr_acquired_values / (
            np.shape(self.get_sweep_points())[0] * self.soft_avg()) * 100
        return percdone

    def print_progress(self, stop_idx=None):
        if self.verbose():
            acquired_points = self.dset.shape[0]
            total_nr_pts = len(self.get_sweep_points())
            percdone = self.get_percdone()
            elapsed_time = time.time() - self.begintime
            # The trailing spaces are to overwrite some characters in case the
            # previous progress message was longer.
            progress_message = "\r {percdone}% completed \telapsed time: "\
                "{t_elapsed}s \ttime left: {t_left}s     ".format(
                    percdone=int(percdone),
                    t_elapsed=round(elapsed_time, 1),
                    t_left=round((100.-percdone)/(percdone) *
                                 elapsed_time, 1) if
                    percdone != 0 else '')

            if percdone != 100:
                end_char = ''
            else:
                end_char = '\n'
            print('\r', progress_message, end=end_char)

    def is_complete(self):
        """
        Returns True if enough data has been acquired.
        """
        acquired_points = self.dset.shape[0]
        total_nr_pts = np.shape(self.get_sweep_points())[0]
        if acquired_points < total_nr_pts:
            return False
        elif acquired_points >= total_nr_pts:
            if self.soft_avg() != 1 and self.soft_iteration == 0:
                return False
            else:
                return True

    def print_measurement_start_msg(self):
        if self.verbose():
            if len(self.sweep_functions) == 1:
                print('Starting measurement: %s' % self.get_measurement_name())
                print('Sweep function: %s' %
                      self.get_sweep_function_names()[0])
                print('Detector function: %s'
                      % self.get_detector_function_name())
            else:
                print('Starting measurement: %s' % self.get_measurement_name())
                for i, sweep_function in enumerate(self.sweep_functions):
                    print('Sweep function %d: %s' % (
                        i, self.sweep_function_names[i]))
                print('Detector function: %s'
                      % self.get_detector_function_name())

    def get_datetimestamp(self):
        return time.strftime('%Y%m%d_%H%M%S', time.localtime())

    def get_datawriting_start_idx(self):
        if self.mode == 'adaptive':
            max_sweep_points = np.inf
        else:
            max_sweep_points = np.shape(self.get_sweep_points())[0]

        start_idx = int(self.total_nr_acquired_values % max_sweep_points)
        self.soft_iteration = int(
            self.total_nr_acquired_values//max_sweep_points)

        return start_idx

    def get_datawriting_indices_update_ctr(self, new_data,
                                           update: bool=True):
        """
        Calculates the start and stop indices required for
        storing a hard measurement.

        N.B. this also updates the "total_nr_acquired_values" counter.
        """

        # This is the case if the detector returns a simple float or int
        if len(np.shape(new_data)) == 0:
            xlen = 1
        # This is the case for a 1D hard detector or an N-D soft detector
        elif len(np.shape(new_data)) == 1:
            # Soft detector (returns values 1 by 1)
            if len(self.detector_function.value_names) == np.shape(new_data)[0]:
                xlen = 1
            else:  # 1D Hard detector (returns values in chunks)
                xlen = len(new_data)
        else:
            if self.detector_function.detector_control == 'soft':
                # FIXME: this is an inconsistency that should not be there.
                xlen = np.shape(new_data)[1]
            else:
                # in case of an N-D Hard detector dataset
                xlen = np.shape(new_data)[0]

        start_idx = self.get_datawriting_start_idx()
        stop_idx = start_idx + xlen

        if update:
            # Sometimes one wants to know the start/stop idx without
            self.total_nr_acquired_values += xlen

        return start_idx, stop_idx

    def check_keyboard_interrupt(self):
        try:  # Try except statement is to make it work on non windows pc
            if msvcrt.kbhit():
                key = msvcrt.getch()
                if b'q' in key:
                    # this causes a KeyBoardInterrupt
                    raise KeyboardInterrupt('Human "q" terminated experiment.')
                elif b'f' in key:
                    # this should not raise an exception
                    raise KeyboardFinish(
                        'Human "f" terminated experiment safely.')
        except Exception:
            pass

    ####################################
    # Non-parameter get/set functions  #
    ####################################

    def set_sweep_function(self, sweep_function):
        '''
        Used if only 1 sweep function is set.
        '''
        # If it is not a sweep function, assume it is a qc.parameter
        # and try to auto convert it it
        if not isinstance(sweep_function, swf.Sweep_function):
            sweep_function = wrap_par_to_swf(sweep_function)
        self.sweep_functions = [sweep_function]
        self.set_sweep_function_names(
            [str(sweep_function.name)])

    def get_sweep_function(self):
        return self.sweep_functions[0]

    def set_sweep_functions(self, sweep_functions):
        '''
        Used to set an arbitrary number of sweep functions.
        '''
        sweep_function_names = []
        for i, sweep_func in enumerate(sweep_functions):
            # If it is not a sweep function, assume it is a qc.parameter
            # and try to auto convert it it
            if not hasattr(sweep_func, 'sweep_control'):
                sweep_func = wrap_par_to_swf(sweep_func)
                sweep_functions[i] = sweep_func
            sweep_function_names.append(str(sweep_func.name))
        self.sweep_functions = sweep_functions
        self.set_sweep_function_names(sweep_function_names)

    def get_sweep_functions(self):
        return self.sweep_functions

    def set_sweep_function_names(self, swfname):
        self.sweep_function_names = swfname

    def get_sweep_function_names(self):
        return self.sweep_function_names

    def set_detector_function(self, detector_function,
                              wrapped_det_control='soft'):
        """
        Sets the detector function. If a parameter is passed instead it
        will attempt to wrap it to a detector function.
        """
        if not hasattr(detector_function, 'detector_control'):
            detector_function = wrap_par_to_det(detector_function,
                                                wrapped_det_control)
        self.detector_function = detector_function
        self.set_detector_function_name(detector_function.name)

    def get_detector_function(self):
        return self.detector_function

    def set_detector_function_name(self, dfname):
        self._dfname = dfname

    def get_detector_function_name(self):
        return self._dfname

    ################################
    # Parameter get/set functions  #
    ################################

    def get_git_info(self):
        self.git_info = general.get_git_info()
        return self.git_info

    def get_measurement_begintime(self):
        self.begintime = time.time()
        return time.strftime('%Y-%m-%d %H:%M:%S')

    def get_measurement_endtime(self):
        self.endtime = time.time()
        return time.strftime('%Y-%m-%d %H:%M:%S')

    def get_measurement_preparetime(self):
        self.preparetime = time.time()
        return time.strftime('%Y-%m-%d %H:%M:%S')

    def set_sweep_points(self, sweep_points):
        self.sweep_points = np.array(sweep_points)
        # line below is because some sweep funcs have their own sweep points
        # attached
        # This is a mighty bad line! Should be adding sweep points to the
        # individual sweep funcs
        if len(np.shape(sweep_points)) == 1:
            self.sweep_functions[0].sweep_points = np.array(sweep_points)

    def get_sweep_points(self):
        if hasattr(self, 'sweep_points'):
            return self.sweep_points
        else:
            return getattr(self.sweep_functions[0], 'sweep_points', None)

    def set_adaptive_function_parameters(self, adaptive_function_parameters):
        """
        adaptive_function_parameters: Dictionary containing options for
            running adaptive mode.

        The following arguments are reserved keywords. All other entries in
        the dictionary get passed to the adaptive function in the measurement
        loop.

        Reserved keywords:
            "adaptive_function":    function
            "x_scale": (array)     rescales sweep parameters for
                adaptive function, defaults to None (no rescaling).
                Each sweep_function/parameter is rescaled by dividing by
                the respective component of x_scale.
            "minimize": True        Bool, inverts value to allow minimizing
                                    or maximizing
            "f_termination" None    terminates the loop if the measured value
                                    is smaller than this value
            "par_idx": 0            If a parameter returns multiple values,
                                    specifies which one to use.

        Common keywords (used in python nelder_mead implementation):
            "x0":                   list of initial values
            "initial_step"
            "no_improv_break"
            "maxiter"
        """
        self.af_pars = adaptive_function_parameters

        # x_scale is expected to be an array or list.
        self.x_scale = self.af_pars.pop('x_scale', None)
        self.par_idx = self.af_pars.pop('par_idx', 0)
        # Determines if the optimization will minimize or maximize
        self.minimize_optimization = self.af_pars.pop('minimize', True)
        self.f_termination = self.af_pars.pop('f_termination', None)

        # ensures the cma optimization results are saved during the experiment
        if (self.af_pars['adaptive_function'].__module__ ==
                'cma.evolution_strategy' and 'callback' not in self.af_pars):
            self.af_pars['callback'] = self.save_cma_optimization_results

    def get_adaptive_function_parameters(self):
        return self.af_pars

    def set_measurement_name(self, measurement_name):
        if measurement_name is None:
            self.measurement_name = 'Measurement'
        else:
            self.measurement_name = measurement_name

    def get_measurement_name(self):
        return self.measurement_name

    def set_optimization_method(self, optimization_method):
        self.optimization_method = optimization_method

    def get_optimization_method(self):
        return self.optimization_method

    ################################
    # Actual parameters            #
    ################################

    def get_idn(self):
        """
        Required as a standard interface for QCoDeS instruments.
        """
        return {'vendor': 'PycQED', 'model': 'MeasurementControl',
                'serial': '', 'firmware': '2.0'}

    def analysis_display(self, ad):
        self._analysis_display = ad


class KeyboardFinish(KeyboardInterrupt):
    """
    Indicates that the user safely aborts/finishes the experiment.
    Used to finish the experiment without raising an exception.
    """
    pass<|MERGE_RESOLUTION|>--- conflicted
+++ resolved
@@ -310,7 +310,7 @@
                         # in the timer to collect upload times in a single place
                         self.timer.checkpoint("MeasurementControl.measure.prepare.start")
                         sweep_function.set_parameter(val)
-<<<<<<< HEAD
+                        self.timer.checkpoint("MeasurementControl.measure.prepare.end")
                     filtered_sweep = getattr(self.sweep_functions[1],
                                              'filtered_sweep', None)
                     if filtered_sweep is None:
@@ -323,13 +323,6 @@
                                          start_idx:start_idx + self.xlen,
                                          0][filtered_sweep])
                     self.measure_hard(filtered_sweep)
-=======
-                        self.timer.checkpoint("MeasurementControl.measure.prepare.end")
-                    self.detector_function.prepare(
-                        sweep_points=sweep_points[
-                            start_idx:start_idx+self.xlen, 0])
-                    self.measure_hard()
->>>>>>> 52fb3305
         else:
             raise Exception('Sweep and Detector functions not '
                             + 'of the same type. \nAborting measurement')
@@ -399,12 +392,8 @@
         self.update_plotmon_adaptive(force_update=True)
         return
 
-<<<<<<< HEAD
+    @Timer()
     def measure_hard(self, filtered_sweep=None):
-=======
-    @Timer()
-    def measure_hard(self):
->>>>>>> 52fb3305
         new_data = np.array(self.detector_function.get_values()).T
 
         if filtered_sweep is not None:
