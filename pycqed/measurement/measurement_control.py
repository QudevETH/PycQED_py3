--- conflicted
+++ resolved
@@ -478,7 +478,6 @@
         return
 
     @Timer()
-<<<<<<< HEAD
     def measure_hard(self, filtered_sweep=None):
         """
         :param filtered_sweep: (None or list of bools) indicates which of the
@@ -486,12 +485,9 @@
             ones will be skipped (False). Default: None, in which case all
             acquisition elements will be played.
         """
-=======
-    def measure_hard(self):
         # Tell the detector_function to call print_progress for intermediate
         # progress reports during get_detector_function.values.
         self.detector_function.progress_callback = self.print_progress
->>>>>>> 731d6766
         new_data = np.array(self.detector_function.get_values()).T
         self.detector_function.progress_callback = None  # clean up
 
