--- conflicted
+++ resolved
@@ -1742,34 +1742,11 @@
             set_grp = data_object.create_group('Instrument settings')
             inslist = dict_to_ordered_tuples(self.station.components)
             for (iname, ins) in inslist:
-                parameter_checks_ins = self.parameter_checks.get(iname, {})
                 instrument_grp = set_grp.create_group(iname)
-<<<<<<< HEAD
-                par_snap = ins.snapshot()['parameters']
-                parameter_list = dict_to_ordered_tuples(par_snap)
-                for (p_name, p) in parameter_list:
-                    try:
-                        val = repr(p['value'])
-                    except KeyError:
-                        val = ''
-                    if p_name in parameter_checks_ins:
-                        try:
-                            res = parameter_checks_ins[p_name](p['value'])
-                            if res is not True:
-                                log.warning(
-                                    f'Parameter {iname}.{p_name} has an '
-                                    f'uncommon value: {val}.' +
-                                    (f" ({res})" if res is not False else ''))
-                        except Exception as e:
-                            log.warning(f'Could not run parameter check for '
-                                        f'{iname}.{p_name}: {e}')
-                    instrument_grp.attrs[p_name] = val
-=======
                 inst_snapshot = ins.snapshot()
                 self.store_snapshot_parameters(inst_snapshot,
                                                entry_point=instrument_grp,
                                                instrument=ins)
->>>>>>> f679c84e
         numpy.set_printoptions(**opt)
 
     def store_snapshot_parameters(self, inst_snapshot, entry_point,
@@ -1920,9 +1897,6 @@
                 traceback.print_exc()
 
     def add_parameter_check(self, parameter, check_function):
-<<<<<<< HEAD
-        iname = parameter.instrument.name
-=======
         """
         Configure a parameter check that shall be performed at the start of
         every measurement.
@@ -1935,14 +1909,11 @@
             explains the unsuccessful check.
         """
         iname = _get_instrument_name_for_parameter_checks(parameter)
->>>>>>> f679c84e
         if iname not in self.parameter_checks:
             self.parameter_checks[iname] = {}
         self.parameter_checks[iname].update(
             {parameter.name: check_function})
 
-<<<<<<< HEAD
-=======
     def remove_parameter_check(self, parameter):
         """
         Remove (a) parameter check(s).
@@ -1958,7 +1929,6 @@
             log.warning(f'No check for parameter {iname}.{parameter.name} was '
                         f'configured.')
 
->>>>>>> f679c84e
     def get_percdone(self, current_acq=0):
         """
         Determine the current progress (in percent) based on how much data
