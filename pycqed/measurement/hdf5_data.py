--- conflicted
+++ resolved
@@ -8,21 +8,11 @@
 log.warning("Deprecated module, will be removed in a future MR;"
                 " Please use utilities.io.hdf5 instead.")
 
-<<<<<<< HEAD
 DateTimeGenerator = base_io.DateTimeGenerator
 Data = hdf5.Data
 encode_to_utf8 = hdf5.encode_to_utf8
 write_dict_to_hdf5 = hdf5.write_dict_to_hdf5
 read_dict_from_hdf5 = hdf5.read_dict_from_hdf5
-=======
-            if h5_group.attrs['list_type'] == 'generic_tuple':
-                return tuple(data_list)
-            else:
-                return data_list
-        else:
-            raise NotImplementedError('cannot read "list_type":"{}"'.format(
-                h5_group.attrs['list_type']))
-    return data_dict
 
 
 def get_hdf_group_by_name(parent_group: h5py.Group, group_name: str) -> \
@@ -42,5 +32,4 @@
     except ValueError:
         # If the group already exists.
         group = parent_group[group_name]
-    return group
->>>>>>> 1c478f52
+    return group