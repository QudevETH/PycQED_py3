--- conflicted
+++ resolved
@@ -223,23 +223,11 @@
         :return: dict of the form
          {mobj_name: [sweep_param_name_0, ..., sweep_param_name_n]}
         """
-<<<<<<< HEAD
-        if not isinstance(measured_objects, list):
-            measured_objects = [measured_objects]
-        for i, mobj in enumerate(measured_objects):
-            if hasattr(mobj, 'name'):
-                measured_objects[i] = mobj.name
-
-        if len(measured_objects) != len(self[0]):
-            raise ValueError('The number of keys and number of sweep '
-                             'parameters do not match.')
-=======
         if not isinstance(measurement_objects, list):
             measurement_objects = [measurement_objects]
         for i, mobj in enumerate(measurement_objects):
             if hasattr(mobj, 'name'):
                 measurement_objects[i] = mobj.name
->>>>>>> c69b6b53
 
         sweep_points_map = OrderedDict()
         for i, mobjn in enumerate(measurement_objects):
@@ -284,26 +272,20 @@
         return n
 
     def update(self, sweep_points):
-<<<<<<< HEAD
+        """
+        Updates the sweep dictionaries of all dimensions with the sweep
+        dictionaries passed as sweep_points. Non-exisiting
+        parameters and required additional dimensions are added if needed.
+
+        :param sweep_points: (SweepPoints) a SweepPoints object containing
+            the sweep points to be updated.
+
+        :return:
+        """
         while len(self) < len(sweep_points):
             self.add_sweep_dimension()
         for d, u in zip(self, sweep_points):
             d.update(u)
-=======
-        """
-        Updates the sweep dictionaries of all dimensions with the sweep
-        dictionaries passed as sweep_points. Non-exisiting
-        parameters and required additional dimensions are added if needed.
-
-        :param sweep_points: (SweepPoints) a SweepPoints object containing
-            the sweep points to be updated.
-
-        :return:
-        """
-        while len(self) < len(sweep_points):
-            self.add_sweep_dimension()
-        for d, u in zip(self, sweep_points):
-            d.update(u)
 
     def find_parameter(self, param_name):
         """
@@ -319,5 +301,4 @@
         for dim in range(len(self)):
             if param_name in self[dim]:
                 return dim
-        return None
->>>>>>> c69b6b53
+        return None