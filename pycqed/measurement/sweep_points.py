--- conflicted
+++ resolved
@@ -44,11 +44,7 @@
         'V', 'Pulse amplitude, $A$')
     """
     def __init__(self, param_name=None, values=None, unit='', label=None,
-<<<<<<< HEAD
-                 dimension=-1, from_dict_list=None):
-=======
                  dimension=-1, from_dict_list=None, min_length=0):
->>>>>>> 09aaea30
         super().__init__()
         if param_name is not None and values is not None:
             self.add_sweep_parameter(param_name, values, unit, label,
@@ -72,11 +68,7 @@
         """
         Adds sweep points to a given dimension.
         :param param_name: (str) parameter name
-<<<<<<< HEAD
-        :param values: (list) sweep values
-=======
         :param values: (list or numpy array) sweep values
->>>>>>> 09aaea30
         :param unit: (optional str) unit of the values (default: '')
         :param label: (optional str) label e.g. for plots (default: param_name)
         :dim: the dimension to which the point should be added (default:
@@ -84,11 +76,8 @@
         """
         if label is None:
             label = param_name
-<<<<<<< HEAD
-=======
         assert self.find_parameter(param_name) is None, \
             f'A sweep parameter with name "{param_name}" already exists.'
->>>>>>> 09aaea30
         while len(self) == 0 or (dimension >= 0 and dimension >= len(self)):
             self.add_sweep_dimension()
         assert self.length(dimension) in [0, len(values)], \
@@ -234,23 +223,11 @@
         :return: dict of the form
          {mobj_name: [sweep_param_name_0, ..., sweep_param_name_n]}
         """
-<<<<<<< HEAD
-        if not isinstance(measured_objects, list):
-            measured_objects = [measured_objects]
-        for i, mobj in enumerate(measured_objects):
-            if hasattr(mobj, 'name'):
-                measured_objects[i] = mobj.name
-
-        if len(measured_objects) != len(self[0]):
-            raise ValueError('The number of keys and number of sweep '
-                             'parameters do not match.')
-=======
         if not isinstance(measurement_objects, list):
             measurement_objects = [measurement_objects]
         for i, mobj in enumerate(measurement_objects):
             if hasattr(mobj, 'name'):
                 measurement_objects[i] = mobj.name
->>>>>>> 09aaea30
 
         sweep_points_map = OrderedDict()
         for i, mobjn in enumerate(measurement_objects):
@@ -295,26 +272,20 @@
         return n
 
     def update(self, sweep_points):
-<<<<<<< HEAD
+        """
+        Updates the sweep dictionaries of all dimensions with the sweep
+        dictionaries passed as sweep_points. Non-exisiting
+        parameters and required additional dimensions are added if needed.
+
+        :param sweep_points: (SweepPoints) a SweepPoints object containing
+            the sweep points to be updated.
+
+        :return:
+        """
         while len(self) < len(sweep_points):
             self.add_sweep_dimension()
         for d, u in zip(self, sweep_points):
             d.update(u)
-=======
-        """
-        Updates the sweep dictionaries of all dimensions with the sweep
-        dictionaries passed as sweep_points. Non-exisiting
-        parameters and required additional dimensions are added if needed.
-
-        :param sweep_points: (SweepPoints) a SweepPoints object containing
-            the sweep points to be updated.
-
-        :return:
-        """
-        while len(self) < len(sweep_points):
-            self.add_sweep_dimension()
-        for d, u in zip(self, sweep_points):
-            d.update(u)
 
     def find_parameter(self, param_name):
         """
@@ -330,5 +301,4 @@
         for dim in range(len(self)):
             if param_name in self[dim]:
                 return dim
-        return None
->>>>>>> 09aaea30
+        return None