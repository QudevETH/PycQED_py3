import logging
log = logging.getLogger(__name__)
from collections import OrderedDict
from copy import deepcopy
import numpy as np
from numpy import array  # Needed for eval. Do not remove.

class SweepPoints(list):
    """
    This class is used to create sweep points for any measurement.
    The SweepPoints object is a list of dictionaries of the form:
        [
            # 1st sweep dimension
            {param_name0: (values, unit, label),
             param_name1: (values, unit, label),
            ...
             param_nameN: (values, unit, label)},

            # 2nd sweep dimension
            {param_name0: (values, unit, label),
             param_name1: (values, unit, label),
            ...
             param_nameN: (values, unit, label)},

             .
             .
             .

            # D-th sweep dimension
            {param_name0: (values, unit, label),
             param_name1: (values, unit, label),
            ...
             param_nameN: (values, unit, label)},
        ]

    Example how to use this class to create a 2D sweep for 3 qubits, where
    the first (hard) sweep is over amplitudes and the :

    sp = SweepPoints()
    for qb in ['qb1', 'qb2', 'qb3']:
        sp.add_sweep_parameter(f'lengths_{qb}', np.linspace(10e-9, 1e-6, 80),
        's', 'Pulse length, $L$')
    sp.add_sweep_dimension()
    for qb in ['qb1', 'qb2', 'qb3']:
        sp.add_sweep_parameter(f'amps_{qb}', np.linspace(0, 1, 20),
        'V', 'Pulse amplitude, $A$')
    """
    def __init__(self, param=None, values=None, unit='', label=None,
                 dimension=-1, min_length=0):
        """
        Create a SweepPoints instance.
        :param param: list of dicts, repr of SweepPoints instance, or name of
            a sweep parameter
        :param values: list or array of numeric values of the sweep parameter
            specified by param
        :param unit: string specifying the unit of the sweep parameter
            specified by param
        :param label: str specifying the (latex style) label/name of the sweep
            parameter specified by param
        :param dimension: sweep dimension where sweep parameter param should be
            added
        :param min_length: minimum number of sweep dimensions to create
        """
        super().__init__()
        if isinstance(param, list):
            self.add_dict_list(param)
        elif isinstance(param, str):
            if values is not None:
                self.add_sweep_parameter(param, values, unit, label,
                                         dimension)
            else:
                self.add_dict_list(eval(param))

        while len(self) < min_length:
            self.add_sweep_dimension()

    def __getitem__(self, i):
        """
        Overloading of List.__getitem__ to ensure type SweepPoints is preserved.
        :param i: element or slice
        :return: element or new SweepPoints instance
        """
        if isinstance(i, str):
            new_data = self.get_sweep_params_property('values', 'all', i)
        else:
            new_data = super().__getitem__(i)
            if isinstance(i, slice):
                new_data = self.__class__(new_data)
        return new_data

    def add_dict_list(self, dict_list):
        """
        Append the dicts in dict_list to self.
        :param dict_list: list of dictionaries in the format of this class, or
            in the legacy format {param_name: {'values': ...,
                                               'unit': ...,
                                               'label': ...}}
        """
        for d in deepcopy(dict_list):
            if len(d) == 0 or isinstance(list(d.values())[0], tuple):
                # assume that dicts have the same format as this class
                self.append(d)
            else:
                # import from a list of sweep dicts in the old format
                self.append({k: (v['values'],
                                 v.get('unit', ''),
                                 v.get('label', k))
                             for k, v in d.items()})

    def add_sweep_parameter(self, param_name, values, unit='', label=None,
                            dimension=-1):
        """
        Adds sweep points to a given dimension.
        :param param_name: (str) parameter name
        :param values: (list or numpy array) sweep values
        :param unit: (optional str) unit of the values (default: '')
        :param label: (optional str) label e.g. for plots (default: param_name)
        :dim: the dimension to which the point should be added (default:
            last dimension)
        """
        if label is None:
            label = param_name
        assert self.find_parameter(param_name) is None, \
            f'A sweep parameter with name "{param_name}" already exists.'
        while len(self) == 0 or (dimension >= 0 and dimension >= len(self)):
            self.add_sweep_dimension()
        assert self.length(dimension) in [0, len(values)], \
            'Number of values has to match the length of existing sweep ' \
            'points.'
        self[dimension].update({param_name: (values, unit, label)})

    def add_sweep_dimension(self):
        self.append(dict())

    def get_sweep_dimension(self, dimension='all'):
        """
        Returns the sweep dict of the sweep dimension specified by dimension.
        :param dimension: int specifying a sweep dimension or
            the string 'all'
        :return: self if dimension == 'all', else self[dimension]
        """
        if dimension == 'all':
            return self
        else:
            if len(self) < dimension:
                raise ValueError(f'Dimension {dimension} not found.')
            return self[dimension]

    def get_sweep_params_description(self, param_names, dimension='all'):
        """
        Get the sweep tuples for the sweep parameters param_names if they are
        found in the sweep dimension dict specified by dimension.
        :param param_names: string or list of strings corresponding to keys in
            the dictionaries in self. Can also be 'all'
        :param dimension: 'all' or int specifying a sweep dimension
        :return:
            If the param_names are found in self or self[dimension]:
            if param_names == 'all': list with all the sweep tuples
                in the sweep dimension dict specified by dimension.
            if param_names is string: string with the sweep tuples of each
                param_names in the sweep dimension dict specified by dimension.
            if param_names is list: list with the sweep tuples of each
                param_names in the sweep dimension dict specified by dimension.
            if param_names is None: string corresponding to the
                first sweep parameter in the sweep dimension dict
            If none of param_names are found, raises KeyError.
        """
        sweep_points_dim = self.get_sweep_dimension(dimension)
        is_list = True
        if param_names != 'all' and not isinstance(param_names, list):
            param_names = [param_names]
            is_list = False

        sweep_param_values = []
        if isinstance(sweep_points_dim, list):
            for sweep_dim_dict in sweep_points_dim:
                if param_names == 'all':
                    sweep_param_values += list(sweep_dim_dict.values())
                else:
                    for pn in param_names:
                        if pn in sweep_dim_dict:
                            sweep_param_values += [sweep_dim_dict[pn]]
        else:  # it is a dict
            if param_names == 'all':
                sweep_param_values += list(sweep_points_dim.values())
            else:
                for pn in param_names:
                    if pn in sweep_points_dim:
                        sweep_param_values += [sweep_points_dim[pn]]

        if len(sweep_param_values) == 0:
            s = "sweep points" if dimension == "all" else f'sweep dimension ' \
                                                          f'{dimension}'
            raise KeyError(f'{param_names} not found in {s}.')

        if is_list:
            return sweep_param_values
        else:
            return sweep_param_values[0]

    def get_sweep_params_property(self, property, dimension='all',
                                  param_names=None):
        """
        Get a property of the sweep parameters param_names in self.
        :param property: str with the name of a sweep param property. Can be
            "values", "unit", "label."
        :param dimension: 'all' or int specifying a sweep dimension
            (default 'all')
        :param param_names: None, or string or list of strings corresponding to
            keys in the sweep dimension specified by dimension.
            Can also be 'all'
        :return:
            if param_names == 'all': list with the property of all
                param_names in the sweep dimension dict specified by dimension.
            if param_names is string: the property of the sweep parameter
                specified in param_names in the sweep dimension dict specified
                by dimension.
            if param_names is list: list with the property of each
                param_names in the sweep dimension dict specified by dimension.
            if param_names is None: property corresponding to the
                first sweep parameter in the sweep dimension dict
        """
        properties_dict = {'values': 0, 'unit': 1, 'label': 2}
        sweep_points_dim = self.get_sweep_dimension(dimension)

        if param_names is None:
            if isinstance(sweep_points_dim, list):
                for sweep_dim_dict in sweep_points_dim:
                    if len(sweep_dim_dict) == 0:
                        return [] if property == 'values' else ''
                    else:
                        return next(iter(sweep_dim_dict.values()))[
                            properties_dict[property]]
            else:
                if len(sweep_points_dim) == 0:
                    return [] if property == 'values' else ''
                else:
                    return next(iter(sweep_points_dim.values()))[
                        properties_dict[property]]
        elif param_names == 'all' or isinstance(param_names, list):
            return [pnd[properties_dict[property]] for pnd in
                    self.get_sweep_params_description(param_names,
                                                      dimension)]
        else:
            return self.get_sweep_params_description(
                param_names, dimension)[properties_dict[property]]

    def get_meas_obj_sweep_points_map(self, measurement_objects):
        """
        Constructs the measurement-objects-sweep-points map as the dict
        {mobj_name: [sweep_param_name_0, ..., sweep_param_name_n]}

        If a sweep dimension has only one sweep parameter name (dict with only
        one key), then it assumes all mobjs use that sweep parameter name.

        If the sweep dimension has more than one sweep parameter name (dict with
        several keys), then:
            - first tries to add to the list for each mobj only those sweep
            param names that contain the mobj_name.
            - If it can't find the mobj_name in the sweep param name, assumes
            there is only one param per mobj in each sweep dimension, and that
            the order of params in each sweep dimension corresponds to the
            order of keys in keys_list.
            I.e. key_i in sweep_points[0] contains the sweep information for
            measured_objects[i].

        :param measured_objects: list of strings to be used as keys in the
            returned dictionary. These are the measured object names
        :return: dict of the form
         {mobj_name: [sweep_param_name_0, ..., sweep_param_name_n]}
        """
        if not isinstance(measurement_objects, list):
            measurement_objects = [measurement_objects]
        for i, mobj in enumerate(measurement_objects):
            if hasattr(mobj, 'name'):
                measurement_objects[i] = mobj.name

        sweep_points_map = OrderedDict()
        for i, mobjn in enumerate(measurement_objects):
            sweep_points_map[mobjn] = []
            for dim, d in enumerate(self):
                if len(d) == 1:
                    # assume all mobjs use the same param_name
                    sweep_points_map[mobjn] += [next(iter(d))]
                elif mobjn in list(d)[i]:
                    sweep_points_map[mobjn] += [list(d)[i]]
                else:
                    if len(d) != len(measurement_objects):
                        raise ValueError(
                            f'{len(measurement_objects)} measurement objects '
                            f'were given but there are {len(d)} '
                            f'sweep parameters in dimension {dim}.')
                    sweep_points_map[mobjn] += [list(d)[i]]
        return sweep_points_map

    def length(self, dimension='all'):
        """
        Returns the number of sweep points in a given sweep dimension (after a
        sanity checking).

        :param dimension: ('all' or int) sweep dimension (default: 'all').

        :return: (int) number of sweep points in the given dimension
        """

        if dimension == 'all':
            return [self.length(d) for d in range(len(self))]

        if len(self) == 0 or (dimension >= 0 and dimension >= len(self)):
            return 0
        n = 0
        for p in self[dimension].values():
            if n == 0:
                n = len(p[0])
            elif n != len(p[0]):
                raise ValueError('The lengths of the sweep points are not '
                                 'consistent.')
        return n

    def update(self, sweep_points):
        """
        Updates the sweep dictionaries of all dimensions with the sweep
        dictionaries passed as sweep_points. Non-exisiting
        parameters and required additional dimensions are added if needed.

        :param sweep_points: (SweepPoints) a SweepPoints object containing
            the sweep points to be updated.

        :return:
        """
        while len(self) < len(sweep_points):
            self.add_sweep_dimension()
        for d, u in zip(self, sweep_points):
            d.update(u)

    def find_parameter(self, param_name):
        """
        Returns the index of the first dimension in which a given sweep
        parameter is found.

        :param param_name: (str) name of the sweep parameter

        :return: (int or None) the index of the first dimension in which the
            parameter if found or None if no parameter with the given name
            exists.
        """
        for dim in range(len(self)):
            if param_name in self[dim]:
                return dim
        return None

<<<<<<< HEAD
    def get_values(self, param_name):
        """
        Wraps get_sweep_params_property to get values of a specific
        parameter name
        Uses find_parameter to find the dimension of the specified parameter
        Args:

            param_name (string): parameter name from which values should
                be retrieved

        Returns:

        """
        dim = self.find_parameter(param_name)
        return self.get_sweep_params_property('values', dim, param_names=param_name)

    @staticmethod
    def cast_init(sweep_points):
=======
    def subset(self, i, dimension=0):
        """
        Returns a new SweepPoints object with one of the dimensions reduced
        to a subset of the sweep values. The other dimensions are unchanged.
        :param i: (list) indices of the sweep values that should be
            contained in the subset.
        :param dimension: (int, default 0) index of the dimension that
            should be reduced
        """
        sp = SweepPoints(self)
        for k, v in sp[dimension].items():
            sp[dimension][k] = (np.array(v[0])[i], v[1], v[2])
        return sp

    def remove_sweep_parameter(self, param_name):
>>>>>>> 1c65dd4f
        """
        Removes a the sweep parameter with a given name from the SweepPoints
        object. If the parameter is not found, a warning is issued.
        :param param_name: (str) name of the sweep parameter to remove
        """
        dim = self.find_parameter(param_name)
        if dim is None:
            log.warning(f"remove_sweep_parameter: Sweep parameter "
                        f"{param_name} not found.")
        else:
            del self[dim][param_name]<|MERGE_RESOLUTION|>--- conflicted
+++ resolved
@@ -349,7 +349,6 @@
                 return dim
         return None
 
-<<<<<<< HEAD
     def get_values(self, param_name):
         """
         Wraps get_sweep_params_property to get values of a specific
@@ -366,9 +365,6 @@
         dim = self.find_parameter(param_name)
         return self.get_sweep_params_property('values', dim, param_names=param_name)
 
-    @staticmethod
-    def cast_init(sweep_points):
-=======
     def subset(self, i, dimension=0):
         """
         Returns a new SweepPoints object with one of the dimensions reduced
@@ -384,7 +380,6 @@
         return sp
 
     def remove_sweep_parameter(self, param_name):
->>>>>>> 1c65dd4f
         """
         Removes a the sweep parameter with a given name from the SweepPoints
         object. If the parameter is not found, a warning is issued.
