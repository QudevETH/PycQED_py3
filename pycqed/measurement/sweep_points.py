import logging
log = logging.getLogger(__name__)
from collections import OrderedDict


class SweepPoints(list):
    """
    This class is used to create sweep points for any measurement.
    The SweepPoints object is a list of dictionaries of the form:
        [
            # 1st sweep dimension
            {param_name0: (values, unit, label),
             param_name1: (values, unit, label),
            ...
             param_nameN: (values, unit, label)},

            # 2nd sweep dimension
            {param_name0: (values, unit, label),
             param_name1: (values, unit, label),
            ...
             param_nameN: (values, unit, label)},

             .
             .
             .

            # D-th sweep dimension
            {param_name0: (values, unit, label),
             param_name1: (values, unit, label),
            ...
             param_nameN: (values, unit, label)},
        ]

    Example how to use this class to create a 2D sweep for 3 qubits, where
    the first (hard) sweep is over amplitudes and the :

    sp = SweepPoints()
    for qb in ['qb1', 'qb2', 'qb3']:
        sp.add_sweep_parameter(f'lengths_{qb}', np.linspace(10e-9, 1e-6, 80),
        's', 'Pulse length, $L$')
    sp.add_sweep_dimension()
    for qb in ['qb1', 'qb2', 'qb3']:
        sp.add_sweep_parameter(f'amps_{qb}', np.linspace(0, 1, 20),
        'V', 'Pulse amplitude, $A$')
    """
    def __init__(self, param_name=None, values=None, unit='', label=None):
        super().__init__()
        if param_name is not None and values is not None:
            if label is None:
                label = param_name
            self.append({param_name: (values, unit, label)})

    def add_sweep_parameter(self, param_name, values, unit='', label=None):
        if label is None:
            label = param_name
        if len(self) == 0:
            self.append({param_name: (values, unit, label)})
        else:
            self[-1].update({param_name: (values, unit, label)})

    def add_sweep_dimension(self):
        self.append(dict())

<<<<<<< HEAD
    def get_sweep_points_map(self, measured_objects):
=======
    def get_meas_obj_sweep_points_map(self, measured_objects):
>>>>>>> 751a7fe5
        """
        Assumes the order of params in each sweep dimension corresponds to
        the order of keys in keys_list

        :param measured_objects: list of strings to be used as keys in the
            returned dictionary. These are the measured object names
        :return: {keys[k]: list(d)[k] for d in self for k in measured_objects}
        """

        if len(measured_objects) != len(self[0]):
            raise ValueError('The number of keys and number of sweep '
                             'parameters do not match.')

        sweep_points_map = OrderedDict()
        for i, key in enumerate(measured_objects):
            sweep_points_map[key] = [list(d)[i] for d in self]

        return sweep_points_map

<|MERGE_RESOLUTION|>--- conflicted
+++ resolved
@@ -61,11 +61,7 @@
     def add_sweep_dimension(self):
         self.append(dict())
 
-<<<<<<< HEAD
-    def get_sweep_points_map(self, measured_objects):
-=======
     def get_meas_obj_sweep_points_map(self, measured_objects):
->>>>>>> 751a7fe5
         """
         Assumes the order of params in each sweep dimension corresponds to
         the order of keys in keys_list
