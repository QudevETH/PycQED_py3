--- conflicted
+++ resolved
@@ -467,10 +467,6 @@
         dim = self.find_parameter(param_name)
         return self.get_sweep_params_property('values', dim, param_names=param_name)
 
-<<<<<<< HEAD
-
-=======
->>>>>>> 7a7e2ae4
     def subset(self, i, dimension=0):
         """
         Returns a new SweepPoints object with one of the dimensions reduced
