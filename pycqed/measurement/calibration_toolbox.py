--- conflicted
+++ resolved
@@ -35,10 +35,7 @@
 def mixer_carrier_cancellation(SH, source, MC,
                                chI_par, chQ_par,
                                frequency: float=None,
-<<<<<<< HEAD
-=======
                                SH_ref_level: float=-40,
->>>>>>> aee1bb38
                                init_stepsize: float=0.1):
     """
     Varies the mixer offsets to minimize leakage at the carrier frequency.
@@ -58,17 +55,6 @@
         frequency = source.frequency()
     else:
         source.frequency(frequency)
-<<<<<<< HEAD
-
-    '''
-    Make coarse sweeps to approximate the minimum
-    '''
-
-    detector = det.Signal_Hound_fixed_frequency(
-        SH, frequency=(source.frequency()),
-        Navg=5, delay=0.0, prepare_each_point=False)
-
-=======
 
     '''
     Make coarse sweeps to approximate the minimum
@@ -78,7 +64,6 @@
         SH, frequency=(source.frequency()),
         Navg=5, delay=0.0, prepare_each_point=False)
 
->>>>>>> aee1bb38
     ad_func_pars = {'adaptive_function': nelder_mead,
                     'x0': [0.0, 0.0],
                     'initial_step': [init_stepsize, init_stepsize],
@@ -289,13 +274,9 @@
 
 
 def mixer_carrier_cancellation_UHFQC(UHFQC, SH, source, MC,
-<<<<<<< HEAD
-                                     frequency=None, **kw):
-=======
                                      frequency=None,
                                      SH_ref_level: float=-40,
                                      **kw):
->>>>>>> aee1bb38
     '''
     Varies the mixer offsets to minimize leakage at the carrier frequency.
     this is the version for a UHFQC.
@@ -593,12 +574,8 @@
                                       acquisition_marker_channel,
                                       LutMan,
                                       MC,
-<<<<<<< HEAD
-                                      verbose=True):
-=======
                                       SH_ref_level: float=-40,
                                       verbose: bool=True):
->>>>>>> aee1bb38
     '''
     Input args
         UHFQC:  UHFQC acquisition instrument
@@ -646,11 +623,7 @@
         LutMan, LutMan.mixer_alpha, ['M_ModBlock'], run=True, single=False)
     S2 = swf.UHFQC_Lutman_par_with_reload(
         LutMan, LutMan.mixer_phi, ['M_ModBlock'], run=True, single=False)
-<<<<<<< HEAD
-
-=======
     SH.ref_level(SH_ref_level)
->>>>>>> aee1bb38
     detector = det.Signal_Hound_fixed_frequency(
         SH, frequency=(source.frequency.get() -
                        LutMan.M_modulation()),
@@ -659,11 +632,7 @@
     ad_func_pars = {'adaptive_function': nelder_mead,
                     'x0': [1.0, 0.0],
                     'initial_step': [.15, 10],
-<<<<<<< HEAD
-                    'no_improv_break': 10,
-=======
                     'no_improv_break': 15,
->>>>>>> aee1bb38
                     'minimize': True,
                     'maxiter': 500}
     MC.set_sweep_functions([S1, S2])
