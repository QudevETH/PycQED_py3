import logging
log = logging.getLogger(__name__)

import os
import time
import lmfit
import datetime
import traceback
import qutip as qt
import numpy as np
import scipy as sp
from copy import deepcopy
from functools import reduce
import matplotlib as mpl
import matplotlib.pyplot as plt
from pycqed.analysis_v3 import *
from pycqed.analysis import analysis_toolbox as a_tools
from pycqed.analysis import fitting_models as fit_mods



convert_to_mhz = lambda freq_angle, t: freq_angle/2/np.pi/t
convert_to_freq_angle = lambda freq_mhz, t: 2*np.pi*t*freq_mhz

# in the function "xentropy" below, pops0 and pops1 must be 1d arrays of
# size s**n, ie the basis state probabilities after one circuit
xentropy = lambda pops0, pops1, d: d*np.sum([p0*p1
                                          for p0, p1 in zip(pops0, pops1)]) - 1
xentropy_rhs = lambda pops_ideal, d: d*np.sum(
    [np.mean(pops_ideal[:, i]**2) for i in range(pops_ideal.shape[1])]) - 1
xentropy_lhs = lambda pops_meas, pops_ideal, d: np.mean(d*np.sum(
    np.array([pm*pi for pm, pi in zip(pops_meas, pops_ideal)]),
    axis=len(np.array(pops_meas).shape)-1) - 1)
xentropy_fidelity = lambda pops_meas, pops_ideal, d: \
    xentropy_lhs(pops_meas, pops_ideal, d) / xentropy_rhs(pops_ideal, d)


def crossEntropy(p, q):
    """
    Calculates the cross-entropy between p and q.

    Args:
        p (np.array): qubit state probabilities, typically the measured ones
        q (np.array): qubit state probabilities, typically the calculated ones

    Returns:
        the cross-entropy
    """
    # if any of the entries in q are 0, we need to set p*np.log(q) = 0
    idxs = np.where(q == 0)[0]
    prod = p*np.log(q)
    if len(idxs) > 0:
        prod[idxs] = 0
    return - np.sum(prod)
entropy = lambda p: crossEntropy(p, p)
def crossEntropyFidelity(pops_meas, pops_ideal, d):
    """
    Calculate cross entropy fidelity as described in this paper:
    https://journals.aps.org/prl/supplemental/10.1103/PhysRevLett.125.120504/supp.pdf

    Args:
        pops_meas (array): measured qubit populations for a fixed XEB sequence
            length. Should have shape (nr_xeb_seqs, n), where n is the number of
            states. The columns should correspond to the order [pg, pe] for
            one qubit, and [pgg, pge, peg, pee] for two qubits.
        pops_ideal (array): calculated qubit populations for a fixed XEB
            sequence length. Should have shape (nr_xeb_seqs, n), where n is the
            number of states. The columns should correspond to the order
            [pg, pe] for one qubit, and [pgg, pge, peg, pee] for two qubits.
        d (int): dimension of the Hilbert space (2**n for n qubits)

    Returns:
        the cross-entropy fidelity between pops_meas and pops_ideal
    """
    pm = deepcopy(pops_meas)
    pi = deepcopy(pops_ideal)
    pops_incoh = 1/d/len(pi)
    pm /= len(pm)
    pm = pm.flatten()
    pi /= len(pi)
    pi = pi.flatten()
    numerator = crossEntropy(pops_incoh, pi) - \
                crossEntropy(pm, pi)
    denominator = crossEntropy(pops_incoh, pi) - entropy(pi)
    return numerator/denominator



### Single qubit XEB ###

sqrtXqt = qt.qip.operations.gates.rx(np.pi/2, N=None, target=0)
sqrtYqt = qt.qip.operations.gates.ry(np.pi/2, N=None, target=0)
Tqt = qt.qip.operations.gates.rz(np.pi/4, N=None, target=0)
sqrtX = sqrtXqt.full()
sqrtY = sqrtYqt.full()
T = Tqt.full()

gqt, eqt = qt.states.basis(2, 0), qt.states.basis(2, 1)
g, e = gqt.full(), eqt.full()
M0 = np.outer(g, g)
M1 = np.outer(e, e)
povms1 = [M0, M1]


## Models
U1 = lambda da, df, t: sp.linalg.expm(
    -1j*((2*np.pi*df)*e*e.conj().T +
         (np.pi/2/t + da/t)*qt.sigmay()/2).full()*t)


def U1_qscale(da, df, dqs, dphixy, t):
    phi_xy = np.pi/2 + dphixy
    sigma_phi = np.exp(-1j*phi_xy)*g*e.conj().T + np.exp(1j*phi_xy)*e*g.conj().T
    H = (2*np.pi*df)*e*e.conj().T + (1 + dqs)*(np.pi/2/t + da/t)*sigma_phi/2
    return sp.linalg.expm(-1j*H*t)


def U2(phid1, phid2, delta_phic, #phis, phisa,
       t):
    delta1 = phid1/2/np.pi/t
    delta2 = phid2/2/np.pi/t
    # Js = phis/2/t
    Jc = (np.pi + delta_phic)/t
    # phisa = - phisa - np.pi
    eye = np.eye(2)
    H = 2*np.pi*delta1*np.kron(e @ e.conj().T, eye) + \
        2*np.pi*delta2*np.kron(eye, e @ e.conj().T) + \
        Jc*np.kron(e, e)@np.kron(e, e).conj().T
        # Js*(np.exp(1j*phisa/2)*np.kron(g, e)@np.kron(e, g).conj().T +
        #     np.exp(-1j*phisa/2)*np.kron(e, g)@np.kron(g, e).conj().T) + \
        # Jc*np.kron(e, e)@np.kron(e, e).conj().T
    return sp.linalg.expm(-1j*H*t)

## Simulation ##

def time_evolve_prop(H, t_gate, T1, T2s):
    c_ops = [np.sqrt(1/T1)*qt.destroy(2),
             np.sqrt((1/T2s - 1/(2*T1))/2)*qt.sigmaz()]
    tlist = np.linspace(0, t_gate, 100)
    output = qt.propagator(H, tlist, c_ops)
    return output[-1]


def time_evolve_gate_prop(angle, T1, T2s, t_gate, delta_ang=0.0, delta_f=0.0):
    amp = angle/t_gate + delta_ang/t_gate
    H =  amp * qt.sigmay()/2 + 2*np.pi*delta_f*eqt*eqt.dag()
    U = time_evolve_prop(H, t_gate, T1=T1, T2s=T2s)
    return U


def simulate_circuits_1qb(nr_cycles, nr_seq, rots_qt, T1, T2,
                          t_gate, delta_ang=0, delta_f=0, init_rotation=None):
    t0 = time.time()
    if init_rotation is None:
        init_rotation = sqrtYqt
    # get pops_sim
    pops_sim = np.zeros((nr_seq, 2))
    for i in range(nr_seq):
        rho = init_rotation*qt.thermal_dm(2, 0)*init_rotation.dag()
        Uy = time_evolve_gate_prop(np.pi/2, T1, T2, t_gate=t_gate,
                                   delta_ang=delta_ang/2, delta_f=delta_f)
        for c in range(nr_cycles):
            rho = qt.vector_to_operator(Uy*qt.operator_to_vector(rho))
            rot = rots_qt[i][c]
            rho = rot*rho*rot.dag()
        pops_sim[i, :] = [np.real(rho[0, 0]), 1 - np.real(rho[0, 0])]
    print(f'Time for sim: {time.time() - t0} s.')
    return pops_sim


## Calculation ##
def calculate_ideal_circuit_1qb(nr_cycles, nr_seq, rots,
                                Uvar=None, init_state=None):
    """
    Calculate circuits assuming ideal gate.
    :param nr_cycles (int): number of XEB cycles in circuit
    :param nr_seq (int): number of random samplings of the circuit
    :param rots (list of lists): of the form
        [[qt.operations.rotation(qt.sigmaz(), z_angle).full()
         for z_angle in z_angles[i]] for i in range(nr_seq)]
    :param init_state: length 2 numpy array for initial rotation
    :return: ideal populations
    """

    if init_state is None:
        init_state = g
    if Uvar is None:
        Uvar = sqrtY
    if nr_cycles == 0:
        pops_ideal = np.reshape(np.tile((np.abs(init_state)**2).T[0], nr_seq),
                                (nr_seq, 2))
    else:
        pops_ideal = np.zeros((nr_seq, 2))
        for i in range(nr_seq):
            Us = []
            for c in range(nr_cycles):
                Us.extend([rots[i][nr_cycles-c-1], Uvar])
            pops_ideal[i, :] = (np.abs(np.matmul(
                reduce(np.matmul, Us), init_state))**2).T[0]
    return pops_ideal


# ## Cost function
# # psi = (g+e)/np.sqrt(2)
# psi = (sqrtX*gqt).full()
# def avg_loss(ctrl_errs, grad):
#     """
#     ctrl_errs = [ampl_det_angle, freq_det_angle]
#     U_from_det(ampl_det_angle, freq_det_Mhz)
#     """
#     ampl_angle = ctrl_errs[0]
#     freq_det = ctrl_errs[1]/2/np.pi/t
#     Uvar = U1(ampl_angle, freq_det, t)
#     cost_values = np.zeros(nr_seq)
#     for i in range(nr_seq):
#         Us = []
#         for c in range(nr_cycles):
#             Us.append(z_rots[i][nr_cycles-c-1])
#             Us.append(Uvar)
#         cost_values[i] = xentropy(
#             pops_sim[i],
#             (np.abs(np.matmul(reduce(np.matmul, Us), psi))**2).T[0], d)
#     return -np.mean(cost_values)

# cost function - single qubit
def avg_loss(ctrl_errs, grad):
    """
    ctrl_errs = [ampl_det_angle, freq_det_angle]
    U_from_det(ampl_det_angle, freq_det_Mhz)
    """
    ampl_angle = ctrl_errs[0]
    freq_det = xeb_ana.convert_to_mhz(ctrl_errs[1], t)
    Uvar = xeb_ana.U1(ampl_angle, freq_det, t)
    cost_values = np.zeros(nr_seq)
    for i in range(nr_seq):
        pops_ideal = xeb_ana.calculate_ideal_circuit_1qb(
            nr_cycles, 1, [z_rots[i]], t, Uvar, init_state)[0]
        #         print()
        #         print(pops_sim[i])
        #         print(pops_ideal)
        cost_values[i] = xeb_ana.xentropy(pops_sim[i], pops_ideal, d)
    return -np.mean(cost_values)


# cost function
def avg_loss_fidelity(ctrl_errs, grad):
    """
    ctrl_errs = [ampl_det_angle, freq_det_angle]
    U_from_det(ampl_det_angle, freq_det_Mhz)
    """
    ampl_angle = ctrl_errs[0]
    freq_det = xeb_ana.convert_to_mhz(ctrl_errs[1], t)
    Uvar = xeb_ana.U1(ampl_angle, freq_det, t)
    pops_ideal = xeb_ana.calculate_ideal_circuit_1qb(
        nr_cycles, nr_seq, z_rots, t, Uvar, init_state)
    #     print()
    #     print('pops_sim', pops_sim)
    #     print('pops_ideal', pops_ideal)
    cost_values = xeb_ana.xentropy_fidelity(pops_sim, pops_ideal, 2)
    return 1-np.mean(cost_values)


# cost function - two qubit
def avg_loss(angles, grad):
    """
    angles = [phid1, phid2, delta_phic, phis, phisa]
    U_from_det(ampl_det_angle, freq_det_Mhz)
    """
    Uvar = xeb_ana.U2(*angles, t)
    cost_values = np.zeros(nr_seq)
    for i in range(nr_seq):
        pops_ideal = xeb_ana.calculate_ideal_circuit_2qb(
            nr_cycles, 1, [circuits_list[i]], Uvar)[0]
        #         print()
        #         print(pops_sim[i])
        #         print(pops_ideal)
        cost_values[i] = xeb_ana.xentropy(pops_sim[i], pops_ideal, d)
    return -np.mean(cost_values)


### Analysis functions ###
def single_qubit_xeb_analysis(timestamp=None, classifier_params=None,
                              meas_obj_names=None, state_prob_mtxs=None,
                              correct_readout=(True,),
                              sweep_type=None, save_processed_data=True,
                              probability_states=None, save_figures=True,
                              raw_keys_in=None, save=True, save_filename=None,
                              renormalize=True, shots_selection_map=None,
                              **params):

    # (nr_seq, len(cycles), nr_cycles)
    # list with nr_seq lists; each sublist has length len(cycles)
    # and contains nr_cyles for nr_cycles in cycles
    # z_angles = sp.get_sweep_params_property('values', 1)
    # len(z_angles) == nr_seq
    # len(z_angles[i]) == len(cycles)
    # [len(z_angles[i][j]) == nr_cycles for nr_cycles in cycles]
    pp = pp_mod.ProcessingPipeline(add_param_method='replace')
    try:
        if meas_obj_names is None:
            meas_obj_names = hlp_mod.get_param_from_metadata_group(timestamp,
                                                                   'meas_objs')
        print(meas_obj_names)
        if raw_keys_in is None:
            raw_keys_in = {mobjn: 'raw' for mobjn in meas_obj_names}
        data_dict = dat_extr_mod.extract_data_hdf(timestamps=timestamp)
        swpts, movnm = hlp_mod.get_measurement_properties(
            data_dict, props_to_extract=['sp', 'movnm'])
        if sweep_type is None:
            sweep_type = {'cycles': 0, 'seqs': 1}

        cycles = swpts.get_sweep_params_property('values', 0)
        nr_seq = swpts.length(1)
        compression_factor = hlp_mod.get_param('compression_factor', data_dict,
                                               **params)
        n_shots = hlp_mod.get_instr_param_from_hdf_file(
            meas_obj_names[0], 'acq_shots', timestamp)

        nr_swpts0 = swpts.length(0)
        # nr_swpts1 = swpts.length(1)
        data_size = len(data_dict[meas_obj_names[0]][
                            list(data_dict[meas_obj_names[0]])[0]])
        nr_swpts1 = data_size // n_shots // nr_swpts0
        n_segments = nr_swpts0 * compression_factor
        n_sequences = nr_swpts1 // compression_factor
        print(f'{n_sequences} sequences, {n_shots} shots, {n_segments} segments')

        classifier_params = hlp_mod.get_clf_params_from_hdf_file(
            timestamp, meas_obj_names, classifier_params)
        state_prob_mtxs = hlp_mod.get_state_prob_mtxs_from_hdf_file(
            timestamp, meas_obj_names, state_prob_mtxs)
        for mobjn, mtx in state_prob_mtxs.items():
            if mtx is None:
                if any(correct_readout):
                    log.warning(f'The acq_state_prob_mtx was not provided '
                                f'for {mobjn}. The acq_state_prob_mtxs '
                                f'must be specified for both qubits in '
                                f'order to perform readout correction.')
                if False in correct_readout:
                    # only do the readout-uncorrected analysis if the user
                    # wanted this originally
                    correct_readout = (False,)
                else:
                    # no analysis to run
                    return pp, None, None, None

        # get probability_states
        if probability_states is None:
            probability_states = ['pg', 'pe']
            if len(classifier_params[meas_obj_names[0]]['weights_']) == 3:
                probability_states += ['pf']
        print('probability_states: ', probability_states)

        pp.add_node('extract_data_hdf', timestamps=timestamp)
        for mobjn in meas_obj_names:
            pp.add_node('classify_gm', keys_in=raw_keys_in[mobjn],
                        keys_out=[f'{mobjn}.classify_gm.{ps}'
                                  for ps in probability_states],
                        clf_params=classifier_params.get(mobjn, None),
                        meas_obj_names=mobjn)
            pp.add_node('average_data',
                        shape=(n_sequences, n_shots, n_segments),
                        final_shape=(n_sequences*n_segments),
                        averaging_axis=1,
                        selection_map=shots_selection_map,
                        keys_in='previous',
                        keys_out=[f'{mobjn}.average_data.{ps}'
                                  for ps in probability_states],
                        meas_obj_names=mobjn)
            if any(correct_readout):
                pp.add_node('correct_readout',
                            keys_in='previous',
                            state_prob_mtxs=state_prob_mtxs,
                            keys_out=[f'{mobjn}.correct_readout.{ps}'
                                      for ps in probability_states],
                            meas_obj_names=mobjn)

        pp.resolve(movnm)
        data_dict = {'dim_hilbert': 2,
                     'sg_qb_gate_lengths': get_sg_qb_gate_lengths(timestamp),
                     'sweep_type': sweep_type,
                     'meas_obj_names': meas_obj_names,
                     'renormalize': renormalize}
        pp(data_dict)
        if len(pp) and save:
            pp.save(save_processed_data=save_processed_data,
                    save_figures=save_figures, filename=save_filename)
        return pp, meas_obj_names, cycles, nr_seq
    except Exception:
        traceback.print_exc()
        return pp, None, None, None


def calculate_fidelities_purities_1qb(data_dict, data_key='correct_readout',
                                      init_rotation=None, renormalize=True,
                                      amp_sc_intlvd_gate=None, nr_seq=None,
                                      **params):

    d = hlp_mod.get_param('dim_hilbert', data_dict, raise_error=True, **params)
    print('d', d)
    sweep_type = hlp_mod.get_param('sweep_type', data_dict,
                                   default_value={'cycles': 0, 'seqs': 1},
                                   **params)

    if init_rotation is None:
        init_rotation = hlp_mod.get_param('init_rotation', data_dict)
    if init_rotation is not None:
        init_state = standard_pulses[init_rotation] @ g
    else:
        init_state = None

    Uinterleaved = None
    if amp_sc_intlvd_gate is not None:
        Uinterleaved = qt.qip.operations.gates.rx(amp_sc_intlvd_gate*np.pi,
                                                  N=None, target=0).full()
    circuit_calc_func = hlp_mod.get_param('circuit_calc_func', data_dict,
                                          **params)
    if isinstance(circuit_calc_func, str):
        circuit_calc_func = eval(circuit_calc_func)
    if circuit_calc_func is None:
        circuit_calc_func = calculate_ideal_circuit_1qb

    meas_obj_names = hlp_mod.get_param('meas_obj_names', data_dict, **params)
    if meas_obj_names is None:
        meas_obj_names = hlp_mod.get_param_from_metadata_group(
            data_dict['timestamps'][0], 'meas_objs')
    print(meas_obj_names)
    swpts, mospm = hlp_mod.get_measurement_properties(data_dict,
                                               props_to_extract=['sp', 'mospm'])
    cycles = swpts.get_sweep_params_property('values', sweep_type['cycles'])
    if nr_seq is None:
        nr_seq = swpts.length(sweep_type['seqs'])

    apm = hlp_mod.get_param('add_param_method', data_dict, **params)
    if apm is None:
        params['add_param_method'] = 'replace'

    for mobjn in meas_obj_names:
        pops_meas_all = data_dict[mobjn][data_key]['pe']
        if hlp_mod.get_param('renormalize', data_dict,
                             default_value=renormalize):
            pops_meas_all /= (pops_meas_all + data_dict[mobjn][data_key]['pg'])
        # add pg = 1-pe
        pops_meas_all = np.concatenate([(1-pops_meas_all)[np.newaxis].T,
                                        pops_meas_all[np.newaxis].T], axis=1)
        pops_meas_all = pops_meas_all.reshape((nr_seq, swpts.length(0), 2))
        hlp_mod.add_param(f'{mobjn}.xeb_probabilities', pops_meas_all,
                          data_dict, **params)

        fidelities = np.zeros(len(cycles))
        purities = np.zeros(len(cycles))
        pops_ideal_all = np.zeros_like(pops_meas_all)
        for ii, nr_cycles in enumerate(cycles):
            index = np.where(np.array(cycles) == nr_cycles)[0][0]
            pops_meas = pops_meas_all[:, index, :]

            z_angles = swpts.get_sweep_params_property('values',
                                                       sweep_type['seqs'],
                                                       mospm[mobjn][1])
            z_angles = np.array([z_angles[i][index]
                                 for i in range(nr_seq)])*np.pi/180
            print(z_angles.shape)
            z_rots = get_z_rotations(nr_cycles, nr_seq, z_angles,
                                     qutip_type=False)

            # calculate assuming ideal gate
            pops_ideal = circuit_calc_func(
                nr_cycles, nr_seq, z_rots,
                Uvar=Uinterleaved, init_state=init_state)
            pops_ideal_all[:, index, :] = pops_ideal
            fidelities[ii] = crossEntropyFidelity(pops_meas, pops_ideal, d)
            purities[ii] = sqrt_purity(pops_meas, d)

        hlp_mod.add_param(f'{mobjn}.xeb_probabilities_ideal', pops_ideal_all,
                          data_dict, **params)
        hlp_mod.add_param(f'{mobjn}.fidelities', fidelities, data_dict, **params)
        # THESE ARE SQRT PURITIES !!!
        hlp_mod.add_param(f'{mobjn}.purities', purities, data_dict, **params)


def get_z_rotations(nr_cycles, nr_seq, z_angles=None, seed=None,
                    qutip_type=True):
    if z_angles is None:
        rng_seed = np.random.RandomState(seed)
        z_angles = rng_seed.uniform(0, 2, (nr_seq, nr_cycles))*np.pi
    print(z_angles.shape)
    rots = [''] * nr_seq
    if qutip_type:
        rots_qt = [''] * nr_seq
    for i in range(nr_seq):
        rots_cycle = [''] * nr_cycles
        rots_cycle_qt = [''] * nr_cycles
        for j, a in enumerate(z_angles[i]):
            z_rot = qt.operations.rotation(qt.sigmaz(), a)
            rots_cycle[j] = z_rot.full()
            if qutip_type:
                rots_cycle_qt[j] = z_rot
        rots[i] = rots_cycle
        if qutip_type:
            rots_qt[i] = rots_cycle_qt
    if qutip_type:
        return rots, rots_qt
    else:
        return rots


def get_sg_qb_gate_lengths(timestamp):
    meas_obj_names = hlp_mod.get_param_from_metadata_group(timestamp,
                                                           'meas_objs')
    params_dict = {f'{qbn}_ge_sigma': f'Instrument settings.{qbn}.ge_sigma'
                   for qbn in meas_obj_names}
    params_dict.update({f'{qbn}_ge_nr_sigma':
                            f'Instrument settings.{qbn}.ge_nr_sigma'
                        for qbn in meas_obj_names})
    dd = hlp_mod.get_params_from_hdf_file({}, params_dict,
                                          folder=a_tools.get_folder(timestamp))
    gate_lengths = {qbn: dd[f'{qbn}_ge_sigma']*dd[f'{qbn}_ge_nr_sigma']
                    for qbn in meas_obj_names}
    return gate_lengths


def get_two_qb_gate_length(timestamp, dev_name, gate_name='CZ_nztc',
                           meas_obj_names=None):
    if meas_obj_names is None:
        meas_obj_names = hlp_mod.get_param_from_metadata_group(timestamp,
                                                               'meas_objs')
    assert len(meas_obj_names) == 2
    params_dict = {f'pulse_length':
                       f'Instrument settings.{dev_name}.{gate_name}_'
                       f'{meas_obj_names[0]}_{meas_obj_names[1]}_pulse_length'}
    dd = hlp_mod.get_params_from_hdf_file({}, params_dict,
                                          folder=a_tools.get_folder(timestamp))
    if dd['pulse_length'] == 0:
        params_dict = {f'pulse_length':
                           f'Instrument settings.{dev_name}.{gate_name}_'
                           f'{meas_obj_names[1]}_{meas_obj_names[0]}_pulse_length'}
        dd = hlp_mod.get_params_from_hdf_file(
            {}, params_dict, folder=a_tools.get_folder(timestamp))
    return dd['pulse_length']


### Two-qubit XEB ###

sqrtXqt_2qbs = qt.tensor(sqrtXqt, sqrtXqt)
sqrtYqt_2qbs = qt.tensor(sqrtYqt, sqrtYqt)
Tqt_2qbs = qt.tensor(Tqt, Tqt)
sqrtX_2qbs, sqrtY_2qbs = sqrtXqt_2qbs.full(), sqrtYqt_2qbs.full()
T_2qbs = Tqt_2qbs.full()
czqt = qt.operations.cphase(np.pi)
cz = czqt.full()

gg_qt, ge_qt, eg_qt, ee_qt = [qt.states.basis(4, i).full() for i in range(4)]
gg, ge, eg, ee = [qt.states.basis(4, i).full() for i in range(4)]
M00, M01, M10, M11 = [np.outer(qt.states.basis(4, i).full(),
                               qt.states.basis(4, i).full()) for i in range(4)]
povms2 = [M00, M01, M10, M11]


## Simulation @@
def time_evolve_prop_2qbs(H, t_gate, T1_list, T2s_list, nr_qubits=2):
    c_ops = []
    for i in range(nr_qubits):
        nqb_state = [qt.identity(2) for j in range(nr_qubits)]
        nqb_state[i] = qt.destroy(2)
        c_ops += [np.sqrt(1/T1_list[i])*qt.tensor(nqb_state)]
    for i in range(nr_qubits):
        nqb_state = [qt.identity(2) for j in range(nr_qubits)]
        nqb_state[i] = qt.sigmaz()
        c_ops += [np.sqrt((1/T2s_list[i] - 1/(2*T1_list[i]))/2)*qt.tensor(nqb_state)]
    tlist = np.linspace(0, t_gate, 100)
    #     c_ops = []
    output = qt.propagator(H, tlist, c_ops)
    return output[-1]


def time_evolve_gate_prop_2qbs(T1, T2, t_gate, phid1=0, phid2=0,
                               delta_phic=0, phis=0, phisa=0, nr_qubits=2):
    delta1 = phid1/2/np.pi/t_gate
    delta2 = phid2/2/np.pi/t_gate
    Js = phis/2/t_gate
    Jc = (np.pi + delta_phic)/t_gate
    phisa = - phisa - np.pi
    eye = np.eye(2)
    H = qt.Qobj(2*np.pi*delta1*np.kron(e @ e.conj().T, eye) +
                2*np.pi*delta2*np.kron(eye, e @ e.conj().T) +
                # Js*(np.exp(1j*phisa/2)*np.kron(g, e)@np.kron(e, g).conj().T +
                #     np.exp(-1j*phisa/2)*np.kron(e, g)@np.kron(g, e).conj().T) +
                Jc*np.kron(e, e)@np.kron(e, e).conj().T)
    H.dims = [[2, 2], [2, 2]]
    U = time_evolve_prop_2qbs(H, t_gate, T1, T2, nr_qubits)
    return U


def simulate_circuits_2qbs(nr_cycles, nr_seq, circuits_list, T1, T2, t_gate,
                           phid1=0, phid2=0, delta_phic=0, phis=0, phisa=0):
    t0 = time.time()
    # get pops_sim
    Ucz = time_evolve_gate_prop_2qbs(T1, T2, t_gate, phid1=phid1, phid2=phid2,
                                     delta_phic=delta_phic, phis=phis,
                                     phisa=phisa)
    pops_sim = np.zeros((nr_seq, 4))
    rho0 = sqrtYqt_2qbs*qt.tensor([qt.thermal_dm(2, 0)] * 2)*sqrtYqt_2qbs.dag()
    # rho0 = Tqt_2qbs*rho0*Tqt_2qbs.dag()
    # rho0 = qt.vector_to_operator(Ucz*qt.operator_to_vector(rho0))
    for i in range(nr_seq):
        rho = rho0
        # gates = [g for g in circuits_list[i] if len(g) == 2 + (nr_cycles+1)*3][0][5:]
        gates = [g for g in circuits_list[i] if len(g) == 2 + nr_cycles*3][0][2:]
        gates = np.reshape(gates, (nr_cycles, 3))
        for c in range(nr_cycles):
            sgqb_gates = qt.tensor(standard_pulses_qt[gates[c][0][:3]],
                                   standard_pulses_qt[gates[c][1][:3]])
            rho = sgqb_gates * rho * sgqb_gates.dag()
            rho = qt.vector_to_operator(Ucz*qt.operator_to_vector(rho))
        pops_sim[i, :] = [np.real(rho[j, j]) for j in range(4)]
    print(f'Time for sim: {time.time() - t0} s.')
    return pops_sim

# def simulate_circuits_2qbs(nr_cycles, nr_seq, z_rots, T1, T2, t_gate,
#                            phid1=0, phid2=0, delta_phic=0, phis=0, phisa=0):
#     # circuits with VZ gates
#     t0 = time.time()
#     # get pops_sim
#     Ucz = time_evolve_gate_prop_2qbs(T1, T2, t_gate, phid1=phid1, phid2=phid2,
#                                      delta_phic=delta_phic, phis=phis,
#                                      phisa=phisa)
#     pops_sim = np.zeros((nr_seq, 4))
#     rho0 = sqrtY_2qbs*qt.tensor([qt.thermal_dm(2, 0)] * 2)*sqrtY_2qbs.dag()
#     for i in range(nr_seq):
#         rho = rho0
#         for c in range(nr_cycles):
#             #             rho = sg_qb_unitaries[i][c]*rho*sg_qb_unitaries[i][c].dag()
#             #             rho = qt.vector_to_operator(Ucz*qt.operator_to_vector(rho))
#             rho = sqrtY_2qbs * rho * sqrtY_2qbs.dag()
#             rho = qt.Qobj(z_rots[i][c], dims=[[2, 2], [2, 2]]) * rho * qt.Qobj(z_rots[i][c], dims=[[2, 2], [2, 2]]).dag()
#             rho = qt.vector_to_operator(Ucz*qt.operator_to_vector(rho))
#         pops_sim[i, :] = [np.real(rho[j, j]) for j in range(4)]
#     print(f'Time for sim: {time.time() - t0} s.')
#     return pops_sim


## Calculation ##
def translate(info):
    s_gates = ["RX", "RY", "RZ"]
    if info[0][0] == 'Y':
        gate_name = s_gates[1]
        angle = np.pi / 2
    elif info[0][0] == 'X':
        gate_name = s_gates[0]
        angle = np.pi / 2
    elif info[0][0] == 'Z':
        gate_name = s_gates[2]
        angle = np.pi / 4
    else:  # C-phase gate
        gate_name = 'CPHASE'
        angle = 180 if info[0][2:]=='' else float(info[0][2:])
        angle = -angle*np.pi/180
    if int(info[1][3]) == 1:
        qubit = 0
    else:
        qubit = 1
    return gate_name, qubit, angle


def construct_from_op(op_lis):
    q = qt.qip.circuit.QubitCircuit(2, reverse_states=False)
    for op in op_lis:
        op_info = op.split(" ")
        info = translate(op_info)
        if len(op_info) == 2:
            q.add_gate(info[0], info[1], None, info[2], r"\pi/4")
        else:
            q.add_gate(info[0], 0, 1, info[2])
    return q


def transfer(data_dict, **params):
    sweep_type = hlp_mod.get_param('sweep_type', data_dict,
                                   default_value={'cycles': 0, 'seqs': 1},
                                   **params)
    meas_obj_names = hlp_mod.get_param('meas_obj_names', data_dict, **params)
    if meas_obj_names is None:
        meas_obj_names = hlp_mod.get_param_from_metadata_group(
            data_dict['timestamps'][0], 'meas_objs')
    swpts, mospm = hlp_mod.get_measurement_properties(
        data_dict, props_to_extract=['sp', 'mospm'])
    gates_list = swpts.get_sweep_params_property('values',
                                                 sweep_type['seqs'],
                                                 mospm[meas_obj_names[0]][1])
    lis = []
    for circuit_lis in gates_list:
        for count, circuit in enumerate(circuit_lis):
            q = construct_from_op(circuit)
            lis += [q]
    return lis


def proba(qc):
    U = qt.qip.operations.gate_sequence_product(qc.propagators())
    gg = qt.tensor(qt.basis(2, 0), qt.basis(2, 0))
    ge = qt.tensor(qt.basis(2, 0), qt.basis(2, 1))
    eg = qt.tensor(qt.basis(2, 1), qt.basis(2, 0))
    ee = qt.tensor(qt.basis(2, 1), qt.basis(2, 1))
    s = U * gg
    b = gg.dag() * s.data
    proba_gg = abs(b[0][0])**2
    d = ee.dag() * s.data
    proba_ee = abs(d[0][0])**2
    c = ge.dag() * s.data
    proba_ge = abs(c[0][0])**2
    a = eg.dag() * s.data
    proba_eg = abs(a[0][0])**2
    return [proba_gg, proba_ge, proba_eg, proba_ee]


def proba_from_all_circuits(circuit_list):
    lis = []
    for circ in circuit_list:
        pros = proba(circ)
        lis.append(np.array(pros))
    return lis


# def calculate_ideal_circuit_2qb(nr_cycles, nr_seq, circuits_list):
#     pops_ideal = np.zeros((nr_seq, 4))
#     for i in range(nr_seq):
#         gates = [g for g in circuits_list[i] if len(g) == 2 + (nr_cycles+1)*3][0]
#         circuit = construct_from_op(gates)
#         pops_ideal[i, :] = proba(circuit)
#     return pops_ideal

def calculate_ideal_circuit_2qb(nr_cycles, nr_seq, circuits_list, Uvar=None,
                                init_state=None, extra_cycle=False):
    """
    Calculate ideal 2QB XEB circuits based on gates in circuits_list.
    :param nr_cycles:
    :param nr_seq:
    :param circuits_list: list of lists such that len(circuits_list) == nr_seq
        and len(circuits_list[i]) == len(cycles).
        Assumes [g for g in circuits_list[i] if len(g) == 2 + (nr_cycles+1)*3]
        is not empty.
    :param Uvar:
    :param init_state:
    :return:
    """
    if init_state is None:
        init_state = gg
    if Uvar is None:
        Uvar = cz
    pops_ideal = np.zeros((nr_seq, 4))
    for i in range(nr_seq):
        if extra_cycle:
            Us = [sqrtY_2qbs, T_2qbs, Uvar]
            gates = [g for g in circuits_list[i] if
                     len(g) == 2 + (nr_cycles+1)*3][0][5:]
        else:
            Us = [sqrtY_2qbs]
            gates = [g for g in circuits_list[i] if
                     len(g) == 2 + nr_cycles*3][0][2:]
        gates = np.reshape(gates, (nr_cycles, 3))
        for c in range(nr_cycles):
            Us.extend([np.kron(standard_pulses[gates[c][0][:3]],
                               standard_pulses[gates[c][1][:3]]),
                       Uvar])
        pops_ideal[i, :] = (np.abs(np.matmul(
            reduce(np.matmul, Us[::-1]), init_state))**2).T[0]
    return pops_ideal


# def calculate_ideal_circuit_2qb(data_dict, nr_cycles=None, nr_cycles_idx=None,
#                                 **params):
#     sweep_type = hlp_mod.get_param('sweep_type', data_dict,
#                                    default_value={'cycles': 0, 'seqs': 1},
#                                    **params)
#     swpts = hlp_mod.get_measurement_properties(data_dict,
#                                                props_to_extract=['sp'])
#     cycles = swpts.get_sweep_params_property('values', sweep_type['cycles'])
#
#     if nr_cycles_idx is None:
#         if nr_cycles is None:
#             raise ValueError('Please specify either nr_cycles_index or '
#                              'nr_cycles.')
#         nr_cycles_idx = np.where(np.array(cycles) == nr_cycles)[0][0]
#     all_circuits = transfer(swpts)
#     return np.array(proba_from_all_circuits(
#         all_circuits[nr_cycles_idx::len(cycles)]))

## Analysis ##
def two_qubit_xeb_analysis(timestamp=None, classifier_params=None,
                           meas_obj_names=None, renormalize=True,
                           state_prob_mtxs=None, correct_readout=(True,),
                           sweep_type=None, save_processed_data=True,
                           probability_states=None, save_figures=True,
                           raw_keys_in=None, save_filename=None, save=True):

    pp = pp_mod.ProcessingPipeline(add_param_method='replace')
    try:
        if meas_obj_names is None:
            meas_obj_names = hlp_mod.get_param_from_metadata_group(timestamp,
                                                                   'meas_objs')
        if raw_keys_in is None:
            raw_keys_in = {mobjn: 'raw' for mobjn in meas_obj_names}
        print(meas_obj_names)
        data_dict = dat_extr_mod.extract_data_hdf(timestamps=timestamp)
        swpts, movnm = hlp_mod.get_measurement_properties(
            data_dict, props_to_extract=['sp', 'movnm'])
        if sweep_type is None:
            sweep_type = {'cycles': 0, 'seqs': 1}

        cycles = swpts.get_sweep_params_property('values', 0)
        nr_seq = swpts.length(1)
        compression_factor = hlp_mod.get_param('compression_factor', data_dict)
        n_shots = hlp_mod.get_instr_param_from_hdf_file(
            meas_obj_names[0], 'acq_shots', timestamp)

        nr_swpts0 = swpts.length(0)
        data_size = len(data_dict[meas_obj_names[0]][
                            list(data_dict[meas_obj_names[0]])[0]])
        nr_swpts1 = data_size // n_shots // nr_swpts0
        n_segments = nr_swpts0 * compression_factor
        n_sequences = nr_swpts1 // compression_factor
        print(f'{n_sequences} sequences, {n_shots} shots, {n_segments} segments')

        classifier_params = hlp_mod.get_clf_params_from_hdf_file(
            timestamp, meas_obj_names, classifier_params)
        state_prob_mtxs = hlp_mod.get_state_prob_mtxs_from_hdf_file(
            timestamp, meas_obj_names, state_prob_mtxs)
        for mobjn, mtx in state_prob_mtxs.items():
            if mtx is None:
                if any(correct_readout):
                    log.warning(f'The acq_state_prob_mtx was not provided '
                                f'for {mobjn}. The acq_state_prob_mtxs '
                                f'must be specified for both qubits in '
                                f'order to perform readout correction.')
                if False in correct_readout:
                    # only do the readout-uncorrected analysis if the user
                    # wanted this originally
                    correct_readout = (False,)
                else:
                    # no analysis to run
                    return pp, None, None, None

        # get probability_states
        if probability_states is None:
            probability_states = ['pg', 'pe']
            if len(classifier_params[meas_obj_names[0]]['weights_']) == 3:
                probability_states += ['pf']
        print('probability_states: ', probability_states)
        nr_states = len(probability_states)**len(meas_obj_names)

        pp.add_node('extract_data_hdf', timestamps=timestamp)
        for mobjn in meas_obj_names:
            pp.add_node('classify_gm', keys_in=raw_keys_in[mobjn],
                        keys_out=[f'{mobjn}.classify_gm.{ps}'
                                  for ps in probability_states],
                        clf_params=classifier_params.get(mobjn, None),
                        meas_obj_names=mobjn)

        # gg, ge, gf, eg, ee, ef, fg, fe, ff
        pp.add_node('calculate_flat_multiqubit_shots',
                    keys_in=hlp_mod.flatten_list(
                        [[f'{mobjn}.classify_gm.{ps}'
                          for ps in probability_states]
                         for mobjn in meas_obj_names]),
                    keys_out=None,
                    joint_processing=True, do_preselection=False,
                    meas_obj_names=meas_obj_names)
        pp.resolve(movnm)
        data_dict = {'dim_hilbert': len(meas_obj_names)**2,
                     'sg_qb_gate_lengths': get_sg_qb_gate_lengths(timestamp),
                     'sweep_type': sweep_type,
                     'meas_obj_names': meas_obj_names,
                     'renormalize': renormalize}
        pp(data_dict)
        data_dict = pp.data_dict

        pp = pp_mod.ProcessingPipeline(add_param_method='replace')
        container = ",".join(meas_obj_names)
        pp.add_node('average_data',
                    shape=(n_sequences, n_shots, n_segments, nr_states),
                    final_shape=(n_sequences * n_segments, nr_states),
                    averaging_axis=1,
                    keys_in=[f'{container}.calculate_flat_multiqubit_shots'],
                    keys_out=[f'{container}.average_data'],
                    joint_processing=True,
                    meas_obj_names=meas_obj_names)
        if any(correct_readout):
            pp.add_node('correct_readout',
                        keys_in=[f'{container}.average_data'],
                        keys_out=[f'{container}.correct_readout'],
                        state_prob_mtxs=state_prob_mtxs,
                        joint_processing=True,
                        meas_obj_names=meas_obj_names)
        pp(data_dict)
        if len(pp) and save:
            pp.save(save_processed_data=save_processed_data,
                    save_figures=save_figures, filename=save_filename)
        return pp, meas_obj_names, cycles, nr_seq
    except Exception:
        traceback.print_exc()
        return pp, None, None, None


def calculate_fidelities_purities_2qb(data_dict, data_key='correct_readout',
                                      renormalize=True, **params):

    d = hlp_mod.get_param('dim_hilbert', data_dict, raise_error=True, **params)
    print('d', d)
    sweep_type = hlp_mod.get_param('sweep_type', data_dict,
                                   default_value={'cycles': 0, 'seqs': 1},
                                   **params)

    meas_obj_names = hlp_mod.get_param('meas_obj_names', data_dict, **params)
    if meas_obj_names is None:
        meas_obj_names = hlp_mod.get_param_from_metadata_group(
            data_dict['timestamps'][0], 'meas_objs')
    print(meas_obj_names)
    container = ",".join(meas_obj_names)
    swpts = hlp_mod.get_measurement_properties(data_dict,
                                               props_to_extract=['sp'])
    cycles = swpts.get_sweep_params_property('values', sweep_type['cycles'])

    proba_exp = data_dict[container][data_key]
    if proba_exp.shape[1] > 4:
        proba_exp = np.concatenate([proba_exp[:, :2], proba_exp[:, 3:5]], axis=1)
        if hlp_mod.get_param('renormalize', data_dict,
                             default_value=renormalize):
            proba_exp = proba_exp/np.reshape(np.sum(proba_exp, axis=1),
                                             (proba_exp.shape[0], 1))
    proba_ideal = np.zeros_like(proba_exp)

    circuits = transfer(data_dict, **params)
    xeb_data = dict()
    purity = dict()
    for depth in cycles:
        xeb_data[depth] = 0
    i = 0
    total_prob_ideal = np.zeros((swpts.length(1), swpts.length(0), 4))
    while i < len(cycles):
        print(cycles[i])
        pops_meas = proba_exp[i::len(cycles)]
        current_circuits = circuits[i::len(cycles)]
        p_m = sqrt_purity(pops_meas, d)
        purity[cycles[i]] = p_m
        prob_ideal = proba_from_all_circuits(current_circuits)
        proba_ideal[i::len(cycles)] = prob_ideal
        xeb = crossEntropyFidelity(pops_meas, np.array(prob_ideal), d)
        total_prob_ideal[:, i, :] = np.array(prob_ideal).reshape(swpts.length(
            1), 4)
        xeb_data[cycles[i]] = xeb
        i += 1
    total_prob_ideal = np.reshape(np.array(total_prob_ideal), (-1, 4))
    hlp_mod.add_param(f'{container}.ideal_xeb_probabilities', total_prob_ideal,
                      data_dict, **params)

    y_xeb = []
    y_purity = []
    for depth, xeb in xeb_data.items():
        y_xeb.append(xeb)
    for depth, pur in purity.items():
        y_purity.append(pur)

    apm = hlp_mod.get_param('add_param_method', data_dict, **params)
    if apm is None:
        params['add_param_method'] = 'replace'

    hlp_mod.add_param(f'{container}.xeb_probabilities',
                      np.reshape(proba_exp, (swpts.length(1), swpts.length(0),
                                             proba_exp.shape[-1])),
                      data_dict, **params)
    hlp_mod.add_param(f'{container}.xeb_probabilities_ideal',
                      np.reshape(proba_ideal, (swpts.length(1), swpts.length(0),
                                               proba_ideal.shape[-1])),
                      data_dict, **params)
    hlp_mod.add_param(f'{container}.fidelities', y_xeb, data_dict, **params)
    hlp_mod.add_param(f'{container}.purities', y_purity, data_dict, **params)


def calculate_cz_error(data_dict1, data_dict2, **params):
    timestamp = data_dict1['timestamps'][0]
    meas_obj_names = hlp_mod.get_param('meas_obj_names', data_dict1, **params)
    if meas_obj_names is None:
        meas_obj_names = hlp_mod.get_param_from_metadata_group(
            timestamp, 'meas_objs')
    container = ",".join(meas_obj_names)

    try:
        e1_1 = data_dict1[meas_obj_names[0]]['fit_res_fidelity'].best_values['e']
        e1_2 = data_dict1[meas_obj_names[1]]['fit_res_fidelity'].best_values['e']
        e1_1e = data_dict1[meas_obj_names[0]]['fit_res_fidelity'].params['e'].stderr
        e1_2e = data_dict1[meas_obj_names[1]]['fit_res_fidelity'].params['e'].stderr
    except AttributeError:
        e1_1 = data_dict1[meas_obj_names[0]]['fit_res_fidelity'][
            'params']['e']['value']
        e1_2 = data_dict1[meas_obj_names[1]]['fit_res_fidelity'][
            'params']['e']['value']
        e1_1e = data_dict1[meas_obj_names[0]]['fit_res_fidelity'][
            'params']['e']['stderr']
        e1_2e = data_dict1[meas_obj_names[1]]['fit_res_fidelity'][
            'params']['e']['stderr']

    try:
        e2 = data_dict2[container]['fit_res_fidelity'].best_values['e']
        e2e = data_dict2[container]['fit_res_fidelity'].params['e'].stderr
    except AttributeError:
        e2 = data_dict2[container]['fit_res_fidelity'][
            'params']['e']['value']
        e2e = data_dict2[container]['fit_res_fidelity'][
            'params']['e']['stderr']

    cz_error_rate = {'value': e2 - e1_1 - e1_2,
                     'stderr': np.sqrt(e2e**2 + e1_1e**2 + e1_2e**2)}
    hlp_mod.add_param(f"{container}.cz_error_rate", cz_error_rate,
                      data_dict2, add_param_method='replace')
    return cz_error_rate

## Functions common to both 1 and 2 qubits ##
# standard_pulses = {
#     'I': qt.qeye(2),
#     'X0': qt.qeye(2),
#     'Z0': qt.qeye(2),
#     'mX180': qt.qip.operations.gates.rx(np.pi),
#     'X180': qt.qip.operations.gates.rx(-np.pi),
#     'mY180': qt.qip.operations.gates.ry(np.pi),
#     'Y180': qt.qip.operations.gates.ry(-np.pi),
#     'mX90': qt.qip.operations.gates.rx(np.pi/2),
#     'X90': qt.qip.operations.gates.rx(-np.pi/2),
#     'mY90': qt.qip.operations.gates.ry(np.pi/2),
#     'Y90': qt.qip.operations.gates.ry(-np.pi/2),
#     'mZ90': qt.qip.operations.gates.rz(np.pi/2),
#     'Z90': qt.qip.operations.gates.rz(-np.pi/2),
#     'mZ180': qt.qip.operations.gates.rz(np.pi),
#     'Z180': qt.qip.operations.gates.rz(-np.pi),
# }
standard_pulses_qt = {
    'I': qt.qeye(2),
    'X0': qt.qeye(2),
    'Z0': qt.qeye(2),
    'mX180': qt.qip.operations.gates.rx(-np.pi, N=None, target=0),
    'X180': qt.qip.operations.gates.rx(np.pi, N=None, target=0),
    'mY180': qt.qip.operations.gates.ry(-np.pi, N=None, target=0),
    'Y180': qt.qip.operations.gates.ry(np.pi, N=None, target=0),
    'mX90': qt.qip.operations.gates.rx(-np.pi/2, N=None, target=0),
    'X90': sqrtXqt,
    'mY90': qt.qip.operations.gates.ry(-np.pi/2, N=None, target=0),
    'Y90': sqrtYqt,
    'mZ90': qt.qip.operations.gates.rz(-np.pi/2, N=None, target=0),
    'Z90': qt.qip.operations.gates.rz(np.pi/2, N=None, target=0),
    'mZ180': qt.qip.operations.gates.rz(-np.pi, N=None, target=0),
    'Z180': qt.qip.operations.gates.rz(np.pi, N=None, target=0),
    'Z45': Tqt,
}

standard_pulses = {k: g.full() for k, g in standard_pulses_qt.items()}

sqrt_purity = lambda pops_meas, d: \
    np.sqrt(np.var(pops_meas) * (d**2) * (d+1) / (d-1))


def get_populations_unitary(U, init_state, povms):
    final_state = U @ init_state
    final_state_dag = final_state.T.conj()
    return [np.real((final_state_dag @ M @ final_state)[0][0]) for M in povms]


def fit_plot_fidelity_purity(data_dict, idx0f=0, idx0p=0, meas_obj_names=None,
                             fidelities=None, purities=None,
                             exclude_from_plot=False, cz_error_rate=None,
                             fit=True, plot=True, joint_processing=False,
                             savefig=True, fmts=None, log_scale=False,
                             filename=None, filename_prefix='', show=False,
                             legend_kw=None, text_position=None, text_kw=None,
                             **params):

    fig = None
    try:
        if legend_kw is None:
            legend_kw = {}

        d = hlp_mod.get_param('dim_hilbert', data_dict, raise_error=True,
                              **params)
        print('d', d)
        timestamp = data_dict['timestamps'][0]
        if meas_obj_names is None:
            meas_obj_names = hlp_mod.get_param('meas_obj_names', data_dict, **params)
            if meas_obj_names is None:
                meas_obj_names = hlp_mod.get_param_from_metadata_group(
                    timestamp, 'meas_objs')

        if joint_processing:
            meas_obj_names = [",".join(meas_obj_names)]

        if fidelities is None:
            fidelities = {}
            for mobjn in meas_obj_names:
                fidelities[mobjn] = hlp_mod.get_param(f'{mobjn}.fidelities',
                                                      data_dict,
                                                      raise_error=True,
                                                      **params)
        else:
            fidelities = {meas_obj_names[0]: fidelities}

        if purities is None:
            purities = {}
            for mobjn in meas_obj_names:
                purities[mobjn] = hlp_mod.get_param(f'{mobjn}.purities',
                                                    data_dict,
                                                    raise_error=True, **params)
            if not len(purities):
                raise ValueError('No purities to plot.')
        else:
            purities = {meas_obj_names[0]: purities}

        sweep_type = hlp_mod.get_param('sweep_type', data_dict,
                                       default_value={'cycles': 0, 'seqs': 1},
                                       **params)
        swpts = hlp_mod.get_measurement_properties(data_dict,
                                                   props_to_extract=['sp'])
        cycles = deepcopy(swpts.get_sweep_params_property('values', sweep_type['cycles']))
        start_idx = 1 if cycles[0] == 0 else 0
        cycles = cycles[start_idx:]
        nr_seq = swpts.length(sweep_type['seqs'])

        fit_guess_params = hlp_mod.get_param(
            'fit_guess_params', {}, default_value={}, **params)
        if text_position is None:
            text_position = [0.05, 0.075] if log_scale else [0.975, 0.7]
        return_dict = {}
        for mobjn in fidelities:
            return_dict[mobjn] = []
            fid = fidelities[mobjn][start_idx:]
            pur = purities[mobjn][start_idx:]
            user_guess_dict = fit_guess_params.get(mobjn, {})

            if fit:
                apm = hlp_mod.get_param('add_param_method', data_dict, **params)
                if apm is None:
                    params['add_param_method'] = 'replace'

                guess_pars = {'A': {'value': 1.0},
                              'e': {'value': 0.01},
                              'B': {'value': 0.0}}

                # fit fidelities
                guess_pars_to_use = deepcopy(guess_pars)
                guess_pars_to_use.update(user_guess_dict.get('fidelity', {}))
                model = lmfit.Model(
                    lambda m, e, A, B: A*(1-e/(1-1/(d**2)))**m + B)
                model.set_param_hint('e', **guess_pars_to_use['e'])
                model.set_param_hint('A', **guess_pars_to_use['A'])
                model.set_param_hint('B', **guess_pars_to_use['B'])
                fit_res_f = model.fit(data=fid[idx0f:], m=cycles[idx0f:],
                                    params=model.make_params())
                hlp_mod.add_param(f'{mobjn}.fit_res_fidelity',
                                  fit_res_f, data_dict, **params)

                # fit purities
                guess_pars_to_use = deepcopy(guess_pars)
                guess_pars_to_use.update(user_guess_dict.get('purity', {}))
                model = lmfit.Model(
                    lambda m, e, A, B: A*(1-e/(1-1/(d**2)))**m + B)
                model.set_param_hint('e', **guess_pars_to_use['e'])
                model.set_param_hint('A', **guess_pars_to_use['A'])
                model.set_param_hint('B', **guess_pars_to_use['B'])
                fit_res_p = model.fit(data=pur[idx0p:], m=cycles[idx0p:],
                                    params=model.make_params())
                hlp_mod.add_param(f'{mobjn}.fit_res_purity',
                                  fit_res_p, data_dict, **params)

                return_dict[mobjn] += [fit_res_f, fit_res_p]

            if plot:
<<<<<<< HEAD
                if cz_error_rate is None:
                    cz_error_rate = hlp_mod.get_param(
                        f'{mobjn}.cz_error_rate', data_dict)

                if exclude_from_plot:
                    line_f, = ax.plot(cycles[idx0f:], fid[idx0f:], 'o',
                                      zorder=0)
                    line_p, = ax.plot(cycles[idx0p:], pur[idx0p:], 'o',
                                      zorder=1)
                else:
                    line_f, = ax.plot(cycles, fid, 'o', zorder=0)
                    line_p, = ax.plot(cycles, pur, 'o', zorder=1)

                if fit:
                    xfine = np.linspace(cycles[idx0f], cycles[-1], 100)
                    ax.plot(xfine, fit_res_f.model.func(xfine, **fit_res_f.best_values),
                            c=line_f.get_color(), zorder=0)
                    xfine = np.linspace(cycles[idx0p], cycles[-1], 100)
                    ax.plot(xfine, fit_res_p.model.func(xfine, **fit_res_p.best_values),
                            c=line_p.get_color(), zorder=1)

                    epc, epc_err = 100*fit_res_f.best_values["e"], \
                                   100*fit_res_f.params["e"].stderr
                    hlp_mod.add_param(f'{mobjn}.fit_results.EPC',
                                      (epc/100, epc_err/100), data_dict,
                                      **params)
                    ppc, ppc_err = 100*fit_res_p.best_values["e"], \
                                   100*fit_res_p.params["e"].stderr
                    hlp_mod.add_param(f'{mobjn}.fit_results.PPC',
                                      (ppc/100, ppc_err/100), data_dict,
                                      **params)
                    ctrl_err = epc-ppc
                    ctrl_err_err = np.sqrt(epc_err**2 + ppc_err**2)
                    hlp_mod.add_param(f'{mobjn}.fit_results.CEPC',
                                      (ctrl_err/100, ctrl_err_err/100),
                                      data_dict, **params)
                    textstr = f'{epc:.3f}% $\\pm$ {epc_err:.3f}% error per c.' \
                              f'\n{ppc:.3f}% $\\pm$ {ppc_err:.3f}% purity per c.' \
                              f'\n{ctrl_err:.3f}% $\\pm$ ' \
                              f'{ctrl_err_err:.3f}% ctrl. errors per c.'
                    if cz_error_rate is not None:
                        textstr += f'\nCZ error: ' \
                                   f'{100*cz_error_rate.get("value", "nan"):.3f}% ' \
                                   f'$\\pm$ {100*cz_error_rate.get("stderr", "nan"):.3f}%'
                    if text_kw is None:
                        text_kw = dict(va='bottom', ha='left') if log_scale \
                            else dict(va='top', ha='right')
                    ax.text(*text_position, textstr, transform=ax.transAxes,
                            **text_kw)

                ax.plot([], [], 'o-', c=line_f.get_color(),  label='Fidelity')
                ax.plot([], [], 'o-', c=line_p.get_color(),
                        label='$\\sqrt{\mathrm{Purity}}$')
                ax.legend(frameon=False, **legend_kw)
                cz_name = f"_CZ{data_dict['exp_metadata']['cphase']}" \
                    if 'cphase' in data_dict['exp_metadata'] else ''
                ax.set_title(f'{filename_prefix}XEB{cz_name} {mobjn} - {timestamp}')

                ax.set_ylabel('XEB fidelity, $\\sqrt{\mathrm{Purity}}$')
                ax.set_xlabel('Number of cycles, $m$')
                if log_scale:
                    ax.set_yscale('log')
                    ax.set_ylim(None, 1.5)
                    fig.subplots_adjust(0.14, 0.16, 0.99, 0.9)
                else:
                    ax.set_ylim(-0.1, 1.1)
                    fig.subplots_adjust(0.12, 0.16, 0.99, 0.9)

                xlims = params.get('xlims', None)
                if xlims is not None:
                    ax.set_xlim(xlims)
                ylims = params.get('ylims', None)
                if ylims is not None:
                    ax.set_ylim(ylims)
                return_dict[mobjn] += [fig, ax]

                if savefig:
                    if fmts is None:
                        fmts = ['png']
                    fn = deepcopy(filename)
                    if fn is None:
                        fn = f'XEB_{mobjn}_{cycles[-1]}cycles_{nr_seq}seqs' \
                             f'{cz_name}_{timestamp}'
=======
                params = plot_mod.get_default_plot_params(set_params=False)
                with mpl.rc_context(rc=params):
                    fig, ax = plt.subplots()
                    if cz_error_rate is None:
                        cz_error_rate = hlp_mod.get_param(
                            f'{mobjn}.cz_error_rate', data_dict)

                    if exclude_from_plot:
                        line_f, = ax.plot(cycles[idx0f:], fid[idx0f:], 'o',
                                          zorder=0)
                        line_p, = ax.plot(cycles[idx0p:], pur[idx0p:], 'o',
                                          zorder=1)
                    else:
                        line_f, = ax.plot(cycles, fid, 'o', zorder=0)
                        line_p, = ax.plot(cycles, pur, 'o', zorder=1)

                    if fit:
                        xfine = np.linspace(cycles[idx0f], cycles[-1], 100)
                        ax.plot(xfine, fit_res_f.model.func(xfine, **fit_res_f.best_values),
                                c=line_f.get_color(), zorder=0)
                        xfine = np.linspace(cycles[idx0p], cycles[-1], 100)
                        ax.plot(xfine, fit_res_p.model.func(xfine, **fit_res_p.best_values),
                                c=line_p.get_color(), zorder=1)

                        epc, epc_err = 100*fit_res_f.best_values["e"], \
                                       100*fit_res_f.params["e"].stderr
                        # hlp_mod.add_param(f'{mobjn}.fit_results.EPC',
                        #                   (epc/100, epc_err/100), data_dict,
                        #                   **params)
                        ppc, ppc_err = 100*fit_res_p.best_values["e"], \
                                       100*fit_res_p.params["e"].stderr
                        # hlp_mod.add_param(f'{mobjn}.fit_results.PPC',
                        #                   (ppc/100, ppc_err/100), data_dict,
                        #                   **params)
                        ctrl_err = epc-ppc
                        ctrl_err_err = np.sqrt(epc_err**2 + ppc_err**2)
                        # hlp_mod.add_param(f'{mobjn}.fit_results.CEPC',
                        #                   (ctrl_err/100, ctrl_err_err/100),
                        #                   data_dict, **params)
                        textstr = f'{epc:.3f}% $\\pm$ {epc_err:.3f}% error per c.' \
                                  f'\n{ppc:.3f}% $\\pm$ {ppc_err:.3f}% purity per c.' \
                                  f'\n{ctrl_err:.3f}% $\\pm$ ' \
                                  f'{ctrl_err_err:.3f}% ctrl. errors per c.'
                        if cz_error_rate is not None:
                            textstr += f'\nCZ error: ' \
                                       f'{100*cz_error_rate.get("value", "nan"):.3f}% ' \
                                       f'$\\pm$ {100*cz_error_rate.get("stderr", "nan"):.3f}%'
                        if text_kw is None:
                            text_kw = dict(va='bottom', ha='left') if log_scale \
                                else dict(va='top', ha='right')
                        ax.text(*text_position, textstr, transform=ax.transAxes,
                                **text_kw)

                    ax.plot([], [], 'o-', c=line_f.get_color(),  label='Fidelity')
                    ax.plot([], [], 'o-', c=line_p.get_color(),
                            label='$\\sqrt{\mathrm{Purity}}$')
                    ax.legend(frameon=False, **legend_kw)
                    ax.set_title(f'{filename_prefix}XEB {mobjn} - {timestamp}')

                    ax.set_ylabel('XEB fidelity, $\\sqrt{\mathrm{Purity}}$')
                    ax.set_xlabel('Number of cycles, $m$')
>>>>>>> 71417ca5
                    if log_scale:
                        ax.set_yscale('log')
                        ax.set_ylim(None, 1.5)
                        fig.subplots_adjust(0.14, 0.16, 0.99, 0.9)
                    else:
                        ax.set_ylim(-0.1, 1.1)
                        fig.subplots_adjust(0.12, 0.16, 0.99, 0.9)

                    xlims = params.get('xlims', None)
                    if xlims is not None:
                        ax.set_xlim(xlims)
                    ylims = params.get('ylims', None)
                    if ylims is not None:
                        ax.set_ylim(ylims)
                    return_dict[mobjn] += [fig, ax]

                    if savefig:
                        if fmts is None:
                            fmts = ['png']
                        fn = deepcopy(filename)
                        if fn is None:
                            fn = f'XEB_{mobjn}_{cycles[-1]}cycles_{nr_seq}seqs_' \
                                 f'{timestamp}'
                        if log_scale:
                            fn += '_log'
                        fn = f'{filename_prefix}{fn}'
                        for ext in ['png']:
                            fn = f'{data_dict["folders"][0]}\\{fn}.{ext}'
                            fig.savefig(fn)
                    if show:
                        plt.show()
                    else:
                        plt.close(fig)
        return return_dict
    except Exception:
        if fig is not None:
            plt.close(fig)
        traceback.print_exc()
        return


def fit_plot_leakage_1qb(data_dict, meas_obj_names, data_key='correct_readout',
                         filename_prefix='', savefig=True, show=False, **params):
    """
    Fit and plot the f-state population measured in a single-qubit
    XEB experiment.

    Args:
        data_dict (dict): containing the f-state population and other needed
            metdata (sweep points
        meas_obj_names (list): of qubit names. One figure will be created for
            each qubit.
        data_key (str): 'correct_readout' to look at the readout-corrected data
            or 'average_data' to look at the data without readout correction
        savefig (bool): whether to save the figure or not. If True, the figure
            is saved to data_dict['timestamps'][0].
        show (bool): whether to show the figure or not
        **params: keyword arguments: passed to extract_leakage_classified_shots
    """
    for mobjn in meas_obj_names:
        fig, ax = plt.subplots()  # here such that we can close fig in case of error
        try:
            swpts = hlp_mod.get_measurement_properties(data_dict, ['sp'])
            cycles = swpts.get_sweep_params_property('values', 0)
            pf = hlp_mod.get_param(f'{mobjn}.{data_key}.pf', data_dict,
                                   raise_error=True, **params)

            legend_info = {}
            avg_leaked = np.mean(pf.reshape(swpts.length(1), swpts.length(0)),
                                 axis=0)

            # plot data
            data_line, = ax.plot(cycles, avg_leaked, 'o')

            # do fit
            rbleak_mod = lmfit.Model(fit_mods.RandomizedBenchmarkingLeakage)
            guess_pars = rbleak_mod.make_params(pu=0.01, pd=0.05, p0=0)
            fit_res = rbleak_mod.fit(data=avg_leaked, numCliff=cycles,
                                     params=guess_pars)

            # add to data dict
            hlp_mod.add_param(f'{mobjn}.leakage',
                              pf.reshape(swpts.length(1), swpts.length(0)),
                              data_dict, add_param_method='replace')
            hlp_mod.add_param(f'{mobjn}.fit_res_leakage',
                              fit_res, data_dict, **params)
            hlp_mod.add_param(f'{mobjn}.fit_results.leakage',
                              (fit_res.best_values["pu"],
                               fit_res.params["pu"].stderr), data_dict,
                              add_param_method='replace')

            # plot fit line
            cycles_fine = np.linspace(cycles[0], cycles[-1], 100)
            ax.plot(cycles_fine,
                    fit_res.model.func(cycles_fine, **fit_res.best_values),
                    '-', c=data_line.get_color())

            # add legend
            legend_info[data_line.get_color()] = \
                f'{mobjn.upper()}: {100 * fit_res.best_values["pu"]:.5f}%' \
                f'$\\pm${100 * fit_res.params["pu"].stderr:.5f}%'
            for c, label in legend_info.items():
                ax.plot([], [], '-o', c=c, label=label)
            ax.legend(frameon=False)
            cz_name = f"_CZ{data_dict['exp_metadata']['cphase']}"\
                if 'cphase' in data_dict['exp_metadata'] else ''

            ax.set_xlabel('Number of Cycles, $m$')
            ax.set_ylabel('Probability, $P(f)$')
            timestamp = data_dict['timestamps'][0]
<<<<<<< HEAD
            ax.set_title(f'Leakage{cz_name} {mobjn} - {timestamp}')

            if savefig:
                fig.savefig(data_dict['folders'][0] +
                            f'\\Leakage{cz_name}_{mobjn}_{timestamp}.png',
=======
            ax.set_title(f'{filename_prefix}Leakage {mobjn} - {timestamp}')

            if savefig:
                fig.savefig(data_dict['folders'][0] +
                            f'\\{filename_prefix}Leakage_{mobjn}_{timestamp}.png',
>>>>>>> 71417ca5
                            dpi=600, bbox_inches='tight')
            if show:
                plt.show()
            else:
                plt.close(fig)
        except Exception as e:
            plt.close(fig)
            raise e


def fit_plot_leakage_2qb(data_dict, meas_obj_names, data_key='correct_readout',
                         filename_prefix='', savefig=True, show=False, **params):
    """
    Fit and plot the f-state population measured in a two-qubit
    XEB experiment.

    This function uses extract_leakage_classified_shots to calculate the
    leakage probability that one qubit has leaked or that either of the two
    qubits have leaked, creating a subplot for each case.

    Args:
        data_dict (dict): containing the f-state population and other needed
            metdata (sweep points
        meas_obj_names (list): of qubit names
        data_key (str): 'correct_readout' to look at the readout-corrected data
            or 'average_data' to look at the data without readout correction
        savefig (bool): whether to save the figure or not. If True, the figure
            is saved to data_dict['timestamps'][0].
        show (bool): whether to show the figure or not
        **params: keyword arguments: passed to extract_leakage_classified_shots
    """
    fig, axs = plt.subplots(3, sharex=True,
                            figsize=(plt.rcParams['figure.figsize'][0], 3))
    try:
        fit_res_all = {}
        swpts = hlp_mod.get_measurement_properties(data_dict, ['sp'])
        cycles = swpts.get_sweep_params_property('values', 0)
        # get leakage
        mobjn_joined = ",".join(meas_obj_names)
        dat_proc_mod.extract_leakage_classified_shots(
            data_dict, [f'{mobjn_joined}.{data_key}'],
            meas_obj_names=meas_obj_names, add_param_method='replace', **params)

        for i, ax in enumerate(axs):
            keys = list(data_dict['extract_leakage_classified_shots'])
            leakage = data_dict['extract_leakage_classified_shots'][keys[i]].reshape(
                    swpts.length(1), swpts.length(0))
            hlp_mod.add_param(f'{mobjn_joined}.leakage.{keys[i]}', leakage,
                              data_dict, add_param_method='replace')

            avg_leak = np.mean(
                data_dict['extract_leakage_classified_shots'][keys[i]].reshape(
                    swpts.length(1), swpts.length(0)),
                axis=0)
            # plot data
            ax.plot(cycles, avg_leak, 'o')

            rbleak_mod = lmfit.Model(fit_mods.RandomizedBenchmarkingLeakage)
            guess_pars = rbleak_mod.make_params(pu=0.01, pd=0.05, p0=0)
            fit_res = rbleak_mod.fit(data=avg_leak, numCliff=cycles,
                                     params=guess_pars)
            fit_res_all[keys[i]] = (fit_res.best_values["pu"],
                                    fit_res.params["pu"].stderr)
            hlp_mod.add_param(f'{mobjn_joined}.fit_res_leakage.{keys[i]}',
                              fit_res, data_dict, add_param_method='replace')

            cycles_fine = np.linspace(cycles[0], cycles[-1], 100)
            ax.plot(cycles_fine, fit_res.model.func(
                cycles_fine, **fit_res.best_values), '-C0')

            textstr = f'{keys[i]}: '
            textstr += f'{100*fit_res.best_values["pu"]:.3f}%' \
                       f'$\\pm${100*fit_res.params["pu"].stderr:.3f}%'
            ax.text(0.95, 0.075, textstr,
                    ha='right', va='bottom', transform=ax.transAxes)

        axs[2].set_xlabel('Cycles, $m$')
        axs[1].set_ylabel('Probability, $P_f$')

        timestamp = data_dict['timestamps'][0]
<<<<<<< HEAD
        cz_name = f"_CZ{data_dict['exp_metadata']['cphase']}"\
            if 'cphase' in data_dict['exp_metadata'] else ''
        axs[0].set_title(f'Leakage{cz_name} {mobjn_joined} - {timestamp}')

        if savefig:
            fig.savefig(data_dict['folders'][0] +
                        f'\\Leakage{cz_name}_{mobjn_joined}_{timestamp}.png',
=======
        axs[0].set_title(f'{filename_prefix}Leakage {mobjn_joined} - {timestamp}')

        # add to data dict
        hlp_mod.add_param(f'{mobjn_joined}.fit_results.leakage',
                          fit_res_all, data_dict,
                          add_param_method='replace')

        if savefig:
            fig.savefig(data_dict['folders'][0] +
                        f'\\{filename_prefix}Leakage_{mobjn_joined}_{timestamp}.png',
>>>>>>> 71417ca5
                        dpi=600, bbox_inches='tight')
        if show:
            plt.show()
        else:
            plt.close(fig)
    except Exception as e:
        plt.close(fig)
        raise e


pdf_PT = lambda x, d: (d - 1) * (1 - x) ** (d - 2)
cdf_PT = lambda x, d: 1 - (1 - x) ** (d - 1)
def get_cdfs(pops, d):
    x_sample = pops
    x = np.sort(x_sample)
    y_cdf_experiment = np.linspace(0, 1, len(x), endpoint=False)
    y_cdf_theory = cdf_PT(x, d)
    return x, y_cdf_experiment, y_cdf_theory, \
           np.mean(np.abs(y_cdf_experiment - y_cdf_theory))


def plot_porter_thomas_dist(data_dict, data_key='correct_readout',
                            savefig=True, fmts=None, figure_width='1col',
                            figure_height=4.1, filename=None, filename_prefix='',
                            numcols=None, numrows=None, renormalize=True,
                            show=False, nr_sp_2d=None, **params):
    try:
        d = hlp_mod.get_param('dim_hilbert', data_dict, raise_error=True,
                              **params)
        print('d', d)
        sweep_type = hlp_mod.get_param('sweep_type', data_dict,
                                       default_value={'cycles': 0, 'seqs': 1},
                                       **params)

        timestamp = data_dict['timestamps'][0]
        meas_obj_names = hlp_mod.get_param('meas_obj_names', data_dict, **params)
        if meas_obj_names is None:
            meas_obj_names = hlp_mod.get_param_from_metadata_group(
                timestamp, 'meas_objs')
        if d == 4:
            meas_obj_names = [",".join(meas_obj_names)]

        swpts = hlp_mod.get_measurement_properties(data_dict,
                                                   props_to_extract=['sp'])
        cycles = swpts.get_sweep_params_property('values', sweep_type['cycles'])
        if nr_sp_2d is None:
            nr_sp_2d = swpts.length(sweep_type['seqs'])
        renormalize = hlp_mod.get_param('renormalize', data_dict,
                                        default_value=renormalize)

        if numcols is None or numrows is None:
            numcols_list = [4, 3, 2, 1]
            for numr in numcols_list:
                if not len(cycles) % numr:
                    # numrows = numr
                    # numcols = len(cycles) // numr
                    numcols = numr
                    numrows = len(cycles) // numr
                    break
        print(numrows, numcols)
        if numcols == 1:
            figure_width = 2
        return_dict = {}
<<<<<<< HEAD
        for mobjn in meas_obj_names:
            proba_exp_all = hlp_mod.get_param(f'{mobjn}.xeb_probabilities',
                                              data_dict)
            if 'proba_exp_all' in params:  # override if passed by the user
                proba_exp_all = params['proba_exp_all'][mobjn]
            xeb_proba_found = True
            if proba_exp_all is None:
                proba_exp_all = data_dict[mobjn][data_key]
                xeb_proba_found = False
            print('xeb_proba_found', xeb_proba_found)

            plot_mod.get_default_plot_params(figure_width=figure_width,
                                             figure_height=figure_height)
            fig, axs = plt.subplots(numrows, numcols, sharex=True, sharey=True)

            for i, nrc in enumerate(cycles):
                proba_exp = proba_exp_all

                if isinstance(axs, np.ndarray):
                    ax = axs.flatten()[i]
                else:
                    ax = axs
=======
>>>>>>> 71417ca5

        params = plot_mod.get_default_plot_params(set_params=False,
                                                  figure_width=figure_width,
                                                  figure_height=figure_height)
        with mpl.rc_context(rc=params):
            for mobjn in meas_obj_names:
                proba_exp_all = hlp_mod.get_param(f'{mobjn}.xeb_probabilities',
                                                  data_dict)
                xeb_proba_found = True
                if proba_exp_all is None:
                    proba_exp_all = data_dict[mobjn][data_key]
                    xeb_proba_found = False
                print('xeb_proba_found', xeb_proba_found)

                fig, axs = plt.subplots(numrows, numcols,
                                        sharex=True, sharey=True)
                for i, nrc in enumerate(cycles):
                    proba_exp = proba_exp_all

                    if isinstance(axs, np.ndarray):
                        ax = axs.flatten()[i]
                    else:
                        ax = axs

                    if not xeb_proba_found:
                        if isinstance(proba_exp_all, dict):
                            # 1 qb case
                            proba_exp = proba_exp_all['pe']
                            if renormalize:
                                proba_exp /= (proba_exp + proba_exp_all['pg'])
                            # add pg = 1-pe
                            proba_exp = np.concatenate([(1 - proba_exp)[np.newaxis].T,
                                                        proba_exp[np.newaxis].T],
                                                       axis=1)
                            # proba_exp = np.array(list(proba_exp_all.values())).T
                        else:
                            # 2 qb case
                            proba_exp = np.concatenate([proba_exp_all[:, :2],
                                                        proba_exp_all[:, 3:5]],
                                                       axis=1)
                            if renormalize:
                                proba_exp = proba_exp/np.reshape(
                                    np.sum(proba_exp, axis=1),
                                    (proba_exp.shape[0], 1))
                        proba_exp = proba_exp.reshape(nr_sp_2d,
                                                      swpts.length(0),
                                                      proba_exp.shape[-1])
                    proba_exp = proba_exp[:, i, :]

<<<<<<< HEAD
            # add legend
            odd_nr_cols = numcols % 2 == 1
            if not hasattr(axs, "shape"):
                ax = axs
            elif len(axs.shape) == 1:
                ax = axs[(numcols // 2 + odd_nr_cols) - 1]
            else:
                ax = axs[0, (numcols // 2 + odd_nr_cols) - 1]
            ax.legend(frameon=False, loc='lower center', ncol=2,
                      bbox_to_anchor=(0.5 if odd_nr_cols else 1.05, 0.965))

            fig.text(0, 0.5, r'Normalized counts', ha='left', va='center',
                     rotation=90)
            fig.text(0.5, 0, f'Probability$\\cdot {d}$', va='bottom',
                     ha='center')
            cz_name = f"_CZ{data_dict['exp_metadata']['cphase']}"\
                if 'cphase' in data_dict['exp_metadata'] else ''
            fig.text(0.5, 1, f'{filename_prefix}XEB{cz_name} {mobjn} - {timestamp}',
                     ha='center', va='top')
            fig.subplots_adjust(0.11, 0.075, 0.99, 0.92,
                                wspace=0.05, hspace=0.05)
            return_dict[mobjn] = [fig, axs]

            if savefig:
                if fmts is None:
                    fmts = ['png']
                fn = deepcopy(filename)
                if fn is None:
                    fn = f'Porter_Thomas_Cumulative_{mobjn}_' \
                         f'{cycles[-1]}cycles_{nr_sp_2d}seqs{cz_name}_' \
                         f'{timestamp}'
                fn = f'{filename_prefix}{fn}'
                for ext in fmts:
                    fn = f'{data_dict["folders"][0]}\\{fn}.{ext}'
                    fig.savefig(fn)
            if show:
                plt.show()
            else:
                plt.close(fig)
=======
                    # get cdfs
                    x, y_exp, _, distance = get_cdfs(proba_exp.flatten(), d)
                    # Plot data
                    ax.plot(x, y_exp, linewidth=2, label='Measured data')
                    # Porter-Thomas distrib:
                    xpt = np.linspace(0, 1, 100)
                    ax.plot(xpt, cdf_PT(xpt, d), 'k--', label='Porter Thomas')
                    ax.vlines(1/d, 0, 1, colors='gray', linestyles='--',
                              linewidth=1)
                    ax.text(0.95, 0.05, f'{nrc} cycles\n$\\xi$={distance:.3f}',
                            ha='right', va='bottom', transform=ax.transAxes)

                # add legend
                odd_nr_cols = numcols % 2 == 1
                if not hasattr(axs, "shape"):
                    ax = axs
                elif len(axs.shape) == 1:
                    ax = axs[(numcols // 2 + odd_nr_cols) - 1]
                else:
                    ax = axs[0, (numcols // 2 + odd_nr_cols) - 1]
                ax.legend(frameon=False, loc='lower center', ncol=2,
                          bbox_to_anchor=(0.5 if odd_nr_cols else 1.05, 0.965))

                fig.text(0, 0.5, r'Cumulative distribution', ha='left',
                         va='center', rotation=90)
                fig.text(0.5, 0, f'Basis-state prob., $p$', va='bottom',
                         ha='center')
                fig.text(0.5, 1, f'{filename_prefix}XEB {mobjn} - {timestamp}',
                         ha='center', va='top')
                fig.subplots_adjust(0.11, 0.075, 0.99, 0.92,
                                    wspace=0.05, hspace=0.05)
                return_dict[mobjn] = [fig, axs]

                if savefig:
                    if fmts is None:
                        fmts = ['png']
                    fn = deepcopy(filename)
                    if fn is None:
                        fn = f'Porter_Thomas_Cumulative_{mobjn}_' \
                             f'{cycles[-1]}cycles_{nr_sp_2d}seqs_' \
                             f'{timestamp}'
                    fn = f'{filename_prefix}{fn}'
                    for ext in fmts:
                        fn = f'{data_dict["folders"][0]}\\{fn}.{ext}'
                        fig.savefig(fn)
                if show:
                    plt.show()
                else:
                    plt.close(fig)
>>>>>>> 71417ca5
        return return_dict
    except Exception:
        plt.close(fig)
        traceback.print_exc()
        return


def calculate_optimal_nr_cycles(data_dict, idx0=0, joint_processing=False,
                                fidelities=None, exlude_from_plot=False,
                                plot=True, savefig=True, fmts=None, show=False,
                                log_scale=False, filename=None, **params):
    try:
        timestamp = data_dict['timestamps'][0]
        meas_obj_names = hlp_mod.get_param('meas_obj_names', data_dict, **params)
        if meas_obj_names is None:
            meas_obj_names = hlp_mod.get_param_from_metadata_group(
                timestamp, 'meas_objs')

        if joint_processing:
            meas_obj_names = [",".join(meas_obj_names)]

        if fidelities is None:
            fidelities = {}
            for mobjn in meas_obj_names:
                fidelities[mobjn] = hlp_mod.get_param(f'{mobjn}.fidelities',
                                                      data_dict,
                                                      raise_error=True,
                                                      **params)
        else:
            fidelities = {meas_obj_names[0]: fidelities}

        swpts = hlp_mod.get_measurement_properties(data_dict, ['sp'])
        cycles = swpts.get_sweep_params_property('values', 0)

        apm = hlp_mod.get_param('add_param_method', data_dict, **params)
        if apm is None:
            params['add_param_method'] = 'replace'

        nrc_opt_all = {}
        for mobjn, fid in fidelities.items():
            fit_res = lmfit.Model(
                lambda m, p=0.98, A=0.5, B=0: A*p**m + B).fit(
                data=fid[idx0:], m=cycles[idx0:])

            # calculate optimal nr_cyles for optimization
            nrc_opt = int(np.floor(-1/np.log(fit_res.best_values['p'])))
            hlp_mod.add_param(f'{mobjn}.optimal_nr_cycles',
                              nrc_opt, data_dict, **params)
            nrc_opt_all[mobjn] = nrc_opt

            if plot:
                params = plot_mod.get_default_plot_params(set_params=False)
                with mpl.rc_context(rc=params):
                    fig, ax = plt.subplots()

                    # plot data
                    if exlude_from_plot:
                        line, = ax.plot(cycles[idx0:], fid[idx0:], 'o', zorder=1)
                    else:
                        line, = ax.plot(cycles, fid, 'o', zorder=1)

                    # plot optimal nr_cycles lines
                    opt_point = fit_res.model.func(nrc_opt, **fit_res.best_values)
                    ax.plot(nrc_opt, opt_point, 'o', c='gray')
                    ax.vlines(nrc_opt, -0.1, opt_point,
                              linestyles='--', color='gray', zorder=2)
                    ax.hlines(opt_point, 0, nrc_opt,
                              linestyles='--', color='gray', zorder=2)

                    # plot fit
                    xfine = np.linspace(cycles[idx0], cycles[-1], 100)
                    ax.plot(xfine, fit_res.model.func(xfine, **fit_res.best_values),
                            c=line.get_color(), zorder=0)

                    p, p_err = 100*fit_res.best_values["p"], \
                                   100*fit_res.params["p"].stderr
                    textstr = f'Decay const.: {p:.3f}% $\\pm$ {p_err:.3f}%' \
                              f'\nOptimal nr. cycles: {nrc_opt}'

                    if log_scale:
                        ax.text(0.05, 0.075, textstr,
                                va='bottom', ha='left', transform=ax.transAxes)
                    else:
                        ax.text(0.975, 0.95, textstr,
                                va='top', ha='right', transform=ax.transAxes)

                    ax.set_title(f'XEB {mobjn} - {timestamp}')
                    ax.set_ylabel('XEB fidelity')
                    ax.set_xlabel('Number of cycles, $m$')
                    if log_scale:
                        ax.set_yscale('log')
                        ax.set_ylim(None, 1.5)
                        fig.subplots_adjust(0.14, 0.16, 0.99, 0.9)
                    else:
                        ax.set_ylim(-0.1, 1.1)
                        fig.subplots_adjust(0.12, 0.16, 0.99, 0.9)

                    if savefig:
                        if fmts is None:
                            fmts = ['png']
                        fn = deepcopy(filename)
                        if fn is None:
                            fn = f'Opt_nr_cycles_{mobjn}_{swpts.length(1)}seqs_' \
                                 f'{timestamp}'
                        if log_scale:
                            fn += '_log'
                        for ext in ['png']:
                            fn = f'{data_dict["folders"][0]}\\{fn}.{ext}'
                            fig.savefig(fn)
                    if show:
                        plt.show()
                    else:
                        plt.close(fig)
        return nrc_opt_all
    except Exception:
        plt.close(fig)
        traceback.print_exc()
        return


def plot_ctrl_errors(data_dict, unitary_label, data_dict_cepc=None,
                     process_errs=None,
                     show_error_stripe=False, show=False,
                     savefig=True, fmts=None,
                     filename=None, filename_prefix='', fig_margins=None,
                     **params):
    if data_dict_cepc is None:
        data_dict_cepc = data_dict

    timestamp = data_dict['timestamps'][0]
    meas_obj_names = hlp_mod.get_param('meas_obj_names', data_dict, **params)
    if meas_obj_names is None:
        meas_obj_names = hlp_mod.get_param_from_metadata_group(
            timestamp, 'meas_objs')
    d = hlp_mod.get_param('dim_hilbert', data_dict, raise_error=True,
                          **params)
    if d == 4:
        meas_obj_names = [",".join(meas_obj_names)]

    sweep_type = hlp_mod.get_param('sweep_type', data_dict,
                                   default_value={'cycles': 0, 'seqs': 1})
    swpts = hlp_mod.get_measurement_properties(data_dict,
                                               props_to_extract=['sp'])
    cycles = swpts.get_sweep_params_property('values', sweep_type['cycles'])

    if fig_margins is None:
        fig_margins = [0.17, 0.2, 0.99, 0.90]
    try:
        params = plot_mod.get_default_plot_params(set_params=False)
        with mpl.rc_context(rc=params):
            for mobjn in meas_obj_names:
                process_errs = hlp_mod.get_param(f'{mobjn}.optimization_result_process_errs',
                                                 data_dict, default_value=process_errs,
                                                 **params)
                fig, ax = plt.subplots()
                # colours = {'qb3': (253/255, 208/255, 162/255), 'qb7': (127/255, 39/255, 4/255)}
                ax.plot(cycles, 100*np.array(list(process_errs.values())), 'o')
                try:
                    ctrl_errs = 100*(data_dict_cepc[mobjn]['fit_res_fidelity'].best_values['e'] - \
                                     data_dict_cepc[mobjn]['fit_res_purity'].best_values['e'])
                    ctrl_errs_err = 100*np.sqrt(data_dict_cepc[mobjn]['fit_res_fidelity'].params['e'].stderr**2 + \
                                                data_dict_cepc[mobjn]['fit_res_purity'].params['e'].stderr**2)
                except AttributeError:
                    ctrl_errs = 100*(data_dict_cepc[mobjn]['fit_res_fidelity']['params']['e']['value'] - \
                                     data_dict_cepc[mobjn]['fit_res_purity']['params']['e']['value'])
                    ctrl_errs_err = 100*np.sqrt(data_dict_cepc[mobjn]['fit_res_fidelity']['params']['e']['stderr']**2 + \
                                                data_dict_cepc[mobjn]['fit_res_purity']['params']['e']['stderr']**2)
                if show_error_stripe:
                    ax.axhspan(ctrl_errs-ctrl_errs_err, ctrl_errs+ctrl_errs_err, 0,
                               cycles[-1]+2, color='gray', alpha=0.25)
                ax.hlines(ctrl_errs, cycles[0]-2, cycles[-1]+2, linestyles='--',
                          colors='gray', label='ctrl. err. per cycle')
                ax.legend(frameon=False)
                ax.set_xticks(cycles)
                ax.set_xticklabels(cycles, rotation=45)
                ax.set_ylabel(f'Error {unitary_label}, $\\varepsilon$ (%)')
                ax.set_xlabel('Number of cycles, $m$', labelpad=0.1)
                ax.set_title(f'{filename_prefix}Control errors {mobjn} - {timestamp}')
                fig.subplots_adjust(*fig_margins, hspace=0.05)

                if savefig:
                    if fmts is None:
                        fmts = ['png']
                    fn = deepcopy(filename)
                    if fn is None:
                        fn = f'Opt_res_ctrl_errs_{mobjn}_' \
                             f'{swpts.length(sweep_type["seqs"])}seqs_{timestamp}'
                    fn = f'{filename_prefix}{fn}'
                    if f'{fn}.png' in os.listdir(data_dict["folders"][0]):
                        fn = '{}--{:%Y%m%d_%H%M%S}'.format(fn, datetime.datetime.now())
                    for ext in fmts:
                        fn = f'{data_dict["folders"][0]}\\{fn}.{ext}'
                        fig.savefig(fn, dpi=600)
        if show:
            plt.show()
        else:
            plt.close(fig)
    except Exception:
        plt.close(fig)
        traceback.print_exc()
        return


def plot_opt_res(data_dict, param_labels, savefig=True, fmts=None,
                 figure_width='1col', figure_height=3, filename=None,
                 filename_prefix='', numcols=None, numrows=None,
                 fig_margins=None, show=False, **params):
    try:
        timestamp = data_dict['timestamps'][0]
        meas_obj_names = hlp_mod.get_param('meas_obj_names', data_dict, **params)
        if meas_obj_names is None:
            meas_obj_names = hlp_mod.get_param_from_metadata_group(
                timestamp, 'meas_objs')
        d = hlp_mod.get_param('dim_hilbert', data_dict, raise_error=True,
                              **params)
        if d == 4:
            meas_obj_names = [",".join(meas_obj_names)]

        # for title
        sweep_type = hlp_mod.get_param('sweep_type', data_dict,
                                       default_value={'cycles': 0, 'seqs': 1})
        swpts = hlp_mod.get_measurement_properties(data_dict,
                                                   props_to_extract=['sp'])

        if fig_margins is None:
            fig_margins = [0.2, 0.14, 0.99, 0.99]

        params = plot_mod.get_default_plot_params(set_params=False,
                                                  figure_width=figure_width,
                                                  figure_height=figure_height)
        with mpl.rc_context(rc=params):
            for mobjn in meas_obj_names:
                opt_res = hlp_mod.get_param(f'{mobjn}.optimization_result',
                                            data_dict, raise_error=True,
                                            **params)
                xvals = np.array([int(nc) for nc in opt_res])
                or_vals = np.array(list(opt_res.values()))
                nr_params = or_vals.shape[1]
                if numcols is None or numrows is None:
                    numrows_list = [4, 3, 2, 1]
                    for numr in numrows_list:
                        if not nr_params % numr:
                            numrows = numr
                            numcols = nr_params // numr
                            break
                print(mobjn, numrows, numcols)

                fig, axs = plt.subplots(numrows, numcols, sharex=True)
                for i, ax in enumerate(axs):
                    ax.plot(xvals, or_vals[:, i], 'o')
                    ax.set_ylabel(param_labels[i])

                ax.set_xlabel('Number of cycles, $m$', labelpad=0.1)
                ax.set_xticks(xvals)
                ax.set_xticklabels(xvals, rotation=45)
                fig.align_labels()
                fig.subplots_adjust(*fig_margins, hspace=0.05)
                if savefig:
                    if fmts is None:
                        fmts = ['png']
                    fn = deepcopy(filename)
                    if fn is None:
                        fn = f'Opt_res_{mobjn}_' \
                             f'{swpts.length(sweep_type["seqs"])}seqs_{timestamp}'
                    fn = f'{filename_prefix}{fn}'
                    if f'{fn}.png' in os.listdir(data_dict["folders"][0]):
                        fn = '{}--{:%Y%m%d_%H%M%S}'.format(fn, datetime.datetime.now())
                    for ext in fmts:
                        fn = f'{data_dict["folders"][0]}\\{fn}.{ext}'
                        fig.savefig(fn, dpi=600)
        if show:
            plt.show()
        else:
            plt.close(fig)
    except Exception:
        plt.close(fig)
        traceback.print_exc()
        return
<|MERGE_RESOLUTION|>--- conflicted
+++ resolved
@@ -1170,91 +1170,6 @@
                 return_dict[mobjn] += [fit_res_f, fit_res_p]
 
             if plot:
-<<<<<<< HEAD
-                if cz_error_rate is None:
-                    cz_error_rate = hlp_mod.get_param(
-                        f'{mobjn}.cz_error_rate', data_dict)
-
-                if exclude_from_plot:
-                    line_f, = ax.plot(cycles[idx0f:], fid[idx0f:], 'o',
-                                      zorder=0)
-                    line_p, = ax.plot(cycles[idx0p:], pur[idx0p:], 'o',
-                                      zorder=1)
-                else:
-                    line_f, = ax.plot(cycles, fid, 'o', zorder=0)
-                    line_p, = ax.plot(cycles, pur, 'o', zorder=1)
-
-                if fit:
-                    xfine = np.linspace(cycles[idx0f], cycles[-1], 100)
-                    ax.plot(xfine, fit_res_f.model.func(xfine, **fit_res_f.best_values),
-                            c=line_f.get_color(), zorder=0)
-                    xfine = np.linspace(cycles[idx0p], cycles[-1], 100)
-                    ax.plot(xfine, fit_res_p.model.func(xfine, **fit_res_p.best_values),
-                            c=line_p.get_color(), zorder=1)
-
-                    epc, epc_err = 100*fit_res_f.best_values["e"], \
-                                   100*fit_res_f.params["e"].stderr
-                    hlp_mod.add_param(f'{mobjn}.fit_results.EPC',
-                                      (epc/100, epc_err/100), data_dict,
-                                      **params)
-                    ppc, ppc_err = 100*fit_res_p.best_values["e"], \
-                                   100*fit_res_p.params["e"].stderr
-                    hlp_mod.add_param(f'{mobjn}.fit_results.PPC',
-                                      (ppc/100, ppc_err/100), data_dict,
-                                      **params)
-                    ctrl_err = epc-ppc
-                    ctrl_err_err = np.sqrt(epc_err**2 + ppc_err**2)
-                    hlp_mod.add_param(f'{mobjn}.fit_results.CEPC',
-                                      (ctrl_err/100, ctrl_err_err/100),
-                                      data_dict, **params)
-                    textstr = f'{epc:.3f}% $\\pm$ {epc_err:.3f}% error per c.' \
-                              f'\n{ppc:.3f}% $\\pm$ {ppc_err:.3f}% purity per c.' \
-                              f'\n{ctrl_err:.3f}% $\\pm$ ' \
-                              f'{ctrl_err_err:.3f}% ctrl. errors per c.'
-                    if cz_error_rate is not None:
-                        textstr += f'\nCZ error: ' \
-                                   f'{100*cz_error_rate.get("value", "nan"):.3f}% ' \
-                                   f'$\\pm$ {100*cz_error_rate.get("stderr", "nan"):.3f}%'
-                    if text_kw is None:
-                        text_kw = dict(va='bottom', ha='left') if log_scale \
-                            else dict(va='top', ha='right')
-                    ax.text(*text_position, textstr, transform=ax.transAxes,
-                            **text_kw)
-
-                ax.plot([], [], 'o-', c=line_f.get_color(),  label='Fidelity')
-                ax.plot([], [], 'o-', c=line_p.get_color(),
-                        label='$\\sqrt{\mathrm{Purity}}$')
-                ax.legend(frameon=False, **legend_kw)
-                cz_name = f"_CZ{data_dict['exp_metadata']['cphase']}" \
-                    if 'cphase' in data_dict['exp_metadata'] else ''
-                ax.set_title(f'{filename_prefix}XEB{cz_name} {mobjn} - {timestamp}')
-
-                ax.set_ylabel('XEB fidelity, $\\sqrt{\mathrm{Purity}}$')
-                ax.set_xlabel('Number of cycles, $m$')
-                if log_scale:
-                    ax.set_yscale('log')
-                    ax.set_ylim(None, 1.5)
-                    fig.subplots_adjust(0.14, 0.16, 0.99, 0.9)
-                else:
-                    ax.set_ylim(-0.1, 1.1)
-                    fig.subplots_adjust(0.12, 0.16, 0.99, 0.9)
-
-                xlims = params.get('xlims', None)
-                if xlims is not None:
-                    ax.set_xlim(xlims)
-                ylims = params.get('ylims', None)
-                if ylims is not None:
-                    ax.set_ylim(ylims)
-                return_dict[mobjn] += [fig, ax]
-
-                if savefig:
-                    if fmts is None:
-                        fmts = ['png']
-                    fn = deepcopy(filename)
-                    if fn is None:
-                        fn = f'XEB_{mobjn}_{cycles[-1]}cycles_{nr_seq}seqs' \
-                             f'{cz_name}_{timestamp}'
-=======
                 params = plot_mod.get_default_plot_params(set_params=False)
                 with mpl.rc_context(rc=params):
                     fig, ax = plt.subplots()
@@ -1312,11 +1227,13 @@
                     ax.plot([], [], 'o-', c=line_p.get_color(),
                             label='$\\sqrt{\mathrm{Purity}}$')
                     ax.legend(frameon=False, **legend_kw)
-                    ax.set_title(f'{filename_prefix}XEB {mobjn} - {timestamp}')
+                    cz_name = f"_CZ{data_dict['exp_metadata']['cphase']}" \
+                        if 'cphase' in data_dict['exp_metadata'] else ''
+                    ax.set_title(
+                        f'{filename_prefix}XEB{cz_name} {mobjn} - {timestamp}')
 
                     ax.set_ylabel('XEB fidelity, $\\sqrt{\mathrm{Purity}}$')
                     ax.set_xlabel('Number of cycles, $m$')
->>>>>>> 71417ca5
                     if log_scale:
                         ax.set_yscale('log')
                         ax.set_ylim(None, 1.5)
@@ -1427,19 +1344,11 @@
             ax.set_xlabel('Number of Cycles, $m$')
             ax.set_ylabel('Probability, $P(f)$')
             timestamp = data_dict['timestamps'][0]
-<<<<<<< HEAD
-            ax.set_title(f'Leakage{cz_name} {mobjn} - {timestamp}')
+            ax.set_title(f'{filename_prefix}Leakage{cz_name} {mobjn} - {timestamp}')
 
             if savefig:
                 fig.savefig(data_dict['folders'][0] +
-                            f'\\Leakage{cz_name}_{mobjn}_{timestamp}.png',
-=======
-            ax.set_title(f'{filename_prefix}Leakage {mobjn} - {timestamp}')
-
-            if savefig:
-                fig.savefig(data_dict['folders'][0] +
-                            f'\\{filename_prefix}Leakage_{mobjn}_{timestamp}.png',
->>>>>>> 71417ca5
+                            f'\\{filename_prefix}Leakage{cz_name}_{mobjn}_{timestamp}.png',
                             dpi=600, bbox_inches='tight')
             if show:
                 plt.show()
@@ -1520,16 +1429,9 @@
         axs[1].set_ylabel('Probability, $P_f$')
 
         timestamp = data_dict['timestamps'][0]
-<<<<<<< HEAD
         cz_name = f"_CZ{data_dict['exp_metadata']['cphase']}"\
             if 'cphase' in data_dict['exp_metadata'] else ''
-        axs[0].set_title(f'Leakage{cz_name} {mobjn_joined} - {timestamp}')
-
-        if savefig:
-            fig.savefig(data_dict['folders'][0] +
-                        f'\\Leakage{cz_name}_{mobjn_joined}_{timestamp}.png',
-=======
-        axs[0].set_title(f'{filename_prefix}Leakage {mobjn_joined} - {timestamp}')
+        axs[0].set_title(f'{filename_prefix}Leakage{cz_name} {mobjn_joined} - {timestamp}')
 
         # add to data dict
         hlp_mod.add_param(f'{mobjn_joined}.fit_results.leakage',
@@ -1538,8 +1440,7 @@
 
         if savefig:
             fig.savefig(data_dict['folders'][0] +
-                        f'\\{filename_prefix}Leakage_{mobjn_joined}_{timestamp}.png',
->>>>>>> 71417ca5
+                        f'\\{filename_prefix}Leakage{cz_name}_{mobjn_joined}_{timestamp}.png',
                         dpi=600, bbox_inches='tight')
         if show:
             plt.show()
@@ -1603,31 +1504,6 @@
         if numcols == 1:
             figure_width = 2
         return_dict = {}
-<<<<<<< HEAD
-        for mobjn in meas_obj_names:
-            proba_exp_all = hlp_mod.get_param(f'{mobjn}.xeb_probabilities',
-                                              data_dict)
-            if 'proba_exp_all' in params:  # override if passed by the user
-                proba_exp_all = params['proba_exp_all'][mobjn]
-            xeb_proba_found = True
-            if proba_exp_all is None:
-                proba_exp_all = data_dict[mobjn][data_key]
-                xeb_proba_found = False
-            print('xeb_proba_found', xeb_proba_found)
-
-            plot_mod.get_default_plot_params(figure_width=figure_width,
-                                             figure_height=figure_height)
-            fig, axs = plt.subplots(numrows, numcols, sharex=True, sharey=True)
-
-            for i, nrc in enumerate(cycles):
-                proba_exp = proba_exp_all
-
-                if isinstance(axs, np.ndarray):
-                    ax = axs.flatten()[i]
-                else:
-                    ax = axs
-=======
->>>>>>> 71417ca5
 
         params = plot_mod.get_default_plot_params(set_params=False,
                                                   figure_width=figure_width,
@@ -1677,47 +1553,6 @@
                                                       proba_exp.shape[-1])
                     proba_exp = proba_exp[:, i, :]
 
-<<<<<<< HEAD
-            # add legend
-            odd_nr_cols = numcols % 2 == 1
-            if not hasattr(axs, "shape"):
-                ax = axs
-            elif len(axs.shape) == 1:
-                ax = axs[(numcols // 2 + odd_nr_cols) - 1]
-            else:
-                ax = axs[0, (numcols // 2 + odd_nr_cols) - 1]
-            ax.legend(frameon=False, loc='lower center', ncol=2,
-                      bbox_to_anchor=(0.5 if odd_nr_cols else 1.05, 0.965))
-
-            fig.text(0, 0.5, r'Normalized counts', ha='left', va='center',
-                     rotation=90)
-            fig.text(0.5, 0, f'Probability$\\cdot {d}$', va='bottom',
-                     ha='center')
-            cz_name = f"_CZ{data_dict['exp_metadata']['cphase']}"\
-                if 'cphase' in data_dict['exp_metadata'] else ''
-            fig.text(0.5, 1, f'{filename_prefix}XEB{cz_name} {mobjn} - {timestamp}',
-                     ha='center', va='top')
-            fig.subplots_adjust(0.11, 0.075, 0.99, 0.92,
-                                wspace=0.05, hspace=0.05)
-            return_dict[mobjn] = [fig, axs]
-
-            if savefig:
-                if fmts is None:
-                    fmts = ['png']
-                fn = deepcopy(filename)
-                if fn is None:
-                    fn = f'Porter_Thomas_Cumulative_{mobjn}_' \
-                         f'{cycles[-1]}cycles_{nr_sp_2d}seqs{cz_name}_' \
-                         f'{timestamp}'
-                fn = f'{filename_prefix}{fn}'
-                for ext in fmts:
-                    fn = f'{data_dict["folders"][0]}\\{fn}.{ext}'
-                    fig.savefig(fn)
-            if show:
-                plt.show()
-            else:
-                plt.close(fig)
-=======
                     # get cdfs
                     x, y_exp, _, distance = get_cdfs(proba_exp.flatten(), d)
                     # Plot data
@@ -1745,7 +1580,9 @@
                          va='center', rotation=90)
                 fig.text(0.5, 0, f'Basis-state prob., $p$', va='bottom',
                          ha='center')
-                fig.text(0.5, 1, f'{filename_prefix}XEB {mobjn} - {timestamp}',
+                cz_name = f"_CZ{data_dict['exp_metadata']['cphase']}"\
+                    if 'cphase' in data_dict['exp_metadata'] else ''
+                fig.text(0.5, 1, f'{filename_prefix}XEB{cz_name} {mobjn} - {timestamp}',
                          ha='center', va='top')
                 fig.subplots_adjust(0.11, 0.075, 0.99, 0.92,
                                     wspace=0.05, hspace=0.05)
@@ -1757,7 +1594,7 @@
                     fn = deepcopy(filename)
                     if fn is None:
                         fn = f'Porter_Thomas_Cumulative_{mobjn}_' \
-                             f'{cycles[-1]}cycles_{nr_sp_2d}seqs_' \
+                             f'{cycles[-1]}cycles_{nr_sp_2d}seqs{cz_name}_' \
                              f'{timestamp}'
                     fn = f'{filename_prefix}{fn}'
                     for ext in fmts:
@@ -1767,7 +1604,6 @@
                     plt.show()
                 else:
                     plt.close(fig)
->>>>>>> 71417ca5
         return return_dict
     except Exception:
         plt.close(fig)
