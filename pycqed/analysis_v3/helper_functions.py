import logging
log = logging.getLogger(__name__)
import re
import os
import h5py
import itertools
import numpy as np
from numpy import array  # Needed for eval. Do not remove.
from copy import deepcopy
from collections import OrderedDict
from more_itertools import unique_everseen
from pycqed.analysis import analysis_toolbox as a_tools
from pycqed.measurement.hdf5_data import read_dict_from_hdf5
from pycqed.measurement.calibration.calibration_points import CalibrationPoints
from pycqed.measurement import sweep_points as sp_mod


def convert_attribute(attr_val):
    """
    Converts byte type to string because of h5py datasaving
    :param attr_val: the raw value of the attribute as retrieved from the HDF
        file
    :return: the converted attribute value
    """
    if type(attr_val) == bytes:
        attr_val = attr_val.decode('utf-8')
    # If it is an array of value decodes individual entries
    if type(attr_val) == np.ndarray:
        attr_val = [av.decode('utf-8') for av in attr_val]
    try:
        return eval(attr_val)
    except Exception:
        return attr_val


def get_hdf_param_value(group, param_name):
    '''
    Returns an attribute "key" of the group "Experimental Data"
    in the hdf5 datafile.
    '''
    s = group.attrs[param_name]
    return convert_attribute(s)


def get_value_names_from_timestamp(timestamp, file_id=None, mode='r'):
    """
    Returns value_names from the HDF5 file specified by timestamp.
    :param timestamp: (str) measurement timestamp of form YYYYMMDD_hhmmsss
    :return: list of value_names
    """
    folder = a_tools.get_folder(timestamp)
    h5filepath = a_tools.measurement_filename(folder, file_id=file_id)
    data_file = h5py.File(h5filepath, mode)
    try:
        channel_names = get_hdf_param_value(data_file['Experimental Data'],
                                            'value_names')
        data_file.close()
        return channel_names
    except Exception as e:
        data_file.close()
        raise e


def get_param_from_metadata_group(timestamp=None, param_name=None, file_id=None,
                                  data_file=None, close_file=True, mode='r'):
    """
    Get a parameter with param_name from the Experimental Metadata group in
    the HDF5 file specified by timestamp, or return the whole group if
    param_name is None.
    :param timestamp: (str) measurement timestamp of form YYYYMMDD_hhmmsss
    :param param_name: (str) name of a key in Experimental Metadata group
    :param data_file: (HDF file) opened HDF5 file
    :param close_file: (bool) whether to close the HDF5 file
    :return: the value of the param_name or the whole experimental metadata
    dictionary
    """
    if data_file is None:
        if timestamp is None:
            raise ValueError('Please provide either timestamp or data_file.')
        folder = a_tools.get_folder(timestamp)
        h5filepath = a_tools.measurement_filename(folder, file_id=file_id)
        data_file = h5py.File(h5filepath, mode)

    try:
        if param_name is None:
            group = data_file['Experimental Data']
            return read_dict_from_hdf5({}, group['Experimental Metadata'])

        group = data_file['Experimental Data']['Experimental Metadata']
        if param_name in group:
            group = group[param_name]
            param_value = OrderedDict()
            if isinstance(group, h5py._hl.dataset.Dataset):
                param_value = list(np.array(group).flatten())
            else:
                param_value = read_dict_from_hdf5(param_value, group)
        elif param_name in group.attrs:
            param_value = get_hdf_param_value(group, param_name)
        else:
            raise KeyError(f'{param_name} was not found in metadata.')
        if close_file:
            data_file.close()
    except Exception as e:
        data_file.close()
        raise e
    return param_value


def get_data_from_hdf_file(timestamp=None, data_file=None,
                           close_file=True, file_id=None, mode='r'):
    """
    Return the measurement data stored in Experimental Data group of the file
    specified by timestamp.
    :param timestamp: (str) measurement timestamp of form YYYYMMDD_hhmmsss
    :param data_file: (HDF file) opened HDF5 file
    :param close_file: (bool) whether to close the HDF5 file
    :return: numpy array with measurement data
    """
    if data_file is None:
        if timestamp is None:
            raise ValueError('Please provide either timestamp or data_file.')
        folder = a_tools.get_folder(timestamp)
        h5filepath = a_tools.measurement_filename(folder, file_id=file_id)
        data_file = h5py.File(h5filepath, mode)
    try:
        group = data_file['Experimental Data']
        if 'Data' in group:
            dataset = np.array(group['Data'])
        else:
            raise KeyError('Data was not found in Experimental Data.')
        if close_file:
            data_file.close()
    except Exception as e:
        data_file.close()
        raise e
    return dataset


<<<<<<< HEAD
def open_hdf_file(timestamp=None, folder=None, filepath=None, mode='r', file_id=None):
    """
    Opens the hdf5 file with flexible input parameters. If no parameter is given,
    opens the  hdf5 of the last measurement in reading mode.
    Args:
        timestamp (str): timestamp of which the hdf5 file must be edited.
        folder (str): folder in which to find hdf5 file. Overwrites timestamp
        filepath (str): path to hdf5 file. Overwrites timestamp and folder
        mode (str): mode to open the file ('r' for read), ('r+' for read/write)
        file_id (str): file id

    Returns:

    """
    if filepath is None:
        if folder is None:
            folder = a_tools.get_folder(timestamp)
        filepath = a_tools.measurement_filename(folder, file_id=file_id)
    return h5py.File(filepath, mode)


=======
>>>>>>> 9da1963a
def open_data_file_from_timestamp(timestamp=None, folder=None,
                                  mode='r', file_id=None):
    """
    Return the opened HDF5 file specified by timestamp.
    ! File is not closed !
    :param timestamp: (str) measurement timestamp of form YYYYMMDD_hhmmsss
    :param folder: (str) path to file location
    :param mode: (str) in what mode to open the file
    :return: open HDF5 file
    """
    if folder is None:
        assert timestamp is not None
        folder = a_tools.get_folder(timestamp)
    h5filepath = a_tools.measurement_filename(folder, file_id=file_id)
    data_file = h5py.File(h5filepath, mode)
    return data_file


def get_params_from_hdf_file(data_dict, params_dict=None, numeric_params=None,
                             add_param_method=None, folder=None, **params):
    """
    Extracts the parameter provided in params_dict from an HDF file
    and saves them in data_dict.
    :param data_dict: OrderedDict where parameters and their values are saved
    :param params_dict: OrderedDict with key being the parameter name that will
        be used as key in data_dict for this parameter, and value being a
        parameter name or a path + parameter name indie the HDF file.
    :param numeric_params: list of parameter names from amount the keys of
        params_dict. This specifies that those parameters are numbers and will
        be converted to floats.
    :param folder: path to file from which data will be read
    :param params: keyword arguments:
        append_value (bool, default: True): whether to append an
            already-existing key
        update_value (bool, default: False): whether to replace an
            already-existing key
        h5mode (str, default: 'r+'): reading mode of the HDF file
        close_file (bool, default: True): whether to close the HDF file(s)
    """
    if params_dict is None:
        params_dict = get_param('params_dict', data_dict, raise_error=True,
                                **params)
    if numeric_params is None:
        numeric_params = get_param('numeric_params', data_dict,
                                   default_value=[], **params)

    # if folder is not specified, will take the last folder in the list from
    # data_dict['folders']
    if folder is None:
        folder = get_param('folders', data_dict, raise_error=True, **params)
        if len(folder) > 0:
            folder = folder[-1]

    h5mode = get_param('h5mode', data_dict, default_value='r', **params)
    h5filepath = a_tools.measurement_filename(folder, **params)
    data_file = h5py.File(h5filepath, h5mode)

    try:
        for save_par, file_par in params_dict.items():
            epd = data_dict
            all_keys = save_par.split('.')
            for i in range(len(all_keys)-1):
                if all_keys[i] not in epd:
                    epd[all_keys[i]] = OrderedDict()
                epd = epd[all_keys[i]]

            if isinstance(epd, list):
                epd = epd[-1]

            if file_par == 'measurementstring':
                add_param(all_keys[-1],
                          [os.path.split(folder)[1][7:]],
                          epd, add_param_method='append')
                continue

<<<<<<< HEAD
            success = False
            # The following loop is needed to deal with cases where the
            # parameter name contains one or multiple "." characters.
            for i in range(len(file_par.split('.')) - 1)[::-1]:
                try:
                    group_name = '/'.join(file_par.split('.')[:i+1])
                    par_name = '.'.join(file_par.split('.')[i+1:])
                    if group_name == '':
                        group = data_file
                        attrs = []
                    else:
                        group = data_file[group_name]
                        attrs = list(group.attrs)

                    if group_name in data_file or group_name == '':
                        if par_name in attrs:
                            add_param(
                                all_keys[-1],
                                get_hdf_param_value(group, par_name),
                                epd, add_param_method=add_param_method)
                        elif par_name in list(group.keys()) or file_par == '':
                            par = group[par_name] if par_name != '' else group
                            if isinstance(par,
                                          h5py._hl.dataset.Dataset):
                                add_param(
                                    all_keys[-1],
                                    np.array(par),
                                    epd, add_param_method=add_param_method)
                            else:
                                add_param(
                                    all_keys[-1],
                                    read_dict_from_hdf5({}, par),
                                    epd, add_param_method=add_param_method)
                    success = True
                    break
                except:
                    pass
            if not success:
                raise KeyError(f'{file_par} not found in HDF file.')
=======
            group_name = '/'.join(file_par.split('.')[:-1])
            par_name = file_par.split('.')[-1]
            if group_name == '':
                group = data_file
                attrs = []
            else:
                group = data_file[group_name]
                attrs = list(group.attrs)

            if group_name in data_file or group_name == '':
                if par_name in attrs:
                    add_param(all_keys[-1],
                              get_hdf_param_value(group,
                                                  par_name),
                              epd, add_param_method=add_param_method)
                elif par_name in list(group.keys()) or file_par == '':
                    par = group[par_name] if par_name != '' else group
                    if isinstance(par,
                                  h5py._hl.dataset.Dataset):
                        add_param(all_keys[-1],
                                  np.array(par),
                                  epd, add_param_method=add_param_method)
                    else:
                        add_param(all_keys[-1],
                                  read_dict_from_hdf5(
                                      {}, par),
                                  epd, add_param_method=add_param_method)
>>>>>>> 9da1963a

            if all_keys[-1] not in epd:
                # search through the attributes of all groups
                for group_name in data_file.keys():
                    if par_name in list(data_file[group_name].attrs):
                        add_param(all_keys[-1],
                                  get_hdf_param_value(data_file[group_name],
                                                      par_name),
                                  epd, add_param_method=add_param_method)

            if all_keys[-1] not in epd:
                log.warning(f'Parameter {file_par} was not found.')
                epd[all_keys[-1]] = 0
        data_file.close()
    except Exception as e:
        data_file.close()
        raise e

    for par_name in data_dict:
        if par_name in numeric_params:
            if hasattr(data_dict[par_name], '__iter__'):
                data_dict[par_name] = [np.float(p) for p
                                       in data_dict[par_name]]
                data_dict[par_name] = np.asarray(data_dict[par_name])
            else:
                data_dict[par_name] = np.float(data_dict[par_name])

    if get_param('close_file', data_dict, default_value=True, **params):
        data_file.close()
    else:
        if 'data_files' in data_dict:
            data_dict['data_files'] += [data_file]
        else:
            data_dict['data_files'] = [data_file]
    return data_dict


def get_data_to_process(data_dict, keys_in):
    """
    Finds data to be processed in unproc_data_dict based on keys_in.

    :param data_dict: OrderedDict containing data to be processed
    :param keys_in: list of channel names or dictionary paths leading to
            data to be processed. For example: raw w1, filtered_data.raw w0
    :return:
        data_to_proc_dict: dictionary {ch_in: data_ch_in}
    """
    data_to_proc_dict = OrderedDict()
    key_found = True
    for keyi in keys_in:
        all_keys = keyi.split('.')
        if len(all_keys) == 1:
            try:
                # if isinstance(data_dict[all_keys[0]], dict):
                #     data_to_proc_dict = {f'{keyi}.{k}': deepcopy(v) for k, v
                #                          in data_dict[all_keys[0]].items()}
                # else:
                data_to_proc_dict[keyi] = data_dict[all_keys[0]]
            except KeyError:
                key_found = False
        else:
            try:
                data = data_dict
                for k in all_keys:
                    data = data[k]
                if isinstance(data, dict):
                    data_to_proc_dict = {f'{keyi}.{k}': deepcopy(data[k])
                                         for k in data}
                else:
                    data_to_proc_dict[keyi] = deepcopy(data)
            except KeyError:
                key_found = False
        if not key_found:
            raise ValueError(f'Channel {keyi} was not found.')
    return data_to_proc_dict


def get_param(param, data_dict, default_value=None,
              raise_error=False, error_message=None, **params):
    """
    Get the value of the parameter "param" from params, data_dict, or metadata.
    :param name: name of the parameter being sought
    :param data_dict: OrderedDict where param is to be searched
    :param default_value: default value for the parameter being sought in case
        it is not found.
    :param raise_error: whether to raise error if the parameter is not found
    :param params: keyword args where parameter is to be sough
    :return: the value of the parameter
    """

    p = params
    dd = data_dict
    md = data_dict.get('exp_metadata', dict())
    if isinstance(md, list):
        # this should only happen when extracting metadata from a list of
        # timestamps. Hence, this extraction should be done separate from
        # from other parameter extractions, and one should call
        # combine_metadata_list in pipeline_analysis.py afterwards.
        md = md[0]
    value = p.get(param,
                  dd.get(param,
                         md.get(param, 'not found')))

    # the check isinstance(valeu, str) is necessary because if value is an array
    # or list then the check value == 'not found' raises an "elementwise
    # comparison failed" warning in the notebook
    if isinstance(value, str) and value == 'not found':
        all_keys = param.split('.')
        if len(all_keys) > 1:
            for i in range(len(all_keys)-1):
                if all_keys[i] in p:
                    p = p[all_keys[i]]
                if all_keys[i] in dd:
                    dd = dd[all_keys[i]]
                if all_keys[i] in md:
                    md = md[all_keys[i]]
                p = p if isinstance(p, dict) else OrderedDict()
                if isinstance(dd, list) or isinstance(dd, np.ndarray):
                    all_keys[i + 1] = int(all_keys[i + 1])
                else:
                    dd = dd if isinstance(dd, dict) else OrderedDict()
                md = md if isinstance(md, dict) else OrderedDict()
        if isinstance(dd, list) or isinstance(dd, np.ndarray):
            value = dd[all_keys[-1]]
        else:
            value = p.get(all_keys[-1],
                          dd.get(all_keys[-1],
                                 md.get(all_keys[-1], default_value)))

    if raise_error and value is None:
        if error_message is None:
            error_message = f'{param} was not found in either data_dict, or ' \
                            f'exp_metadata or input params.'
        raise ValueError(error_message)
    return value


def pop_param(param, data_dict, default_value=None,
              raise_error=False, error_message=None, node_params=None):
    """
    Pop the value of the parameter "param" from params, data_dict, or metadata.
    :param name: name of the parameter being sought
    :param data_dict: OrderedDict where param is to be searched
    :param default_value: default value for the parameter being sought in case
        it is not found.
    :param raise_error: whether to raise error if the parameter is not found
    :param params: keyword args where parameter is to be sough
    :return: the value of the parameter
    """

    if node_params is None:
        node_params = OrderedDict()

    p = node_params
    dd = data_dict
    md = data_dict.get('exp_metadata', dict())
    if isinstance(md, list):
        # this should only happen when extracting metadata from a list of
        # timestamps. Hence, this extraction should be done separate from
        # from other parameter extractions, and one should call
        # combine_metadata_list in pipeline_analysis.py afterwards.
        md = md[0]
    value = p.pop(param,
                  dd.pop(param,
                         md.pop(param, 'not found')))

    # the check isinstance(valeu, str) is necessary because if value is an array
    # or list then the check value == 'not found' raises an "elementwise
    # comparison failed" warning in the notebook
    if isinstance(value, str) and value == 'not found':
        all_keys = param.split('.')
        if len(all_keys) > 1:
            for i in range(len(all_keys)-1):
                if all_keys[i] in p:
                    p = p[all_keys[i]]
                if all_keys[i] in dd:
                    dd = dd[all_keys[i]]
                if all_keys[i] in md:
                    md = md[all_keys[i]]
                p = p if isinstance(p, dict) else OrderedDict()
                dd = dd if isinstance(dd, dict) else OrderedDict()
                md = md if isinstance(md, dict) else OrderedDict()

        value = p.pop(all_keys[-1],
                      dd.pop(all_keys[-1],
                             md.pop(all_keys[-1], default_value)))

    if raise_error and value is None:
        if error_message is None:
            error_message = f'{param} was not found in either data_dict, or ' \
                            f'exp_metadata or input params.'
        raise ValueError(error_message)
    return value


def add_param(name, value, data_dict, add_param_method=None, **params):
    """
    Adds a new key-value pair to the data_dict, with key = name.
    If update, it will try data_dict[name].update(value), else raises KeyError.
    :param name: key of the new parameter in the data_dict
    :param value: value of the new parameter
    :param data_dict: OrderedDict containing data to be processed
<<<<<<< HEAD
    :param method: str specifying how to add the value if name already exists
        in data_dict:
=======
    :param add_param_method: str specifying how to add the value if name
        already exists in data_dict:
>>>>>>> 9da1963a
            'skip': skip adding this parameter without raising an error
            'replace': replace the old value corresponding to name with value
            'update': whether to try data_dict[name].update(value).
                Both value and the already-existing entry in data_dict have got
                to be dicts.
            'append': whether to try data_dict[name].extend(value). If either
                value or already-existing entry in data_dict are not lists,
                they will be converted to lists.
    :param params: keyword arguments

    Assumptions:
        - if update_value == True, both value and the already-existing entry in
            data_dict need to be dicts.
    """
    dd = data_dict
    all_keys = name.split('.')
    if len(all_keys) > 1:
        for i in range(len(all_keys)-1):
            if isinstance(dd, list):
                all_keys[i] = int(all_keys[i])
            if not isinstance(dd, list) and all_keys[i] not in dd:
                dd[all_keys[i]] = OrderedDict()
            dd = dd[all_keys[i]]

<<<<<<< HEAD
    if all_keys[-1] in dd:
=======
    if isinstance(dd, list) or isinstance(dd, np.ndarray):
        all_keys[-1] = int(all_keys[-1])
    if isinstance(dd, list) or all_keys[-1] in dd:
>>>>>>> 9da1963a
        if add_param_method == 'skip':
            return
        elif add_param_method == 'update':
            if not isinstance(value, dict):
                raise ValueError(f'The value corresponding to {all_keys[-1]} '
                                 f'is not a dict. Cannot update_value in '
                                 f'data_dict')
<<<<<<< HEAD
            dd[all_keys[-1]].update(value)
=======
            if isinstance(dd[all_keys[-1]], list):
                for k, v in value.items():
                    dd[all_keys[-1]][int(k)] = v
            else:
                dd[all_keys[-1]].update(value)
>>>>>>> 9da1963a
        elif add_param_method == 'append':
            v = dd[all_keys[-1]]
            if not isinstance(v, list):
                dd[all_keys[-1]] = [v]
            else:
                dd[all_keys[-1]] = v
            if not isinstance(value, list):
                dd[all_keys[-1]].extend([value])
            else:
                dd[all_keys[-1]].extend(value)
        elif add_param_method == 'replace':
            dd[all_keys[-1]] = value
        else:
            raise KeyError(f'{all_keys[-1]} already exists in data_dict and it'
                           f' is unclear how to add it.')
    else:
        dd[all_keys[-1]] = value


def get_measurement_properties(data_dict, props_to_extract='all',
                               raise_error=True, **params):
    """
    Extracts the items listed in props_to_extract from experiment metadata
    or from params.
    :param data_dict: OrderedDict containing experiment metadata (exp_metadata)
    :param: props_to_extract: list of items to extract. Can be
        'cp' for CalibrationPoints object
        'sp' for SweepPoints object
        'mospm' for meas_obj_sweep_points_map = {mobjn: [sp_names]}
        'movnm' for meas_obj_value_names_map = {mobjn: [value_names]}
        'rev_movnm' for the reversed_meas_obj_value_names_map =
            {value_name: mobjn}
        'mobjn' for meas_obj_names = the measured objects names
        If 'all', then all of the above are extracted.
    :param params: keyword arguments
        enforce_one_meas_obj (default True): checks if meas_obj_names contains
            more than one element. If True, raises an error, else returns
            meas_obj_names[0].
    :return: cal_points, sweep_points, meas_obj_sweep_points_map and
    meas_obj_names

    Assumptions:
        - if cp or sp are strings, then it assumes they can be evaluated
    """
    if props_to_extract == 'all':
        props_to_extract = ['cp', 'sp', 'mospm', 'movnm', 'rev_movnm', 'mobjn']

    props_to_return = []
    for prop in props_to_extract:
        if 'cp' == prop:
            cp = get_param('cal_points', data_dict, raise_error=raise_error,
                           **params)
            if isinstance(cp, str):
                cp = CalibrationPoints.from_string(cp)
            props_to_return += [cp]
        elif 'sp' == prop:
            sp = get_param('sweep_points', data_dict, raise_error=raise_error,
                           **params)
            props_to_return += [sp_mod.SweepPoints(sp)]
        elif 'mospm' == prop:
            meas_obj_sweep_points_map = get_param(
                'meas_obj_sweep_points_map', data_dict, raise_error=raise_error,
                **params)
            props_to_return += [meas_obj_sweep_points_map]
        elif 'movnm' == prop:
            meas_obj_value_names_map = get_param(
                'meas_obj_value_names_map', data_dict, raise_error=raise_error,
                **params)
            props_to_return += [meas_obj_value_names_map]
        elif 'rev_movnm' == prop:
            meas_obj_value_names_map = get_param(
                'meas_obj_value_names_map', data_dict, raise_error=raise_error,
                **params)
            rev_movnm = OrderedDict()
            for mobjn, value_names in meas_obj_value_names_map.items():
                rev_movnm.update({vn: mobjn for vn in value_names})
            props_to_return += [rev_movnm]
        elif 'mobjn' == prop:
            mobjn = get_param('meas_obj_names', data_dict,
                              raise_error=raise_error, **params)
            if params.get('enforce_one_meas_obj', True):
                if isinstance(mobjn, list):
                    if len(mobjn) > 1:
                        raise ValueError(f'This node expects one measurement '
                                         f'object, {len(mobjn)} were given.')
                    else:
                        mobjn = mobjn[0]
            else:
                if isinstance(mobjn, str):
                    mobjn = [mobjn]
            props_to_return += [mobjn]
        else:
            raise KeyError(f'Extracting {prop} is not implemented in this '
                           f'function. Please use get_params_from_hdf_file.')

    if len(props_to_return) == 1:
        props_to_return = props_to_return[0]

    return props_to_return


def get_qb_channel_map_from_file(data_dict, data_keys, **params):
    file_type = params.get('file_type', 'hdf')
    qb_names = get_param('qb_names', data_dict, **params)
    if qb_names is None:
        raise ValueError('Either channel_map or qb_names must be specified.')

    folder = get_param('folders', data_dict, **params)[-1]
    if folder is None:
        raise ValueError('Path to file must be saved in '
                         'data_dict[folders] in order to extract '
                         'channel_map.')

    if file_type == 'hdf':
        qb_channel_map = a_tools.get_qb_channel_map_from_hdf(
            qb_names, value_names=data_keys, file_path=folder)
    else:
        raise ValueError('Only "hdf" files supported at the moment.')
    return qb_channel_map


## Helper functions ##
def get_msmt_data(all_data, cal_points, qb_name):
    """
    Extracts data points from all_data that correspond to the measurement
    points (without calibration points data).
    :param all_data: array containing both measurement and calibration
                     points data
    :param cal_points: CalibrationPoints instance or its repr
    :param qb_name: qubit name
    :return: measured data without calibration points data
    """
    if cal_points is None:
        return all_data

    if isinstance(cal_points, str):
        cal_points = repr(cal_points)
    if qb_name in cal_points.qb_names:
        n_cal_pts = len(cal_points.get_states(qb_name)[qb_name])
        if n_cal_pts == 0:
            return all_data
        else:
            return deepcopy(all_data[:-n_cal_pts])
    else:
        return all_data


def get_cal_data(all_data, cal_points, qb_name):
    """
    Extracts data points from all_data that correspond to the calibration points
    data.
    :param all_data: array containing both measurement and calibration
                     points data
    :param cal_points: CalibrationPoints instance or its repr
    :param qb_name: qubit name
    :return: Calibration points data
    """
    if cal_points is None:
        return np.array([])

    if isinstance(cal_points, str):
        cal_points = repr(cal_points)
    if qb_name in cal_points.qb_names:
        n_cal_pts = len(cal_points.get_states(qb_name)[qb_name])
        if n_cal_pts == 0:
            return np.array([])
        else:
            return deepcopy(all_data[-n_cal_pts:])
    else:
        return np.array([])


def get_cal_sweep_points(sweep_points_array, cal_points, qb_name):
    """
    Creates the sweep points corresponding to the calibration points data as
    equally spaced number_of_cal_states points, with the spacing given by the
    spacing in sweep_points_array.
    :param sweep_points_array: array of physical sweep points
    :param cal_points: CalibrationPoints instance or its repr
    :param qb_name: qubit name
    """
    if cal_points is None:
        return np.array([])
    if isinstance(cal_points, str):
        cal_points = repr(cal_points)

    if qb_name in cal_points.qb_names:
        n_cal_pts = len(cal_points.get_states(qb_name)[qb_name])
        if n_cal_pts == 0:
            return np.array([])
        else:
            try:
                step = np.abs(sweep_points_array[-1] - sweep_points_array[-2])
            except IndexError:
                # This fallback is used to have a step value in the same order
                # of magnitude as the value of the single sweep point
                step = np.abs(sweep_points_array[0])
            return np.array([sweep_points_array[-1] + i * step for
                             i in range(1, n_cal_pts + 1)])
    else:
        return np.array([])


def get_reset_reps_from_data_dict(data_dict):
    reset_reps = 0
    metadata = data_dict.get('exp_metadata', {})
    if 'preparation_params' in metadata:
        if 'active' in metadata['preparation_params'].get(
                'preparation_type', 'wait'):
            reset_reps = metadata['preparation_params'].get(
                'reset_reps', 0)
    return reset_reps


def get_observables(data_dict, keys_out=None, preselection_shift=-1,
                    do_preselection=False, **params):
    """
    Creates the observables dictionary from meas_obj_names, preselection_shift,
        and do_preselection.
    :param data_dict: OrderedDict containing data to be processed and where
        processed data is to be stored
    :param keys_out: list with one entry specifying the key name or dictionary
        key path in data_dict for the processed data to be saved into
    :param preselection_shift: integer specifying which readout prior to the
        current readout to be considered for preselection
    :param do_preselection: bool specifying whether to do preselection on
        the data.
    :param params: keyword arguments
        Expects to find either in data_dict or in params:
            - meas_obj_names: list of measurement object names
    :return: a dictionary with
        name of the qubit as key and boolean value indicating if it is
        selecting exited states. If the qubit is missing from the list
        of states it is averaged out. Instead of just the qubit name, a
        tuple of qubit name and a shift value can be passed, where the
        shift value specifies the relative readout index for which the
        state is checked.
        Example qb2-qb4 state tomo with preselection:
            {'pre': {('qb2', -1): False,
                    ('qb4', -1): False}, # preselection conditions
             '$\\| gg\\rangle$': {'qb2': False,
                                  'qb4': False,
                                  ('qb2', -1): False,
                                  ('qb4', -1): False},
             '$\\| ge\\rangle$': {'qb2': False,
                                  'qb4': True,
                                  ('qb2', -1): False,
                                  ('qb4', -1): False},
             '$\\| eg\\rangle$': {'qb2': True,
                                  'qb4': False,
                                  ('qb2', -1): False,
                                  ('qb4', -1): False},
             '$\\| ee\\rangle$': {'qb2': True,
                                  'qb4': True,
                                  ('qb2', -1): False,
                                  ('qb4', -1): False}}
    """
    mobj_names = None
    legacy_channel_map = get_param('channel_map', data_dict, **params)
    task_list = get_param('task_list', data_dict, **params)
    if legacy_channel_map is not None:
        mobj_names = list(legacy_channel_map)
    elif task_list is not None:
        mobj_names = get_param('qubits', task_list[0])

    if mobj_names is None:
        # make sure the qubits are in the correct order here when we take a
        # tomo measurement in new framework
        mobj_names = get_measurement_properties(
            data_dict, props_to_extract=['mobjn'], enforce_one_meas_obj=False,
            **params)

    combination_list = list(itertools.product([False, True],
                                              repeat=len(mobj_names)))
    preselection_condition = dict(zip(
        [(qb, preselection_shift) for qb in mobj_names],  # keys contain shift
        combination_list[0]  # first comb has all ground
    ))
    observables = OrderedDict()

    # add preselection condition also as an observable
    if do_preselection:
        observables["pre"] = preselection_condition
    # add all combinations
    for i, states in enumerate(combination_list):
        name = ''.join(['e' if s else 'g' for s in states])
        obs_name = '$\| ' + name + '\\rangle$'
        observables[obs_name] = dict(zip(mobj_names, states))
        # add preselection condition
        if do_preselection:
            observables[obs_name].update(preselection_condition)

    if keys_out is None:
        keys_out = ['observables']
    if len(keys_out) != 1:
        raise ValueError(f'keys_out must have length one. {len(keys_out)} '
                         f'entries were given.')
    add_param(keys_out[0], observables, data_dict, **params)


### functions that do NOT have the ana_v3 format for input parameters ###

def observable_product(*observables):
    """
    Finds the product-observable of the input observables.
    If the observable conditions are contradicting, returns None. For the
    format of the observables, see the docstring of `probability_table`.
    """
    res_obs = {}
    for obs in observables:
        for k in obs:
            if k in res_obs:
                if obs[k] != res_obs[k]:
                    return None
            else:
                res_obs[k] = obs[k]
    return res_obs


def get_cal_state_color(cal_state_label):
    if cal_state_label == 'g' or cal_state_label == r'$|g\rangle$':
        return 'k'
    elif cal_state_label == 'e' or cal_state_label == r'$|e\rangle$':
        return 'gray'
    elif cal_state_label == 'f' or cal_state_label == r'$|f\rangle$':
        return 'C8'
    else:
        return 'C4'


def get_latex_prob_label(prob_label):
    if 'pg ' in prob_label.lower():
        return r'$|g\rangle$ state population'
    elif 'pe ' in prob_label.lower():
        return r'$|e\rangle$ state population'
    elif 'pf ' in prob_label.lower():
        return r'$|f\rangle$ state population'
    else:
        return prob_label


def flatten_list(lst_of_lsts):
    """
    Flattens the list of lists lst_of_lsts.
    :param lst_of_lsts: a list of lists
    :return: flattened list
    """
    if all([isinstance(e, (list, tuple)) for e in lst_of_lsts]):
        return [e for l1 in lst_of_lsts for e in l1]
    elif any([isinstance(e, (list, tuple)) for e in lst_of_lsts]):
        l = []
        for e in lst_of_lsts:
            if isinstance(e, (list, tuple)):
                l.extend(e)
            else:
                l.append(e)
        return l
    else:
        return lst_of_lsts


def is_string_in(string, lst_to_search):
    """
    Checks whether string is in the list lst_to_serach
    :param string: a string
    :param lst_to_search: list of strings or list of lists of strings
    :return: True or False
    """
    lst_to_search_flat = flatten_list(lst_to_search)
    found = False
    for el in lst_to_search_flat:
        if string in el:
            found = True
            break
    return found


def get_sublst_with_all_strings_of_list(lst_to_search, lst_to_match):
    """
    Finds all string elements in lst_to_search that contain the
    string elements of lst_to_match.
    :param lst_to_search: list of strings to search
    :param lst_to_match: list of strings to match
    :return: list of strings from lst_to_search that contain all string
    elements in lst_to_match
    """
    lst_w_matches = []
    for etm in lst_to_match:
        for ets in lst_to_search:
            r = re.search(etm, ets)
            if r is not None:
                lst_w_matches += [ets]
    # unique_everseen takes unique elements while also keeping the original
    # order of the elements
    return list(unique_everseen(lst_w_matches))


def check_equal(value1, value2):
    """
    Check if value1 is the same as value2.
    :param value1: dict, list, tuple, str, np.ndarray; dict, list, tuple can
        contain further dict, list, tuple
    :param value2: dict, list, tuple, str, np.ndarray; dict, list, tuple can
        contain further dict, list, tuple
    :return: True if value1 is the same as value2, else False
    """
    if not isinstance(value1, (float, int, bool, np.number,
                               np.float_, np.int_, np.bool_)):
        assert type(value1) == type(value2)

    if not hasattr(value1, '__iter__'):
        return value1 == value2
    else:
        if isinstance(value1, dict):
            if len(value1) != len(value2):
                return False
            for k, v in value1.items():
                if k not in value2:
                    return False
                else:
                    if not check_equal(v, value2[k]):
                        return False
            # if it reached this point, then all key-vals are the same
            return True
        if isinstance(value1, (list, tuple)):
            if len(value1) != len(value2):
                return False
            for v1, v2 in zip(value1, value2):
                if not check_equal(v1, v2):
                    return False
            return True
        else:
            try:
                # numpy array
                if value1.shape != value2.shape:
                    return False
                else:
                    return np.all(np.isclose(value1, value2))
            except AttributeError:
                if len(value1) != len(value2):
                    return False
                else:
                    return value1 == value2


def read_analysis_file(timestamp=None, filepath=None, data_dict=None,
                       file_id=None, ana_file=None, close_file=True, mode='r'):
    """
    Creates a data_dict from an AnalysisResults file as generated by analysis_v3
    :param timestamp: str with a measurement timestamp
    :param filepath: (str) path to file
    :param data_dict: dict where to store the file entries
    :param file_id: suffix to the usual HDF measurement file found from giving
        a measurement timestamp. Defaults to '_AnalysisResults,' the standard
        suffix created by analysis_v3
    :param ana_file: HDF file instance
    :param close_file: whether to close the HDF file at the end
    :param mode: str specifying the HDF read mode (if ana_file is None)
    :return: the data dictionary
    """
    if data_dict is None:
        data_dict = {}
    try:
        if ana_file is None:
            if filepath is None:
                if file_id is None:
                    file_id = '_AnalysisResults'
                folder = a_tools.get_folder(timestamp)
                filepath = a_tools.measurement_filename(folder, file_id=file_id)
            ana_file = h5py.File(filepath, mode)
        read_from_hdf(data_dict, ana_file)
        if close_file:
            ana_file.close()
    except Exception as e:
        if close_file:
            ana_file.close()
        raise e
    return data_dict


def read_from_hdf(data_dict, hdf_group):
    """
    Adds to data_dict everything found in the HDF group or file hdf_group.
    :param data_dict: dict where the entries will be stored
    :param hdf_group: HDF group or file
    :return: nothing but updates data_dict with all values from hdf_group
    """
    if not len(hdf_group) and not len(hdf_group.attrs):
        path = hdf_group.name.split('/')[1:]
        add_param('.'.join(path), {}, data_dict)

    for key, value in hdf_group.items():
        if isinstance(value, h5py.Group):
            read_from_hdf(data_dict, value)
        else:
            path = value.name.split('/')[1:]
            if 'list_type' not in value.attrs:
                val_to_store = value[()]
            elif value.attrs['list_type'] == 'str':
                # lists of strings needs some special care, see also
                # the writing part in the writing function above.
                val_to_store = [x[0] for x in value[()]]
            else:
                val_to_store = list(value[()])
            if path[-2] == path[-1]:
                path = path[:-1]
            add_param('.'.join(path), val_to_store, data_dict)

    path = hdf_group.name.split('/')[1:]
    for key, value in hdf_group.attrs.items():
        if isinstance(value, str):
            # Extracts "None" as an exception as h5py does not support
            # storing None, nested if statement to avoid elementwise
            # comparison warning
            if value == 'NoneType:__None__':
                value = None
            elif value == 'NoneType:__emptylist__':
                value = []

        temp_path = deepcopy(path)
        if temp_path[-1] != key:
            temp_path += [key]
        if 'list_type' not in hdf_group.attrs:
            value = convert_attribute(value)
            if key == 'cal_points' and not isinstance(value, str):
                value = repr(value)
        add_param('.'.join(temp_path), value, data_dict)

    if 'list_type' in hdf_group.attrs:
        if (hdf_group.attrs['list_type'] == 'generic_list' or
                hdf_group.attrs['list_type'] == 'generic_tuple'):
            list_dict = pop_param('.'.join(path), data_dict)
            data_list = []
            for i in range(list_dict['list_length']):
                data_list.append(list_dict[f'list_idx_{i}'])
            if hdf_group.attrs['list_type'] == 'generic_tuple':
                data_list = tuple(data_list)
            if path[-1] == 'sweep_points':
                data_list = sp_mod.SweepPoints(data_list)
            add_param('.'.join(path), data_list, data_dict,
                      add_param_method='replace')
        else:
            raise NotImplementedError('cannot read "list_type":"{}"'.format(
                hdf_group.attrs['list_type']))



<|MERGE_RESOLUTION|>--- conflicted
+++ resolved
@@ -136,7 +136,6 @@
     return dataset
 
 
-<<<<<<< HEAD
 def open_hdf_file(timestamp=None, folder=None, filepath=None, mode='r', file_id=None):
     """
     Opens the hdf5 file with flexible input parameters. If no parameter is given,
@@ -158,8 +157,6 @@
     return h5py.File(filepath, mode)
 
 
-=======
->>>>>>> 9da1963a
 def open_data_file_from_timestamp(timestamp=None, folder=None,
                                   mode='r', file_id=None):
     """
@@ -235,7 +232,6 @@
                           epd, add_param_method='append')
                 continue
 
-<<<<<<< HEAD
             success = False
             # The following loop is needed to deal with cases where the
             # parameter name contains one or multiple "." characters.
@@ -275,35 +271,6 @@
                     pass
             if not success:
                 raise KeyError(f'{file_par} not found in HDF file.')
-=======
-            group_name = '/'.join(file_par.split('.')[:-1])
-            par_name = file_par.split('.')[-1]
-            if group_name == '':
-                group = data_file
-                attrs = []
-            else:
-                group = data_file[group_name]
-                attrs = list(group.attrs)
-
-            if group_name in data_file or group_name == '':
-                if par_name in attrs:
-                    add_param(all_keys[-1],
-                              get_hdf_param_value(group,
-                                                  par_name),
-                              epd, add_param_method=add_param_method)
-                elif par_name in list(group.keys()) or file_par == '':
-                    par = group[par_name] if par_name != '' else group
-                    if isinstance(par,
-                                  h5py._hl.dataset.Dataset):
-                        add_param(all_keys[-1],
-                                  np.array(par),
-                                  epd, add_param_method=add_param_method)
-                    else:
-                        add_param(all_keys[-1],
-                                  read_dict_from_hdf5(
-                                      {}, par),
-                                  epd, add_param_method=add_param_method)
->>>>>>> 9da1963a
 
             if all_keys[-1] not in epd:
                 # search through the attributes of all groups
@@ -506,13 +473,8 @@
     :param name: key of the new parameter in the data_dict
     :param value: value of the new parameter
     :param data_dict: OrderedDict containing data to be processed
-<<<<<<< HEAD
-    :param method: str specifying how to add the value if name already exists
-        in data_dict:
-=======
     :param add_param_method: str specifying how to add the value if name
         already exists in data_dict:
->>>>>>> 9da1963a
             'skip': skip adding this parameter without raising an error
             'replace': replace the old value corresponding to name with value
             'update': whether to try data_dict[name].update(value).
@@ -537,13 +499,9 @@
                 dd[all_keys[i]] = OrderedDict()
             dd = dd[all_keys[i]]
 
-<<<<<<< HEAD
-    if all_keys[-1] in dd:
-=======
     if isinstance(dd, list) or isinstance(dd, np.ndarray):
         all_keys[-1] = int(all_keys[-1])
     if isinstance(dd, list) or all_keys[-1] in dd:
->>>>>>> 9da1963a
         if add_param_method == 'skip':
             return
         elif add_param_method == 'update':
@@ -551,15 +509,11 @@
                 raise ValueError(f'The value corresponding to {all_keys[-1]} '
                                  f'is not a dict. Cannot update_value in '
                                  f'data_dict')
-<<<<<<< HEAD
-            dd[all_keys[-1]].update(value)
-=======
             if isinstance(dd[all_keys[-1]], list):
                 for k, v in value.items():
                     dd[all_keys[-1]][int(k)] = v
             else:
                 dd[all_keys[-1]].update(value)
->>>>>>> 9da1963a
         elif add_param_method == 'append':
             v = dd[all_keys[-1]]
             if not isinstance(v, list):
