--- conflicted
+++ resolved
@@ -136,7 +136,6 @@
     return dataset
 
 
-<<<<<<< HEAD
 def open_hdf_file(timestamp=None, folder=None, filepath=None, mode='r', file_id=None):
     """
     Opens the hdf5 file with flexible input parameters. If no parameter is given,
@@ -158,8 +157,6 @@
     return h5py.File(filepath, mode)
 
 
-=======
->>>>>>> 36e0f683
 def open_data_file_from_timestamp(timestamp=None, folder=None,
                                   mode='r', file_id=None):
     """
@@ -464,13 +461,8 @@
     :param name: key of the new parameter in the data_dict
     :param value: value of the new parameter
     :param data_dict: OrderedDict containing data to be processed
-<<<<<<< HEAD
-    :param method: str specifying how to add the value if name already exists
-        in data_dict:
-=======
     :param add_param_method: str specifying how to add the value if name
         already exists in data_dict:
->>>>>>> 36e0f683
             'skip': skip adding this parameter without raising an error
             'replace': replace the old value corresponding to name with value
             'update': whether to try data_dict[name].update(value).
@@ -495,13 +487,9 @@
                 dd[all_keys[i]] = OrderedDict()
             dd = dd[all_keys[i]]
 
-<<<<<<< HEAD
-    if all_keys[-1] in dd:
-=======
     if isinstance(dd, list) or isinstance(dd, np.ndarray):
         all_keys[-1] = int(all_keys[-1])
     if isinstance(dd, list) or all_keys[-1] in dd:
->>>>>>> 36e0f683
         if add_param_method == 'skip':
             return
         elif add_param_method == 'update':
@@ -509,15 +497,11 @@
                 raise ValueError(f'The value corresponding to {all_keys[-1]} '
                                  f'is not a dict. Cannot update_value in '
                                  f'data_dict')
-<<<<<<< HEAD
-            dd[all_keys[-1]].update(value)
-=======
             if isinstance(dd[all_keys[-1]], list):
                 for k, v in value.items():
                     dd[all_keys[-1]][int(k)] = v
             else:
                 dd[all_keys[-1]].update(value)
->>>>>>> 36e0f683
         elif add_param_method == 'append':
             v = dd[all_keys[-1]]
             if not isinstance(v, list):
