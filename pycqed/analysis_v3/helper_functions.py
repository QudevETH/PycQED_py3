import logging
log = logging.getLogger(__name__)
import re
import os
import h5py
import itertools
import numpy as np
from numpy import array  # Needed for eval. Do not remove.
from copy import deepcopy
from collections import OrderedDict
from more_itertools import unique_everseen
from pycqed.analysis import analysis_toolbox as a_tools
from pycqed.measurement.hdf5_data import read_dict_from_hdf5
from pycqed.measurement.calibration.calibration_points import CalibrationPoints
from pycqed.measurement import sweep_points as sp_mod


def convert_attribute(attr_val):
    """
    Converts byte type to string because of h5py datasaving
    :param attr_val: the raw value of the attribute as retrieved from the HDF
        file
    :return: the converted attribute value
    """
    if isinstance(attr_val, bytes):
        attr_val = attr_val.decode('utf-8')
    # If it is an array of value decodes individual entries
    if isinstance(attr_val, np.ndarray) or isinstance(attr_val, list):
        attr_val = [av.decode('utf-8') if isinstance(av, bytes)
                    else av for av in attr_val]
    try:
        return eval(attr_val)
    except Exception:
        return attr_val


def get_hdf_param_value(group, param_name):
    '''
    Returns an attribute "key" of the group "Experimental Data"
    in the hdf5 datafile.
    '''
    s = group.attrs[param_name]
    return convert_attribute(s)


def get_value_names_from_timestamp(timestamp, file_id=None, mode='r'):
    """
    Returns value_names from the HDF5 file specified by timestamp.
    :param timestamp: (str) measurement timestamp of form YYYYMMDD_hhmmsss
    :return: list of value_names
    """
    folder = a_tools.get_folder(timestamp)
    h5filepath = a_tools.measurement_filename(folder, file_id=file_id)
    data_file = h5py.File(h5filepath, mode)
    try:
        channel_names = get_hdf_param_value(data_file['Experimental Data'],
                                            'value_names')
        data_file.close()
        return channel_names
    except Exception as e:
        data_file.close()
        raise e


def get_param_from_metadata_group(timestamp=None, param_name=None, file_id=None,
                                  data_file=None, close_file=True, mode='r'):
    """
    Get a parameter with param_name from the Experimental Metadata group in
    the HDF5 file specified by timestamp, or return the whole group if
    param_name is None.
    :param timestamp: (str) measurement timestamp of form YYYYMMDD_hhmmsss
    :param param_name: (str) name of a key in Experimental Metadata group
    :param data_file: (HDF file) opened HDF5 file
    :param close_file: (bool) whether to close the HDF5 file
    :return: the value of the param_name or the whole experimental metadata
    dictionary
    """
    if data_file is None:
        if timestamp is None:
            raise ValueError('Please provide either timestamp or data_file.')
        folder = a_tools.get_folder(timestamp)
        h5filepath = a_tools.measurement_filename(folder, file_id=file_id)
        data_file = h5py.File(h5filepath, mode)

    try:
        if param_name is None:
            group = data_file['Experimental Data']
            return read_dict_from_hdf5({}, group['Experimental Metadata'])

        group = data_file['Experimental Data']['Experimental Metadata']
        if param_name in group:
            group = group[param_name]
            param_value = OrderedDict()
            if isinstance(group, h5py._hl.dataset.Dataset):
                param_value = list(np.array(group).flatten())
            else:
                param_value = read_dict_from_hdf5(param_value, group)
        elif param_name in group.attrs:
            param_value = get_hdf_param_value(group, param_name)
        else:
            raise KeyError(f'{param_name} was not found in metadata.')
        if close_file:
            data_file.close()
    except Exception as e:
        data_file.close()
        raise e
    return param_value


def get_data_from_hdf_file(timestamp=None, data_file=None,
                           close_file=True, file_id=None, mode='r'):
    """
    Return the measurement data stored in Experimental Data group of the file
    specified by timestamp.
    :param timestamp: (str) measurement timestamp of form YYYYMMDD_hhmmsss
    :param data_file: (HDF file) opened HDF5 file
    :param close_file: (bool) whether to close the HDF5 file
    :return: numpy array with measurement data
    """
    if data_file is None:
        if timestamp is None:
            raise ValueError('Please provide either timestamp or data_file.')
        folder = a_tools.get_folder(timestamp)
        h5filepath = a_tools.measurement_filename(folder, file_id=file_id)
        data_file = h5py.File(h5filepath, mode)
    try:
        group = data_file['Experimental Data']
        if 'Data' in group:
            dataset = np.array(group['Data'])
        else:
            raise KeyError('Data was not found in Experimental Data.')
        if close_file:
            data_file.close()
    except Exception as e:
        data_file.close()
        raise e
    return dataset


def open_hdf_file(timestamp=None, folder=None, filepath=None, mode='r', file_id=None):
    """
    Opens the hdf5 file with flexible input parameters. If no parameter is given,
    opens the  hdf5 of the last measurement in reading mode.
    Args:
        :param timestamp: (str) measurement timestamp of form YYYYMMDD_hhmmsss
        :param folder: (str) path to file location
        :param mode filepath: (str) path to hdf5 file. Overwrites timestamp
            and folder
        :param mode: (str) mode to open the file ('r' for read),
            ('r+' for read/write)
        :param file_id: (str) file id
    :return: opened HDF5 file

    """
    if filepath is None:
        if folder is None:
            assert timestamp is not None
            folder = a_tools.get_folder(timestamp)
        filepath = a_tools.measurement_filename(folder, file_id=file_id)
    return h5py.File(filepath, mode)


def get_instr_param_from_hdf_file(instr_name, param_name, timestamp=None,
                                  folder=None, **params):
    """
    Extracts the value for the parameter specified by param_name for the
    instrument specified by instr_name from an HDF file.
    :param instr_name: str specifying the instrument name in the HDF file
    :param param_name: str specifyin the name of the parameter to extract
    :param timestamp: str of the form YYYYMMDD_hhmmss.
    :param folder: path to HDF file
    :param params: keyword arguments
    :return: value corresponding to param_name
    """
    if folder is None:
        if timestamp is None:
            raise ValueError('Please provide either timestamp or folder.')
        folder = a_tools.get_folder(timestamp)

    d = {}
    get_params_from_hdf_file(
        d, {'instr_param_val': f'Instrument settings.{instr_name}.{param_name}'},
        folder=folder)

    if d['instr_param_val'] == 0:
        raise KeyError(f'Parameter {param_name} not found for instrument '
                       f'{instr_name}.')
    return d['instr_param_val']


def get_clf_params_from_hdf_file(timestamp, meas_obj_names, for_ge=True,
                                 **params):
    """
    Extracts the acquistion classifier parameters for the meas_obj_names from
    an HDF file.
    First tries to take them from the Analysis group (timestamp corresponds to
    an ssro calibration measurement). If a key error is raised, it will take
    them from the qubit parameter acq_classifier_params.
    :param timestamp: timestamp string
    :param meas_obj_names: list of measured object names
    :param for_ge: flag indicating whether to ignore the f-level classification
        (sets means to 1000 for the f-level)
    :param params: keyword arguments passed to get_params_from_hdf_file
    :return: dict with meas_obj_names as keys and classifier params as values
    """

    try:
<<<<<<< HEAD
        print('Clf params from analysis group.')
        params_dict = {}
        params_dict.update({f'{qbn}':
                                f'Analysis.Processed data.analysis_params.classifier_params.{qbn}'
=======
        params_dict = {}
        params_dict.update({f'{qbn}':
                                f'Analysis.Processed data.analysis_params.'
                                f'classifier_params.{qbn}'
>>>>>>> cfeff3f5
                            for qbn in meas_obj_names})
        classifier_params = get_params_from_hdf_file(
            {},  params_dict, folder=a_tools.get_folder(timestamp), **params)
    except KeyError:
<<<<<<< HEAD
        print('Clf params from qubit.')
        params_dict = {}
        params_dict.update({f'{qbn}':
                                f'Instrument settings.{qbn}.acq_classifier_params'
=======
        params_dict = {}
        params_dict.update({f'{qbn}':
                                f'Instrument settings.{qbn}.'
                                f'acq_classifier_params'
>>>>>>> cfeff3f5
                            for qbn in meas_obj_names})
        classifier_params = get_params_from_hdf_file(
            {},  params_dict, folder=a_tools.get_folder(timestamp), **params)

    if for_ge:
        for qbn in classifier_params:
            classifier_params[qbn]['means_'][2, :] = [1000, 1000]

    return classifier_params


def get_params_from_hdf_file(data_dict, params_dict=None, numeric_params=None,
                             add_param_method=None, folder=None, **params):
    """
    Extracts the parameter provided in params_dict from an HDF file
    and saves them in data_dict.
    :param data_dict: OrderedDict where parameters and their values are saved
    :param params_dict: OrderedDict with key being the parameter name that will
        be used as key in data_dict for this parameter, and value being a
        parameter name or a path + parameter name indie the HDF file.
    :param numeric_params: list of parameter names from amount the keys of
        params_dict. This specifies that those parameters are numbers and will
        be converted to floats.
    :param folder: path to file from which data will be read
    :param params: keyword arguments:
        append_value (bool, default: True): whether to append an
            already-existing key
        update_value (bool, default: False): whether to replace an
            already-existing key
        h5mode (str, default: 'r+'): reading mode of the HDF file
        close_file (bool, default: True): whether to close the HDF file(s)
    """
    if params_dict is None:
        params_dict = get_param('params_dict', data_dict, raise_error=True,
                                **params)
    if numeric_params is None:
        numeric_params = get_param('numeric_params', data_dict,
                                   default_value=[], **params)

    # if folder is not specified, will take the last folder in the list from
    # data_dict['folders']
    if folder is None:
        folder = get_param('folders', data_dict, raise_error=True, **params)
        if len(folder) > 0:
            folder = folder[-1]

    h5mode = get_param('h5mode', data_dict, default_value='r', **params)
    h5filepath = a_tools.measurement_filename(folder, **params)
    data_file = h5py.File(h5filepath, h5mode)

    try:
        for save_par, file_par in params_dict.items():
            epd = data_dict
            all_keys = save_par.split('.')
            for i in range(len(all_keys)-1):
                if all_keys[i] not in epd:
                    epd[all_keys[i]] = OrderedDict()
                epd = epd[all_keys[i]]

            if isinstance(epd, list):
                epd = epd[-1]

            if file_par == 'measurementstring':
                add_param(all_keys[-1],
                          [os.path.split(folder)[1][7:]],
                          epd, add_param_method='append')
                continue

            group_name = '/'.join(file_par.split('.')[:-1])
            par_name = file_par.split('.')[-1]
            if group_name == '':
                group = data_file
                attrs = []
            else:
                group = data_file[group_name]
                attrs = list(group.attrs)

            if group_name in data_file or group_name == '':
                if par_name in attrs:
                    add_param(all_keys[-1],
                              get_hdf_param_value(group,
                                                  par_name),
                              epd, add_param_method=add_param_method)
                elif par_name in list(group.keys()) or file_par == '':
                    par = group[par_name] if par_name != '' else group
                    if isinstance(par,
                                  h5py._hl.dataset.Dataset):
                        add_param(all_keys[-1],
                                  np.array(par),
                                  epd, add_param_method=add_param_method)
                    else:
                        add_param(all_keys[-1],
                                  read_dict_from_hdf5(
                                      {}, par),
                                  epd, add_param_method=add_param_method)

            if all_keys[-1] not in epd:
                # search through the attributes of all groups
                for group_name in data_file.keys():
                    if par_name in list(data_file[group_name].attrs):
                        add_param(all_keys[-1],
                                  get_hdf_param_value(data_file[group_name],
                                                      par_name),
                                  epd, add_param_method=add_param_method)

            if all_keys[-1] not in epd:
                log.warning(f'Parameter {file_par} was not found.')
                epd[all_keys[-1]] = 0
        data_file.close()
    except Exception as e:
        data_file.close()
        raise e

    for par_name in data_dict:
        if par_name in numeric_params:
            if hasattr(data_dict[par_name], '__iter__'):
                data_dict[par_name] = [np.float(p) for p
                                       in data_dict[par_name]]
                data_dict[par_name] = np.asarray(data_dict[par_name])
            else:
                data_dict[par_name] = np.float(data_dict[par_name])

    if get_param('close_file', data_dict, default_value=True, **params):
        data_file.close()
    else:
        if 'data_files' in data_dict:
            data_dict['data_files'] += [data_file]
        else:
            data_dict['data_files'] = [data_file]
    return data_dict


def get_data_to_process(data_dict, keys_in):
    """
    Finds data to be processed in unproc_data_dict based on keys_in.

    :param data_dict: OrderedDict containing data to be processed
    :param keys_in: list of channel names or dictionary paths leading to
            data to be processed. For example: raw w1, filtered_data.raw w0
    :return:
        data_to_proc_dict: dictionary {ch_in: data_ch_in}
    """
    data_to_proc_dict = OrderedDict()
    key_found = True
    for keyi in keys_in:
        all_keys = keyi.split('.')
        if len(all_keys) == 1:
            try:
                # if isinstance(data_dict[all_keys[0]], dict):
                #     data_to_proc_dict = {f'{keyi}.{k}': deepcopy(v) for k, v
                #                          in data_dict[all_keys[0]].items()}
                # else:
                data_to_proc_dict[keyi] = data_dict[all_keys[0]]
            except KeyError:
                key_found = False
        else:
            try:
                data = data_dict
                for k in all_keys:
                    data = data[k]
                if isinstance(data, dict):
                    data_to_proc_dict = {f'{keyi}.{k}': deepcopy(data[k])
                                         for k in data}
                else:
                    data_to_proc_dict[keyi] = deepcopy(data)
            except KeyError:
                key_found = False
        if not key_found:
            raise ValueError(f'Channel {keyi} was not found.')
    return data_to_proc_dict


def get_param(param, data_dict, default_value=None,
              raise_error=False, error_message=None, **params):
    """
    Get the value of the parameter "param" from params, data_dict, or metadata.
    :param name: name of the parameter being sought
    :param data_dict: OrderedDict where param is to be searched
    :param default_value: default value for the parameter being sought in case
        it is not found.
    :param raise_error: whether to raise error if the parameter is not found
    :param params: keyword args where parameter is to be sough
    :return: the value of the parameter
    """

    p = params
    dd = data_dict
    md = data_dict.get('exp_metadata', dict())
    if isinstance(md, list):
        # this should only happen when extracting metadata from a list of
        # timestamps. Hence, this extraction should be done separate from
        # from other parameter extractions, and one should call
        # combine_metadata_list in pipeline_analysis.py afterwards.
        md = md[0]
    value = p.get(param,
                  dd.get(param,
                         md.get(param, 'not found')))

    # the check isinstance(valeu, str) is necessary because if value is an array
    # or list then the check value == 'not found' raises an "elementwise
    # comparison failed" warning in the notebook
    if isinstance(value, str) and value == 'not found':
        all_keys = param.split('.')
        if len(all_keys) > 1:
            for i in range(len(all_keys)-1):
                if all_keys[i] in p:
                    p = p[all_keys[i]]
                if all_keys[i] in dd:
                    dd = dd[all_keys[i]]
                if all_keys[i] in md:
                    md = md[all_keys[i]]
                p = p if isinstance(p, dict) else OrderedDict()
                if isinstance(dd, list) or isinstance(dd, np.ndarray):
                    all_keys[i + 1] = int(all_keys[i + 1])
                else:
                    dd = dd if isinstance(dd, dict) else OrderedDict()
                md = md if isinstance(md, dict) else OrderedDict()
        if isinstance(dd, list) or isinstance(dd, np.ndarray):
            value = dd[all_keys[-1]]
        else:
            value = p.get(all_keys[-1],
                          dd.get(all_keys[-1],
                                 md.get(all_keys[-1], default_value)))

    if raise_error and value is None:
        if error_message is None:
            error_message = f'{param} was not found in either data_dict, or ' \
                            f'exp_metadata or input params.'
        raise ValueError(error_message)
    return value


def pop_param(param, data_dict, default_value=None,
              raise_error=False, error_message=None, node_params=None):
    """
    Pop the value of the parameter "param" from params, data_dict, or metadata.
    :param name: name of the parameter being sought
    :param data_dict: OrderedDict where param is to be searched
    :param default_value: default value for the parameter being sought in case
        it is not found.
    :param raise_error: whether to raise error if the parameter is not found
    :param params: keyword args where parameter is to be sough
    :return: the value of the parameter
    """
    if node_params is None:
        node_params = OrderedDict()

    p = node_params
    dd = data_dict
    md = data_dict.get('exp_metadata', dict())
    if isinstance(md, list):
        # this should only happen when extracting metadata from a list of
        # timestamps. Hence, this extraction should be done separate from
        # from other parameter extractions, and one should call
        # combine_metadata_list in pipeline_analysis.py afterwards.
        md = md[0]
    value = p.pop(param,
                  dd.pop(param,
                         md.pop(param, 'not found')))

    # the check isinstance(valeu, str) is necessary because if value is an array
    # or list then the check value == 'not found' raises an "elementwise
    # comparison failed" warning in the notebook
    if isinstance(value, str) and value == 'not found':
        all_keys = param.split('.')
        if len(all_keys) > 1:
            for i in range(len(all_keys)-1):
                if all_keys[i] in p:
                    p = p[all_keys[i]]
                if all_keys[i] in dd:
                    dd = dd[all_keys[i]]
                if all_keys[i] in md:
                    md = md[all_keys[i]]
                p = p if isinstance(p, dict) else OrderedDict()
                dd = dd if isinstance(dd, dict) else OrderedDict()
                md = md if isinstance(md, dict) else OrderedDict()

        value = p.pop(all_keys[-1],
                      dd.pop(all_keys[-1],
                             md.pop(all_keys[-1], default_value)))

    if raise_error and value is None:
        if error_message is None:
            error_message = f'{param} was not found in either data_dict, or ' \
                            f'exp_metadata or input params.'
        raise ValueError(error_message)
    return value


def add_param(name, value, data_dict, add_param_method=None, **params):
    """
    Adds a new key-value pair to the data_dict, with key = name.
    If update, it will try data_dict[name].update(value), else raises KeyError.
    :param name: key of the new parameter in the data_dict
    :param value: value of the new parameter
    :param data_dict: OrderedDict containing data to be processed
    :param add_param_method: str specifying how to add the value if name
        already exists in data_dict:
            'skip': skip adding this parameter without raising an error
            'replace': replace the old value corresponding to name with value
            'update': whether to try data_dict[name].update(value).
                Both value and the already-existing entry in data_dict have got
                to be dicts.
            'append': whether to try data_dict[name].extend(value). If either
                value or already-existing entry in data_dict are not lists,
                they will be converted to lists.
    :param params: keyword arguments

    Assumptions:
        - if update_value == True, both value and the already-existing entry in
            data_dict need to be dicts.
    """
    dd = data_dict
    all_keys = name.split('.')
    if len(all_keys) > 1:
        for i in range(len(all_keys)-1):
            if isinstance(dd, list):
                all_keys[i] = int(all_keys[i])
            if not isinstance(dd, list) and all_keys[i] not in dd:
                dd[all_keys[i]] = OrderedDict()
            dd = dd[all_keys[i]]

    if isinstance(dd, list) or isinstance(dd, np.ndarray):
        all_keys[-1] = int(all_keys[-1])
    if isinstance(dd, list) or all_keys[-1] in dd:
        if add_param_method == 'skip':
            return
        elif add_param_method == 'update':
            if not isinstance(value, dict):
                raise ValueError(f'The value corresponding to {all_keys[-1]} '
                                 f'is not a dict. Cannot update_value in '
                                 f'data_dict')
            if isinstance(dd[all_keys[-1]], list):
                for k, v in value.items():
                    dd[all_keys[-1]][int(k)] = v
            else:
                dd[all_keys[-1]].update(value)
        elif add_param_method == 'append':
            v = dd[all_keys[-1]]
            if not isinstance(v, list):
                dd[all_keys[-1]] = [v]
            else:
                dd[all_keys[-1]] = v
            if not isinstance(value, list):
                dd[all_keys[-1]].extend([value])
            else:
                dd[all_keys[-1]].extend(value)
        elif add_param_method == 'replace':
            dd[all_keys[-1]] = value
        else:
            raise KeyError(f'{all_keys[-1]} already exists in data_dict and it'
                           f' is unclear how to add it.')
    else:
        dd[all_keys[-1]] = value


def get_measurement_properties(data_dict, props_to_extract='all',
                               raise_error=True, **params):
    """
    Extracts the items listed in props_to_extract from experiment metadata
    or from params.
    :param data_dict: OrderedDict containing experiment metadata (exp_metadata)
    :param: props_to_extract: list of items to extract. Can be
        'cp' for CalibrationPoints object
        'sp' for SweepPoints object
        'mospm' for meas_obj_sweep_points_map = {mobjn: [sp_names]}
        'movnm' for meas_obj_value_names_map = {mobjn: [value_names]}
        'rev_movnm' for the reversed_meas_obj_value_names_map =
            {value_name: mobjn}
        'mobjn' for meas_obj_names = the measured objects names
        If 'all', then all of the above are extracted.
    :param params: keyword arguments
        enforce_one_meas_obj (default True): checks if meas_obj_names contains
            more than one element. If True, raises an error, else returns
            meas_obj_names[0].
    :return: cal_points, sweep_points, meas_obj_sweep_points_map and
    meas_obj_names

    Assumptions:
        - if cp or sp are strings, then it assumes they can be evaluated
    """
    if props_to_extract == 'all':
        props_to_extract = ['cp', 'sp', 'mospm', 'movnm', 'rev_movnm', 'mobjn']

    props_to_return = []
    for prop in props_to_extract:
        if 'cp' == prop:
            cp = get_param('cal_points', data_dict, raise_error=raise_error,
                           **params)
            if isinstance(cp, str):
                cp = CalibrationPoints.from_string(cp)
            props_to_return += [cp]
        elif 'sp' == prop:
            sp = get_param('sweep_points', data_dict, raise_error=raise_error,
                           **params)
            props_to_return += [sp_mod.SweepPoints(sp)]
        elif 'mospm' == prop:
            meas_obj_sweep_points_map = get_param(
                'meas_obj_sweep_points_map', data_dict, raise_error=raise_error,
                **params)
            props_to_return += [meas_obj_sweep_points_map]
        elif 'movnm' == prop:
            meas_obj_value_names_map = get_param(
                'meas_obj_value_names_map', data_dict, raise_error=raise_error,
                **params)
            props_to_return += [meas_obj_value_names_map]
        elif 'rev_movnm' == prop:
            meas_obj_value_names_map = get_param(
                'meas_obj_value_names_map', data_dict, raise_error=raise_error,
                **params)
            rev_movnm = OrderedDict()
            for mobjn, value_names in meas_obj_value_names_map.items():
                rev_movnm.update({vn: mobjn for vn in value_names})
            props_to_return += [rev_movnm]
        elif 'mobjn' == prop:
            mobjn = get_param('meas_obj_names', data_dict,
                              raise_error=raise_error, **params)
            if params.get('enforce_one_meas_obj', True):
                if isinstance(mobjn, list):
                    if len(mobjn) > 1:
                        raise ValueError(f'This node expects one measurement '
                                         f'object, {len(mobjn)} were given.')
                    else:
                        mobjn = mobjn[0]
            else:
                if isinstance(mobjn, str):
                    mobjn = [mobjn]
            props_to_return += [mobjn]
        else:
            raise KeyError(f'Extracting {prop} is not implemented in this '
                           f'function. Please use get_params_from_hdf_file.')

    if len(props_to_return) == 1:
        props_to_return = props_to_return[0]

    return props_to_return


def get_qb_channel_map_from_file(data_dict, data_keys, **params):
    file_type = params.get('file_type', 'hdf')
    qb_names = get_param('qb_names', data_dict, **params)
    if qb_names is None:
        raise ValueError('Either channel_map or qb_names must be specified.')

    folder = get_param('folders', data_dict, **params)[-1]
    if folder is None:
        raise ValueError('Path to file must be saved in '
                         'data_dict[folders] in order to extract '
                         'channel_map.')

    if file_type == 'hdf':
        qb_channel_map = a_tools.get_qb_channel_map_from_hdf(
            qb_names, value_names=data_keys, file_path=folder)
    else:
        raise ValueError('Only "hdf" files supported at the moment.')
    return qb_channel_map


## Helper functions ##
def get_msmt_data(all_data, cal_points, qb_name):
    """
    Extracts data points from all_data that correspond to the measurement
    points (without calibration points data).
    :param all_data: array containing both measurement and calibration
                     points data
    :param cal_points: CalibrationPoints instance or its repr
    :param qb_name: qubit name
    :return: measured data without calibration points data
    """
    if cal_points is None:
        return all_data

    if isinstance(cal_points, str):
        cal_points = repr(cal_points)
    if qb_name in cal_points.qb_names:
        n_cal_pts = len(cal_points.get_states(qb_name)[qb_name])
        if n_cal_pts == 0:
            return all_data
        else:
            return deepcopy(all_data[:-n_cal_pts])
    else:
        return all_data


def get_cal_data(all_data, cal_points, qb_name):
    """
    Extracts data points from all_data that correspond to the calibration points
    data.
    :param all_data: array containing both measurement and calibration
                     points data
    :param cal_points: CalibrationPoints instance or its repr
    :param qb_name: qubit name
    :return: Calibration points data
    """
    if cal_points is None:
        return np.array([])

    if isinstance(cal_points, str):
        cal_points = repr(cal_points)
    if qb_name in cal_points.qb_names:
        n_cal_pts = len(cal_points.get_states(qb_name)[qb_name])
        if n_cal_pts == 0:
            return np.array([])
        else:
            return deepcopy(all_data[-n_cal_pts:])
    else:
        return np.array([])


def get_cal_sweep_points(sweep_points_array, cal_points, qb_name):
    """
    Creates the sweep points corresponding to the calibration points data as
    equally spaced number_of_cal_states points, with the spacing given by the
    spacing in sweep_points_array.
    :param sweep_points_array: array of physical sweep points
    :param cal_points: CalibrationPoints instance or its repr
    :param qb_name: qubit name
    """
    if cal_points is None:
        return np.array([])
    if isinstance(cal_points, str):
        cal_points = repr(cal_points)

    if qb_name in cal_points.qb_names:
        n_cal_pts = len(cal_points.get_states(qb_name)[qb_name])
        if n_cal_pts == 0:
            return np.array([])
        else:
            try:
                step = np.abs(sweep_points_array[-1] - sweep_points_array[-2])
            except IndexError:
                # This fallback is used to have a step value in the same order
                # of magnitude as the value of the single sweep point
                step = np.abs(sweep_points_array[0])
            return np.array([sweep_points_array[-1] + i * step for
                             i in range(1, n_cal_pts + 1)])
    else:
        return np.array([])


def get_reset_reps_from_data_dict(data_dict):
    reset_reps = 0
    metadata = data_dict.get('exp_metadata', {})
    if 'preparation_params' in metadata:
        if 'active' in metadata['preparation_params'].get(
                'preparation_type', 'wait'):
            reset_reps = metadata['preparation_params'].get(
                'reset_reps', 0)
    return reset_reps


def get_observables(data_dict, keys_out=None, preselection_shift=-1,
                    do_preselection=False, **params):
    """
    Creates the observables dictionary from meas_obj_names, preselection_shift,
        and do_preselection.
    :param data_dict: OrderedDict containing data to be processed and where
        processed data is to be stored
    :param keys_out: list with one entry specifying the key name or dictionary
        key path in data_dict for the processed data to be saved into
    :param preselection_shift: integer specifying which readout prior to the
        current readout to be considered for preselection
    :param do_preselection: bool specifying whether to do preselection on
        the data.
    :param params: keyword arguments
        Expects to find either in data_dict or in params:
            - meas_obj_names: list of measurement object names
    :return: a dictionary with
        name of the qubit as key and boolean value indicating if it is
        selecting exited states. If the qubit is missing from the list
        of states it is averaged out. Instead of just the qubit name, a
        tuple of qubit name and a shift value can be passed, where the
        shift value specifies the relative readout index for which the
        state is checked.
        Example qb2-qb4 state tomo with preselection:
            {'pre': {('qb2', -1): False,
                    ('qb4', -1): False}, # preselection conditions
             '$\\| gg\\rangle$': {'qb2': False,
                                  'qb4': False,
                                  ('qb2', -1): False,
                                  ('qb4', -1): False},
             '$\\| ge\\rangle$': {'qb2': False,
                                  'qb4': True,
                                  ('qb2', -1): False,
                                  ('qb4', -1): False},
             '$\\| eg\\rangle$': {'qb2': True,
                                  'qb4': False,
                                  ('qb2', -1): False,
                                  ('qb4', -1): False},
             '$\\| ee\\rangle$': {'qb2': True,
                                  'qb4': True,
                                  ('qb2', -1): False,
                                  ('qb4', -1): False}}
    """
    mobj_names = None
    legacy_channel_map = get_param('channel_map', data_dict, **params)
    task_list = get_param('task_list', data_dict, **params)
    if legacy_channel_map is not None:
        mobj_names = list(legacy_channel_map)
    else:
        mobj_names = get_measurement_properties(
            data_dict, props_to_extract=['mobjn'], enforce_one_meas_obj=False,
            **params)
    # elif task_list is not None:
    #     mobj_names = get_param('qubits', task_list[0])

    # if mobj_names is None:
    #     # make sure the qubits are in the correct order here when we take a
    #     # tomo measurement in new framework
    #     mobj_names = get_measurement_properties(
    #         data_dict, props_to_extract=['mobjn'], enforce_one_meas_obj=False,
    #         **params)

    combination_list = list(itertools.product([False, True],
                                              repeat=len(mobj_names)))
    preselection_condition = dict(zip(
        [(qb, preselection_shift) for qb in mobj_names],  # keys contain shift
        combination_list[0]  # first comb has all ground
    ))
    observables = OrderedDict()

    # add preselection condition also as an observable
    if do_preselection:
        observables["pre"] = preselection_condition
    # add all combinations
    for i, states in enumerate(combination_list):
        name = ''.join(['e' if s else 'g' for s in states])
        obs_name = '$\| ' + name + '\\rangle$'
        observables[obs_name] = dict(zip(mobj_names, states))
        # add preselection condition
        if do_preselection:
            observables[obs_name].update(preselection_condition)

    if keys_out is None:
        keys_out = ['observables']
    if len(keys_out) != 1:
        raise ValueError(f'keys_out must have length one. {len(keys_out)} '
                         f'entries were given.')
    add_param(keys_out[0], observables, data_dict, **params)


def select_data_from_nd_array(data_dict, keys_in, keys_out, **params):
    """
    Select subset of data from an n-d array along any of the axes.
    :param data_dict: OrderedDict containing data to be processed and where
        processed data is to be stored
    :param keys_in: key names or dictionary keys paths in data_dict for shots
        (with preselection) classified into pg, pe, pf
    :param keys_out: list of key names or dictionary keys paths in
        data_dict for the processed data to be saved into
    :param params: keyword arguments
        - selection_map (dict, default: must be provided): dict of the form
            {axis: index_list} where axis is any axis in the original data array.
            index_list is a list of tuples specifying indices or ranges as:
            - [2, 3, 4]: array[2] and array[3] and array[4]
            - [(n, m)]: array[n:m]
            - [(n, 'end')]: array[n:]
            - [(n, m, k)]: array[n:m:k]
            - can also be [2, (n, end), (m, k, l)] etc.

    A new entry in data_dict is added for each keyi in keys_in, under
    keyo in keys_out.

    Assumptions:
        - len(keys_in) == len(keys_out)
        - if len(keys_in) > 1, the same selection_map is used for all
    """
    if len(keys_out) != len(keys_in):
        raise ValueError('keys_out and keys_in do not have '
                         'the same length.')

    data_to_proc_dict = get_data_to_process(data_dict, keys_in)
    selection_map = get_param('selection_map', data_dict, raise_error=True,
                              **params)

    for keyi, keyo in zip(keys_in, keys_out):
        selected_data = deepcopy(data_to_proc_dict[keyi])
        for axis, sel_info in selection_map.items():
            indices = np.array([], dtype=int)
            arange_axis = np.arange(selected_data.shape[axis])
            for sl in sel_info:
                if hasattr(sl, '__iter__'):
                    if len(sl) == 2:
                        if sl[1] == 'end':
                            indices = np.append(indices, arange_axis[sl[0]:])
                        else:
                            indices = np.append(indices,
                                                arange_axis[sl[0]:sl[1]])
                    elif len(sl) == 3:
                        if sl[1] == 'end':
                            indices = np.append(indices,
                                                arange_axis[sl[0]::sl[2]])
                        else:
                            indices = np.append(indices,
                                                arange_axis[sl[0]:sl[1]:sl[2]])
                else:
                    # sl is a number
                    indices = np.append(indices, sl)

            if len(indices):
                indices = np.sort(indices)
                selected_data = np.take(selected_data, indices, axis=axis)
            else:
                log.warning('No data selected in select_data_from_nd_array.')

        add_param(keyo, selected_data, data_dict, **params)


### functions that do NOT have the ana_v3 format for input parameters ###

def observable_product(*observables):
    """
    Finds the product-observable of the input observables.
    If the observable conditions are contradicting, returns None. For the
    format of the observables, see the docstring of `probability_table`.
    """
    res_obs = {}
    for obs in observables:
        for k in obs:
            if k in res_obs:
                if obs[k] != res_obs[k]:
                    return None
            else:
                res_obs[k] = obs[k]
    return res_obs


def get_cal_state_color(cal_state_label):
    if cal_state_label == 'g' or cal_state_label == r'$|g\rangle$':
        return 'k'
    elif cal_state_label == 'e' or cal_state_label == r'$|e\rangle$':
        return 'gray'
    elif cal_state_label == 'f' or cal_state_label == r'$|f\rangle$':
        return 'C8'
    else:
        return 'C4'


def get_latex_prob_label(prob_label):
    if 'pg ' in prob_label.lower():
        return r'$|g\rangle$ state population'
    elif 'pe ' in prob_label.lower():
        return r'$|e\rangle$ state population'
    elif 'pf ' in prob_label.lower():
        return r'$|f\rangle$ state population'
    else:
        return prob_label


def flatten_list(lst_of_lsts):
    """
    Flattens the list of lists lst_of_lsts.
    :param lst_of_lsts: a list of lists
    :return: flattened list
    """
    if all([isinstance(e, (list, tuple)) for e in lst_of_lsts]):
        return [e for l1 in lst_of_lsts for e in l1]
    elif any([isinstance(e, (list, tuple)) for e in lst_of_lsts]):
        l = []
        for e in lst_of_lsts:
            if isinstance(e, (list, tuple)):
                l.extend(e)
            else:
                l.append(e)
        return l
    else:
        return lst_of_lsts


def is_string_in(string, lst_to_search):
    """
    Checks whether string is in the list lst_to_serach
    :param string: a string
    :param lst_to_search: list of strings or list of lists of strings
    :return: True or False
    """
    lst_to_search_flat = flatten_list(lst_to_search)
    found = False
    for el in lst_to_search_flat:
        if string in el:
            found = True
            break
    return found


def get_sublst_with_all_strings_of_list(lst_to_search, lst_to_match):
    """
    Finds all string elements in lst_to_search that contain the
    string elements of lst_to_match.
    :param lst_to_search: list of strings to search
    :param lst_to_match: list of strings to match
    :return: list of strings from lst_to_search that contain all string
    elements in lst_to_match
    """
    lst_w_matches = []
    for etm in lst_to_match:
        for ets in lst_to_search:
            r = re.search(etm, ets)
            if r is not None:
                lst_w_matches += [ets]
    # unique_everseen takes unique elements while also keeping the original
    # order of the elements
    return list(unique_everseen(lst_w_matches))


def check_equal(value1, value2):
    """
    Check if value1 is the same as value2.
    :param value1: dict, list, tuple, str, np.ndarray; dict, list, tuple can
        contain further dict, list, tuple
    :param value2: dict, list, tuple, str, np.ndarray; dict, list, tuple can
        contain further dict, list, tuple
    :return: True if value1 is the same as value2, else False
    """
    if not isinstance(value1, (float, int, bool, np.number,
                               np.float_, np.int_, np.bool_)):
        assert type(value1) == type(value2)

    if not hasattr(value1, '__iter__'):
        return value1 == value2
    else:
        if isinstance(value1, dict):
            if len(value1) != len(value2):
                return False
            for k, v in value1.items():
                if k not in value2:
                    return False
                else:
                    if not check_equal(v, value2[k]):
                        return False
            # if it reached this point, then all key-vals are the same
            return True
        if isinstance(value1, (list, tuple)):
            if len(value1) != len(value2):
                return False
            for v1, v2 in zip(value1, value2):
                if not check_equal(v1, v2):
                    return False
            return True
        else:
            try:
                # numpy array
                if value1.shape != value2.shape:
                    return False
                else:
                    return np.all(np.isclose(value1, value2))
            except AttributeError:
                if len(value1) != len(value2):
                    return False
                else:
                    return value1 == value2


def read_analysis_file(timestamp=None, filepath=None, data_dict=None,
                       file_id=None, ana_file=None, close_file=True, mode='r'):
    """
    Creates a data_dict from an AnalysisResults file as generated by analysis_v3
    :param timestamp: str with a measurement timestamp
    :param filepath: (str) path to file
    :param data_dict: dict where to store the file entries
    :param file_id: suffix to the usual HDF measurement file found from giving
        a measurement timestamp. Defaults to '_AnalysisResults,' the standard
        suffix created by analysis_v3
    :param ana_file: HDF file instance
    :param close_file: whether to close the HDF file at the end
    :param mode: str specifying the HDF read mode (if ana_file is None)
    :return: the data dictionary
    """
    if data_dict is None:
        data_dict = {}
    try:
        if ana_file is None:
            if filepath is None:
                if file_id is None:
                    file_id = 'AnalysisResults'
                folder = a_tools.get_folder(timestamp)
                filepath = a_tools.measurement_filename(folder,
                                                        file_id=f'_{file_id}')
            ana_file = h5py.File(filepath, mode)
        read_from_hdf(data_dict, ana_file)
        if close_file:
            ana_file.close()
    except Exception as e:
        if close_file:
            try:
                ana_file.close()
            except AttributeError:
                # there was an exception before reaching the line above where
                # ana_file is opened
                pass
        raise e
    return data_dict


def read_from_hdf(data_dict, hdf_group):
    """
    Adds to data_dict everything found in the HDF group or file hdf_group.
    :param data_dict: dict where the entries will be stored
    :param hdf_group: HDF group or file
    :return: nothing but updates data_dict with all values from hdf_group
    """
    if not len(hdf_group) and not len(hdf_group.attrs):
        path = hdf_group.name.split('/')[1:]
        add_param('.'.join(path), {}, data_dict)

    for key, value in hdf_group.items():
        if isinstance(value, h5py.Group):
            read_from_hdf(data_dict, value)
        else:
            path = value.name.split('/')[1:]
            if 'list_type' not in value.attrs:
                val_to_store = value[()]
            elif value.attrs['list_type'] == 'str':
                # lists of strings needs some special care, see also
                # the writing part in the writing function above.
                val_to_store = [x[0] for x in value[()]]
            else:
                val_to_store = list(value[()])
            if path[-2] == path[-1]:
                path = path[:-1]
            add_param('.'.join(path), val_to_store, data_dict)

    path = hdf_group.name.split('/')[1:]
    for key, value in hdf_group.attrs.items():
        if isinstance(value, str):
            # Extracts "None" as an exception as h5py does not support
            # storing None, nested if statement to avoid elementwise
            # comparison warning
            if value == 'NoneType:__None__':
                value = None
            elif value == 'NoneType:__emptylist__':
                value = []

        temp_path = deepcopy(path)
        if temp_path[-1] != key:
            temp_path += [key]
        if 'list_type' not in hdf_group.attrs:
            value = convert_attribute(value)
            if key == 'cal_points' and not isinstance(value, str):
                value = repr(value)
        add_param('.'.join(temp_path), value, data_dict)

    if 'list_type' in hdf_group.attrs:
        if (hdf_group.attrs['list_type'] == 'generic_list' or
                hdf_group.attrs['list_type'] == 'generic_tuple'):
            list_dict = pop_param('.'.join(path), data_dict)
            data_list = []
            for i in range(list_dict['list_length']):
                data_list.append(list_dict[f'list_idx_{i}'])
            if hdf_group.attrs['list_type'] == 'generic_tuple':
                data_list = tuple(data_list)
            if path[-1] == 'sweep_points':
                data_list = sp_mod.SweepPoints(data_list)
            add_param('.'.join(path), data_list, data_dict,
                      add_param_method='replace')
        else:
            raise NotImplementedError('cannot read "list_type":"{}"'.format(
                hdf_group.attrs['list_type']))



<|MERGE_RESOLUTION|>--- conflicted
+++ resolved
@@ -205,32 +205,18 @@
     """
 
     try:
-<<<<<<< HEAD
-        print('Clf params from analysis group.')
-        params_dict = {}
-        params_dict.update({f'{qbn}':
-                                f'Analysis.Processed data.analysis_params.classifier_params.{qbn}'
-=======
         params_dict = {}
         params_dict.update({f'{qbn}':
                                 f'Analysis.Processed data.analysis_params.'
                                 f'classifier_params.{qbn}'
->>>>>>> cfeff3f5
                             for qbn in meas_obj_names})
         classifier_params = get_params_from_hdf_file(
             {},  params_dict, folder=a_tools.get_folder(timestamp), **params)
     except KeyError:
-<<<<<<< HEAD
-        print('Clf params from qubit.')
-        params_dict = {}
-        params_dict.update({f'{qbn}':
-                                f'Instrument settings.{qbn}.acq_classifier_params'
-=======
         params_dict = {}
         params_dict.update({f'{qbn}':
                                 f'Instrument settings.{qbn}.'
                                 f'acq_classifier_params'
->>>>>>> cfeff3f5
                             for qbn in meas_obj_names})
         classifier_params = get_params_from_hdf_file(
             {},  params_dict, folder=a_tools.get_folder(timestamp), **params)
