import logging
log = logging.getLogger(__name__)
import re
import os
import h5py
import itertools
import numpy as np
from numpy import array  # Needed for eval. Do not remove.
from copy import deepcopy
from collections import OrderedDict
from more_itertools import unique_everseen
from pycqed.analysis import analysis_toolbox as a_tools
from pycqed.measurement.hdf5_data import read_dict_from_hdf5
<<<<<<< HEAD
from pycqed.measurement.calibration.calibration_points import CalibrationPoints
from pycqed.measurement import sweep_points as sp_mod
=======
from pycqed.measurement.calibration_points import CalibrationPoints
from pycqed.measurement import sweep_points as sp_mod


def convert_attribute(attr_val):
    """
    Converts byte type to string because of h5py datasaving
    :param attr_val: the raw value of the attribute as retrieved from the HDF
        file
    :return: the converted attribute value
    """
    if type(attr_val) == bytes:
        attr_val = attr_val.decode('utf-8')
    # If it is an array of value decodes individual entries
    if type(attr_val) == np.ndarray:
        attr_val = [av.decode('utf-8') for av in attr_val]
    try:
        return eval(attr_val)
    except Exception:
        return attr_val
>>>>>>> 8a68f0b9


def get_hdf_param_value(group, param_name):
    '''
    Returns an attribute "key" of the group "Experimental Data"
    in the hdf5 datafile.
    '''
    s = group.attrs[param_name]
    return convert_attribute(s)


def get_value_names_from_timestamp(timestamp, file_id=None,):
    """
    Returns value_names from the HDF5 file specified by timestamp.
    :param timestamp: (str) measurement timestamp of form YYYYMMDD_hhmmsss
    :return: list of value_names
    """
    folder = a_tools.get_folder(timestamp)
    h5filepath = a_tools.measurement_filename(folder, file_id=file_id)
    data_file = h5py.File(h5filepath, 'r+')
    try:
        channel_names = get_hdf_param_value(data_file['Experimental Data'],
                                            'value_names')
        data_file.close()
        return channel_names
    except Exception as e:
        data_file.close()
        raise e


def get_param_from_metadata_group(timestamp=None, param_name=None, file_id=None,
                                  data_file=None, close_file=True):
    """
    Get a parameter with param_name from the Experimental Metadata group in
    the HDF5 file specified by timestamp, or return the whole group if
    param_name is None.
    :param timestamp: (str) measurement timestamp of form YYYYMMDD_hhmmsss
    :param param_name: (str) name of a key in Experimental Metadata group
    :param data_file: (HDF file) opened HDF5 file
    :param close_file: (bool) whether to close the HDF5 file
    :return: the value of the param_name or the whole experimental metadata
    dictionary
    """
    if data_file is None:
        if timestamp is None:
            raise ValueError('Please provide either timestamp or data_file.')
        folder = a_tools.get_folder(timestamp)
        h5filepath = a_tools.measurement_filename(folder, file_id=file_id)
        data_file = h5py.File(h5filepath, 'r+')

    try:
        if param_name is None:
            group = data_file['Experimental Data']
            return read_dict_from_hdf5({}, group['Experimental Metadata'])

        group = data_file['Experimental Data']['Experimental Metadata']
        if param_name in group:
            group = group[param_name]
            param_value = OrderedDict()
            if isinstance(group, h5py._hl.dataset.Dataset):
                param_value = list(np.array(group).flatten())
            else:
                param_value = read_dict_from_hdf5(param_value, group)
        elif param_name in group.attrs:
            param_value = get_hdf_param_value(group, param_name)
        else:
            raise KeyError(f'{param_name} was not found in metadata.')
        if close_file:
            data_file.close()
    except Exception as e:
        data_file.close()
        raise e
    return param_value


def get_data_from_hdf_file(timestamp=None, data_file=None,
                           close_file=True, file_id=None):
    """
    Return the measurement data stored in Experimental Data group of the file
    specified by timestamp.
    :param timestamp: (str) measurement timestamp of form YYYYMMDD_hhmmsss
    :param data_file: (HDF file) opened HDF5 file
    :param close_file: (bool) whether to close the HDF5 file
    :return: numpy array with measurement data
    """
    if data_file is None:
        if timestamp is None:
            raise ValueError('Please provide either timestamp or data_file.')
        folder = a_tools.get_folder(timestamp)
        h5filepath = a_tools.measurement_filename(folder, file_id=file_id)
        data_file = h5py.File(h5filepath, 'r+')
    try:
        group = data_file['Experimental Data']
        if 'Data' in group:
            dataset = np.array(group['Data'])
        else:
            raise KeyError('Data was not found in Experimental Data.')
        if close_file:
            data_file.close()
    except Exception as e:
        data_file.close()
        raise e
    return dataset


def open_data_file_from_timestamp(timestamp, mode='r+', file_id=None):
    """
    Return the opened HDF5 file specified by timestamp.
    ! File is not closed !
    :param timestamp: (str) measurement timestamp of form YYYYMMDD_hhmmsss
    :param mode: (str) in what mode to open the file
    :return: open HDF5 file
    """
    folder = a_tools.get_folder(timestamp)
    h5filepath = a_tools.measurement_filename(folder, file_id=file_id)
    data_file = h5py.File(h5filepath, mode)
    return data_file


def get_params_from_hdf_file(data_dict, params_dict=None, numeric_params=None,
                             append_value=False, update_value=False,
                             replace_value=False, folder=None, **params):
    """
    Extracts the parameter provided in params_dict from an HDF file
    and saves them in data_dict.
    :param data_dict: OrderedDict where parameters and their values are saved
    :param params_dict: OrderedDict with key being the parameter name that will
        be used as key in data_dict for this parameter, and value being a
        parameter name or a path + parameter name indie the HDF file.
    :param numeric_params: list of parameter names from amount the keys of
        params_dict. This specifies that those parameters are numbers and will
        be converted to floats.
    :param folder: path to file from which data will be read
    :param params: keyword arguments:
        append_value (bool, default: True): whether to append an
            already-existing key
        update_value (bool, default: False): whether to replace an
            already-existing key
        h5mode (str, default: 'r+'): reading mode of the HDF file
        close_file (bool, default: True): whether to close the HDF file(s)
    """
    if params_dict is None:
        params_dict = get_param('params_dict', data_dict, raise_error=True,
                                **params)
    if numeric_params is None:
        numeric_params = get_param('numeric_params', data_dict,
                                   default_value=[], **params)
    if append_value is True and update_value is True:
        raise ValueError('"append_value" and "update_value" '
                         'cannot both be True.')

    # if folder is not specified, will take the last folder in the list from
    # data_dict['folders']
    if folder is None:
        folder = get_param('folders', data_dict, raise_error=True, **params)
        if len(folder) > 0:
            folder = folder[-1]

    h5mode = get_param('h5mode', data_dict, default_value='r+', **params)
    h5filepath = a_tools.measurement_filename(folder, **params)
    data_file = h5py.File(h5filepath, h5mode)

    try:
        for save_par, file_par in params_dict.items():
            epd = data_dict
            all_keys = save_par.split('.')
            for i in range(len(all_keys)-1):
                if all_keys[i] not in epd:
                    epd[all_keys[i]] = OrderedDict()
                epd = epd[all_keys[i]]

            if isinstance(epd, list):
                epd = epd[-1]

            if file_par == 'measurementstring':
                add_param(all_keys[-1],
                          [os.path.split(folder)[1][7:]],
                          epd, append_value=True,
                          update_value=False,
                          replace_value=False)
                continue

            if len(file_par.split('.')) == 1:
                par_name = file_par.split('.')[0]
                for group_name in data_file.keys():
                    if par_name in list(data_file[group_name].attrs):
                        add_param(all_keys[-1],
                                  get_hdf_param_value(data_file[group_name],
                                                      par_name),
                                  epd, append_value=append_value,
                                  update_value=update_value,
                                  replace_value=replace_value)
            else:
                group_name = '/'.join(file_par.split('.')[:-1])
                par_name = file_par.split('.')[-1]
                if group_name in data_file:
                    if par_name in list(data_file[group_name].attrs):
                        add_param(all_keys[-1],
                                  get_hdf_param_value(data_file[group_name],
                                                      par_name),
                                  epd, append_value=append_value,
                                  update_value=update_value,
                                  replace_value=replace_value)
                    elif par_name in list(data_file[group_name].keys()):
                        add_param(all_keys[-1],
                                  read_dict_from_hdf5(
                                      {}, data_file[group_name][par_name]),
                                  epd, append_value=append_value,
                                  update_value=update_value,
                                  replace_value=replace_value)

            if all_keys[-1] not in epd:
                log.warning(f'Parameter {file_par} was not found.')
                epd[all_keys[-1]] = 0
        data_file.close()
    except Exception as e:
        data_file.close()
        raise e

    for par_name in data_dict:
        if par_name in numeric_params:
            if hasattr(data_dict[par_name], '__iter__'):
                data_dict[par_name] = [np.float(p) for p
                                       in data_dict[par_name]]
                data_dict[par_name] = np.asarray(data_dict[par_name])
            else:
                data_dict[par_name] = np.float(data_dict[par_name])

    if get_param('close_file', data_dict, default_value=True, **params):
        data_file.close()
    else:
        if 'data_files' in data_dict:
            data_dict['data_files'] += [data_file]
        else:
            data_dict['data_files'] = [data_file]
    return data_dict


def get_data_to_process(data_dict, keys_in):
    """
    Finds data to be processed in unproc_data_dict based on keys_in.

    :param data_dict: OrderedDict containing data to be processed
    :param keys_in: list of channel names or dictionary paths leading to
            data to be processed. For example: raw w1, filtered_data.raw w0
    :return:
        data_to_proc_dict: dictionary {ch_in: data_ch_in}
    """
    data_to_proc_dict = OrderedDict()
    key_found = True
    for keyi in keys_in:
        all_keys = keyi.split('.')
        if len(all_keys) == 1:
            try:
                # if isinstance(data_dict[all_keys[0]], dict):
                #     data_to_proc_dict = {f'{keyi}.{k}': deepcopy(v) for k, v
                #                          in data_dict[all_keys[0]].items()}
                # else:
                data_to_proc_dict[keyi] = data_dict[all_keys[0]]
            except KeyError:
                key_found = False
        else:
            try:
                data = data_dict
                for k in all_keys:
                    data = data[k]
                if isinstance(data, dict):
                    data_to_proc_dict = {f'{keyi}.{k}': deepcopy(data[k])
                                         for k in data}
                else:
                    data_to_proc_dict[keyi] = deepcopy(data)
            except KeyError:
                key_found = False
        if not key_found:
            raise ValueError(f'Channel {keyi} was not found.')
    return data_to_proc_dict


def get_param(param, data_dict, default_value=None,
              raise_error=False, error_message=None, **params):
    """
    Get the value of the parameter "param" from params, data_dict, or metadata.
    :param name: name of the parameter being sought
    :param data_dict: OrderedDict where param is to be searched
    :param default_value: default value for the parameter being sought in case
        it is not found.
    :param raise_error: whether to raise error if the parameter is not found
    :param params: keyword args where parameter is to be sough
    :return: the value of the parameter
    """

    p = params
    dd = data_dict
    md = data_dict.get('exp_metadata', dict())
    if isinstance(md, list):
        # this should only happen when extracting metadata from a list of
        # timestamps. Hence, this extraction should be done separate from
        # from other parameter extractions, and one should call
        # combine_metadata_list in pipeline_analysis.py afterwards.
        md = md[0]
    value = p.get(param,
                  dd.get(param,
                         md.get(param, 'not found')))

    # the check isinstance(valeu, str) is necessary because if value is an array
    # or list then the check value == 'not found' raises an "elementwise
    # comparison failed" warning in the notebook
    if isinstance(value, str) and value == 'not found':
        all_keys = param.split('.')
        if len(all_keys) > 1:
            for i in range(len(all_keys)-1):
                if all_keys[i] in p:
                    p = p[all_keys[i]]
                if all_keys[i] in dd:
                    dd = dd[all_keys[i]]
                if all_keys[i] in md:
                    md = md[all_keys[i]]
                p = p if isinstance(p, dict) else OrderedDict()
                dd = dd if isinstance(dd, dict) else OrderedDict()
                md = md if isinstance(md, dict) else OrderedDict()
        value = p.get(all_keys[-1],
                      dd.get(all_keys[-1],
                             md.get(all_keys[-1], default_value)))

    if raise_error and value is None:
        if error_message is None:
            error_message = f'{param} was not found in either data_dict, or ' \
                            f'exp_metadata or input params.'
        raise ValueError(error_message)
    return value


def pop_param(param, data_dict, default_value=None,
              raise_error=False, error_message=None, node_params=None):
    """
    Pop the value of the parameter "param" from params, data_dict, or metadata.
    :param name: name of the parameter being sought
    :param data_dict: OrderedDict where param is to be searched
    :param default_value: default value for the parameter being sought in case
        it is not found.
    :param raise_error: whether to raise error if the parameter is not found
    :param params: keyword args where parameter is to be sough
    :return: the value of the parameter
    """

    if node_params is None:
        node_params = OrderedDict()

    p = node_params
    dd = data_dict
    md = data_dict.get('exp_metadata', dict())
    if isinstance(md, list):
        # this should only happen when extracting metadata from a list of
        # timestamps. Hence, this extraction should be done separate from
        # from other parameter extractions, and one should call
        # combine_metadata_list in pipeline_analysis.py afterwards.
        md = md[0]
    value = p.pop(param,
                  dd.pop(param,
                         md.pop(param, 'not found')))

    # the check isinstance(valeu, str) is necessary because if value is an array
    # or list then the check value == 'not found' raises an "elementwise
    # comparison failed" warning in the notebook
    if isinstance(value, str) and value == 'not found':
        all_keys = param.split('.')
        if len(all_keys) > 1:
            for i in range(len(all_keys)-1):
                if all_keys[i] in p:
                    p = p[all_keys[i]]
                if all_keys[i] in dd:
                    dd = dd[all_keys[i]]
                if all_keys[i] in md:
                    md = md[all_keys[i]]
                p = p if isinstance(p, dict) else OrderedDict()
                dd = dd if isinstance(dd, dict) else OrderedDict()
                md = md if isinstance(md, dict) else OrderedDict()

        value = p.pop(all_keys[-1],
                      dd.pop(all_keys[-1],
                             md.pop(all_keys[-1], default_value)))

    if raise_error and value is None:
        if error_message is None:
            error_message = f'{param} was not found in either data_dict, or ' \
                            f'exp_metadata or input params.'
        raise ValueError(error_message)
    return value


def add_param(name, value, data_dict, update_value=False, append_value=False,
              replace_value=False, **params):
    """
    Adds a new key-value pair to the data_dict, with key = name.
    If update, it will try data_dict[name].update(value), else raises KeyError.
    :param name: key of the new parameter in the data_dict
    :param value: value of the new parameter
    :param data_dict: OrderedDict containing data to be processed
    :param update_value: whether to try data_dict[name].update(value).
        Both value and the already-existing entry in data_dict need to be dicts.
    :param append_value: whether to try data_dict[name].extend(value). If either
        value or already-existing entry in data_dict are not lists, they will be
        converted to lists.
    :param replace_value: whether to replaced the already-existing key in
        data_dict
    :param params: keyword arguments

    Assumptions:
        - if update_value == True, both value and the already-existing entry in
            data_dict need to be dicts.
    """
    if any([append_value, update_value]) and replace_value:
        raise ValueError('"replace_value" cannot be True when either '
                         '"append_value" or "update_value" is True.')

    dd = data_dict
    all_keys = name.split('.')
    if len(all_keys) > 1:
        for i in range(len(all_keys)-1):
            if all_keys[i] not in dd:
                dd[all_keys[i]] = OrderedDict()
            dd = dd[all_keys[i]]

    if all_keys[-1] in dd:
        if update_value:
            if not isinstance(value, dict):
                raise ValueError(f'The value corresponding to {all_keys[-1]} '
                                 f'is not a dict. Cannot update_value in '
                                 f'data_dict')
            dd[all_keys[-1]].update(value)
        elif append_value:
            v = dd[all_keys[-1]]
            if not isinstance(v, list):
                dd[all_keys[-1]] = [v]
            else:
                dd[all_keys[-1]] = v
            if not isinstance(value, list):
                dd[all_keys[-1]].extend([value])
            else:
                dd[all_keys[-1]].extend(value)
        elif replace_value:
            dd[all_keys[-1]] = value
        else:
            raise KeyError(f'{all_keys[-1]} already exists in data_dict and it'
                           f' is unclear how to add it.')
    else:
        dd[all_keys[-1]] = value


def get_measurement_properties(data_dict, props_to_extract='all',
                               raise_error=True, **params):
    """
    Extracts the items listed in props_to_extract from experiment metadata
    or from params.
    :param data_dict: OrderedDict containing experiment metadata (exp_metadata)
    :param: props_to_extract: list of items to extract. Can be
        'cp' for CalibrationPoints object
        'sp' for SweepPoints object
        'mospm' for meas_obj_sweep_points_map = {mobjn: [sp_names]}
        'movnm' for meas_obj_value_names_map = {mobjn: [value_names]}
        'rev_movnm' for the reversed_meas_obj_value_names_map =
            {value_name: mobjn}
        'mobjn' for meas_obj_names = the measured objects names
        If 'all', then all of the above are extracted.
    :param params: keyword arguments
        enforce_one_meas_obj (default True): checks if meas_obj_names contains
            more than one element. If True, raises an error, else returns
            meas_obj_names[0].
    :return: cal_points, sweep_points, meas_obj_sweep_points_map and
    meas_obj_names

    Assumptions:
        - if cp or sp are strings, then it assumes they can be evaluated
    """
    if props_to_extract == 'all':
        props_to_extract = ['cp', 'sp', 'mospm', 'movnm', 'rev_movnm', 'mobjn']

    props_to_return = []
    for prop in props_to_extract:
        if 'cp' == prop:
            cp = get_param('cal_points', data_dict, raise_error=raise_error,
                           **params)
            if isinstance(cp, str):
                cp = CalibrationPoints.from_string(cp)
            props_to_return += [cp]
        elif 'sp' == prop:
            sp = get_param('sweep_points', data_dict, raise_error=raise_error,
                           **params)
            props_to_return += [sp_mod.SweepPoints.cast_init(sp)]
        elif 'mospm' == prop:
            meas_obj_sweep_points_map = get_param(
                'meas_obj_sweep_points_map', data_dict, raise_error=raise_error,
                **params)
            props_to_return += [meas_obj_sweep_points_map]
        elif 'movnm' == prop:
            meas_obj_value_names_map = get_param(
                'meas_obj_value_names_map', data_dict, raise_error=raise_error,
                **params)
            props_to_return += [meas_obj_value_names_map]
        elif 'rev_movnm' == prop:
            meas_obj_value_names_map = get_param(
                'meas_obj_value_names_map', data_dict, raise_error=raise_error,
                **params)
            rev_movnm = OrderedDict()
            for mobjn, value_names in meas_obj_value_names_map.items():
                rev_movnm.update({vn: mobjn for vn in value_names})
            props_to_return += [rev_movnm]
        elif 'mobjn' == prop:
            mobjn = get_param('meas_obj_names', data_dict,
                              raise_error=raise_error, **params)
            if params.get('enforce_one_meas_obj', True):
                if isinstance(mobjn, list):
                    if len(mobjn) > 1:
                        raise ValueError(f'This node expects one measurement '
                                         f'object, {len(mobjn)} were given.')
                    else:
                        mobjn = mobjn[0]
            else:
                if isinstance(mobjn, str):
                    mobjn = [mobjn]
            props_to_return += [mobjn]
        else:
            raise KeyError(f'Extracting {prop} is not implemented in this '
                           f'function. Please use get_params_from_hdf_file.')

    if len(props_to_return) == 1:
        props_to_return = props_to_return[0]

    return props_to_return


def get_qb_channel_map_from_file(data_dict, data_keys, **params):
    file_type = params.get('file_type', 'hdf')
    qb_names = get_param('qb_names', data_dict, **params)
    if qb_names is None:
        raise ValueError('Either channel_map or qb_names must be specified.')

    folder = get_param('folders', data_dict, **params)[-1]
    if folder is None:
        raise ValueError('Path to file must be saved in '
                         'data_dict[folders] in order to extract '
                         'channel_map.')

    if file_type == 'hdf':
        qb_channel_map = a_tools.get_qb_channel_map_from_hdf(
            qb_names, value_names=data_keys, file_path=folder)
    else:
        raise ValueError('Only "hdf" files supported at the moment.')
    return qb_channel_map


## Helper functions ##
def get_msmt_data(all_data, cal_points, qb_name):
    """
    Extracts data points from all_data that correspond to the measurement
    points (without calibration points data).
    :param all_data: array containing both measurement and calibration
                     points data
    :param cal_points: CalibrationPoints instance or its repr
    :param qb_name: qubit name
    :return: measured data without calibration points data
    """
    if cal_points is None:
        return all_data

    if isinstance(cal_points, str):
        cal_points = repr(cal_points)
    if qb_name in cal_points.qb_names:
        n_cal_pts = len(cal_points.get_states(qb_name)[qb_name])
        if n_cal_pts == 0:
            return all_data
        else:
            return deepcopy(all_data[:-n_cal_pts])
    else:
        return all_data


def get_cal_data(all_data, cal_points, qb_name):
    """
    Extracts data points from all_data that correspond to the calibration points
    data.
    :param all_data: array containing both measurement and calibration
                     points data
    :param cal_points: CalibrationPoints instance or its repr
    :param qb_name: qubit name
    :return: Calibration points data
    """
    if cal_points is None:
        return np.array([])

    if isinstance(cal_points, str):
        cal_points = repr(cal_points)
    if qb_name in cal_points.qb_names:
        n_cal_pts = len(cal_points.get_states(qb_name)[qb_name])
        if n_cal_pts == 0:
            return np.array([])
        else:
            return deepcopy(all_data[-n_cal_pts:])
    else:
        return np.array([])


def get_cal_sweep_points(sweep_points_array, cal_points, qb_name):
    """
    Creates the sweep points corresponding to the calibration points data as
    equally spaced number_of_cal_states points, with the spacing given by the
    spacing in sweep_points_array.
    :param sweep_points_array: array of physical sweep points
    :param cal_points: CalibrationPoints instance or its repr
    :param qb_name: qubit name
    """
    if cal_points is None:
        return np.array([])
    if isinstance(cal_points, str):
        cal_points = repr(cal_points)

    if qb_name in cal_points.qb_names:
        n_cal_pts = len(cal_points.get_states(qb_name)[qb_name])
        if n_cal_pts == 0:
            return np.array([])
        else:
            try:
                step = np.abs(sweep_points_array[-1] - sweep_points_array[-2])
            except IndexError:
                # This fallback is used to have a step value in the same order
                # of magnitude as the value of the single sweep point
                step = np.abs(sweep_points_array[0])
            return np.array([sweep_points_array[-1] + i * step for
                             i in range(1, n_cal_pts + 1)])
    else:
        return np.array([])


def get_reset_reps_from_data_dict(data_dict):
    reset_reps = 0
    metadata = data_dict.get('exp_metadata', {})
    if 'preparation_params' in metadata:
        if 'active' in metadata['preparation_params'].get(
                'preparation_type', 'wait'):
            reset_reps = metadata['preparation_params'].get(
                'reset_reps', 0)
    return reset_reps


def get_observables(data_dict, keys_out=None, preselection_shift=-1,
                    do_preselection=False, **params):
    """
    Creates the observables dictionary from meas_obj_names, preselection_shift,
        and do_preselection.
    :param data_dict: OrderedDict containing data to be processed and where
        processed data is to be stored
    :param keys_out: list with one entry specifying the key name or dictionary
        key path in data_dict for the processed data to be saved into
    :param preselection_shift: integer specifying which readout prior to the
        current readout to be considered for preselection
    :param do_preselection: bool specifying whether to do preselection on
        the data.
    :param params: keyword arguments
        Expects to find either in data_dict or in params:
            - meas_obj_names: list of measurement object names
    :return: a dictionary with
        name of the qubit as key and boolean value indicating if it is
        selecting exited states. If the qubit is missing from the list
        of states it is averaged out. Instead of just the qubit name, a
        tuple of qubit name and a shift value can be passed, where the
        shift value specifies the relative readout index for which the
        state is checked.
        Example qb2-qb4 state tomo with preselection:
            {'pre': {('qb2', -1): False,
                    ('qb4', -1): False}, # preselection conditions
             '$\\| gg\\rangle$': {'qb2': False,
                                  'qb4': False,
                                  ('qb2', -1): False,
                                  ('qb4', -1): False},
             '$\\| ge\\rangle$': {'qb2': False,
                                  'qb4': True,
                                  ('qb2', -1): False,
                                  ('qb4', -1): False},
             '$\\| eg\\rangle$': {'qb2': True,
                                  'qb4': False,
                                  ('qb2', -1): False,
                                  ('qb4', -1): False},
             '$\\| ee\\rangle$': {'qb2': True,
                                  'qb4': True,
                                  ('qb2', -1): False,
                                  ('qb4', -1): False}}
    """
    legacy_channel_map = get_param('channel_map', data_dict, **params)
    if legacy_channel_map is not None:
        mobj_names = list(legacy_channel_map)
    else:
        # make sure the qubits are in the correct order here when we take a
        # tomo measurement in new framework
        mobj_names = get_measurement_properties(
            data_dict, props_to_extract=['mobjn'], enforce_one_meas_obj=False,
            **params)
    combination_list = list(itertools.product([False, True],
                                              repeat=len(mobj_names)))
    preselection_condition = dict(zip(
        [(qb, preselection_shift) for qb in mobj_names],  # keys contain shift
        combination_list[0]  # first comb has all ground
    ))
    observables = OrderedDict()

    # add preselection condition also as an observable
    if do_preselection:
        observables["pre"] = preselection_condition
    # add all combinations
    for i, states in enumerate(combination_list):
        name = ''.join(['e' if s else 'g' for s in states])
        obs_name = '$\| ' + name + '\\rangle$'
        observables[obs_name] = dict(zip(mobj_names, states))
        # add preselection condition
        if do_preselection:
            observables[obs_name].update(preselection_condition)

    if keys_out is None:
        keys_out = ['observables']
    if len(keys_out) != 1:
        raise ValueError(f'keys_out must have length one. {len(keys_out)} '
                         f'entries were given.')
    add_param(keys_out[0], observables, data_dict, **params)


### functions that do NOT have the ana_v3 format for input parameters ###

def observable_product(*observables):
    """
    Finds the product-observable of the input observables.
    If the observable conditions are contradicting, returns None. For the
    format of the observables, see the docstring of `probability_table`.
    """
    res_obs = {}
    for obs in observables:
        for k in obs:
            if k in res_obs:
                if obs[k] != res_obs[k]:
                    return None
            else:
                res_obs[k] = obs[k]
    return res_obs


def get_cal_state_color(cal_state_label):
    if cal_state_label == 'g' or cal_state_label == r'$|g\rangle$':
        return 'k'
    elif cal_state_label == 'e' or cal_state_label == r'$|e\rangle$':
        return 'gray'
    elif cal_state_label == 'f' or cal_state_label == r'$|f\rangle$':
        return 'C8'
    else:
        return 'C4'


def get_latex_prob_label(prob_label):
    if 'pg ' in prob_label.lower():
        return r'$|g\rangle$ state population'
    elif 'pe ' in prob_label.lower():
        return r'$|e\rangle$ state population'
    elif 'pf ' in prob_label.lower():
        return r'$|f\rangle$ state population'
    else:
        return prob_label


def flatten_list(lst_of_lsts):
    """
    Flattens the list of lists lst_of_lsts.
    :param lst_of_lsts: a list of lists
    :return: flattened list
    """
    if all([isinstance(e, (list, tuple)) for e in lst_of_lsts]):
        return [e for l1 in lst_of_lsts for e in l1]
    elif any([isinstance(e, (list, tuple)) for e in lst_of_lsts]):
        l = []
        for e in lst_of_lsts:
            if isinstance(e, (list, tuple)):
                l.extend(e)
            else:
                l.append(e)
        return l
    else:
        return lst_of_lsts


def is_string_in(string, lst_to_search):
    """
    Checks whether string is in the list lst_to_serach
    :param string: a string
    :param lst_to_search: list of strings or list of lists of strings
    :return: True or False
    """
    lst_to_search_flat = flatten_list(lst_to_search)
    found = False
    for el in lst_to_search_flat:
        if string in el:
            found = True
            break
    return found


def get_sublst_with_all_strings_of_list(lst_to_search, lst_to_match):
    """
    Finds all string elements in lst_to_search that contain the
    string elements of lst_to_match.
    :param lst_to_search: list of strings to search
    :param lst_to_match: list of strings to match
    :return: list of strings from lst_to_search that contain all string
    elements in lst_to_match
    """
    lst_w_matches = []
    for etm in lst_to_match:
        for ets in lst_to_search:
            r = re.search(etm, ets)
            if r is not None:
                lst_w_matches += [ets]
    # unique_everseen takes unique elements while also keeping the original
    # order of the elements
    return list(unique_everseen(lst_w_matches))


def check_equal(value1, value2):
    """
    Check if value1 is the same as value2.
    :param value1: dict, list, tuple, str, np.ndarray; dict, list, tuple can
        contain further dict, list, tuple
    :param value2: dict, list, tuple, str, np.ndarray; dict, list, tuple can
        contain further dict, list, tuple
    :return: True if value1 is the same as value2, else False
    """
<<<<<<< HEAD
    assert type(value1) == type(value2)
=======
    if not isinstance(value1, (float, int, bool, np.number,
                               np.float_, np.int_, np.bool_)):
        assert type(value1) == type(value2)
>>>>>>> 8a68f0b9

    if not hasattr(value1, '__iter__'):
        return value1 == value2
    else:
        if isinstance(value1, dict):
            if len(value1) != len(value2):
                return False
            for k, v in value1.items():
                if k not in value2:
                    return False
                else:
                    if not check_equal(v, value2[k]):
                        return False
            # if it reached this point, then all key-vals are the same
            return True
        if isinstance(value1, (list, tuple)):
            if len(value1) != len(value2):
                return False
            for v1, v2 in zip(value1, value2):
                if not check_equal(v1, v2):
                    return False
            return True
        else:
            try:
<<<<<<< HEAD
                if value1.shape != value2.shape:
                    return False
            except AttributeError:
                if len(value1) != len(value2):
                    return False
            return np.all(value1 == value2)
=======
                # numpy array
                if value1.shape != value2.shape:
                    return False
                else:
                    return np.all(np.isclose(value1, value2))
            except AttributeError:
                if len(value1) != len(value2):
                    return False
                else:
                    return value1 == value2


def read_analysis_file(timestamp, data_dict=None, file_id=None,
                       ana_file=None, close_file=True, mode='r+'):
    """
    Creates a data_dict from an AnalysisResults file as generated by analysis_v3
    :param timestamp: str with a measurement timestamp
    :param data_dict: dict where to store the file entries
    :param file_id: suffix to the usual HDF measurement file found from giving
        a measurement timestamp. Defaults to '_AnalysisResults,' the standard
        suffix created by analysis_v3
    :param ana_file: HDF file instance
    :param close_file: whether to close the HDF file at the end
    :param mode: str specifying the HDF read mode (if ana_file is None)
    :return: the data dictionary
    """
    if data_dict is None:
        data_dict = {}
    try:
        if ana_file is None:
            if file_id is None:
                file_id = '_AnalysisResults'
            folder = a_tools.get_folder(timestamp)
            h5filepath = a_tools.measurement_filename(folder, file_id=file_id)
            ana_file = h5py.File(h5filepath, mode)
        read_from_hdf(data_dict, ana_file)
        if close_file:
            ana_file.close()
    except Exception as e:
        if close_file:
            ana_file.close()
        raise e
    return data_dict


def read_from_hdf(data_dict, hdf_group):
    """
    Adds to data_dict everything found in the HDF group or file hdf_group.
    :param data_dict: dict where the entries will be stored
    :param hdf_group: HDF group or file
    :return: nothing but updates data_dict with all values from hdf_group
    """
    if not len(hdf_group) and not len(hdf_group.attrs):
        path = hdf_group.name.split('/')[1:]
        add_param('.'.join(path), {}, data_dict)

    for key, value in hdf_group.items():
        if isinstance(value, h5py.Group):
            read_from_hdf(data_dict, value)
        else:
            path = value.name.split('/')[1:]
            if 'list_type' not in value.attrs:
                val_to_store = value[()]
            elif value.attrs['list_type'] == 'str':
                # lists of strings needs some special care, see also
                # the writing part in the writing function above.
                val_to_store = [x[0] for x in value[()]]
            else:
                val_to_store = list(value[()])
            if path[-2] == path[-1]:
                path = path[:-1]
            add_param('.'.join(path), val_to_store, data_dict)

    path = hdf_group.name.split('/')[1:]
    for key, value in hdf_group.attrs.items():
        if isinstance(value, str):
            # Extracts "None" as an exception as h5py does not support
            # storing None, nested if statement to avoid elementwise
            # comparison warning
            if value == 'NoneType:__None__':
                value = None
            elif value == 'NoneType:__emptylist__':
                value = []

        temp_path = deepcopy(path)
        if temp_path[-1] != key:
            temp_path += [key]
        if 'list_type' not in hdf_group.attrs:
            value = convert_attribute(value)
            if key == 'cal_points' and not isinstance(value, str):
                value = repr(value)
        add_param('.'.join(temp_path), value, data_dict)

    if 'list_type' in hdf_group.attrs:
        if (hdf_group.attrs['list_type'] == 'generic_list' or
                hdf_group.attrs['list_type'] == 'generic_tuple'):
            list_dict = pop_param('.'.join(path), data_dict)
            data_list = []
            for i in range(list_dict['list_length']):
                data_list.append(list_dict[f'list_idx_{i}'])
            if hdf_group.attrs['list_type'] == 'generic_tuple':
                data_list = tuple(data_list)
            if path[-1] == 'sweep_points':
                data_list = sp_mod.SweepPoints.cast_init(data_list)
            add_param('.'.join(path), data_list, data_dict, replace_value=True)
        else:
            raise NotImplementedError('cannot read "list_type":"{}"'.format(
                hdf_group.attrs['list_type']))



>>>>>>> 8a68f0b9
<|MERGE_RESOLUTION|>--- conflicted
+++ resolved
@@ -11,11 +11,7 @@
 from more_itertools import unique_everseen
 from pycqed.analysis import analysis_toolbox as a_tools
 from pycqed.measurement.hdf5_data import read_dict_from_hdf5
-<<<<<<< HEAD
 from pycqed.measurement.calibration.calibration_points import CalibrationPoints
-from pycqed.measurement import sweep_points as sp_mod
-=======
-from pycqed.measurement.calibration_points import CalibrationPoints
 from pycqed.measurement import sweep_points as sp_mod
 
 
@@ -35,7 +31,6 @@
         return eval(attr_val)
     except Exception:
         return attr_val
->>>>>>> 8a68f0b9
 
 
 def get_hdf_param_value(group, param_name):
@@ -866,13 +861,9 @@
         contain further dict, list, tuple
     :return: True if value1 is the same as value2, else False
     """
-<<<<<<< HEAD
-    assert type(value1) == type(value2)
-=======
     if not isinstance(value1, (float, int, bool, np.number,
                                np.float_, np.int_, np.bool_)):
         assert type(value1) == type(value2)
->>>>>>> 8a68f0b9
 
     if not hasattr(value1, '__iter__'):
         return value1 == value2
@@ -897,14 +888,6 @@
             return True
         else:
             try:
-<<<<<<< HEAD
-                if value1.shape != value2.shape:
-                    return False
-            except AttributeError:
-                if len(value1) != len(value2):
-                    return False
-            return np.all(value1 == value2)
-=======
                 # numpy array
                 if value1.shape != value2.shape:
                     return False
@@ -1016,4 +999,3 @@
 
 
 
->>>>>>> 8a68f0b9
