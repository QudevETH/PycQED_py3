--- conflicted
+++ resolved
@@ -242,12 +242,8 @@
 class ProcessingPipeline(list):
 
     global_node_param_defaults = {'keys_out_container': '',
-<<<<<<< HEAD
-                                  'meas_obj_names': None}
-=======
                                   'meas_obj_names': None,
                                   'add_param_method': None}
->>>>>>> cf216836
 
     def __init__(self, pipeline=None, **kw):
         """
