--- conflicted
+++ resolved
@@ -287,16 +287,11 @@
                 for mobj_name in meas_obj_names:
                     # mobjn is a string!
                     new_node_params = deepcopy(node_params)
-<<<<<<< HEAD
-                    new_node_params['meas_obj_names'] = mobj_name
-                    # get the value names corresponding to the measued
-=======
                     new_node_params['joint_processing'] = joint_processing
                     if joint_processing and 'num_keys_out' \
                             not in new_node_params:
                         new_node_params['num_keys_out'] = 1
                     # get the value names corresponding to the measured
->>>>>>> a74ddb95
                     # object name
                     if not joint_processing:
                         mobj_value_names = meas_obj_value_names_map[mobj_name]
@@ -305,25 +300,11 @@
                     for k, v in new_node_params.items():
                         if 'keys_in' in k:
                             keys = self.process_keys_in(
-<<<<<<< HEAD
-                                v, mobj_name, mobj_value_names,
-=======
                                 v, mobj_name, meas_obj_value_names_map,
->>>>>>> a74ddb95
                                 node_idx=i)
                             new_node_params[k] = keys
                     # get keys_out
                     keys_out_container = new_node_params.pop(
-<<<<<<< HEAD
-                        'keys_out_container', mobj_name)
-                    if mobj_name not in keys_out_container:
-                        keys_out_container = \
-                            f'{mobj_name}.{keys_out_container}' \
-                                if len(keys_out_container) > 0 else \
-                                f'{mobj_name}'
-                    keys_out = self.process_keys_out(
-                        keys_out_container=keys_out_container,
-=======
                         'keys_out_container')
                     if len(keys_out_container) == 0:
                         keys_out_container = mobj_name
@@ -341,7 +322,6 @@
                         keys_out_container=keys_out_container,
                         mobj_name=mobj_name,
                         meas_obj_value_names_map=meas_obj_value_names_map,
->>>>>>> a74ddb95
                         **new_node_params)
                     new_node_params['keys_out_container'] = keys_out_container
                     if keys_out is not None:
@@ -391,15 +371,6 @@
                     # a space
                     keys_in_split = keyi.split(' ')
                     if len(keys_in_split) > 1:
-<<<<<<< HEAD
-                        keys_in_suffix = ' '.join(keys_in_split[1:])
-                        keys_in_suffix = f'{mobj_name}.{keys_in_suffix}'
-                        keys_in0 = hlp_mod.get_sublst_with_all_strings_of_list(
-                            lst_to_search=hlp_mod.flatten_list(prev_keys_out),
-                            lst_to_match=mobj_value_names)
-                        keys_in += [ki for ki in keys_in0 if
-                                    keys_in_suffix in ki]
-=======
                         for mobjn in mobj_name.split(','):
                             keys_in_suffix = ' '.join(keys_in_split[1:])
                             keys_in_suffix = f'{mobjn}.{keys_in_suffix}'
@@ -411,7 +382,6 @@
                                     lst_to_match=mobj_value_names)
                             keys_in += [ki for ki in keys_in0 if
                                         keys_in_suffix in ki]
->>>>>>> a74ddb95
                     else:
                         if node_idx is None:
                             raise ValueError('Currnet node index ("node_idx") '
