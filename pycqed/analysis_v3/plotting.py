import logging
log = logging.getLogger(__name__)

import re
import numpy as np
import numbers
from inspect import signature
import matplotlib as mpl
import matplotlib.pyplot as plt
from collections import OrderedDict
from copy import deepcopy
from mpl_toolkits.mplot3d import Axes3D

from pycqed.analysis_v3 import helper_functions as hlp_mod
from pycqed.measurement.calibration.calibration_points import CalibrationPoints
from pycqed.analysis.analysis_toolbox import get_color_order as gco
from pycqed.analysis.analysis_toolbox import get_color_list
from pycqed.analysis.tools.plotting import (
    set_axis_label, flex_colormesh_plot_vs_xy, flex_color_plot_vs_x,
    SI_prefix_and_scale_factor)
from mpl_toolkits.axes_grid1 import make_axes_locatable
import datetime
import sys
this_module = sys.modules[__name__]

from pycqed.analysis_v3 import pipeline_analysis as pla
pla.search_modules.add(this_module)

prx_single_column_width = 3.404
prx_two_column_width = 7.057
# Default to PRX style, change these global variables according to journal
FIGURE_WIDTH_1COL = prx_single_column_width
FIGURE_WIDTH_2COL = prx_two_column_width

############################################
### Helper functions related to Plotting ###
############################################
def default_figure_height(figure_width):
    return figure_width*2/(1 + np.sqrt(5))


def get_default_plot_params(set_params=True, figure_width='1col',
                            figure_height=None, **params):
    """
    Generates the rcParams that produce nice paper-style figures.
    Optionally updates the rcParams if set_pars == True.
    :param set_pars: whether to update the rcParams with the ones generated here
    :param figure_width: wight of the figure. Can be a float representing the
        width in inches, can be the string "2col" for a two column PRX style
        figure, or can be a string of the form "Xcol" with X a float <= 1
        representing a fraction of 1 column PRX style.
    :param figure_height: height of the figure in inches. If None, uses
        the function default_figure_height defined above.
    :param params: keyword arguments
    :return: rcParams dictionary
    """
    if hasattr(figure_width, '__iter__'):
        # assumes figure_width is of the form "Xcol" where X is either a
        # fraction of a column width, or X = 2.
        if figure_width == '2col':
            FIGURE_WIDTH = FIGURE_WIDTH_2COL
        else:
            X = float(figure_width[:-3])
            FIGURE_WIDTH = X*FIGURE_WIDTH_1COL
    else:
        FIGURE_WIDTH = figure_width

    FIGURE_HEIGHT = figure_height
    if FIGURE_HEIGHT is None:
        FIGURE_HEIGHT = default_figure_height(FIGURE_WIDTH)

    params = {
        'font.size': 8,
        'lines.markersize': 2.0,
        'figure.facecolor': '0.9',
        'figure.titlesize': 'medium',
        'axes.titlesize': 'medium',
        'figure.dpi': 300,
        'figure.figsize': (FIGURE_WIDTH, FIGURE_HEIGHT),
        'axes.axisbelow': True,
        'xtick.direction': 'in',
        'xtick.labelsize': 'small',
        'ytick.direction': 'in',
        'ytick.labelsize': 'small',
        'image.interpolation': 'none',
    }

    if set_params:
        plt.rcParams.update(plt.rcParamsDefault)
        plt.rcParams.update(params)
    return plt.rcParams


def add_letter_to_subplots(fig, axes, xoffset=0.0, yoffset=0.0,
                           ha='left', va='top'):
    """
    Adds letters to top left corner of subplots corresponding to axes from fig.
    :param fig: figure object
    :param axes: subplots axes on fig
    :param xoffset: the x location of the letter is the left margin of the axis.
        This might not always work well. xoffset is added to this position.
    :param yoffset: the y location of the letter is the top margin of the axis.
        This might not always work well. yoffset is added to this position.
    :param ha: horizontal alignment of letters
    :param va: vertical alignment of letters
    :return: fig, axes

    Attention!
    Needs to be called after fig.subplots_adjust() or fig.tight_layout()

    """
    # ax_geom = get_axes_geometry_from_figure(fig)
    letters = [f'({chr(x+97)})' for x in range(len(np.array(axes).flatten()))]
    for i, ax in enumerate(np.array(axes).flatten()):
        letter = letters[i]
        ax.text(ax.bbox.transformed(fig.transFigure.inverted()).x0 + xoffset,
                ax.bbox.transformed(fig.transFigure.inverted()).y1 + yoffset,
                letter,
                ha=ha, va=va, transform=fig.transFigure)
    return fig, axes


def get_axes_geometry_from_figure(fig):
    return fig.axes[0].get_subplotspec().get_topmost_subplotspec().\
        get_gridspec().get_geometry()


def default_figure_title(data_dict, meas_obj_name, **params):
    timestamps = hlp_mod.get_param('timestamps', data_dict, raise_error=True,
                                   **params)
    measurementstrings = hlp_mod.get_param('measurementstrings', data_dict,
                                           raise_error=True, **params)
    if len(timestamps) > 1:
        title = f'{timestamps[0]} - {timestamps[-1]}' \
                f'\n{measurementstrings[-1]}'
    else:
        title = f'{timestamps[-1]}\n{measurementstrings[-1]}'

    if len(meas_obj_name.split('_')) > 1:
        title += f'\n{meas_obj_name}'
    else:
        title += f' {meas_obj_name}'
    return title


def default_phase_cmap():
    cols = np.array(((41, 39, 231), (61, 130, 163), (208, 170, 39),
                     (209, 126, 4), (181, 28, 20), (238, 76, 152),
                     (251, 130, 242), (162, 112, 251))) / 255
    n = len(cols)
    cdict = {
        'red': [[i/n, cols[i%n][0], cols[i%n][0]] for i in range(n+1)],
        'green': [[i/n, cols[i%n][1], cols[i%n][1]] for i in range(n+1)],
        'blue': [[i/n, cols[i%n][2], cols[i%n][2]] for i in range(n+1)],
        'alpha': [[i/n, 1.0, 1.0] for i in range(n+1)],
    }

    cmap = mpl.colors.LinearSegmentedColormap('DMDefault', cdict)
    cmap.set_over((0,0,0,0))
    return cmap


## Prepare plot dicts functions ##
def prepare_cal_states_plot_dicts(data_dict, figure_name=None,
                                  keys_in=None, **params):
    """
    Prepares plot for cal_states and adds the plot dicts to the
    data_dict['plot_dicts'].
    :param data_dict: OrderedDict containing data to be processed and where
                    processed data is to be stored
    :param keys_in: list of key names or dictionary keys paths in
                    data_dict for the data to be processed
    :param figure_name: name of the figure on which all the plot dicts created
            will be plotted
    :param params:
        sp_name (str, default: 'none): name of the sweep parameter in
            sweep_points. To be used on x-axis.
        ylabel (str, default: None): y-axis label
        yunit (str, default: ''): y-axis unit
        do_legend (bool, default: True): whether to show the legend
        ncols (int, default: 2 if len(data_to_proc_dict) > 2 else 1):
            number of subplots along x
        nrows (int, default: 2 if len(data_to_proc_dict) == 2 else
            len(data_to_proc_dict) // 2 + len(data_to_proc_dict) % 2):
            number of subplots along y
        key_suffix (str, default: ''): suffix for the key name under which
            the created plot dict is saved

    Assumptions:
        - if len(keys_in) > 1, this function will plot the data corresponding to
        each key_in on a separate subplot. To plot on same axis,
        set ncols=1, nrows=1.
        - cal_points, sweep_points, meas_obj_names exist in
        exp_metadata or params
        - expects 1d arrays
        - meas_obj_names is defined in cal_points
    """
    data_to_proc_dict = hlp_mod.get_data_to_process(data_dict, keys_in)
    cp, sp, mospm, mobjn = hlp_mod.get_measurement_properties(
        data_dict, props_to_extract=['cp', 'sp', 'mospm', 'mobjn'],
        **params)
    if len(cp.states) == 0:
        print(f'There are no cal_states to plot for {mobjn}.')
        return

    # get the sweep points information
    sp_name = params.get('sp_name', mospm[mobjn][0])
    sweep_info = [v for d in sp for k, v in d.items() if sp_name == k]
    if len(sweep_info) == 0:
        raise KeyError(f'{sp_name} not found.')
    physical_swpts = sweep_info[0][0]

    # get x-axis information
    xlabel = sweep_info[0][2]
    xunit = sweep_info[0][1]
    # xvals needs to be extracted in the for loop below

    # get y-axis information
    ylabel = params.get('ylabel', None)
    if ylabel is None:
        ylabel = r'$|f\rangle$ state population' if 'f,' in cp.states else \
                 r'$|e\rangle$ state population'
    yunit = params.get('yunit', '')

    # get more plotting aspect information
    data_labels = params.get('data_labels', ['Data']*len(data_to_proc_dict))
    if len(data_labels) != len(data_to_proc_dict):
        raise ValueError('Lenght of "data_labels" does not equal the number '
                         'of traces to plot')
    plotsize = get_default_plot_params(set=False)['figure.figsize']
    plotsize = (plotsize[0], 1.5*plotsize[1])
    ncols = hlp_mod.get_param(
        'ncols', params, default_value=2 if len(data_to_proc_dict) > 2 else 1)
    nrows = hlp_mod.get_param(
        'nrows', params, default_value=2 if len(data_to_proc_dict) == 2 else
        len(data_to_proc_dict) // 2 + len(data_to_proc_dict) % 2)
    axids = np.arange(ncols*nrows)
    if len(axids) == 1:
        axids = [None]*len(data_to_proc_dict)

    # get figure name
    if figure_name is None:
        figure_name = 'cal_states'
    if mobjn not in figure_name:
        figure_name += '_' + mobjn

    # start to iterate over data_to_proc_dict
    plot_dicts = OrderedDict()
    plot_names_cal = []
    for i, keyi in enumerate(data_to_proc_dict):
        data = data_to_proc_dict[keyi]
        if ylabel is None:
            ylabel = hlp_mod.get_latex_prob_label(keyi)

        cal_swpts = hlp_mod.get_cal_sweep_points(physical_swpts, cp, mobjn)
        cal_data = hlp_mod.get_cal_data(data, cp, mobjn)
        qb_cal_indxs = cp.get_indices()[mobjn]

        # plot cal points
        for ii, cal_pts_idxs in enumerate(qb_cal_indxs.values()):
            plot_dict_name_cal = list(qb_cal_indxs)[ii] + '_' + keyi + \
                                 hlp_mod.get_param('key_suffix', data_dict,
                                                   default_value='', **params)
            plot_dicts[plot_dict_name_cal+'_line'] = {
                'fig_id': figure_name,
                'ax_id': axids[i],
                'numplotsx': ncols,
                'numplotsy': nrows,
                'plotfn': 'plot_hlines',
                'plotsize': (plotsize[0]*ncols, plotsize[1]*nrows),
                'y': np.mean(cal_data[cal_pts_idxs]),
                'xmin': physical_swpts[0],
                'xmax': cal_swpts[-1],
                'colors': 'gray'}
            plot_dicts[plot_dict_name_cal] = {
                'fig_id': figure_name,
                'ax_id': axids[i],
                'numplotsx': ncols,
                'numplotsy': nrows,
                'plotfn': 'plot_line',
                'plotsize': (plotsize[0]*ncols, plotsize[1]*nrows),
                'xvals': cal_swpts[cal_pts_idxs],
                'xlabel': xlabel,
                'xunit': xunit,
                'yvals': cal_data[cal_pts_idxs],
                'ylabel': ylabel,
                'yunit': yunit,
                'setlabel': f'prep {list(qb_cal_indxs)[ii]}',
                'title': default_figure_title(data_dict, mobjn),
                'legend_bbox_to_anchor': (1, 0.5),
                'legend_pos': 'center left',
                'linestyle': 'none',
                'line_kws': {'color': hlp_mod.get_cal_state_color(
                    list(qb_cal_indxs)[ii])}}

            plot_names_cal += [plot_dict_name_cal, plot_dict_name_cal + '_line']

    # add plot_params to each plot dict
    plot_params = hlp_mod.get_param('plot_params', params, default_value={})
    for plt_name in plot_names_cal:
        plot_dicts[plt_name].update(plot_params)

    # add plot_dicts to the data_dict
    hlp_mod.add_param('plot_dicts', plot_dicts, data_dict, update_value=True)

    if params.get('do_plotting', False):
        # do plotting
        plot(data_dict, keys_in=plot_names_cal, **params)
    return plot_dicts


def prepare_1d_plot_dicts(data_dict, figure_name, keys_in, **params):
    """
    Prepares A SINGLE plot for 1d data arrays and adds the plot dicts to the
    data_dict['plot_dicts'].
    :param data_dict: OrderedDict containing data to be processed and where
                    processed data is to be stored
    :param keys_in: list of key names or dictionary keys paths in
                    data_dict for the data to be processed
    :param figure_name: name of the figure on which all the plot dicts created
            will be plotted
    :param params:
        sp_name (str, default: 'none): name of the sweep parameter in
            sweep_points. To be used on x-axis.
        xvals (array, default: None): array of points to be plotted on x-axis.
            If None, will be taken from sweep_points
        ylabel (str, default: None): y-axis label
        yunit (str, default: ''): y-axis unit
        data_labels (list of str, default: ['Data']): legend labels
            corresponding to the each of the keys_in
        ncols (int, default: 2 if len(data_to_proc_dict) > 2 else 1):
            number of subplots along x
        nrows (int, default: 2 if len(data_to_proc_dict) == 2 else
            len(data_to_proc_dict) // 2 + len(data_to_proc_dict) % 2):
            number of subplots along y
        key_suffix (str, default: ''): suffix for the key name under which
            the created plot dict is saved

    Assumptions:
        - all the data corresponding to keys_in are plotted on the same figure!
        - automatically excludes cal points if len(cp.states) != 0.
        - if len(keys_in) > 1, this function will plot the data corresponding to
        each key_in on a separate subplot. To plot on same axis,
        set ncols=1, nrows=1.
        - cal_points, sweep_points, meas_obj_names exist in
        exp_metadata or params
        - expects 1d arrays
        - meas_obj_names is defined in cal_points
    """
    data_to_proc_dict = hlp_mod.get_data_to_process(data_dict, keys_in=keys_in)
    sp, mospm, mobjn = hlp_mod.get_measurement_properties(
            data_dict, props_to_extract=['sp', 'mospm', 'mobjn'], **params)
    # we extract cp separately because we do not want to raise an error if cp
    # is not found; we do not strictly need them here
    cp = hlp_mod.get_param('cal_points', data_dict, raise_error=False, **params)
    if isinstance(cp, str):
        cp = CalibrationPoints.from_string(cp)

    # get the sweep points information
    sp_name = params.get('sp_name', mospm[mobjn][0])
    # get x-axis information
    xvals = params.get('xvals', None)
    if xvals is None:
        xvals = deepcopy(sp.get_sweep_params_property('values', 'all', sp_name))
    xlabel = sp.get_sweep_params_property('label', 'all', sp_name)
    xunit = sp.get_sweep_params_property('unit', 'all', sp_name)
    xerr_key = params.get('xerr_key', '')
    xerr = hlp_mod.get_param(xerr_key, data_dict)

    # get y-axis information
    ylabel = params.get('ylabel', None)
    if ylabel is None and cp is not None:
        if len(cp.states) != 0:
            ylabel = r'$|f\rangle$ state population' if 'f,' in cp.states else \
                     r'$|e\rangle$ state population'
    yunit = params.get('yunit', '')
    yerr_key = params.get('yerr_key', '')
    yerr = hlp_mod.get_param(yerr_key, data_dict)

    # get more plotting aspect information
    data_labels = params.get('data_labels', ['data']*len(data_to_proc_dict))
    if len(data_labels) != len(data_to_proc_dict):
        raise ValueError('Length of "data_labels" does not equal the number '
                         'of traces to plot')
    plotsize = get_default_plot_params(set=False)['figure.figsize']
    plotsize = (plotsize[0], 1.5*plotsize[1])
    ncols = hlp_mod.get_param(
        'ncols', params, default_value=2 if len(data_to_proc_dict) > 2 else 1)
    nrows = hlp_mod.get_param(
        'nrows', params, default_value=2 if len(data_to_proc_dict) == 2 else
        len(data_to_proc_dict) // 2 + len(data_to_proc_dict) % 2)
    axids = np.arange(ncols*nrows)
    if len(axids) == 1:
        axids = [None]*len(data_to_proc_dict)

    # get figure name
    if mobjn not in figure_name:
        figure_name += mobjn

    # start to iterate over data_to_proc_dict
    plot_dicts = OrderedDict()
    plot_dict_names = []
    for i, keyi in enumerate(data_to_proc_dict):
        yvals = data_to_proc_dict[keyi]
        yvals = hlp_mod.get_msmt_data(yvals, cp, mobjn)
        if ylabel is None:
            ylabel = hlp_mod.get_latex_prob_label(keyi)
        smax = 40
        if len(ylabel) > smax:
            k = len(ylabel) // smax
<<<<<<< HEAD
            ylabel = '\n'.join([ylabel[i*smax:(i+1)*smax] for i in range(k)] \
=======
            ylabel = '\n'.join([ylabel[i*smax:(i+1)*smax] for i in range(k)]
>>>>>>> a74ddb95
                               + [ylabel[-(len(ylabel) % smax):]])

        plot_dict_name = figure_name + keyi + hlp_mod.get_param('key_suffix',
                                                                data_dict,
                                                                default_value='',
                                                                **params)
        plot_dicts[plot_dict_name] = {
            'plotfn': 'plot_line',
            'fig_id': figure_name,
            'ax_id': axids[i],
            'numplotsx': ncols,
            'numplotsy': nrows,
            'plotsize': (plotsize[0]*ncols, plotsize[1]*nrows),
            'xvals': xvals,
            'xlabel': xlabel,
            'xunit': xunit,
            'xerr': xerr,
            'yvals': yvals,
            'ylabel': ylabel,
            'yunit': yunit,
            'yerr': yerr,
            'setlabel': data_labels[i],
            'title': default_figure_title(data_dict, mobjn),
            'linestyle': params.get('linestyle', 'none'),
            'do_legend': True,
            'legend_bbox_to_anchor': (1, 0.5),
            'legend_pos': 'center left'}
        plot_dict_names += [plot_dict_name]

    # add plot_params to each plot dict
    plot_params = hlp_mod.get_param('plot_params', params, default_value={})
    for plt_name in plot_dict_names:
        plot_dicts[plt_name].update(plot_params)

    # add plot_dicts to the data_dict
    hlp_mod.add_param('plot_dicts', plot_dicts, data_dict, update_value=True)

    if params.get('do_plotting', False):
        # do plotting
        plot(data_dict, keys_in=plot_dict_names, **params)
    return plot_dicts


def prepare_2d_plot_dicts(data_dict, figure_name, keys_in, **params):
    """
    Prepares A SINGLE plot for 1d data arrays and adds the plot dicts to the
    data_dict['plot_dicts'].
    :param data_dict: OrderedDict containing data to be processed and where
                    processed data is to be stored
    :param keys_in: list of key names or dictionary keys paths in
                    data_dict for the data to be processed
    :param figure_name: name of the figure on which all the plot dicts created
            will be plotted
    :param params:
        sp_names (str, default: 'none): name of the sweep parameters in
            sweep_points. To be used on x- and y-axes.
        xvals (array, default: None): array of points to be plotted on x-axis
        zlabel (str, default: None): z-axis label
        zunit (str, default: ''): z-axis unit
        ncols (int, default: 2 if len(data_to_proc_dict) > 2 else 1):
            number of subplots along x
        nrows (int, default: 2 if len(data_to_proc_dict) == 2 else
            len(data_to_proc_dict) // 2 + len(data_to_proc_dict) % 2):
            number of subplots along y
        key_suffix (str, default: ''): suffix for the key name under which
            the created plot dict is saved

    Assumptions:
        - all the data corresponding to keys_in are plotted on the same figure!
        - automatically excludes cal points if len(cp.states) != 0.
        - if len(keys_in) > 1, this function will plot the data corresponding to
        each key_in on a separate subplot. To plot on same axis,
        set ncols=1, nrows=1.
        - cal_points, sweep_points, meas_obj_names exist in
        exp_metadata or params
        - expects 1d arrays
        - meas_obj_names is defined in cal_points
    """
    data_to_proc_dict = hlp_mod.get_data_to_process(data_dict, keys_in=keys_in)
    sp, mospm, mobjn = hlp_mod.get_measurement_properties(
            data_dict, props_to_extract=['sp', 'mospm', 'mobjn'], **params)
    # we extract cp separately because we do not want to raise an error if cp
    # is not found; we do not strictly need them here
    cp = hlp_mod.get_param('cal_points', data_dict, raise_error=False, **params)
    if isinstance(cp, str):
        cp = CalibrationPoints.from_string(cp)

    # get the sweep points information
    sp_names = params.get('sp_names', mospm[mobjn])
    sweep_info = [v for d in sp for k, v in d.items() if k in sp_names]
    if len(sweep_info) == 0:
        raise KeyError(f'sp_names={sp_names} not found.')

    # get x-axis information
    xvals = params.get('xvals', None)
    if xvals is None:
        xvals = deepcopy(sweep_info[0][0])
    xlabel = sweep_info[0][2]
    xunit = sweep_info[0][1]

    # get Z-axis information
    zlabel = params.get('zlabel', None)
    if zlabel is None and cp is not None:
        if len(cp.states) != 0:
            zlabel = r'$|f\rangle$ state population' if 'f,' in cp.states else \
                     r'$|e\rangle$ state population'
    zunit = params.get('zunit', '')

    # get more plotting aspect information
    plotsize = get_default_plot_params(set=False)['figure.figsize']
    plotsize = (plotsize[0], 1.5*plotsize[1])
    ncols = hlp_mod.get_param(
        'ncols', params, default_value=2 if len(data_to_proc_dict) > 2 else 1)
    nrows = hlp_mod.get_param(
        'nrows', params, default_value=2 if len(data_to_proc_dict) == 2 else
        len(data_to_proc_dict) // 2 + len(data_to_proc_dict) % 2)
    axids = np.arange(ncols*nrows)
    if len(axids) == 1:
        axids = [None]*len(data_to_proc_dict)

    # get figure name
    if mobjn not in figure_name:
        figure_name += mobjn

    # start to iterate over data_to_proc_dict
    plot_dicts = OrderedDict()
    plot_dict_names = []
    for i, keyi in enumerate(data_to_proc_dict):
        zvals = data_to_proc_dict[keyi]
        zvals = hlp_mod.get_msmt_data(zvals, cp, mobjn)
        if zlabel is None:
            zlabel = hlp_mod.get_latex_prob_label(keyi)
        zlabel = f'{zlabel} {zunit}'

        plot_dict_name = figure_name + keyi + hlp_mod.get_param('key_suffix',
                                                                data_dict,
                                                                default_value='',
                                                                **params)
        for sp_info in sweep_info:
            plot_dict_name += '_' + sp_info[2]
            plot_dicts[plot_dict_name] = {
                'plotfn': 'plot_colorxy',
                'fig_id': figure_name + '_' + sp_info[2],
                'ax_id': axids[i],
                'numplotsx': ncols,
                'numplotsy': nrows,
                'plotsize': (plotsize[0]*ncols, plotsize[1]*nrows),
                'xvals': xvals,
                'yvals': sp_info[0],
                'zvals': zvals.T,
                'xlabel': xlabel,
                'xunit': xunit,
                'ylabel': sp_info[2],
                'yunit': sp_info[1],
                'title': default_figure_title(data_dict, mobjn),
                'clabel': zlabel}
            plot_dict_names += [plot_dict_name]

    # add plot_params to each plot dict
    plot_params = hlp_mod.get_param('plot_params', params, default_value={})
    for plt_name in plot_dict_names:
        plot_dicts[plt_name].update(plot_params)

    # add plot_dicts to the data_dict
    hlp_mod.add_param('plot_dicts', plot_dicts, data_dict, update_value=True)

    if params.get('do_plotting', False):
        # do plotting
        plot(data_dict, keys_in=plot_dict_names, **params)
    return plot_dicts


def prepare_1d_raw_data_plot_dicts(data_dict, keys_in=None, figure_name=None,
                                   **params):
    """
    Prepares A SINGLE plot for raw data and adds the plot dicts to the
    data_dict['plot_dicts'].
    :param data_dict: OrderedDict containing data to be processed and where
                    processed data is to be stored
    :param keys_in: list of key names or dictionary keys paths in
                    data_dict for the data to be processed
    :param figure_name: name of the figure on which all the plot dicts created
            will be plotted
    :param params:
        sp_name (str, default: 'none): name of the sweep parameter in
            sweep_points. To be used on x-axis.
        xvals (array, default: None): array of points to be plotted on x-axis.
            If None, will be taken from sweep_points
        yunit (str, default: taken from values_names if they exist else 'arb.'):
            y-axis unit
        data_labels (list of str, default: ['Data']): legend labels
            corresponding to the each of the keys_in
        ncols (int, default: 2 if len(data_to_proc_dict) > 2 else 1):
            number of subplots along x
        nrows (int, default: 2 if len(data_to_proc_dict) == 2 else
            len(data_to_proc_dict) // 2 + len(data_to_proc_dict) % 2):
            number of subplots along y
        key_suffix (str, default: ''): suffix for the key name under which
            the created plot dict is saved
        figname_suffix (str, default: ''): suffix for the figure name name

    Assumptions:
        - all the data corresponding to keys_in are plotted on the same figure!
        - does NOT exclude cal points if len(cp.states) != 0; instead it extends
        the physical sweep points (if user does not provide xvals)
        - if len(keys_in) > 1, this function will plot the data corresponding to
        each key_in on a separate subplot. To plot on same axis,
        set ncols=1, nrows=1.
        - cal_points, sweep_points, meas_obj_name exist in
        exp_metadata or params
        - expects 1d arrays
        - meas_obj_name is defined in cal_points
    """
    sp, mospm, movnm, mobjn = hlp_mod.get_measurement_properties(
        data_dict, props_to_extract=['sp', 'mospm', 'movnm', 'mobjn'],
        **params)
    # we extract cp separately because we do not want to raise an error if cp
    # is not found; we do not strictly need them here
    cp = hlp_mod.get_param('cal_points', data_dict, raise_error=False, **params)
    if isinstance(cp, str):
        cp = CalibrationPoints.from_string(cp)

    # get data_to_proc_dict
    if keys_in is None:
        keys_in = movnm[mobjn]
    data_to_proc_dict = hlp_mod.get_data_to_process(data_dict, keys_in=keys_in)

    # get the sweep points information
    sp_name = params.get('sp_name', mospm[mobjn][0])
    # get x-axis information
    xvals = hlp_mod.get_param('xvals', params)
    xlabel = sp.get_sweep_params_property('label', 'all', sp_name)
    xunit = sp.get_sweep_params_property('unit', 'all', sp_name)

    # get more plotting aspect information
    data_labels = params.get('data_labels', ['data']*len(data_to_proc_dict))
    if len(data_labels) != len(data_to_proc_dict):
        raise ValueError('Lenght of "data_labels" does not equal the number '
                         'of traces to plot')
    plotsize = get_default_plot_params(set=False)['figure.figsize']
    ncols = hlp_mod.get_param(
        'ncols', params, default_value=2 if len(data_to_proc_dict) > 2 else 1)
    nrows = hlp_mod.get_param(
        'nrows', params, default_value=2 if len(data_to_proc_dict) == 2 else
        len(data_to_proc_dict) // 2 + len(data_to_proc_dict) % 2)
    axids = np.arange(ncols*nrows)
    if len(axids) == 1:
        axids = [None]*len(data_to_proc_dict)

    # get figure name
    if figure_name is None:
        figure_name = 'raw_data'
    figure_name += '_' + hlp_mod.get_param(
        'figname_suffix', data_dict, default_value='', **params)
    if mobjn not in figure_name:
        figure_name += '_' + mobjn

<<<<<<< HEAD
=======
    data_transform_func = hlp_mod.get_param('data_transform_func',
                                            data_dict,
                                            default_value=lambda x: x,
                                            **params)
>>>>>>> a74ddb95

    # start to iterate over data_to_proc_dict
    plot_dicts = OrderedDict()
    plot_dict_names = []
    for i, keyi in enumerate(data_to_proc_dict):
        if xvals is None:
            physical_swpts = deepcopy(sp.get_sweep_params_property(
                'values', 'all', sp_name))
            cal_swpts = hlp_mod.get_cal_sweep_points(physical_swpts, cp, mobjn)
            xvals = np.concatenate([physical_swpts, cal_swpts])
        yvals = data_to_proc_dict[keyi]
<<<<<<< HEAD
        ylabel = keyi.split('.')[-1]
        smax = 25
        if len(ylabel) > smax:
            k = len(ylabel) // smax
            ylabel = '\n'.join([ylabel[i*smax:(i+1)*smax] for i in range(k)] \
                               + [ylabel[-(len(ylabel) % smax):]])
=======
        if yvals.ndim == 2:
            yvals = yvals.T
        yvals = data_transform_func(yvals)
        ylabel = hlp_mod.get_param('ylabel', data_dict, **params)
        if ylabel is None:
            ylabel = ','.join(hlp_mod.flatten_list([re.findall(ch, keyi)
                for ch in movnm[mobjn]]))
>>>>>>> a74ddb95
        yunit = hlp_mod.get_param('yunit', params,
                                  default_value=hlp_mod.get_param(
                                      'value_units', data_dict,
                                      default_value='arb.'))
        if isinstance(yunit, list):
            yunit = yunit[0]

<<<<<<< HEAD
        plot_dict_name = figure_name + '_' + keyi + hlp_mod.get_param(
            'key_suffix', data_dict, default_value='', **params)

=======
        title = default_figure_title(data_dict, mobjn) + hlp_mod.get_param(
            'title_suffix', data_dict, default_value='', **params)
        plot_dict_name = figure_name + '_' + keyi + hlp_mod.get_param(
            'key_suffix', data_dict, default_value='', **params)
>>>>>>> a74ddb95
        plot_dicts[plot_dict_name] = {
            'plotfn': 'plot_line',
            'fig_id': figure_name,
            'ax_id': axids[i],
            'numplotsx': ncols,
            'numplotsy': nrows,
            'plotsize': (plotsize[0]*ncols, plotsize[1]*nrows),
            'xvals': xvals,
            'xlabel': xlabel,
            'xunit': xunit,
            'yvals': yvals,
            'ylabel': ylabel,
            'yunit': yunit,
            'setlabel': data_labels[i],
            'title': title,
            'linestyle': params.get('linestyle', '-'),
            'color': params.get('color', None),
            'do_legend': False,
            'legend_bbox_to_anchor': (1, 0.5),
            'legend_pos': 'center left'}
        plot_dict_names += [plot_dict_name]

    # add plot_params to each plot dict
    plot_params = hlp_mod.get_param('plot_params', params, default_value={})
    for plt_name in plot_dict_names:
        plot_dicts[plt_name].update(plot_params)

    # add plot_dicts to the data_dict
    hlp_mod.add_param('plot_dicts', plot_dicts, data_dict, update_value=True)

    if params.get('do_plotting', False):
        # do plotting
        plot(data_dict, keys_in=plot_dict_names, **params)
    return plot_dicts


def prepare_2d_raw_data_plot_dicts(data_dict, keys_in=None, figure_name=None,
                                   **params):
    """
    Prepares A SINGLE plot for raw data and adds the plot dicts to the
    data_dict['plot_dicts'].
    :param data_dict: OrderedDict containing data to be processed and where
                    processed data is to be stored
    :param keys_in: list of key names or dictionary keys paths in
                    data_dict for the data to be processed
    :param figure_name: name of the figure on which all the plot dicts created
                        will be plotted
    :param params:
        sp_name (str, default: mospm[mobjn]): name of the sweep parameter in
            sweep_points. To be used on x-axis.
        xvals (numpy array or list, default: None): x values
        zunit (str, default: 'arb.'): z-axis unit
        do_plotting (bool, default: False): wheter to plot
        ncols (int, default: 2 if len(data_to_proc_dict) > 2 else 1):
            number of subplots along x
        nrows (int, default: 2 if len(data_to_proc_dict) == 2 else
            len(data_to_proc_dict) // 2 + len(data_to_proc_dict) % 2):
            number of subplots along y
        key_suffix (str, default: ''): suffix for the key name under which
            the created plot dict is saved

    Assumptions:
        - all the data corresponding to keys_in are plotted on the same figure!
        - does NOT exclude cal points if len(cp.states) != 0; instead it extends
        the physical sweep points (if user does not provide xvals)
        - if len(keys_in) > 1, this function will plot the data corresponding to
        each key_in on a separate subplot. To plot on same axis,
        set ncols=1, nrows=1.
        - cal_points, sweep_points, meas_obj_name exist in
        exp_metadata or params
        - expects 1d arrays
        - meas_obj_name is defined in cal_points
    """
    sp, mospm, movnm, mobjn = hlp_mod.get_measurement_properties(
            data_dict, props_to_extract=['sp', 'mospm', 'movnm', 'mobjn'],
            **params)
    # we extract cp separately because we do not want to raise an error if cp
    # is not found; we do not strictly need them here
    cp = hlp_mod.get_param('cal_points', data_dict, raise_error=False, **params)
    if isinstance(cp, str):
        cp = CalibrationPoints.from_string(cp)

    # get data_to_proc_dict
    if keys_in is None:
        keys_in = movnm[mobjn]
    data_to_proc_dict = hlp_mod.get_data_to_process(
        data_dict, keys_in=keys_in)

    # get the sweep points information
    sp_names = params.get('sp_names', mospm[mobjn])
    sweep_info = [v for d in sp for k, v in d.items() if k in sp_names]
    if len(sweep_info) == 0:
        raise KeyError(f'sp_names={sp_names} not found.')

    # get x-axis information
    xvals = params.get('xvals', None)
    xlabel = sweep_info[0][2]
    xunit = sweep_info[0][1]

    # get more plotting aspect information
    plotsize = get_default_plot_params(set=False)['figure.figsize']
    ncols = hlp_mod.get_param(
        'ncols', params, default_value=2 if len(data_to_proc_dict) > 2 else 1)
    nrows = hlp_mod.get_param(
        'nrows', params, default_value=2 if len(data_to_proc_dict) == 2 else
        len(data_to_proc_dict) // 2 + len(data_to_proc_dict) % 2)
    axids = np.arange(ncols*nrows)
    if len(axids) == 1:
        axids = [None]*len(data_to_proc_dict)

    # get figure name
    if figure_name is None:
        figure_name = 'raw_data'
    if mobjn not in figure_name:
        figure_name += mobjn

    # start to iterate over data_to_proc_dict
    plot_dicts = OrderedDict()
    plot_dict_names = []
    for i, keyi in enumerate(data_to_proc_dict):
        if xvals is None:
            physical_swpts = deepcopy(sweep_info[0][0])
            cal_swpts = hlp_mod.get_cal_sweep_points(physical_swpts, cp, mobjn)
            xvals = np.concatenate([physical_swpts, cal_swpts])
        zvals = data_to_proc_dict[keyi]
        zlabel = hlp_mod.get_param('ylabel', data_dict, **params)
        if zlabel is None:
            zlabel = ','.join(hlp_mod.flatten_list([re.findall(ch, keyi)
                                                    for ch in movnm[mobjn]]))
        zunit = hlp_mod.get_param('zunit', params,
                                  default_value=hlp_mod.get_param(
                                      'value_units', data_dict,
                                      default_value='arb.'))
        if isinstance(zunit, list):
            zunit = zunit[0]
        zlabel = f'{zlabel} {zunit}'

        plot_dict_name = figure_name + '_' + keyi + hlp_mod.get_param(
            'key_suffix', data_dict, default_value='', **params)
        for sp_info in sweep_info:
            plot_dict_name += '_' + sp_info[2]
            plot_dicts[plot_dict_name] = {
                'plotfn': 'plot_colorxy',
                'fig_id': figure_name + '_' + sp_info[2],
                'ax_id': axids[i],
                'numplotsx': ncols,
                'numplotsy': nrows,
                'plotsize': (plotsize[0]*ncols, plotsize[1]*nrows),
                'xvals': xvals,
                'xlabel': xlabel,
                'xunit': xunit,
                'yvals': sp_info[0],
                'ylabel': sp_info[2],
                'yunit': sp_info[1],
                'zvals': zvals.T,
                'title': default_figure_title(data_dict, mobjn),
                'clabel': zlabel}
            plot_dict_names += [plot_dict_name]

    # add plot_params to each plot dict
    plot_params = hlp_mod.get_param('plot_params', params, default_value={})
    for plt_name in plot_dict_names:
        plot_dicts[plt_name].update(plot_params)

    # add plot_dicts to the data_dict
    hlp_mod.add_param('plot_dicts', plot_dicts, data_dict, update_value=True)

    if params.get('do_plotting', False):
        # do plotting
        plot(data_dict, keys_in=plot_dict_names, **params)
    return plot_dicts


def prepare_fit_plot_dicts(data_dict, figure_name, fit_names='all', **params):
    """
    Prepares plot dict for from a fit result object. Adds the plot dicts to the
    data_dict['plot_dicts'].
    :param data_dict: OrderedDict containing data to be processed and where
                    processed data is to be stored
    :param figure_name: name of the figure on which all the plot dicts created
            will be plotted
    :param fit_names: list of fit_names that exist in fit_dicts. Can also be
        'all' in which case it plots all the dictionaries in fit_dicts
    :param params:
        plot_params (dict, default: {}): dictionary of plot parameters and
            their values compatible with the plotting framework
        params_to_print (dict, default: None): list of parameter names that
            exist in the fit_res object and whose value should be displayed as
            textbox in the plot.
        key_suffix (str, default: ''): suffix for the key name under which
            the created plot dict is saved

    Assumptions:
        - fit_dicts exists in fit_dicts
        - meas_obj_names exists in either params, data_dict, or exp_metadata
    """
    mobjn = hlp_mod.get_measurement_properties(
        data_dict, props_to_extract=['mobjn'], **params)

    fit_dicts = hlp_mod.get_param('fit_dicts', data_dict, raise_error=True)
    if mobjn not in figure_name:
        figure_name += '_' + mobjn
    plot_dicts = {}
    if fit_names == 'all':
        fit_names = list(fit_dicts)
    for fit_name in fit_names:
        fit_dict = hlp_mod.get_param(fit_name, fit_dicts, raise_error=True)
        dict_key = fit_name + hlp_mod.get_param(
            'key_suffix', data_dict, default_value='', **params)
        fit_res = fit_dict['fit_res']
        plot_params = hlp_mod.get_param('plot_params', fit_dict,
                                        default_value={})
        plot_params.update(hlp_mod.get_param('plot_params', params,
                                             default_value={}))
        plot_dicts[dict_key] = {
            'fig_id': figure_name,
            'plotfn': 'plot_fit',
            'fit_res': fit_res,
            'setlabel': 'fit',
            'zorder': 0,
            'color': 'r',
            'do_legend': True,
            'legend_ncol': 2,
            'legend_bbox_to_anchor': (1, -0.15),
            'legend_pos': 'upper right'}
        plot_dicts[dict_key].update(plot_params)

        pois = hlp_mod.get_param('params_to_print', fit_dict, **params)
        if pois is not None:
            textstr = ''
            for i, poi in enumerate(pois):
                params_val = fit_res.params[poi[0]].value
                params_stderr = fit_res.params[poi[0]].stderr
                scale_factor, unit = SI_prefix_and_scale_factor(
                    params_val, poi[1])
                textstr += '' if i == 0 else '\n'
                textstr += f'{poi[2]}={params_val*scale_factor:.3f}' \
                           f'$\\pm${params_stderr*scale_factor:.3f} {unit}'
            plot_dicts[dict_key + '_textstr'] = {
                'fig_id': figure_name,
                'ypos': -0.2,
                'xpos': -0.05,
                'box_props': None,
                'horizontalalignment': 'left',
                'verticalalignment': 'top',
                'plotfn': 'plot_text',
                'text_string': textstr}

    hlp_mod.add_param('plot_dicts', plot_dicts, data_dict, update_value=True)
    if params.get('do_plotting', False):
        plot(data_dict, keys_in=list(plot_dicts), **params)
    return plot_dicts


## Plotting functions ##

def plot(data_dict, keys_in='all', axs_dict=None, **params):
    """
    Fits based on the information in proc_dat_dict[pipe_name]['fit_dicts']
    for each pipe_name, if 'fit_dicts' exists.
    Goes over the plots defined in the plot_dicts in
    proc_dat_dict[pipe_name]['fit_dicts'] for each pipe_name,
    if 'fit_dicts' exists, and creates the desired figures.
    """
    axs = OrderedDict()
    figs = OrderedDict()
    plot_dicts = data_dict['plot_dicts']
    no_label = params.get('no_label', False)
    if axs_dict is not None:
        for key, val in list(axs_dict.items()):
            axs[key] = val
    if keys_in is 'all':
        keys_in = plot_dicts.keys()
    if type(keys_in) is str:
        keys_in = [keys_in]

    for key in keys_in:
        # go over all the plot_dicts
        pdict = plot_dicts[key]
        pdict['no_label'] = no_label
        # Use the key of the plot_dict if no ax_id is specified
        pdict['fig_id'] = pdict.get('fig_id', key)
        pdict['ax_id'] = pdict.get('ax_id', None)

        if isinstance(pdict['ax_id'], str):
            pdict['fig_id'] = pdict['ax_id']
            pdict['ax_id'] = None

        if pdict['fig_id'] not in axs:
            # This fig variable should perhaps be a different
            # variable for each plot!!
            # This might fix a bug.
            figs[pdict['fig_id']], axs[pdict['fig_id']] = \
                plt.subplots(pdict.get('numplotsy', 1),
                             pdict.get('numplotsx', 1),
                             sharex=pdict.get('sharex', False),
                             sharey=pdict.get('sharey', False),
                             figsize=pdict.get('plotsize', None))
            if pdict.get('3d', False):
                axs[pdict['fig_id']].remove()
                axs[pdict['fig_id']] = Axes3D(
                    figs[pdict['fig_id']],
                    azim=pdict.get('3d_azim', -35),
                    elev=pdict.get('3d_elev', 35))
                axs[pdict['fig_id']].patch.set_alpha(0)

            # transparent background around axes for presenting data
            figs[pdict['fig_id']].patch.set_alpha(0)

    for fig_name in figs:
        figs[fig_name].tight_layout()

    for key in keys_in:
        pdict = plot_dicts[key]
        plot_touching = pdict.get('touching', False)

        if type(pdict['plotfn']) is str:
            plotfn = getattr(this_module, pdict['plotfn'])
        else:
            plotfn = pdict['plotfn']

        # used to ensure axes are touching
        if plot_touching:
            axs[pdict['fig_id']].figure.subplots_adjust(
                wspace=0, hspace=0)

        try:
            pdict['ax_geom'] = get_axes_geometry_from_figure(
                figs[pdict['fig_id']])
        except AttributeError:
            pass

        # Check if pdict is one of the accepted arguments,
        # these are the plotting functions in this module.
        if 'pdict' in signature(plotfn).parameters:
            if pdict['ax_id'] is None:
                plotfn(pdict=pdict, axs=axs[pdict['fig_id']])
            else:
                plotfn(pdict=pdict,
                       axs=axs[pdict['fig_id']].flatten()[
                           pdict['ax_id']])
                axs[pdict['fig_id']].flatten()[
                    pdict['ax_id']].figure.subplots_adjust(
                    hspace=0.4, wspace=0.25)

        # most normal plot functions also work, it is required
        # that these accept an "ax" argument to plot on and
        # **kwargs the pdict is passed in as kwargs to such
        # a function
        elif 'ax' in signature(plotfn).parameters:
            # Calling the function passing along anything
            # defined in the specific plot dict as kwargs
            if pdict['ax_id'] is None:
                plotfn(ax=axs[pdict['fig_id']], **pdict)
            else:
                plotfn(pdict=pdict,
                       axs=axs[pdict['fig_id']].flatten()[
                           pdict['ax_id']])
                axs[pdict['fig_id']].flatten()[
                    pdict['ax_id']].figure.subplots_adjust(
                    hspace=0.4, wspace=0.25)
        else:
            raise ValueError(
                f'"{plotfn}" is not a valid plot function')

    format_datetime_xaxes(data_dict, keys_in, axs)

    # add_letter_to_subplots
    for plot_name, axes in axs.items():
        if hasattr(axes, '__iter__'):
            # figs[plot_name].tight_layout()
            add_letter_to_subplots(figs[plot_name], axes.flatten(),
                                   xoffset=-0.07, yoffset=0.01, va='bottom')

    # close figures
    for fig_name in figs:
        try:
            figs[fig_name].align_ylabels()
        except AttributeError:
            pass
        plt.close(figs[fig_name])

    # add figures and axes to data_dict
    hlp_mod.add_param('figures', figs, data_dict, append_value=True)
    hlp_mod.add_param('axes', axs, data_dict, append_value=True)


def plot_vlines_auto(pdict, axs):
    xs = pdict.get('xdata')
    for i, x in enumerate(xs):
        d = {}
        for k in pdict:
            lk = k[:-1]
            if k not in ['xdata', 'plotfn', 'ax_id', 'do_legend']:
                try:
                    d[lk] = pdict[k][i]
                except:
                    pass
        axs.axvline(x=x, **d)


def plot_for_presentation(data_dict, key_list=None, **params):
    if key_list is None:
        key_list = list(data_dict['plot_dicts'].keys())
    for key in key_list:
        data_dict['plot_dicts'][key]['title'] = None
    plot(data_dict, key_list=key_list, **params)


def format_datetime_xaxes(data_dict, key_list, axs):
    for key in key_list:
        pdict = data_dict['plot_dicts'][key]
        # this check is needed as not all plots have xvals e.g., plot_text
        if 'xvals' in pdict.keys():
            if (type(pdict['xvals'][0]) is datetime.datetime and
                    key in axs.keys()):
                axs[key].figure.autofmt_xdate()

        
def plot_bar(pdict, axs, tight_fig=True):
    pfunc = getattr(axs, pdict.get('func', 'bar'))
    # xvals interpreted as edges for a bar plot
    plot_xedges = pdict.get('xvals', None)
    if plot_xedges is None:
        plot_centers = pdict['xcenters']
        plot_xwidth = pdict['xwidth']
    else:
        plot_xwidth = (plot_xedges[1:] - plot_xedges[:-1])
        # center is left edge + width/2
        plot_centers = plot_xedges[:-1] + plot_xwidth / 2
    plot_yvals = pdict['yvals']
    plot_xlabel = pdict.get('xlabel', None)
    plot_ylabel = pdict.get('ylabel', None)
    plot_xunit = pdict.get('xunit', None)
    plot_yunit = pdict.get('yunit', None)
    plot_xtick_loc = pdict.get('xtick_loc', None)
    plot_ytick_loc = pdict.get('ytick_loc', None)
    plot_xtick_rotation = pdict.get('xtick_rotation', None)
    plot_ytick_rotation = pdict.get('ytick_rotation', None)
    plot_xtick_labels = pdict.get('xtick_labels', None)
    plot_ytick_labels = pdict.get('ytick_labels', None)
    plot_title = pdict.get('title', None)
    plot_xrange = pdict.get('xrange', None)
    plot_yrange = pdict.get('yrange', None)
    plot_barkws = pdict.get('bar_kws', {})
    plot_multiple = pdict.get('multiple', False)
    dataset_desc = pdict.get('setdesc', '')
    dataset_label = pdict.get('setlabel', list(range(len(plot_yvals))))
    do_legend = pdict.get('do_legend', False)
    plot_touching = pdict.get('touching', False)

    if plot_multiple:
        p_out = []
        for ii, this_yvals in enumerate(plot_yvals):
            p_out.append(pfunc(plot_centers, this_yvals, width=plot_xwidth,
                               color=gco(ii, len(plot_yvals) - 1),
                               label='%s%s' % (dataset_desc, dataset_label[ii]),
                               **plot_barkws))

    else:
        p_out = pfunc(plot_centers, plot_yvals, width=plot_xwidth,
                      label='%s%s' % (dataset_desc, dataset_label),
                      **plot_barkws)

    if plot_xrange is not None:
        axs.set_xlim(*plot_xrange)
    if plot_yrange is not None:
        axs.set_ylim(*plot_yrange)
    if plot_xlabel is not None:
        set_axis_label('x', axs, plot_xlabel, plot_xunit)
    if plot_ylabel is not None:
        set_axis_label('y', axs, plot_ylabel, plot_yunit)
    if plot_xtick_labels is not None:
        axs.xaxis.set_ticklabels(plot_xtick_labels)
    if plot_ytick_labels is not None:
        axs.yaxis.set_ticklabels(plot_ytick_labels)
    if plot_xtick_loc is not None:
        axs.xaxis.set_ticks(plot_xtick_loc)
    if plot_ytick_loc is not None:
        axs.yaxis.set_ticks(plot_ytick_loc)
    if plot_xtick_rotation is not None:
        for tick in axs.get_xticklabels():
            tick.set_rotation(plot_xtick_rotation)
    if plot_ytick_rotation is not None:
        for tick in axs.get_yticklabels():
            tick.set_rotation(plot_ytick_rotation)

    if plot_title is not None:
        axs.set_title(plot_title)

    if do_legend:
        legend_ncol = pdict.get('legend_ncol', 1)
        legend_title = pdict.get('legend_title', None)
        legend_pos = pdict.get('legend_pos', 'best')
        axs.legend(title=legend_title, loc=legend_pos, ncol=legend_ncol)

    if plot_touching:
        axs.figure.subplots_adjust(wspace=0, hspace=0)

    if tight_fig:
        axs.figure.tight_layout()

    pdict['handles'] = p_out


def plot_bar3D(pdict, axs, tight_fig=True):
    pfunc = axs.bar3d
    plot_xvals = pdict['xvals']
    plot_yvals = pdict['yvals']
    plot_zvals = pdict['zvals']
    plot_xlabel = pdict.get('xlabel', None)
    plot_ylabel = pdict.get('ylabel', None)
    plot_zlabel = pdict.get('zlabel', None)
    plot_xunit = pdict.get('xunit', None)
    plot_yunit = pdict.get('yunit', None)
    plot_zunit = pdict.get('zunit', None)
    plot_color = pdict.get('color', None)
    plot_colormap = pdict.get('colormap', None)
    plot_title = pdict.get('title', None)
    plot_xrange = pdict.get('xrange', None)
    plot_yrange = pdict.get('yrange', None)
    plot_zrange = pdict.get('zrange', None)
    plot_barkws = pdict.get('bar_kws', {})
    plot_barwidthx = pdict.get('bar_widthx', None)
    plot_barwidthy = pdict.get('bar_widthy', None)
    plot_xtick_rotation = pdict.get('xtick_rotation', None)
    plot_ytick_rotation = pdict.get('ytick_rotation', None)
    plot_xtick_loc = pdict.get('xtick_loc', None)
    plot_ytick_loc = pdict.get('ytick_loc', None)
    plot_xtick_labels = pdict.get('xtick_labels', None)
    plot_ytick_labels = pdict.get('ytick_labels', None)
    do_legend = pdict.get('do_legend', False)
    set_edgecolor = pdict.get('set_edgecolor', False)

    xpos, ypos = np.meshgrid(plot_xvals, plot_yvals)
    xpos = xpos.T.flatten()
    ypos = ypos.T.flatten()
    xpos = np.concatenate(len(plot_zvals.flatten()) // len(xpos) * [xpos])
    ypos = np.concatenate(len(plot_zvals.flatten()) // len(ypos) * [ypos])
    zpos = np.zeros_like(xpos)
    if plot_barwidthx is None:
        plot_barwidthx = plot_xvals[1] - plot_xvals[0]
    if not hasattr(plot_barwidthx, '__iter__'):
        plot_barwidthx = np.ones_like(plot_zvals.flatten())*plot_barwidthx
    if plot_barwidthy is None:
        plot_barwidthy = plot_yvals[1] - plot_yvals[0]
    if not hasattr(plot_barwidthy, '__iter__'):
        plot_barwidthy = np.ones_like(plot_zvals.flatten()) * plot_barwidthy
    plot_barheight = plot_zvals.flatten()

    if 'color' in plot_barkws:
        plot_color = plot_barkws.pop('color')
    else:
        if plot_colormap is not None:
            # plot_color assumed to be floats
            if hasattr(plot_color, '__iter__') and \
                    hasattr(plot_color[0], '__iter__'):
                plot_color = np.array(plot_color).flatten()
            plot_color = plot_colormap(plot_color)
        else:
            # plot_color assumed to be RGBA tuple(s)
            if hasattr(plot_color[0], '__iter__') and \
                    hasattr(plot_color[0][0], '__iter__'):
                plot_color = np.array(plot_color)
                plot_color = plot_color.reshape((-1, plot_color.shape[-1]))
            elif not hasattr(plot_color[0], '__iter__'):
                plot_color = np.array(plot_color)
                n = plot_zvals.size
                plot_color = np.repeat(plot_color, n).reshape(-1, n).T

    zsort = plot_barkws.pop('zsort', 'max')
    edgecolor = None
    if set_edgecolor:
        edgecolor = len(xpos)*[(0,0,0,1)] + len(xpos)*[(0,0,0,1)]
    p_out = pfunc(xpos - plot_barwidthx/2, ypos - plot_barwidthy/2, zpos,
                  plot_barwidthx, plot_barwidthy, plot_barheight,
                  color=plot_color, edgecolor=edgecolor,
                  zsort=zsort, **plot_barkws)

    if plot_xtick_labels is not None:
        axs.xaxis.set_ticklabels(plot_xtick_labels)
    if plot_ytick_labels is not None:
        axs.yaxis.set_ticklabels(plot_ytick_labels)
    if plot_xtick_loc is not None:
        axs.xaxis.set_ticks(plot_xtick_loc)
    if plot_ytick_loc is not None:
        axs.yaxis.set_ticks(plot_ytick_loc)
    if plot_xtick_rotation is not None:
        for tick in axs.get_xticklabels():
            tick.set_rotation(plot_xtick_rotation)
    if plot_ytick_rotation is not None:
        for tick in axs.get_yticklabels():
            tick.set_rotation(plot_ytick_rotation)

    if plot_xrange is not None:
        axs.set_xlim(*plot_xrange)
    if plot_yrange is not None:
        axs.set_ylim(*plot_yrange)
    if plot_zrange is not None:
        axs.set_zlim3d(*plot_zrange)
    if plot_xlabel is not None:
        set_axis_label('x', axs, plot_xlabel, plot_xunit)
    if plot_ylabel is not None:
        set_axis_label('y', axs, plot_ylabel, plot_yunit)
    if plot_zlabel is not None:
        set_axis_label('z', axs, plot_zlabel, plot_zunit)
    if plot_title is not None:
        axs.set_title(plot_title)

    if do_legend:
        legend_kws = pdict.get('legend_kws', {})
        legend_entries = pdict.get('legend_entries', [])
        legend_artists = [entry[0] for entry in legend_entries]
        legend_labels = [entry[1] for entry in legend_entries]
        axs.legend(legend_artists, legend_labels, **legend_kws)

    if tight_fig:
        axs.figure.tight_layout()

    if pdict.get('colorbar', True) and plot_colormap is not None:
        plot_colorbar(axs=axs, pdict=pdict)

    pdict['handles'] = p_out


def plot_line(pdict, axs, tight_fig=True):
    """
    Basic line plotting function.
    Takes either an x and y array or a list of x and y arrays.
    Detection happens based on types of the data
    """

    # if a y or xerr is specified, used the errorbar-function
    plot_linekws = pdict.get('line_kws', {})
    xerr = pdict.get('xerr', None)
    yerr = pdict.get('yerr', None)
    plot_errorbars = xerr is not None or yerr is not None
    if plot_errorbars:
        pdict['func'] = pdict.get('func', 'errorbar')
        if yerr is not None:
            plot_linekws['yerr'] = plot_linekws.get('yerr', yerr)
        if xerr is not None:
            plot_linekws['xerr'] = plot_linekws.get('xerr', xerr)

    pdict['line_kws'] = plot_linekws
    plot_xvals = pdict['xvals']
    plot_yvals = pdict['yvals']
    plot_xlabel = pdict.get('xlabel', None)
    plot_ylabel = pdict.get('ylabel', None)
    plot_xunit = pdict.get('xunit', None)
    plot_yunit = pdict.get('yunit', None)
    plot_title = pdict.get('title', None)
    plot_xrange = pdict.get('xrange', None)
    plot_yrange = pdict.get('yrange', None)
    zorder = pdict.get('zorder', None)
    ax_id = pdict.get('ax_id', None)
    ax_geom = pdict.get('ax_geom', (1, 1))

    if pdict.get('color', False):
        plot_linekws['color'] = pdict.get('color')

    # plot_multiple = pdict.get('multiple', False)
    plot_linestyle = pdict.get('linestyle', '-')
    plot_marker = pdict.get('marker', 'o')
    dataset_desc = pdict.get('setdesc', '')
    if np.ndim(plot_yvals) == 2:
        default_labels = list(range(len(plot_yvals)))
    elif np.ndim(plot_yvals) == 1:
        default_labels = [0]
    else:
        raise ValueError("number of plot_yvals not understood")
    dataset_label = pdict.get('setlabel', default_labels)
    do_legend = pdict.get('do_legend', False)

    # Detect if two arrays/lists of x and yvals are passed or a list
    # of x-arrays and a list of y-arrays
    if (isinstance(plot_xvals[0], numbers.Number) or
            isinstance(plot_xvals[0], datetime.datetime)):
        plot_multiple = False
    else:
        plot_multiple = True
        assert (len(plot_xvals) == len(plot_yvals))
        assert (len(plot_xvals[0]) == len(plot_yvals[0]))

    alpha_errorbars = plot_linekws.pop('alpha_errorbars', 1)
    if plot_multiple:
        p_out = []
        len_color_cycle = pdict.get('len_color_cycle', len(plot_yvals))
        # Default gives max contrast
        cmap = pdict.get('cmap', 'tab10')  # Default matplotlib cycle
        colors = get_color_list(len_color_cycle, cmap)
        if cmap == 'tab10':
            len_color_cycle = min(10, len_color_cycle)

        # plot_*vals is the list of *vals arrays
        pfunc = getattr(axs, pdict.get('func', 'plot'))
        for i, (xvals, yvals) in enumerate(zip(plot_xvals, plot_yvals)):
            plot_out = p_out.append(pfunc(xvals, yvals,
                               linestyle=plot_linestyle,
                               marker=plot_marker,
                               color=plot_linekws.pop(
                                   'color', colors[i % len_color_cycle]),
                               label='%s%s' % (
                                   dataset_desc, dataset_label[i]),
                               zorder=zorder,
                               **plot_linekws))

    else:
        pfunc = getattr(axs, pdict.get('func', 'plot'))
        plot_out = p_out = pfunc(plot_xvals, plot_yvals, zorder=zorder,
                                 linestyle=plot_linestyle, marker=plot_marker,
                                 label='%s%s' % (dataset_desc, dataset_label),
                                 **plot_linekws)
    plot_linekws['alpha_errorbars'] = alpha_errorbars

    if plot_errorbars:
        # loop through bars and caps and set the alpha value
        [bar.set_alpha(alpha_errorbars) for bar in plot_out[2]]
        [cap.set_alpha(alpha_errorbars) for cap in plot_out[1]]

    if plot_xrange is None:
        pass  # Do not set xlim if xrange is None as the axs gets reused
    else:
        xmin, xmax = plot_xrange
        axs.set_xlim(xmin, xmax)

    if plot_title is not None:
        if ax_geom[1] > 1:
            axs.figure.text(0.5, 1.02, plot_title,
                            horizontalalignment='center',
                            verticalalignment='bottom')
        elif ax_id in [0, None]:
            axs.set_title(plot_title)

    if do_legend:
        legend_ncol = pdict.get('legend_ncol', 1)
        legend_title = pdict.get('legend_title', None)
        legend_pos = pdict.get('legend_pos', 'best')
        legend_frameon = pdict.get('legend_frameon', False)
        legend_labelspacing = pdict.get('legend_labelspacing', None)
        legend_columnspacing = pdict.get('legend_columnspacing', None)
        legend_bbox_to_anchor = pdict.get('legend_bbox_to_anchor', None)
        legend_bbox_transform = pdict.get('legend_bbox_transform',
                                          axs.transAxes)

        axs.legend(title=legend_title,
                   loc=legend_pos,
                   ncol=legend_ncol,
                   bbox_to_anchor=legend_bbox_to_anchor,
                   bbox_transform=legend_bbox_transform,
                   labelspacing=legend_labelspacing,
                   columnspacing=legend_columnspacing ,
        frameon=legend_frameon)

    if plot_xlabel is not None:
        set_axis_label('x', axs, plot_xlabel, plot_xunit)
    if plot_ylabel is not None:
        set_axis_label('y', axs, plot_ylabel, plot_yunit)
    if plot_yrange is not None:
        ymin, ymax = plot_yrange
        axs.set_ylim(ymin, ymax)

    if tight_fig:
        axs.figure.tight_layout()

        # Need to set labels again, because tight_layout can screw them up
        if plot_xlabel is not None:
            set_axis_label('x', axs, plot_xlabel, plot_xunit)
        if plot_ylabel is not None:
            set_axis_label('y', axs, plot_ylabel, plot_yunit)

    pdict['handles'] = p_out


def plot_yslices(pdict, axs, tight_fig=True):
    pfunc = getattr(axs, pdict.get('func', 'plot'))
    plot_xvals = pdict['xvals']
    plot_yvals = pdict['yvals']
    plot_slicevals = pdict['slicevals']
    plot_xlabel = pdict['xlabel']
    plot_ylabel = pdict['ylabel']
    plot_nolabel = pdict.get('no_label', False)
    plot_title = pdict['title']
    slice_idxs = pdict['sliceidxs']
    slice_label = pdict.get('slicelabel', '')
    slice_units = pdict.get('sliceunits', '')
    do_legend = pdict.get('do_legend', True)
    plot_xrange = pdict.get('xrange', None)
    plot_yrange = pdict.get('yrange', None)

    plot_xvals_step = plot_xvals[1] - plot_xvals[0]

    for ii, idx in enumerate(slice_idxs):
        if len(slice_idxs) == 1:
            pfunc(plot_xvals, plot_yvals[idx], '-bo',
                  label='%s = %.2f %s' % (
                      slice_label, plot_slicevals[idx], slice_units))
        else:
            if ii == 0 or ii == len(slice_idxs) - 1:
                pfunc(plot_xvals, plot_yvals[idx], '-o',
                      color=gco(ii, len(slice_idxs) - 1),
                      label='%s = %.2f %s' % (
                          slice_label, plot_slicevals[idx], slice_units))
            else:
                pfunc(plot_xvals, plot_yvals[idx], '-o',
                      color=gco(ii, len(slice_idxs) - 1))
    if plot_xrange is None:
        xmin, xmax = np.min(plot_xvals) - plot_xvals_step / \
                     2., np.max(plot_xvals) + plot_xvals_step / 2.
    else:
        xmin, xmax = plot_xrange
    axs.set_xlim(xmin, xmax)

    if not plot_nolabel:
        axs.set_axis_label('x', plot_xlabel)
        axs.set_axis_label('y', plot_ylabel)

    if plot_yrange is not None:
        ymin, ymax = plot_yrange
        axs.set_ylim(ymin, ymax)

    if plot_title is not None:
        axs.set_title(plot_title)

    if do_legend:
        legend_ncol = pdict.get('legend_ncol', 1)
        legend_title = pdict.get('legend_title', None)
        legend_pos = pdict.get('legend_pos', 'best')
        axs.legend(title=legend_title, loc=legend_pos, ncol=legend_ncol)
        legend_pos = pdict.get('legend_pos', 'best')
        # box_props = dict(boxstyle='Square', facecolor='white', alpha=0.6)
        legend = axs.legend(loc=legend_pos, frameon=1)
        frame = legend.get_frame()
        frame.set_alpha(0.8)
        frame.set_linewidth(0)
        frame.set_edgecolor(None)
        legend_framecol = pdict.get('legend_framecol', 'white')
        frame.set_facecolor(legend_framecol)

    if tight_fig:
        axs.figure.tight_layout()


def plot_colorxy(pdict, axs):
    """
    This wraps flex_colormesh_plot_vs_xy which excepts data of shape
        x -> 1D array
        y -> 1D array
        z -> 2D array (shaped (xl, yl))
    """
    plot_color2D(flex_colormesh_plot_vs_xy, pdict, axs)


def plot_colorx(pdict, axs):
    """
    This wraps flex_color_plot_vs_x which excepts data of shape
        x -> 1D array
        y -> list "xl" 1D arrays
        z -> list "xl" 1D arrays
    """

    plot_color2D(flex_color_plot_vs_x, pdict, axs)


def plot_color2D_grid_idx(pfunc, pdict, axs, idx):
    pfunc(pdict, np.ravel(axs)[idx])


def plot_color2D_grid(pdict, axs):
    color2D_pfunc = pdict.get('pfunc', plot_colorxy)
    num_elements = len(pdict['zvals'])
    num_axs = axs.size
    if num_axs > num_elements:
        max_plot = num_elements
    else:
        max_plot = num_axs
    plot_idxs = pdict.get('plot_idxs', None)
    if plot_idxs is None:
        plot_idxs = list(range(max_plot))
    else:
        plot_idxs = plot_idxs[:max_plot]
    this_pdict = {key: val for key, val in list(pdict.items())}
    if pdict.get('sharex', False):
        this_pdict['xlabel'] = ''
    if pdict.get('sharey', False):
        this_pdict['ylabel'] = ''

    box_props = dict(boxstyle='Square', facecolor='white', alpha=0.7)
    plot_axlabels = pdict.get('axlabels', None)

    for ii, idx in enumerate(plot_idxs):
        this_pdict['zvals'] = np.squeeze(pdict['zvals'][idx])
        if ii != 0:
            this_pdict['title'] = None
        else:
            this_pdict['title'] = pdict['title']
        plot_color2D_grid_idx(color2D_pfunc, this_pdict, axs, ii)
        if plot_axlabels is not None:
            np.ravel(axs)[idx].text(
                0.95, 0.9, plot_axlabels[idx],
                transform=np.ravel(axs)[idx].transAxes, fontsize=16,
                verticalalignment='center', horizontalalignment='right',
                bbox=box_props)
    if pdict.get('sharex', False):
        for ax in axs[-1]:
            ax.set_axis_label('x', pdict['xlabel'])
    if pdict.get('sharey', False):
        for ax in axs:
            ax[0].set_axis_label('y', pdict['ylabel'])


def plot_color2D(pfunc, pdict, axs, verbose=False, do_individual_traces=False):
    """

    """
    plot_xvals = pdict['xvals']
    plot_yvals = pdict['yvals']
    plot_cbar = pdict.get('plotcbar', True)
    plot_cmap = pdict.get('cmap', 'viridis')
    plot_aspect = pdict.get('aspect', None)
    plot_zrange = pdict.get('zrange', None)
    plot_yrange = pdict.get('yrange', None)
    plot_xrange = pdict.get('xrange', None)
    plot_xwidth = pdict.get('xwidth', None)
    plot_xtick_labels = pdict.get('xtick_labels', None)
    plot_ytick_labels = pdict.get('ytick_labels', None)
    plot_xtick_loc = pdict.get('xtick_loc', None)
    plot_ytick_loc = pdict.get('ytick_loc', None)
    plot_transpose = pdict.get('transpose', False)
    plot_nolabel = pdict.get('no_label', False)
    plot_normalize = pdict.get('normalize', False)
    plot_logzscale = pdict.get('logzscale', False)
    plot_origin = pdict.get('origin', 'lower')

    if plot_logzscale:
        plot_zvals = np.log10(pdict['zvals'] / plot_logzscale)
    else:
        plot_zvals = pdict['zvals']

    if plot_xwidth is not None:
        plot_xvals_step = 0
        plot_yvals_step = 0
    else:
        plot_xvals_step = (abs(np.max(plot_xvals) - np.min(plot_xvals)) /
                           len(plot_xvals))
        plot_yvals_step = (abs(_globalmax(plot_yvals) -
                               _globalmin(plot_yvals)) /
                           len(plot_yvals))
        # plot_yvals_step = plot_yvals[1]-plot_yvals[0]

    if plot_zrange is not None:
        fig_clim = plot_zrange
    else:
        fig_clim = [None, None]

    trace = {}
    block = {}
    if do_individual_traces:
        trace['xvals'] = plot_xvals
        trace['yvals'] = plot_yvals
        trace['zvals'] = plot_zvals
    else:
        trace['yvals'] = [plot_yvals]
        trace['xvals'] = [plot_xvals]
        trace['zvals'] = [plot_zvals]

    block['xvals'] = [trace['xvals']]
    block['yvals'] = [trace['yvals']]
    block['zvals'] = [trace['zvals']]

    for ii in range(len(block['zvals'])):
        traces = {}
        for key, vals in block.items():
            traces[key] = vals[ii]
        for tt in range(len(traces['zvals'])):
            if verbose:
                (print(t_vals[tt].shape) for key, t_vals in traces.items())
            if plot_xwidth is not None:
                xwidth = plot_xwidth[tt]
            else:
                xwidth = None
            out = pfunc(ax=axs,
                        xwidth=xwidth,
                        clim=fig_clim, cmap=plot_cmap,
                        xvals=traces['xvals'][tt],
                        yvals=traces['yvals'][tt],
                        zvals=traces['zvals'][tt],
                        transpose=plot_transpose,
                        normalize=plot_normalize)

    if plot_xrange is None:
        if plot_xwidth is not None:
            xmin, xmax = min([min(xvals) - plot_xwidth[tt] / 2
                              for tt, xvals in enumerate(plot_xvals)]), \
                         max([max(xvals) + plot_xwidth[tt] / 2
                              for tt, xvals in enumerate(plot_xvals)])
        else:
            xmin = np.min(plot_xvals) - plot_xvals_step / 2
            xmax = np.max(plot_xvals) + plot_xvals_step / 2
    else:
        xmin, xmax = plot_xrange
    if plot_transpose:
        axs.set_ylim(xmin, xmax)
    else:
        axs.set_xlim(xmin, xmax)

    if plot_yrange is None:
        if plot_xwidth is not None:
            ymin_list, ymax_list = [], []
            for ytraces in block['yvals']:
                ymin_trace, ymax_trace = [], []
                for yvals in ytraces:
                    ymin_trace.append(min(yvals))
                    ymax_trace.append(max(yvals))
                ymin_list.append(min(ymin_trace))
                ymax_list.append(max(ymax_trace))
            ymin = min(ymin_list)
            ymax = max(ymax_list)
        else:
            ymin = _globalmin(plot_yvals) - plot_yvals_step / 2.
            ymax = _globalmax(plot_yvals) + plot_yvals_step / 2.
    else:
        ymin, ymax = plot_yrange
    if plot_transpose:
        axs.set_xlim(ymin, ymax)
    else:
        axs.set_ylim(ymin, ymax)

    # FIXME Ignores thranspose option. Is it ok?
    if plot_xtick_labels is not None:
        axs.xaxis.set_ticklabels(plot_xtick_labels, rotation=90)
    if plot_ytick_labels is not None:
        axs.yaxis.set_ticklabels(plot_ytick_labels)
    if plot_xtick_loc is not None:
        axs.xaxis.set_ticks(plot_xtick_loc)
    if plot_ytick_loc is not None:
        axs.yaxis.set_ticks(plot_ytick_loc)
    if plot_origin == 'upper':
        axs.invert_yaxis()

    if plot_aspect is not None:
        axs.set_aspect(plot_aspect)

    if not plot_nolabel:
        label_color2D(pdict, axs)

    axs.cmap = out['cmap']
    if plot_cbar:
        plot_colorbar(axs=axs, pdict=pdict)


def label_color2D(pdict, axs):
    plot_transpose = pdict.get('transpose', False)
    plot_xlabel = pdict['xlabel']
    plot_xunit = pdict['xunit']
    plot_ylabel = pdict['ylabel']
    plot_yunit = pdict['yunit']
    plot_title = pdict.get('title', None)
    if plot_transpose:
        # transpose switches X and Y
        set_axis_label('x', axs, plot_ylabel, plot_yunit)
        set_axis_label('y', axs, plot_xlabel, plot_xunit)
    else:
        set_axis_label('x', axs, plot_xlabel, plot_xunit)
        set_axis_label('y', axs, plot_ylabel, plot_yunit)
    if plot_title is not None:
        axs.figure.text(0.5, 1, plot_title,
                        horizontalalignment='center',
                        verticalalignment='bottom',
                        transform=axs.transAxes)
        # axs.set_title(plot_title)


def plot_colorbar(pdict=None, axs=None, cax=None,
                  orientation='vertical', tight_fig=True):
    if pdict is None or axs is None:
        raise ValueError('pdict and axs must be specified'
                         ' when no key is specified.')
    plot_nolabel = pdict.get('no_label', False)
    plot_clabel = pdict.get('clabel', None)
    plot_cbarwidth = pdict.get('cbarwidth', '10%')
    plot_cbarpad = pdict.get('cbarpad', '5%')
    plot_ctick_loc = pdict.get('ctick_loc', None)
    plot_ctick_labels = pdict.get('ctick_labels', None)
    if cax is None:
        if not isinstance(axs, Axes3D):
            axs.ax_divider = make_axes_locatable(axs)
            axs.cax = axs.ax_divider.append_axes(
                'right', size=plot_cbarwidth, pad=plot_cbarpad)
            cmap = axs.cmap
        else:
            plot_cbarwidth = str_to_float(plot_cbarwidth)
            plot_cbarpad = str_to_float(plot_cbarpad)
            axs.cax, _ = mpl.colorbar.make_axes(
                axs, shrink=1-plot_cbarwidth-plot_cbarpad, pad=plot_cbarpad,
                orientation=orientation)
            cmap = pdict.get('colormap')
    else:
        axs.cax = cax
    if hasattr(cmap, 'autoscale_None'):
        axs.cbar = plt.colorbar(cmap, cax=axs.cax, orientation=orientation)
    else:
        norm = mpl.colors.Normalize(0, 1)
        axs.cbar = mpl.colorbar.ColorbarBase(axs.cax, cmap=cmap, norm=norm)
    if plot_ctick_loc is not None:
        axs.cbar.set_ticks(plot_ctick_loc)
    if plot_ctick_labels is not None:
        axs.cbar.set_ticklabels(plot_ctick_labels)
    if not plot_nolabel and plot_clabel is not None:
        axs.cbar.set_label(plot_clabel)

    if tight_fig:
        axs.figure.tight_layout()


def plot_fit(pdict, axs):
    """
    Plots an lmfit fit result object using the plot_line function.
    """
    model = pdict['fit_res'].model
    plot_init = pdict.get('plot_init', False)  # plot the initial guess
    pdict['marker'] = pdict.get('marker', '')  # different default
    plot_linestyle_init = pdict.get('init_linestyle', '--')
    plot_numpoints = pdict.get('num_points', 1000)

    if len(model.independent_vars) == 1:
        independent_var = model.independent_vars[0]
    else:
        raise ValueError('Fit can only be plotted if the model function'
                         ' has one independent variable.')

    x_arr = pdict['fit_res'].userkws[independent_var]
    pdict['xvals'] = np.linspace(np.min(x_arr), np.max(x_arr),
                                 plot_numpoints)
    pdict['yvals'] = model.eval(pdict['fit_res'].params,
                                **{independent_var: pdict['xvals']})
    if not hasattr(pdict['yvals'], '__iter__'):
        pdict['yvals'] = np.array([pdict['yvals']])
    if isinstance(pdict['yvals'], list) or isinstance(pdict['yvals'], tuple):
        pdict['xvals'] = len(pdict['yvals'])*[pdict['xvals']]
    plot_line(pdict, axs)

    if plot_init:
        # The initial guess
        pdict_init = deepcopy(pdict)
        pdict_init['linestyle'] = plot_linestyle_init
        pdict_init['yvals'] = model.eval(
            **pdict['fit_res'].init_values,
            **{independent_var: pdict['xvals']})
        pdict_init['setlabel'] += ' init'
        plot_line(pdict_init, axs)


def plot_text(pdict, axs):
    """
    Helper function that adds text to a plot
    """
    pfunc = getattr(axs, pdict.get('func', 'text'))
    plot_text_string = pdict['text_string']
    plot_xpos = pdict.get('xpos', -0.125)
    plot_ypos = pdict.get('ypos', -0.225)
    verticalalignment = pdict.get('verticalalignment', 'top')
    horizontalalignment = pdict.get('horizontalalignment', 'right')
    color = pdict.get('color', 'k')

    # fancy box props is based on the matplotlib legend
    box_props = pdict.get('box_props', None)
    if box_props == 'fancy':
        box_props = dict(boxstyle='round', pad=.4,
                         facecolor='white', alpha=0.5)

    # pfunc is expected to be ax.text
    pfunc(x=plot_xpos, y=plot_ypos, s=plot_text_string,
          transform=axs.transAxes,
          verticalalignment=verticalalignment,
          horizontalalignment=horizontalalignment,
          color=color, bbox=box_props)


def plot_vlines(pdict, axs):
    """
    Helper function to add vlines to a plot
    """
    pfunc = getattr(axs, pdict.get('func', 'vlines'))
    x = pdict['x']
    ymin = pdict['ymin']
    ymax = pdict['ymax']
    label = pdict.get('setlabel', None)
    colors = pdict.get('colors', None)
    linestyles = pdict.get('linestyles', '--')

    axs.vlines(x, ymin, ymax, colors,
               linestyles=linestyles, label=label,
               **pdict.get('line_kws', {}))
    if pdict.get('do_legend', False):
        axs.legend()


def plot_hlines(pdict, axs):
    """
    Helper function to add vlines to a plot
    """
    y = pdict['y']
    xmin = pdict['xmin']
    xmax = pdict['xmax']
    label = pdict.get('setlabel', None)
    colors = pdict.get('colors', None)
    linestyles = pdict.get('linestyles', '--')

    axs.hlines(y, xmin, xmax, colors,
               linestyles=linestyles, label=label,
               **pdict.get('line_kws', {}))
    if pdict.get('do_legend', False):
        axs.legend()


def plot_matplot_ax_method(pdict, axs):
    """
    Used to use any of the methods of a matplotlib axis object through
    the pdict interface.

    An example pdict would be:
        {'func': 'axhline',
         'plot_kw': {'y': 0.5, 'mfc': 'green'}}
    which would call
        ax.axhline(y=0.5, mfc='green')
    to plot a horizontal green line at y=0.5

    """
    pfunc = getattr(axs, pdict.get('func'))
    pfunc(**pdict['plot_kws'])


def str_to_float(s):
    if s[-1] == '%':
        return float(s.strip('%'))/100
    else:
        return float(s)


def _globalmin(array):
    '''
    Gives the global minimum of an array (possibly a list of unequally long lists)
    :param array: array (possibly a list of unequally long lists)
    :return: Global minimum
    '''
    return np.min([np.min(v) for v in array])


def _globalmax(array):
    '''
    Gives the global maximum of an array (possibly a list of unequally long lists)
    :param array: array (possibly a list of unequally long lists)
    :return: Global maximum
    '''
    return np.max([np.max(v) for v in array])<|MERGE_RESOLUTION|>--- conflicted
+++ resolved
@@ -408,11 +408,7 @@
         smax = 40
         if len(ylabel) > smax:
             k = len(ylabel) // smax
-<<<<<<< HEAD
-            ylabel = '\n'.join([ylabel[i*smax:(i+1)*smax] for i in range(k)] \
-=======
             ylabel = '\n'.join([ylabel[i*smax:(i+1)*smax] for i in range(k)]
->>>>>>> a74ddb95
                                + [ylabel[-(len(ylabel) % smax):]])
 
         plot_dict_name = figure_name + keyi + hlp_mod.get_param('key_suffix',
@@ -670,13 +666,10 @@
     if mobjn not in figure_name:
         figure_name += '_' + mobjn
 
-<<<<<<< HEAD
-=======
     data_transform_func = hlp_mod.get_param('data_transform_func',
                                             data_dict,
                                             default_value=lambda x: x,
                                             **params)
->>>>>>> a74ddb95
 
     # start to iterate over data_to_proc_dict
     plot_dicts = OrderedDict()
@@ -688,14 +681,6 @@
             cal_swpts = hlp_mod.get_cal_sweep_points(physical_swpts, cp, mobjn)
             xvals = np.concatenate([physical_swpts, cal_swpts])
         yvals = data_to_proc_dict[keyi]
-<<<<<<< HEAD
-        ylabel = keyi.split('.')[-1]
-        smax = 25
-        if len(ylabel) > smax:
-            k = len(ylabel) // smax
-            ylabel = '\n'.join([ylabel[i*smax:(i+1)*smax] for i in range(k)] \
-                               + [ylabel[-(len(ylabel) % smax):]])
-=======
         if yvals.ndim == 2:
             yvals = yvals.T
         yvals = data_transform_func(yvals)
@@ -703,7 +688,6 @@
         if ylabel is None:
             ylabel = ','.join(hlp_mod.flatten_list([re.findall(ch, keyi)
                 for ch in movnm[mobjn]]))
->>>>>>> a74ddb95
         yunit = hlp_mod.get_param('yunit', params,
                                   default_value=hlp_mod.get_param(
                                       'value_units', data_dict,
@@ -711,16 +695,10 @@
         if isinstance(yunit, list):
             yunit = yunit[0]
 
-<<<<<<< HEAD
-        plot_dict_name = figure_name + '_' + keyi + hlp_mod.get_param(
-            'key_suffix', data_dict, default_value='', **params)
-
-=======
         title = default_figure_title(data_dict, mobjn) + hlp_mod.get_param(
             'title_suffix', data_dict, default_value='', **params)
         plot_dict_name = figure_name + '_' + keyi + hlp_mod.get_param(
             'key_suffix', data_dict, default_value='', **params)
->>>>>>> a74ddb95
         plot_dicts[plot_dict_name] = {
             'plotfn': 'plot_line',
             'fig_id': figure_name,
