import logging
log = logging.getLogger(__name__)

import numpy as np
import numbers
from inspect import signature
import matplotlib as mpl
import matplotlib.pyplot as plt
from collections import OrderedDict
from pycqed.analysis_v3 import saving as save_mod
from copy import deepcopy
from mpl_toolkits.mplot3d import Axes3D

from pycqed.analysis_v3 import helper_functions as hlp_mod
from pycqed.measurement.calibration_points import CalibrationPoints
from pycqed.analysis.analysis_toolbox import get_color_order as gco
from pycqed.analysis.analysis_toolbox import get_color_list
from pycqed.analysis.tools.plotting import (
    set_axis_label, flex_colormesh_plot_vs_xy, flex_color_plot_vs_x,
    SI_prefix_and_scale_factor)
from mpl_toolkits.axes_grid1 import make_axes_locatable
import datetime
import sys
this_mod = sys.modules[__name__]


#####################################
### Functions related to Plotting ###
#####################################
def get_default_plot_params(set_pars=True, **kwargs):
    font_size = kwargs.get('font_size', 18)
    marker_size = kwargs.get('marker_size', 6)
    line_width = kwargs.get('line_width', 2.5)
    axes_line_width = kwargs.get('axes_line_width', 1)
    tick_length = kwargs.pop('tick_length', 5)
    tick_width = kwargs.pop('tick_width', 1)
    tick_color = kwargs.get('tick_color', 'k')
    ticks_direction = kwargs.get('ticks_direction', 'out')
    axes_labelcolor = kwargs.get('axes_labelcolor', 'k')

    fig_size_dim = 10
    golden_ratio = (1+np.sqrt(5))/2
    fig_size = kwargs.get('fig_size',
                          (fig_size_dim, fig_size_dim/golden_ratio))
    dpi = kwargs.get('dpi', 300)

    params = {'figure.figsize': fig_size,
              'figure.dpi': dpi,
              'savefig.dpi': dpi,
              'font.size': font_size,
              'figure.titlesize': font_size,
              'legend.fontsize': font_size,
              'axes.labelsize': font_size,
              'axes.labelcolor': axes_labelcolor,
              'axes.titlesize': font_size,
              'axes.linewidth': axes_line_width,
              'lines.markersize': marker_size,
              'lines.linewidth': line_width,
              'xtick.direction': ticks_direction,
              'ytick.direction': ticks_direction,
              'xtick.labelsize': font_size,
              'ytick.labelsize': font_size,
              'xtick.color': tick_color,
              'ytick.color': tick_color,
              'xtick.major.size': tick_length,
              'ytick.major.size': tick_length,
              'xtick.major.width': tick_width,
              'ytick.major.width': tick_width,
              'axes.formatter.useoffset': False,
              }
    if set_pars:
        plt.rcParams.update(params)
    return params


## Prepare plot dicts functions ##
def prepare_cal_states_plot_dicts(data_dict, figure_name=None,
                                  keys_in=None, **params):
    """
    Prepares plot for cal_states and adds the plot dicts to the
    data_dict['plot_dicts'].
    :param data_dict: OrderedDict containing data to be processed and where
                    processed data is to be stored
    :param keys_in: list of key names or dictionary keys paths in
                    data_dict for the data to be processed
    :param figure_name: name of the figure on which all the plot dicts created
            will be plotted
    :param params:
        sp_name (str, default: 'none): name of the sweep parameter in
            sweep_points. To be used on x-axis.
        ylabel (str, default: None): y-axis label
        yunit (str, default: ''): y-axis unit
        do_legend (bool, default: True): whether to show the legend
        plot_name_suffix (str, default: ''): suffix to be added to all the
            plot names in this function
        plot_name_suffix (str, default: ''): suffix to be added to all the
            plot names in this function
        title_suffix (str, default: ''): suffix to be added to the figure
            title, which is by default meas_obj_names
        ncols (int, default: 2 if len(data_to_proc_dict) > 2 else 1):
            number of subplots along x
        nrows (int, default: 2 if len(data_to_proc_dict) == 2 else
            len(data_to_proc_dict) // 2 + len(data_to_proc_dict) % 2):
            number of subplots along y

    Assumptions:
        - if len(keys_in) > 1, this function will plot the data corresponding to
        each key_in on a separate subplot. To plot on same axis,
        set ncols=1, nrows=1.
        - cal_points, sweep_points, meas_obj_names exist in
        exp_metadata or params
        - expects 1d arrays
        - meas_obj_names is defined in cal_points
    """
    data_to_proc_dict = hlp_mod.get_data_to_process(data_dict, keys_in)
    cp, sp, mospm, _, mobjn = \
        hlp_mod.get_measobj_properties(data_dict, **params)
    if len(cp.states) == 0:
        print(f'There are no cal_states to plot for {mobjn}.')
        return

    sp_name = params.get('sp_name', mospm[mobjn][0])
    sweep_info = [v for d in sp for k, v in d.items() if sp_name == k]
    if len(sweep_info) == 0:
        raise KeyError(f'{sp_name} not found.')

    if figure_name is None:
        figure_name = 'cal_states'
    if mobjn not in figure_name:
        figure_name += '_' + mobjn
    plot_name_suffix = params.get('plot_name_suffix', '')
    title_suffix = mobjn + params.get('title_suffix', '')
    if len(data_dict['timestamps']) > 1:
        title = f'{data_dict["timestamps"][0]} - {data_dict["timestamps"][-1]} ' \
                f'{data_dict["measurementstrings"][-1]}'
    else:
        title = f'{data_dict["timestamps"][-1]} ' \
                f'{data_dict["measurementstrings"][-1]}'
    if title_suffix is not None:
        title += '\n' + title_suffix

    xlabel = sweep_info[0][2]
    xunit = sweep_info[0][1]
    ylabel = params.get('ylabel', None)
    if ylabel is None:
        ylabel = r'$|f\rangle$ state population' if ('f,') in cp.states else \
            r'$|e\rangle$ state population'
    yunit = params.get('yunit', '')
    do_legend = params.get('do_legend', True)
    plotsize = get_default_plot_params(set=False)['figure.figsize']
    plotsize = (plotsize[0], plotsize[0]/1.25)
    ncols = params.get('ncols', 2 if len(data_to_proc_dict) > 2 else 1)
    nrows = params.get('nrows', 2 if len(data_to_proc_dict) == 2 else
        len(data_to_proc_dict) // 2 + len(data_to_proc_dict) % 2)
    axids = np.arange(ncols*nrows)
    if len(axids) == 1:
        axids = [None]

    plot_dicts = OrderedDict()
    plot_names_cal = []
    for i, keyi in enumerate(data_to_proc_dict):
        physical_swpts = deepcopy(sweep_info[0][0])
        data = data_to_proc_dict[keyi]

        if ylabel is None:
            ylabel = hlp_mod.get_latex_prob_label(keyi)

        cal_swpts = hlp_mod.get_cal_sweep_points(physical_swpts,
                                                       cp, mobjn)
        cal_data = hlp_mod.get_cal_data(data, cp, mobjn)
        qb_cal_indxs = cp.get_indices()[mobjn]
        # plot cal points
        for ii, cal_pts_idxs in enumerate(qb_cal_indxs.values()):
            plot_dict_name_cal = list(qb_cal_indxs)[ii] + \
                                 '_' + mobjn + keyi + plot_name_suffix
            plot_dicts[plot_dict_name_cal+'_line'] = {
                'fig_id': figure_name,
                'ax_id': axids[i],
                'numplotsx': ncols,
                'numplotsy': nrows,
                'plotfn': 'plot_hlines',
                'plotsize': (plotsize[0]*ncols, plotsize[1]*nrows),
                'y': np.mean(cal_data[cal_pts_idxs]),
                'xmin': physical_swpts[0],
                'xmax': cal_swpts[-1],
                'colors': 'gray'}
            plot_dicts[plot_dict_name_cal] = {
                'fig_id': figure_name,
                'ax_id': axids[i],
                'numplotsx': ncols,
                'numplotsy': nrows,
                'plotfn': 'plot_line',
                'plotsize': (plotsize[0]*ncols, plotsize[1]*nrows),
                'xvals': cal_swpts[cal_pts_idxs],
                'xlabel': xlabel,
                'xunit': xunit,
                'yvals': cal_data[cal_pts_idxs],
                'ylabel': ylabel,
                'yunit': yunit,
                'setlabel': list(qb_cal_indxs)[ii],
                'title': title,
                'do_legend': do_legend,
                'legend_bbox_to_anchor': (1, 0.5),
                'legend_pos': 'center left',
                'linestyle': 'none',
                'line_kws': {'color': hlp_mod.get_cal_state_color(
                    list(qb_cal_indxs)[ii])}}

            plot_names_cal += [plot_dict_name_cal, plot_dict_name_cal + '_line']

    hlp_mod.add_param('plot_dicts', plot_dicts, data_dict, update_key=True)
    if params.get('do_plotting', False):
        plot(data_dict, keys_in=plot_names_cal, **params)
    return plot_dicts


def prepare_1d_plot_dicts(data_dict, figure_name, keys_in, **params):
    """
    Prepares plot for 1d data arrays and adds the plot dicts to the
    data_dict['plot_dicts'].
    :param data_dict: OrderedDict containing data to be processed and where
                    processed data is to be stored
    :param keys_in: list of key names or dictionary keys paths in
                    data_dict for the data to be processed
    :param figure_name: name of the figure on which all the plot dicts created
            will be plotted
    :param params:
        sp_name (str, default: 'none): name of the sweep parameter in
            sweep_points. To be used on x-axis.
        xvals (array, default: None): array of points to be plotted on x-axis
        ylabel (str, default: None): y-axis label
        yunit (str, default: ''): y-axis unit
        data_label (str, default: 'Data'): legend label corresponding to
            the data
        do_legend (bool, default: True): whether to show the legend
        plot_name_suffix (str, default: ''): suffix to be added to all the
            plot names in this function
        title_suffix (str, default: ''): suffix to be added to the figure
            title, which is by default meas_obj_names
        ncols (int, default: 2 if len(data_to_proc_dict) > 2 else 1):
            number of subplots along x
        nrows (int, default: 2 if len(data_to_proc_dict) == 2 else
            len(data_to_proc_dict) // 2 + len(data_to_proc_dict) % 2):
            number of subplots along y

    Assumptions:
        - automatically excludes cal points if len(cp.states) != 0.
        - if len(keys_in) > 1, this function will plot the data corresponding to
        each key_in on a separate subplot. To plot on same axis,
        set ncols=1, nrows=1.
        - cal_points, sweep_points, meas_obj_names exist in
        exp_metadata or params
        - expects 1d arrays
        - meas_obj_names is defined in cal_points
    """
    data_to_proc_dict = hlp_mod.get_data_to_process(data_dict,
                                                          keys_in=keys_in)
    sp, mospm, movnm, mobjn = \
        hlp_mod.get_measobj_properties(
            data_dict, props_to_extract=['sp', 'mospm', 'movnm', 'mobjn'],
            **params)
    cp = hlp_mod.get_param('cal_points', data_dict, raise_error=False,
                                 **params)
    if isinstance(cp, str):
        cp = eval(cp)
    sp_name = params.get('sp_name', mospm[mobjn][0])
    sweep_info = [v for d in sp for k, v in d.items() if sp_name == k]
    if len(sweep_info) == 0:
        raise KeyError(f'sp_name={sp_name} not found.')

    if mobjn not in figure_name:
        figure_name += '_' + mobjn
    plot_name_suffix = params.get('plot_name_suffix', '')
    title_suffix = mobjn + params.get('title_suffix', '')
    if len(data_dict['timestamps']) > 1:
        title = f'{data_dict["timestamps"][0]} - {data_dict["timestamps"][-1]} ' \
                f'{data_dict["measurementstrings"][-1]}'
    else:
        title = f'{data_dict["timestamps"][-1]} ' \
                f'{data_dict["measurementstrings"][-1]}'
    if title_suffix is not None:
        title += '\n' + title_suffix

    xvals = params.get('xvals', None)
    if xvals is None:
        xvals = deepcopy(sweep_info[0][0])
    xlabel = sweep_info[0][2]
    xunit = sweep_info[0][1]
    ylabel = params.get('ylabel', None)
    if ylabel is None and cp is not None:
        if len(cp.states) != 0:
            ylabel = r'$|f\rangle$ state population' if 'f,' in cp.states else \
                r'$|e\rangle$ state population'
    yunit = params.get('yunit', '')

    data_labels = params.get('data_label', 'Data')
    if isinstance(data_labels, list) and \
            len(data_labels) != len(data_to_proc_dict):
        data_labels = len(data_to_proc_dict) * [data_labels]
    do_legend = params.get('do_legend', True)
    plotsize = get_default_plot_params(set=False)['figure.figsize']
    plotsize = (plotsize[0], plotsize[0]/1.25)
    ncols = params.get('ncols', 2 if len(data_to_proc_dict) > 2 else 1)
    nrows = params.get('nrows', 2 if len(data_to_proc_dict) == 2 else
    len(data_to_proc_dict) // 2 + len(data_to_proc_dict) % 2)
    axids = np.arange(ncols*nrows)
    if len(axids) == 1:
        axids = [None]*len(data_to_proc_dict)

    plot_dicts = OrderedDict()
    plot_dict_names = []
    for i, keyi in enumerate(data_to_proc_dict):
        yvals = data_to_proc_dict[keyi]
        yvals = hlp_mod.get_msmt_data(yvals, cp, mobjn)
        if ylabel is None:
            ylabel = hlp_mod.get_latex_prob_label(keyi)

        plot_dict_name = figure_name + '_' + keyi + plot_name_suffix
        plot_dicts[plot_dict_name] = {
            'plotfn': 'plot_line',
            'fig_id': figure_name,
            'ax_id': axids[i],
            'numplotsx': ncols,
            'numplotsy': nrows,
            'plotsize': (plotsize[0]*ncols, plotsize[1]*nrows),
            'xvals': xvals,
            'xlabel': xlabel,
            'xunit': xunit,
            'xerr': params.get('xerr', None),
            'yvals': yvals,
            'ylabel': ylabel,
            'yunit': yunit,
            'yerr': params.get('yerr', None),
            'setlabel': data_labels[i],
            'title': title,
            'linestyle': params.get('linestyle', 'none'),
            'color': params.get('color', None),
            'do_legend': do_legend,
            'legend_bbox_to_anchor': (1, 0.5),
            'legend_pos': 'center left'}
        plot_dict_names += [plot_dict_name]

    hlp_mod.add_param('plot_dicts', plot_dicts, data_dict, update_key=True)
    if params.get('do_plotting', False):
        plot(data_dict, keys_in=plot_dict_names, **params)
    return plot_dicts


def prepare_2d_plot_dicts(data_dict, figure_name, keys_in, **params):
    """
    Prepares plot for 1d data arrays and adds the plot dicts to the
    data_dict['plot_dicts'].
    :param data_dict: OrderedDict containing data to be processed and where
                    processed data is to be stored
    :param keys_in: list of key names or dictionary keys paths in
                    data_dict for the data to be processed
    :param figure_name: name of the figure on which all the plot dicts created
            will be plotted
    :param params:
        sp_names (str, default: 'none): name of the sweep parameters in
            sweep_points. To be used on x- and y-axes.
        xvals (array, default: None): array of points to be plotted on x-axis
        zlabel (str, default: None): z-axis label
        zunit (str, default: ''): z-axis unit
        plot_name_suffix (str, default: ''): suffix to be added to all the
            plot names in this function
        title_suffix (str, default: ''): suffix to be added to the figure
            title, which is by default meas_obj_names
        ncols (int, default: 2 if len(data_to_proc_dict) > 2 else 1):
            number of subplots along x
        nrows (int, default: 2 if len(data_to_proc_dict) == 2 else
            len(data_to_proc_dict) // 2 + len(data_to_proc_dict) % 2):
            number of subplots along y

    Assumptions:
        - automatically excludes cal points if len(cp.states) != 0.
        - if len(keys_in) > 1, this function will plot the data corresponding to
        each key_in on a separate subplot. To plot on same axis,
        set ncols=1, nrows=1.
        - cal_points, sweep_points, meas_obj_names exist in
        exp_metadata or params
        - expects 1d arrays
        - meas_obj_names is defined in cal_points
    """
    data_to_proc_dict = hlp_mod.get_data_to_process(data_dict,
                                                          keys_in=keys_in)
    sp, mospm, movnm, mobjn = \
        hlp_mod.get_measobj_properties(
            data_dict, props_to_extract=['sp', 'mospm', 'movnm', 'mobjn'],
            **params)
    cp = hlp_mod.get_param('cal_points', data_dict, raise_error=False,
                                 **params)
    if isinstance(cp, str):
        cp = eval(cp)

    sp_names = params.get('sp_names', mospm[mobjn])
    sweep_info = [v for d in sp for k, v in d.items() if k in sp_names]
    if len(sweep_info) == 0:
        raise KeyError(f'sp_names={sp_names} not found.')

    if mobjn not in figure_name:
        figure_name += '_' + mobjn
    plot_name_suffix = params.get('plot_name_suffix', '')
    title_suffix = mobjn + params.get('title_suffix', '')
    if len(data_dict['timestamps']) > 1:
        title = f'{data_dict["timestamps"][0]} - {data_dict["timestamps"][-1]} ' \
                f'{data_dict["measurementstrings"][-1]}'
    else:
        title = f'{data_dict["timestamps"][-1]} ' \
                f'{data_dict["measurementstrings"][-1]}'
    if title_suffix is not None:
        title += '\n' + title_suffix

    xvals = params.get('xvals', None)
    if xvals is None:
        xvals = deepcopy(sweep_info[0][0])
    xlabel = sweep_info[0][2]
    xunit = sweep_info[0][1]
    zlabel = params.get('zlabel', None)
    if zlabel is None and cp is not None:
        if len(cp.states) != 0:
            zlabel = r'$|f\rangle$ state population' if 'f,' in cp.states else \
                r'$|e\rangle$ state population'
    zunit = params.get('zunit', '')

    plotsize = get_default_plot_params(set=False)['figure.figsize']
    plotsize = (plotsize[0], plotsize[0]/1.25)
    ncols = params.get('ncols', 2 if len(data_to_proc_dict) > 2 else 1)
    nrows = params.get('nrows', 2 if len(data_to_proc_dict) == 2 else
    len(data_to_proc_dict) // 2 + len(data_to_proc_dict) % 2)
    axids = np.arange(ncols*nrows)
    if len(axids) == 1:
        axids = [None]

    plot_dicts = OrderedDict()
    plot_dict_names = []
    for i, keyi in enumerate(data_to_proc_dict):
        zvals = data_to_proc_dict[keyi]
        zvals = hlp_mod.get_msmt_data(zvals, cp, mobjn)
        if zlabel is None:
            zlabel = hlp_mod.get_latex_prob_label(keyi)
        zlabel = f'{zlabel} {zunit}'
        plot_dict_name = f'{figure_name}_{keyi}_{plot_name_suffix}'
        for sp_info in sweep_info:
            plot_dict_name += '_' + sp_info[2]
            plot_dicts[plot_dict_name] = {
                'plotfn': 'plot_colorxy',
                'fig_id': figure_name + '_' + sp_info[2],
                'ax_id': axids[i],
                'numplotsx': ncols,
                'numplotsy': nrows,
                'plotsize': (plotsize[0]*ncols, plotsize[1]*nrows),
                'xvals': xvals,
                'yvals': sp_info[0],
                'zvals': zvals.T,
                'xlabel': xlabel,
                'xunit': xunit,
                'ylabel': sp_info[2],
                'yunit': sp_info[1],
                'title': title,
                'clabel': zlabel}
            plot_dict_names += [plot_dict_name]

    hlp_mod.add_param('plot_dicts', plot_dicts, data_dict, update_key=True)
    if params.get('do_plotting', False):
        plot(data_dict, keys_in=plot_dict_names, **params)
    return plot_dicts


def prepare_1d_raw_data_plot_dicts(data_dict, keys_in=None, figure_name=None,
                                   **params):
    """
    Prepares plot for raw data and adds the plot dicts to the
    data_dict['plot_dicts'].
    :param data_dict: OrderedDict containing data to be processed and where
                    processed data is to be stored
    :param keys_in: list of key names or dictionary keys paths in
                    data_dict for the data to be processed
    :param figure_name: name of the figure on which all the plot dicts created
            will be plotted
    :param params:
        sp_name (str, default: 'none): name of the sweep parameter in
            sweep_points. To be used on x-axis.
        ylabel (str, default: None): y-axis label
        yunit (str, default: ''): y-axis unit
        data_label (str, default: 'Data'): legend label corresponding to
            the data
        do_legend (bool, default: True): whether to show the legend
        title_suffix (str, default: ''): suffix to be added to the figure
            title, which is by default meas_obj_name
        ncols (int, default: 2 if len(data_to_proc_dict) > 2 else 1):
            number of subplots along x
        nrows (int, default: 2 if len(data_to_proc_dict) == 2 else
            len(data_to_proc_dict) // 2 + len(data_to_proc_dict) % 2):
            number of subplots along y

    Assumptions:
        - does NOT exclude cal points if len(cp.states) != 0; instead it extends
        the physical sweep points (if user does not provide xvals)
        - if len(keys_in) > 1, this function will plot the data corresponding to
        each key_in on a separate subplot. To plot on same axis,
        set ncols=1, nrows=1.
        - cal_points, sweep_points, meas_obj_name exist in
        exp_metadata or params
        - expects 1d arrays
        - meas_obj_name is defined in cal_points
    """
    sp, mospm, movnm, mobjn = \
        hlp_mod.get_measobj_properties(
            data_dict, props_to_extract=['sp', 'mospm', 'movnm', 'mobjn'],
            **params)
    cp = hlp_mod.get_param('cal_points', data_dict, raise_error=False,
                                 **params)
    if isinstance(cp, str):
        cp = eval(cp)

    if keys_in is None:
        keys_in = movnm[mobjn]
    data_to_proc_dict = hlp_mod.get_data_to_process(
        data_dict, keys_in=keys_in)
    sp_name = params.get('sp_name', mospm[mobjn][0])
    sweep_info = [v for d in sp for k, v in d.items() if sp_name == k]
    if len(sweep_info) == 0:
        raise KeyError(f'{sp_name} not found.')

    if figure_name is None:
        figure_name = 'raw_data'
    if mobjn not in figure_name:
        figure_name += '_' + mobjn
    title_suffix = mobjn + params.get('title_suffix', '')
    if len(data_dict['timestamps']) > 1:
        title = f'{data_dict["timestamps"][0]} - {data_dict["timestamps"][-1]} ' \
                f'{data_dict["measurementstrings"][-1]}'
    else:
        title = f'{data_dict["timestamps"][-1]} ' \
                f'{data_dict["measurementstrings"][-1]}'
    if title_suffix is not None:
        title += '\n' + title_suffix

    xvals = params.get('xvals', None)
    xlabel = sweep_info[0][2]
    xunit = sweep_info[0][1]
    data_label = params.get('data_label', 'Raw data')
    do_legend = params.get('do_legend', False)
    plotsize = get_default_plot_params(set=False)['figure.figsize']
    ncols = params.get('ncols', 2 if len(data_to_proc_dict) > 2 else 1)
    nrows = params.get('nrows', 2 if len(data_to_proc_dict) == 2 else
        len(data_to_proc_dict) // 2 + len(data_to_proc_dict) % 2)
    axids = np.arange(ncols*nrows)
    if len(axids) == 1:
        axids = [None]

    plot_dicts = OrderedDict()
    plot_dict_names = []
    for i, keyi in enumerate(data_to_proc_dict):
        if xvals is None:
            physical_swpts = deepcopy(sweep_info[0][0])
            cal_swpts = hlp_mod.get_cal_sweep_points(physical_swpts,
                                                           cp, mobjn)
            xvals = np.concatenate([physical_swpts, cal_swpts])
        yvals = data_to_proc_dict[keyi]
<<<<<<< HEAD

        ylabel = keyi
        yunit = params.get('yunit', help_func_mod.get_param(
=======
        ylabel = keyi.split('.')[-1]
        yunit = params.get('yunit', hlp_mod.get_param(
>>>>>>> 7cd8a6f0
            'value_units', data_dict, default_value='arb.'))
        if isinstance(yunit, list):
            yunit = yunit[0]

        plot_dict_name = figure_name + '_' + keyi
        plot_dicts[plot_dict_name] = {
            'plotfn': 'plot_line',
            'fig_id': figure_name,
            'ax_id': axids[i],
            'numplotsx': ncols,
            'numplotsy': nrows,
            'plotsize': (plotsize[0]*ncols, plotsize[1]*nrows),
            'xvals': xvals,
            'xlabel': xlabel,
            'xunit': xunit,
            'yvals': yvals,
            'ylabel': ylabel,
            'yunit': yunit,
            'setlabel': data_label,
            'title': title,
            'linestyle': params.get('linestyle', '-'),
            'color': params.get('color', None),
            'do_legend': do_legend,
            'legend_bbox_to_anchor': (1, 0.5),
            'legend_pos': 'center left'}
        plot_dict_names += [plot_dict_name]

    hlp_mod.add_param('plot_dicts', plot_dicts, data_dict, update_key=True)
    if params.get('do_plotting', False):
        plot(data_dict, keys_in=plot_dict_names, **params)
    return plot_dicts


def prepare_2d_raw_data_plot_dicts(data_dict, keys_in=None, figure_name=None,
                                   **params):
    """
    Prepares plot for raw data and adds the plot dicts to the
    data_dict['plot_dicts'].
    :param data_dict: OrderedDict containing data to be processed and where
                    processed data is to be stored
    :param keys_in: list of key names or dictionary keys paths in
                    data_dict for the data to be processed
    :param figure_name: name of the figure on which all the plot dicts created
            will be plotted
    :param params:
        sp_name (str, default: 'none): name of the sweep parameter in
            sweep_points. To be used on x-axis.
        ylabel (str, default: None): y-axis label
        yunit (str, default: ''): y-axis unit
        data_label (str, default: 'Data'): legend label corresponding to
            the data
        do_legend (bool, default: True): whether to show the legend
        title_suffix (str, default: ''): suffix to be added to the figure
            title, which is by default meas_obj_name
        ncols (int, default: 2 if len(data_to_proc_dict) > 2 else 1):
            number of subplots along x
        nrows (int, default: 2 if len(data_to_proc_dict) == 2 else
            len(data_to_proc_dict) // 2 + len(data_to_proc_dict) % 2):
            number of subplots along y

    Assumptions:
        - does NOT exclude cal points if len(cp.states) != 0; instead it extends
        the physical sweep points (if user does not provide xvals)
        - if len(keys_in) > 1, this function will plot the data corresponding to
        each key_in on a separate subplot. To plot on same axis,
        set ncols=1, nrows=1.
        - cal_points, sweep_points, meas_obj_name exist in
        exp_metadata or params
        - expects 1d arrays
        - meas_obj_name is defined in cal_points
    """
    sp, mospm, movnm, mobjn = \
        hlp_mod.get_measobj_properties(
            data_dict, props_to_extract=['sp', 'mospm', 'movnm', 'mobjn'],
            **params)
    cp = hlp_mod.get_param('cal_points', data_dict, raise_error=False,
                                 **params)
    if isinstance(cp, str):
        cp = eval(cp)

    if keys_in is None:
        keys_in = movnm[mobjn]
    data_to_proc_dict = hlp_mod.get_data_to_process(
        data_dict, keys_in=keys_in)
    sp_names = params.get('sp_names', mospm[mobjn])
    sweep_info = [v for d in sp for k, v in d.items() if k in sp_names]
    if len(sweep_info) == 0:
        raise KeyError(f'sp_names={sp_names} not found.')

    if figure_name is None:
        figure_name = 'raw_data'
    if mobjn not in figure_name:
        figure_name += '_' + mobjn
    title_suffix = mobjn + params.get('title_suffix', '')
    if len(data_dict['timestamps']) > 1:
        title = f'{data_dict["timestamps"][0]} - {data_dict["timestamps"][-1]} ' \
                f'{data_dict["measurementstrings"][-1]}'
    else:
        title = f'{data_dict["timestamps"][-1]} ' \
                f'{data_dict["measurementstrings"][-1]}'
    if title_suffix is not None:
        title += '\n' + title_suffix

    xvals = params.get('xvals', None)
    xlabel = sweep_info[0][2]
    xunit = sweep_info[0][1]

    plotsize = get_default_plot_params(set=False)['figure.figsize']
    ncols = params.get('ncols', 2 if len(data_to_proc_dict) > 2 else 1)
    nrows = params.get('nrows', 2 if len(data_to_proc_dict) == 2 else
    len(data_to_proc_dict) // 2 + len(data_to_proc_dict) % 2)
    axids = np.arange(ncols*nrows)
    if len(axids) == 1:
        axids = [None]

    plot_dicts = OrderedDict()
    plot_dict_names = []
    for i, keyi in enumerate(data_to_proc_dict):
        if xvals is None:
            physical_swpts = deepcopy(sweep_info[0][0])
            cal_swpts = hlp_mod.get_cal_sweep_points(physical_swpts,
                                                           cp, mobjn)
            xvals = np.concatenate([physical_swpts, cal_swpts])
        zvals = data_to_proc_dict[keyi]
        zlabel = keyi.split('.')[-1]
        zunit = params.get('zunit', hlp_mod.get_param(
            'value_units', data_dict, default_value='arb.'))
        if isinstance(zunit, list):
            zunit = zunit[0]
        zlabel = f'{zlabel} {zunit}'

        plot_dict_name = figure_name + '_' + keyi
        for sp_info in sweep_info:
            plot_dict_name += '_' + sp_info[2]
            plot_dicts[plot_dict_name] = {
                'plotfn': 'plot_colorxy',
                'fig_id': figure_name + '_' + sp_info[2],
                'ax_id': axids[i],
                'numplotsx': ncols,
                'numplotsy': nrows,
                'plotsize': (plotsize[0]*ncols, plotsize[1]*nrows),
                'xvals': xvals,
                'xlabel': xlabel,
                'xunit': xunit,
                'yvals': sp_info[0],
                'ylabel': sp_info[2],
                'yunit': sp_info[1],
                'zvals': zvals.T,
                'title': title,
                'clabel': zlabel}
            plot_dict_names += [plot_dict_name]

    hlp_mod.add_param('plot_dicts', plot_dicts, data_dict,
                            update_key=True)
    if params.get('do_plotting', False):
        plot(data_dict, keys_in=plot_dict_names, **params)
    return plot_dicts


def prepare_fit_plot_dicts(data_dict, figure_name, **params):
    """
    meas_obj_names must be in params
    :param data_dict:
    :param figure_name:
    :param params:
    :return:
    """
    mobjn = hlp_mod.get_measobj_properties(
        data_dict, props_to_extract=['mobjn'], **params)

    labels = params.get('labels', 'Fit')
    figure_name += '_' + mobjn
    fit_dicts = data_dict['fit_dicts']
    plot_dicts = {}
    for fit_name, fit_dict in fit_dicts.items():
        fit_res = fit_dict['fit_res']
        legend_label = hlp_mod.get_param('legend_label', fit_dict,
                                               default_value=labels)
        fit_line_color = hlp_mod.get_param('fit_line_color', fit_dict,
                                               default_value='C0')
        plot_dicts[fit_name] = {
            'fig_id': figure_name,
            'plotfn': 'plot_fit',
            'fit_res': fit_res,
            'setlabel': legend_label,
            'color': fit_line_color,
            'do_legend': True,
            'legend_ncol': 2,
            'legend_bbox_to_anchor': (1, -0.15),
            'legend_pos': 'upper right', **params}

        pois = hlp_mod.get_param('params_to_print', fit_dict)
        if pois is not None:
            textstr = ''
            for i, poi in enumerate(pois):
                params_val = fit_res.params[poi[0]].value
                params_stderr = fit_res.params[poi[0]].stderr
                scale_factor, unit = SI_prefix_and_scale_factor(
                    params_val, poi[1])
                textstr += '' if i == 0 else '\n'
                textstr += f'{poi[2]}={params_val*scale_factor:.3f}' \
                           f'$\\pm${params_stderr*scale_factor:.3f} {unit}'
            plot_dicts[fit_name + '_textstr'] = {
                'fig_id': figure_name,
                'ypos': -0.2,
                'xpos': -0.05,
                'box_props': None,
                'horizontalalignment': 'left',
                'verticalalignment': 'top',
                'plotfn': 'plot_text',
                'text_string': textstr}

    hlp_mod.add_param('plot_dicts', plot_dicts, data_dict,
                            update_key=True)
    if params.get('do_plotting', False):
        plot(data_dict, keys_in=list(plot_dicts), **params)
    return plot_dicts


## Plotting functions ##

def plot(data_dict, keys_in='all', axs_dict=None, **params):
    """
    Fits based on the information in proc_dat_dict[pipe_name]['fit_dicts']
    for each pipe_name, if 'fit_dicts' exists.
    Goes over the plots defined in the plot_dicts in
    proc_dat_dict[pipe_name]['fit_dicts'] for each pipe_name,
    if 'fit_dicts' exists, and creates the desired figures.
    """
    axs = OrderedDict()
    figs = OrderedDict()
    plot_dicts = data_dict['plot_dicts']
    presentation_mode = params.get('presentation_mode', False)
    no_label = params.get('no_label', False)
    if axs_dict is not None:
        for key, val in list(axs_dict.items()):
            axs[key] = val
    if keys_in is 'all':
        keys_in = plot_dicts.keys()
    if type(keys_in) is str:
        keys_in = [keys_in]

    for key in keys_in:
        # go over all the plot_dicts
        pdict = plot_dicts[key]
        pdict['no_label'] = no_label
        # Use the key of the plot_dict if no ax_id is specified
        pdict['fig_id'] = pdict.get('fig_id', key)
        pdict['ax_id'] = pdict.get('ax_id', None)

        if isinstance(pdict['ax_id'], str):
            pdict['fig_id'] = pdict['ax_id']
            pdict['ax_id'] = None

        if pdict['fig_id'] not in axs:
            # This fig variable should perhaps be a different
            # variable for each plot!!
            # This might fix a bug.
            figs[pdict['fig_id']], axs[pdict['fig_id']] = \
                plt.subplots(pdict.get('numplotsy', 1),
                             pdict.get('numplotsx', 1),
                             sharex=pdict.get('sharex', False),
                             sharey=pdict.get('sharey', False),
                             figsize=pdict.get('plotsize', None))
            if pdict.get('3d', False):
                axs[pdict['fig_id']].remove()
                axs[pdict['fig_id']] = Axes3D(
                    figs[pdict['fig_id']],
                    azim=pdict.get('3d_azim', -35),
                    elev=pdict.get('3d_elev', 35))
                axs[pdict['fig_id']].patch.set_alpha(0)

            # transparent background around axes for presenting data
            figs[pdict['fig_id']].patch.set_alpha(0)

    if presentation_mode:
        plot_for_presentation(key_list=keys_in, no_label=no_label)
    else:
        for key in keys_in:
            pdict = plot_dicts[key]
            plot_touching = pdict.get('touching', False)

            if type(pdict['plotfn']) is str:
                plotfn = getattr(this_mod, pdict['plotfn'])
            else:
                plotfn = pdict['plotfn']

            # used to ensure axes are touching
            if plot_touching:
                axs[pdict['fig_id']].figure.subplots_adjust(
                    wspace=0, hspace=0)

            # Check if pdict is one of the accepted arguments,
            # these are the plotting functions in the
            # analysis base class.
            if 'pdict' in signature(plotfn).parameters:
                if pdict['ax_id'] is None:
                    plotfn(pdict=pdict, axs=axs[pdict['fig_id']])
                else:
                    plotfn(pdict=pdict,
                           axs=axs[pdict['fig_id']].flatten()[
                               pdict['ax_id']])
                    axs[pdict['fig_id']].flatten()[
                        pdict['ax_id']].figure.subplots_adjust(
                        hspace=0.35)

            # most normal plot functions also work, it is required
            # that these accept an "ax" argument to plot on and
            # **kwargs the pdict is passed in as kwargs to such
            # a function
            elif 'ax' in signature(plotfn).parameters:
                # Calling the function passing along anything
                # defined in the specific plot dict as kwargs
                if pdict['ax_id'] is None:
                    plotfn(ax=axs[pdict['fig_id']], **pdict)
                else:
                    plotfn(pdict=pdict,
                           axs=axs[pdict['fig_id']].flatten()[
                               pdict['ax_id']])
                    axs[pdict['fig_id']].flatten()[
                        pdict['ax_id']].figure.subplots_adjust(
                        hspace=0.35)
            else:
                raise ValueError(
                    f'"{plotfn}" is not a valid plot function')

        format_datetime_xaxes(data_dict, keys_in, axs)
    if params.get('save_figs', True):
        getattr(save_mod, 'save_figures')(data_dict, figs, keys_in=list(figs),
                                          **params)


def plot_vlines_auto(pdict, axs):
    xs = pdict.get('xdata')
    for i,x in enumerate(xs):
        d = {}
        for k in pdict:
            lk = k[:-1]
            #if lk in signature(axs.axvline).parameters:
            if k not in ['xdata', 'plotfn', 'ax_id', 'do_legend']:
                try:
                    d[lk] = pdict[k][i]
                except:
                    pass
        axs.axvline(x=x, **d)


def plot_for_presentation(data_dict, key_list=None, **params):
    if key_list is None:
        key_list = list(data_dict['plot_dicts'].keys())
    for key in key_list:
        data_dict['plot_dicts'][key]['title'] = None
    plot(data_dict, key_list=key_list, **params)


def format_datetime_xaxes(data_dict, key_list, axs):
    for key in key_list:
        pdict = data_dict['plot_dicts'][key]
        # this check is needed as not all plots have xvals e.g., plot_text
        if 'xvals' in pdict.keys():
            if (type(pdict['xvals'][0]) is datetime.datetime and
                    key in axs.keys()):
                axs[key].figure.autofmt_xdate()

        
def plot_bar(pdict, axs, tight_fig=True):
    pfunc = getattr(axs, pdict.get('func', 'bar'))
    # xvals interpreted as edges for a bar plot
    plot_xedges = pdict.get('xvals', None)
    if plot_xedges is None:
        plot_centers = pdict['xcenters']
        plot_xwidth = pdict['xwidth']
    else:
        plot_xwidth = (plot_xedges[1:] - plot_xedges[:-1])
        # center is left edge + width/2
        plot_centers = plot_xedges[:-1] + plot_xwidth / 2
    plot_yvals = pdict['yvals']
    plot_xlabel = pdict.get('xlabel', None)
    plot_ylabel = pdict.get('ylabel', None)
    plot_xunit = pdict.get('xunit', None)
    plot_yunit = pdict.get('yunit', None)
    plot_xtick_loc = pdict.get('xtick_loc', None)
    plot_ytick_loc = pdict.get('ytick_loc', None)
    plot_xtick_rotation = pdict.get('xtick_rotation', None)
    plot_ytick_rotation = pdict.get('ytick_rotation', None)
    plot_xtick_labels = pdict.get('xtick_labels', None)
    plot_ytick_labels = pdict.get('ytick_labels', None)
    plot_title = pdict.get('title', None)
    plot_xrange = pdict.get('xrange', None)
    plot_yrange = pdict.get('yrange', None)
    plot_barkws = pdict.get('bar_kws', {})
    plot_multiple = pdict.get('multiple', False)
    dataset_desc = pdict.get('setdesc', '')
    dataset_label = pdict.get('setlabel', list(range(len(plot_yvals))))
    do_legend = pdict.get('do_legend', False)
    plot_touching = pdict.get('touching', False)

    if plot_multiple:
        p_out = []
        for ii, this_yvals in enumerate(plot_yvals):
            p_out.append(pfunc(plot_centers, this_yvals, width=plot_xwidth,
                               color=gco(ii, len(plot_yvals) - 1),
                               label='%s%s' % (dataset_desc, dataset_label[ii]),
                               **plot_barkws))

    else:
        p_out = pfunc(plot_centers, plot_yvals, width=plot_xwidth,
                      label='%s%s' % (dataset_desc, dataset_label),
                      **plot_barkws)

    if plot_xrange is not None:
        axs.set_xlim(*plot_xrange)
    if plot_yrange is not None:
        axs.set_ylim(*plot_yrange)
    if plot_xlabel is not None:
        set_axis_label('x', axs, plot_xlabel, plot_xunit)
    if plot_ylabel is not None:
        set_axis_label('y', axs, plot_ylabel, plot_yunit)
    if plot_xtick_labels is not None:
        axs.xaxis.set_ticklabels(plot_xtick_labels)
    if plot_ytick_labels is not None:
        axs.yaxis.set_ticklabels(plot_ytick_labels)
    if plot_xtick_loc is not None:
        axs.xaxis.set_ticks(plot_xtick_loc)
    if plot_ytick_loc is not None:
        axs.yaxis.set_ticks(plot_ytick_loc)
    if plot_xtick_rotation is not None:
        for tick in axs.get_xticklabels():
            tick.set_rotation(plot_xtick_rotation)
    if plot_ytick_rotation is not None:
        for tick in axs.get_yticklabels():
            tick.set_rotation(plot_ytick_rotation)

    if plot_title is not None:
        axs.set_title(plot_title)

    if do_legend:
        legend_ncol = pdict.get('legend_ncol', 1)
        legend_title = pdict.get('legend_title', None)
        legend_pos = pdict.get('legend_pos', 'best')
        axs.legend(title=legend_title, loc=legend_pos, ncol=legend_ncol)

    if plot_touching:
        axs.figure.subplots_adjust(wspace=0, hspace=0)

    if tight_fig:
        axs.figure.tight_layout()

    pdict['handles'] = p_out


def plot_bar3D(pdict, axs, tight_fig=True):
    pfunc = axs.bar3d
    plot_xvals = pdict['xvals']
    plot_yvals = pdict['yvals']
    plot_zvals = pdict['zvals']
    plot_xlabel = pdict.get('xlabel', None)
    plot_ylabel = pdict.get('ylabel', None)
    plot_zlabel = pdict.get('zlabel', None)
    plot_xunit = pdict.get('xunit', None)
    plot_yunit = pdict.get('yunit', None)
    plot_zunit = pdict.get('zunit', None)
    plot_color = pdict.get('color', None)
    plot_colormap = pdict.get('colormap', None)
    plot_title = pdict.get('title', None)
    plot_xrange = pdict.get('xrange', None)
    plot_yrange = pdict.get('yrange', None)
    plot_zrange = pdict.get('zrange', None)
    plot_barkws = pdict.get('bar_kws', {})
    plot_barwidthx = pdict.get('bar_widthx', None)
    plot_barwidthy = pdict.get('bar_widthy', None)
    plot_xtick_rotation = pdict.get('xtick_rotation', None)
    plot_ytick_rotation = pdict.get('ytick_rotation', None)
    plot_xtick_loc = pdict.get('xtick_loc', None)
    plot_ytick_loc = pdict.get('ytick_loc', None)
    plot_xtick_labels = pdict.get('xtick_labels', None)
    plot_ytick_labels = pdict.get('ytick_labels', None)
    do_legend = pdict.get('do_legend', False)

    xpos, ypos = np.meshgrid(plot_xvals, plot_yvals)
    xpos = xpos.T.flatten()
    ypos = ypos.T.flatten()
    zpos = np.zeros_like(xpos)
    if plot_barwidthx is None:
        plot_barwidthx = plot_xvals[1] - plot_xvals[0]
    if not hasattr(plot_barwidthx, '__iter__'):
        plot_barwidthx = np.ones_like(zpos)*plot_barwidthx
    if plot_barwidthy is None:
        plot_barwidthy = plot_yvals[1] - plot_yvals[0]
    if not hasattr(plot_barwidthy, '__iter__'):
        plot_barwidthy = np.ones_like(zpos) * plot_barwidthy
    plot_barheight = plot_zvals.flatten()

    if 'color' in plot_barkws:
        plot_color = plot_barkws.pop('color')
    else:
        if plot_colormap is not None:
            # plot_color assumed to be floats
            if hasattr(plot_color, '__iter__') and \
                    hasattr(plot_color[0], '__iter__'):
                plot_color = np.array(plot_color).flatten()
            plot_color = plot_colormap(plot_color)
        else:
            # plot_color assumed to be RGBA tuple(s)
            if hasattr(plot_color[0], '__iter__') and \
                    hasattr(plot_color[0][0], '__iter__'):
                plot_color = np.array(plot_color)
                plot_color = plot_color.reshape((-1, plot_color.shape[-1]))
            elif not hasattr(plot_color[0], '__iter__'):
                plot_color = np.array(plot_color)
                n = plot_zvals.size
                plot_color = np.repeat(plot_color, n).reshape(-1, n).T

    zsort = plot_barkws.pop('zsort', 'max')
    p_out = pfunc(xpos - plot_barwidthx/2, ypos - plot_barwidthy/2, zpos,
                  plot_barwidthx, plot_barwidthy, plot_barheight,
                  color=plot_color,
                  zsort=zsort, **plot_barkws)

    if plot_xtick_labels is not None:
        axs.xaxis.set_ticklabels(plot_xtick_labels)
    if plot_ytick_labels is not None:
        axs.yaxis.set_ticklabels(plot_ytick_labels)
    if plot_xtick_loc is not None:
        axs.xaxis.set_ticks(plot_xtick_loc)
    if plot_ytick_loc is not None:
        axs.yaxis.set_ticks(plot_ytick_loc)
    if plot_xtick_rotation is not None:
        for tick in axs.get_xticklabels():
            tick.set_rotation(plot_xtick_rotation)
    if plot_ytick_rotation is not None:
        for tick in axs.get_yticklabels():
            tick.set_rotation(plot_ytick_rotation)

    if plot_xrange is not None:
        axs.set_xlim(*plot_xrange)
    if plot_yrange is not None:
        axs.set_ylim(*plot_yrange)
    if plot_zrange is not None:
        axs.set_zlim3d(*plot_zrange)
    if plot_xlabel is not None:
        set_axis_label('x', axs, plot_xlabel, plot_xunit)
    if plot_ylabel is not None:
        set_axis_label('y', axs, plot_ylabel, plot_yunit)
    if plot_zlabel is not None:
        set_axis_label('z', axs, plot_zlabel, plot_zunit)
    if plot_title is not None:
        axs.set_title(plot_title)

    if do_legend:
        legend_kws = pdict.get('legend_kws', {})
        legend_entries = pdict.get('legend_entries', [])
        legend_artists = [entry[0] for entry in legend_entries]
        legend_labels = [entry[1] for entry in legend_entries]
        axs.legend(legend_artists, legend_labels, **legend_kws)

    if tight_fig:
        axs.figure.tight_layout()

    if pdict.get('colorbar', True) and plot_colormap is not None:
        plot_colorbar(axs=axs, pdict=pdict)

    pdict['handles'] = p_out


def plot_line(pdict, axs, tight_fig=True):
    """
    Basic line plotting function.
    Takes either an x and y array or a list of x and y arrays.
    Detection happens based on types of the data
    """

    # if a y or xerr is specified, used the errorbar-function
    plot_linekws = pdict.get('line_kws', {})
    xerr = pdict.get('xerr', None)
    yerr = pdict.get('yerr', None)
    if xerr is not None or yerr is not None:
        pdict['func'] = pdict.get('func', 'errorbar')
        if yerr is not None:
            plot_linekws['yerr'] = plot_linekws.get('yerr', yerr)
        if xerr is not None:
            plot_linekws['xerr'] = plot_linekws.get('xerr', xerr)

    pdict['line_kws'] = plot_linekws
    plot_xvals = pdict['xvals']
    plot_yvals = pdict['yvals']
    plot_xlabel = pdict.get('xlabel', None)
    plot_ylabel = pdict.get('ylabel', None)
    plot_xunit = pdict.get('xunit', None)
    plot_yunit = pdict.get('yunit', None)
    plot_title = pdict.get('title', None)
    plot_xrange = pdict.get('xrange', None)
    plot_yrange = pdict.get('yrange', None)

    if pdict.get('color', False):
        plot_linekws['color'] = pdict.get('color')

    # plot_multiple = pdict.get('multiple', False)
    plot_linestyle = pdict.get('linestyle', '-')
    plot_marker = pdict.get('marker', 'o')
    dataset_desc = pdict.get('setdesc', '')
    if np.ndim(plot_yvals) == 2:
        default_labels = list(range(len(plot_yvals)))
    elif np.ndim(plot_yvals) == 1:
        default_labels = [0]
    else:
        raise ValueError("number of plot_yvals not understood")
    dataset_label = pdict.get('setlabel', default_labels)
    do_legend = pdict.get('do_legend', False)

    # Detect if two arrays/lists of x and yvals are passed or a list
    # of x-arrays and a list of y-arrays
    if (isinstance(plot_xvals[0], numbers.Number) or
            isinstance(plot_xvals[0], datetime.datetime)):
        plot_multiple = False
    else:
        plot_multiple = True
        assert (len(plot_xvals) == len(plot_yvals))
        assert (len(plot_xvals[0]) == len(plot_yvals[0]))

    if plot_multiple:
        p_out = []
        len_color_cycle = pdict.get('len_color_cycle', len(plot_yvals))
        # Default gives max contrast
        cmap = pdict.get('cmap', 'tab10')  # Default matplotlib cycle
        colors = get_color_list(len_color_cycle, cmap)
        if cmap == 'tab10':
            len_color_cycle = min(10, len_color_cycle)

        # plot_*vals is the list of *vals arrays
        pfunc = getattr(axs, pdict.get('func', 'plot'))
        for i, (xvals, yvals) in enumerate(zip(plot_xvals, plot_yvals)):
            p_out.append(pfunc(xvals, yvals,
                               linestyle=plot_linestyle,
                               marker=plot_marker,
                               color=plot_linekws.pop(
                                   'color', colors[i % len_color_cycle]),
                               label='%s%s' % (
                                   dataset_desc, dataset_label[i]),
                               **plot_linekws))

    else:
        pfunc = getattr(axs, pdict.get('func', 'plot'))
        p_out = pfunc(plot_xvals, plot_yvals,
                      linestyle=plot_linestyle, marker=plot_marker,
                      label='%s%s' % (dataset_desc, dataset_label),
                      **plot_linekws)

    if plot_xrange is None:
        pass  # Do not set xlim if xrange is None as the axs gets reused
    else:
        xmin, xmax = plot_xrange
        axs.set_xlim(xmin, xmax)

    if plot_title is not None:
        axs.figure.text(0.5, 1, plot_title,
                        horizontalalignment='center',
                        verticalalignment='bottom',
                        transform=axs.transAxes)
        # axs.set_title(plot_title)

    if do_legend:
        legend_ncol = pdict.get('legend_ncol', 1)
        legend_title = pdict.get('legend_title', None)
        legend_pos = pdict.get('legend_pos', 'best')
        legend_frameon = pdict.get('legend_frameon', False)
        legend_bbox_to_anchor = pdict.get('legend_bbox_to_anchor', None)
        axs.legend(title=legend_title,
                   loc=legend_pos,
                   ncol=legend_ncol,
                   bbox_to_anchor=legend_bbox_to_anchor,
                   frameon=legend_frameon)

    if plot_xlabel is not None:
        set_axis_label('x', axs, plot_xlabel, plot_xunit)
    if plot_ylabel is not None:
        set_axis_label('y', axs, plot_ylabel, plot_yunit)
    if plot_yrange is not None:
        ymin, ymax = plot_yrange
        axs.set_ylim(ymin, ymax)

    if tight_fig:
        axs.figure.tight_layout()

        # Need to set labels again, because tight_layout can screw them up
        if plot_xlabel is not None:
            set_axis_label('x', axs, plot_xlabel, plot_xunit)
        if plot_ylabel is not None:
            set_axis_label('y', axs, plot_ylabel, plot_yunit)

    pdict['handles'] = p_out


def plot_yslices(pdict, axs, tight_fig=True):
    pfunc = getattr(axs, pdict.get('func', 'plot'))
    plot_xvals = pdict['xvals']
    plot_yvals = pdict['yvals']
    plot_slicevals = pdict['slicevals']
    plot_xlabel = pdict['xlabel']
    plot_ylabel = pdict['ylabel']
    plot_nolabel = pdict.get('no_label', False)
    plot_title = pdict['title']
    slice_idxs = pdict['sliceidxs']
    slice_label = pdict.get('slicelabel', '')
    slice_units = pdict.get('sliceunits', '')
    do_legend = pdict.get('do_legend', True)
    plot_xrange = pdict.get('xrange', None)
    plot_yrange = pdict.get('yrange', None)

    plot_xvals_step = plot_xvals[1] - plot_xvals[0]

    for ii, idx in enumerate(slice_idxs):
        if len(slice_idxs) == 1:
            pfunc(plot_xvals, plot_yvals[idx], '-bo',
                  label='%s = %.2f %s' % (
                      slice_label, plot_slicevals[idx], slice_units))
        else:
            if ii == 0 or ii == len(slice_idxs) - 1:
                pfunc(plot_xvals, plot_yvals[idx], '-o',
                      color=gco(ii, len(slice_idxs) - 1),
                      label='%s = %.2f %s' % (
                          slice_label, plot_slicevals[idx], slice_units))
            else:
                pfunc(plot_xvals, plot_yvals[idx], '-o',
                      color=gco(ii, len(slice_idxs) - 1))
    if plot_xrange is None:
        xmin, xmax = np.min(plot_xvals) - plot_xvals_step / \
                     2., np.max(plot_xvals) + plot_xvals_step / 2.
    else:
        xmin, xmax = plot_xrange
    axs.set_xlim(xmin, xmax)

    if not plot_nolabel:
        axs.set_axis_label('x', plot_xlabel)
        axs.set_axis_label('y', plot_ylabel)

    if plot_yrange is not None:
        ymin, ymax = plot_yrange
        axs.set_ylim(ymin, ymax)

    if plot_title is not None:
        axs.set_title(plot_title)

    if do_legend:
        legend_ncol = pdict.get('legend_ncol', 1)
        legend_title = pdict.get('legend_title', None)
        legend_pos = pdict.get('legend_pos', 'best')
        axs.legend(title=legend_title, loc=legend_pos, ncol=legend_ncol)
        legend_pos = pdict.get('legend_pos', 'best')
        # box_props = dict(boxstyle='Square', facecolor='white', alpha=0.6)
        legend = axs.legend(loc=legend_pos, frameon=1)
        frame = legend.get_frame()
        frame.set_alpha(0.8)
        frame.set_linewidth(0)
        frame.set_edgecolor(None)
        legend_framecol = pdict.get('legend_framecol', 'white')
        frame.set_facecolor(legend_framecol)

    if tight_fig:
        axs.figure.tight_layout()


def plot_colorxy(pdict, axs):
    """
    This wraps flex_colormesh_plot_vs_xy which excepts data of shape
        x -> 1D array
        y -> 1D array
        z -> 2D array (shaped (xl, yl))
    """
    plot_color2D(flex_colormesh_plot_vs_xy, pdict, axs)


def plot_colorx(pdict, axs):
    """
    This wraps flex_color_plot_vs_x which excepts data of shape
        x -> 1D array
        y -> list "xl" 1D arrays
        z -> list "xl" 1D arrays
    """

    plot_color2D(flex_color_plot_vs_x, pdict, axs)


def plot_color2D_grid_idx(pfunc, pdict, axs, idx):
    pfunc(pdict, np.ravel(axs)[idx])


def plot_color2D_grid(pdict, axs):
    color2D_pfunc = pdict.get('pfunc', plot_colorxy)
    num_elements = len(pdict['zvals'])
    num_axs = axs.size
    if num_axs > num_elements:
        max_plot = num_elements
    else:
        max_plot = num_axs
    plot_idxs = pdict.get('plot_idxs', None)
    if plot_idxs is None:
        plot_idxs = list(range(max_plot))
    else:
        plot_idxs = plot_idxs[:max_plot]
    this_pdict = {key: val for key, val in list(pdict.items())}
    if pdict.get('sharex', False):
        this_pdict['xlabel'] = ''
    if pdict.get('sharey', False):
        this_pdict['ylabel'] = ''

    box_props = dict(boxstyle='Square', facecolor='white', alpha=0.7)
    plot_axlabels = pdict.get('axlabels', None)

    for ii, idx in enumerate(plot_idxs):
        this_pdict['zvals'] = np.squeeze(pdict['zvals'][idx])
        if ii != 0:
            this_pdict['title'] = None
        else:
            this_pdict['title'] = pdict['title']
        plot_color2D_grid_idx(color2D_pfunc, this_pdict, axs, ii)
        if plot_axlabels is not None:
            np.ravel(axs)[idx].text(
                0.95, 0.9, plot_axlabels[idx],
                transform=np.ravel(axs)[idx].transAxes, fontsize=16,
                verticalalignment='center', horizontalalignment='right',
                bbox=box_props)
    if pdict.get('sharex', False):
        for ax in axs[-1]:
            ax.set_axis_label('x', pdict['xlabel'])
    if pdict.get('sharey', False):
        for ax in axs:
            ax[0].set_axis_label('y', pdict['ylabel'])


def plot_color2D(pfunc, pdict, axs, verbose=False, do_individual_traces=False):
    """

    """
    plot_xvals = pdict['xvals']
    plot_yvals = pdict['yvals']
    plot_cbar = pdict.get('plotcbar', True)
    plot_cmap = pdict.get('cmap', 'viridis')
    plot_aspect = pdict.get('aspect', None)
    plot_zrange = pdict.get('zrange', None)
    plot_yrange = pdict.get('yrange', None)
    plot_xrange = pdict.get('xrange', None)
    plot_xwidth = pdict.get('xwidth', None)
    plot_xtick_labels = pdict.get('xtick_labels', None)
    plot_ytick_labels = pdict.get('ytick_labels', None)
    plot_xtick_loc = pdict.get('xtick_loc', None)
    plot_ytick_loc = pdict.get('ytick_loc', None)
    plot_transpose = pdict.get('transpose', False)
    plot_nolabel = pdict.get('no_label', False)
    plot_normalize = pdict.get('normalize', False)
    plot_logzscale = pdict.get('logzscale', False)
    plot_origin = pdict.get('origin', 'lower')

    if plot_logzscale:
        plot_zvals = np.log10(pdict['zvals'] / plot_logzscale)
    else:
        plot_zvals = pdict['zvals']

    if plot_xwidth is not None:
        plot_xvals_step = 0
        plot_yvals_step = 0
    else:
        plot_xvals_step = (abs(np.max(plot_xvals) - np.min(plot_xvals)) /
                           len(plot_xvals))
        plot_yvals_step = (abs(_globalmax(plot_yvals) -
                               _globalmin(plot_yvals)) /
                           len(plot_yvals))
        # plot_yvals_step = plot_yvals[1]-plot_yvals[0]

    if plot_zrange is not None:
        fig_clim = plot_zrange
    else:
        fig_clim = [None, None]

    trace = {}
    block = {}
    if do_individual_traces:
        trace['xvals'] = plot_xvals
        trace['yvals'] = plot_yvals
        trace['zvals'] = plot_zvals
    else:
        trace['yvals'] = [plot_yvals]
        trace['xvals'] = [plot_xvals]
        trace['zvals'] = [plot_zvals]

    block['xvals'] = [trace['xvals']]
    block['yvals'] = [trace['yvals']]
    block['zvals'] = [trace['zvals']]

    for ii in range(len(block['zvals'])):
        traces = {}
        for key, vals in block.items():
            traces[key] = vals[ii]
        for tt in range(len(traces['zvals'])):
            if verbose:
                (print(t_vals[tt].shape) for key, t_vals in traces.items())
            if plot_xwidth is not None:
                xwidth = plot_xwidth[tt]
            else:
                xwidth = None
            out = pfunc(ax=axs,
                        xwidth=xwidth,
                        clim=fig_clim, cmap=plot_cmap,
                        xvals=traces['xvals'][tt],
                        yvals=traces['yvals'][tt],
                        zvals=traces['zvals'][tt],
                        transpose=plot_transpose,
                        normalize=plot_normalize)

    if plot_xrange is None:
        if plot_xwidth is not None:
            xmin, xmax = min([min(xvals) - plot_xwidth[tt] / 2
                              for tt, xvals in enumerate(plot_xvals)]), \
                         max([max(xvals) + plot_xwidth[tt] / 2
                              for tt, xvals in enumerate(plot_xvals)])
        else:
            xmin = np.min(plot_xvals) - plot_xvals_step / 2
            xmax = np.max(plot_xvals) + plot_xvals_step / 2
    else:
        xmin, xmax = plot_xrange
    if plot_transpose:
        axs.set_ylim(xmin, xmax)
    else:
        axs.set_xlim(xmin, xmax)

    if plot_yrange is None:
        if plot_xwidth is not None:
            ymin_list, ymax_list = [], []
            for ytraces in block['yvals']:
                ymin_trace, ymax_trace = [], []
                for yvals in ytraces:
                    ymin_trace.append(min(yvals))
                    ymax_trace.append(max(yvals))
                ymin_list.append(min(ymin_trace))
                ymax_list.append(max(ymax_trace))
            ymin = min(ymin_list)
            ymax = max(ymax_list)
        else:
            ymin = _globalmin(plot_yvals) - plot_yvals_step / 2.
            ymax = _globalmax(plot_yvals) + plot_yvals_step / 2.
    else:
        ymin, ymax = plot_yrange
    if plot_transpose:
        axs.set_xlim(ymin, ymax)
    else:
        axs.set_ylim(ymin, ymax)

    # FIXME Ignores thranspose option. Is it ok?
    if plot_xtick_labels is not None:
        axs.xaxis.set_ticklabels(plot_xtick_labels, rotation=90)
    if plot_ytick_labels is not None:
        axs.yaxis.set_ticklabels(plot_ytick_labels)
    if plot_xtick_loc is not None:
        axs.xaxis.set_ticks(plot_xtick_loc)
    if plot_ytick_loc is not None:
        axs.yaxis.set_ticks(plot_ytick_loc)
    if plot_origin == 'upper':
        axs.invert_yaxis()

    if plot_aspect is not None:
        axs.set_aspect(plot_aspect)

    if not plot_nolabel:
        label_color2D(pdict, axs)

    axs.cmap = out['cmap']
    if plot_cbar:
        plot_colorbar(axs=axs, pdict=pdict)


def label_color2D(pdict, axs):
    plot_transpose = pdict.get('transpose', False)
    plot_xlabel = pdict['xlabel']
    plot_xunit = pdict['xunit']
    plot_ylabel = pdict['ylabel']
    plot_yunit = pdict['yunit']
    plot_title = pdict.get('title', None)
    if plot_transpose:
        # transpose switches X and Y
        set_axis_label('x', axs, plot_ylabel, plot_yunit)
        set_axis_label('y', axs, plot_xlabel, plot_xunit)
    else:
        set_axis_label('x', axs, plot_xlabel, plot_xunit)
        set_axis_label('y', axs, plot_ylabel, plot_yunit)
    if plot_title is not None:
        axs.figure.text(0.5, 1, plot_title,
                        horizontalalignment='center',
                        verticalalignment='bottom',
                        transform=axs.transAxes)
        # axs.set_title(plot_title)


def plot_colorbar(pdict=None, axs=None, cax=None,
                  orientation='vertical', tight_fig=True):
    if pdict is None or axs is None:
        raise ValueError('pdict and axs must be specified'
                         ' when no key is specified.')
    plot_nolabel = pdict.get('no_label', False)
    plot_clabel = pdict.get('clabel', None)
    plot_cbarwidth = pdict.get('cbarwidth', '10%')
    plot_cbarpad = pdict.get('cbarpad', '5%')
    plot_ctick_loc = pdict.get('ctick_loc', None)
    plot_ctick_labels = pdict.get('ctick_labels', None)
    if cax is None:
        if not isinstance(axs, Axes3D):
            axs.ax_divider = make_axes_locatable(axs)
            axs.cax = axs.ax_divider.append_axes(
                'right', size=plot_cbarwidth, pad=plot_cbarpad)
            cmap = axs.cmap
        else:
            plot_cbarwidth = str_to_float(plot_cbarwidth)
            plot_cbarpad = str_to_float(plot_cbarpad)
            axs.cax, _ = mpl.colorbar.make_axes(
                axs, shrink=1-plot_cbarwidth-plot_cbarpad, pad=plot_cbarpad,
                orientation=orientation)
            cmap = pdict.get('colormap')
    else:
        axs.cax = cax
    if hasattr(cmap, 'autoscale_None'):
        axs.cbar = plt.colorbar(cmap, cax=axs.cax, orientation=orientation)
    else:
        norm = mpl.colors.Normalize(0, 1)
        axs.cbar = mpl.colorbar.ColorbarBase(axs.cax, cmap=cmap, norm=norm)
    if plot_ctick_loc is not None:
        axs.cbar.set_ticks(plot_ctick_loc)
    if plot_ctick_labels is not None:
        axs.cbar.set_ticklabels(plot_ctick_labels)
    if not plot_nolabel and plot_clabel is not None:
        axs.cbar.set_label(plot_clabel)

    if tight_fig:
        axs.figure.tight_layout()


def plot_fit(pdict, axs):
    """
    Plots an lmfit fit result object using the plot_line function.
    """
    model = pdict['fit_res'].model
    plot_init = pdict.get('plot_init', False)  # plot the initial guess
    pdict['marker'] = pdict.get('marker', '')  # different default
    plot_linestyle_init = pdict.get('init_linestyle', '--')
    plot_numpoints = pdict.get('num_points', 1000)

    if len(model.independent_vars) == 1:
        independent_var = model.independent_vars[0]
    else:
        raise ValueError('Fit can only be plotted if the model function'
                         ' has one independent variable.')

    x_arr = pdict['fit_res'].userkws[independent_var]
    pdict['xvals'] = np.linspace(np.min(x_arr), np.max(x_arr),
                                 plot_numpoints)
    pdict['yvals'] = model.eval(pdict['fit_res'].params,
                                **{independent_var: pdict['xvals']})
    if not hasattr(pdict['yvals'], '__iter__'):
        pdict['yvals'] = np.array([pdict['yvals']])
    if isinstance(pdict['yvals'], list) or isinstance(pdict['yvals'], tuple):
        pdict['xvals'] = len(pdict['yvals'])*[pdict['xvals']]
    plot_line(pdict, axs)

    if plot_init:
        # The initial guess
        pdict_init = deepcopy(pdict)
        pdict_init['linestyle'] = plot_linestyle_init
        pdict_init['yvals'] = model.eval(
            **pdict['fit_res'].init_values,
            **{independent_var: pdict['xvals']})
        pdict_init['setlabel'] += ' init'
        plot_line(pdict_init, axs)


def plot_text(pdict, axs):
    """
    Helper function that adds text to a plot
    """
    pfunc = getattr(axs, pdict.get('func', 'text'))
    plot_text_string = pdict['text_string']
    plot_xpos = pdict.get('xpos', .98)
    plot_ypos = pdict.get('ypos', .98)
    verticalalignment = pdict.get('verticalalignment', 'top')
    horizontalalignment = pdict.get('horizontalalignment', 'right')
    color = pdict.get('color', 'k')

    # fancy box props is based on the matplotlib legend
    box_props = pdict.get('box_props', 'fancy')
    if box_props == 'fancy':
        box_props = dict(boxstyle='round', pad=.4,
                         facecolor='white', alpha=0.5)

    # pfunc is expected to be ax.text
    pfunc(x=plot_xpos, y=plot_ypos, s=plot_text_string,
          transform=axs.transAxes,
          verticalalignment=verticalalignment,
          horizontalalignment=horizontalalignment,
          color=color, bbox=box_props)


def plot_vlines(pdict, axs):
    """
    Helper function to add vlines to a plot
    """
    pfunc = getattr(axs, pdict.get('func', 'vlines'))
    x = pdict['x']
    ymin = pdict['ymin']
    ymax = pdict['ymax']
    label = pdict.get('setlabel', None)
    colors = pdict.get('colors', None)
    linestyles = pdict.get('linestyles', '--')

    axs.vlines(x, ymin, ymax, colors,
               linestyles=linestyles, label=label,
               **pdict.get('line_kws', {}))
    if pdict.get('do_legend', False):
        axs.legend()


def plot_hlines(pdict, axs):
    """
    Helper function to add vlines to a plot
    """
    y = pdict['y']
    xmin = pdict['xmin']
    xmax = pdict['xmax']
    label = pdict.get('setlabel', None)
    colors = pdict.get('colors', None)
    linestyles = pdict.get('linestyles', '--')

    axs.hlines(y, xmin, xmax, colors,
               linestyles=linestyles, label=label,
               **pdict.get('line_kws', {}))
    if pdict.get('do_legend', False):
        axs.legend()


def plot_matplot_ax_method(pdict, axs):
    """
    Used to use any of the methods of a matplotlib axis object through
    the pdict interface.

    An example pdict would be:
        {'func': 'axhline',
         'plot_kw': {'y': 0.5, 'mfc': 'green'}}
    which would call
        ax.axhline(y=0.5, mfc='green')
    to plot a horizontal green line at y=0.5

    """
    pfunc = getattr(axs, pdict.get('func'))
    pfunc(**pdict['plot_kws'])


def str_to_float(s):
    if s[-1] == '%':
        return float(s.strip('%'))/100
    else:
        return float(s)


def _globalmin(array):
    '''
    Gives the global minimum of an array (possibly a list of unequally long lists)
    :param array: array (possibly a list of unequally long lists)
    :return: Global minimum
    '''
    return np.min([np.min(v) for v in array])


def _globalmax(array):
    '''
    Gives the global maximum of an array (possibly a list of unequally long lists)
    :param array: array (possibly a list of unequally long lists)
    :return: Global maximum
    '''
    return np.max([np.max(v) for v in array])<|MERGE_RESOLUTION|>--- conflicted
+++ resolved
@@ -559,14 +559,8 @@
                                                            cp, mobjn)
             xvals = np.concatenate([physical_swpts, cal_swpts])
         yvals = data_to_proc_dict[keyi]
-<<<<<<< HEAD
-
-        ylabel = keyi
-        yunit = params.get('yunit', help_func_mod.get_param(
-=======
         ylabel = keyi.split('.')[-1]
         yunit = params.get('yunit', hlp_mod.get_param(
->>>>>>> 7cd8a6f0
             'value_units', data_dict, default_value='arb.'))
         if isinstance(yunit, list):
             yunit = yunit[0]
