import logging
log = logging.getLogger(__name__)

import numpy as np
from collections import OrderedDict
from pycqed.analysis import analysis_toolbox as a_tools
from pycqed.analysis_v3 import helper_functions as hlp_mod
<<<<<<< HEAD
from copy import deepcopy
=======
>>>>>>> a74ddb95
from pycqed.measurement.calibration.calibration_points import CalibrationPoints

import sys
from pycqed.analysis_v3 import pipeline_analysis as pla
pla.search_modules.add(sys.modules[__name__])


def filter_data(data_dict, keys_in, keys_out=None, **params):
    """
    Filters data in data_dict for each keys_in according to data_filter
    in params. Creates new keys_out in the data dict for the filtered data.

    To be used for example for filtering:
        - reset readouts
        - data with and without flux pulse/ pi pulse etc.

    :param data_dict: OrderedDict containing data to be processed and where
                    processed data is to be stored
    :param keys_in: list of key names or dictionary keys paths in
                    data_dict for the data to be processed
    :param keys_out: list of key names or dictionary keys paths in
                    data_dict for the processed data to be saved into
    :param params: keyword arguments:
        data_filter (str, default: 'lambda x: x'): filtering condition passed
            as a string that will be evaluated with eval.

    Assumptions:
        - if any keyo in keys_out contains a '.' string, keyo is assumed to
        indicate a path in the data_dict.
        - len(keys_out) == len(keys_in)
    """
    data_to_proc_dict = hlp_mod.get_data_to_process(data_dict, keys_in)
    if keys_out is None:
        keys_out = [k+' filtered' for k in keys_in]
    if len(keys_out) != len(data_to_proc_dict):
        raise ValueError('keys_out and keys_in do not have '
                         'the same length.')
    data_filter_func = hlp_mod.get_param('data_filter', data_dict,
                                  default_value=lambda data: data, **params)
    if hasattr(data_filter_func, '__iter__'):
        data_filter_func = eval(data_filter_func)
    for keyo, keyi in zip(keys_out, list(data_to_proc_dict)):
        hlp_mod.add_param(
            keyo, data_filter_func(data_to_proc_dict[keyi]), data_dict,
            **params)
    return data_dict


def get_std_deviation(data_dict, keys_in, keys_out=None, **params):
    """
    Finds the standard deviation of the num_bins in data_dict for each
    keys_in.

    To be used for example for:
        - shots
        - RB seeds

    :param data_dict: OrderedDict containing data to be processed and where
                    processed data is to be stored
    :param keys_in: list of key names or dictionary keys paths in
                    data_dict for the data to be processed
    :param keys_out: list of key names or dictionary keys paths in
                    data_dict for the processed data to be saved into
    :param params: keyword arguments:
        num_bins (int): number of averaging bins for each entry in keys_in

    Assumptions:
        - if any keyo in keys_out contains a '.' string, keyo is assumed to
        indicate a path in the data_dict.
        - len(keys_out) == len(keys_in)
        - num_bins exists in params
        - num_bins exactly divides data_dict[keyi] for all keyi in keys_in.
    """
    data_to_proc_dict = hlp_mod.get_data_to_process(data_dict, keys_in)
    if keys_out is None:
        keys_out = [k + ' std' for k in keys_in]
    shape = hlp_mod.get_param('shape', data_dict, raise_error=True,
                                    **params)
    averaging_axis = hlp_mod.get_param('averaging_axis', data_dict,
                                             default_value=-1, **params)
    if len(keys_out) != len(data_to_proc_dict):
        raise ValueError('keys_out and keys_in do not have '
                         'the same length.')
    for k, keyi in enumerate(data_to_proc_dict):
        if len(data_to_proc_dict[keyi]) % shape[0] != 0:
            raise ValueError(f'{shape[0]} does not exactly divide '
                             f'data from ch {keyi} with length '
                             f'{len(data_to_proc_dict[keyi])}.')
        data_for_std = data_to_proc_dict[keyi] if shape is None else \
            np.reshape(data_to_proc_dict[keyi], shape)
        hlp_mod.add_param(
            keys_out[k], np.std(data_for_std, axis=averaging_axis), data_dict,
            update_value=params.get('update_value', False), **params)
    return data_dict


def classify_gm(data_dict, keys_out, keys_in, **params):
    """
    BROKEN
    TODO: need to correctly handle channel tuples

    Predict gaussian mixture posterior probabilities for single shots
    of different levels of a qudit. Data to be classified expected in the
    shape (n_datapoints, n_channels).
    :param data_dict: OrderedDict containing data to be processed and where
                    processed data is to be stored
    :param keys_in:
                    qubit: list of key names or dictionary keys paths
                    qutrit: list of tuples of key names or dictionary keys paths
                        in data_dict for the data to be processed
    :param keys_out: list of tuples of key names or dictionary keys paths
                        in data_dict for the processed data to be saved into
    :param params: keyword arguments:
        clf_params: list of dictionaries with parameters for
            Gaussian Mixture classifier:
                means_: array of means of each component of the GM
                covariances_: covariance matrix
                covariance_type: type of covariance matrix
                weights_: array of priors of being in each level. (n_levels,)
                precisions_cholesky_: array of precision_cholesky
            For more info see about parameters see :
            https://scikit-learn.org/stable/modules/generated/sklearn.mixture.
            GaussianMixture.html
    For each item in keys_out, stores int data_dict an
    (n_datapoints, n_levels) array of posterior probability of being
    in each level.

    Assumptions:
        - if any keyo in keys_out contains a '.' string, keyo is assumed to
        indicate a path in the data_dict.
        - keys_in is a list of tuples for qutrit and
            list of strings for qubit
        - keys_out is a list of tuples
        - len(keys_out) == len(keys_in) + 1
        - clf_params exist in **params
    """
    pass
    # clf_params = hlp_mod.get_param('clf_params', data_dict, **params)
    # if clf_params is None:
    #     raise ValueError('clf_params is not specified.')
    # reqs_params = ['means_', 'covariances_', 'covariance_type',
    #                'weights_', 'precisions_cholesky_']
    #
    # data_to_proc_dict = hlp_mod.get_data_to_process(
    #     data_dict, keys_in)
    #
    # data = data_dict
    # all_keys = keys_out[k].split('.')
    # for i in range(len(all_keys)-1):
    #     if all_keys[i] not in data:
    #         data[all_keys[i]] = OrderedDict()
    #     else:
    #         data = data[all_keys[i]]
    #
    # clf_params_temp = deepcopy(clf_params)
    # for r in reqs_params:
    #     assert r in clf_params_temp, "Required Classifier parameter {} " \
    #                                  "not given.".format(r)
    # gm = GM(covariance_type=clf_params_temp.pop('covariance_type'))
    # for param_name, param_value in clf_params_temp.items():
    #     setattr(gm, param_name, param_value)
    # data[all_keys[-1]] = gm.predict_proba(data_to_proc_dict[keyi])
    # return data_dict


def do_preselection(data_dict, classified_data, keys_out, **params):
    """
    Keeps only the data for which the preselection readout data in
    classified_data satisfies the preselection condition.
    :param data_dict: OrderedDict containing data to be processed and where
                    processed data is to be stored
    :param classified_data: list of arrays of 0,1 for qubit, and
                    0,1,2 for qutrit, or list of keys pointing to the binary
                    (or trinary) arrays in the data_dict
    :param keys_out: list of key names or dictionary keys paths in
                    data_dict for the processed data to be saved into
    :param params: keyword arguments.:
        presel_ro_idxs (function, default: lambda idx: idx % 2 == 0):
            specifies which (classified) data entry is a preselection ro
        keys_in (list): list of key names or dictionary keys paths in
            data_dict for the data to be processed
        presel_condition (int, default: 0): 0, 1 (, or 2 for qutrit). Keeps
            data for which the data in classified data corresponding to
            preselection readouts satisfies presel_condition.

    Assumptions:
        - if any keyo in keys_out contains a '.' string, keyo is assumed to
        indicate a path in the data_dict.
        - len(keys_out) == len(classified_data)
        - if keys_in are given, len(keys_in) == len(classified_data)
        - classified_data either list of arrays or list of strings
        - if classified_data contains strings, assumes they are keys in
            data_dict
    """
    if len(keys_out) != len(classified_data):
        raise ValueError('classified_data and keys_out do not have '
                         'the same length.')

    keys_in = params.get('keys_in', None)
    presel_ro_idxs = hlp_mod.get_param('presel_ro_idxs', data_dict,
                               default_value=lambda idx: idx % 2 == 0, **params)
    presel_condition = hlp_mod.get_param('presel_condition', data_dict,
                                 default_value=0, **params)
    if keys_in is not None:
        if len(keys_in) != len(classified_data):
            raise ValueError('classified_data and keys_in do not have '
                             'the same length.')
        data_to_proc_dict = hlp_mod.get_data_to_process(data_dict, keys_in)
        for i, keyi in enumerate(data_to_proc_dict):
            # Check if the entry in classified_data is an array or a string
            # denoting a key in the data_dict
            if isinstance(classified_data[i], str):
                if classified_data[i] in data_dict:
                    classif_data = data_dict[classified_data[i]]
                else:
                    raise KeyError(
                        f'{classified_data[i]} not found in data_dict.')
            else:
                classif_data = classified_data[i]

            mask = np.zeros(len(data_to_proc_dict[keyi]))
            val = True
            for idx in range(len(data_to_proc_dict[keyi])):
                if presel_ro_idxs(idx):
                    val = (classif_data[idx] == presel_condition)
                    mask[idx] = False
                else:
                    mask[idx] = val
            preselected_data = data_to_proc_dict[keyi][mask]
            hlp_mod.add_param(keys_out[i], preselected_data, data_dict,
                              update_value=params.get('update_value', False))
    else:
        for i, keyo in enumerate(keys_out):
            # Check if the entry in classified_data is an array or a string
            # denoting a key in the data_dict
            if isinstance(classified_data[i], str):
                if classified_data[i] in data_dict:
                    classif_data = data_dict[classified_data[i]]
                else:
                    raise KeyError(
                        f'{classified_data[i]} not found in data_dict.')
            else:
                classif_data = classified_data[i]

            mask = np.zeros(len(classif_data))
            val = True
            for idx in range(len(classif_data)):
                if presel_ro_idxs(idx):
                    val = (classif_data[idx] == 0)
                    mask[idx] = False
                else:
                    mask[idx] = val
            hlp_mod.add_param(keyo, classif_data[mask], data_dict,
                              update_value=params.get('update_value', False))
    return data_dict


def average_data(data_dict, keys_in, keys_out=None, **params):
    """
    Averages data in data_dict specified by keys_in into num_bins.
    :param data_dict: OrderedDict containing data to be processed and where
                    processed data is to be stored
    :param keys_in: list of key names or dictionary keys paths in
                    data_dict for the data to be processed
    :param keys_out: list of key names or dictionary keys paths in
                    data_dict for the processed data to be saved into
    :param params: keyword arguments.:
        num_bins (int): number of averaging bins for each entry in keys_in

    Assumptions:
        - if any keyo in keys_out contains a '.' string, keyo is assumed to
        indicate a path in the data_dict.
        - len(keys_out) == len(keys_in)
        - num_bins exists in params
        - num_bins exactly divides data_dict[keyi] for all keyi in keys_in.
    """
    data_to_proc_dict = hlp_mod.get_data_to_process(data_dict, keys_in)
    if keys_out is None:
        keys_out = [k + ' averaged' for k in keys_in]
    shape = hlp_mod.get_param('shape', data_dict, **params)
    averaging_axis = hlp_mod.get_param('averaging_axis', data_dict,
                                             default_value=-1, **params)
    if len(keys_out) != len(data_to_proc_dict):
        raise ValueError('keys_out and keys_in do not have '
                         'the same length.')
    for k, keyi in enumerate(data_to_proc_dict):
        if len(data_to_proc_dict[keyi]) % shape[0] != 0:
            raise ValueError(f'{shape[0]} does not exactly divide '
                             f'data from ch {keyi} with length '
                             f'{len(data_to_proc_dict[keyi])}.')
        data_to_avg = data_to_proc_dict[keyi] if shape is None else \
            np.reshape(data_to_proc_dict[keyi], shape)
        avg_data = np.mean(data_to_avg, axis=averaging_axis)
        if avg_data.ndim > 1:
            avg_data = avg_data.flatten()
        hlp_mod.add_param(
            keys_out[k], avg_data ,
            data_dict, update_value=params.get('update_value', False), **params)
    return data_dict


def transform_data(data_dict, keys_in, keys_out, **params):
    """
    Maps data in data_dict specified by data_keys_in using transform_func
     callable (can be any function).
    :param data_dict: OrderedDict containing data to be processed and where
                    processed data is to be stored
    :param keys_in: list of key names or dictionary keys paths in
                    data_dict for the data to be processed
    :param keys_out: list of key names or dictionary keys paths in
                    data_dict for the processed data to be saved into
    :param params: keyword arguments.:
        transform_func (callable): string form of a callable or callable
            function
        transform_func_kwargs (dict): additional arguments to forward to
            transform_func

    """
    transform_func = hlp_mod.get_param('transform_func',
                                             data_dict, **params)
    tf_kwargs = hlp_mod.get_param('transform_func_kwargs', data_dict,
                                        default_value=dict(), **params)
    if transform_func is None:
        raise ValueError('mapping is not specified.')
    elif isinstance(transform_func, str):
        transform_func = eval(transform_func)
    data_to_proc_dict = hlp_mod.get_data_to_process(data_dict, keys_in)

    if len(keys_out) != len(data_to_proc_dict):
        raise ValueError('keys_out and keys_in do not have the same length.')

    for keyi, keyo in zip(data_to_proc_dict, keys_out):
        hlp_mod.add_param(
            keyo, transform_func(data_to_proc_dict[keyi], **tf_kwargs),
            data_dict, update_value=params.get('update_value', False))
    return data_dict


def correct_readout(data_dict, keys_in, keys_out, state_prob_mtx, **params):
    """
    Maps data in data_dict specified by data_keys_in using transform_func
     callable (can be any function).
    :param data_dict: OrderedDict containing data to be processed and where
                    processed data is to be stored
    :param keys_in: list of key names or dictionary keys paths in
                    data_dict for the data to be processed
    :param keys_out: list of key names or dictionary keys paths in
                    data_dict for the processed data to be saved into
    :param state_prob_mtx: correct state assignment probability matrix
    :param params: keyword arguments.

    Assumptions:
        - keys_in correspond to the data in the correct order with respect to
        the order of the rows and columns in the state_prob_mtx (usually
        'g', 'e', 'f').
    """
    data_to_proc_dict = hlp_mod.get_data_to_process(data_dict, keys_in)

    if len(keys_out) != len(data_to_proc_dict):
        raise ValueError('keys_out and keys_in do not have the same length.')

    uncorrected_data = np.stack(list(data_to_proc_dict.values()))
    corrected_data = (np.linalg.inv(state_prob_mtx).T @ uncorrected_data).T
    for i, keyo in enumerate(keys_out):
        hlp_mod.add_param(
            keyo, corrected_data[:, i],
            data_dict, update_value=params.get('update_value', False))
    return data_dict


def rotate_iq(data_dict, keys_in, keys_out=None, **params):
    """
    Rotates IQ data based on information in the CalibrationPoints objects.
    :param data_dict: OrderedDict containing data to be processed and where
                processed data is to be stored
    :param keys_in: list of length-2 tuples of key names or dictionary
                keys paths in data_dict for the data to be processed
    :param keys_out: list of key names or dictionary keys paths in
                data_dict for the processed data to be saved into
    :param params: keyword arguments.:
        cal_points (CalibrationPoints object or its repr):
            CalibratinonPoints object for the meaj_obj_name, or its repr
        last_ge_pulse (bool): only for a measurement on ef. Whether a ge
            pi-pulse was applied before measurement.
        meas_obj_value_names_map (dict): {meaj_obj_name: [value_names]}.

    Assumptions:
        - if any keyo in keys_out contains a '.' character, keyo is assumed to
        indicate a path in the data_dict.
        - len(keys_in) == 2 must be True; the 2 entries are I and Q data
        - len(keys_out) == 1 must be True.
        - cal_points exists in **params, data_dict, or metadata
        - assumes meas_obj_names is one of the keys of the dicts returned by
        CalibrationPoints.get_indices(), CalibrationPoints.get_rotations()
        - keys_in exist in meas_obj_value_names_map
    """
    data_to_proc_dict = hlp_mod.get_data_to_process(
        data_dict, keys_in)
    keys_in = list(data_to_proc_dict)
    if keys_out is None:
        keys_out = ['rotated datadata [' + ','.join(keys_in)+']']
    if len(keys_in) != 2:
        raise ValueError(f'keys_in must have length two. {len(keys_in)} '
                         f'entries were given.')

    cp = hlp_mod.get_param('cal_points', data_dict, raise_error=True, **params)
    if isinstance(cp, str):
        cp = CalibrationPoints.from_string(cp)
    last_ge_pulse = hlp_mod.get_param('last_ge_pulse', data_dict,
                                      default_value=[], **params)
    mobjn = hlp_mod.get_param('meas_obj_names', data_dict,
                              raise_error=True, **params)
    if isinstance(mobjn, list):
        mobjn = mobjn[0]
    if mobjn not in cp.qb_names:
        raise KeyError(f'{mobjn} not found in cal_points.')

    rotations = cp.get_rotations(last_ge_pulses=last_ge_pulse)
    ordered_cal_states = []
    for ii in range(len(rotations[mobjn])):
        ordered_cal_states += \
            [k for k, idx in rotations[mobjn].items() if idx == ii]
    rotated_data, _, _ = \
        a_tools.rotate_and_normalize_data_IQ(
            data=list(data_to_proc_dict.values()),
            cal_zero_points=None if len(ordered_cal_states) == 0 else
                cp.get_indices()[mobjn][ordered_cal_states[0]],
            cal_one_points=None if len(ordered_cal_states) == 0 else
                cp.get_indices()[mobjn][ordered_cal_states[1]])
    hlp_mod.add_param(keys_out[0], rotated_data, data_dict,
                      update_value=params.get('update_value', False))
    return data_dict


def rotate_1d_array(data_dict, keys_in, keys_out=None, **params):
    """
    Rotates 1d array based on information in the CalibrationPoints objects.
    The number of CalibrationPoints objects should equal the number of
    key names in keys_in.
    :param data_dict: OrderedDict containing data to be processed and where
                processed data is to be stored
    :param keys_in: list of key names or dictionary keys paths in
                data_dict for the data to be processed
    :param keys_out: list of key names or dictionary keys paths in
                data_dict for the processed data to be saved into
    :param params: keyword arguments.:
        cal_points_list (list): list of CalibrationPoints objects.
        last_ge_pulses (list): list of booleans

    Assumptions:
        - if any keyo in keys_out contains a '.' string, keyo is assumed to
        indicate a path in the data_dict.
        - len(keys_in) == len(keys_out) == 1 must all be True
        - cal_points exists in **params, data_dict, or metadata
        - assumes meas_obj_namess is one of the keys of the dicts returned by
        CalibrationPoints.get_indices(), CalibrationPoints.get_rotations()
        - keys_in exists in meas_obj_value_names_map
    """
    data_to_proc_dict = hlp_mod.get_data_to_process(data_dict, keys_in)
    keys_in = list(data_to_proc_dict)
    if keys_out is None:
        keys_out = [f'rotated data [{keys_in[0]}]']
    if len(keys_in) != 1:
        raise ValueError(f'keys_in must have length one. {len(keys_in)} '
                         f'entries were given.')
    if len(keys_out) != len(data_to_proc_dict):
        raise ValueError('keys_out and keys_in do not have '
                         'the same length.')
    cp = hlp_mod.get_param('cal_points', data_dict, raise_error=True,
                                 **params)
    if isinstance(cp, str):
        cp = CalibrationPoints.from_string(cp)
    last_ge_pulses = hlp_mod.get_param('last_ge_pulses', data_dict,
                                             default_value=[], **params)
    mobjn = hlp_mod.get_param('meas_obj_names', data_dict,
                                    raise_error=True, **params)
    if isinstance(mobjn, list):
        mobjn = mobjn[0]
    if mobjn not in cp.qb_names:
        raise KeyError(f'{mobjn} not found in cal_points.')

    rotations = cp.get_rotations(last_ge_pulses=last_ge_pulses)
    ordered_cal_states = []
    for ii in range(len(rotations[mobjn])):
        ordered_cal_states += \
            [k for k, idx in rotations[mobjn].items() if idx == ii]
    rotated_data = \
        a_tools.rotate_and_normalize_data_1ch(
            data=data_to_proc_dict[keys_in[0]],
            cal_zero_points=None if len(ordered_cal_states) == 0 else
                cp.get_indices()[mobjn][ordered_cal_states[0]],
            cal_one_points=None if len(ordered_cal_states) == 0 else
                cp.get_indices()[mobjn][ordered_cal_states[1]])
    hlp_mod.add_param(keys_out[0], rotated_data, data_dict,
                      update_value=params.get('update_value', False))
    return data_dict


def classify_data(data_dict, keys_in, threshold_list, keys_out=None, **params):
    """
    Thresholds the data in data_dict specified by keys_in according to the
    threshold_mapping and the threshold values in threshold_list.
    This node will create nr_states entries in the data_dict, where
    nr_states = len(set(threshold_mapping.values())).
    :param data_dict: OrderedDict containing data to be processed and where
                    processed data is to be stored
    :param keys_in: list of key names or dictionary keys paths in
                    data_dict for the data to be processed
    :param keys_out: list of key names or dictionary keys paths in
                    data_dict for the processed data to be saved into
    :param threshold_list: list of values around which to threshold each
        data array corresponding to keys_in.
    :param params: keyword arguments.:
        threshold_map (dict): dict of the form {idx: state_label}.
            Ex: {0: 'e', 1: 'g', 2: 'f', 3: 'g'}. Default value if
            len(threshold_list) == 1 is {0: 'g', 1: 'e'}. Else, None and a
            ValueError will be raise.
        !!! IMPORTANT: quadrants 1 and 2 are reversed compared to the
        threshold_map we save in qubit preparation parameters !!!

    Assumptions:
        - len(threshold_list) == len(keys_in)
        - data arrays corresponding to keys_in must all have the same length
        - the order of the values in threshold_list is important!
        The thresholds are in the same order as the data corresponding to
        the keys_in. See the 3 lines after extraction of threshold_map below.
    """
    if not hasattr(threshold_list, '__iter__'):
        threshold_list = [threshold_list]

    data_to_proc_dict = hlp_mod.get_data_to_process(data_dict, keys_in)
    if len(threshold_list) != len(data_to_proc_dict):
        raise ValueError('threshold_list and keys_in do not have '
                         'the same length.')
    if len(set([arr.size for arr in data_to_proc_dict.values()])) > 1:
        raise ValueError('The data arrays corresponding to keys_in must all '
                         'have the same length.')
    keys_in = list(data_to_proc_dict)
    threshold_map = hlp_mod.get_param('threshold_map', data_dict,
                                      raise_error=False, **params)
    if threshold_map is None:
        if len(threshold_list) == 1:
            threshold_map = {0: 'g', 1: 'e'}
        else:
            raise ValueError(f'threshold_map was not found in either '
                             f'exp_metadata or input params.')
    if keys_out is None:
        keyo = keys_in[0] if len(keys_in) == 1 else ','.join(keys_in)
        keys_out = [f'{keyo} {s}' for s in set(threshold_map.values())]

    # generate boolean array of size (nr_data_pts_per_ch, len(keys_in).
    thresh_data_binary = np.stack(
        [data_to_proc_dict[keyi] >= th for keyi, th in
         zip(keys_in, threshold_list)], axis=1)

    # convert each row of thresh_data_binary into the decimal value whose
    # binary representation is given by the booleans in each row.
    # thresh_data_decimal is a 1d array of size nr_data_pts_per_ch
    thresh_data_decimal = thresh_data_binary.dot(1 << np.arange(
        thresh_data_binary.shape[-1] - 1, -1, -1))

    for k, state in enumerate(set(threshold_map.values())):
        dd = data_dict
        all_keys = keys_out[k].split('.')
        for i in range(len(all_keys)-1):
            if all_keys[i] not in dd:
                dd[all_keys[i]] = OrderedDict()
            dd = dd[all_keys[i]]
        hlp_mod.add_param(all_keys[-1], np.zeros(
            len(list(data_to_proc_dict.values())[0])), dd,
            update_value=params.get('update_value', False))

        # get the decimal values corresponding to state from threshold_map.
        state_idxs = [k for k, v in threshold_map.items() if v == state]

        for idx in state_idxs:
            dd[all_keys[-1]] = np.logical_or(
                dd[all_keys[-1]], thresh_data_decimal == idx).astype('int')

    return data_dict


def threshold_data(data_dict, keys_in, keys_out, ro_thresholds=None, **params):
    """
    Thresholds the data in data_dict specified by keys_in about the
    threshold values in threshold_list (one for each keyi in keys_in).
    :param data_dict: OrderedDict containing data to be processed and where
                    processed data is to be stored
    :param keys_in: list of key names or dictionary keys paths in
                    data_dict for the data to be processed
    :param keys_out: list of key names or dictionary keys paths in
                    data_dict for the processed data to be saved into
    :param ro_thresholds: dict with keys meas_obj_names and values specifying
        the thresholds around which the data array for each meas_obj
        should be thresholded.
    :param params: keyword arguments.

    Assumptions:
        - this function must be used for one meas_obj only! Meaning:
            - keys_in and keys_out have length 1
            - meas_obj_names exists in either data_dict or params and has one
                entry
    """
    if len(keys_in) != 1:
        raise ValueError('keys_in must have length 1.')

    mobjn = hlp_mod.get_measurement_properties(data_dict,
                                               props_to_extract=['mobjn'],
                                               enforce_one_meas_obj=True,
                                               **params)
    if ro_thresholds is None:
        acq_classifier_params = hlp_mod.get_param(
            f'{mobjn}.acq_classifier_params', data_dict, raise_error=True,
            **params)
        if 'thresholds' not in acq_classifier_params:
            raise KeyError(f'thresholds does not exist in the '
                           f'acq_classifier_params for {mobjn}.')
        ro_thresholds = {mobjn: acq_classifier_params['thresholds'][0]}

    data_to_proc_dict = hlp_mod.get_data_to_process(data_dict, keys_in)
    keys_in = list(data_to_proc_dict)
    if len(keys_out) != len(keys_in):
        raise ValueError('keys_out and keys_in do not have '
                         'the same length.')

    # generate boolean array of size (nr_data_pts_per_ch, len(keys_in).
    if mobjn not in ro_thresholds:
        raise KeyError(f'{mobjn} not found in ro_thresholds={ro_thresholds}.')
    threshold_list = [ro_thresholds[mobjn]]
    thresh_dat = np.stack(
        [data_to_proc_dict[keyi] > th for keyi, th in
         zip(keys_in, threshold_list)], axis=1)

    for i, keyo, in enumerate(keys_out):
        hlp_mod.add_param(
            keyo, thresh_dat[:, i].astype('int'), data_dict,
            update_value=params.get('update_value', False))


def correlate_qubits(data_dict, keys_in, keys_out, **params):
    """
    Calculated the ZZ correlator of the arrays of shots indicated by keys_in
    as follows:
        - correlator = 0 if even number of 0's
        - correlator = 1 if odd number of 0's
    :param data_dict: OrderedDict containing data to be processed and where
                    processed data is to be stored
    :param keys_in: list of key names or dictionary keys paths in
                    data_dict for the data to be processed
    :param keys_out: list with one entry specifying the key name or dictionary
        key path in data_dict for the processed data to be saved into
    :param params: keyword arguments.
    :return:
        Saves in data_dict, under keys_out[0], the np.array of correlated shots
            with the same dimension as one of the arrays indicated by keys_in

    Assumptions:
        - data must be THRESHOLDED single shots (0's and 1's)
        - all data arrays indicated by keys_in will be correlated
    """
    if len(keys_out) != 1:
        raise ValueError('keys_out must have length 1.')
    data_to_proc_dict = hlp_mod.get_data_to_process(data_dict, keys_in)
    all_data_arr = np.array(list(data_to_proc_dict.values()))
    if not np.all(np.logical_or(all_data_arr == 0, all_data_arr == 1)):
        raise ValueError('Not all shots have been thresholded.')
    hlp_mod.add_param(
        keys_out[0], np.sum(all_data_arr, axis=0) % 2, data_dict,
        update_value=params.get('update_value', False))


def calculate_probability_table(data_dict, keys_in, keys_out=None, **params):
    """
    Creates a general table of normalized counts averaging out all but
        specified set of correlations.
    :param data_dict: OrderedDict containing data to be processed and where
        processed data is to be stored
    :param keys_in: list of key names or dictionary keys paths in
        data_dict for the data to be processed (thresholded shots)
    :param observables: List of observables. Observable is a dictionary with
        name of the qubit as key and boolean value indicating if it is
        selecting exited states. If the qubit is missing from the list
        of states it is averaged out. Instead of just the qubit name, a
        tuple of qubit name and a shift value can be passed, where the
        shift value specifies the relative readout index for which the
        state is checked.
        Example qb2-qb4 state tomo with preselection:
                {'pre': {('qb2', -1): False,
                        ('qb4', -1): False}, # preselection conditions
                 '$\\| gg\\rangle$': {'qb2': False,
                                      'qb4': False,
                                      ('qb2', -1): False,
                                      ('qb4', -1): False},
                 '$\\| ge\\rangle$': {'qb2': False,
                                      'qb4': True,
                                      ('qb2', -1): False,
                                      ('qb4', -1): False},
                 '$\\| eg\\rangle$': {'qb2': True,
                                      'qb4': False,
                                      ('qb2', -1): False,
                                      ('qb4', -1): False},
                 '$\\| ee\\rangle$': {'qb2': True,
                                      'qb4': True,
                                      ('qb2', -1): False,
                                      ('qb4', -1): False}}
    :param n_readouts: Assumed to be the period in the list of shots between
        experiments with the same prepared state. If shots_of_qubits
        includes preselection readout results or if there was several
        readouts for a single readout then n_readouts has to include them.
    :param params: keyword arguments: used if get_observables is called
        - preselection_shift (int, default: -1)
        - do_preselection (bool, default: False)
    :return adds to data_dict, under keys_out, a dict with observables as keys
        and np.array of normalized counts with size n_readouts as values

    Assumptions:
        - len(keys_out) == 1 -> one probability table is calculated
        - !!! This function returns a dict not an array like the static method
        probability_table in readout_analysis.py/MultiQubit_SingleShot_Analysis
    """

    # Get shots_of_qubits: Dictionary of np.arrays of thresholded shots for
    # each qubit.
    data_to_proc_dict = hlp_mod.get_data_to_process(data_dict, keys_in)
    n_readouts = hlp_mod.get_param('n_readouts', data_dict, raise_error=True,
                                   **params)
    observables = hlp_mod.get_param('observables', data_dict,
                                    raise_error=True, **params)

    n_shots = next(iter(data_to_proc_dict.values())).shape[0]
    # table = np.zeros((n_readouts, len(observables)))
    table = OrderedDict({obs: np.zeros(n_readouts) for obs in observables})
    res_e = {}
    res_g = {}
    for keyi, results in data_to_proc_dict.items():
        mobjn = keyi.split('.')[0]
        res_e[mobjn] = np.array(results).reshape((n_readouts, -1),
                                                 order='F')
        # This makes copy, but allows faster AND later
        res_g[mobjn] = np.logical_not(
            np.array(results)).reshape((n_readouts, -1), order='F')

    for readout_n in range(n_readouts):
        # first result all ground
        for obs, states_of_mobjs in observables.items():
            mask = np.ones((n_shots//n_readouts), dtype=np.bool)
            # slow qubit is the first in channel_map list
            for mobjn, state in states_of_mobjs.items():
                if isinstance(mobjn, tuple):
                    seg = (readout_n+mobjn[1]) % n_readouts
                    mobjn = mobjn[0]
                else:
                    seg = readout_n
                if state:
                    mask = np.logical_and(mask, res_e[mobjn][seg])
                else:
                    mask = np.logical_and(mask, res_g[mobjn][seg])
            # table[readout_n, state_n] = np.count_nonzero(mask)
            table[obs][readout_n] = np.count_nonzero(mask)*n_readouts/n_shots
    # table = table.T

    if keys_out is not None:
        if len(keys_out) != 1:
            raise ValueError(f'keys_out must have length one. {len(keys_out)} '
                             f'entries were given.')
        hlp_mod.add_param(keys_out[0], table, data_dict, **params)
    else:
        return table


def calculate_meas_ops_and_covariations(
        data_dict, observables, keys_out=None, meas_obj_names=None,
        **params):
    """
    Calculates the measurement operators corresponding to each observable and
        the expected covariance matrix between the operators from the
        observables and meas_obj_names.
    :param data_dict: OrderedDict containing data to be processed and where
        processed data is to be stored
    :param observables: measurement observables, see docstring of hlp_mod.
        get_observables. If not provided, it will default to hlp_mod.
        get_observables. See required input params there.
    :param keys_out: list of key names or dictionary keys paths in
        data_dict for the processed data to be saved into
    :param meas_obj_names: list of measurement object names
    :param params: keyword arguments: meas_obj_names can be passed here
    :return: adds to data_dict:
        - the measurement operators corresponding to each observable and the
            expected covariance matrix between the operators under keys_out
        - if keys_out is None, it will saves the aforementioned quantities
            under  'measurement_ops' and 'cov_matrix_meas_obs'
    Assumptions:
     - len(keys_out) == 2
     - order in keys_out corresponds to [measurement_operators, covar_matrix]
    """
    if keys_out is None:
        keys_out = ['measurement_ops', 'cov_matrix_meas_obs']
    if len(keys_out) != 2:
        raise ValueError(f'keys_out must have length 2. {len(keys_out)} '
                         f'entries were given.')

    if meas_obj_names is None:
        meas_obj_names = hlp_mod.get_measurement_properties(
            data_dict, props_to_extract=['mobjn'], enforce_one_meas_obj=False,
            **params)

    Fs = []
    Fsingle = {None: np.array([[1, 0], [0, 1]]),
               True: np.array([[0, 0], [0, 1]]),
               False: np.array([[1, 0], [0, 0]])}
    Omega = []
    for obs in observables.values():
        F = np.array([[1]])
        nr_meas = 0
        for qb in meas_obj_names:
            # TODO: does not handle conditions on previous readouts
            Fqb = Fsingle[obs.get(qb, None)]
            # Kronecker product convention - assumed the same as QuTiP
            F = np.kron(F, Fqb)
            if qb in obs:
                nr_meas += 1
        Fs.append(F)
        # The variation is proportional to the number of qubits we have
        # a condition on, assuming that all readout errors are small
        # and equal.
        Omega.append(nr_meas)
    Omega = np.array(Omega)

    hlp_mod.add_param(keys_out[0], Fs, data_dict, **params)
    hlp_mod.add_param(keys_out[1], Omega, data_dict, **params)


def calculate_meas_ops_and_covariations_cal_points(
        data_dict, keys_in, observables, keys_out=None, **params):
    """
    Calculates the measurement operators corresponding to each observable and
        the expected covariance matrix between the operators from the
        observables and calibration points.
    :param data_dict: OrderedDict containing data to be processed and where
        processed data is to be stored
    :param keys_in: list of key names or dictionary keys paths in data_dict
        for the data to be processed (thresholded shots)
    :param observables: measurement observables, see docstring of hlp_mod.
        get_observables. If not provided, it will default to hlp_mod.
        get_observables. See required input params there.
    :param keys_out: list of key names or dictionary keys paths in
        data_dict for the processed data to be saved into
    :param params: keyword arguments:
        Expects to find either in data_dict or in params:
            - cal_points:  repr of instance of CalibrationPoints
            - preparation_params: preparation parameters as stored in
                QuDev_transmon or Device. Used in CalibrationPoints.get_indices()
            - meas_obj_names: list of measurement object names
            - probability_table if it is not in data_dict; see
                calculate_probability_table for details.
            - n_readouts: the total number of readouts including
                preselection.
    :return: adds to data_dict:
        - the measurement operators corresponding to each observable and the
            expected covariance matrix between the operators under keys_out
        - if keys_out is None, it will saves the aforementioned quantities
            under  'measurement_ops' and 'cov_matrix_meas_obs'

    Assumptions:
        - all qubits in CalibrationPoints have the same cal point indices
    """
    if keys_out is None:
        keys_out = ['measurement_ops', 'cov_matrix_meas_obs']
    if len(keys_out) != 2:
        raise ValueError(f'keys_out must have length 2. {len(keys_out)} '
                         f'entries were given.')

    prob_table = hlp_mod.get_param('probability_table', data_dict,
                                   raise_error=True, **params)
    prob_table = np.array(list(prob_table.values())).T
    cp = hlp_mod.get_measurement_properties(data_dict, props_to_extract=['cp'],
                                            **params)
    meas_obj_names = hlp_mod.get_measurement_properties(
        data_dict, props_to_extract=['mobjn'], enforce_one_meas_obj=False,
        **params)
    prep_params = hlp_mod.get_param('preparation_params', data_dict, **params)

    try:
        preselection_obs_idx = list(observables.keys()).index('pre')
    except ValueError:
        preselection_obs_idx = None
    observable_idxs = [i for i in range(len(observables))
                       if i != preselection_obs_idx]

    # calculate the mean for each reference state and each observable
    cp_indices = cp.get_indices(meas_obj_names, prep_params)
    cal_readouts = hlp_mod.flatten_list(
        [cp_indices[list(cp_indices)[0]].get(state, [])
         for state in ['g', 'e', 'f', 'h']])
    means = np.array([np.mean([prob_table[cal_idx][observable_idxs]], axis=0)
                      for cal_idx in cal_readouts])
    # normalize the assignment matrix
    for r in range(means.shape[0]):
        means[r] /= means[r].sum()
    Fs = [np.diag(ms) for ms in means.T]

    # find the means for all the products of the operators and the average
    # covariation of the operators
    observables_data ={k: v for k, v in observables.items() if k != 'pre'}
    n_readouts = hlp_mod.get_param('n_readouts', data_dict, raise_error=True,
                                   **params)
    prod_obss = OrderedDict()
    prod_obs_idxs = {}
    obs_products = np.zeros([n_readouts] + [len(observables_data)]*2)
    for i, obs in enumerate(observables_data):
        obsi = observables_data[obs]
        for j, obsj in enumerate(observables_data.values()):
            if i > j:
                continue
            obsp = hlp_mod.observable_product(obsi, obsj)
            if obsp is None:
                obs_products[:, i, j] = 0
                obs_products[:, j, i] = 0
            else:
                prod_obs_idxs[(i, j)] = len(prod_obss)
                prod_obs_idxs[(j, i)] = len(prod_obss)
                prod_obss[obs] = obsp

    prod_prob_table = calculate_probability_table(data_dict, keys_in=keys_in,
                                                  observables=prod_obss,
                                                  n_readouts=n_readouts)
    prod_prob_table = np.array(list(prod_prob_table.values())).T
    for (i, j), k in prod_obs_idxs.items():
        obs_products[:, i, j] = prod_prob_table[:, k]
    Omega = -np.array([np.outer(ro, ro) for ro in
                        prob_table[:, observable_idxs]]) + obs_products
    Omega = np.mean(Omega[list(cal_readouts)], 0)

    hlp_mod.add_param(keys_out[0], Fs, data_dict, **params)
    hlp_mod.add_param(keys_out[1], Omega, data_dict, **params)<|MERGE_RESOLUTION|>--- conflicted
+++ resolved
@@ -5,10 +5,6 @@
 from collections import OrderedDict
 from pycqed.analysis import analysis_toolbox as a_tools
 from pycqed.analysis_v3 import helper_functions as hlp_mod
-<<<<<<< HEAD
-from copy import deepcopy
-=======
->>>>>>> a74ddb95
 from pycqed.measurement.calibration.calibration_points import CalibrationPoints
 
 import sys
