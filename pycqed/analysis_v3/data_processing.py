--- conflicted
+++ resolved
@@ -171,8 +171,6 @@
     # return data_dict
 
 
-<<<<<<< HEAD
-=======
 def do_postselection_f_level(data_dict, keys_in, keys_out=None, **params):
     """
     Postselects on qubit being in f-level by setting the preselection bit to 1.
@@ -216,7 +214,6 @@
     hlp_mod.add_param(keys_out[0], ro, data_dict, **params)
 
 
->>>>>>> 9da1963a
 def do_standard_preselection(data_dict, keys_in, keys_out=None,
                              joint_processing=False, **params):
     """
@@ -1078,9 +1075,6 @@
     state_counts = np.array([
         np.count_nonzero(np.all(shots.transpose() == state, axis=1))
         for state in states])
-<<<<<<< HEAD
-    hlp_mod.add_param(keys_out[0], state_counts, data_dict, **params)
-=======
     hlp_mod.add_param(keys_out[0], state_counts, data_dict, **params)
 
 
@@ -1233,5 +1227,4 @@
         hlp_mod.add_param(f'extract_leakage_classified_shots.all_leaked',
                           proba_f['all'], data_dict, **params)
     else:
-        hlp_mod.add_param(keys_out[0], proba_f, data_dict, **params)
->>>>>>> 9da1963a
+        hlp_mod.add_param(keys_out[0], proba_f, data_dict, **params)