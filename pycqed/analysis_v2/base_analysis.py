--- conflicted
+++ resolved
@@ -418,11 +418,7 @@
                         raw_data_dict_ts[save_par] = \
                             raw_data_dict_ts[save_par][0]
                 for par_name in raw_data_dict_ts:
-<<<<<<< HEAD
-                    if par_name in self.numeric_params:
-=======
                     if par_name in numeric_params:
->>>>>>> 51ed9e5e
                         raw_data_dict_ts[par_name] = \
                             np.double(raw_data_dict_ts[par_name])
             except Exception as e:
@@ -611,16 +607,11 @@
             if len(self.raw_data_dict['exp_metadata']) == 0:
                 self.raw_data_dict['exp_metadata'] = {}
             self.metadata = self.raw_data_dict['exp_metadata']
-<<<<<<< HEAD
-            cp = CalibrationPoints.from_string(self.get_param_value(
-                'cal_points', default_value=repr(CalibrationPoints([], []))))
-=======
             try:
                 cp = CalibrationPoints.from_string(self.get_param_value(
                     'cal_points'))
             except TypeError:
                 cp = CalibrationPoints([], [])
->>>>>>> 51ed9e5e
             self.raw_data_dict = self.add_measured_data(
                 self.raw_data_dict,
                 self.get_param_value('compression_factor', 1),
@@ -713,11 +704,7 @@
             else:
                 savename = os.path.join(savedir, savebase + key + tstag + '.' + fmt)
                 self.figs[key].savefig(savename, bbox_inches='tight',
-<<<<<<< HEAD
-                                       fmt=fmt, dpi=dpi)
-=======
                                        format=fmt, dpi=dpi)
->>>>>>> 51ed9e5e
         if close_figs:
             self.close_figs(key_list)
 
@@ -1816,7 +1803,6 @@
         if not plot_nolabel and plot_clabel is not None:
             axs.cbar.set_label(plot_clabel)
 
-
         if self.tight_fig:
             axs.figure.tight_layout()
 
