--- conflicted
+++ resolved
@@ -145,7 +145,10 @@
             # set error-handling behavior
             self.raise_exceptions = raise_exceptions
 
-<<<<<<< HEAD
+            # Child classes may call create_job to fill this with a job
+            # string representation of the analysis.
+            self.job = None
+
             # Initialize an empty dict to store results of analysis
             # FIXME most 2-D data arrays are stored with shape
             #  [hard sweep dimension, soft sweep dimension].
@@ -155,13 +158,6 @@
             #  which are transposed (seemingly consistently across analysis_v2).
             #  This works because of some additional transposes in the
             #  plotting code as well. This should be cleaned up.
-=======
-            # Child classes may call create_job to fill this with a job
-            # string representation of the analysis.
-            self.job = None
-
-            # initialize an empty dict to store results of analysis
->>>>>>> 4257b80e
             self.proc_data_dict = OrderedDict()
             if options_dict is None:
                 self.options_dict = OrderedDict()
