"""
File containing the BaseDataAnalyis class.
"""
from inspect import signature
import os
import sys
import numpy as np
import copy
from collections import OrderedDict
from inspect import signature
import numbers
from matplotlib import pyplot as plt
import matplotlib as mpl
from mpl_toolkits.mplot3d import Axes3D
from pycqed.analysis import analysis_toolbox as a_tools
from pycqed.instrument_drivers.mock_qcodes_interface import \
    ParameterNotFoundError
from pycqed.utilities.general import (NumpyJsonEncoder, raise_warning_image,
    write_warning_message_to_text_file)
from pycqed.analysis.analysis_toolbox import get_color_order as gco
from pycqed.analysis.analysis_toolbox import get_color_list
from pycqed.analysis.tools.plotting import (
    set_axis_label, flex_colormesh_plot_vs_xy,
    flex_color_plot_vs_x, rainbow_text, contourf_plot)
from mpl_toolkits.axes_grid1 import make_axes_locatable
import datetime
import json
import lmfit
import h5py
from pycqed.measurement.sweep_points import SweepPoints
from pycqed.measurement.calibration.calibration_points import CalibrationPoints
from pycqed.utilities.io import hdf5 as hdf5_io
import pycqed.utilities.settings_manager as setman
import copy
import traceback
import logging
log = logging.getLogger(__name__)

class BaseDataAnalysis(object):
    """
    Abstract Base Class (not intended to be instantiated directly) for
    analysis.

    Children inheriting from this method should specify the following methods
        - __init__      -> specify params to be extracted, set options
                           specific to analysis and call run_analysis method.
        - process_data  -> mundane tasks such as binning and filtering
        - prepare_plots -> specify default plots and set up plotting dicts
        - run_fitting   -> perform fits to data

    The core of this class is the flow defined in run_analysis and should
    be called at the end of the __init__. This executes
    the following code:

        self.extract_data()    # extract data specified in params dict
        self.process_data()    # binning, filtering etc
        if self.do_fitting:
            self.run_fitting() # fitting to models
        self.prepare_plots()   # specify default plots
        if not self.extract_only:
            self.plot(key_list='auto')  # make the plots

    """

    JOB_ATTRIBUTE_NAME_IN_HDF: str = 'job'
    """Attribute name for a job string which is saved in the hdf5 file under
    'Analysis' group.
    """

    fit_res = None
    '''
    Dictionary containing fitting objects
    '''
    fit_dict = None
    '''
    Dictionary containing fitting results
    '''

    def __init__(self, t_start: str = None, t_stop: str = None,
                 label: str = '', data_file_path: str = None,
                 close_figs: bool = True, options_dict: dict = None,
                 extract_only: bool = False, do_fitting: bool = False,
                 raise_exceptions: bool = False):
        '''
        This is the __init__ of the abstract base class.
        It is intended to be called at the start of the init of the child
        classes followed by "run_analysis".

        __init__ of the child classes:
            The __init__ of child classes  should implement the following
            functionality:
                - call the ASB __init__ (this method)
                - define self.params_dict and self.numeric_params
                - specify options specific to that analysis
                - call self.run_analysis


        This method sets several attributes of the analysis class.
        These include assigning the arguments of this function to attributes.
        Other arguments that get created are
            axs (dict)
            figs (dict)
            plot_dicts (dict)

        and a bunch of stuff specified in the options dict
        (TODO: should this not always be extracted from the
        dict to prevent double refs? )

        There are several ways to specify where the data should be loaded
        from.

        none of the below parameters: look for the last data which matches the
                filtering options from the options dictionary.

        :param t_start, t_stop: give a range of timestamps in where data is
                                loaded from. Filtering options can be given
                                through the options dictionary. If t_stop is
                                omitted, the extraction routine looks for
                                the data with time stamp t_start.
        :param label: Only process datasets with this label.
        :param data_file_path: directly give the file path of a data file that
                                should be loaded. Note: data_file_path has
                                priority, i.e. if this argument is given time
                                stamps are ignored.
        :param close_figs: Close the figure (do not display)
        :param options_dict: available options are:
                                -'presentation_mode'
                                -'tight_fig'
                                -'plot_init'
                                -'save_figs'
                                -'close_figs'
                                -'verbose'
                                -'auto-keys'
                                -'twoD'
                                -'timestamp_end'
                                -'msmt_label'
                                -'do_individual_traces'
                                -'exact_label_match'
        :param extract_only: Should we also do the plots?
        :param do_fitting: Should the run_fitting method be executed?
        :param raise_exceptions (bool): whether or not exceptions encountered
            in __init__() and in run_analysis() should be raised or only logged.
        '''

        try:
            # set error-handling behavior
            self.raise_exceptions = raise_exceptions
            # set container for config files
            self.config_files = setman.SettingsManager()

            # Child classes may call create_job to fill this with a job
            # string representation of the analysis.
            self.job = None

            # Initialize an empty dict to store results of analysis
            # FIXME most 2-D data arrays are stored with shape
            #  [hard sweep dimension, soft sweep dimension].
            #  But there are two exceptions:
            #  - self.proc_data_dict['projected_data_dict']
            #  - self.proc_data_dict['data_to_fit']
            #  which are transposed (seemingly consistently across analysis_v2).
            #  This works because of some additional transposes in the
            #  plotting code as well. This should be cleaned up.
            self.proc_data_dict = OrderedDict()
            if options_dict is None:
                self.options_dict = OrderedDict()
            else:
                self.options_dict = options_dict
            # The following dict can be populated by child classes to set
            # default values that are different from the default behavior of
            # the base class.
            self.default_options = {}

            ################################################
            # These options determine what data to extract #
            ################################################
            self.timestamps = None
            if data_file_path is None:
                if t_start is None:
                    if isinstance(label, list):
                        self.timestamps = [a_tools.latest_data(
                            contains=lab, return_timestamp=True)[0] for lab in label]
                    else:
                        self.timestamps = [a_tools.latest_data(
                            contains=label, return_timestamp=True)[0]]
                elif t_stop is None:
                    if isinstance(t_start, list):
                        self.timestamps = t_start
                    else:
                        self.timestamps = [t_start]
                else:
                    self.timestamps = a_tools.get_timestamps_in_range(
                        t_start, timestamp_end=t_stop,
                        label=label if label != '' else None)

            if self.timestamps is None or len(self.timestamps) == 0:
                raise ValueError('No data file found.')

            ########################################
            # These options relate to the plotting #
            ########################################
            self.plot_dicts = OrderedDict()
            self.axs = OrderedDict()
            self.figs = OrderedDict()
            self.presentation_mode = self.options_dict.get(
                'presentation_mode', False)
            self.transparent_background = self.options_dict.get(
                'transparent_background', self.presentation_mode)
            self.do_individual_traces = self.options_dict.get(
                'do_individual_traces', False)
            self.tight_fig = self.options_dict.get('tight_fig', True)
            # used in self.plot_text, here for future compatibility
            self.fancy_box_props = dict(boxstyle='round', pad=.4,
                                        facecolor='white', alpha=0.5)

            self.options_dict['plot_init'] = self.options_dict.get('plot_init',
                                                                   False)
            self.options_dict['save_figs'] = self.options_dict.get(
                'save_figs', True)
            self.options_dict['close_figs'] = self.options_dict.get(
                'close_figs', close_figs)

            ####################################################
            # These options relate to what analysis to perform #
            ####################################################
            self.extract_only = extract_only
            self.do_fitting = do_fitting

            self.verbose = self.options_dict.get('verbose', False)
            self.auto_keys = self.options_dict.get('auto_keys', None)

            if type(self.auto_keys) is str:
                self.auto_keys = [self.auto_keys]

            # Warning message to be used in self._raise_warning.
            # Children will append to this variable.
            self._warning_message = ''
            # Whether self.raise_warning should save a warning image.
            self._raise_warning_image = False

        except Exception as e:
            if self.raise_exceptions:
                raise e
            else:
                log.error("Unhandled error during init of analysis!")
                log.error(traceback.format_exc())

    def run_analysis(self):
        """
        This function is at the core of all analysis and defines the flow.
        This function is typically called after the __init__.
        """
        try:
            self.extract_data()  # extract data specified in params dict
            self.process_data()  # binning, filtering etc
            # Write job to Analysis group
            if self.job:
                self.save_job_string_in_result_file()

            if self.do_fitting:
                self.prepare_fitting()  # set up fit_dicts
                try:
                    self.run_fitting()  # fitting to models
                except Exception as e:
                    if self.raise_exceptions:
                        raise e
                    else:
                        log.error('Fitting has failed.')
                        log.error(traceback.format_exc())
                        self.do_fitting = False

            if self.do_fitting:
                # Fitting has not failed: continue with saving and analysing
                # the fit results
                self.save_fit_results()  # saving the fit results
                self.analyze_fit_results()  # analyzing the fit results

            delegate_plotting = self.check_plotting_delegation()
            if not delegate_plotting:
                # Update the rcParams to ensure repeatable plots independently
                # of the rcParams set in the current python kernel.
                # Only if options_dict['set_default_plot_formatting'] is True.
                set_default_plot_formatting = self.options_dict.get(
                    'set_default_plot_formatting', True)
                params = self.get_default_plot_params(set_pars=False) if \
                    set_default_plot_formatting else None
                with mpl.rc_context(rc=params):
                    self.prepare_plots()  # specify default plots
                    if not self.extract_only:
                        # make the plots
                        self.plot(key_list='auto')

                if self.options_dict.get('save_figs', False):
                    self.save_figures(close_figs=self.options_dict.get(
                        'close_figs', False))
            self._raise_warning()
        except Exception as e:
            if self.raise_exceptions:
                raise e
            else:
                log.error("Unhandled error during analysis!")
                log.error(traceback.format_exc())

    def _raise_warning(self):
        """
        If delegate_plotting is False:

        - calls raise_warning_image if self._raise_warning_image is True.
        A warning image will be saved in the folder corresponding to the last
        timestamp in self.timestamps.
        - calls write_warning_message_to_text_file if warning_message (see
        params below) + self._warning_message is not an empty string.
        A text file with warning_message will be created in the folder
        corresponding to the last timestamp in self.timestamps. If text file
        already exists, the warning message will be append to it.

        Params that can be passed in the options_dict:
        :param warning_message: string with the message to be written into the
            text file. self.warning_message will be appended to this
        :param warning_textfile_name: string with name of the file without
            extension.
        """
        if self.check_plotting_delegation():
            # Do not execute this function if plotting is delegated to the
            # AnalysisDaemon, in order to avoid that the warning image and
            # text file are generated twice.
            return

        destination_path = a_tools.get_folder(self.timestamps[-1])
        warning_message = self.get_param_value('warning_message')
        warning_textfile_name = self.get_param_value('warning_textfile_name')

        if self._raise_warning_image:
            raise_warning_image(destination_path)

        if warning_message is None:
            warning_message = ''
        warning_message += self._warning_message
        if len(warning_message):
            write_warning_message_to_text_file(destination_path,
                                               warning_message,
                                               warning_textfile_name)

    def create_job(self, *args, **kwargs):
        """
        Create a job string representation of the analysis to be processed
        by an AnalysisDaemon.
        Args:
            *args: all arguments passed to the analysis init
            **kwargs: all keyword arguments passed to the analysis init

        Returns:

        """
        sep = ', ' if len(args) > 0 else ""
        class_name = self.__class__.__name__
        kwargs = copy.copy(kwargs)

        # prevent the job from calling itself in a loop
        options_dict = copy.deepcopy(kwargs.get('options_dict', {}))
        if options_dict is None:
            options_dict = {}
        options_dict['delegate_plotting'] = False
        kwargs['options_dict'] = options_dict

        # prepare import
        import_lines = f"from {self.__module__} import {class_name}\n"

        # set default error handling of analysis to raise exceptions, such
        # that they are caught by the Daemon reading the jobs
        if "raise_exception" not in kwargs:
            kwargs['raise_exceptions'] = True
        # if timestamp wasn't specified, specify it for the job
        if "t_start" not in kwargs or kwargs["t_start"] is None:
            kwargs["t_start"] = self.timestamps[0]
        if ("t_stop" not in kwargs or kwargs["t_stop"] is None) and \
                len(self.timestamps) > 1:
            kwargs['t_stop'] = self.timestamps[-1]
        kwargs_list = [f'{k}={v if not isinstance(v, str) else repr(v)}'
                       for k, v in kwargs.items()]
        job_lines = f"analysis_object = {class_name}" \
                    f"({', '.join(args)}{sep}{', '.join(kwargs_list)})"
        self.job = f"{import_lines}{job_lines}"

    def save_job_string_in_result_file(self):
        """Saves `self.job` in analysis result file under "Analysis" group.

        Raises:
            RuntimeError: in case `write_dict_to_hdf5` fails.
        """
        file_path = self._get_analysis_result_file_path()
        with h5py.File(file_path, 'a') as data_file:
            analysis_group = hdf5_io.get_hdf_group_by_name(
                data_file, "Analysis")
            if isinstance(analysis_group, h5py.Group):
                hdf5_io.write_dict_to_hdf5(
                    {BaseDataAnalysis.JOB_ATTRIBUTE_NAME_IN_HDF: self.job},
                    entry_point=analysis_group
                )

    def check_plotting_delegation(self):
        """
        Check whether the plotting and saving of figures should be delegated to an
        analysis Daemon.
        Returns:

        """
        if a_tools.ignore_delegate_plotting:
            return False
        if self.get_param_value("delegate_plotting", False):
            if len(self.timestamps) == 1:
                f = self.raw_data_dict['folder']
            else:
                f = self.raw_data_dict[0]['folder']
            self.write_job(f, self.job)
            return True
        return False

    @staticmethod
    def write_job(folder, job, job_name="analysis.job"):
        filepath = os.path.join(folder, job_name)

        with open(filepath, "w") as f:
            f.write(job)

    def _get_param_value(self, param_name, default_value=None, metadata_index=0):
        log.warning('Deprecation warning: please use new function '
                    'self.get_param_value(). This function is intended to be '
                    'used only in case of crashes with new function.')
        # no stored metadata
        if not hasattr(self, "metadata") or self.metadata is None:
            return self.options_dict.get(param_name, default_value)
        # multi timestamp with different metadata
        elif isinstance(self.metadata, (list, tuple)) and \
                len(self.metadata) != 0:
            return self.options_dict.get(
                param_name,
                self.metadata[metadata_index].get(param_name, default_value))
        # base case
        else:
            return self.options_dict.get(param_name, self.metadata.get(
                param_name, default_value))

    def get_param_value(self, param_name, default_value=None, index=0,
                        search_attrs=('options_dict', 'metadata',
                                      'raw_data_dict', 'default_options')):
        """
        Gets a value from a set of searchable hashable attributes.
        :param param_name: name of the parameter to be searched
        :param default_value: value in case parameter is not found
        :param index: in case the searchable attribute of interest is a list of
        hashable (e.g. list of raw_data_dicts), index of the list in which one
        should search the parameter
        :param search_attrs (list, tuple): attributes to be searched by the
        function. Priority is given to first entry, i.e. if a parameter
        "timestamp" is both in the options_dict and in the metadata,
        search_attrs =('options_dict', 'raw_data_dict') will return the
        timestamp of the options dict while ('raw_data_dict', 'options_dict')
        will return the timestamp of the raw data dict.
        :return:
        """
        def recursive_search(param, p):
            if hasattr(self, p):
                d = getattr(self, p)
                if isinstance(d, (list, tuple)):
                    d = d[index]
                if param in d:
                    return d[param]
            if p == search_attrs[-1]:
                return default_value
            else:
                return recursive_search(param, search_attrs[search_attrs.index(p) +
                                                         1])
        return recursive_search(param_name, search_attrs[0])

    def get_instrument_settings(self, params_dict, timestamp=-1):
        """
        Returns a dictionary with the parameters loaded from the settings
        specified by the timestamp (default is the first timestamp in
        self.timestamps). If the parameters are not in the station,
        it tries to update the station, see mock_qcodes_interface.Station
        Args:
            params_dict (dict): Dictionary of the form
                { 'custom parameter name': 'path_to_parameter',
                    ...
                }
                where path_to_parameter is of the form %instrument%.%parameter%
            timestamp(str, int): Timestamp of the instrument settings. If
                integer, it is the index of the timestamp in
                self.config_files.stations.

        Returns: Returns a dictionary with the keys defined by params_dict and
            the values from the parameters specified by 'path_to_parameter'.

        """
        return_dict = {}

        self.config_files.update_station(timestamp, list(params_dict.values()))
        for save_par, file_par in params_dict.items():
            return_dict[save_par] = self.config_files.get_parameter(file_par,
                                                                    timestamp)
        return return_dict

    def get_instrument_setting(self, param_name, timestamp=-1):
        """
        Extracts a parameter from the instrument settings and updates the
        station if needed. See SettingsManager.get_parameter for more
        information.

        Args:
            param_name(str):path to the parameter of the form
                %instrument%.%parameter% or %instrument%.%submodule.%parameter%
            timestamp (int, str): timestamp or index of the station inside the
                settings manager self.config_files. If the timestamp is given as
                a string it loads the file if the station does not exist in the
                SM.
                Default is -1, i.e. the most recent added station.
        """

        return self.config_files.get_parameter(param_name, timestamp)

    def get_data_from_timestamp_list(self, params_dict, numeric_params=(),
                                     timestamps=None):
        # Instrument settings are specified with the SETTINGS_PREFIX due to
        # legacy reasons (used to be stored in the group Instrument settings
        # inside the hdf-file). This prefix is used to distinguish instrument
        # settings from other parameters, e.g. metadata.
        SETTINGS_PREFIX = 'Instrument settings.'
        # Extracting all instrument settings from the params_dict
        settings_keys = [k for k, v in params_dict.items() if
                         v.startswith(SETTINGS_PREFIX)]
        settings_dict = {k: v[len(SETTINGS_PREFIX):] for k, v in
                         params_dict.items()
                         if k in settings_keys}
        # extracting the remaining parameters
        params_dict = {k: v for k, v in params_dict.items()
                         if k not in settings_keys}
        if timestamps is None:
            timestamps = self.timestamps
        raw_data_dict = []
        h5mode = self.options_dict.get('h5mode', 'r')
        for timestamp in timestamps:
            # open current hdf-file
            # FIXME: Use a context manager instead of opening the file and
            #  dress it around a try-except statement.
            #  Can we avoid using a_tools.open_hdf_file() at all instances by
            #  using a context manager?

            data_file = a_tools.open_hdf_file(timestamp, mode=h5mode)
            try:

                raw_data_dict_ts = dict()
                folder = a_tools.get_folder(timestamp)

                # add special items
                if 'timestamp' in params_dict:
                    raw_data_dict_ts['timestamp'] = timestamp
                if 'folder' in params_dict:
                    raw_data_dict_ts['folder'] = folder
                if 'measurementstring' in params_dict:
                    raw_data_dict_ts['measurementstring'] = \
                        os.path.split(folder)[1][7:]
                if 'measured_data' in params_dict:
                    raw_data_dict_ts['measured_data'] = \
                        np.array(data_file['Experimental Data']['Data']).T
                if 'measured_values' in params_dict:
                    log.warning('Deprecation warning: Parameter measured_values'
                                ' is not extracted from the file. '
                                'An empty list will be returned.')
                    raw_data_dict_ts['measured_values'] = []

                # add hdf attributes and groups
                for save_par, file_par in params_dict.items():
                    if save_par in raw_data_dict_ts:  # was treated above
                        continue
                    elif file_par == 'Timers':
                        raw_data_dict_ts[save_par] = \
                            hdf5_io.read_dict_from_hdf5({}, data_file[file_par])
                    elif len(file_par.split('.')) == 1:
                        # Group was not specified. The following code tries to find an
                        # attribute or subgroup in any of the groups in the hdf file.
                        # FIXME: is this "find anywhere" functionality really needed?
                        #  it is used e.g. in BaseDataAnalysis.extract_data
                        #  Shouldn't child classe rather specify the precise path?
                        #  Due to this features, it is impossible to query complete groups
                        #  here, which is the reason why Timers needs special treatment above.
                        par_name = file_par.split('.')[0]
                        for i, group_name in enumerate(data_file.keys()):
                            try:
                                raw_data_dict_ts[save_par] = \
                                    hdf5_io.read_from_hdf5(
                                        par_name, data_file[group_name])
                            except ParameterNotFoundError as e:
                                if i == len(data_file.keys()) - 1:
                                    # not found in any of the groups
                                    raise e
                                else:
                                    continue  # try next group
                            break  # keep first found parameter
                    else:
                        raw_data_dict_ts[save_par] = \
                            hdf5_io.read_from_hdf5(file_par, data_file)
                a_tools.close_files([data_file])
                # add settings
                raw_data_dict_ts.update(
                    self.get_instrument_settings(
                        settings_dict, timestamp))

                for par_name in raw_data_dict_ts:
                    if par_name in numeric_params:
                        raw_data_dict_ts[par_name] = \
                            np.double(raw_data_dict_ts[par_name])
                raw_data_dict.append(raw_data_dict_ts)

            except Exception as e:
                a_tools.close_files([data_file])
                raise e

        if len(raw_data_dict) == 1:
            raw_data_dict = raw_data_dict[0]
        return raw_data_dict

    @staticmethod
    def add_measured_data(raw_data_dict, compression_factor=1,
                          sweep_points=None, cal_points=None,
                          prep_params=None, soft_sweep_mask=None):
        """
        Formats measured data based on the raw data dictionary and the
        soft and hard sweep points.
        Args:
            raw_data_dict (dict): dictionary including raw data, to which the
                "measured_data" key will be added.
            compression_factor: compression factor of soft sweep points
                into hard sweep points for the measurement (for 2D sweeps only).
                The data will be reshaped such that it appears without the
                compression in "measured_data".
                If given, it assumes that hard_sweep_points (hsp) and
                soft_sweep_points (ssp) are indices rather than parameter
                values, which can be decompressed without any additional
                information needed.
                e.g. a sequences with 5 hsp and 4 ssp could be compressed with a
                compression factor of 2, which means that 2 sequences
                corresponding to 2 ssp would be  compressed into one single
                sequence with 10 hsp, and the measured sequence would therefore
                have 10 hsp and 2ssp. For the decompression, the data will be
                reshaped to (10/2, 2*2) = (5, 4) to correspond to the initial
                soft/hard sweep point sizes.
            sweep_points (SweepPoints class instance): containing the
                sweep points information for the measurement
            cal_points (CalibrationPoints class instance): containing the
                calibration points information for the measurement

        Returns: raw_data_dict with the key measured_data updated.

        """
        n_shots = 1
        TwoD = False
        if 'measured_data' in raw_data_dict and \
                'value_names' in raw_data_dict:
            measured_data = raw_data_dict.pop('measured_data')
            raw_data_dict['measured_data'] = OrderedDict()

            value_names = raw_data_dict['value_names']
            if not isinstance(value_names, list):
                value_names = [value_names]

            mc_points = measured_data[:-len(value_names)]
            # sp, num_cal_segments and hybrid_measurement are needed for a
            # hybrid measurement: conceptually a 2D measurement that was
            # compressed along the 1st sweep dimension and the measurement was
            # run in 1D mode (so only 1 column of sweep points in hdf5 file)
            # CURRENTLY ONLY WORKS WITH SweepPoints CLASS INSTANCES
            hybrid_measurement = False
            # tuple measurement: 1D sweep over a list of 2D tuples. Each pair of 
            # entries in mc_points[0] and mc_points[1] makes up one measurement 
            # point.
            tuple_measurement = False
            raw_data_dict['hard_sweep_points'] = np.unique(mc_points[0])
            if mc_points.shape[0] > 1:
                TwoD = True
                hsp = np.unique(mc_points[0])
                ssp, counts = np.unique(mc_points[1:], return_counts=True)
                if (len(hsp) * len(ssp)) > len(mc_points[0]):
                    tuple_measurement = True
                    hsp = mc_points[0]
                    ssp = mc_points[1]
                elif counts[0] > len(hsp):
                    # ssro data
                    n_shots = counts[0] // len(hsp)
                    hsp = np.tile(hsp, n_shots)
                # if needed, decompress the data (assumes hsp and ssp are indices)
                if compression_factor != 1:
                    if not tuple_measurement:
                        hsp = hsp[:int(len(hsp) / compression_factor)]
                        ssp = np.arange(len(ssp) * compression_factor)
                    else:
                        log.warning(f"Tuple measurement does not support "
                                    f"compression_factor and it will be ignored.")
                    
                raw_data_dict['hard_sweep_points'] = hsp
                raw_data_dict['soft_sweep_points'] = ssp
            elif sweep_points is not None:
                # deal with hybrid measurements
                sp = SweepPoints(sweep_points)
                if mc_points.shape[0] == 1 and (len(sp) > 1 and
                                                'dummy' not in list(sp[1])[0]):
                    hybrid_measurement = True
                    if prep_params is None:
                        prep_params = dict()
                    # get length of hard sweep points (1st sweep dimension)
                    len_dim_1_sp = len(sp.get_sweep_params_property('values', 0))
                    if 'active' in prep_params.get('preparation_type', 'wait'):
                        reset_reps = prep_params.get('reset_reps', 3)
                        len_dim_1_sp *= reset_reps + 1
                    elif "preselection" in prep_params.get('preparation_type',
                                                           'wait'):
                        len_dim_1_sp *= 2
                    hsp = np.arange(len_dim_1_sp)
                    # get length of soft sweep points (2nd sweep dimension)
                    dim_2_sp = sp.get_sweep_params_property('values', 1)
                    ssp = np.arange(len(dim_2_sp))
                    raw_data_dict['hard_sweep_points'] = hsp
                    raw_data_dict['soft_sweep_points'] = ssp

            data = measured_data[-len(value_names):]
            if data.shape[0] != len(value_names):
                raise ValueError('Shape mismatch between data and ro channels.')
            for i, ro_ch in enumerate(value_names):
                if 'soft_sweep_points' in raw_data_dict:
                    TwoD = True
                    hsl = len(raw_data_dict['hard_sweep_points'])
                    ssl = len(raw_data_dict['soft_sweep_points'])
                    if hybrid_measurement:
                        idx_dict_1 = next(iter(cal_points.get_indices(
                            cal_points.qb_names, prep_params).values()))
                        num_cal_segments = len([i for j in idx_dict_1.values()
                                                for i in j])
                        # take out CalibrationPoints from the end of each
                        # segment, and reshape the remaining data based on the
                        # hard (1st dimension) and soft (1st dimension)
                        # sweep points
                        data_no_cp = data[i][:len(data[i]) - num_cal_segments]
                        measured_data = np.reshape(data_no_cp, (ssl, hsl)).T
                        if num_cal_segments > 0:
                            # add back ssl number of copies of the cal points
                            # at the end of each soft sweep slice
                            cal_pts = data[i][-num_cal_segments:]
                            cal_pts_arr = np.reshape(np.repeat(cal_pts, ssl),
                                                     (num_cal_segments, ssl))
                            measured_data = np.concatenate([measured_data,
                                                            cal_pts_arr])
                    elif compression_factor != 1 and n_shots != 1:
                        tmp_data = np.zeros_like(data[i])
                        meas_hsl = hsl * compression_factor
                        for i_seq in range(ssl // compression_factor):
                            data_seq = data[i][
                                i_seq * meas_hsl:(i_seq+1) * meas_hsl]
                            data_seq = np.reshape(
                                [list(np.reshape(
                                    data_seq, [n_shots * compression_factor,
                                               hsl // n_shots]))[
                                 i::compression_factor]
                                 for i in range(compression_factor)],
                                [meas_hsl])
                            tmp_data[i_seq * meas_hsl
                                    :(i_seq + 1) * meas_hsl] = data_seq
                        measured_data = np.reshape(tmp_data, (ssl, hsl)).T
                    elif tuple_measurement:
                        measured_data = np.reshape(data[i], (hsl)).T
                    else:
                        measured_data = np.reshape(data[i], (ssl, hsl)).T
                    if soft_sweep_mask is not None:
                        measured_data = measured_data[:, soft_sweep_mask]
                else:
                    measured_data = data[i]
                raw_data_dict['measured_data'][ro_ch] = measured_data
        if soft_sweep_mask is not None:
            raw_data_dict['soft_sweep_points'] = raw_data_dict[
                'soft_sweep_points'][soft_sweep_mask]
        return raw_data_dict, TwoD

    def extract_data(self):
        """
        Extracts the data specified in
            self.params_dict
            self.numeric_params
        from each timestamp in self.timestamps
        and stores it into: self.raw_data_dict
        """
        if not hasattr(self, 'params_dict'):
            self.params_dict = OrderedDict()
        if not hasattr(self, 'numeric_params'):
            self.numeric_params = []

        self.params_dict.update(
            {'sweep_parameter_names': 'sweep_parameter_names',
             'sweep_parameter_units': 'sweep_parameter_units',
             'measurementstring': 'measurementstring',
             'value_names': 'value_names',
             'value_units': 'value_units',
             'measured_data': 'measured_data',
             'timestamp': 'timestamp',
             'folder': 'folder',
             'exp_metadata':
                 'Experimental Data.Experimental Metadata'})

        self.raw_data_dict = self.get_data_from_timestamp_list(
            self.params_dict, self.numeric_params)
        if len(self.timestamps) == 1:
            # the if statement below is needed because if exp_metadata is not
            # found in the hdf file, then it is set to
            # raw_data_dict['exp_metadata'] = [] by the method
            # get_data_from_timestamp_list. But we need it to be an empty dict.
            # (exp_metadata will always exist in raw_data_dict because it is
            # hardcoded in self.params_dict above)
            if len(self.raw_data_dict['exp_metadata']) == 0:
                self.raw_data_dict['exp_metadata'] = {}
            self.metadata = self.raw_data_dict['exp_metadata']
            try:
                cp = CalibrationPoints.from_string(self.get_param_value(
                    'cal_points'))
            except TypeError:
                cp = CalibrationPoints([], [])
            self.raw_data_dict, TwoD = self.add_measured_data(
                self.raw_data_dict,
                self.get_param_value('compression_factor', 1),
                SweepPoints(self.get_param_value('sweep_points')),
                cp, self.get_param_value('preparation_params',
                                         default_value=dict()),
                soft_sweep_mask=self.get_param_value(
                    'soft_sweep_mask', None))

            if 'TwoD' not in self.default_options:
                self.default_options['TwoD'] = TwoD
        else:
            temp_dict_list = []
            twod_list = []
            self.metadata = [rd['exp_metadata'] for
                             rd in self.raw_data_dict]

            for i, rd_dict in enumerate(self.raw_data_dict):
                if len(rd_dict['exp_metadata']) == 0:
                    self.metadata[i] = {}
                rdd, TwoD = self.add_measured_data(
                    rd_dict,
                    self.get_param_value('compression_factor', 1, i),
                    soft_sweep_mask=self.get_param_value(
                        'soft_sweep_mask', None)
                )
                temp_dict_list.append(rdd,)
                twod_list.append(TwoD)
            self.raw_data_dict = tuple(temp_dict_list)
            if 'TwoD' not in self.default_options:
                if not all(twod_list):
                    log.info('Not all measurements have the same '
                             'number of sweep dimensions. TwoD flag '
                             'will remain unset.')
                else:
                    self.default_options['TwoD'] = twod_list[0]

    def process_data(self):
        """
        process_data: overloaded in child classes,
        takes care of mundane tasks such as binning filtering etc
        """
        pass

    def prepare_plots(self):
        """
        Defines a default plot by setting up the plotting dictionaries to
        specify what is to be plotted
        """
        pass

    def analyze_fit_results(self):
        """
        Do analysis on the results of the fits to extract quantities of
        interest.
        """
        pass

    def save_figures(self, savedir: str = None, savebase: str = None,
                     tag_tstamp: bool = True, dpi: int = 300,
                     fmt: str = 'png', key_list: list = 'auto',
                     close_figs: bool = True):

        if savedir is None:
            if isinstance(self.raw_data_dict, tuple):
                savedir = self.raw_data_dict[0].get('folder', '')
            else:
                savedir = self.raw_data_dict.get('folder', '')

            if isinstance(savedir, list):
                savedir = savedir[0]
            if isinstance(savedir, list):
                savedir = savedir[0]
        if savebase is None:
            savebase = ''
        if tag_tstamp:
            if isinstance(self.raw_data_dict, tuple):
                tstag = '_' + self.raw_data_dict[0]['timestamp']
            else:
                tstag = '_' + self.raw_data_dict['timestamp']
        else:
            tstag = ''

        if key_list == 'auto' or key_list is None:
            key_list = self.figs.keys()

        try:
            os.mkdir(savedir)
        except FileExistsError:
            pass

        if self.verbose:
            print('Saving figures to %s' % savedir)

        for key in key_list:
            if self.presentation_mode:
                savename = os.path.join(savedir, savebase + key + tstag + 'presentation' + '.' + fmt)
                self.figs[key].savefig(savename, bbox_inches='tight',
                                       format=fmt, dpi=dpi)
                savename = os.path.join(savedir, savebase + key + tstag + 'presentation' + '.svg')
                self.figs[key].savefig(savename, bbox_inches='tight', format='svg')
            else:
                savename = os.path.join(savedir, savebase + key + tstag + '.' + fmt)
                self.figs[key].savefig(savename, bbox_inches='tight',
                                       format=fmt, dpi=dpi)
        if close_figs:
            self.close_figs(key_list)

    def close_figs(self, key_list='auto'):
        """Closes specified figures.

        Furthermore, removes all closed figures and axes from `self.figs` and
        `self.axs` dictionaries.

        Args:
            key_list: list of figure keys to close or 'auto', in which case
                all figures are closed.
        """
        if key_list == 'auto' or key_list is None:
            key_list = self.figs.keys()
        axes_to_pop = []
        for key in list(key_list):
            axes_to_pop.extend(self.figs[key].axes)
        axes_keys_to_pop = []
        for ax_key, ax in self.axs.items():
            for ax_to_pop in axes_to_pop:
                if (hasattr(ax, '__iter__') and ax_to_pop in ax)\
                        or ax is ax_to_pop:
                    axes_keys_to_pop.append(ax_key)
                    break
        for ax_key in axes_keys_to_pop:
            self.axs.pop(ax_key)
        for key in list(key_list):
            plt.close(self.figs[key])
            self.figs.pop(key)

    def save_data(self, savedir: str = None, savebase: str = None,
                  tag_tstamp: bool = True,
                  fmt: str = 'json', key_list='auto'):
        '''
        Saves the data from self.raw_data_dict to file.

        Args:
            savedir (string):
                    Directory where the file is saved. If this is None, the
                    file is saved in self.raw_data_dict['folder'] or the
                    working directory of the console.
            savebase (string):
                    Base name for the saved file.
            tag_tstamp (bool):
                    Whether to append the timestamp of the first to the base
                    name.
            fmt (string):
                    File extension for the format in which the file should
                    be saved.
            key_list (list or 'auto'):
                    Specifies which keys from self.raw_data_dict are saved.
                    If this is 'auto' or None, all keys-value pairs are
                    saved.
        '''
        if savedir is None:
            savedir = self.raw_data_dict.get('folder', '')
            if isinstance(savedir, list):
                savedir = savedir[0]
        if savebase is None:
            savebase = ''
        if tag_tstamp:
            tstag = '_' + self.raw_data_dict['timestamp'][0]
        else:
            tstag = ''

        if key_list == 'auto' or key_list is None:
            key_list = self.raw_data_dict.keys()

        save_dict = {}
        for k in key_list:
            save_dict[k] = self.raw_data_dict[k]

        try:
            os.mkdir(savedir)
        except FileExistsError:
            pass

        filepath = os.path.join(savedir, savebase + tstag + '.' + fmt)
        if self.verbose:
            print('Saving raw data to %s' % filepath)
        with open(filepath, 'w') as file:
            json.dump(save_dict, file, cls=NumpyJsonEncoder, indent=4)
        print('Data saved to "{}".'.format(filepath))

    def prepare_fitting(self):
        # initialize everything to an empty dict if not overwritten
        self.fit_dicts = OrderedDict()

    def set_user_guess_pars(self, guess_pars):
        """
        Update guess_pars with user-provided guess pars passed in the
        options_dict under 'guess_pars.' User-provided guess pars must have the
        form {par_name: {lmfit_par_attr: value}}.
        Example: {'amplitude': {'value': 10, 'vary': True}}
        :param guess_pars: lmfit guess params
        """
        user_guess_pars = self.get_param_value('guess_pars', default_value={})
        for par in user_guess_pars:
            if par in guess_pars:
                for attr in user_guess_pars[par]:
                    value = user_guess_pars[par][attr]
                    if attr == 'value':
                        attr = '_val'
                    if attr in guess_pars[par].__dict__:
                        guess_pars[par].__dict__[attr] = value

    def run_fitting(self, keys_to_fit='all'):
        '''
        This function does the fitting and saving of the parameters
        based on the fit_dict options.
        Only model fitting is implemented here. Minimizing fitting should
        be implemented here.
        '''
        if self.fit_res is None:
            self.fit_res = {}
        if keys_to_fit == 'all':
            keys_to_fit = list(self.fit_dicts)
        for key, fit_dict in self.fit_dicts.items():
            if key not in keys_to_fit:
                continue
            guess_dict = fit_dict.get('guess_dict', None)
            guess_pars = fit_dict.get('guess_pars', None)
            guessfn_pars = fit_dict.get('guessfn_pars', {})
            fit_yvals = fit_dict['fit_yvals']
            fit_xvals = fit_dict['fit_xvals']
            method = fit_dict.get('method', 'leastsq')
            fit_kwargs = {}
            if 'steps' in fit_dict:
                # We add this to the kwargs only if it is explicitly provided
                # because we have observed recent lmfit versions showing a
                # warning when passing this parameter.
                fit_kwargs['steps'] = fit_dict['steps']

            model = fit_dict.get('model', None)
            if model is None:
                fit_fn = fit_dict.get('fit_fn', None)
                model = fit_dict.get('model', lmfit.Model(fit_fn))
            fit_guess_fn = fit_dict.get('fit_guess_fn', None)
            if fit_guess_fn is None and fit_dict.get('fit_guess', True):
                fit_guess_fn = model.guess

            if guess_pars is None:
                if fit_guess_fn is not None:
                    # a fit function should return lmfit parameter objects
                    # but can also work by returning a dictionary of guesses
                    guess_pars = fit_guess_fn(**fit_yvals, **fit_xvals, **guessfn_pars)
                    if not isinstance(guess_pars, lmfit.Parameters):
                        for gd_key, val in list(guess_pars.items()):
                            model.set_param_hint(gd_key, **val)
                        guess_pars = model.make_params()

                    if guess_dict is not None:
                        for gd_key, val in guess_dict.items():
                            for attr, attr_val in val.items():
                                # e.g. setattr(guess_pars['frequency'], 'value', 20e6)
                                setattr(guess_pars[gd_key], attr, attr_val)
                    # A guess can also be specified as a dictionary.
                    # additionally this can be used to overwrite values
                    # from the guess functions.
                elif guess_dict is not None:
                    for key, val in list(guess_dict.items()):
                        model.set_param_hint(key, **val)
                    guess_pars = model.make_params()
            fit_dict['fit_res'] = model.fit(**fit_xvals, **fit_yvals, method=method,
                                            params=guess_pars, **fit_kwargs)

            self.fit_res[key] = fit_dict['fit_res']

    def save_fit_results(self):
        """
        Saves the fit results
        """

        # Check weather there is any data to save
        if hasattr(self, 'fit_res') and self.fit_res is not None:
            fn = self._get_analysis_result_file_path()

            try:
                os.mkdir(os.path.dirname(fn))
            except FileExistsError:
                pass

            if self.verbose:
                print('Saving fitting results to %s' % fn)

            with h5py.File(fn, 'a') as data_file:
                try:
                    analysis_group = hdf5_io.get_hdf_group_by_name(
                        data_file, "Analysis")

                    # Iterate over all the fit result dicts as not to
                    # overwrite old/other analysis
                    for fr_key, fit_res in self.fit_res.items():
                        try:
                            fr_group = analysis_group.create_group(fr_key)
                        except ValueError:
                            # If the analysis sub group already exists
                            # (each fr_key should be unique).
                            # Delete the old group and create a new group
                            # (overwrite).
                            del analysis_group[fr_key]
                            fr_group = analysis_group.create_group(fr_key)

                        d = self._convert_dict_rec(copy.deepcopy(fit_res))
                        hdf5_io.write_dict_to_hdf5(d, entry_point=fr_group)
                except Exception as e:
                    data_file.close()
                    raise e

    def _get_analysis_result_file_path(self) -> str:
        """Gets full path to analysis result file.

        Returns:
            str: full path to analysis result file.
        """
        fn = self.options_dict.get('analysis_result_file', False)
        if fn == False:
            if self.raw_data_dict and isinstance(self.raw_data_dict, tuple):
                timestamp = self.raw_data_dict[0]['timestamp']
            else:
                timestamp = self.raw_data_dict['timestamp']
            fn = a_tools.measurement_filename(a_tools.get_folder(
                timestamp))
        return fn

    def save_processed_data(self, key=None, overwrite=True):
        """
        Saves data from the processed data dictionary to the hdf5 file
        
        Args:
            key: key of the data to save. All processed data is saved by 
                 default.
        """
        # default: get all keys from proc_data_dict
        if key is None:
            try:
                key = list(self.proc_data_dict.keys())
            except:
                # in case proc_data_dict does not exist
                pass
        if isinstance(key, (list, set)):
            for k in key:
                self.save_processed_data(k)
            return

        # Check weather there is any data to save
        if hasattr(self, 'proc_data_dict') and self.proc_data_dict is not None \
                and key in self.proc_data_dict:
            fn = self._get_analysis_result_file_path()

            try:
                os.mkdir(os.path.dirname(fn))
            except FileExistsError:
                pass

            if self.verbose:
                print('Saving fitting results to %s' % fn)

            with h5py.File(fn, 'a') as data_file:
                try:
                    analysis_group = hdf5_io.get_hdf_group_by_name(
                        data_file, "Analysis")
                    proc_data_group = hdf5_io.get_hdf_group_by_name(
                        analysis_group, "Processed data")

                    if key in proc_data_group.keys():
                        del proc_data_group[key]

                    d = {key: self.proc_data_dict[key]}
                    hdf5_io.write_dict_to_hdf5(d, entry_point=proc_data_group,
                                       overwrite=overwrite)
                except Exception as e:
                    data_file.close()
                    raise e

    @staticmethod
    def _convert_dict_rec(obj):
        try:
            # is iterable?
            for k in obj:
                obj[k] = BaseDataAnalysis._convert_dict_rec(obj[k])
        except TypeError:
            if isinstance(obj, lmfit.model.ModelResult):
                obj = BaseDataAnalysis._flatten_lmfit_modelresult(obj)
            else:
                obj = str(obj)
        return obj

    @staticmethod
    def _flatten_lmfit_modelresult(model):
        assert type(model) is lmfit.model.ModelResult
        dic = OrderedDict()
        dic['success'] = model.success
        dic['message'] = model.message
        dic['params'] = {}
        for param_name in model.params:
            dic['params'][param_name] = {}
            param = model.params[param_name]
            for k in param.__dict__:
                if k == '_val':
                    dic['params'][param_name]['value'] = getattr(param, k)
                else:
                    if not k.startswith('_') and k not in ['from_internal', ]:
                        dic['params'][param_name][k] = getattr(param, k)
        return dic

    def plot(self, key_list=None, axs_dict=None, presentation_mode=None,
             transparent_background=None, no_label=False):
        """
        Plot figures defined in self.plot_dict.
        Args.
            key_list (list): list of keys in self.plot_dicts
            axs_dict (dict): will be used to define self.axs
            presentation_mode (bool): whether to prepare for presentation
            no_label (bool): whether figure should have a label
        """
        self._prepare_for_plot(key_list, axs_dict, no_label)
        if presentation_mode is None:
            presentation_mode = self.presentation_mode
        if transparent_background is None:
            transparent_background = self.transparent_background
        if presentation_mode:
            self.plot_for_presentation(self.key_list, transparent_background)
        else:
            self._plot(self.key_list, transparent_background)

    def _prepare_for_plot(self, key_list=None, axs_dict=None, no_label=False):
        """
        Goes over the entries in self.plot_dict specified by key_list, and
        prepares them for plotting. If key_list is None, the keys of
        self.plot_dicts will be used.

        Args.
            key_list (list): list of keys in self.plot_dicts
            axs_dict (dict): will be used to define self.axs
            no_label (bool): whether figure should have a label
        """
        if axs_dict is not None:
            for key, val in list(axs_dict.items()):
                self.axs[key] = val
        if key_list == 'auto':
            key_list = self.auto_keys
        if key_list is None:
            key_list = self.plot_dicts.keys()
        if type(key_list) is str:
            key_list = [key_list]
        self.key_list = key_list

        for key in key_list:
            # go over all the plot_dicts
            pdict = self.plot_dicts[key]
            if 'no_label' not in pdict:
                pdict['no_label'] = no_label
            # Use the key of the plot_dict if no ax_id is specified
            pdict['fig_id'] = pdict.get('fig_id', key)
            pdict['ax_id'] = pdict.get('ax_id', None)

            if isinstance(pdict['ax_id'], str):
                pdict['fig_id'] = pdict['ax_id']
                pdict['ax_id'] = None

            if pdict['fig_id'] not in self.axs:
                # This fig variable should perhaps be a different
                # variable for each plot!!
                # This might fix a bug.
                self.figs[pdict['fig_id']], self.axs[pdict['fig_id']] = plt.subplots(
                    pdict.get('numplotsy', 1), pdict.get('numplotsx', 1),
                    sharex=pdict.get('sharex', False),
                    sharey=pdict.get('sharey', False),
                    figsize=pdict.get('plotsize', None),
                    gridspec_kw=pdict.get('gridspec_kw', None),
                    # plotsize None uses .rc_default of matplotlib
                )
                if pdict.get('3d', False):
                    self.axs[pdict['fig_id']].remove()
                    self.axs[pdict['fig_id']] = Axes3D(
                        self.figs[pdict['fig_id']],
                        azim=pdict.get('3d_azim', -35),
                        elev=pdict.get('3d_elev', 35))
                    self.axs[pdict['fig_id']].patch.set_alpha(0)

        # Allows to specify a cax (axis for plotting a colorbar) by its
        # index, instead of the axis object itself (since the axes are not
        # created yet in the plot_dicts)
        ax_keys = ['cax']
        for key in key_list:
            pdict = self.plot_dicts[key]
            for ak in ax_keys:
                if isinstance(i := pdict.get(ak + '_id'), int):
                    pdict[ak] = self.axs[pdict['fig_id']].flatten()[i]

    def _plot(self, key_list, transparent_background=False):
        """
        Creates the figures specified by key_list.

        Args.
            key_list (list): list of keys in self.plot_dicts
        """
        for key in key_list:
            pdict = self.plot_dicts[key]
            plot_touching = pdict.get('touching', False)

            if type(pdict['plotfn']) is str:
                plotfn = getattr(self, pdict['plotfn'])
            else:
                plotfn = pdict['plotfn']

            # used to ensure axes are touching
            if plot_touching:
                self.axs[pdict['fig_id']].figure.subplots_adjust(wspace=0,
                                                                 hspace=0)

            # Check if pdict is one of the accepted arguments, these are
            # the plotting functions in the analysis base class.
            if 'pdict' in signature(plotfn).parameters:
                if pdict['ax_id'] is None:
                    plotfn(pdict=pdict, axs=self.axs[pdict['fig_id']])
                else:
                    plotfn(pdict=pdict,
                           axs=self.axs[pdict['fig_id']].flatten()[
                               pdict['ax_id']])
                    self.axs[pdict['fig_id']].flatten()[
                        pdict['ax_id']].figure.subplots_adjust(
                        hspace=0.35)

            # most normal plot functions also work, it is required
            # that these accept an "ax" argument to plot on and **kwargs
            # the pdict is passed in as kwargs to such a function
            elif 'ax' in signature(plotfn).parameters:
                # Calling the function passing along anything
                # defined in the specific plot dict as kwargs
                if pdict['ax_id'] is None:
                    plotfn(ax=self.axs[pdict['fig_id']], **pdict)
                else:
                    plotfn(pdict=pdict,
                           axs=self.axs[pdict['fig_id']].flatten()[
                               pdict['ax_id']])
                    self.axs[pdict['fig_id']].flatten()[
                        pdict['ax_id']].figure.subplots_adjust(
                        hspace=0.35)
            else:
                raise ValueError(
                    '"{}" is not a valid plot function'.format(plotfn))

            if transparent_background and 'fig_id' in pdict:
                # transparent background around axes for presenting data
                self.figs[pdict['fig_id']].patch.set_alpha(0)

        self.format_datetime_xaxes(key_list)
        self.add_to_plots(key_list=key_list)

    def add_to_plots(self, key_list=None):
        pass

    def format_datetime_xaxes(self, key_list):
        for key in key_list:
            pdict = self.plot_dicts[key]
            # this check is needed as not all plots have xvals e.g., plot_text
            if 'xvals' in pdict.keys():
                if (type(pdict['xvals'][0]) is datetime.datetime and
                        key in self.axs.keys()):
                    self.axs[key].figure.autofmt_xdate()

    def plot_for_presentation(self, key_list=None, transparent_background=True):
        """
        Prepares and produces plots for presentation.
        Args.
            key_list (list): list of keys in self.plot_dicts
        """
        if key_list is None:
            key_list = list(self.plot_dicts.keys())
        for key in key_list:
            self.plot_dicts[key]['title'] = None

        self._plot(key_list, transparent_background)

    def plot_bar(self, pdict, axs):
        pfunc = getattr(axs, pdict.get('func', 'bar'))
        # xvals interpreted as edges for a bar plot
        plot_xedges = pdict.get('xvals', None)
        if plot_xedges is None:
            plot_centers = pdict['xcenters']
            plot_xwidth = pdict['xwidth']
        else:
            plot_xwidth = (plot_xedges[1:] - plot_xedges[:-1])
            # center is left edge + width/2
            plot_centers = plot_xedges[:-1] + plot_xwidth / 2
        plot_yvals = pdict['yvals']
        plot_xlabel = pdict.get('xlabel', None)
        plot_ylabel = pdict.get('ylabel', None)
        plot_xunit = pdict.get('xunit', None)
        plot_yunit = pdict.get('yunit', None)
        plot_xtick_loc = pdict.get('xtick_loc', None)
        plot_ytick_loc = pdict.get('ytick_loc', None)
        plot_xtick_rotation = pdict.get('xtick_rotation', None)
        plot_ytick_rotation = pdict.get('ytick_rotation', None)
        plot_xtick_labels = pdict.get('xtick_labels', None)
        plot_ytick_labels = pdict.get('ytick_labels', None)
        plot_title = pdict.get('title', None)
        plot_xrange = pdict.get('xrange', None)
        plot_yrange = pdict.get('yrange', None)
        plot_barkws = pdict.get('bar_kws', {})
        plot_multiple = pdict.get('multiple', False)
        dataset_desc = pdict.get('setdesc', '')
        dataset_label = pdict.get('setlabel', list(range(len(plot_yvals))))
        do_legend = pdict.get('do_legend', False)
        plot_touching = pdict.get('touching', False)

        if plot_multiple:
            p_out = []
            for ii, this_yvals in enumerate(plot_yvals):
                p_out.append(pfunc(plot_centers, this_yvals, width=plot_xwidth,
                                   color=gco(ii, len(plot_yvals) - 1),
                                   label='%s%s' % (dataset_desc, dataset_label[ii]),
                                   **plot_barkws))

        else:
            p_out = pfunc(plot_centers, plot_yvals, width=plot_xwidth,
                          label='%s%s' % (dataset_desc, dataset_label),
                          **plot_barkws)

        if plot_xrange is not None:
            axs.set_xlim(*plot_xrange)
        if plot_yrange is not None:
            axs.set_ylim(*plot_yrange)
        if plot_xlabel is not None:
            set_axis_label('x', axs, plot_xlabel, plot_xunit)
        if plot_ylabel is not None:
            set_axis_label('y', axs, plot_ylabel, plot_yunit)
        if plot_xtick_labels is not None:
            axs.xaxis.set_ticklabels(plot_xtick_labels)
        if plot_ytick_labels is not None:
            axs.yaxis.set_ticklabels(plot_ytick_labels)
        if plot_xtick_loc is not None:
            axs.xaxis.set_ticks(plot_xtick_loc)
        if plot_ytick_loc is not None:
            axs.yaxis.set_ticks(plot_ytick_loc)
        if plot_xtick_rotation is not None:
            for tick in axs.get_xticklabels():
                tick.set_rotation(plot_xtick_rotation)
        if plot_ytick_rotation is not None:
            for tick in axs.get_yticklabels():
                tick.set_rotation(plot_ytick_rotation)

        if plot_title is not None:
            axs.set_title(plot_title)

        if do_legend:
            legend_ncol = pdict.get('legend_ncol', 1)
            legend_title = pdict.get('legend_title', None)
            legend_pos = pdict.get('legend_pos', 'best')
            axs.legend(title=legend_title, loc=legend_pos, ncol=legend_ncol)

        if plot_touching:
            axs.figure.subplots_adjust(wspace=0, hspace=0)

        if self.tight_fig:
            axs.figure.tight_layout()

        pdict['handles'] = p_out

    def plot_bar3D(self, pdict, axs):
        pfunc = axs.bar3d
        plot_xvals = pdict['xvals']
        plot_yvals = pdict['yvals']
        plot_zvals = pdict['zvals']
        plot_xlabel = pdict.get('xlabel', None)
        plot_ylabel = pdict.get('ylabel', None)
        plot_zlabel = pdict.get('zlabel', None)
        plot_xunit = pdict.get('xunit', None)
        plot_yunit = pdict.get('yunit', None)
        plot_zunit = pdict.get('zunit', None)
        plot_color = pdict.get('color', None)
        plot_colormap = pdict.get('colormap', None)
        plot_title = pdict.get('title', None)
        plot_xrange = pdict.get('xrange', None)
        plot_yrange = pdict.get('yrange', None)
        plot_zrange = pdict.get('zrange', None)
        plot_barkws = pdict.get('bar_kws', {})
        plot_barwidthx = pdict.get('bar_widthx', None)
        plot_barwidthy = pdict.get('bar_widthy', None)
        plot_xtick_rotation = pdict.get('xtick_rotation', None)
        plot_ytick_rotation = pdict.get('ytick_rotation', None)
        plot_xtick_loc = pdict.get('xtick_loc', None)
        plot_ytick_loc = pdict.get('ytick_loc', None)
        plot_xtick_labels = pdict.get('xtick_labels', None)
        plot_ytick_labels = pdict.get('ytick_labels', None)
        do_legend = pdict.get('do_legend', False)

        xpos, ypos = np.meshgrid(plot_xvals, plot_yvals)
        xpos = xpos.T.flatten()
        ypos = ypos.T.flatten()
        zpos = np.zeros_like(xpos)
        if plot_barwidthx is None:
            plot_barwidthx = plot_xvals[1] - plot_xvals[0]
        if not hasattr(plot_barwidthx, '__iter__'):
            plot_barwidthx = np.ones_like(zpos) * plot_barwidthx
        if plot_barwidthy is None:
            plot_barwidthy = plot_yvals[1] - plot_yvals[0]
        if not hasattr(plot_barwidthy, '__iter__'):
            plot_barwidthy = np.ones_like(zpos) * plot_barwidthy
        plot_barheight = plot_zvals.flatten()

        if 'color' in plot_barkws:
            plot_color = plot_barkws.pop('color')
        else:
            if plot_colormap is not None:
                # plot_color assumed to be floats
                if hasattr(plot_color, '__iter__') and \
                        hasattr(plot_color[0], '__iter__'):
                    plot_color = np.array(plot_color).flatten()
                plot_color = plot_colormap(plot_color)
            else:
                # plot_color assumed to be RGBA tuple(s)
                if hasattr(plot_color[0], '__iter__') and \
                        hasattr(plot_color[0][0], '__iter__'):
                    plot_color = np.array(plot_color)
                    plot_color = plot_color.reshape((-1, plot_color.shape[-1]))
                elif not hasattr(plot_color[0], '__iter__'):
                    plot_color = np.array(plot_color)
                    n = plot_zvals.size
                    plot_color = np.repeat(plot_color, n).reshape(-1, n).T

        zsort = plot_barkws.pop('zsort', 'max')
        p_out = pfunc(xpos - plot_barwidthx / 2, ypos - plot_barwidthy / 2, zpos,
                      plot_barwidthx, plot_barwidthy, plot_barheight,
                      color=plot_color,
                      zsort=zsort, **plot_barkws)

        if plot_xtick_labels is not None:
            axs.xaxis.set_ticklabels(plot_xtick_labels)
        if plot_ytick_labels is not None:
            axs.yaxis.set_ticklabels(plot_ytick_labels)
        if plot_xtick_loc is not None:
            axs.xaxis.set_ticks(plot_xtick_loc)
        if plot_ytick_loc is not None:
            axs.yaxis.set_ticks(plot_ytick_loc)
        if plot_xtick_rotation is not None:
            for tick in axs.get_xticklabels():
                tick.set_rotation(plot_xtick_rotation)
        if plot_ytick_rotation is not None:
            for tick in axs.get_yticklabels():
                tick.set_rotation(plot_ytick_rotation)

        if plot_xrange is not None:
            axs.set_xlim(*plot_xrange)
        if plot_yrange is not None:
            axs.set_ylim(*plot_yrange)
        if plot_zrange is not None:
            axs.set_zlim3d(*plot_zrange)
        if plot_xlabel is not None:
            set_axis_label('x', axs, plot_xlabel, plot_xunit)
        if plot_ylabel is not None:
            set_axis_label('y', axs, plot_ylabel, plot_yunit)
        if plot_zlabel is not None:
            set_axis_label('z', axs, plot_zlabel, plot_zunit)
        if plot_title is not None:
            axs.set_title(plot_title)

        if do_legend:
            legend_kws = pdict.get('legend_kws', {})
            legend_entries = pdict.get('legend_entries', [])
            legend_artists = [entry[0] for entry in legend_entries]
            legend_labels = [entry[1] for entry in legend_entries]
            axs.legend(legend_artists, legend_labels, **legend_kws)

        if self.tight_fig:
            axs.figure.tight_layout()

        if pdict.get('colorbar', True) and plot_colormap is not None:
            self.plot_colorbar(axs=axs, pdict=pdict)

        pdict['handles'] = p_out

    def plot_line(self, pdict, axs):
        """
        Basic line plotting function.
        Takes either an x and y array or a list of x and y arrays.
        Detection happens based on types of the data
        """

        # if a y or xerr is specified, used the errorbar-function
        plot_linekws = pdict.get('line_kws', {})
        xerr = pdict.get('xerr', None)
        yerr = pdict.get('yerr', None)
        if xerr is not None or yerr is not None:
            pdict['func'] = pdict.get('func', 'errorbar')
            if yerr is not None:
                plot_linekws['yerr'] = plot_linekws.get('yerr', yerr)
            if xerr is not None:
                plot_linekws['xerr'] = plot_linekws.get('xerr', xerr)

        pdict['line_kws'] = plot_linekws
        plot_xvals = pdict['xvals']
        plot_yvals = pdict['yvals']
        plot_xlabel = pdict.get('xlabel', None)
        plot_ylabel = pdict.get('ylabel', None)
        plot_xunit = pdict.get('xunit', None)
        plot_yunit = pdict.get('yunit', None)
        plot_xtick_labels = pdict.get('xtick_labels', None)
        plot_ytick_labels = pdict.get('ytick_labels', None)
        plot_xtick_loc = pdict.get('xtick_loc', None)
        plot_ytick_loc = pdict.get('ytick_loc', None)
        plot_xtick_rotation = pdict.get('xtick_rotation', 90)
        plot_ytick_rotation = pdict.get('ytick_rotation', 0)
        plot_title = pdict.get('title', None)
        plot_xrange = pdict.get('xrange', None)
        plot_yrange = pdict.get('yrange', None)
        plot_yscale = pdict.get('yscale', None)
        plot_xscale = pdict.get('xscale', None)
        plot_grid = pdict.get('grid', None)
        plot_title_pad = pdict.get('titlepad', 0) # in figure coords
        if pdict.get('color', False):
            plot_linekws['color'] = pdict.get('color')

        plot_linekws['alpha'] = pdict.get('alpha', 1)
        # plot_multiple = pdict.get('multiple', False)
        plot_linestyle = pdict.get('linestyle', '-')
        plot_marker = pdict.get('marker', 'o')
        dataset_desc = pdict.get('setdesc', '')
        if np.ndim(plot_yvals) == 2:
            default_labels = list(range(len(plot_yvals)))
        elif np.ndim(plot_yvals) == 1:
            default_labels = [0]
        else:
            raise ValueError("number of plot_yvals not understood")
        dataset_label = pdict.get('setlabel', default_labels)
        do_legend = pdict.get('do_legend', False)

        # Detect if two arrays/lists of x and yvals are passed or a list
        # of x-arrays and a list of y-arrays
        if (isinstance(plot_xvals[0], numbers.Number) or
                isinstance(plot_xvals[0], datetime.datetime)):
            plot_multiple = False
        else:
            plot_multiple = True
            assert (len(plot_xvals) == len(plot_yvals))
            assert (len(plot_xvals[0]) == len(plot_yvals[0]))

        if plot_multiple:
            p_out = []
            len_color_cycle = pdict.get('len_color_cycle', len(plot_yvals))
            # Default gives max contrast
            cmap = pdict.get('cmap', 'tab10')  # Default matplotlib cycle
            colors = get_color_list(len_color_cycle, cmap)
            if cmap == 'tab10':
                len_color_cycle = min(10, len_color_cycle)

            # plot_*vals is the list of *vals arrays
            pfunc = getattr(axs, pdict.get('func', 'plot'))
            for i, (xvals, yvals) in enumerate(zip(plot_xvals, plot_yvals)):
                p_out.append(pfunc(xvals, yvals,
                                   linestyle=plot_linestyle,
                                   marker=plot_marker,
                                   color=plot_linekws.pop(
                                       'color', colors[i % len_color_cycle]),
                                   label='%s%s' % (
                                       dataset_desc, dataset_label[i]),
                                   **plot_linekws))

        else:
            pfunc = getattr(axs, pdict.get('func', 'plot'))
            p_out = pfunc(plot_xvals, plot_yvals,
                          linestyle=plot_linestyle, marker=plot_marker,
                          label='%s%s' % (dataset_desc, dataset_label),
                          **plot_linekws)

        if plot_xrange is None:
            pass  # Do not set xlim if xrange is None as the axs gets reused
        else:
            xmin, xmax = plot_xrange
            axs.set_xlim(xmin, xmax)

        if plot_title is not None:
            axs.figure.text(0.5, 1 + plot_title_pad, plot_title,
                            horizontalalignment='center',
                            verticalalignment='bottom',
                            transform=axs.transAxes)
            # axs.set_title(plot_title)

        if do_legend:
            legend_ncol = pdict.get('legend_ncol', 1)
            legend_title = pdict.get('legend_title', None)
            legend_pos = pdict.get('legend_pos', 'best')
            legend_frameon = pdict.get('legend_frameon', False)
            legend_bbox_to_anchor = pdict.get('legend_bbox_to_anchor', None)
            legend_fontsize= pdict.get('legend_fontsize', None)
            # print('legend', legend_fontsize)
            axs.legend(title=legend_title,
                       loc=legend_pos,
                       ncol=legend_ncol,
                       bbox_to_anchor=legend_bbox_to_anchor,
                       fontsize=legend_fontsize,
                       frameon=legend_frameon)

        if plot_xlabel is not None:
            set_axis_label('x', axs, plot_xlabel, plot_xunit)
        if plot_ylabel is not None:
            set_axis_label('y', axs, plot_ylabel, plot_yunit)
        if plot_yrange is not None:
            ymin, ymax = plot_yrange
            axs.set_ylim(ymin, ymax)
        if plot_yscale is not None:
            axs.set_yscale(plot_yscale)
        if plot_xscale is not None:
            axs.set_xscale(plot_xscale)
        if plot_grid:
            axs.grid(True)

        if plot_xtick_loc is not None:
            axs.xaxis.set_ticks(plot_xtick_loc)
        if plot_ytick_loc is not None:
            axs.yaxis.set_ticks(plot_ytick_loc)
        if plot_xtick_labels is not None:
            axs.xaxis.set_ticklabels(plot_xtick_labels,
                                     rotation=plot_xtick_rotation)
        if plot_ytick_labels is not None:
            axs.yaxis.set_ticklabels(plot_ytick_labels,
                                     rotation=plot_ytick_rotation)

        if self.tight_fig:
            axs.figure.tight_layout()

            # Need to set labels again, because tight_layout can screw them up
            if plot_xlabel is not None:
                set_axis_label('x', axs, plot_xlabel, plot_xunit)
            if plot_ylabel is not None:
                set_axis_label('y', axs, plot_ylabel, plot_yunit)

        pdict['handles'] = p_out

    def plot_yslices(self, pdict, axs):
        pfunc = getattr(axs, pdict.get('func', 'plot'))
        plot_xvals = pdict['xvals']
        plot_yvals = pdict['yvals']
        plot_slicevals = pdict['slicevals']
        plot_xlabel = pdict['xlabel']
        plot_ylabel = pdict['ylabel']
        plot_nolabel = pdict.get('no_label', False)
        plot_title = pdict['title']
        slice_idxs = pdict['sliceidxs']
        slice_label = pdict.get('slicelabel', '')
        slice_units = pdict.get('sliceunits', '')
        do_legend = pdict.get('do_legend', True)
        plot_xrange = pdict.get('xrange', None)
        plot_yrange = pdict.get('yrange', None)

        plot_xvals_step = plot_xvals[1] - plot_xvals[0]

        for ii, idx in enumerate(slice_idxs):
            if len(slice_idxs) == 1:
                pfunc(plot_xvals, plot_yvals[idx], '-bo',
                      label='%s = %.2f %s' % (
                          slice_label, plot_slicevals[idx], slice_units))
            else:
                if ii == 0 or ii == len(slice_idxs) - 1:
                    pfunc(plot_xvals, plot_yvals[idx], '-o',
                          color=gco(ii, len(slice_idxs) - 1),
                          label='%s = %.2f %s' % (
                              slice_label, plot_slicevals[idx], slice_units))
                else:
                    pfunc(plot_xvals, plot_yvals[idx], '-o',
                          color=gco(ii, len(slice_idxs) - 1))
        if plot_xrange is None:
            xmin, xmax = np.min(plot_xvals) - plot_xvals_step / \
                         2., np.max(plot_xvals) + plot_xvals_step / 2.
        else:
            xmin, xmax = plot_xrange
        axs.set_xlim(xmin, xmax)

        if not plot_nolabel:
            axs.set_axis_label('x', plot_xlabel)
            axs.set_axis_label('y', plot_ylabel)

        if plot_yrange is not None:
            ymin, ymax = plot_yrange
            axs.set_ylim(ymin, ymax)

        if plot_title is not None:
            axs.set_title(plot_title)

        if do_legend:
            legend_ncol = pdict.get('legend_ncol', 1)
            legend_title = pdict.get('legend_title', None)
            legend_pos = pdict.get('legend_pos', 'best')
            axs.legend(title=legend_title, loc=legend_pos, ncol=legend_ncol)
            legend_pos = pdict.get('legend_pos', 'best')
            # box_props = dict(boxstyle='Square', facecolor='white', alpha=0.6)
            legend = axs.legend(loc=legend_pos, frameon=1)
            frame = legend.get_frame()
            frame.set_alpha(0.8)
            frame.set_linewidth(0)
            frame.set_edgecolor(None)
            legend_framecol = pdict.get('legend_framecol', 'white')
            frame.set_facecolor(legend_framecol)

        if self.tight_fig:
            axs.figure.tight_layout()

    def plot_colorxy(self, pdict, axs):
        """
        This wraps flex_colormesh_plot_vs_xy which excepts data of shape
            x -> 1D array
            y -> 1D array
            z -> 2D array (shaped (xl, yl))
        """
        self.plot_color2D(flex_colormesh_plot_vs_xy, pdict, axs)

    def plot_colorx(self, pdict, axs):
        """
        This wraps flex_color_plot_vs_x which excepts data of shape
            x -> 1D array
            y -> list "xl" 1D arrays
            z -> list "xl" 1D arrays
        """

        self.plot_color2D(flex_color_plot_vs_x, pdict, axs)

    def plot_contourf(self, pdict, axs):
        """
        This wraps contourf_plot which excepts data of shape
            x -> 2D array
            y -> 2D array
            z -> 2D array (same shape as x and y)
        """
        self.plot_color2D(contourf_plot, pdict, axs)

    def plot_color2D_grid_idx(self, pfunc, pdict, axs, idx):
        pfunc(pdict, np.ravel(axs)[idx])

    def plot_color2D_grid(self, pdict, axs):
        color2D_pfunc = pdict.get('pfunc', self.plot_colorxy)
        num_elements = len(pdict['zvals'])
        num_axs = axs.size
        if num_axs > num_elements:
            max_plot = num_elements
        else:
            max_plot = num_axs
        plot_idxs = pdict.get('plot_idxs', None)
        if plot_idxs is None:
            plot_idxs = list(range(max_plot))
        else:
            plot_idxs = plot_idxs[:max_plot]
        this_pdict = {key: val for key, val in list(pdict.items())}
        if pdict.get('sharex', False):
            this_pdict['xlabel'] = ''
        if pdict.get('sharey', False):
            this_pdict['ylabel'] = ''

        box_props = dict(boxstyle='Square', facecolor='white', alpha=0.7)
        plot_axlabels = pdict.get('axlabels', None)

        for ii, idx in enumerate(plot_idxs):
            this_pdict['zvals'] = np.squeeze(pdict['zvals'][idx])
            if ii != 0:
                this_pdict['title'] = None
            else:
                this_pdict['title'] = pdict['title']
            self.plot_color2D_grid_idx(color2D_pfunc, this_pdict, axs, ii)
            if plot_axlabels is not None:
                np.ravel(axs)[idx].text(
                    0.95, 0.9, plot_axlabels[idx],
                    transform=np.ravel(axs)[idx].transAxes, fontsize=16,
                    verticalalignment='center', horizontalalignment='right',
                    bbox=box_props)
        if pdict.get('sharex', False):
            for ax in axs[-1]:
                ax.set_axis_label('x', pdict['xlabel'])
        if pdict.get('sharey', False):
            for ax in axs:
                ax[0].set_axis_label('y', pdict['ylabel'])

    def plot_color2D(self, pfunc, pdict, axs):
        """

        """
        plot_xvals = pdict['xvals']
        plot_yvals = pdict['yvals']
        plot_cbar = pdict.get('plotcbar', True)
        plot_cmap = pdict.get('cmap', 'viridis')
        plot_cmap_levels = pdict.get('cmap_levels', None)
        plot_aspect = pdict.get('aspect', None)
        plot_zrange = pdict.get('zrange', None)
        plot_yrange = pdict.get('yrange', None)
        plot_xrange = pdict.get('xrange', None)
        plot_xwidth = pdict.get('xwidth', None)
        plot_xtick_labels = pdict.get('xtick_labels', None)
        plot_ytick_labels = pdict.get('ytick_labels', None)
        plot_xtick_loc = pdict.get('xtick_loc', None)
        plot_ytick_loc = pdict.get('ytick_loc', None)
        plot_transpose = pdict.get('transpose', False)
        plot_nolabel = pdict.get('no_label', False)
        plot_nolabel_units = pdict.get('no_label_units', False)
        plot_normalize = pdict.get('normalize', False)
        plot_logzscale = pdict.get('logzscale', False)
        plot_logxscale = pdict.get('logxscale', False)
        plot_logyscale = pdict.get('logyscale', False)
        plot_origin = pdict.get('origin', 'lower')

        if plot_logzscale:
            plot_zvals = np.log10(pdict['zvals'] / plot_logzscale)
        else:
            plot_zvals = pdict['zvals']

        if plot_xwidth is not None:
            plot_xvals_step = 0
            plot_yvals_step = 0
        else:
            plot_xvals_step = (abs(np.max(plot_xvals) - np.min(plot_xvals)) /
                               len(plot_xvals))
            plot_yvals_step = (abs(self._globalmax(plot_yvals) - self._globalmin(plot_yvals)) /
                               len(plot_yvals))
            # plot_yvals_step = plot_yvals[1]-plot_yvals[0]

        if plot_zrange is not None:
            fig_clim = plot_zrange
        else:
            fig_clim = [None, None]

        trace = {}
        block = {}
        if self.do_individual_traces:
            trace['xvals'] = plot_xvals
            trace['yvals'] = plot_yvals
            trace['zvals'] = plot_zvals
        else:
            trace['yvals'] = [plot_yvals]
            trace['xvals'] = [plot_xvals]
            trace['zvals'] = [plot_zvals]

        block['xvals'] = [trace['xvals']]
        block['yvals'] = [trace['yvals']]
        block['zvals'] = [trace['zvals']]

        for ii in range(len(block['zvals'])):
            traces = {}
            for key, vals in block.items():
                traces[key] = vals[ii]
            for tt in range(len(traces['zvals'])):
                if self.verbose:
                    (print(t_vals[tt].shape) for key, t_vals in traces.items())
                if plot_xwidth is not None:
                    xwidth = plot_xwidth[tt]
                else:
                    xwidth = None
                out = pfunc(ax=axs,
                            xwidth=xwidth,
                            clim=fig_clim, cmap=plot_cmap,
                            levels=plot_cmap_levels,
                            xvals=traces['xvals'][tt],
                            yvals=traces['yvals'][tt],
                            zvals=traces['zvals'][tt],
                            transpose=plot_transpose,
                            normalize=plot_normalize)

        if plot_logxscale:
            axs.set_xscale('log')
        if plot_logyscale:
            axs.set_yscale('log')

        if plot_xrange is None:
            if plot_xwidth is not None:
                xmin, xmax = min([min(xvals) - plot_xwidth[tt] / 2
                                  for tt, xvals in enumerate(plot_xvals)]), \
                             max([max(xvals) + plot_xwidth[tt] / 2
                                  for tt, xvals in enumerate(plot_xvals)])
            else:
                xmin = np.min(plot_xvals) - plot_xvals_step / 2
                xmax = np.max(plot_xvals) + plot_xvals_step / 2
        else:
            xmin, xmax = plot_xrange
        if plot_transpose:
            axs.set_ylim(xmin, xmax)
        else:
            axs.set_xlim(xmin, xmax)

        if plot_yrange is None:
            if plot_xwidth is not None:
                ymin_list, ymax_list = [], []
                for ytraces in block['yvals']:
                    ymin_trace, ymax_trace = [], []
                    for yvals in ytraces:
                        ymin_trace.append(min(yvals))
                        ymax_trace.append(max(yvals))
                    ymin_list.append(min(ymin_trace))
                    ymax_list.append(max(ymax_trace))
                ymin = min(ymin_list)
                ymax = max(ymax_list)
            else:
                ymin = self._globalmin(plot_yvals) - plot_yvals_step / 2.
                ymax = self._globalmax(plot_yvals) + plot_yvals_step / 2.
        else:
            ymin, ymax = plot_yrange
        if plot_transpose:
            axs.set_xlim(ymin, ymax)
        else:
            axs.set_ylim(ymin, ymax)

        # FIXME Ignores thranspose option. Is it ok?
        if plot_xtick_labels is not None:
            axs.xaxis.set_ticklabels(plot_xtick_labels,
                                     rotation=pdict.get(
                                         'xlabels_rotation', 90))
        if plot_ytick_labels is not None:
            axs.yaxis.set_ticklabels(plot_ytick_labels)
        if plot_xtick_loc is not None:
            axs.xaxis.set_ticks(plot_xtick_loc)
        if plot_ytick_loc is not None:
            axs.yaxis.set_ticks(plot_ytick_loc)
        if plot_origin == 'upper':
            axs.invert_yaxis()

        if plot_aspect is not None:
            axs.set_aspect(plot_aspect)

        if not plot_nolabel:
            self.label_color2D(pdict, axs)
        if plot_nolabel_units:
            axs.set_xlabel(pdict['xlabel'])
            axs.set_ylabel(pdict['ylabel'])

        axs.cmap = out['cmap']
        if plot_cbar:
            no_label = plot_nolabel
            if plot_nolabel and plot_nolabel_units:
                no_label = False
            self.plot_colorbar(axs=axs, pdict=pdict,
                               no_label=no_label,
                               cax=pdict.get('cax', None),
                               orientation=pdict.get('orientation',
                                                     'vertical'))

    def label_color2D(self, pdict, axs):
        plot_transpose = pdict.get('transpose', False)
        plot_xlabel = pdict['xlabel']
        plot_xunit = pdict['xunit']
        plot_ylabel = pdict['ylabel']
        plot_yunit = pdict['yunit']
        plot_title = pdict.get('title', None)
        if plot_transpose:
            # transpose switches X and Y
            set_axis_label('x', axs, plot_ylabel, plot_yunit)
            set_axis_label('y', axs, plot_xlabel, plot_xunit)
        else:
            set_axis_label('x', axs, plot_xlabel, plot_xunit)
            set_axis_label('y', axs, plot_ylabel, plot_yunit)
        if plot_title is not None:
            axs.figure.text(0.5, 1, plot_title,
                            horizontalalignment='center',
                            verticalalignment='bottom',
                            transform=axs.transAxes)
            # axs.set_title(plot_title)

    def plot_colorbar(self, cax=None, key=None, pdict=None, axs=None,
                      orientation='vertical', no_label=None):
        if key is not None:
            pdict = self.plot_dicts[key]
            axs = self.axs[key]
        else:
            if pdict is None or axs is None:
                raise ValueError(
                    'pdict and axs must be specified'
                    ' when no key is specified.')
        plot_nolabel = pdict.get('no_label', False)
        if no_label is not None:
            plot_nolabel = no_label

        plot_clabel = pdict.get('clabel', None)
        plot_cbarwidth = pdict.get('cbarwidth', '10%')
        plot_cbarpad = pdict.get('cbarpad', '5%')
        plot_ctick_loc = pdict.get('ctick_loc', None)
        plot_ctick_labels = pdict.get('ctick_labels', None)
        if not isinstance(axs, Axes3D):
            cmap = axs.cmap
        else:
            cmap = pdict.get('colormap')
        if cax is None:
            if not isinstance(axs, Axes3D):
                axs.ax_divider = make_axes_locatable(axs)
                axs.cax = axs.ax_divider.append_axes(
                    'right' if orientation == 'vertical' else 'top',
                    size=plot_cbarwidth, pad=plot_cbarpad)
            else:
                plot_cbarwidth = str_to_float(plot_cbarwidth)
                plot_cbarpad = str_to_float(plot_cbarpad)
                axs.cax, _ = mpl.colorbar.make_axes(
                    axs, shrink=1 - plot_cbarwidth - plot_cbarpad, pad=plot_cbarpad,
                    orientation=orientation)
        else:
            axs.cax = cax
        if hasattr(cmap, 'autoscale_None'):
            axs.cbar = plt.colorbar(cmap, cax=axs.cax, orientation=orientation)
        else:
            norm = mpl.colors.Normalize(0, 1)
            axs.cbar = mpl.colorbar.ColorbarBase(axs.cax, cmap=cmap, norm=norm)
        if plot_ctick_loc is not None:
            axs.cbar.set_ticks(plot_ctick_loc)
        if plot_ctick_labels is not None:
            axs.cbar.set_ticklabels(plot_ctick_labels)
        if not plot_nolabel and plot_clabel is not None:
            axs.cbar.set_label(plot_clabel)
        if orientation == 'horizontal':
            axs.cax.xaxis.set_label_position("top")
            axs.cax.xaxis.tick_top()

        if self.tight_fig:
            axs.figure.tight_layout()

    def plot_fit(self, pdict, axs):
        """
        Plots an lmfit fit result object using the plot_line function.
        """
        model = pdict['fit_res'].model
        plot_init = pdict.get('plot_init', False)  # plot the initial guess
        pdict['marker'] = pdict.get('marker', '')  # different default
        plot_linestyle_init = pdict.get('init_linestyle', '--')
        plot_numpoints = pdict.get('num_points', 1000)

        if len(model.independent_vars) == 1:
            independent_var = model.independent_vars[0]
        else:
            raise ValueError('Fit can only be plotted if the model function'
                             ' has one independent variable.')

        x_arr = pdict['fit_res'].userkws[independent_var]
        pdict['xvals'] = np.linspace(np.min(x_arr), np.max(x_arr),
                                     plot_numpoints)
        pdict['yvals'] = model.eval(pdict['fit_res'].params,
                                    **{independent_var: pdict['xvals']})
        if not hasattr(pdict['yvals'], '__iter__'):
            pdict['yvals'] = np.array([pdict['yvals']])
        self.plot_line(pdict, axs)

        if plot_init:
            # The initial guess
            pdict_init = copy.copy(pdict)
            pdict_init['linestyle'] = plot_linestyle_init
            pdict_init['yvals'] = model.eval(
                **pdict['fit_res'].init_values,
                **{independent_var: pdict['xvals']})
            pdict_init['setlabel'] += ' init'
            self.plot_line(pdict_init, axs)

    def plot_text(self, pdict, axs):
        """
        Helper function that adds text to a plot
        """
        pfunc = getattr(axs, pdict.get('func', 'text'))
        plot_text_string = pdict['text_string']
        plot_xpos = pdict.get('xpos', .98)
        plot_ypos = pdict.get('ypos', .98)
        verticalalignment = pdict.get('verticalalignment', 'top')
        horizontalalignment = pdict.get('horizontalalignment', 'right')
        fontsize=pdict.get("fontsize", None)
        color = pdict.get('color', 'k')
        # fancy box props is based on the matplotlib legend
        box_props = pdict.get('box_props', 'fancy')
        if box_props == 'fancy':
            box_props = self.fancy_box_props

        if isinstance(color, (list, tuple)):
            assert isinstance(plot_text_string, (list, tuple))
            assert len(color) == len(plot_text_string)
            orientation = pdict.get('orientation', 'vertical')
            rainbow_text(x=plot_xpos, y=plot_ypos,
                         strings=plot_text_string, colors=color,
                         ax=axs, orientation=orientation,
                         verticalalignment=verticalalignment,
                         horizontalalignment=horizontalalignment,
                         fontsize=fontsize)
        else:
            # pfunc is expected to be ax.text
            pfunc(x=plot_xpos, y=plot_ypos, s=plot_text_string,
                  transform=axs.transAxes,
                  verticalalignment=verticalalignment,
                  horizontalalignment=horizontalalignment,
                  bbox=box_props,
                  fontsize=fontsize)

    def plot_vlines(self, pdict, axs):
        """
        Helper function to add vlines to a plot
        """
        pfunc = getattr(axs, pdict.get('func', 'vlines'))
        x = pdict['x']
        ymin = pdict['ymin']
        ymax = pdict['ymax']
        label = pdict.get('setlabel', None)
        colors = pdict.get('colors', None)
        linestyles = pdict.get('linestyles', '--')

        axs.vlines(x, ymin, ymax, colors,
                   linestyles=linestyles, label=label,
                   **pdict.get('line_kws', {}))
        if pdict.get('do_legend', False):
            axs.legend()

    def plot_hlines(self, pdict, axs):
        """
        Helper function to add vlines to a plot
        """
        pfunc = getattr(axs, pdict.get('func', 'hlines'))
        y = pdict['y']
        xmin = pdict['xmin']
        xmax = pdict['xmax']
        label = pdict.get('setlabel', None)
        colors = pdict.get('colors', None)
        linestyles = pdict.get('linestyles', '--')

        axs.hlines(y, xmin, xmax, colors,
                   linestyles=linestyles, label=label,
                   **pdict.get('line_kws', {}))
        if pdict.get('do_legend', False):
            axs.legend()

    def plot_matplot_ax_method(self, pdict, axs):
        """
        Used to use any of the methods of a matplotlib axis object through
        the pdict interface.

        An example pdict would be:
            {'func': 'axhline',
             'plot_kw': {'y': 0.5, 'mfc': 'green'}}
        which would call
            ax.axhline(y=0.5, mfc='green')
        to plot a horizontal green line at y=0.5

        """
        pfunc = getattr(axs, pdict.get('func'))
        pfunc(**pdict['plot_kws'])

    @staticmethod
    def _sort_by_axis0(arr, sorted_indices, type=None):
        '''
        Sorts the array (possibly a list of unequally long lists) by a list of indicies
        :param arr: array (possibly a list of unequally long lists)
        :param sorted_indices:  list of indicies
        :param type: the datatype of the contained values
        :return: Sorted array
        '''
        if type is None:
            return [np.array(arr[i]) for i in sorted_indices]
        else:
            return [np.array(arr[i], dtype=type) for i in sorted_indices]

    @staticmethod
    def _globalmin(array):
        '''
        Gives the global minimum of an array (possibly a list of unequally long lists)
        :param array: array (possibly a list of unequally long lists)
        :return: Global minimum
        '''
        return np.min([np.min(v) for v in array])

    @staticmethod
    def _globalmax(array):
        '''
        Gives the global maximum of an array (possibly a list of unequally long lists)
        :param array: array (possibly a list of unequally long lists)
        :return: Global maximum
        '''
        return np.max([np.max(v) for v in array])

    @staticmethod
    def get_default_plot_params(set_pars=True, **kwargs):
        font_size = kwargs.get('font_size', 18)
        marker_size = kwargs.get('marker_size', 6)
        line_width = kwargs.get('line_width', 2.5)
        axes_line_width = kwargs.get('axes_line_width', 1)
        tick_length = kwargs.pop('tick_length', 5)
        tick_width = kwargs.pop('tick_width', 1)
        tick_color = kwargs.get('tick_color', 'k')
        ticks_direction = kwargs.get('ticks_direction', 'out')
        axes_labelcolor = kwargs.get('axes_labelcolor', 'k')

        fig_size_dim = 10
        golden_ratio = (1 + np.sqrt(5)) / 2
        fig_size = kwargs.get('fig_size',
                              (fig_size_dim, fig_size_dim / golden_ratio))
        dpi = kwargs.get('dpi', 300)

        params = {'figure.figsize': fig_size,
                  'figure.dpi': dpi,
                  'savefig.dpi': dpi,
                  'font.size': font_size,
                  'figure.titlesize': font_size,
                  'legend.fontsize': font_size,
                  'axes.labelsize': font_size,
                  'axes.labelcolor': axes_labelcolor,
                  'axes.titlesize': font_size,
                  'axes.linewidth': axes_line_width,
                  'lines.markersize': marker_size,
                  'lines.linewidth': line_width,
                  'xtick.direction': ticks_direction,
                  'ytick.direction': ticks_direction,
                  'xtick.labelsize': font_size,
                  'ytick.labelsize': font_size,
                  'xtick.color': tick_color,
                  'ytick.color': tick_color,
                  'xtick.major.size': tick_length,
                  'ytick.major.size': tick_length,
                  'xtick.major.width': tick_width,
                  'ytick.major.width': tick_width,
                  'axes.formatter.useoffset': False,
                  }
        if set_pars:
            plt.rcParams.update(params)
        return params

    def plot_vlines_auto(self, pdict, axs):
        xs = pdict.get('xdata')
        for i, x in enumerate(xs):
            d = {}
            for k in pdict:
                lk = k[:-1]
                # if lk in signature(axs.axvline).parameters:
                if k not in ['xdata', 'plotfn', 'ax_id', 'do_legend']:
                    try:
                        d[lk] = pdict[k][i]
                    except:
                        pass
            axs.axvline(x=x, **d)

    def clock(self, awg=None, channel=None, pulsar=None):
        """
        Returns the clock frequency of an AWG from the config file,
        or tries to determine it based on the instrument type if it is not
        stored in the settings.
        :param awg: (str) AWG name (can be None if channel and pulsar are
            provided instead)
        :param channel: (str) channel name (is ignored if awg is given)
        :param pulsar: (str) name of the pulsar object (only needed if
            channel is given instead of awg)
        :return: clock frequency
        """
        if awg is None:
            assert pulsar is not None and channel is not None, \
                'If awg is not provided, channel and pulsar must be provided.'
<<<<<<< HEAD
            pulsar_dd = self.get_data_from_timestamp_list({
                'awg': f'Instrument settings.{pulsar}.{channel}_awg'})
            awg = pulsar_dd['awg']

        awg_dd = self.get_data_from_timestamp_list({
            'clock_freq': f'Instrument settings.{awg}.clock_freq',
            'IDN': f'Instrument settings.{awg}.IDN',
            'system_clocks_sampleclock_freq':
                f'Instrument settings.{awg}.system_clocks_sampleclock_freq'})
        if awg_dd['clock_freq']:
            return awg_dd['clock_freq']
        elif awg_dd['system_clocks_sampleclock_freq']:
            return awg_dd['system_clocks_sampleclock_freq']
        model = awg_dd['IDN'].get('model', None)
=======
            awg = self.get_instrument_setting(f'{pulsar}.{channel}_awg')
        try:
            return self.get_instrument_setting(
                f'{awg}.clock_freq')
        except ParameterNotFoundError:
            model = self.get_instrument_setting(
                f'{awg}.IDN').get('model', None)
>>>>>>> 94626e0d
        if model == 'HDAWG8':
            return 2.4e9
        elif model == 'UHFQA':
            return 1.8e9
        elif model == 'AWG5014C':
            return 1.2e9
        else:
            raise NotImplementedError(f"Unknown AWG type: {model}.")

    def get_instruments_by_class(self, instr_class, file_index=0):
        """
        Returns all instrument names of a given class
        """
        # loads the entire settings file to the station in case it was just
        # partially loaded
        self.config_files.update_station(timestamp=file_index,)
        instruments = self.config_files.get_instrument_objects(
            timestamp=file_index)
        dev_names = []
        for instrument in instruments:
            if instrument.classname == instr_class:
                dev_names.append(instrument.name)
        return dev_names


class NDim_BaseDataAnalysis(BaseDataAnalysis):

    def __init__(self, mobj_names=None, auto=True, **kwargs):
        """
        Basic analysis class for NDimQuantumExperiment and child classes.
        Processes the data of several QuantumExperiment to reconstruct one or
        multiple N-dimensional datasets and corresponding SweepPoints.

        The idea is that running n N-dimensional measurements will yield in
        total M=M1+M2+...+Mn measurement timestamps, where N-dimensional
        measurement i consists of Mi data timestamps. For example,
        MultiTWPA_SNR_Analysis expects n=4 groups with M=num_ts+num_ts+1+1
        timestamps. By default this base class expects n=1 group (M=num_ts).
        Starting from a list of M timestamps, this class partitions them back
        into lists of M1+M2+...+Mn as indicated in get_measurement_groups,
        then calls tile_data_ndim to reconstruct n groups of N-dimensional data.

        The N-dimensional SweepPoints extracted for each group are saved in
        pdd['group_sweep_points'][group], and global SweepPoints are saved in
        pdd['sweep_points'] (should be overriden in child classes). That the
        SweepPoints are extracted in the pdd does not matter for the processing
        and is only meant as a convenience for the user and for plotting,
        so this could be modified.

        This class does not take more arguments than BaseDataAnalysis.
        Child classes should override get_measurement_groups to indicate how
        to partition the timestamps into groups to reconstruct the
        N-dimensional measurements.
        See MultiTWPA_SNR_Analysis for an example.

        FIXME: Currently only works for NDimMultiTaskingExperiment, since it
         relies on sweep_points stored in the task_list of each experiment to
         reconstruct the individual N-dim sweep_points of each measurement
         object. This should be fixed by instead relying on the
         meas_obj_sweep_points_map and global sweep_points stored in the
         experimental metadata. This requires either fixing
         NDimMultiTaskingExperiment to correctly store the entire
         N-dimensional sweep_points in the metadata, or extending this
         analysis to automatically reconstruct the N-dim sweep_points from
         the 2-D sweep_points of all individual experiments.

        """

        self.mobj_names = mobj_names
        super().__init__(**kwargs)
        if auto:
            self.run_analysis()

    def extract_data(self):
        super().extract_data()
        if isinstance(self.raw_data_dict, dict):
            self.raw_data_dict = (self.raw_data_dict,)

    def process_data(self):
        super().process_data()
        pdd = self.proc_data_dict
        pdd['group_sweep_points'] = {}
        measurement_groups = self.get_measurement_groups()
        for group, kwargs in measurement_groups.items():
            pdd[group], pdd['group_sweep_points'][group] = self.tile_data_ndim(
                **kwargs)
        pdd['sweep_points'] = pdd['group_sweep_points'][
            list(measurement_groups)[0]]  # default
        self.save_processed_data()

    def get_measurement_groups(self):
        """
        Returns:
            a dictionary indicating how the measured timestamps should be
            combined into groups (key), each group being one N-dimensional
            measurement. The value for each group name should be a dictionary
            containing kwargs for tile_data_ndim.
        """

        default_proc = lambda data_dict, ch_map: np.sqrt(
            data_dict[ch_map[0]] ** 2 + data_dict[ch_map[1]] ** 2)
        # We have a set of num_ts experiments in total
        num_ts = len(self.raw_data_dict)
        measurement_groups = {
            'ndim_data': dict(
                ana_ids=range(0, num_ts),
                post_proc_func=default_proc,
            ),
        }
        return measurement_groups

    def tile_data_ndim(self, ana_ids, post_proc_func):
        """
        Creates an N-dimensional dataset from separate timestamps each
        containing 2-dimensional data, and returns the corresponding
        N-dim SweepPoints. Additionally, performs possible post-processing on
        the data as specified by post_proc_func.

        Args:
            ana_ids (list of tuple): indices of timestamps whose data should be
                used
            post_proc_func (function): specifies how to convert the raw data
                per channel
        into a value in the N-dim dataset (by default: sqrt(I**2+Q**2) )

        """

        data_ndim = {}
        sweep_points_ndim = {}

        for mobjn in self.mobj_names:
            data_ndim[mobjn] = {}
            sweep_points_ndim[mobjn] =\
                self.get_ndim_sweep_points_from_mobj_name(ana_ids, mobjn)
            sweep_lengths = sweep_points_ndim[mobjn].length()
            data_ndim[mobjn] = np.nan * np.ones(sweep_lengths)
            for ana_id in ana_ids:
                # idxs: see NDimQuantumExperiment
                # idxs are for now the same for all tasks, they are just stored
                # in the task list for convenience
                idxs = \
                self.raw_data_dict[ana_id]['exp_metadata']['task_list'][0][
                    'ndim_current_idxs']
                ch_map = self.raw_data_dict[ana_id]['exp_metadata'][
                    'meas_obj_value_names_map'][mobjn]
                ana_data_dict = self.raw_data_dict[ana_id]['measured_data']
                data_2D = post_proc_func(ana_data_dict, ch_map)
                for i in range(sweep_lengths[0]):
                    for j in range(sweep_lengths[1]):
                        data_ndim[mobjn][(i, j, *idxs)] = data_2D[i, j]
        return data_ndim, sweep_points_ndim

    def get_meas_objs_from_task(self, task):
        """
        FIXME there are now several such functions with slightly different
         functionalities, this should be cleaned up and unified after
         refactoring QuDev_Transmon to inherit from MeasurementObject
        """
        return [task.get('mobj', task.get('qb'))]

    def get_ndim_sweep_points_from_mobj_name(self, ana_ids, mobjn):
        """
        Convenience method to reconstruct SweepPoints. Here we simply take
        the N-dim SweepPoints originally passed in the task_list, and add the
        2-dim SweepPoints from the experiment, since these can get overriden
        before running e.g. in spectroscopy.

        Note: This behaviour could be improved or extended once there are
        more complicated use cases, e.g. by really extracting each
        SweepPoints values in dimensions >=2 from the corresponding
        QuantumExperiment instead of getting those saved in the task list.
        This would provide flexibility by avoiding to hardcode the experiment
        structure in get_measurement_groups.
        """

        task_list = self.raw_data_dict[ana_ids[0]]['exp_metadata']['task_list']
        # Find task containing this mobj
        tasks = \
        [t for t in task_list if mobjn in self.get_meas_objs_from_task(t)]
        if len(tasks)!=1:
            raise ValueError(f"{len(tasks)} tasks found containing"
                             f" {mobjn} in experiments {ana_ids}")
        task = tasks[0]
        sweep_points_ndim = SweepPoints(task['sweep_points'],
                                               min_length=2)
        # Cleanup swept SP in dim>=2 which contain only one value
        sweep_points_ndim.prune_constant_values()
        sweep_points_ndim.update(task['ndim_sweep_points'])
        return sweep_points_ndim

    @staticmethod
    def get_slice(data, sp, sliceat):
        """
        Slices an N-dim numpy array indexed by SweepPoints, based on a list
        of values to give to the SweepPoints. For example:
            data: a 3-D array
            sp: SweepPoints([
                {"RO_freq": ...},
                {"TWPA_pump_freq": ...},
                {"TWPA_pump_power": ...},
            ])
            sliceat: {"RO_freq": 7.1e9, "TWPA_pump_power": 3.2}
            -> returns 1-D data sliced at these values of the SweepPoints, and
            remaining SweepPoints([{"RO_freq": ...}]) that index the data
        If sliceat doesn't exactly match one value of the SweepPoints,
        the closest row of data is returned

        Args:
            data (np.array): data to slice, with same dimensions as sp
            sp (SweepPoints): sweep points indexing the data array
            sliceat (dict): (list of tuples: (str, float)): list of sp names and
            corresponding values at which to slice the data

        Returns:
            sliced data (with len(sliceat) less dimensions) and corresponding sp
        """

        data = copy.deepcopy(data)
        sp = copy.deepcopy(sp)

        for key, val in sliceat.items():
            # Determine in which dimension to slice
            id_of_slice = sp.find_parameter(key)
            # Determine at what value to slice
            sp_vals = sp.get_values(key)
            id_in_slice = (np.abs(sp_vals - val)).argmin()
            # Slice data, and prune sp accordingly
            data = np.take(data, [id_in_slice],
                                    axis=id_of_slice)
            sp.pop(sp.find_parameter(key))
            # Clean up unused dimensions
            shape = np.array(data.shape)
            useless_dims = np.where(shape == 1)
            shape = np.delete(shape, useless_dims)
            data = np.reshape(data, shape)

        return data, sp


def plot_scatter_errorbar(self, ax_id, xdata, ydata, xerr=None, yerr=None, pdict=None):
    pdict = pdict or {}

    pds = {
        'ax_id': ax_id,
        'plotfn': self.plot_line,
        'zorder': 10,
        'xvals': xdata,
        'yvals': ydata,
        'marker': 'x',
        'linestyle': 'None',
        'yerr': yerr,
        'xerr': xerr,
    }

    if xerr is not None or yerr is not None:
        pds['func'] = 'errorbar'
        pds['marker'] = None
        pds['line_kws'] = {'fmt': 'none'}
        if pdict.get('marker', False):
            pds['line_kws'] = {'fmt': pdict['marker']}
        else:
            ys = 0 if yerr is None else np.min(yerr) / np.max(ydata)
            xs = 0 if xerr is None else np.min(xerr) / np.max(xdata)
            if ys < 1e-2 and xs < 1e-2:
                pds['line_kws'] = {'fmt': 'o'}
    else:
        pds['func'] = 'scatter'

    pds = _merge_dict_rec(pds, pdict)

    return pds


def plot_scatter_errorbar_fit(self, ax_id, xdata, ydata, fitfunc, xerr=None, yerr=None, fitextra=0.1,
                              fitpoints=1000, pdict_scatter=None, pdict_fit=None):
    pdict_fit = pdict_fit or {}
    pds = plot_scatter_errorbar(self=self, ax_id=ax_id, xdata=xdata, ydata=ydata, xerr=xerr, yerr=yerr,
                                pdict=pdict_scatter)

    mi, ma = np.min(xdata), np.max(xdata)
    ex = (ma - mi) * fitextra
    xdata_fit = np.linspace(mi - ex, ma + ex, fitpoints)
    ydata_fit = fitfunc(xdata_fit)

    pdf = {
        'ax_id': ax_id,
        'zorder': 5,
        'plotfn': self.plot_line,
        'xvals': xdata_fit,
        'yvals': ydata_fit,
        'linestyle': '-',
        'marker': '',
    }

    pdf = _merge_dict_rec(pdf, pdict_fit)

    return pds, pdf


def _merge_dict_rec(dict_a: dict, dict_b: dict):
    for k in dict_a:
        if k in dict_b:
            if dict_a[k] is dict or dict_b[k] is dict:
                a = dict_a[k] or {}
                dict_a[k] = _merge_dict_rec(a, dict_b[k])
            else:
                dict_a[k] = dict_b[k]
    for k in dict_b:
        if k not in dict_a:
            dict_a[k] = dict_b[k]
    return dict_a


def str_to_float(s):
    if s[-1] == '%':
        return float(s.strip('%')) / 100
    else:
        return float(s)<|MERGE_RESOLUTION|>--- conflicted
+++ resolved
@@ -2365,30 +2365,17 @@
         if awg is None:
             assert pulsar is not None and channel is not None, \
                 'If awg is not provided, channel and pulsar must be provided.'
-<<<<<<< HEAD
-            pulsar_dd = self.get_data_from_timestamp_list({
-                'awg': f'Instrument settings.{pulsar}.{channel}_awg'})
-            awg = pulsar_dd['awg']
-
-        awg_dd = self.get_data_from_timestamp_list({
-            'clock_freq': f'Instrument settings.{awg}.clock_freq',
-            'IDN': f'Instrument settings.{awg}.IDN',
-            'system_clocks_sampleclock_freq':
-                f'Instrument settings.{awg}.system_clocks_sampleclock_freq'})
-        if awg_dd['clock_freq']:
-            return awg_dd['clock_freq']
-        elif awg_dd['system_clocks_sampleclock_freq']:
-            return awg_dd['system_clocks_sampleclock_freq']
-        model = awg_dd['IDN'].get('model', None)
-=======
             awg = self.get_instrument_setting(f'{pulsar}.{channel}_awg')
         try:
             return self.get_instrument_setting(
                 f'{awg}.clock_freq')
         except ParameterNotFoundError:
-            model = self.get_instrument_setting(
-                f'{awg}.IDN').get('model', None)
->>>>>>> 94626e0d
+            try:
+                return self.get_instrument_setting(
+                    f'{awg}.system_clocks_sampleclock_freq')
+            except ParameterNotFoundError:
+                model = self.get_instrument_setting(f'{awg}.IDN').get(
+                    'model', None)
         if model == 'HDAWG8':
             return 2.4e9
         elif model == 'UHFQA':
