"""
File containing the BaseDataAnalysis class.
"""
from inspect import signature
import os
import sys
import numpy as np
import copy
from collections import OrderedDict
from inspect import signature
import numbers
from matplotlib.axes import Axes
from matplotlib import pyplot as plt
import matplotlib as mpl
from matplotlib.figure import Figure
from mpl_toolkits.mplot3d import Axes3D
from pycqed.analysis import analysis_toolbox as a_tools
<<<<<<< HEAD
from pycqed.analysis_v2 import analysis_daemon
=======
from pycqed.instrument_drivers.mock_qcodes_interface import \
    ParameterNotFoundError
>>>>>>> 480cdb9c
from pycqed.utilities.general import (NumpyJsonEncoder, raise_warning_image,
    write_warning_message_to_text_file)
from pycqed.analysis.analysis_toolbox import get_color_order as gco
from pycqed.analysis.analysis_toolbox import get_color_list
from pycqed.analysis.tools.plotting import (
    set_axis_label, flex_colormesh_plot_vs_xy,
    flex_color_plot_vs_x, rainbow_text, contourf_plot)
from mpl_toolkits.axes_grid1 import make_axes_locatable
from typing import Tuple, Union, Optional
import datetime
import json
import lmfit
import h5py
from pycqed.measurement.sweep_points import SweepPoints
from pycqed.measurement.calibration.calibration_points import CalibrationPoints
from pycqed.utilities.io import hdf5 as hdf5_io
import pycqed.utilities.settings_manager as setman
import copy
import traceback
import logging
log = logging.getLogger(__name__)

class BaseDataAnalysis(object):
    """
    Abstract Base Class (not intended to be instantiated directly) for
    analysis.

    Children inheriting from this method should specify the following methods
        - __init__      -> specify params to be extracted, set options
                           specific to analysis and call run_analysis method.
        - process_data  -> mundane tasks such as binning and filtering
        - prepare_plots -> specify default plots and set up plotting dicts
        - run_fitting   -> perform fits to data

    The core of this class is the flow defined in run_analysis and should
    be called at the end of the __init__. This executes
    the following code:

        self.extract_data()    # extract data specified in params dict
        self.process_data()    # binning, filtering etc
        if self.do_fitting:
            self.run_fitting() # fitting to models
        self.prepare_plots()   # specify default plots
        if not self.extract_only:
            self.plot(key_list='auto')  # make the plots

    """

    JOB_ATTRIBUTE_NAME_IN_HDF: str = 'job'
    """Attribute name for a job string which is saved in the hdf5 file under
    'Analysis' group.
    """

    fit_res = None
    '''
    Dictionary containing fitting objects
    '''
    fit_dict = None
    '''
    Dictionary containing fitting results
    '''

    def __init__(self, t_start: str = None, t_stop: str = None,
                 label: str = '', data_file_path: str = None,
                 close_figs: bool = True, options_dict: dict = None,
                 extract_only: bool = False, do_fitting: bool = False,
                 raise_exceptions: bool = False):
        '''
        This is the __init__ of the abstract base class.
        It is intended to be called at the start of the init of the child
        classes followed by "run_analysis".

        __init__ of the child classes:
            The __init__ of child classes  should implement the following
            functionality:
                - call the ASB __init__ (this method)
                - define self.params_dict and self.numeric_params
                - specify options specific to that analysis
                - call self.run_analysis


        This method sets several attributes of the analysis class.
        These include assigning the arguments of this function to attributes.
        Other arguments that get created are
            axs (dict)
            figs (dict)
            plot_dicts (dict)

        and a bunch of stuff specified in the options dict
        (TODO: should this not always be extracted from the
        dict to prevent double refs? )

        There are several ways to specify where the data should be loaded
        from.

        none of the below parameters: look for the last data which matches the
                filtering options from the options dictionary.

        :param t_start, t_stop: give a range of timestamps in where data is
                                loaded from. Filtering options can be given
                                through the options dictionary. If t_stop is
                                omitted, the extraction routine looks for
                                the data with time stamp t_start.
        :param label: Only process datasets with this label.
        :param data_file_path: directly give the file path of a data file that
                                should be loaded. Note: data_file_path has
                                priority, i.e. if this argument is given time
                                stamps are ignored.
                                FIXME: `data_file_path` not used anymore
        :param close_figs: Close the figure (do not display)
        :param options_dict: available options are:
                                -'presentation_mode'
                                -'tight_fig'
                                -'plot_init'
                                -'save_figs'
                                -'close_figs'
                                -'verbose'
                                -'auto-keys'
                                -'twoD'
                                -'timestamp_end'
                                -'msmt_label'
                                -'do_individual_traces'
                                -'exact_label_match'
        :param extract_only: Should we also do the plots?
        :param do_fitting: Should the run_fitting method be executed?
        :param raise_exceptions (bool): whether or not exceptions encountered
            in __init__() and in run_analysis() should be raised or only logged.
        '''

        try:
            # set error-handling behavior
            self.raise_exceptions = raise_exceptions
            # set container for config files
            self.config_files = setman.SettingsManager()

            # Child classes may call create_job to fill this with a job
            # string representation of the analysis.
            self.job = None

            # Initialize an empty dict to store results of analysis
            # FIXME most 2-D data arrays are stored with shape
            #  [hard sweep dimension, soft sweep dimension].
            #  But there are two exceptions:
            #  - self.proc_data_dict['projected_data_dict']
            #  - self.proc_data_dict['data_to_fit']
            #  which are transposed (seemingly consistently across analysis_v2).
            #  This works because of some additional transposes in the
            #  plotting code as well. This should be cleaned up.
            self.proc_data_dict = OrderedDict()
            if options_dict is None:
                self.options_dict = OrderedDict()
            else:
                self.options_dict = options_dict
            # The following dict can be populated by child classes to set
            # default values that are different from the default behavior of
            # the base class.
            self.default_options = {}

            ################################################
            # These options determine what data to extract #
            ################################################
            self.timestamps = None
            if data_file_path is None:
                if t_start is None:
                    if isinstance(label, list):
                        self.timestamps = [a_tools.latest_data(
                            contains=lab, return_timestamp=True)[0] for lab in label]
                    else:
                        self.timestamps = [a_tools.latest_data(
                            contains=label, return_timestamp=True)[0]]
                elif t_stop is None:
                    if isinstance(t_start, list):
                        self.timestamps = t_start
                    else:
                        self.timestamps = [t_start]
                else:
                    self.timestamps = a_tools.get_timestamps_in_range(
                        t_start, timestamp_end=t_stop,
                        label=label if label != '' else None)

            if self.timestamps is None or len(self.timestamps) == 0:
                raise ValueError('No data file found.')

            ########################################
            # These options relate to the plotting #
            ########################################
            self.plot_dicts = OrderedDict()
            self.axs = OrderedDict()
            self.figs = OrderedDict()
            self.presentation_mode = self.options_dict.get(
                'presentation_mode', False)
            self.transparent_background = self.options_dict.get(
                'transparent_background', self.presentation_mode)
            self.do_individual_traces = self.options_dict.get(
                'do_individual_traces', False)
            self.tight_fig = self.options_dict.get('tight_fig', True)
            # used in self.plot_text, here for future compatibility
            self.fancy_box_props = dict(boxstyle='round', pad=.4,
                                        facecolor='white', alpha=0.5)

            self.options_dict['plot_init'] = self.options_dict.get('plot_init',
                                                                   False)
            self.options_dict['save_figs'] = self.options_dict.get(
                'save_figs', True)
            self.options_dict['close_figs'] = self.options_dict.get(
                'close_figs', close_figs)

            ####################################################
            # These options relate to what analysis to perform #
            ####################################################
            self.extract_only = extract_only
            self.do_fitting = do_fitting

            self.verbose = self.options_dict.get('verbose', False)
            self.auto_keys = self.options_dict.get('auto_keys', None)

            if type(self.auto_keys) is str:
                self.auto_keys = [self.auto_keys]

            # Warning message to be used in self._raise_warning.
            # Children will append to this variable.
            self._warning_message = ''
            # Whether self.raise_warning should save a warning image.
            self._raise_warning_image = False

        except Exception as e:
            if self.raise_exceptions:
                raise e
            else:
                log.error("Unhandled error during init of analysis!")
                log.error(traceback.format_exc())

    def run_analysis(self):
        """
        This function is at the core of all analysis and defines the flow.
        This function is typically called after the __init__.
        """
        try:
            self.extract_data()  # extract data specified in params dict
            self.process_data()  # binning, filtering etc
            # Write job to Analysis group
            if self.job:
                self.save_job_string_in_result_file()

            if self.do_fitting:
                self.prepare_fitting()  # set up fit_dicts
                try:
                    self.run_fitting()  # fitting to models
                except Exception as e:
                    if self.raise_exceptions:
                        raise e
                    else:
                        log.error('Fitting has failed.')
                        log.error(traceback.format_exc())
                        self.do_fitting = False

            if self.do_fitting:
                # Fitting has not failed: continue with saving and analysing
                # the fit results
                self.save_fit_results()  # saving the fit results
                self.analyze_fit_results()  # analyzing the fit results

            delegate_plotting = self.check_plotting_delegation()
            if not delegate_plotting:
                # Update the rcParams to ensure repeatable plots independently
                # of the rcParams set in the current python kernel.
                # Only if options_dict['set_default_plot_formatting'] is True.
                set_default_plot_formatting = self.options_dict.get(
                    'set_default_plot_formatting', True)
                params = self.get_default_plot_params(set_pars=False) if \
                    set_default_plot_formatting else None
                with mpl.rc_context(rc=params):
                    self.prepare_plots()  # specify default plots
                    if not self.extract_only:
                        # make the plots
                        self.plot(key_list='auto')

                if self.options_dict.get('save_figs', False):
                    self.save_figures(close_figs=self.options_dict.get(
                        'close_figs', False))
            self._raise_warning()
        except Exception as e:
            if self.raise_exceptions:
                raise e
            else:
                log.error("Unhandled error during analysis!")
                log.error(traceback.format_exc())

    def _raise_warning(self):
        """
        If delegate_plotting is False:

        - calls raise_warning_image if self._raise_warning_image is True.
        A warning image will be saved in the folder corresponding to the last
        timestamp in self.timestamps.
        - calls write_warning_message_to_text_file if warning_message (see
        params below) + self._warning_message is not an empty string.
        A text file with warning_message will be created in the folder
        corresponding to the last timestamp in self.timestamps. If text file
        already exists, the warning message will be append to it.

        Params that can be passed in the options_dict:
        :param warning_message: string with the message to be written into the
            text file. self.warning_message will be appended to this
        :param warning_textfile_name: string with name of the file without
            extension.
        """
        if self.check_plotting_delegation():
            # Do not execute this function if plotting is delegated to the
            # AnalysisDaemon, in order to avoid that the warning image and
            # text file are generated twice.
            return

        destination_path = a_tools.get_folder(self.timestamps[-1])
        warning_message = self.get_param_value('warning_message')
        warning_textfile_name = self.get_param_value('warning_textfile_name')

        if self._raise_warning_image:
            raise_warning_image(destination_path)

        if warning_message is None:
            warning_message = ''
        warning_message += self._warning_message
        if len(warning_message):
            write_warning_message_to_text_file(destination_path,
                                               warning_message,
                                               warning_textfile_name)

    def create_job(self, *args, **kwargs):
        """
        Create a job string representation of the analysis to be processed
        by an AnalysisDaemon.
        Args:
            *args: all arguments passed to the analysis init
            **kwargs: all keyword arguments passed to the analysis init

        Returns:

        """
        sep = ', ' if len(args) > 0 else ""
        class_name = self.__class__.__name__
        kwargs = copy.copy(kwargs)

        # prevent the job from calling itself in a loop
        options_dict = copy.deepcopy(kwargs.get('options_dict', {}))
        if options_dict is None:
            options_dict = {}
        options_dict['delegate_plotting'] = False
        kwargs['options_dict'] = options_dict

        # prepare import
        import_lines = f"from {self.__module__} import {class_name}\n"

        # set default error handling of analysis to raise exceptions, such
        # that they are caught by the Daemon reading the jobs
        if "raise_exception" not in kwargs:
            kwargs['raise_exceptions'] = True
        # if timestamp wasn't specified, specify it for the job
        if "t_start" not in kwargs or kwargs["t_start"] is None:
            kwargs["t_start"] = self.timestamps[0]
        if ("t_stop" not in kwargs or kwargs["t_stop"] is None) and \
                len(self.timestamps) > 1:
            kwargs['t_stop'] = self.timestamps[-1]
        kwargs_list = [f'{k}={v if not isinstance(v, str) else repr(v)}'
                       for k, v in kwargs.items()]
        job_lines = f"analysis_object = {class_name}" \
                    f"({', '.join(args)}{sep}{', '.join(kwargs_list)})"
        self.job = f"{import_lines}{job_lines}"

    def save_job_string_in_result_file(self):
        """Saves `self.job` in analysis result file under "Analysis" group.

        Raises:
            RuntimeError: in case `write_dict_to_hdf5` fails.
        """
        file_path = self._get_analysis_result_file_path()
        with h5py.File(file_path, 'a') as data_file:
            analysis_group = hdf5_io.get_hdf_group_by_name(
                data_file, "Analysis")
            if isinstance(analysis_group, h5py.Group):
                hdf5_io.write_dict_to_hdf5(
                    {BaseDataAnalysis.JOB_ATTRIBUTE_NAME_IN_HDF: self.job},
                    entry_point=analysis_group
                )

    def check_plotting_delegation(self):
        """
        Check whether the plotting and saving of figures should be delegated to an
        analysis Daemon.
        Returns:

        """
        if a_tools.ignore_delegate_plotting:
            return False
        if self.get_param_value("delegate_plotting", False):
            if len(self.timestamps) == 1:
                f = self.raw_data_dict['folder']
            else:
                f = self.raw_data_dict[0]['folder']
            self.write_job(f, self.job)
            return True
        return False

    @staticmethod
    def write_job(folder, job, job_name="analysis.job"):
        filepath = os.path.join(folder, job_name)

        with open(filepath, "w") as f:
            f.write(job)

<<<<<<< HEAD
    @staticmethod
    def get_hdf_datafile_param_value(group, param_name):
        '''
        Returns an attribute "key" of the group "Experimental Data"
        in the hdf5 datafile.
        '''
        s = group.attrs[param_name]
        # converts byte type to string because of h5py datasaving
        if isinstance(s, bytes):
            s = s.decode('utf-8')
        # If it is an array of value decodes individual entries
        if isinstance(s, np.ndarray) or isinstance(s, list):
            s = [s.decode('utf-8') if isinstance(s, bytes) else s for s in s]
        try:
            return eval(s)
        except Exception:
            return s

    @staticmethod
    def get_analysis_object_from_hdf5_file_path(data_file_path: str):
        """Reconstructs `BaseDataAnalysis` object from HDF5 file.

        Checks the HDF5 file for `BaseDataAnalysis.JOB_ATTRIBUTE_NAME_IN_HDF`
        value under 'Analysis' group and if it exists, gets analysis object
        from the value.
        FIXME. Can't have return types for static methods that return class
         instances in Python <= 3.9. Both Optional[BaseDataAnalysis] and
         Optional[Self] are invalid. Fix when Python >= 3.10 syntax becomes
         standard (we stop being backwards compatible with 3.9). Use
         BaseDataAnalysis.

        Args:
            data_file_path: string path to an HDF5 file.

        Raises:
            LookupError: when the file does not contain
                `BaseDataAnalysis.JOB_ATTRIBUTE_NAME_IN_HDF` value under
                'Analysis'.

        Returns:
            Optional[BaseDataAnalysis]: analysis object reconstructed from
                the job string saved in the HDF5 file or None.
        """
        with h5py.File(data_file_path, 'r') as data_file:
            try:
                job = BaseDataAnalysis.get_hdf_datafile_param_value(
                    data_file['Analysis'],
                    BaseDataAnalysis.JOB_ATTRIBUTE_NAME_IN_HDF
                )
            except Exception as exception:
                raise LookupError(
                    f"File '{data_file_path}' contains no "
                    f"{BaseDataAnalysis.JOB_ATTRIBUTE_NAME_IN_HDF}"
                    f"in 'Analysis' group"
                )

        # Replace some analysis object parameters in job string to speed the
        # job up. We can change the parameters since the purpose of this
        # function is only to get the analysis object and not to actually
        # perform the saved job to full extent. Assuming the job is saved with
        # "extract_only=False", "'save_figs': True" and "'close_figs': True",
        # changing them speeds up the process significantly.
        job = job.replace("extract_only=False", "extract_only=True")
        job = job.replace("'save_figs': True", "'save_figs': False")
        job = job.replace("'close_figs': True", "'close_figs': False")

        return analysis_daemon.AnalysisDaemon.execute_job(job)

    def get_hdf_param_value(self, path_to_group, attribute, hdf_file_index=0):
        """
        Gets the attribute (i.e. parameter) of a given group in the hdf file.
        Args:
            path_to_group (str): path to group. e.g. "Instrument settings/qb1"
            attribute: attribute name. e.g. "T1"
            hdf_file_index: index of the file to use in case of
                multiple timestamps.

        Returns:

        """
        h5mode = self.options_dict.get('h5mode', 'r')
        folder = a_tools.get_folder(self.timestamps[hdf_file_index])
        h5filepath = a_tools.measurement_filename(folder)
        data_file = h5py.File(h5filepath, h5mode)

        try:
            value = self.get_hdf_datafile_param_value(data_file[path_to_group],
                                                      attribute)
            data_file.close()
            return value
        except Exception as e:
            data_file.close()
            raise e

=======
>>>>>>> 480cdb9c
    def _get_param_value(self, param_name, default_value=None, metadata_index=0):
        log.warning('Deprecation warning: please use new function '
                    'self.get_param_value(). This function is intended to be '
                    'used only in case of crashes with new function.')
        # no stored metadata
        if not hasattr(self, "metadata") or self.metadata is None:
            return self.options_dict.get(param_name, default_value)
        # multi timestamp with different metadata
        elif isinstance(self.metadata, (list, tuple)) and \
                len(self.metadata) != 0:
            return self.options_dict.get(
                param_name,
                self.metadata[metadata_index].get(param_name, default_value))
        # base case
        else:
            return self.options_dict.get(param_name, self.metadata.get(
                param_name, default_value))

    def get_param_value(self, param_name, default_value=None, index=0,
                        search_attrs=('options_dict', 'metadata',
                                      'raw_data_dict', 'default_options')):
        """
        Gets a value from a set of searchable hashable attributes.
        :param param_name: name of the parameter to be searched
        :param default_value: value in case parameter is not found
        :param index: in case the searchable attribute of interest is a list of
        hashable (e.g. list of raw_data_dicts), index of the list in which one
        should search the parameter
        :param search_attrs (list, tuple): attributes to be searched by the
        function. Priority is given to first entry, i.e. if a parameter
        "timestamp" is both in the options_dict and in the metadata,
        search_attrs =('options_dict', 'raw_data_dict') will return the
        timestamp of the options dict while ('raw_data_dict', 'options_dict')
        will return the timestamp of the raw data dict.
        :return:
        """
        def recursive_search(param, p):
            if hasattr(self, p):
                d = getattr(self, p)
                if isinstance(d, (list, tuple)):
                    d = d[index]
                if param in d:
                    return d[param]
            if p == search_attrs[-1]:
                return default_value
            else:
                return recursive_search(param, search_attrs[search_attrs.index(p) +
                                                         1])
        return recursive_search(param_name, search_attrs[0])

    def get_instrument_settings(self, params_dict, timestamp=-1):
        """
        Returns a dictionary with the parameters loaded from the settings
        specified by the timestamp (default is the first timestamp in
        self.timestamps). If the parameters are not in the station,
        it tries to update the station, see mock_qcodes_interface.Station
        Args:
            params_dict (dict): Dictionary of the form
                { 'custom parameter name': 'path_to_parameter',
                    ...
                }
                where path_to_parameter is of the form %instrument%.%parameter%
            timestamp(str, int): Timestamp of the instrument settings. If
                integer, it is the index of the timestamp in
                self.config_files.stations.

        Returns: Returns a dictionary with the keys defined by params_dict and
            the values from the parameters specified by 'path_to_parameter'.

        """
        return_dict = {}

        self.config_files.update_station(timestamp, list(params_dict.values()))
        for save_par, file_par in params_dict.items():
            return_dict[save_par] = self.config_files.get_parameter(file_par,
                                                                    timestamp)
        return return_dict

    def get_instrument_setting(self, param_name, timestamp=-1):
        """
        Extracts a parameter from the instrument settings and updates the
        station if needed. See SettingsManager.get_parameter for more
        information.

        Args:
            param_name(str):path to the parameter of the form
                %instrument%.%parameter% or %instrument%.%submodule.%parameter%
            timestamp (int, str): timestamp or index of the station inside the
                settings manager self.config_files. If the timestamp is given as
                a string it loads the file if the station does not exist in the
                SM.
                Default is -1, i.e. the most recent added station.
        """

        return self.config_files.get_parameter(param_name, timestamp)

    def get_data_from_timestamp_list(self, params_dict, numeric_params=(),
                                     timestamps=None):
        # Instrument settings are specified with the SETTINGS_PREFIX due to
        # legacy reasons (used to be stored in the group Instrument settings
        # inside the hdf-file). This prefix is used to distinguish instrument
        # settings from other parameters, e.g. metadata.
        SETTINGS_PREFIX = 'Instrument settings.'
        # Extracting all instrument settings from the params_dict
        settings_keys = [k for k, v in params_dict.items() if
                         v.startswith(SETTINGS_PREFIX)]
        settings_dict = {k: v[len(SETTINGS_PREFIX):] for k, v in
                         params_dict.items()
                         if k in settings_keys}
        # extracting the remaining parameters
        params_dict = {k: v for k, v in params_dict.items()
                         if k not in settings_keys}
        if timestamps is None:
            timestamps = self.timestamps
        raw_data_dict = []
        h5mode = self.options_dict.get('h5mode', 'r')
        for timestamp in timestamps:
            # open current hdf-file
            # FIXME: Use a context manager instead of opening the file and
            #  dress it around a try-except statement.
            #  Can we avoid using a_tools.open_hdf_file() at all instances by
            #  using a context manager?

            data_file = a_tools.open_hdf_file(timestamp, mode=h5mode)
            try:

                raw_data_dict_ts = dict()
                folder = a_tools.get_folder(timestamp)

                # add special items
                if 'timestamp' in params_dict:
                    raw_data_dict_ts['timestamp'] = timestamp
                if 'folder' in params_dict:
                    raw_data_dict_ts['folder'] = folder
                if 'measurementstring' in params_dict:
                    raw_data_dict_ts['measurementstring'] = \
                        os.path.split(folder)[1][7:]
                if 'measured_data' in params_dict:
                    raw_data_dict_ts['measured_data'] = \
                        np.array(data_file['Experimental Data']['Data']).T
                if 'measured_values' in params_dict:
                    log.warning('Deprecation warning: Parameter measured_values'
                                ' is not extracted from the file. '
                                'An empty list will be returned.')
                    raw_data_dict_ts['measured_values'] = []

                # add hdf attributes and groups
                for save_par, file_par in params_dict.items():
                    if save_par in raw_data_dict_ts:  # was treated above
                        continue
                    elif file_par == 'Timers':
                        raw_data_dict_ts[save_par] = \
                            hdf5_io.read_dict_from_hdf5({}, data_file[file_par])
                    elif len(file_par.split('.')) == 1:
                        # Group was not specified. The following code tries to find an
                        # attribute or subgroup in any of the groups in the hdf file.
                        # FIXME: is this "find anywhere" functionality really needed?
                        #  it is used e.g. in BaseDataAnalysis.extract_data
                        #  Shouldn't child classe rather specify the precise path?
                        #  Due to this features, it is impossible to query complete groups
                        #  here, which is the reason why Timers needs special treatment above.
                        par_name = file_par.split('.')[0]
                        for i, group_name in enumerate(data_file.keys()):
                            try:
                                raw_data_dict_ts[save_par] = \
                                    hdf5_io.read_from_hdf5(
                                        par_name, data_file[group_name])
                            except ParameterNotFoundError as e:
                                if i == len(data_file.keys()) - 1:
                                    # not found in any of the groups
                                    raise e
                                else:
                                    continue  # try next group
                            break  # keep first found parameter
                    else:
                        raw_data_dict_ts[save_par] = \
                            hdf5_io.read_from_hdf5(file_par, data_file)
                a_tools.close_files([data_file])
                # add settings
                raw_data_dict_ts.update(
                    self.get_instrument_settings(
                        settings_dict, timestamp))

                for par_name in raw_data_dict_ts:
                    if par_name in numeric_params:
                        raw_data_dict_ts[par_name] = \
                            np.double(raw_data_dict_ts[par_name])
                raw_data_dict.append(raw_data_dict_ts)

            except Exception as e:
                a_tools.close_files([data_file])
                raise e

        if len(raw_data_dict) == 1:
            raw_data_dict = raw_data_dict[0]
        return raw_data_dict

    @staticmethod
    def add_measured_data(raw_data_dict, compression_factor=1,
                          sweep_points=None, cal_points=None,
                          prep_params=None, soft_sweep_mask=None):
        """
        Formats measured data based on the raw data dictionary and the
        soft and hard sweep points.
        Args:
            raw_data_dict (dict): dictionary including raw data, to which the
                "measured_data" key will be added.
            compression_factor: compression factor of soft sweep points
                into hard sweep points for the measurement (for 2D sweeps only).
                The data will be reshaped such that it appears without the
                compression in "measured_data".
                If given, it assumes that hard_sweep_points (hsp) and
                soft_sweep_points (ssp) are indices rather than parameter
                values, which can be decompressed without any additional
                information needed.
                e.g. a sequences with 5 hsp and 4 ssp could be compressed with a
                compression factor of 2, which means that 2 sequences
                corresponding to 2 ssp would be  compressed into one single
                sequence with 10 hsp, and the measured sequence would therefore
                have 10 hsp and 2ssp. For the decompression, the data will be
                reshaped to (10/2, 2*2) = (5, 4) to correspond to the initial
                soft/hard sweep point sizes.
            sweep_points (SweepPoints class instance): containing the
                sweep points information for the measurement
            cal_points (CalibrationPoints class instance): containing the
                calibration points information for the measurement

        Returns: raw_data_dict with the key measured_data updated.

        """
        n_shots = 1
        TwoD = False
        if 'measured_data' in raw_data_dict and \
                'value_names' in raw_data_dict:
            measured_data = raw_data_dict.pop('measured_data')
            raw_data_dict['measured_data'] = OrderedDict()

            value_names = raw_data_dict['value_names']
            if not isinstance(value_names, list):
                value_names = [value_names]

            mc_points = measured_data[:-len(value_names)]
            # sp, num_cal_segments and hybrid_measurement are needed for a
            # hybrid measurement: conceptually a 2D measurement that was
            # compressed along the 1st sweep dimension and the measurement was
            # run in 1D mode (so only 1 column of sweep points in hdf5 file)
            # CURRENTLY ONLY WORKS WITH SweepPoints CLASS INSTANCES
            hybrid_measurement = False
            # tuple measurement: 1D sweep over a list of 2D tuples. Each pair of 
            # entries in mc_points[0] and mc_points[1] makes up one measurement 
            # point.
            tuple_measurement = False
            raw_data_dict['hard_sweep_points'] = np.unique(mc_points[0])
            if mc_points.shape[0] > 1:
                TwoD = True
                hsp = np.unique(mc_points[0])
                ssp, counts = np.unique(mc_points[1:], return_counts=True)
                if (len(hsp) * len(ssp)) > len(mc_points[0]):
                    tuple_measurement = True
                    hsp = mc_points[0]
                    ssp = mc_points[1]
                elif counts[0] > len(hsp):
                    # ssro data
                    n_shots = counts[0] // len(hsp)
                    hsp = np.tile(hsp, n_shots)
                # if needed, decompress the data (assumes hsp and ssp are indices)
                if compression_factor != 1:
                    if not tuple_measurement:
                        hsp = hsp[:int(len(hsp) / compression_factor)]
                        ssp = np.arange(len(ssp) * compression_factor)
                    else:
                        log.warning(f"Tuple measurement does not support "
                                    f"compression_factor and it will be ignored.")
                    
                raw_data_dict['hard_sweep_points'] = hsp
                raw_data_dict['soft_sweep_points'] = ssp
            elif sweep_points is not None:
                # deal with hybrid measurements
                sp = SweepPoints(sweep_points)
                if mc_points.shape[0] == 1 and (len(sp) > 1 and
                                                'dummy' not in list(sp[1])[0]):
                    hybrid_measurement = True
                    if prep_params is None:
                        prep_params = dict()
                    # get length of hard sweep points (1st sweep dimension)
                    len_dim_1_sp = len(sp.get_sweep_params_property('values', 0))
                    if 'active' in prep_params.get('preparation_type', 'wait'):
                        reset_reps = prep_params.get('reset_reps', 3)
                        len_dim_1_sp *= reset_reps + 1
                    elif "preselection" in prep_params.get('preparation_type',
                                                           'wait'):
                        len_dim_1_sp *= 2
                    hsp = np.arange(len_dim_1_sp)
                    # get length of soft sweep points (2nd sweep dimension)
                    dim_2_sp = sp.get_sweep_params_property('values', 1)
                    ssp = np.arange(len(dim_2_sp))
                    raw_data_dict['hard_sweep_points'] = hsp
                    raw_data_dict['soft_sweep_points'] = ssp

            data = measured_data[-len(value_names):]
            if data.shape[0] != len(value_names):
                raise ValueError('Shape mismatch between data and ro channels.')
            for i, ro_ch in enumerate(value_names):
                if 'soft_sweep_points' in raw_data_dict:
                    TwoD = True
                    hsl = len(raw_data_dict['hard_sweep_points'])
                    ssl = len(raw_data_dict['soft_sweep_points'])
                    if hybrid_measurement:
                        idx_dict_1 = next(iter(cal_points.get_indices(
                            cal_points.qb_names, prep_params).values()))
                        num_cal_segments = len([i for j in idx_dict_1.values()
                                                for i in j])
                        # take out CalibrationPoints from the end of each
                        # segment, and reshape the remaining data based on the
                        # hard (1st dimension) and soft (1st dimension)
                        # sweep points
                        data_no_cp = data[i][:len(data[i]) - num_cal_segments]
                        measured_data = np.reshape(data_no_cp, (ssl, hsl)).T
                        if num_cal_segments > 0:
                            # add back ssl number of copies of the cal points
                            # at the end of each soft sweep slice
                            cal_pts = data[i][-num_cal_segments:]
                            cal_pts_arr = np.reshape(np.repeat(cal_pts, ssl),
                                                     (num_cal_segments, ssl))
                            measured_data = np.concatenate([measured_data,
                                                            cal_pts_arr])
                    elif compression_factor != 1 and n_shots != 1:
                        tmp_data = np.zeros_like(data[i])
                        meas_hsl = hsl * compression_factor
                        for i_seq in range(ssl // compression_factor):
                            data_seq = data[i][
                                i_seq * meas_hsl:(i_seq+1) * meas_hsl]
                            data_seq = np.reshape(
                                [list(np.reshape(
                                    data_seq, [n_shots * compression_factor,
                                               hsl // n_shots]))[
                                 i::compression_factor]
                                 for i in range(compression_factor)],
                                [meas_hsl])
                            tmp_data[i_seq * meas_hsl
                                    :(i_seq + 1) * meas_hsl] = data_seq
                        measured_data = np.reshape(tmp_data, (ssl, hsl)).T
                    elif tuple_measurement:
                        measured_data = np.reshape(data[i], (hsl)).T
                    else:
                        measured_data = np.reshape(data[i], (ssl, hsl)).T
                    if soft_sweep_mask is not None:
                        measured_data = measured_data[:, soft_sweep_mask]
                else:
                    measured_data = data[i]
                raw_data_dict['measured_data'][ro_ch] = measured_data
        if soft_sweep_mask is not None:
            raw_data_dict['soft_sweep_points'] = raw_data_dict[
                'soft_sweep_points'][soft_sweep_mask]
        return raw_data_dict, TwoD

    def extract_data(self):
        """
        Extracts the data specified in
            self.params_dict
            self.numeric_params
        from each timestamp in self.timestamps
        and stores it into: self.raw_data_dict
        """
        if not hasattr(self, 'params_dict'):
            self.params_dict = OrderedDict()
        if not hasattr(self, 'numeric_params'):
            self.numeric_params = []

        self.params_dict.update(
            {'sweep_parameter_names': 'sweep_parameter_names',
             'sweep_parameter_units': 'sweep_parameter_units',
             'measurementstring': 'measurementstring',
             'value_names': 'value_names',
             'value_units': 'value_units',
             'measured_data': 'measured_data',
             'timestamp': 'timestamp',
             'folder': 'folder',
             'exp_metadata':
                 'Experimental Data.Experimental Metadata'})

        self.raw_data_dict = self.get_data_from_timestamp_list(
            self.params_dict, self.numeric_params)
        if len(self.timestamps) == 1:
            # the if statement below is needed because if exp_metadata is not
            # found in the hdf file, then it is set to
            # raw_data_dict['exp_metadata'] = [] by the method
            # get_data_from_timestamp_list. But we need it to be an empty dict.
            # (exp_metadata will always exist in raw_data_dict because it is
            # hardcoded in self.params_dict above)
            if len(self.raw_data_dict['exp_metadata']) == 0:
                self.raw_data_dict['exp_metadata'] = {}
            self.metadata = self.raw_data_dict['exp_metadata']
            try:
                cp = CalibrationPoints.from_string(self.get_param_value(
                    'cal_points'))
            except TypeError:
                cp = CalibrationPoints([], [])
            self.raw_data_dict, TwoD = self.add_measured_data(
                self.raw_data_dict,
                self.get_param_value('compression_factor', 1),
                SweepPoints(self.get_param_value('sweep_points')),
                cp, self.get_param_value('preparation_params',
                                         default_value=dict()),
                soft_sweep_mask=self.get_param_value(
                    'soft_sweep_mask', None))

            if 'TwoD' not in self.default_options:
                self.default_options['TwoD'] = TwoD
        else:
            temp_dict_list = []
            twod_list = []
            self.metadata = [rd['exp_metadata'] for
                             rd in self.raw_data_dict]

            for i, rd_dict in enumerate(self.raw_data_dict):
                if len(rd_dict['exp_metadata']) == 0:
                    self.metadata[i] = {}
                rdd, TwoD = self.add_measured_data(
                    rd_dict,
                    self.get_param_value('compression_factor', 1, i),
                    soft_sweep_mask=self.get_param_value(
                        'soft_sweep_mask', None)
                )
                temp_dict_list.append(rdd,)
                twod_list.append(TwoD)
            self.raw_data_dict = tuple(temp_dict_list)
            if 'TwoD' not in self.default_options:
                if not all(twod_list):
                    log.info('Not all measurements have the same '
                             'number of sweep dimensions. TwoD flag '
                             'will remain unset.')
                else:
                    self.default_options['TwoD'] = twod_list[0]

    def process_data(self):
        """
        process_data: overloaded in child classes,
        takes care of mundane tasks such as binning filtering etc
        """
        pass

    def prepare_plots(self):
        """
        Defines a default plot by setting up the plotting dictionaries to
        specify what is to be plotted
        """
        pass

    def analyze_fit_results(self):
        """
        Do analysis on the results of the fits to extract quantities of
        interest.
        """
        pass

    def save_figures(self, savedir: str = None, savebase: str = None,
                     tag_tstamp: bool = True, dpi: int = 300,
                     fmt: str = 'png', key_list: list = 'auto',
                     close_figs: bool = True):

        if savedir is None:
            if isinstance(self.raw_data_dict, tuple):
                savedir = self.raw_data_dict[0].get('folder', '')
            else:
                savedir = self.raw_data_dict.get('folder', '')

            if isinstance(savedir, list):
                savedir = savedir[0]
            if isinstance(savedir, list):
                savedir = savedir[0]
        if savebase is None:
            savebase = ''
        if tag_tstamp:
            if isinstance(self.raw_data_dict, tuple):
                tstag = '_' + self.raw_data_dict[0]['timestamp']
            else:
                tstag = '_' + self.raw_data_dict['timestamp']
        else:
            tstag = ''

        if key_list == 'auto' or key_list is None:
            key_list = self.figs.keys()

        try:
            os.mkdir(savedir)
        except FileExistsError:
            pass

        if self.verbose:
            print('Saving figures to %s' % savedir)

        for key in key_list:
            if self.presentation_mode:
                savename = os.path.join(savedir, savebase + key + tstag + 'presentation' + '.' + fmt)
                self.figs[key].savefig(savename, bbox_inches='tight',
                                       format=fmt, dpi=dpi)
                savename = os.path.join(savedir, savebase + key + tstag + 'presentation' + '.svg')
                self.figs[key].savefig(savename, bbox_inches='tight', format='svg')
            else:
                savename = os.path.join(savedir, savebase + key + tstag + '.' + fmt)
                self.figs[key].savefig(savename, bbox_inches='tight',
                                       format=fmt, dpi=dpi)
        if close_figs:
            self.close_figs(key_list)

    def close_figs(self, key_list='auto'):
        """Closes specified figures.

        Furthermore, removes all closed figures and axes from `self.figs` and
        `self.axs` dictionaries.

        Args:
            key_list: list of figure keys to close or 'auto', in which case
                all figures are closed.
        """
        if key_list == 'auto' or key_list is None:
            key_list = self.figs.keys()
        axes_to_pop = []
        for key in list(key_list):
            axes_to_pop.extend(self.figs[key].axes)
        axes_keys_to_pop = []
        for ax_key, ax in self.axs.items():
            for ax_to_pop in axes_to_pop:
                if (hasattr(ax, '__iter__') and ax_to_pop in ax)\
                        or ax is ax_to_pop:
                    axes_keys_to_pop.append(ax_key)
                    break
        for ax_key in axes_keys_to_pop:
            self.axs.pop(ax_key)
        for key in list(key_list):
            plt.close(self.figs[key])
            self.figs.pop(key)

    def save_data(self, savedir: str = None, savebase: str = None,
                  tag_tstamp: bool = True,
                  fmt: str = 'json', key_list='auto'):
        '''
        Saves the data from self.raw_data_dict to file.

        Args:
            savedir (string):
                    Directory where the file is saved. If this is None, the
                    file is saved in self.raw_data_dict['folder'] or the
                    working directory of the console.
            savebase (string):
                    Base name for the saved file.
            tag_tstamp (bool):
                    Whether to append the timestamp of the first to the base
                    name.
            fmt (string):
                    File extension for the format in which the file should
                    be saved.
            key_list (list or 'auto'):
                    Specifies which keys from self.raw_data_dict are saved.
                    If this is 'auto' or None, all keys-value pairs are
                    saved.
        '''
        if savedir is None:
            savedir = self.raw_data_dict.get('folder', '')
            if isinstance(savedir, list):
                savedir = savedir[0]
        if savebase is None:
            savebase = ''
        if tag_tstamp:
            tstag = '_' + self.raw_data_dict['timestamp'][0]
        else:
            tstag = ''

        if key_list == 'auto' or key_list is None:
            key_list = self.raw_data_dict.keys()

        save_dict = {}
        for k in key_list:
            save_dict[k] = self.raw_data_dict[k]

        try:
            os.mkdir(savedir)
        except FileExistsError:
            pass

        filepath = os.path.join(savedir, savebase + tstag + '.' + fmt)
        if self.verbose:
            print('Saving raw data to %s' % filepath)
        with open(filepath, 'w') as file:
            json.dump(save_dict, file, cls=NumpyJsonEncoder, indent=4)
        print('Data saved to "{}".'.format(filepath))

    def prepare_fitting(self):
        # initialize everything to an empty dict if not overwritten
        self.fit_dicts = OrderedDict()

    def set_user_guess_pars(self, guess_pars):
        """
        Update guess_pars with user-provided guess pars passed in the
        options_dict under 'guess_pars.' User-provided guess pars must have the
        form {par_name: {lmfit_par_attr: value}}.
        Example: {'amplitude': {'value': 10, 'vary': True}}
        :param guess_pars: lmfit guess params
        """
        user_guess_pars = self.get_param_value('guess_pars', default_value={})
        for par in user_guess_pars:
            if par in guess_pars:
                for attr in user_guess_pars[par]:
                    value = user_guess_pars[par][attr]
                    if attr == 'value':
                        attr = '_val'
                    if attr in guess_pars[par].__dict__:
                        guess_pars[par].__dict__[attr] = value

    def run_fitting(self, keys_to_fit='all'):
        '''
        This function does the fitting and saving of the parameters
        based on the fit_dict options.
        Only model fitting is implemented here. Minimizing fitting should
        be implemented here.
        '''
        if self.fit_res is None:
            self.fit_res = {}
        if keys_to_fit == 'all':
            keys_to_fit = list(self.fit_dicts)
        for key, fit_dict in self.fit_dicts.items():
            if key not in keys_to_fit:
                continue
            guess_dict = fit_dict.get('guess_dict', None)
            guess_pars = fit_dict.get('guess_pars', None)
            guessfn_pars = fit_dict.get('guessfn_pars', {})
            fit_yvals = fit_dict['fit_yvals']
            fit_xvals = fit_dict['fit_xvals']
            method = fit_dict.get('method', 'leastsq')
            fit_kwargs = {}
            if 'steps' in fit_dict:
                # We add this to the kwargs only if it is explicitly provided
                # because we have observed recent lmfit versions showing a
                # warning when passing this parameter.
                fit_kwargs['steps'] = fit_dict['steps']

            model = fit_dict.get('model', None)
            if model is None:
                fit_fn = fit_dict.get('fit_fn', None)
                model = fit_dict.get('model', lmfit.Model(fit_fn))
            fit_guess_fn = fit_dict.get('fit_guess_fn', None)
            if fit_guess_fn is None and fit_dict.get('fit_guess', True):
                fit_guess_fn = model.guess

            if guess_pars is None:
                if fit_guess_fn is not None:
                    # a fit function should return lmfit parameter objects
                    # but can also work by returning a dictionary of guesses
                    guess_pars = fit_guess_fn(**fit_yvals, **fit_xvals, **guessfn_pars)
                    if not isinstance(guess_pars, lmfit.Parameters):
                        for gd_key, val in list(guess_pars.items()):
                            model.set_param_hint(gd_key, **val)
                        guess_pars = model.make_params()

                    if guess_dict is not None:
                        for gd_key, val in guess_dict.items():
                            for attr, attr_val in val.items():
                                # e.g. setattr(guess_pars['frequency'], 'value', 20e6)
                                setattr(guess_pars[gd_key], attr, attr_val)
                    # A guess can also be specified as a dictionary.
                    # additionally this can be used to overwrite values
                    # from the guess functions.
                elif guess_dict is not None:
                    for key, val in list(guess_dict.items()):
                        model.set_param_hint(key, **val)
                    guess_pars = model.make_params()
            fit_dict['fit_res'] = model.fit(**fit_xvals, **fit_yvals, method=method,
                                            params=guess_pars, **fit_kwargs)

            self.fit_res[key] = fit_dict['fit_res']

    def save_fit_results(self):
        """
        Saves the fit results
        """

        # Check weather there is any data to save
        if hasattr(self, 'fit_res') and self.fit_res is not None:
            fn = self._get_analysis_result_file_path()

            try:
                os.mkdir(os.path.dirname(fn))
            except FileExistsError:
                pass

            if self.verbose:
                print('Saving fitting results to %s' % fn)

            with h5py.File(fn, 'a') as data_file:
                try:
                    analysis_group = hdf5_io.get_hdf_group_by_name(
                        data_file, "Analysis")

                    # Iterate over all the fit result dicts as not to
                    # overwrite old/other analysis
                    for fr_key, fit_res in self.fit_res.items():
                        try:
                            fr_group = analysis_group.create_group(fr_key)
                        except ValueError:
                            # If the analysis sub group already exists
                            # (each fr_key should be unique).
                            # Delete the old group and create a new group
                            # (overwrite).
                            del analysis_group[fr_key]
                            fr_group = analysis_group.create_group(fr_key)

                        d = self._convert_dict_rec(copy.deepcopy(fit_res))
                        hdf5_io.write_dict_to_hdf5(d, entry_point=fr_group)
                except Exception as e:
                    data_file.close()
                    raise e

    def _get_analysis_result_file_path(self) -> str:
        """Gets full path to analysis result file.

        Returns:
            str: full path to analysis result file.
        """
        fn = self.options_dict.get('analysis_result_file', False)
        if fn == False:
            if self.raw_data_dict and isinstance(self.raw_data_dict, tuple):
                timestamp = self.raw_data_dict[0]['timestamp']
            else:
                timestamp = self.raw_data_dict['timestamp']
            fn = a_tools.measurement_filename(a_tools.get_folder(
                timestamp))
        return fn

    def save_processed_data(self, key=None, overwrite=True):
        """
        Saves data from the processed data dictionary to the hdf5 file
        
        Args:
            key: key of the data to save. All processed data is saved by 
                 default.
        """
        # default: get all keys from proc_data_dict
        if key is None:
            try:
                key = list(self.proc_data_dict.keys())
            except:
                # in case proc_data_dict does not exist
                pass
        if isinstance(key, (list, set)):
            for k in key:
                self.save_processed_data(k)
            return

        # Check weather there is any data to save
        if hasattr(self, 'proc_data_dict') and self.proc_data_dict is not None \
                and key in self.proc_data_dict:
            fn = self._get_analysis_result_file_path()

            try:
                os.mkdir(os.path.dirname(fn))
            except FileExistsError:
                pass

            if self.verbose:
                print('Saving fitting results to %s' % fn)

            with h5py.File(fn, 'a') as data_file:
                try:
                    analysis_group = hdf5_io.get_hdf_group_by_name(
                        data_file, "Analysis")
                    proc_data_group = hdf5_io.get_hdf_group_by_name(
                        analysis_group, "Processed data")

                    if key in proc_data_group.keys():
                        del proc_data_group[key]

                    d = {key: self.proc_data_dict[key]}
                    hdf5_io.write_dict_to_hdf5(d, entry_point=proc_data_group,
                                       overwrite=overwrite)
                except Exception as e:
                    data_file.close()
                    raise e

    @staticmethod
    def _convert_dict_rec(obj):
        try:
            # is iterable?
            for k in obj:
                obj[k] = BaseDataAnalysis._convert_dict_rec(obj[k])
        except TypeError:
            if isinstance(obj, lmfit.model.ModelResult):
                obj = BaseDataAnalysis._flatten_lmfit_modelresult(obj)
            else:
                obj = str(obj)
        return obj

    @staticmethod
    def _flatten_lmfit_modelresult(model):
        assert type(model) is lmfit.model.ModelResult
        dic = OrderedDict()
        dic['success'] = model.success
        dic['message'] = model.message
        dic['params'] = {}
        for param_name in model.params:
            dic['params'][param_name] = {}
            param = model.params[param_name]
            for k in param.__dict__:
                if k == '_val':
                    dic['params'][param_name]['value'] = getattr(param, k)
                else:
                    if not k.startswith('_') and k not in ['from_internal', ]:
                        dic['params'][param_name][k] = getattr(param, k)
        return dic

    def plot(self, key_list=None, axs_dict=None, presentation_mode=None,
             transparent_background=None, no_label=False, fig_id=None):
        """Plot figures defined in self.plot_dict.

        Args.
            key_list (list): list of keys in self.plot_dicts.
            axs_dict (dict): will be used to define self.axs.
            presentation_mode (bool): whether to prepare for presentation.
            transparent_background (bool): if true, figures will have
                transparent background.
            no_label (bool): whether figure should have a label.
            fig_id (str): figure id. If passed, only specified figure will be
                plotted.
        """
        self._prepare_for_plot(key_list, axs_dict, no_label)
        if presentation_mode is None:
            presentation_mode = self.presentation_mode
        if transparent_background is None:
            transparent_background = self.transparent_background
        if presentation_mode:
            self.plot_for_presentation(self.key_list, transparent_background)
        else:
            self._plot(self.key_list, transparent_background, fig_id=fig_id)

    def plot_for_gui(self, fig_id: str) -> Tuple[Figure, Union[Axes, np.array]]:
        """Prepares and creates a plot for GUI and returns one figure and axes.

        Args:
            fig_id: figure id from `self.plot_dicts` to be plotted.

        Returns:
            tuple: with `Figure` and either `Axes` or `np.array` with
                multiple `Axes`.
        """
        self._prepare_for_plot(key_list='auto')
        self._plot(key_list=self.key_list, fig_id=fig_id)

        figure = None
        if isinstance(self.axs[fig_id], Axes):
            figure = self.axs[fig_id].get_figure()
        elif isinstance(self.axs[fig_id], np.ndarray):
            for axis in self.axs[fig_id]:
                figure = axis.get_figure()

        return figure, self.axs[fig_id]

    def _prepare_for_plot(self, key_list=None, axs_dict=None, no_label=False):
        """
        Goes over the entries in self.plot_dict specified by key_list, and
        prepares them for plotting. If key_list is None, the keys of
        self.plot_dicts will be used.

        Args.
            key_list (list): list of keys in self.plot_dicts
            axs_dict (dict): will be used to define self.axs
            no_label (bool): whether figure should have a label
        """
        if axs_dict is not None:
            for key, val in list(axs_dict.items()):
                self.axs[key] = val
        if key_list == 'auto':
            key_list = self.auto_keys
        if key_list is None:
            key_list = self.plot_dicts.keys()
        if type(key_list) is str:
            key_list = [key_list]
        self.key_list = key_list

        for key in key_list:
            # go over all the plot_dicts
            pdict = self.plot_dicts[key]
            if 'no_label' not in pdict:
                pdict['no_label'] = no_label
            # Use the key of the plot_dict if no ax_id is specified
            pdict['fig_id'] = pdict.get('fig_id', key)
            pdict['ax_id'] = pdict.get('ax_id', None)

            if isinstance(pdict['ax_id'], str):
                pdict['fig_id'] = pdict['ax_id']
                pdict['ax_id'] = None

            if pdict['fig_id'] not in self.axs:
                # This fig variable should perhaps be a different
                # variable for each plot!!
                # This might fix a bug.
                self.figs[pdict['fig_id']], self.axs[pdict['fig_id']] = plt.subplots(
                    pdict.get('numplotsy', 1), pdict.get('numplotsx', 1),
                    sharex=pdict.get('sharex', False),
                    sharey=pdict.get('sharey', False),
                    figsize=pdict.get('plotsize', None),
                    gridspec_kw=pdict.get('gridspec_kw', None),
                    # plotsize None uses .rc_default of matplotlib
                )
                if pdict.get('3d', False):
                    self.axs[pdict['fig_id']].remove()
                    self.axs[pdict['fig_id']] = Axes3D(
                        self.figs[pdict['fig_id']],
                        azim=pdict.get('3d_azim', -35),
                        elev=pdict.get('3d_elev', 35))
                    self.axs[pdict['fig_id']].patch.set_alpha(0)

        # Allows to specify a cax (axis for plotting a colorbar) by its
        # index, instead of the axis object itself (since the axes are not
        # created yet in the plot_dicts)
        ax_keys = ['cax']
        for key in key_list:
            pdict = self.plot_dicts[key]
            for ak in ax_keys:
                if isinstance(i := pdict.get(ak + '_id'), int):
                    pdict[ak] = self.axs[pdict['fig_id']].flatten()[i]

    def _plot(self, key_list, transparent_background=False, fig_id=None):
        """Creates the figures specified by key_list.

        Args:
            key_list (list): list of keys in self.plot_dicts.
            transparent_background (bool): if true, figures will have
                transparent background.
            fig_id (str): figure id. If passed only specified figure will be
                plotted.

        Raises:
            ValueError: in case the used plot function is not valid.
        """
        for key in key_list:
            pdict = self.plot_dicts[key]
            if fig_id and pdict['fig_id'] != fig_id:
                continue
            plot_touching = pdict.get('touching', False)

            if type(pdict['plotfn']) is str:
                plotfn = getattr(self, pdict['plotfn'])
            else:
                plotfn = pdict['plotfn']

            # used to ensure axes are touching
            if plot_touching:
                self.axs[pdict['fig_id']].figure.subplots_adjust(wspace=0,
                                                                 hspace=0)

            # Check if pdict is one of the accepted arguments, these are
            # the plotting functions in the analysis base class.
            if 'pdict' in signature(plotfn).parameters:
                if pdict['ax_id'] is None:
                    plotfn(pdict=pdict, axs=self.axs[pdict['fig_id']])
                else:
                    plotfn(pdict=pdict,
                           axs=self.axs[pdict['fig_id']].flatten()[
                               pdict['ax_id']])
                    self.axs[pdict['fig_id']].flatten()[
                        pdict['ax_id']].figure.subplots_adjust(
                        hspace=0.35)

            # most normal plot functions also work, it is required
            # that these accept an "ax" argument to plot on and **kwargs
            # the pdict is passed in as kwargs to such a function
            elif 'ax' in signature(plotfn).parameters:
                # Calling the function passing along anything
                # defined in the specific plot dict as kwargs
                if pdict['ax_id'] is None:
                    plotfn(ax=self.axs[pdict['fig_id']], **pdict)
                else:
                    plotfn(pdict=pdict,
                           axs=self.axs[pdict['fig_id']].flatten()[
                               pdict['ax_id']])
                    self.axs[pdict['fig_id']].flatten()[
                        pdict['ax_id']].figure.subplots_adjust(
                        hspace=0.35)
            else:
                raise ValueError(
                    '"{}" is not a valid plot function'.format(plotfn))

            if transparent_background and 'fig_id' in pdict:
                # transparent background around axes for presenting data
                self.figs[pdict['fig_id']].patch.set_alpha(0)

        self.format_datetime_xaxes(key_list)
        self.add_to_plots(key_list=key_list)

    def get_fig_ids(self) -> np.ndarray:
        """Gets unique figure ids from `self.plot_dicts`.

        Returns:
            np.ndarray: array of unique figure ids.
        """
        fig_ids = []
        for name, item in self.plot_dicts.items():
            fig_ids.append(item['fig_id'])

        return np.unique(fig_ids)

    def add_to_plots(self, key_list=None):
        pass

    def format_datetime_xaxes(self, key_list):
        for key in key_list:
            pdict = self.plot_dicts[key]
            # this check is needed as not all plots have xvals e.g., plot_text
            if 'xvals' in pdict.keys():
                if (type(pdict['xvals'][0]) is datetime.datetime and
                        key in self.axs.keys()):
                    self.axs[key].figure.autofmt_xdate()

    def plot_for_presentation(self, key_list=None, transparent_background=True):
        """
        Prepares and produces plots for presentation.
        Args.
            key_list (list): list of keys in self.plot_dicts
        """
        if key_list is None:
            key_list = list(self.plot_dicts.keys())
        for key in key_list:
            self.plot_dicts[key]['title'] = None

        self._plot(key_list, transparent_background)

    def plot_bar(self, pdict, axs):
        pfunc = getattr(axs, pdict.get('func', 'bar'))
        # xvals interpreted as edges for a bar plot
        plot_xedges = pdict.get('xvals', None)
        if plot_xedges is None:
            plot_centers = pdict['xcenters']
            plot_xwidth = pdict['xwidth']
        else:
            plot_xwidth = (plot_xedges[1:] - plot_xedges[:-1])
            # center is left edge + width/2
            plot_centers = plot_xedges[:-1] + plot_xwidth / 2
        plot_yvals = pdict['yvals']
        plot_xlabel = pdict.get('xlabel', None)
        plot_ylabel = pdict.get('ylabel', None)
        plot_xunit = pdict.get('xunit', None)
        plot_yunit = pdict.get('yunit', None)
        plot_xtick_loc = pdict.get('xtick_loc', None)
        plot_ytick_loc = pdict.get('ytick_loc', None)
        plot_xtick_rotation = pdict.get('xtick_rotation', None)
        plot_ytick_rotation = pdict.get('ytick_rotation', None)
        plot_xtick_labels = pdict.get('xtick_labels', None)
        plot_ytick_labels = pdict.get('ytick_labels', None)
        plot_title = pdict.get('title', None)
        plot_xrange = pdict.get('xrange', None)
        plot_yrange = pdict.get('yrange', None)
        plot_barkws = pdict.get('bar_kws', {})
        plot_multiple = pdict.get('multiple', False)
        dataset_desc = pdict.get('setdesc', '')
        dataset_label = pdict.get('setlabel', list(range(len(plot_yvals))))
        do_legend = pdict.get('do_legend', False)
        plot_touching = pdict.get('touching', False)

        if plot_multiple:
            p_out = []
            for ii, this_yvals in enumerate(plot_yvals):
                p_out.append(pfunc(plot_centers, this_yvals, width=plot_xwidth,
                                   color=gco(ii, len(plot_yvals) - 1),
                                   label='%s%s' % (dataset_desc, dataset_label[ii]),
                                   **plot_barkws))

        else:
            p_out = pfunc(plot_centers, plot_yvals, width=plot_xwidth,
                          label='%s%s' % (dataset_desc, dataset_label),
                          **plot_barkws)

        if plot_xrange is not None:
            axs.set_xlim(*plot_xrange)
        if plot_yrange is not None:
            axs.set_ylim(*plot_yrange)
        if plot_xlabel is not None:
            set_axis_label('x', axs, plot_xlabel, plot_xunit)
        if plot_ylabel is not None:
            set_axis_label('y', axs, plot_ylabel, plot_yunit)
        if plot_xtick_labels is not None:
            axs.xaxis.set_ticklabels(plot_xtick_labels)
        if plot_ytick_labels is not None:
            axs.yaxis.set_ticklabels(plot_ytick_labels)
        if plot_xtick_loc is not None:
            axs.xaxis.set_ticks(plot_xtick_loc)
        if plot_ytick_loc is not None:
            axs.yaxis.set_ticks(plot_ytick_loc)
        if plot_xtick_rotation is not None:
            for tick in axs.get_xticklabels():
                tick.set_rotation(plot_xtick_rotation)
        if plot_ytick_rotation is not None:
            for tick in axs.get_yticklabels():
                tick.set_rotation(plot_ytick_rotation)

        if plot_title is not None:
            axs.set_title(plot_title)

        if do_legend:
            legend_ncol = pdict.get('legend_ncol', 1)
            legend_title = pdict.get('legend_title', None)
            legend_pos = pdict.get('legend_pos', 'best')
            axs.legend(title=legend_title, loc=legend_pos, ncol=legend_ncol)

        if plot_touching:
            axs.figure.subplots_adjust(wspace=0, hspace=0)

        if self.tight_fig:
            axs.figure.tight_layout()

        pdict['handles'] = p_out

    def plot_bar3D(self, pdict, axs):
        pfunc = axs.bar3d
        plot_xvals = pdict['xvals']
        plot_yvals = pdict['yvals']
        plot_zvals = pdict['zvals']
        plot_xlabel = pdict.get('xlabel', None)
        plot_ylabel = pdict.get('ylabel', None)
        plot_zlabel = pdict.get('zlabel', None)
        plot_xunit = pdict.get('xunit', None)
        plot_yunit = pdict.get('yunit', None)
        plot_zunit = pdict.get('zunit', None)
        plot_color = pdict.get('color', None)
        plot_colormap = pdict.get('colormap', None)
        plot_title = pdict.get('title', None)
        plot_xrange = pdict.get('xrange', None)
        plot_yrange = pdict.get('yrange', None)
        plot_zrange = pdict.get('zrange', None)
        plot_barkws = pdict.get('bar_kws', {})
        plot_barwidthx = pdict.get('bar_widthx', None)
        plot_barwidthy = pdict.get('bar_widthy', None)
        plot_xtick_rotation = pdict.get('xtick_rotation', None)
        plot_ytick_rotation = pdict.get('ytick_rotation', None)
        plot_xtick_loc = pdict.get('xtick_loc', None)
        plot_ytick_loc = pdict.get('ytick_loc', None)
        plot_xtick_labels = pdict.get('xtick_labels', None)
        plot_ytick_labels = pdict.get('ytick_labels', None)
        do_legend = pdict.get('do_legend', False)

        xpos, ypos = np.meshgrid(plot_xvals, plot_yvals)
        xpos = xpos.T.flatten()
        ypos = ypos.T.flatten()
        zpos = np.zeros_like(xpos)
        if plot_barwidthx is None:
            plot_barwidthx = plot_xvals[1] - plot_xvals[0]
        if not hasattr(plot_barwidthx, '__iter__'):
            plot_barwidthx = np.ones_like(zpos) * plot_barwidthx
        if plot_barwidthy is None:
            plot_barwidthy = plot_yvals[1] - plot_yvals[0]
        if not hasattr(plot_barwidthy, '__iter__'):
            plot_barwidthy = np.ones_like(zpos) * plot_barwidthy
        plot_barheight = plot_zvals.flatten()

        if 'color' in plot_barkws:
            plot_color = plot_barkws.pop('color')
        else:
            if plot_colormap is not None:
                # plot_color assumed to be floats
                if hasattr(plot_color, '__iter__') and \
                        hasattr(plot_color[0], '__iter__'):
                    plot_color = np.array(plot_color).flatten()
                plot_color = plot_colormap(plot_color)
            else:
                # plot_color assumed to be RGBA tuple(s)
                if hasattr(plot_color[0], '__iter__') and \
                        hasattr(plot_color[0][0], '__iter__'):
                    plot_color = np.array(plot_color)
                    plot_color = plot_color.reshape((-1, plot_color.shape[-1]))
                elif not hasattr(plot_color[0], '__iter__'):
                    plot_color = np.array(plot_color)
                    n = plot_zvals.size
                    plot_color = np.repeat(plot_color, n).reshape(-1, n).T

        zsort = plot_barkws.pop('zsort', 'max')
        p_out = pfunc(xpos - plot_barwidthx / 2, ypos - plot_barwidthy / 2, zpos,
                      plot_barwidthx, plot_barwidthy, plot_barheight,
                      color=plot_color,
                      zsort=zsort, **plot_barkws)

        if plot_xtick_labels is not None:
            axs.xaxis.set_ticklabels(plot_xtick_labels)
        if plot_ytick_labels is not None:
            axs.yaxis.set_ticklabels(plot_ytick_labels)
        if plot_xtick_loc is not None:
            axs.xaxis.set_ticks(plot_xtick_loc)
        if plot_ytick_loc is not None:
            axs.yaxis.set_ticks(plot_ytick_loc)
        if plot_xtick_rotation is not None:
            for tick in axs.get_xticklabels():
                tick.set_rotation(plot_xtick_rotation)
        if plot_ytick_rotation is not None:
            for tick in axs.get_yticklabels():
                tick.set_rotation(plot_ytick_rotation)

        if plot_xrange is not None:
            axs.set_xlim(*plot_xrange)
        if plot_yrange is not None:
            axs.set_ylim(*plot_yrange)
        if plot_zrange is not None:
            axs.set_zlim3d(*plot_zrange)
        if plot_xlabel is not None:
            set_axis_label('x', axs, plot_xlabel, plot_xunit)
        if plot_ylabel is not None:
            set_axis_label('y', axs, plot_ylabel, plot_yunit)
        if plot_zlabel is not None:
            set_axis_label('z', axs, plot_zlabel, plot_zunit)
        if plot_title is not None:
            axs.set_title(plot_title)

        if do_legend:
            legend_kws = pdict.get('legend_kws', {})
            legend_entries = pdict.get('legend_entries', [])
            legend_artists = [entry[0] for entry in legend_entries]
            legend_labels = [entry[1] for entry in legend_entries]
            axs.legend(legend_artists, legend_labels, **legend_kws)

        if self.tight_fig:
            axs.figure.tight_layout()

        if pdict.get('colorbar', True) and plot_colormap is not None:
            self.plot_colorbar(axs=axs, pdict=pdict)

        pdict['handles'] = p_out

    def plot_line(self, pdict, axs):
        """
        Basic line plotting function.
        Takes either an x and y array or a list of x and y arrays.
        Detection happens based on types of the data
        """

        # if a y or xerr is specified, used the errorbar-function
        plot_linekws = pdict.get('line_kws', {})
        xerr = pdict.get('xerr', None)
        yerr = pdict.get('yerr', None)
        if xerr is not None or yerr is not None:
            pdict['func'] = pdict.get('func', 'errorbar')
            if yerr is not None:
                plot_linekws['yerr'] = plot_linekws.get('yerr', yerr)
            if xerr is not None:
                plot_linekws['xerr'] = plot_linekws.get('xerr', xerr)

        pdict['line_kws'] = plot_linekws
        plot_xvals = pdict['xvals']
        plot_yvals = pdict['yvals']
        plot_xlabel = pdict.get('xlabel', None)
        plot_ylabel = pdict.get('ylabel', None)
        plot_xunit = pdict.get('xunit', None)
        plot_yunit = pdict.get('yunit', None)
        plot_xtick_labels = pdict.get('xtick_labels', None)
        plot_ytick_labels = pdict.get('ytick_labels', None)
        plot_xtick_loc = pdict.get('xtick_loc', None)
        plot_ytick_loc = pdict.get('ytick_loc', None)
        plot_xtick_rotation = pdict.get('xtick_rotation', 90)
        plot_ytick_rotation = pdict.get('ytick_rotation', 0)
        plot_title = pdict.get('title', None)
        plot_xrange = pdict.get('xrange', None)
        plot_yrange = pdict.get('yrange', None)
        plot_yscale = pdict.get('yscale', None)
        plot_xscale = pdict.get('xscale', None)
        plot_grid = pdict.get('grid', None)
        plot_title_pad = pdict.get('titlepad', 0) # in figure coords
        if pdict.get('color', False):
            plot_linekws['color'] = pdict.get('color')

        plot_linekws['alpha'] = pdict.get('alpha', 1)
        # plot_multiple = pdict.get('multiple', False)
        plot_linestyle = pdict.get('linestyle', '-')
        plot_marker = pdict.get('marker', 'o')
        dataset_desc = pdict.get('setdesc', '')
        if np.ndim(plot_yvals) == 2:
            default_labels = list(range(len(plot_yvals)))
        elif np.ndim(plot_yvals) == 1:
            default_labels = [0]
        else:
            raise ValueError("number of plot_yvals not understood")
        dataset_label = pdict.get('setlabel', default_labels)
        do_legend = pdict.get('do_legend', False)

        # Detect if two arrays/lists of x and yvals are passed or a list
        # of x-arrays and a list of y-arrays
        if (isinstance(plot_xvals[0], numbers.Number) or
                isinstance(plot_xvals[0], datetime.datetime)):
            plot_multiple = False
        else:
            plot_multiple = True
            assert (len(plot_xvals) == len(plot_yvals))
            assert (len(plot_xvals[0]) == len(plot_yvals[0]))

        if plot_multiple:
            p_out = []
            len_color_cycle = pdict.get('len_color_cycle', len(plot_yvals))
            # Default gives max contrast
            cmap = pdict.get('cmap', 'tab10')  # Default matplotlib cycle
            colors = get_color_list(len_color_cycle, cmap)
            if cmap == 'tab10':
                len_color_cycle = min(10, len_color_cycle)

            # plot_*vals is the list of *vals arrays
            pfunc = getattr(axs, pdict.get('func', 'plot'))
            for i, (xvals, yvals) in enumerate(zip(plot_xvals, plot_yvals)):
                p_out.append(pfunc(xvals, yvals,
                                   linestyle=plot_linestyle,
                                   marker=plot_marker,
                                   color=plot_linekws.pop(
                                       'color', colors[i % len_color_cycle]),
                                   label='%s%s' % (
                                       dataset_desc, dataset_label[i]),
                                   **plot_linekws))

        else:
            pfunc = getattr(axs, pdict.get('func', 'plot'))
            p_out = pfunc(plot_xvals, plot_yvals,
                          linestyle=plot_linestyle, marker=plot_marker,
                          label='%s%s' % (dataset_desc, dataset_label),
                          **plot_linekws)

        if plot_xrange is None:
            pass  # Do not set xlim if xrange is None as the axs gets reused
        else:
            xmin, xmax = plot_xrange
            axs.set_xlim(xmin, xmax)

        if plot_title is not None:
            axs.figure.text(0.5, 1 + plot_title_pad, plot_title,
                            horizontalalignment='center',
                            verticalalignment='bottom',
                            transform=axs.transAxes)
            # axs.set_title(plot_title)

        if do_legend:
            legend_ncol = pdict.get('legend_ncol', 1)
            legend_title = pdict.get('legend_title', None)
            legend_pos = pdict.get('legend_pos', 'best')
            legend_frameon = pdict.get('legend_frameon', False)
            legend_bbox_to_anchor = pdict.get('legend_bbox_to_anchor', None)
            legend_fontsize= pdict.get('legend_fontsize', None)
            # print('legend', legend_fontsize)
            axs.legend(title=legend_title,
                       loc=legend_pos,
                       ncol=legend_ncol,
                       bbox_to_anchor=legend_bbox_to_anchor,
                       fontsize=legend_fontsize,
                       frameon=legend_frameon)

        if plot_xlabel is not None:
            set_axis_label('x', axs, plot_xlabel, plot_xunit)
        if plot_ylabel is not None:
            set_axis_label('y', axs, plot_ylabel, plot_yunit)
        if plot_yrange is not None:
            ymin, ymax = plot_yrange
            axs.set_ylim(ymin, ymax)
        if plot_yscale is not None:
            axs.set_yscale(plot_yscale)
        if plot_xscale is not None:
            axs.set_xscale(plot_xscale)
        if plot_grid:
            axs.grid(True)

        if plot_xtick_loc is not None:
            axs.xaxis.set_ticks(plot_xtick_loc)
        if plot_ytick_loc is not None:
            axs.yaxis.set_ticks(plot_ytick_loc)
        if plot_xtick_labels is not None:
            axs.xaxis.set_ticklabels(plot_xtick_labels,
                                     rotation=plot_xtick_rotation)
        if plot_ytick_labels is not None:
            axs.yaxis.set_ticklabels(plot_ytick_labels,
                                     rotation=plot_ytick_rotation)

        if self.tight_fig:
            axs.figure.tight_layout()

            # Need to set labels again, because tight_layout can screw them up
            if plot_xlabel is not None:
                set_axis_label('x', axs, plot_xlabel, plot_xunit)
            if plot_ylabel is not None:
                set_axis_label('y', axs, plot_ylabel, plot_yunit)

        pdict['handles'] = p_out

    def plot_yslices(self, pdict, axs):
        pfunc = getattr(axs, pdict.get('func', 'plot'))
        plot_xvals = pdict['xvals']
        plot_yvals = pdict['yvals']
        plot_slicevals = pdict['slicevals']
        plot_xlabel = pdict['xlabel']
        plot_ylabel = pdict['ylabel']
        plot_nolabel = pdict.get('no_label', False)
        plot_title = pdict['title']
        slice_idxs = pdict['sliceidxs']
        slice_label = pdict.get('slicelabel', '')
        slice_units = pdict.get('sliceunits', '')
        do_legend = pdict.get('do_legend', True)
        plot_xrange = pdict.get('xrange', None)
        plot_yrange = pdict.get('yrange', None)

        plot_xvals_step = plot_xvals[1] - plot_xvals[0]

        for ii, idx in enumerate(slice_idxs):
            if len(slice_idxs) == 1:
                pfunc(plot_xvals, plot_yvals[idx], '-bo',
                      label='%s = %.2f %s' % (
                          slice_label, plot_slicevals[idx], slice_units))
            else:
                if ii == 0 or ii == len(slice_idxs) - 1:
                    pfunc(plot_xvals, plot_yvals[idx], '-o',
                          color=gco(ii, len(slice_idxs) - 1),
                          label='%s = %.2f %s' % (
                              slice_label, plot_slicevals[idx], slice_units))
                else:
                    pfunc(plot_xvals, plot_yvals[idx], '-o',
                          color=gco(ii, len(slice_idxs) - 1))
        if plot_xrange is None:
            xmin, xmax = np.min(plot_xvals) - plot_xvals_step / \
                         2., np.max(plot_xvals) + plot_xvals_step / 2.
        else:
            xmin, xmax = plot_xrange
        axs.set_xlim(xmin, xmax)

        if not plot_nolabel:
            axs.set_axis_label('x', plot_xlabel)
            axs.set_axis_label('y', plot_ylabel)

        if plot_yrange is not None:
            ymin, ymax = plot_yrange
            axs.set_ylim(ymin, ymax)

        if plot_title is not None:
            axs.set_title(plot_title)

        if do_legend:
            legend_ncol = pdict.get('legend_ncol', 1)
            legend_title = pdict.get('legend_title', None)
            legend_pos = pdict.get('legend_pos', 'best')
            axs.legend(title=legend_title, loc=legend_pos, ncol=legend_ncol)
            legend_pos = pdict.get('legend_pos', 'best')
            # box_props = dict(boxstyle='Square', facecolor='white', alpha=0.6)
            legend = axs.legend(loc=legend_pos, frameon=1)
            frame = legend.get_frame()
            frame.set_alpha(0.8)
            frame.set_linewidth(0)
            frame.set_edgecolor(None)
            legend_framecol = pdict.get('legend_framecol', 'white')
            frame.set_facecolor(legend_framecol)

        if self.tight_fig:
            axs.figure.tight_layout()

    def plot_colorxy(self, pdict, axs):
        """
        This wraps flex_colormesh_plot_vs_xy which excepts data of shape
            x -> 1D array
            y -> 1D array
            z -> 2D array (shaped (xl, yl))
        """
        self.plot_color2D(flex_colormesh_plot_vs_xy, pdict, axs)

    def plot_colorx(self, pdict, axs):
        """
        This wraps flex_color_plot_vs_x which excepts data of shape
            x -> 1D array
            y -> list "xl" 1D arrays
            z -> list "xl" 1D arrays
        """

        self.plot_color2D(flex_color_plot_vs_x, pdict, axs)

    def plot_contourf(self, pdict, axs):
        """
        This wraps contourf_plot which excepts data of shape
            x -> 2D array
            y -> 2D array
            z -> 2D array (same shape as x and y)
        """
        self.plot_color2D(contourf_plot, pdict, axs)

    def plot_color2D_grid_idx(self, pfunc, pdict, axs, idx):
        pfunc(pdict, np.ravel(axs)[idx])

    def plot_color2D_grid(self, pdict, axs):
        color2D_pfunc = pdict.get('pfunc', self.plot_colorxy)
        num_elements = len(pdict['zvals'])
        num_axs = axs.size
        if num_axs > num_elements:
            max_plot = num_elements
        else:
            max_plot = num_axs
        plot_idxs = pdict.get('plot_idxs', None)
        if plot_idxs is None:
            plot_idxs = list(range(max_plot))
        else:
            plot_idxs = plot_idxs[:max_plot]
        this_pdict = {key: val for key, val in list(pdict.items())}
        if pdict.get('sharex', False):
            this_pdict['xlabel'] = ''
        if pdict.get('sharey', False):
            this_pdict['ylabel'] = ''

        box_props = dict(boxstyle='Square', facecolor='white', alpha=0.7)
        plot_axlabels = pdict.get('axlabels', None)

        for ii, idx in enumerate(plot_idxs):
            this_pdict['zvals'] = np.squeeze(pdict['zvals'][idx])
            if ii != 0:
                this_pdict['title'] = None
            else:
                this_pdict['title'] = pdict['title']
            self.plot_color2D_grid_idx(color2D_pfunc, this_pdict, axs, ii)
            if plot_axlabels is not None:
                np.ravel(axs)[idx].text(
                    0.95, 0.9, plot_axlabels[idx],
                    transform=np.ravel(axs)[idx].transAxes, fontsize=16,
                    verticalalignment='center', horizontalalignment='right',
                    bbox=box_props)
        if pdict.get('sharex', False):
            for ax in axs[-1]:
                ax.set_axis_label('x', pdict['xlabel'])
        if pdict.get('sharey', False):
            for ax in axs:
                ax[0].set_axis_label('y', pdict['ylabel'])

    def plot_color2D(self, pfunc, pdict, axs):
        """

        """
        plot_xvals = pdict['xvals']
        plot_yvals = pdict['yvals']
        plot_cbar = pdict.get('plotcbar', True)
        plot_cmap = pdict.get('cmap', 'viridis')
        plot_cmap_levels = pdict.get('cmap_levels', None)
        plot_aspect = pdict.get('aspect', None)
        plot_zrange = pdict.get('zrange', None)
        plot_yrange = pdict.get('yrange', None)
        plot_xrange = pdict.get('xrange', None)
        plot_xwidth = pdict.get('xwidth', None)
        plot_xtick_labels = pdict.get('xtick_labels', None)
        plot_ytick_labels = pdict.get('ytick_labels', None)
        plot_xtick_loc = pdict.get('xtick_loc', None)
        plot_ytick_loc = pdict.get('ytick_loc', None)
        plot_xtick_rotation = pdict.get('xtick_rotation', 90)
        plot_ytick_rotation = pdict.get('ytick_rotation', 0)
        plot_transpose = pdict.get('transpose', False)
        plot_nolabel = pdict.get('no_label', False)
        plot_nolabel_units = pdict.get('no_label_units', False)
        plot_normalize = pdict.get('normalize', False)
        plot_logzscale = pdict.get('logzscale', False)
        plot_logxscale = pdict.get('logxscale', False)
        plot_logyscale = pdict.get('logyscale', False)
        plot_origin = pdict.get('origin', 'lower')

        if plot_logzscale:
            plot_zvals = np.log10(pdict['zvals'] / plot_logzscale)
        else:
            plot_zvals = pdict['zvals']

        if plot_xwidth is not None:
            plot_xvals_step = 0
            plot_yvals_step = 0
        else:
            plot_xvals_step = (abs(np.max(plot_xvals) - np.min(plot_xvals)) /
                               len(plot_xvals))
            plot_yvals_step = (abs(self._globalmax(plot_yvals) - self._globalmin(plot_yvals)) /
                               len(plot_yvals))
            # plot_yvals_step = plot_yvals[1]-plot_yvals[0]

        if plot_zrange is not None:
            fig_clim = plot_zrange
        else:
            fig_clim = [None, None]

        trace = {}
        block = {}
        if self.do_individual_traces:
            trace['xvals'] = plot_xvals
            trace['yvals'] = plot_yvals
            trace['zvals'] = plot_zvals
        else:
            trace['yvals'] = [plot_yvals]
            trace['xvals'] = [plot_xvals]
            trace['zvals'] = [plot_zvals]

        block['xvals'] = [trace['xvals']]
        block['yvals'] = [trace['yvals']]
        block['zvals'] = [trace['zvals']]

        for ii in range(len(block['zvals'])):
            traces = {}
            for key, vals in block.items():
                traces[key] = vals[ii]
            for tt in range(len(traces['zvals'])):
                if self.verbose:
                    (print(t_vals[tt].shape) for key, t_vals in traces.items())
                if plot_xwidth is not None:
                    xwidth = plot_xwidth[tt]
                else:
                    xwidth = None
                out = pfunc(ax=axs,
                            xwidth=xwidth,
                            clim=fig_clim, cmap=plot_cmap,
                            levels=plot_cmap_levels,
                            xvals=traces['xvals'][tt],
                            yvals=traces['yvals'][tt],
                            zvals=traces['zvals'][tt],
                            transpose=plot_transpose,
                            normalize=plot_normalize)

        if plot_logxscale:
            axs.set_xscale('log')
        if plot_logyscale:
            axs.set_yscale('log')

        if plot_xrange is None:
            if plot_xwidth is not None:
                xmin, xmax = min([min(xvals) - plot_xwidth[tt] / 2
                                  for tt, xvals in enumerate(plot_xvals)]), \
                             max([max(xvals) + plot_xwidth[tt] / 2
                                  for tt, xvals in enumerate(plot_xvals)])
            else:
                xmin = np.min(plot_xvals) - plot_xvals_step / 2
                xmax = np.max(plot_xvals) + plot_xvals_step / 2
        else:
            xmin, xmax = plot_xrange
        if plot_transpose:
            axs.set_ylim(xmin, xmax)
        else:
            axs.set_xlim(xmin, xmax)

        if plot_yrange is None:
            if plot_xwidth is not None:
                ymin_list, ymax_list = [], []
                for ytraces in block['yvals']:
                    ymin_trace, ymax_trace = [], []
                    for yvals in ytraces:
                        ymin_trace.append(min(yvals))
                        ymax_trace.append(max(yvals))
                    ymin_list.append(min(ymin_trace))
                    ymax_list.append(max(ymax_trace))
                ymin = min(ymin_list)
                ymax = max(ymax_list)
            else:
                ymin = self._globalmin(plot_yvals) - plot_yvals_step / 2.
                ymax = self._globalmax(plot_yvals) + plot_yvals_step / 2.
        else:
            ymin, ymax = plot_yrange
        if plot_transpose:
            axs.set_xlim(ymin, ymax)
        else:
            axs.set_ylim(ymin, ymax)

        # FIXME Ignores thranspose option. Is it ok?
        if plot_xtick_labels is not None:
            axs.xaxis.set_ticklabels(plot_xtick_labels,
                                     rotation=plot_xtick_rotation)
        if plot_ytick_labels is not None:
            axs.yaxis.set_ticklabels(plot_ytick_labels,
                                     rotation=plot_ytick_rotation)
        if plot_xtick_loc is not None:
            axs.xaxis.set_ticks(plot_xtick_loc)
        if plot_ytick_loc is not None:
            axs.yaxis.set_ticks(plot_ytick_loc)
        if plot_origin == 'upper':
            axs.invert_yaxis()

        if plot_aspect is not None:
            axs.set_aspect(plot_aspect)

        if not plot_nolabel:
            self.label_color2D(pdict, axs)
        if plot_nolabel_units:
            axs.set_xlabel(pdict['xlabel'])
            axs.set_ylabel(pdict['ylabel'])

        axs.cmap = out['cmap']
        if plot_cbar:
            no_label = plot_nolabel
            if plot_nolabel and plot_nolabel_units:
                no_label = False
            self.plot_colorbar(axs=axs, pdict=pdict,
                               no_label=no_label,
                               cax=pdict.get('cax', None),
                               orientation=pdict.get('orientation',
                                                     'vertical'))

    def label_color2D(self, pdict, axs):
        plot_transpose = pdict.get('transpose', False)
        plot_xlabel = pdict['xlabel']
        plot_xunit = pdict['xunit']
        plot_ylabel = pdict['ylabel']
        plot_yunit = pdict['yunit']
        plot_title = pdict.get('title', None)
        if plot_transpose:
            # transpose switches X and Y
            set_axis_label('x', axs, plot_ylabel, plot_yunit)
            set_axis_label('y', axs, plot_xlabel, plot_xunit)
        else:
            set_axis_label('x', axs, plot_xlabel, plot_xunit)
            set_axis_label('y', axs, plot_ylabel, plot_yunit)
        if plot_title is not None:
            axs.figure.text(0.5, 1, plot_title,
                            horizontalalignment='center',
                            verticalalignment='bottom',
                            transform=axs.transAxes)
            # axs.set_title(plot_title)

    def plot_colorbar(self, cax=None, key=None, pdict=None, axs=None,
                      orientation='vertical', no_label=None):
        if key is not None:
            pdict = self.plot_dicts[key]
            axs = self.axs[key]
        else:
            if pdict is None or axs is None:
                raise ValueError(
                    'pdict and axs must be specified'
                    ' when no key is specified.')
        plot_nolabel = pdict.get('no_label', False)
        if no_label is not None:
            plot_nolabel = no_label

        plot_clabel = pdict.get('clabel', None)
        plot_cbarwidth = pdict.get('cbarwidth', '10%')
        plot_cbarpad = pdict.get('cbarpad', '5%')
        plot_ctick_loc = pdict.get('ctick_loc', None)
        plot_ctick_labels = pdict.get('ctick_labels', None)
        if not isinstance(axs, Axes3D):
            cmap = axs.cmap
        else:
            cmap = pdict.get('colormap')
        if cax is None:
            if not isinstance(axs, Axes3D):
                axs.ax_divider = make_axes_locatable(axs)
                axs.cax = axs.ax_divider.append_axes(
                    'right' if orientation == 'vertical' else 'top',
                    size=plot_cbarwidth, pad=plot_cbarpad)
            else:
                plot_cbarwidth = str_to_float(plot_cbarwidth)
                plot_cbarpad = str_to_float(plot_cbarpad)
                axs.cax, _ = mpl.colorbar.make_axes(
                    axs, shrink=1 - plot_cbarwidth - plot_cbarpad, pad=plot_cbarpad,
                    orientation=orientation)
        else:
            axs.cax = cax
        if hasattr(cmap, 'autoscale_None'):
            axs.cbar = plt.colorbar(cmap, cax=axs.cax, orientation=orientation)
        else:
            norm = mpl.colors.Normalize(0, 1)
            axs.cbar = mpl.colorbar.ColorbarBase(axs.cax, cmap=cmap, norm=norm)
        if plot_ctick_loc is not None:
            axs.cbar.set_ticks(plot_ctick_loc)
        if plot_ctick_labels is not None:
            axs.cbar.set_ticklabels(plot_ctick_labels)
        if not plot_nolabel and plot_clabel is not None:
            axs.cbar.set_label(plot_clabel)
        if orientation == 'horizontal':
            axs.cax.xaxis.set_label_position("top")
            axs.cax.xaxis.tick_top()

        if self.tight_fig:
            axs.figure.tight_layout()

    def plot_fit(self, pdict, axs):
        """
        Plots an lmfit fit result object using the plot_line function.
        """
        model = pdict['fit_res'].model
        plot_init = pdict.get('plot_init', False)  # plot the initial guess
        pdict['marker'] = pdict.get('marker', '')  # different default
        plot_linestyle_init = pdict.get('init_linestyle', '--')
        plot_numpoints = pdict.get('num_points', 1000)

        if len(model.independent_vars) == 1:
            independent_var = model.independent_vars[0]
        else:
            raise ValueError('Fit can only be plotted if the model function'
                             ' has one independent variable.')

        x_arr = pdict['fit_res'].userkws[independent_var]
        pdict['xvals'] = np.linspace(np.min(x_arr), np.max(x_arr),
                                     plot_numpoints)
        pdict['yvals'] = model.eval(pdict['fit_res'].params,
                                    **{independent_var: pdict['xvals']})
        if not hasattr(pdict['yvals'], '__iter__'):
            pdict['yvals'] = np.array([pdict['yvals']])
        self.plot_line(pdict, axs)

        if plot_init:
            # The initial guess
            pdict_init = copy.copy(pdict)
            pdict_init['linestyle'] = plot_linestyle_init
            pdict_init['yvals'] = model.eval(
                **pdict['fit_res'].init_values,
                **{independent_var: pdict['xvals']})
            pdict_init['setlabel'] += ' init'
            self.plot_line(pdict_init, axs)

    def plot_text(self, pdict, axs):
        """
        Helper function that adds text to a plot
        """
        pfunc = getattr(axs, pdict.get('func', 'text'))
        plot_text_string = pdict['text_string']
        plot_xpos = pdict.get('xpos', .98)
        plot_ypos = pdict.get('ypos', .98)
        verticalalignment = pdict.get('verticalalignment', 'top')
        horizontalalignment = pdict.get('horizontalalignment', 'right')
        fontsize=pdict.get("fontsize", None)
        color = pdict.get('color', 'k')
        # fancy box props is based on the matplotlib legend
        box_props = pdict.get('box_props', 'fancy')
        if box_props == 'fancy':
            box_props = self.fancy_box_props

        if isinstance(color, (list, tuple)):
            assert isinstance(plot_text_string, (list, tuple))
            assert len(color) == len(plot_text_string)
            orientation = pdict.get('orientation', 'vertical')
            rainbow_text(x=plot_xpos, y=plot_ypos,
                         strings=plot_text_string, colors=color,
                         ax=axs, orientation=orientation,
                         verticalalignment=verticalalignment,
                         horizontalalignment=horizontalalignment,
                         fontsize=fontsize)
        else:
            # pfunc is expected to be ax.text
            pfunc(x=plot_xpos, y=plot_ypos, s=plot_text_string,
                  transform=axs.transAxes,
                  verticalalignment=verticalalignment,
                  horizontalalignment=horizontalalignment,
                  bbox=box_props,
                  fontsize=fontsize)

    def plot_vlines(self, pdict, axs):
        """
        Helper function to add vlines to a plot
        """
        pfunc = getattr(axs, pdict.get('func', 'vlines'))
        x = pdict['x']
        ymin = pdict['ymin']
        ymax = pdict['ymax']
        label = pdict.get('setlabel', None)
        colors = pdict.get('colors', None)
        linestyles = pdict.get('linestyles', '--')

        axs.vlines(x, ymin, ymax, colors,
                   linestyles=linestyles, label=label,
                   **pdict.get('line_kws', {}))
        if pdict.get('do_legend', False):
            axs.legend()

    def plot_hlines(self, pdict, axs):
        """
        Helper function to add vlines to a plot
        """
        pfunc = getattr(axs, pdict.get('func', 'hlines'))
        y = pdict['y']
        xmin = pdict['xmin']
        xmax = pdict['xmax']
        label = pdict.get('setlabel', None)
        colors = pdict.get('colors', None)
        linestyles = pdict.get('linestyles', '--')

        axs.hlines(y, xmin, xmax, colors,
                   linestyles=linestyles, label=label,
                   **pdict.get('line_kws', {}))
        if pdict.get('do_legend', False):
            axs.legend()

    def plot_matplot_ax_method(self, pdict, axs):
        """
        Used to use any of the methods of a matplotlib axis object through
        the pdict interface.

        An example pdict would be:
            {'func': 'axhline',
             'plot_kw': {'y': 0.5, 'mfc': 'green'}}
        which would call
            ax.axhline(y=0.5, mfc='green')
        to plot a horizontal green line at y=0.5

        """
        pfunc = getattr(axs, pdict.get('func'))
        pfunc(**pdict['plot_kws'])

    @staticmethod
    def _sort_by_axis0(arr, sorted_indices, type=None):
        '''
        Sorts the array (possibly a list of unequally long lists) by a list of indicies
        :param arr: array (possibly a list of unequally long lists)
        :param sorted_indices:  list of indicies
        :param type: the datatype of the contained values
        :return: Sorted array
        '''
        if type is None:
            return [np.array(arr[i]) for i in sorted_indices]
        else:
            return [np.array(arr[i], dtype=type) for i in sorted_indices]

    @staticmethod
    def _globalmin(array):
        '''
        Gives the global minimum of an array (possibly a list of unequally long lists)
        :param array: array (possibly a list of unequally long lists)
        :return: Global minimum
        '''
        return np.min([np.min(v) for v in array])

    @staticmethod
    def _globalmax(array):
        '''
        Gives the global maximum of an array (possibly a list of unequally long lists)
        :param array: array (possibly a list of unequally long lists)
        :return: Global maximum
        '''
        return np.max([np.max(v) for v in array])

    @staticmethod
    def get_default_plot_params(set_pars=True, **kwargs):
        font_size = kwargs.get('font_size', 18)
        marker_size = kwargs.get('marker_size', 6)
        line_width = kwargs.get('line_width', 2.5)
        axes_line_width = kwargs.get('axes_line_width', 1)
        tick_length = kwargs.pop('tick_length', 5)
        tick_width = kwargs.pop('tick_width', 1)
        tick_color = kwargs.get('tick_color', 'k')
        ticks_direction = kwargs.get('ticks_direction', 'out')
        axes_labelcolor = kwargs.get('axes_labelcolor', 'k')

        fig_size_dim = 10
        golden_ratio = (1 + np.sqrt(5)) / 2
        fig_size = kwargs.get('fig_size',
                              (fig_size_dim, fig_size_dim / golden_ratio))
        dpi = kwargs.get('dpi', 300)

        params = {'figure.figsize': fig_size,
                  'figure.dpi': dpi,
                  'savefig.dpi': dpi,
                  'font.size': font_size,
                  'figure.titlesize': font_size,
                  'legend.fontsize': font_size,
                  'axes.labelsize': font_size,
                  'axes.labelcolor': axes_labelcolor,
                  'axes.titlesize': font_size,
                  'axes.linewidth': axes_line_width,
                  'lines.markersize': marker_size,
                  'lines.linewidth': line_width,
                  'xtick.direction': ticks_direction,
                  'ytick.direction': ticks_direction,
                  'xtick.labelsize': font_size,
                  'ytick.labelsize': font_size,
                  'xtick.color': tick_color,
                  'ytick.color': tick_color,
                  'xtick.major.size': tick_length,
                  'ytick.major.size': tick_length,
                  'xtick.major.width': tick_width,
                  'ytick.major.width': tick_width,
                  'axes.formatter.useoffset': False,
                  }
        if set_pars:
            plt.rcParams.update(params)
        return params

    def plot_vlines_auto(self, pdict, axs):
        xs = pdict.get('xdata')
        for i, x in enumerate(xs):
            d = {}
            for k in pdict:
                lk = k[:-1]
                # if lk in signature(axs.axvline).parameters:
                if k not in ['xdata', 'plotfn', 'ax_id', 'do_legend']:
                    try:
                        d[lk] = pdict[k][i]
                    except:
                        pass
            axs.axvline(x=x, **d)

    def clock(self, awg=None, channel=None, pulsar=None):
        """
        Returns the clock frequency of an AWG from the config file,
        or tries to determine it based on the instrument type if it is not
        stored in the settings.
        :param awg: (str) AWG name (can be None if channel and pulsar are
            provided instead)
        :param channel: (str) channel name (is ignored if awg is given)
        :param pulsar: (str) name of the pulsar object (only needed if
            channel is given instead of awg)
        :return: clock frequency
        """
        if awg is None:
            assert pulsar is not None and channel is not None, \
                'If awg is not provided, channel and pulsar must be provided.'
            awg = self.get_instrument_setting(f'{pulsar}.{channel}_awg')
        try:
            return self.get_instrument_setting(
                f'{awg}.clock_freq')
        except ParameterNotFoundError:
            model = self.get_instrument_setting(
                f'{awg}.IDN').get('model', None)
        if model == 'HDAWG8':
            return 2.4e9
        elif model == 'UHFQA':
            return 1.8e9
        elif model == 'AWG5014C':
            return 1.2e9
        else:
            raise NotImplementedError(f"Unknown AWG type: {model}.")

    def get_instruments_by_class(self, instr_class, file_index=0):
        """
        Returns all instrument names of a given class
        """
        # loads the entire settings file to the station in case it was just
        # partially loaded
        self.config_files.update_station(timestamp=file_index,)
        instruments = self.config_files.get_instrument_objects(
            timestamp=file_index)
        dev_names = []
        for instrument in instruments:
            if instrument.classname == instr_class:
                dev_names.append(instrument.name)
        return dev_names


class NDim_BaseDataAnalysis(BaseDataAnalysis):

    def __init__(self, mobj_names=None, auto=True, **kwargs):
        """
        Basic analysis class for NDimQuantumExperiment and child classes.
        Processes the data of several QuantumExperiment to reconstruct one or
        multiple N-dimensional datasets and corresponding SweepPoints.

        The idea is that running n N-dimensional measurements will yield in
        total M=M1+M2+...+Mn measurement timestamps, where N-dimensional
        measurement i consists of Mi data timestamps. For example,
        MultiTWPA_SNR_Analysis expects n=4 groups with M=num_ts+num_ts+1+1
        timestamps. By default this base class expects n=1 group (M=num_ts).
        Starting from a list of M timestamps, this class partitions them back
        into lists of M1+M2+...+Mn as indicated in get_measurement_groups,
        then calls tile_data_ndim to reconstruct n groups of N-dimensional data.

        The N-dimensional SweepPoints extracted for each group are saved in
        pdd['group_sweep_points'][group], and global SweepPoints are saved in
        pdd['sweep_points'] (should be overriden in child classes). That the
        SweepPoints are extracted in the pdd does not matter for the processing
        and is only meant as a convenience for the user and for plotting,
        so this could be modified.

        This class does not take more arguments than BaseDataAnalysis.
        Child classes should override get_measurement_groups to indicate how
        to partition the timestamps into groups to reconstruct the
        N-dimensional measurements.
        See MultiTWPA_SNR_Analysis for an example.

        FIXME: Currently only works for NDimMultiTaskingExperiment, since it
         relies on sweep_points stored in the task_list of each experiment to
         reconstruct the individual N-dim sweep_points of each measurement
         object. This should be fixed by instead relying on the
         meas_obj_sweep_points_map and global sweep_points stored in the
         experimental metadata. This requires either fixing
         NDimMultiTaskingExperiment to correctly store the entire
         N-dimensional sweep_points in the metadata, or extending this
         analysis to automatically reconstruct the N-dim sweep_points from
         the 2-D sweep_points of all individual experiments.

        """

        self.mobj_names = mobj_names
        super().__init__(**kwargs)
        if auto:
            self.run_analysis()

    def extract_data(self):
        super().extract_data()
        if isinstance(self.raw_data_dict, dict):
            self.raw_data_dict = (self.raw_data_dict,)

    def process_data(self):
        super().process_data()
        pdd = self.proc_data_dict
        pdd['group_sweep_points'] = {}
        measurement_groups = self.get_measurement_groups()
        for group, kwargs in measurement_groups.items():
            pdd[group], pdd['group_sweep_points'][group] = self.tile_data_ndim(
                **kwargs)
        pdd['sweep_points'] = pdd['group_sweep_points'][
            list(measurement_groups)[0]]  # default
        self.save_processed_data()

    def get_measurement_groups(self):
        """
        Returns:
            a dictionary indicating how the measured timestamps should be
            combined into groups (key), each group being one N-dimensional
            measurement. The value for each group name should be a dictionary
            containing kwargs for tile_data_ndim.
        """

        default_proc = lambda data_dict, ch_map: np.sqrt(
            data_dict[ch_map[0]] ** 2 + data_dict[ch_map[1]] ** 2)
        # We have a set of num_ts experiments in total
        num_ts = len(self.raw_data_dict)
        measurement_groups = {
            'ndim_data': dict(
                ana_ids=range(0, num_ts),
                post_proc_func=default_proc,
            ),
        }
        return measurement_groups

    def tile_data_ndim(self, ana_ids, post_proc_func):
        """
        Creates an N-dimensional dataset from separate timestamps each
        containing 2-dimensional data, and returns the corresponding
        N-dim SweepPoints. Additionally, performs possible post-processing on
        the data as specified by post_proc_func.

        Args:
            ana_ids (list of tuple): indices of timestamps whose data should be
                used
            post_proc_func (function): specifies how to convert the raw data
                per channel
        into a value in the N-dim dataset (by default: sqrt(I**2+Q**2) )

        """

        data_ndim = {}
        sweep_points_ndim = {}

        for mobjn in self.mobj_names:
            data_ndim[mobjn] = {}
            sweep_points_ndim[mobjn] =\
                self.get_ndim_sweep_points_from_mobj_name(ana_ids, mobjn)
            sweep_lengths = sweep_points_ndim[mobjn].length()
            data_ndim[mobjn] = np.nan * np.ones(sweep_lengths)
            for ana_id in ana_ids:
                # idxs: see NDimQuantumExperiment
                # idxs are for now the same for all tasks, they are just stored
                # in the task list for convenience
                idxs = \
                self.raw_data_dict[ana_id]['exp_metadata']['task_list'][0][
                    'ndim_current_idxs']
                ch_map = self.raw_data_dict[ana_id]['exp_metadata'][
                    'meas_obj_value_names_map'][mobjn]
                ana_data_dict = self.raw_data_dict[ana_id]['measured_data']
                data_2D = post_proc_func(ana_data_dict, ch_map)
                for i in range(sweep_lengths[0]):
                    for j in range(sweep_lengths[1]):
                        data_ndim[mobjn][(i, j, *idxs)] = data_2D[i, j]
        return data_ndim, sweep_points_ndim

    def get_meas_objs_from_task(self, task):
        """
        FIXME there are now several such functions with slightly different
         functionalities, this should be cleaned up and unified after
         refactoring QuDev_Transmon to inherit from MeasurementObject
        """
        return [task.get('mobj', task.get('qb'))]

    def get_ndim_sweep_points_from_mobj_name(self, ana_ids, mobjn):
        """
        Convenience method to reconstruct SweepPoints. Here we simply take
        the N-dim SweepPoints originally passed in the task_list, and add the
        2-dim SweepPoints from the experiment, since these can get overriden
        before running e.g. in spectroscopy.

        Note: This behaviour could be improved or extended once there are
        more complicated use cases, e.g. by really extracting each
        SweepPoints values in dimensions >=2 from the corresponding
        QuantumExperiment instead of getting those saved in the task list.
        This would provide flexibility by avoiding to hardcode the experiment
        structure in get_measurement_groups.
        """

        task_list = self.raw_data_dict[ana_ids[0]]['exp_metadata']['task_list']
        # Find task containing this mobj
        tasks = \
        [t for t in task_list if mobjn in self.get_meas_objs_from_task(t)]
        if len(tasks)!=1:
            raise ValueError(f"{len(tasks)} tasks found containing"
                             f" {mobjn} in experiments {ana_ids}")
        task = tasks[0]
        sweep_points_ndim = SweepPoints(task['sweep_points'],
                                               min_length=2)
        # Cleanup swept SP in dim>=2 which contain only one value
        sweep_points_ndim.prune_constant_values()
        sweep_points_ndim.update(task['ndim_sweep_points'])
        return sweep_points_ndim

    @staticmethod
    def get_slice(data, sp, sliceat):
        """
        Slices an N-dim numpy array indexed by SweepPoints, based on a list
        of values to give to the SweepPoints. For example:
            data: a 3-D array
            sp: SweepPoints([
                {"RO_freq": ...},
                {"TWPA_pump_freq": ...},
                {"TWPA_pump_power": ...},
            ])
            sliceat: {"RO_freq": 7.1e9, "TWPA_pump_power": 3.2}
            -> returns 1-D data sliced at these values of the SweepPoints, and
            remaining SweepPoints([{"RO_freq": ...}]) that index the data
        If sliceat doesn't exactly match one value of the SweepPoints,
        the closest row of data is returned

        Args:
            data (np.array): data to slice, with same dimensions as sp
            sp (SweepPoints): sweep points indexing the data array
            sliceat (dict): (list of tuples: (str, float)): list of sp names and
            corresponding values at which to slice the data

        Returns:
            sliced data (with len(sliceat) less dimensions) and corresponding sp
        """

        data = copy.deepcopy(data)
        sp = copy.deepcopy(sp)

        for key, val in sliceat.items():
            # Determine in which dimension to slice
            id_of_slice = sp.find_parameter(key)
            # Determine at what value to slice
            sp_vals = sp.get_values(key)
            id_in_slice = (np.abs(sp_vals - val)).argmin()
            # Slice data, and prune sp accordingly
            data = np.take(data, [id_in_slice],
                                    axis=id_of_slice)
            sp.pop(sp.find_parameter(key))
            # Clean up unused dimensions
            shape = np.array(data.shape)
            useless_dims = np.where(shape == 1)
            shape = np.delete(shape, useless_dims)
            data = np.reshape(data, shape)

        return data, sp


def plot_scatter_errorbar(self, ax_id, xdata, ydata, xerr=None, yerr=None, pdict=None):
    pdict = pdict or {}

    pds = {
        'ax_id': ax_id,
        'plotfn': self.plot_line,
        'zorder': 10,
        'xvals': xdata,
        'yvals': ydata,
        'marker': 'x',
        'linestyle': 'None',
        'yerr': yerr,
        'xerr': xerr,
    }

    if xerr is not None or yerr is not None:
        pds['func'] = 'errorbar'
        pds['marker'] = None
        pds['line_kws'] = {'fmt': 'none'}
        if pdict.get('marker', False):
            pds['line_kws'] = {'fmt': pdict['marker']}
        else:
            ys = 0 if yerr is None else np.min(yerr) / np.max(ydata)
            xs = 0 if xerr is None else np.min(xerr) / np.max(xdata)
            if ys < 1e-2 and xs < 1e-2:
                pds['line_kws'] = {'fmt': 'o'}
    else:
        pds['func'] = 'scatter'

    pds = _merge_dict_rec(pds, pdict)

    return pds


def plot_scatter_errorbar_fit(self, ax_id, xdata, ydata, fitfunc, xerr=None, yerr=None, fitextra=0.1,
                              fitpoints=1000, pdict_scatter=None, pdict_fit=None):
    pdict_fit = pdict_fit or {}
    pds = plot_scatter_errorbar(self=self, ax_id=ax_id, xdata=xdata, ydata=ydata, xerr=xerr, yerr=yerr,
                                pdict=pdict_scatter)

    mi, ma = np.min(xdata), np.max(xdata)
    ex = (ma - mi) * fitextra
    xdata_fit = np.linspace(mi - ex, ma + ex, fitpoints)
    ydata_fit = fitfunc(xdata_fit)

    pdf = {
        'ax_id': ax_id,
        'zorder': 5,
        'plotfn': self.plot_line,
        'xvals': xdata_fit,
        'yvals': ydata_fit,
        'linestyle': '-',
        'marker': '',
    }

    pdf = _merge_dict_rec(pdf, pdict_fit)

    return pds, pdf


def _merge_dict_rec(dict_a: dict, dict_b: dict):
    for k in dict_a:
        if k in dict_b:
            if dict_a[k] is dict or dict_b[k] is dict:
                a = dict_a[k] or {}
                dict_a[k] = _merge_dict_rec(a, dict_b[k])
            else:
                dict_a[k] = dict_b[k]
    for k in dict_b:
        if k not in dict_a:
            dict_a[k] = dict_b[k]
    return dict_a


def str_to_float(s):
    if s[-1] == '%':
        return float(s.strip('%')) / 100
    else:
        return float(s)<|MERGE_RESOLUTION|>--- conflicted
+++ resolved
@@ -15,12 +15,9 @@
 from matplotlib.figure import Figure
 from mpl_toolkits.mplot3d import Axes3D
 from pycqed.analysis import analysis_toolbox as a_tools
-<<<<<<< HEAD
 from pycqed.analysis_v2 import analysis_daemon
-=======
 from pycqed.instrument_drivers.mock_qcodes_interface import \
     ParameterNotFoundError
->>>>>>> 480cdb9c
 from pycqed.utilities.general import (NumpyJsonEncoder, raise_warning_image,
     write_warning_message_to_text_file)
 from pycqed.analysis.analysis_toolbox import get_color_order as gco
@@ -431,7 +428,6 @@
         with open(filepath, "w") as f:
             f.write(job)
 
-<<<<<<< HEAD
     @staticmethod
     def get_hdf_datafile_param_value(group, param_name):
         '''
@@ -526,8 +522,6 @@
             data_file.close()
             raise e
 
-=======
->>>>>>> 480cdb9c
     def _get_param_value(self, param_name, default_value=None, metadata_index=0):
         log.warning('Deprecation warning: please use new function '
                     'self.get_param_value(). This function is intended to be '
