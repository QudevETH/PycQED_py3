"""
File containing the BaseDataAnalyis class.
"""
from inspect import signature
import os
import sys
import numpy as np
import copy
from collections import OrderedDict
from inspect import signature
import numbers
from matplotlib import pyplot as plt
import matplotlib as mpl
from mpl_toolkits.mplot3d import Axes3D
from pycqed.analysis import analysis_toolbox as a_tools
from pycqed.utilities.general import (NumpyJsonEncoder, raise_warning_image,
    write_warning_message_to_text_file)
from pycqed.analysis.analysis_toolbox import get_color_order as gco
from pycqed.analysis.analysis_toolbox import get_color_list
from pycqed.analysis.tools.plotting import (
    set_axis_label, flex_colormesh_plot_vs_xy,
    flex_color_plot_vs_x, rainbow_text)
from mpl_toolkits.axes_grid1 import make_axes_locatable
import datetime
import json
import lmfit
import h5py
from pycqed.measurement.hdf5_data import write_dict_to_hdf5
from pycqed.measurement.hdf5_data import read_dict_from_hdf5
from pycqed.measurement.sweep_points import SweepPoints
from pycqed.measurement.calibration.calibration_points import CalibrationPoints
import copy
import traceback
import logging
log = logging.getLogger(__name__)
log.addHandler(logging.StreamHandler())

class BaseDataAnalysis(object):
    """
    Abstract Base Class (not intended to be instantiated directly) for
    analysis.

    Children inheriting from this method should specify the following methods
        - __init__      -> specify params to be extracted, set options
                           specific to analysis and call run_analysis method.
        - process_data  -> mundane tasks such as binning and filtering
        - prepare_plots -> specify default plots and set up plotting dicts
        - run_fitting   -> perform fits to data

    The core of this class is the flow defined in run_analysis and should
    be called at the end of the __init__. This executes
    the following code:

        self.extract_data()    # extract data specified in params dict
        self.process_data()    # binning, filtering etc
        if self.do_fitting:
            self.run_fitting() # fitting to models
        self.prepare_plots()   # specify default plots
        if not self.extract_only:
            self.plot(key_list='auto')  # make the plots

    """

    fit_res = None
    '''
    Dictionary containing fitting objects
    '''
    fit_dict = None
    '''
    Dictionary containing fitting results
    '''

    def __init__(self, t_start: str = None, t_stop: str = None,
                 label: str = '', data_file_path: str = None,
                 close_figs: bool = True, options_dict: dict = None,
                 extract_only: bool = False, do_fitting: bool = False,
                 raise_exceptions: bool = False):
        '''
        This is the __init__ of the abstract base class.
        It is intended to be called at the start of the init of the child
        classes followed by "run_analysis".

        __init__ of the child classes:
            The __init__ of child classes  should implement the following
            functionality:
                - call the ASB __init__ (this method)
                - define self.params_dict and self.numeric_params
                - specify options specific to that analysis
                - call self.run_analysis


        This method sets several attributes of the analysis class.
        These include assigning the arguments of this function to attributes.
        Other arguments that get created are
            axs (dict)
            figs (dict)
            plot_dicts (dict)

        and a bunch of stuff specified in the options dict
        (TODO: should this not always be extracted from the
        dict to prevent double refs? )

        There are several ways to specify where the data should be loaded
        from.

        none of the below parameters: look for the last data which matches the
                filtering options from the options dictionary.

        :param t_start, t_stop: give a range of timestamps in where data is
                                loaded from. Filtering options can be given
                                through the options dictionary. If t_stop is
                                omitted, the extraction routine looks for
                                the data with time stamp t_start.
        :param label: Only process datasets with this label.
        :param data_file_path: directly give the file path of a data file that
                                should be loaded. Note: data_file_path has
                                priority, i.e. if this argument is given time
                                stamps are ignored.
        :param close_figs: Close the figure (do not display)
        :param options_dict: available options are:
                                -'presentation_mode'
                                -'tight_fig'
                                -'plot_init'
                                -'save_figs'
                                -'close_figs'
                                -'verbose'
                                -'auto-keys'
                                -'twoD'
                                -'timestamp_end'
                                -'msmt_label'
                                -'do_individual_traces'
                                -'exact_label_match'
        :param extract_only: Should we also do the plots?
        :param do_fitting: Should the run_fitting method be executed?
        :param raise_exceptions (bool): whether or not exceptions encountered
            in __init__() and in run_analysis() should be raised or only logged.
        '''

        try:
            # set error-handling behavior
            self.raise_exceptions = raise_exceptions

            # initialize an empty dict to store results of analysis
            self.proc_data_dict = OrderedDict()
            if options_dict is None:
                self.options_dict = OrderedDict()
            else:
                self.options_dict = options_dict

            ################################################
            # These options determine what data to extract #
            ################################################
            self.timestamps = None
            if data_file_path is None:
                if t_start is None:
                    if isinstance(label, list):
                        self.timestamps = [a_tools.latest_data(
                            contains=lab, return_timestamp=True)[0] for lab in label]
                    else:
                        self.timestamps = [a_tools.latest_data(
                            contains=label, return_timestamp=True)[0]]
                elif t_stop is None:
                    if isinstance(t_start, list):
                        self.timestamps = t_start
                    else:
                        self.timestamps = [t_start]
                else:
                    self.timestamps = a_tools.get_timestamps_in_range(
                        t_start, timestamp_end=t_stop,
                        label=label if label != '' else None)

            if self.timestamps is None or len(self.timestamps) == 0:
                raise ValueError('No data file found.')

            ########################################
            # These options relate to the plotting #
            ########################################
            self.plot_dicts = OrderedDict()
            self.axs = OrderedDict()
            self.figs = OrderedDict()
            self.presentation_mode = self.options_dict.get(
                'presentation_mode', False)
            self.do_individual_traces = self.options_dict.get(
                'do_individual_traces', False)
            self.tight_fig = self.options_dict.get('tight_fig', True)
            # used in self.plot_text, here for future compatibility
            self.fancy_box_props = dict(boxstyle='round', pad=.4,
                                        facecolor='white', alpha=0.5)

            self.options_dict['plot_init'] = self.options_dict.get('plot_init',
                                                                   False)
            self.options_dict['save_figs'] = self.options_dict.get(
                'save_figs', True)
            self.options_dict['close_figs'] = self.options_dict.get(
                'close_figs', close_figs)

            ####################################################
            # These options relate to what analysis to perform #
            ####################################################
            self.extract_only = extract_only
            self.do_fitting = do_fitting

            self.verbose = self.options_dict.get('verbose', False)
            self.auto_keys = self.options_dict.get('auto_keys', None)

            if type(self.auto_keys) is str:
                self.auto_keys = [self.auto_keys]

            # Warning message to be used in self._raise_warning.
            # Children will append to this variable.
            self._warning_message = ''
            # Whether self.raise_warning should save a warning image.
            self._raise_warning_image = False

        except Exception as e:
            if self.raise_exceptions:
                raise e
            else:
                log.error("Unhandled error during init of analysis!")
                log.error(traceback.format_exc())

    def run_analysis(self):
        """
        This function is at the core of all analysis and defines the flow.
        This function is typically called after the __init__.
        """
        try:
            self.extract_data()  # extract data specified in params dict
            self.process_data()  # binning, filtering etc
            if self.do_fitting:
                self.prepare_fitting()  # set up fit_dicts
                self.run_fitting()  # fitting to models
                self.save_fit_results()
                self.analyze_fit_results()  # analyzing the results of the fits

            delegate_plotting = self.check_plotting_delegation()
            if not delegate_plotting:
                self.prepare_plots()  # specify default plots
                if not self.extract_only:
                    self.plot(key_list='auto')  # make the plots

                if self.options_dict.get('save_figs', False):
                    self.save_figures(close_figs=self.options_dict.get(
                        'close_figs', False))
            self._raise_warning()
        except Exception as e:
            if self.raise_exceptions:
                raise e
            else:
                log.error("Unhandled error during analysis!")
                log.error(traceback.format_exc())

    def _raise_warning(self):
        """
        If delegate_plotting is False:

        - calls raise_warning_image if self._raise_warning_image is True.
        A warning image will be saved in the folder corresponding to the last
        timestamp in self.timestamps.
        - calls write_warning_message_to_text_file if warning_message (see
        params below) + self._warning_message is not an empty string.
        A text file with warning_message will be created in the folder
        corresponding to the last timestamp in self.timestamps. If text file
        already exists, the warning message will be append to it.

        Params that can be passed in the options_dict:
        :param warning_message: string with the message to be written into the
            text file. self.warning_message will be appended to this
        :param warning_textfile_name: string with name of the file without
            extension.
        """
        if not self.check_plotting_delegation():
            # The warning image and text file will be generated twice
            # when the AnalysisDaemon is active
            return

        destination_path = a_tools.get_folder(self.timestamps[-1])
        warning_message = self.get_param_value('warning_message')
        warning_textfile_name = self.get_param_value('warning_textfile_name')

        if self._raise_warning_image:
            raise_warning_image(destination_path)

        if warning_message is None:
            warning_message = ''
        warning_message += self._warning_message
        if len(warning_message):
            write_warning_message_to_text_file(destination_path,
                                               warning_message,
                                               warning_textfile_name)

    def create_job(self, *args, **kwargs):
        """
        Create a job string representation of the analysis to be processed
        by an AnalysisDaemon.
        Args:
            *args: all arguments passed to the analysis init
            **kwargs: all keyword arguments passed to the analysis init

        Returns:

        """
        sep = ', ' if len(args) > 0 else ""
        class_name = self.__class__.__name__
        kwargs = copy.copy(kwargs)

        # prevent the job from calling itself in a loop
        options_dict = copy.deepcopy(kwargs.get('options_dict', {}))
        if options_dict is None:
            options_dict = {}
        options_dict['delegate_plotting'] = False
        kwargs['options_dict'] = options_dict

        # prepare import
        import_lines = f"from {self.__module__} import {class_name}\n"

        # set default error handling of analysis to raise exceptions, such
        # that they are caught by the Daemon reading the jobs
        if "raise_exception" not in kwargs:
            kwargs['raise_exceptions'] = True
        # if timestamp wasn't specified, specify it for the job
        if "t_start" not in kwargs or kwargs["t_start"] is None:
            kwargs["t_start"] = self.timestamps[0]
        if ("t_stop" not in kwargs or kwargs["t_stop"] is None) and \
                len(self.timestamps) > 1:
            kwargs['t_stop'] = self.timestamps[-1]
        kwargs_list = [f'{k}={v if not isinstance(v, str) else repr(v)}'
                       for k, v in kwargs.items()]

        job_lines = f"{class_name}({', '.join(args)}{sep}{', '.join(kwargs_list)})"
        self.job = f"{import_lines}{job_lines}"

    def check_plotting_delegation(self):
        """
        Check whether the plotting and saving of figures should be delegated to an
        analysis Daemon.
        Returns:

        """
        if a_tools.ignore_delegate_plotting:
            return False
        if self.get_param_value("delegate_plotting", False):
            if len(self.timestamps) == 1:
                f = self.raw_data_dict['folder']
            else:
                f = self.raw_data_dict[0]['folder']
            self.write_job(f, self.job)
            return True
        return False

    @staticmethod
    def write_job(folder, job, job_name="analysis.job"):
        filepath = os.path.join(folder, job_name)

        with open(filepath, "w") as f:
            f.write(job)

    @staticmethod
    def get_hdf_datafile_param_value(group, param_name):
        '''
        Returns an attribute "key" of the group "Experimental Data"
        in the hdf5 datafile.
        '''
        s = group.attrs[param_name]
        # converts byte type to string because of h5py datasaving
        if isinstance(s, bytes):
            s = s.decode('utf-8')
        # If it is an array of value decodes individual entries
        if isinstance(s, np.ndarray) or isinstance(s, list):
            s = [s.decode('utf-8') if isinstance(s, bytes) else s for s in s]
        try:
            return eval(s)
        except Exception:
            return s

    def get_hdf_param_value(self, path_to_group, attribute, hdf_file_index=0):
        """
        Gets the attribute (i.e. parameter) of a given group in the hdf file.
        Args:
            path_to_group (str): path to group. e.g. "Instrument settings/qb1"
            attribute: attribute name. e.g. "T1"
            hdf_file_index: index of the file to use in case of
                multiple timestamps.

        Returns:

        """
        h5mode = self.options_dict.get('h5mode', 'r')
        folder = a_tools.get_folder(self.timestamps[hdf_file_index])
        h5filepath = a_tools.measurement_filename(folder)
        data_file = h5py.File(h5filepath, h5mode)

        try:
            value = self.get_hdf_datafile_param_value(data_file[path_to_group],
                                                      attribute)
            data_file.close()
            return value
        except Exception as e:
            data_file.close()
            raise e

    def _get_param_value(self, param_name, default_value=None, metadata_index=0):
        log.warning('Deprecation warning: please use new function '
                    'self.get_param_value(). This function is intended to be '
                    'used only in case of crashes with new function.')
        # no stored metadata
        if not hasattr(self, "metadata") or self.metadata is None:
            return self.options_dict.get(param_name, default_value)
        # multi timestamp with different metadata
        elif isinstance(self.metadata, (list, tuple)) and \
                len(self.metadata) != 0:
            return self.options_dict.get(
                param_name,
                self.metadata[metadata_index].get(param_name, default_value))
        # base case
        else:
            return self.options_dict.get(param_name, self.metadata.get(
                param_name, default_value))

    def get_param_value(self, param_name, default_value=None, index=0,
                        search_attrs=('options_dict', 'metadata', 'raw_data_dict')):
        """
        Gets a value from a set of searchable hashable attributes.
        :param param_name: name of the parameter to be searched
        :param default_value: value in case parameter is not found
        :param index: in case the searchable attribute of interest is a list of
        hashable (e.g. list of raw_data_dicts), index of the list in which one
        should search the parameter
        :param search_attrs (list, tuple): attributes to be searched by the
        function. Priority is given to first entry, i.e. if a parameter
        "timestamp" is both in the options_dict and in the metadata,
        search_attrs =('options_dict', 'raw_data_dict') will return the
        timestamp of the options dict while ('raw_data_dict', 'options_dict')
        will return the timestamp of the raw data dict.
        :return:
        """
        def recursive_search(param, p):
            if hasattr(self, p):
                d = getattr(self, p)
                if isinstance(d, (list, tuple)):
                    d = d[index]
                if param in d:
                    return d[param]
            if p == search_attrs[-1]:
                return default_value
            else:
                return recursive_search(param, search_attrs[search_attrs.index(p) +
                                                         1])
        return recursive_search(param_name, search_attrs[0])

    def get_data_from_timestamp_list(self, params_dict, numeric_params=()):
        raw_data_dict = []
        for timestamp in self.timestamps:
            raw_data_dict_ts = OrderedDict([(param, []) for param in
                                            params_dict])

            folder = a_tools.get_folder(timestamp)
            h5mode = self.options_dict.get('h5mode', 'r')
            h5filepath = a_tools.measurement_filename(folder)
            data_file = h5py.File(h5filepath, h5mode)
            try:
                if 'timestamp' in raw_data_dict_ts:
                    raw_data_dict_ts['timestamp'] = timestamp
                if 'folder' in raw_data_dict_ts:
                    raw_data_dict_ts['folder'] = folder
                if 'measurementstring' in raw_data_dict_ts:
                    raw_data_dict_ts['measurementstring'] = \
                        os.path.split(folder)[1][7:]
                if 'measured_data' in raw_data_dict_ts:
                    raw_data_dict_ts['measured_data'] = \
                        np.array(data_file['Experimental Data']['Data']).T

                for save_par, file_par in params_dict.items():
                    if len(file_par.split('.')) == 1:
                        par_name = file_par.split('.')[0]
                        for group_name in data_file.keys():
                            if par_name in list(data_file[group_name].attrs):
                                raw_data_dict_ts[save_par] = \
                                    self.get_hdf_datafile_param_value(
                                        data_file[group_name], par_name)
                            elif par_name in list(data_file[group_name].keys()) or\
                                    (par_name == "Timers" and group_name == "Timers"):
                                raw_data_dict_ts[save_par] = \
                                    read_dict_from_hdf5({}, data_file[
                                        group_name])
                    else:
                        group_name = '/'.join(file_par.split('.')[:-1])
                        par_name = file_par.split('.')[-1]
                        if group_name in data_file:
                            if par_name in list(data_file[group_name].attrs):
                                raw_data_dict_ts[save_par] = \
                                    self.get_hdf_datafile_param_value(
                                        data_file[group_name], par_name)
                            elif par_name in list(data_file[group_name].keys()):
                                raw_data_dict_ts[save_par] = \
                                    read_dict_from_hdf5({}, data_file[
                                        group_name][par_name])
                    if isinstance(raw_data_dict_ts[save_par], list) and \
                            len(raw_data_dict_ts[save_par]) == 1:
                        raw_data_dict_ts[save_par] = \
                            raw_data_dict_ts[save_par][0]
                for par_name in raw_data_dict_ts:
                    if par_name in numeric_params:
                        raw_data_dict_ts[par_name] = \
                            np.double(raw_data_dict_ts[par_name])
            except Exception as e:
                data_file.close()
                raise e
            raw_data_dict.append(raw_data_dict_ts)

        if len(raw_data_dict) == 1:
            raw_data_dict = raw_data_dict[0]
        return raw_data_dict

    @staticmethod
    def add_measured_data(raw_data_dict, compression_factor=1,
                          sweep_points=None, cal_points=None,
                          prep_params=None, soft_sweep_mask=None):
        """
        Formats measured data based on the raw data dictionary and the
        soft and hard sweep points.
        Args:
            raw_data_dict (dict): dictionary including raw data, to which the
                "measured_data" key will be added.
            compression_factor: compression factor of soft sweep points
                into hard sweep points for the measurement (for 2D sweeps only).
                The data will be reshaped such that it appears without the
                compression in "measured_data".
                If given, it assumes that hard_sweep_points (hsp) and
                soft_sweep_points (ssp) are indices rather than parameter
                values, which can be decompressed without any additional
                information needed.
                e.g. a sequences with 5 hsp and 4 ssp could be compressed with a
                compression factor of 2, which means that 2 sequences
                corresponding to 2 ssp would be  compressed into one single
                sequence with 10 hsp, and the measured sequence would therefore
                have 10 hsp and 2ssp. For the decompression, the data will be
                reshaped to (10/2, 2*2) = (5, 4) to correspond to the initial
                soft/hard sweep point sizes.
            sweep_points (SweepPoints class instance): containing the
                sweep points information for the measurement
            cal_points (CalibrationPoints class instance): containing the
                calibration points information for the measurement

        Returns: raw_data_dict with the key measured_data updated.

        """
        n_shots = 1
        TwoD = False
        if 'measured_data' in raw_data_dict and \
                'value_names' in raw_data_dict:
            measured_data = raw_data_dict.pop('measured_data')
            raw_data_dict['measured_data'] = OrderedDict()

            value_names = raw_data_dict['value_names']
            if not isinstance(value_names, list):
                value_names = [value_names]

            mc_points = measured_data[:-len(value_names)]
            # sp, num_cal_segments and hybrid_measurement are needed for a
            # hybrid measurement: conceptually a 2D measurement that was
            # compressed along the 1st sweep dimension and the measurement was
            # run in 1D mode (so only 1 column of sweep points in hdf5 file)
            # CURRENTLY ONLY WORKS WITH SweepPoints CLASS INSTANCES
            hybrid_measurement = False
            raw_data_dict['hard_sweep_points'] = np.unique(mc_points[0])
            if mc_points.shape[0] > 1:
                TwoD = True
                hsp = np.unique(mc_points[0])
                ssp, counts = np.unique(mc_points[1:], return_counts=True)
                if counts[0] != len(hsp):
                    # ssro data
                    n_shots = counts[0] // len(hsp)
                    hsp = np.tile(hsp, n_shots)
                # if needed, decompress the data (assumes hsp and ssp are indices)
                if compression_factor != 1:
                    hsp = hsp[:int(len(hsp) / compression_factor)]
                    ssp = np.arange(len(ssp) * compression_factor)
                raw_data_dict['hard_sweep_points'] = hsp
                raw_data_dict['soft_sweep_points'] = ssp
            elif sweep_points is not None:
                # deal with hybrid measurements
                sp = SweepPoints(sweep_points)
                if mc_points.shape[0] == 1 and (len(sp) > 1 and
                                                'dummy' not in list(sp[1])[0]):
                    hybrid_measurement = True
                    if prep_params is None:
                        prep_params = dict()
                    # get length of hard sweep points (1st sweep dimension)
                    len_dim_1_sp = len(sp.get_sweep_params_property('values', 0))
                    if 'active' in prep_params.get('preparation_type', 'wait'):
                        reset_reps = prep_params.get('reset_reps', 1)
                        len_dim_1_sp *= reset_reps + 1
                    elif "preselection" in prep_params.get('preparation_type',
                                                           'wait'):
                        len_dim_1_sp *= 2
                    hsp = np.arange(len_dim_1_sp)
                    # get length of soft sweep points (2nd sweep dimension)
                    dim_2_sp = sp.get_sweep_params_property('values', 1)
                    ssp = np.arange(len(dim_2_sp))
                    raw_data_dict['hard_sweep_points'] = hsp
                    raw_data_dict['soft_sweep_points'] = ssp

            data = measured_data[-len(value_names):]
            if data.shape[0] != len(value_names):
                raise ValueError('Shape mismatch between data and ro channels.')
            for i, ro_ch in enumerate(value_names):
                if 'soft_sweep_points' in raw_data_dict:
                    TwoD = True
                    hsl = len(raw_data_dict['hard_sweep_points'])
                    ssl = len(raw_data_dict['soft_sweep_points'])
                    if hybrid_measurement:
                        idx_dict_1 = next(iter(cal_points.get_indices(
                            cal_points.qb_names, prep_params).values()))
                        num_cal_segments = len([i for j in idx_dict_1.values()
                                                for i in j])
                        # take out CalibrationPoints from the end of each
                        # segment, and reshape the remaining data based on the
                        # hard (1st dimension) and soft (1st dimension)
                        # sweep points
                        data_no_cp = data[i][:len(data[i]) - num_cal_segments]
                        measured_data = np.reshape(data_no_cp, (ssl, hsl)).T
                        if num_cal_segments > 0:
                            # add back ssl number of copies of the cal points
                            # at the end of each soft sweep slice
                            cal_pts = data[i][-num_cal_segments:]
                            cal_pts_arr = np.reshape(np.repeat(cal_pts, ssl),
                                                     (num_cal_segments, ssl))
                            measured_data = np.concatenate([measured_data,
                                                            cal_pts_arr])
                    elif compression_factor != 1 and n_shots != 1:
                        tmp_data = np.zeros_like(data[i])
                        meas_hsl = hsl * compression_factor
                        for i_seq in range(ssl // compression_factor):
                            data_seq = data[i][
                                i_seq * meas_hsl:(i_seq+1) * meas_hsl]
                            data_seq = np.reshape(
                                [list(np.reshape(
                                    data_seq, [n_shots * compression_factor,
                                               hsl // n_shots]))[
                                 i::compression_factor]
                                 for i in range(compression_factor)],
                                [meas_hsl])
                            tmp_data[i_seq * meas_hsl
                                    :(i_seq + 1) * meas_hsl] = data_seq
                        measured_data = np.reshape(tmp_data, (ssl, hsl)).T
                    else:
                        measured_data = np.reshape(data[i], (ssl, hsl)).T
                    if soft_sweep_mask is not None:
                        measured_data = measured_data[:, soft_sweep_mask]
                else:
                    measured_data = data[i]
                raw_data_dict['measured_data'][ro_ch] = measured_data
        if soft_sweep_mask is not None:
            raw_data_dict['soft_sweep_points'] = raw_data_dict[
                'soft_sweep_points'][soft_sweep_mask]
        return raw_data_dict, TwoD

    def extract_data(self):
        """
        Extracts the data specified in
            self.params_dict
            self.numeric_params
        from each timestamp in self.timestamps
        and stores it into: self.raw_data_dict
        """
        if not hasattr(self, 'params_dict'):
            self.params_dict = OrderedDict()
        if not hasattr(self, 'numeric_params'):
            self.numeric_params = []

        self.params_dict.update(
            {'sweep_parameter_names': 'sweep_parameter_names',
             'sweep_parameter_units': 'sweep_parameter_units',
             'measurementstring': 'measurementstring',
             'value_names': 'value_names',
             'value_units': 'value_units',
             'measured_data': 'measured_data',
             'timestamp': 'timestamp',
             'folder': 'folder',
             'exp_metadata':
                 'Experimental Data.Experimental Metadata'})

        self.raw_data_dict = self.get_data_from_timestamp_list(
            self.params_dict, self.numeric_params)
        if len(self.timestamps) == 1:
            # the if statement below is needed because if exp_metadata is not
            # found in the hdf file, then it is set to
            # raw_data_dict['exp_metadata'] = [] by the method
            # get_data_from_timestamp_list. But we need it to be an empty dict.
            # (exp_metadata will always exist in raw_data_dict because it is
            # hardcoded in self.params_dict above)
            if len(self.raw_data_dict['exp_metadata']) == 0:
                self.raw_data_dict['exp_metadata'] = {}
            self.metadata = self.raw_data_dict['exp_metadata']
            try:
                cp = CalibrationPoints.from_string(self.get_param_value(
                    'cal_points'))
            except TypeError:
                cp = CalibrationPoints([], [])
            self.raw_data_dict, TwoD = self.add_measured_data(
                self.raw_data_dict,
                self.get_param_value('compression_factor', 1),
                SweepPoints(self.get_param_value('sweep_points')),
                cp, self.get_param_value('preparation_params',
                                         default_value=dict()),
                soft_sweep_mask=self.get_param_value(
                    'soft_sweep_mask', None))

            if 'TwoD' not in self.options_dict:
                self.options_dict['TwoD'] = TwoD
        else:
            temp_dict_list = []
            twod_list = []
            self.metadata = [rd['exp_metadata'] for
                             rd in self.raw_data_dict]

            for i, rd_dict in enumerate(self.raw_data_dict):
                if len(rd_dict['exp_metadata']) == 0:
                    self.metadata[i] = {}
                rdd, TwoD = self.add_measured_data(
                    rd_dict,
                    self.get_param_value('compression_factor', 1, i),
                    soft_sweep_mask=self.get_param_value(
                        'soft_sweep_mask', None)
                )
                temp_dict_list.append(rdd,)
                twod_list.append(TwoD)
            self.raw_data_dict = tuple(temp_dict_list)
            if 'TwoD' not in self.options_dict:
                if not all(twod_list):
                    log.info('Not all measurements have the same '
                             'number of sweep dimensions. TwoD flag '
                             'will remain unset.')
                else:
                    self.options_dict['TwoD'] = twod_list[0]

    def process_data(self):
        """
        process_data: overloaded in child classes,
        takes care of mundane tasks such as binning filtering etc
        """
        pass

    def prepare_plots(self):
        """
        Defines a default plot by setting up the plotting dictionaries to
        specify what is to be plotted
        """
        pass

    def analyze_fit_results(self):
        """
        Do analysis on the results of the fits to extract quantities of
        interest.
        """
        pass

    def save_figures(self, savedir: str = None, savebase: str = None,
                     tag_tstamp: bool = True, dpi: int = 300,
                     fmt: str = 'png', key_list: list = 'auto',
                     close_figs: bool = True):

        if savedir is None:
            if isinstance(self.raw_data_dict, tuple):
                savedir = self.raw_data_dict[0].get('folder', '')
            else:
                savedir = self.raw_data_dict.get('folder', '')

            if isinstance(savedir, list):
                savedir = savedir[0]
            if isinstance(savedir, list):
                savedir = savedir[0]
        if savebase is None:
            savebase = ''
        if tag_tstamp:
            if isinstance(self.raw_data_dict, tuple):
                tstag = '_' + self.raw_data_dict[0]['timestamp']
            else:
                tstag = '_' + self.raw_data_dict['timestamp']
        else:
            tstag = ''

        if key_list == 'auto' or key_list is None:
            key_list = self.figs.keys()

        try:
            os.mkdir(savedir)
        except FileExistsError:
            pass

        if self.verbose:
            print('Saving figures to %s' % savedir)

        for key in key_list:
            if self.presentation_mode:
                savename = os.path.join(savedir, savebase + key + tstag + 'presentation' + '.' + fmt)
                self.figs[key].savefig(savename, bbox_inches='tight',
                                       format=fmt, dpi=dpi)
                savename = os.path.join(savedir, savebase + key + tstag + 'presentation' + '.svg')
                self.figs[key].savefig(savename, bbox_inches='tight', format='svg')
            else:
                savename = os.path.join(savedir, savebase + key + tstag + '.' + fmt)
                self.figs[key].savefig(savename, bbox_inches='tight',
                                       format=fmt, dpi=dpi)
            if close_figs:
                plt.close(self.figs[key])

    def save_data(self, savedir: str = None, savebase: str = None,
                  tag_tstamp: bool = True,
                  fmt: str = 'json', key_list='auto'):
        '''
        Saves the data from self.raw_data_dict to file.

        Args:
            savedir (string):
                    Directory where the file is saved. If this is None, the
                    file is saved in self.raw_data_dict['folder'] or the
                    working directory of the console.
            savebase (string):
                    Base name for the saved file.
            tag_tstamp (bool):
                    Whether to append the timestamp of the first to the base
                    name.
            fmt (string):
                    File extension for the format in which the file should
                    be saved.
            key_list (list or 'auto'):
                    Specifies which keys from self.raw_data_dict are saved.
                    If this is 'auto' or None, all keys-value pairs are
                    saved.
        '''
        if savedir is None:
            savedir = self.raw_data_dict.get('folder', '')
            if isinstance(savedir, list):
                savedir = savedir[0]
        if savebase is None:
            savebase = ''
        if tag_tstamp:
            tstag = '_' + self.raw_data_dict['timestamp'][0]
        else:
            tstag = ''

        if key_list == 'auto' or key_list is None:
            key_list = self.raw_data_dict.keys()

        save_dict = {}
        for k in key_list:
            save_dict[k] = self.raw_data_dict[k]

        try:
            os.mkdir(savedir)
        except FileExistsError:
            pass

        filepath = os.path.join(savedir, savebase + tstag + '.' + fmt)
        if self.verbose:
            print('Saving raw data to %s' % filepath)
        with open(filepath, 'w') as file:
            json.dump(save_dict, file, cls=NumpyJsonEncoder, indent=4)
        print('Data saved to "{}".'.format(filepath))

    def prepare_fitting(self):
        # initialize everything to an empty dict if not overwritten
        self.fit_dicts = OrderedDict()

    def set_user_guess_pars(self, guess_pars):
        """
        Update guess_pars with user-provided guess pars passed in the
        options_dict under 'guess_pars.' User-provided guess pars must have the
        form {par_name: {lmfit_par_attr: value}}.
        Example: {'amplitude': {'value': 10, 'vary': True}}
        :param guess_pars: lmfit guess params
        """
        user_guess_pars = self.get_param_value('guess_pars', default_value={})
        for par in user_guess_pars:
            if par in guess_pars:
                for attr in user_guess_pars[par]:
                    value = user_guess_pars[par][attr]
                    if attr == 'value':
                        attr = '_val'
                    if attr in guess_pars[par].__dict__:
                        guess_pars[par].__dict__[attr] = value

    def run_fitting(self, keys_to_fit='all'):
        '''
        This function does the fitting and saving of the parameters
        based on the fit_dict options.
        Only model fitting is implemented here. Minimizing fitting should
        be implemented here.
        '''
        if self.fit_res is None:
            self.fit_res = {}
        if keys_to_fit == 'all':
            keys_to_fit = list(self.fit_dicts)
        for key, fit_dict in self.fit_dicts.items():
            if key not in keys_to_fit:
                continue
            guess_dict = fit_dict.get('guess_dict', None)
            guess_pars = fit_dict.get('guess_pars', None)
            guessfn_pars = fit_dict.get('guessfn_pars', {})
            fit_yvals = fit_dict['fit_yvals']
            fit_xvals = fit_dict['fit_xvals']

            model = fit_dict.get('model', None)
            if model is None:
                fit_fn = fit_dict.get('fit_fn', None)
                model = fit_dict.get('model', lmfit.Model(fit_fn))
            fit_guess_fn = fit_dict.get('fit_guess_fn', None)
            if fit_guess_fn is None and fit_dict.get('fit_guess', True):
                fit_guess_fn = model.guess

            if guess_pars is None:
                if fit_guess_fn is not None:
                    # a fit function should return lmfit parameter objects
                    # but can also work by returning a dictionary of guesses
                    guess_pars = fit_guess_fn(**fit_yvals, **fit_xvals, **guessfn_pars)
                    if not isinstance(guess_pars, lmfit.Parameters):
                        for gd_key, val in list(guess_pars.items()):
                            model.set_param_hint(gd_key, **val)
                        guess_pars = model.make_params()

                    if guess_dict is not None:
                        for gd_key, val in guess_dict.items():
                            for attr, attr_val in val.items():
                                # e.g. setattr(guess_pars['frequency'], 'value', 20e6)
                                setattr(guess_pars[gd_key], attr, attr_val)
                    # A guess can also be specified as a dictionary.
                    # additionally this can be used to overwrite values
                    # from the guess functions.
                elif guess_dict is not None:
                    for key, val in list(guess_dict.items()):
                        model.set_param_hint(key, **val)
                    guess_pars = model.make_params()
            fit_dict['fit_res'] = model.fit(**fit_xvals, **fit_yvals,
                                            params=guess_pars)

            self.fit_res[key] = fit_dict['fit_res']

    def save_fit_results(self):
        """
        Saves the fit results
        """

        # Check weather there is any data to save
        if hasattr(self, 'fit_res') and self.fit_res is not None:
            fn = self.options_dict.get('analysis_result_file', False)
            if fn == False:
                if isinstance(self.raw_data_dict, tuple):
                    timestamp = self.raw_data_dict[0]['timestamp']
                else:
                    timestamp = self.raw_data_dict['timestamp']
                fn = a_tools.measurement_filename(a_tools.get_folder(
                    timestamp))

            try:
                os.mkdir(os.path.dirname(fn))
            except FileExistsError:
                pass

            if self.verbose:
                print('Saving fitting results to %s' % fn)

            with h5py.File(fn, 'a') as data_file:
                try:
                    try:
                        analysis_group = data_file.create_group('Analysis')
                    except ValueError:
                        # If the analysis group already exists.
                        analysis_group = data_file['Analysis']

                    # Iterate over all the fit result dicts as not to
                    # overwrite old/other analysis
                    for fr_key, fit_res in self.fit_res.items():
                        try:
                            fr_group = analysis_group.create_group(fr_key)
                        except ValueError:
                            # If the analysis sub group already exists
                            # (each fr_key should be unique).
                            # Delete the old group and create a new group
                            # (overwrite).
                            del analysis_group[fr_key]
                            fr_group = analysis_group.create_group(fr_key)

                        d = self._convert_dict_rec(copy.deepcopy(fit_res))
                        write_dict_to_hdf5(d, entry_point=fr_group)
                except Exception as e:
                    data_file.close()
                    raise e

    def save_processed_data(self, key=None, overwrite=True):
        """
        Saves data from the processed data dictionary to the hdf5 file
        
        Args:
            key: key of the data to save. All processed data is saved by 
                 default.
        """
        # default: get all keys from proc_data_dict
        if key is None:
            try:
                key = list(self.proc_data_dict.keys())
            except:
                # in case proc_data_dict does not exist
                pass
        if isinstance(key, (list, set)):
            for k in key:
                self.save_processed_data(k)
            return

        # Check weather there is any data to save
        if hasattr(self, 'proc_data_dict') and self.proc_data_dict is not None \
                and key in self.proc_data_dict:
            fn = self.options_dict.get('analysis_result_file', False)
            if fn == False:
                if isinstance(self.raw_data_dict, tuple):
                    timestamp = self.raw_data_dict[0]['timestamp']
                else:
                    timestamp = self.raw_data_dict['timestamp']
                fn = a_tools.measurement_filename(a_tools.get_folder(
                    timestamp))
            try:
                os.mkdir(os.path.dirname(fn))
            except FileExistsError:
                pass

            if self.verbose:
                print('Saving fitting results to %s' % fn)

            with h5py.File(fn, 'a') as data_file:
                try:
                    try:
                        analysis_group = data_file.create_group('Analysis')
                    except ValueError:
                        # If the analysis group already exists.
                        analysis_group = data_file['Analysis']

                    try:
                        proc_data_group = \
                            analysis_group.create_group('Processed data')
                    except ValueError:
                        # If the processed data group already exists.
                        proc_data_group = analysis_group['Processed data']

                    if key in proc_data_group.keys():
                        del proc_data_group[key]

                    d = {key: self.proc_data_dict[key]}
                    write_dict_to_hdf5(d, entry_point=proc_data_group,
                                       overwrite=overwrite)
                except Exception as e:
                    data_file.close()
                    raise e

    @staticmethod
    def _convert_dict_rec(obj):
        try:
            # is iterable?
            for k in obj:
                obj[k] = BaseDataAnalysis._convert_dict_rec(obj[k])
        except TypeError:
            if isinstance(obj, lmfit.model.ModelResult):
                obj = BaseDataAnalysis._flatten_lmfit_modelresult(obj)
            else:
                obj = str(obj)
        return obj

    @staticmethod
    def _flatten_lmfit_modelresult(model):
        assert type(model) is lmfit.model.ModelResult
        dic = OrderedDict()
        dic['success'] = model.success
        dic['message'] = model.message
        dic['params'] = {}
        for param_name in model.params:
            dic['params'][param_name] = {}
            param = model.params[param_name]
            for k in param.__dict__:
                if k == '_val':
                    dic['params'][param_name]['value'] = getattr(param, k)
                else:
                    if not k.startswith('_') and k not in ['from_internal', ]:
                        dic['params'][param_name][k] = getattr(param, k)
        return dic

    def plot(self, key_list=None, axs_dict=None,
             presentation_mode=None, no_label=False):
        """
        Goes over the plots defined in the plot_dicts and creates the
        desired figures.
        """
        if presentation_mode is None:
            presentation_mode = self.presentation_mode
        if axs_dict is not None:
            for key, val in list(axs_dict.items()):
                self.axs[key] = val
        if key_list is 'auto':
            key_list = self.auto_keys
        if key_list is None:
            key_list = self.plot_dicts.keys()
        if type(key_list) is str:
            key_list = [key_list]
        self.key_list = key_list

        for key in key_list:
            # go over all the plot_dicts
            pdict = self.plot_dicts[key]
            if 'no_label' not in pdict:
                pdict['no_label'] = no_label
            # Use the key of the plot_dict if no ax_id is specified
            pdict['fig_id'] = pdict.get('fig_id', key)
            pdict['ax_id'] = pdict.get('ax_id', None)

            if isinstance(pdict['ax_id'], str):
                pdict['fig_id'] = pdict['ax_id']
                pdict['ax_id'] = None

            if pdict['fig_id'] not in self.axs:
                # This fig variable should perhaps be a different
                # variable for each plot!!
                # This might fix a bug.
                self.figs[pdict['fig_id']], self.axs[pdict['fig_id']] = plt.subplots(
                    pdict.get('numplotsy', 1), pdict.get('numplotsx', 1),
                    sharex=pdict.get('sharex', False),
                    sharey=pdict.get('sharey', False),
                    figsize=pdict.get('plotsize', None)
                    # plotsize None uses .rc_default of matplotlib
                )
                if pdict.get('3d', False):
                    self.axs[pdict['fig_id']].remove()
                    self.axs[pdict['fig_id']] = Axes3D(
                        self.figs[pdict['fig_id']],
                        azim=pdict.get('3d_azim', -35),
                        elev=pdict.get('3d_elev', 35))
                    self.axs[pdict['fig_id']].patch.set_alpha(0)

                # transparent background around axes for presenting data
                self.figs[pdict['fig_id']].patch.set_alpha(0)

        if presentation_mode:
            self.plot_for_presentation(key_list=key_list, no_label=no_label)
        else:
            for key in key_list:
                pdict = self.plot_dicts[key]
                plot_touching = pdict.get('touching', False)

                if type(pdict['plotfn']) is str:
                    plotfn = getattr(self, pdict['plotfn'])
                else:
                    plotfn = pdict['plotfn']

                # used to ensure axes are touching
                if plot_touching:
                    self.axs[pdict['fig_id']].figure.subplots_adjust(wspace=0,
                                                                     hspace=0)

                # Check if pdict is one of the accepted arguments, these are
                # the plotting functions in the analysis base class.
                if 'pdict' in signature(plotfn).parameters:
                    if pdict['ax_id'] is None:
                        plotfn(pdict=pdict, axs=self.axs[pdict['fig_id']])
                    else:
                        plotfn(pdict=pdict,
                               axs=self.axs[pdict['fig_id']].flatten()[
                                   pdict['ax_id']])
                        self.axs[pdict['fig_id']].flatten()[
                            pdict['ax_id']].figure.subplots_adjust(
                            hspace=0.35)

                # most normal plot functions also work, it is required
                # that these accept an "ax" argument to plot on and **kwargs
                # the pdict is passed in as kwargs to such a function
                elif 'ax' in signature(plotfn).parameters:
                    # Calling the function passing along anything
                    # defined in the specific plot dict as kwargs
                    if pdict['ax_id'] is None:
                        plotfn(ax=self.axs[pdict['fig_id']], **pdict)
                    else:
                        plotfn(pdict=pdict,
                               axs=self.axs[pdict['fig_id']].flatten()[
                                   pdict['ax_id']])
                        self.axs[pdict['fig_id']].flatten()[
                            pdict['ax_id']].figure.subplots_adjust(
                            hspace=0.35)
                else:
                    raise ValueError(
                        '"{}" is not a valid plot function'.format(plotfn))

            self.format_datetime_xaxes(key_list)
            self.add_to_plots(key_list=key_list)

    def add_to_plots(self, key_list=None):
        pass

    def format_datetime_xaxes(self, key_list):
        for key in key_list:
            pdict = self.plot_dicts[key]
            # this check is needed as not all plots have xvals e.g., plot_text
            if 'xvals' in pdict.keys():
                if (type(pdict['xvals'][0]) is datetime.datetime and
                        key in self.axs.keys()):
                    self.axs[key].figure.autofmt_xdate()

    def plot_for_presentation(self, key_list=None, no_label=False):
        if key_list is None:
            key_list = list(self.plot_dicts.keys())
        for key in key_list:
            self.plot_dicts[key]['title'] = None

        self.plot(key_list=key_list, presentation_mode=False,
                  no_label=no_label)

    def plot_bar(self, pdict, axs):
        pfunc = getattr(axs, pdict.get('func', 'bar'))
        # xvals interpreted as edges for a bar plot
        plot_xedges = pdict.get('xvals', None)
        if plot_xedges is None:
            plot_centers = pdict['xcenters']
            plot_xwidth = pdict['xwidth']
        else:
            plot_xwidth = (plot_xedges[1:] - plot_xedges[:-1])
            # center is left edge + width/2
            plot_centers = plot_xedges[:-1] + plot_xwidth / 2
        plot_yvals = pdict['yvals']
        plot_xlabel = pdict.get('xlabel', None)
        plot_ylabel = pdict.get('ylabel', None)
        plot_xunit = pdict.get('xunit', None)
        plot_yunit = pdict.get('yunit', None)
        plot_xtick_loc = pdict.get('xtick_loc', None)
        plot_ytick_loc = pdict.get('ytick_loc', None)
        plot_xtick_rotation = pdict.get('xtick_rotation', None)
        plot_ytick_rotation = pdict.get('ytick_rotation', None)
        plot_xtick_labels = pdict.get('xtick_labels', None)
        plot_ytick_labels = pdict.get('ytick_labels', None)
        plot_title = pdict.get('title', None)
        plot_xrange = pdict.get('xrange', None)
        plot_yrange = pdict.get('yrange', None)
        plot_barkws = pdict.get('bar_kws', {})
        plot_multiple = pdict.get('multiple', False)
        dataset_desc = pdict.get('setdesc', '')
        dataset_label = pdict.get('setlabel', list(range(len(plot_yvals))))
        do_legend = pdict.get('do_legend', False)
        plot_touching = pdict.get('touching', False)

        if plot_multiple:
            p_out = []
            for ii, this_yvals in enumerate(plot_yvals):
                p_out.append(pfunc(plot_centers, this_yvals, width=plot_xwidth,
                                   color=gco(ii, len(plot_yvals) - 1),
                                   label='%s%s' % (dataset_desc, dataset_label[ii]),
                                   **plot_barkws))

        else:
            p_out = pfunc(plot_centers, plot_yvals, width=plot_xwidth,
                          label='%s%s' % (dataset_desc, dataset_label),
                          **plot_barkws)

        if plot_xrange is not None:
            axs.set_xlim(*plot_xrange)
        if plot_yrange is not None:
            axs.set_ylim(*plot_yrange)
        if plot_xlabel is not None:
            set_axis_label('x', axs, plot_xlabel, plot_xunit)
        if plot_ylabel is not None:
            set_axis_label('y', axs, plot_ylabel, plot_yunit)
        if plot_xtick_labels is not None:
            axs.xaxis.set_ticklabels(plot_xtick_labels)
        if plot_ytick_labels is not None:
            axs.yaxis.set_ticklabels(plot_ytick_labels)
        if plot_xtick_loc is not None:
            axs.xaxis.set_ticks(plot_xtick_loc)
        if plot_ytick_loc is not None:
            axs.yaxis.set_ticks(plot_ytick_loc)
        if plot_xtick_rotation is not None:
            for tick in axs.get_xticklabels():
                tick.set_rotation(plot_xtick_rotation)
        if plot_ytick_rotation is not None:
            for tick in axs.get_yticklabels():
                tick.set_rotation(plot_ytick_rotation)

        if plot_title is not None:
            axs.set_title(plot_title)

        if do_legend:
            legend_ncol = pdict.get('legend_ncol', 1)
            legend_title = pdict.get('legend_title', None)
            legend_pos = pdict.get('legend_pos', 'best')
            axs.legend(title=legend_title, loc=legend_pos, ncol=legend_ncol)

        if plot_touching:
            axs.figure.subplots_adjust(wspace=0, hspace=0)

        if self.tight_fig:
            axs.figure.tight_layout()

        pdict['handles'] = p_out

    def plot_bar3D(self, pdict, axs):
        pfunc = axs.bar3d
        plot_xvals = pdict['xvals']
        plot_yvals = pdict['yvals']
        plot_zvals = pdict['zvals']
        plot_xlabel = pdict.get('xlabel', None)
        plot_ylabel = pdict.get('ylabel', None)
        plot_zlabel = pdict.get('zlabel', None)
        plot_xunit = pdict.get('xunit', None)
        plot_yunit = pdict.get('yunit', None)
        plot_zunit = pdict.get('zunit', None)
        plot_color = pdict.get('color', None)
        plot_colormap = pdict.get('colormap', None)
        plot_title = pdict.get('title', None)
        plot_xrange = pdict.get('xrange', None)
        plot_yrange = pdict.get('yrange', None)
        plot_zrange = pdict.get('zrange', None)
        plot_barkws = pdict.get('bar_kws', {})
        plot_barwidthx = pdict.get('bar_widthx', None)
        plot_barwidthy = pdict.get('bar_widthy', None)
        plot_xtick_rotation = pdict.get('xtick_rotation', None)
        plot_ytick_rotation = pdict.get('ytick_rotation', None)
        plot_xtick_loc = pdict.get('xtick_loc', None)
        plot_ytick_loc = pdict.get('ytick_loc', None)
        plot_xtick_labels = pdict.get('xtick_labels', None)
        plot_ytick_labels = pdict.get('ytick_labels', None)
        do_legend = pdict.get('do_legend', False)

        xpos, ypos = np.meshgrid(plot_xvals, plot_yvals)
        xpos = xpos.T.flatten()
        ypos = ypos.T.flatten()
        zpos = np.zeros_like(xpos)
        if plot_barwidthx is None:
            plot_barwidthx = plot_xvals[1] - plot_xvals[0]
        if not hasattr(plot_barwidthx, '__iter__'):
            plot_barwidthx = np.ones_like(zpos) * plot_barwidthx
        if plot_barwidthy is None:
            plot_barwidthy = plot_yvals[1] - plot_yvals[0]
        if not hasattr(plot_barwidthy, '__iter__'):
            plot_barwidthy = np.ones_like(zpos) * plot_barwidthy
        plot_barheight = plot_zvals.flatten()

        if 'color' in plot_barkws:
            plot_color = plot_barkws.pop('color')
        else:
            if plot_colormap is not None:
                # plot_color assumed to be floats
                if hasattr(plot_color, '__iter__') and \
                        hasattr(plot_color[0], '__iter__'):
                    plot_color = np.array(plot_color).flatten()
                plot_color = plot_colormap(plot_color)
            else:
                # plot_color assumed to be RGBA tuple(s)
                if hasattr(plot_color[0], '__iter__') and \
                        hasattr(plot_color[0][0], '__iter__'):
                    plot_color = np.array(plot_color)
                    plot_color = plot_color.reshape((-1, plot_color.shape[-1]))
                elif not hasattr(plot_color[0], '__iter__'):
                    plot_color = np.array(plot_color)
                    n = plot_zvals.size
                    plot_color = np.repeat(plot_color, n).reshape(-1, n).T

        zsort = plot_barkws.pop('zsort', 'max')
        p_out = pfunc(xpos - plot_barwidthx / 2, ypos - plot_barwidthy / 2, zpos,
                      plot_barwidthx, plot_barwidthy, plot_barheight,
                      color=plot_color,
                      zsort=zsort, **plot_barkws)

        if plot_xtick_labels is not None:
            axs.xaxis.set_ticklabels(plot_xtick_labels)
        if plot_ytick_labels is not None:
            axs.yaxis.set_ticklabels(plot_ytick_labels)
        if plot_xtick_loc is not None:
            axs.xaxis.set_ticks(plot_xtick_loc)
        if plot_ytick_loc is not None:
            axs.yaxis.set_ticks(plot_ytick_loc)
        if plot_xtick_rotation is not None:
            for tick in axs.get_xticklabels():
                tick.set_rotation(plot_xtick_rotation)
        if plot_ytick_rotation is not None:
            for tick in axs.get_yticklabels():
                tick.set_rotation(plot_ytick_rotation)

        if plot_xrange is not None:
            axs.set_xlim(*plot_xrange)
        if plot_yrange is not None:
            axs.set_ylim(*plot_yrange)
        if plot_zrange is not None:
            axs.set_zlim3d(*plot_zrange)
        if plot_xlabel is not None:
            set_axis_label('x', axs, plot_xlabel, plot_xunit)
        if plot_ylabel is not None:
            set_axis_label('y', axs, plot_ylabel, plot_yunit)
        if plot_zlabel is not None:
            set_axis_label('z', axs, plot_zlabel, plot_zunit)
        if plot_title is not None:
            axs.set_title(plot_title)

        if do_legend:
            legend_kws = pdict.get('legend_kws', {})
            legend_entries = pdict.get('legend_entries', [])
            legend_artists = [entry[0] for entry in legend_entries]
            legend_labels = [entry[1] for entry in legend_entries]
            axs.legend(legend_artists, legend_labels, **legend_kws)

        if self.tight_fig:
            axs.figure.tight_layout()

        if pdict.get('colorbar', True) and plot_colormap is not None:
            self.plot_colorbar(axs=axs, pdict=pdict)

        pdict['handles'] = p_out

    def plot_line(self, pdict, axs):
        """
        Basic line plotting function.
        Takes either an x and y array or a list of x and y arrays.
        Detection happens based on types of the data
        """

        # if a y or xerr is specified, used the errorbar-function
        plot_linekws = pdict.get('line_kws', {})
        xerr = pdict.get('xerr', None)
        yerr = pdict.get('yerr', None)
        if xerr is not None or yerr is not None:
            pdict['func'] = pdict.get('func', 'errorbar')
            if yerr is not None:
                plot_linekws['yerr'] = plot_linekws.get('yerr', yerr)
            if xerr is not None:
                plot_linekws['xerr'] = plot_linekws.get('xerr', xerr)

        pdict['line_kws'] = plot_linekws
        plot_xvals = pdict['xvals']
        plot_yvals = pdict['yvals']
        plot_xlabel = pdict.get('xlabel', None)
        plot_ylabel = pdict.get('ylabel', None)
        plot_xunit = pdict.get('xunit', None)
        plot_yunit = pdict.get('yunit', None)
        plot_title = pdict.get('title', None)
        plot_xrange = pdict.get('xrange', None)
        plot_yrange = pdict.get('yrange', None)
        plot_yscale = pdict.get('yscale', None)
        plot_xscale = pdict.get('xscale', None)
        plot_title_pad = pdict.get('titlepad', 0) # in figure coords
        if pdict.get('color', False):
            plot_linekws['color'] = pdict.get('color')

        plot_linekws['alpha'] = pdict.get('alpha', 1)
        # plot_multiple = pdict.get('multiple', False)
        plot_linestyle = pdict.get('linestyle', '-')
        plot_marker = pdict.get('marker', 'o')
        dataset_desc = pdict.get('setdesc', '')
        if np.ndim(plot_yvals) == 2:
            default_labels = list(range(len(plot_yvals)))
        elif np.ndim(plot_yvals) == 1:
            default_labels = [0]
        else:
            raise ValueError("number of plot_yvals not understood")
        dataset_label = pdict.get('setlabel', default_labels)
        do_legend = pdict.get('do_legend', False)

        # Detect if two arrays/lists of x and yvals are passed or a list
        # of x-arrays and a list of y-arrays
        if (isinstance(plot_xvals[0], numbers.Number) or
                isinstance(plot_xvals[0], datetime.datetime)):
            plot_multiple = False
        else:
            plot_multiple = True
            assert (len(plot_xvals) == len(plot_yvals))
            assert (len(plot_xvals[0]) == len(plot_yvals[0]))

        if plot_multiple:
            p_out = []
            len_color_cycle = pdict.get('len_color_cycle', len(plot_yvals))
            # Default gives max contrast
            cmap = pdict.get('cmap', 'tab10')  # Default matplotlib cycle
            colors = get_color_list(len_color_cycle, cmap)
            if cmap == 'tab10':
                len_color_cycle = min(10, len_color_cycle)

            # plot_*vals is the list of *vals arrays
            pfunc = getattr(axs, pdict.get('func', 'plot'))
            for i, (xvals, yvals) in enumerate(zip(plot_xvals, plot_yvals)):
                p_out.append(pfunc(xvals, yvals,
                                   linestyle=plot_linestyle,
                                   marker=plot_marker,
                                   color=plot_linekws.pop(
                                       'color', colors[i % len_color_cycle]),
                                   label='%s%s' % (
                                       dataset_desc, dataset_label[i]),
                                   **plot_linekws))

        else:
            pfunc = getattr(axs, pdict.get('func', 'plot'))
            p_out = pfunc(plot_xvals, plot_yvals,
                          linestyle=plot_linestyle, marker=plot_marker,
                          label='%s%s' % (dataset_desc, dataset_label),
                          **plot_linekws)

        if plot_xrange is None:
            pass  # Do not set xlim if xrange is None as the axs gets reused
        else:
            xmin, xmax = plot_xrange
            axs.set_xlim(xmin, xmax)

        if plot_title is not None:
            axs.figure.text(0.5, 1 + plot_title_pad, plot_title,
                            horizontalalignment='center',
                            verticalalignment='bottom',
                            transform=axs.transAxes)
            # axs.set_title(plot_title)

        if do_legend:
            legend_ncol = pdict.get('legend_ncol', 1)
            legend_title = pdict.get('legend_title', None)
            legend_pos = pdict.get('legend_pos', 'best')
            legend_frameon = pdict.get('legend_frameon', False)
            legend_bbox_to_anchor = pdict.get('legend_bbox_to_anchor', None)
            legend_fontsize= pdict.get('legend_fontsize', None)
            # print('legend', legend_fontsize)
            axs.legend(title=legend_title,
                       loc=legend_pos,
                       ncol=legend_ncol,
                       bbox_to_anchor=legend_bbox_to_anchor,
                       fontsize=legend_fontsize,
                       frameon=legend_frameon)

        if plot_xlabel is not None:
            set_axis_label('x', axs, plot_xlabel, plot_xunit)
        if plot_ylabel is not None:
            set_axis_label('y', axs, plot_ylabel, plot_yunit)
        if plot_yrange is not None:
            ymin, ymax = plot_yrange
            axs.set_ylim(ymin, ymax)
        if plot_yscale is not None:
            axs.set_yscale(plot_yscale)
        if plot_xscale is not None:
            axs.set_xscale(plot_xscale)

        if self.tight_fig:
            axs.figure.tight_layout()

            # Need to set labels again, because tight_layout can screw them up
            if plot_xlabel is not None:
                set_axis_label('x', axs, plot_xlabel, plot_xunit)
            if plot_ylabel is not None:
                set_axis_label('y', axs, plot_ylabel, plot_yunit)

        pdict['handles'] = p_out

    def plot_yslices(self, pdict, axs):
        pfunc = getattr(axs, pdict.get('func', 'plot'))
        plot_xvals = pdict['xvals']
        plot_yvals = pdict['yvals']
        plot_slicevals = pdict['slicevals']
        plot_xlabel = pdict['xlabel']
        plot_ylabel = pdict['ylabel']
        plot_nolabel = pdict.get('no_label', False)
        plot_title = pdict['title']
        slice_idxs = pdict['sliceidxs']
        slice_label = pdict.get('slicelabel', '')
        slice_units = pdict.get('sliceunits', '')
        do_legend = pdict.get('do_legend', True)
        plot_xrange = pdict.get('xrange', None)
        plot_yrange = pdict.get('yrange', None)

        plot_xvals_step = plot_xvals[1] - plot_xvals[0]

        for ii, idx in enumerate(slice_idxs):
            if len(slice_idxs) == 1:
                pfunc(plot_xvals, plot_yvals[idx], '-bo',
                      label='%s = %.2f %s' % (
                          slice_label, plot_slicevals[idx], slice_units))
            else:
                if ii == 0 or ii == len(slice_idxs) - 1:
                    pfunc(plot_xvals, plot_yvals[idx], '-o',
                          color=gco(ii, len(slice_idxs) - 1),
                          label='%s = %.2f %s' % (
                              slice_label, plot_slicevals[idx], slice_units))
                else:
                    pfunc(plot_xvals, plot_yvals[idx], '-o',
                          color=gco(ii, len(slice_idxs) - 1))
        if plot_xrange is None:
            xmin, xmax = np.min(plot_xvals) - plot_xvals_step / \
                         2., np.max(plot_xvals) + plot_xvals_step / 2.
        else:
            xmin, xmax = plot_xrange
        axs.set_xlim(xmin, xmax)

        if not plot_nolabel:
            axs.set_axis_label('x', plot_xlabel)
            axs.set_axis_label('y', plot_ylabel)

        if plot_yrange is not None:
            ymin, ymax = plot_yrange
            axs.set_ylim(ymin, ymax)

        if plot_title is not None:
            axs.set_title(plot_title)

        if do_legend:
            legend_ncol = pdict.get('legend_ncol', 1)
            legend_title = pdict.get('legend_title', None)
            legend_pos = pdict.get('legend_pos', 'best')
            axs.legend(title=legend_title, loc=legend_pos, ncol=legend_ncol)
            legend_pos = pdict.get('legend_pos', 'best')
            # box_props = dict(boxstyle='Square', facecolor='white', alpha=0.6)
            legend = axs.legend(loc=legend_pos, frameon=1)
            frame = legend.get_frame()
            frame.set_alpha(0.8)
            frame.set_linewidth(0)
            frame.set_edgecolor(None)
            legend_framecol = pdict.get('legend_framecol', 'white')
            frame.set_facecolor(legend_framecol)

        if self.tight_fig:
            axs.figure.tight_layout()

    def plot_colorxy(self, pdict, axs):
        """
        This wraps flex_colormesh_plot_vs_xy which excepts data of shape
            x -> 1D array
            y -> 1D array
            z -> 2D array (shaped (xl, yl))
        """
        self.plot_color2D(flex_colormesh_plot_vs_xy, pdict, axs)

    def plot_colorx(self, pdict, axs):
        """
        This wraps flex_color_plot_vs_x which excepts data of shape
            x -> 1D array
            y -> list "xl" 1D arrays
            z -> list "xl" 1D arrays
        """

        self.plot_color2D(flex_color_plot_vs_x, pdict, axs)

    def plot_color2D_grid_idx(self, pfunc, pdict, axs, idx):
        pfunc(pdict, np.ravel(axs)[idx])

    def plot_color2D_grid(self, pdict, axs):
        color2D_pfunc = pdict.get('pfunc', self.plot_colorxy)
        num_elements = len(pdict['zvals'])
        num_axs = axs.size
        if num_axs > num_elements:
            max_plot = num_elements
        else:
            max_plot = num_axs
        plot_idxs = pdict.get('plot_idxs', None)
        if plot_idxs is None:
            plot_idxs = list(range(max_plot))
        else:
            plot_idxs = plot_idxs[:max_plot]
        this_pdict = {key: val for key, val in list(pdict.items())}
        if pdict.get('sharex', False):
            this_pdict['xlabel'] = ''
        if pdict.get('sharey', False):
            this_pdict['ylabel'] = ''

        box_props = dict(boxstyle='Square', facecolor='white', alpha=0.7)
        plot_axlabels = pdict.get('axlabels', None)

        for ii, idx in enumerate(plot_idxs):
            this_pdict['zvals'] = np.squeeze(pdict['zvals'][idx])
            if ii != 0:
                this_pdict['title'] = None
            else:
                this_pdict['title'] = pdict['title']
            self.plot_color2D_grid_idx(color2D_pfunc, this_pdict, axs, ii)
            if plot_axlabels is not None:
                np.ravel(axs)[idx].text(
                    0.95, 0.9, plot_axlabels[idx],
                    transform=np.ravel(axs)[idx].transAxes, fontsize=16,
                    verticalalignment='center', horizontalalignment='right',
                    bbox=box_props)
        if pdict.get('sharex', False):
            for ax in axs[-1]:
                ax.set_axis_label('x', pdict['xlabel'])
        if pdict.get('sharey', False):
            for ax in axs:
                ax[0].set_axis_label('y', pdict['ylabel'])

    def plot_color2D(self, pfunc, pdict, axs):
        """

        """
        plot_xvals = pdict['xvals']
        plot_yvals = pdict['yvals']
        plot_cbar = pdict.get('plotcbar', True)
        plot_cmap = pdict.get('cmap', 'viridis')
        plot_aspect = pdict.get('aspect', None)
        plot_zrange = pdict.get('zrange', None)
        plot_yrange = pdict.get('yrange', None)
        plot_xrange = pdict.get('xrange', None)
        plot_xwidth = pdict.get('xwidth', None)
        plot_xtick_labels = pdict.get('xtick_labels', None)
        plot_ytick_labels = pdict.get('ytick_labels', None)
        plot_xtick_loc = pdict.get('xtick_loc', None)
        plot_ytick_loc = pdict.get('ytick_loc', None)
        plot_transpose = pdict.get('transpose', False)
        plot_nolabel = pdict.get('no_label', False)
        plot_nolabel_units = pdict.get('no_label_units', False)
        plot_normalize = pdict.get('normalize', False)
        plot_logzscale = pdict.get('logzscale', False)
        plot_logxscale = pdict.get('logxscale', False)
        plot_logyscale = pdict.get('logyscale', False)
        plot_origin = pdict.get('origin', 'lower')

        if plot_logzscale:
            plot_zvals = np.log10(pdict['zvals'] / plot_logzscale)
        else:
            plot_zvals = pdict['zvals']

        if plot_xwidth is not None:
            plot_xvals_step = 0
            plot_yvals_step = 0
        else:
            plot_xvals_step = (abs(np.max(plot_xvals) - np.min(plot_xvals)) /
                               len(plot_xvals))
            plot_yvals_step = (abs(self._globalmax(plot_yvals) - self._globalmin(plot_yvals)) /
                               len(plot_yvals))
            # plot_yvals_step = plot_yvals[1]-plot_yvals[0]

        if plot_zrange is not None:
            fig_clim = plot_zrange
        else:
            fig_clim = [None, None]

        trace = {}
        block = {}
        if self.do_individual_traces:
            trace['xvals'] = plot_xvals
            trace['yvals'] = plot_yvals
            trace['zvals'] = plot_zvals
        else:
            trace['yvals'] = [plot_yvals]
            trace['xvals'] = [plot_xvals]
            trace['zvals'] = [plot_zvals]

        block['xvals'] = [trace['xvals']]
        block['yvals'] = [trace['yvals']]
        block['zvals'] = [trace['zvals']]

        for ii in range(len(block['zvals'])):
            traces = {}
            for key, vals in block.items():
                traces[key] = vals[ii]
            for tt in range(len(traces['zvals'])):
                if self.verbose:
                    (print(t_vals[tt].shape) for key, t_vals in traces.items())
                if plot_xwidth is not None:
                    xwidth = plot_xwidth[tt]
                else:
                    xwidth = None
                out = pfunc(ax=axs,
                            xwidth=xwidth,
                            clim=fig_clim, cmap=plot_cmap,
                            xvals=traces['xvals'][tt],
                            yvals=traces['yvals'][tt],
                            zvals=traces['zvals'][tt],
                            transpose=plot_transpose,
                            normalize=plot_normalize)

        if plot_logxscale:
            axs.set_xscale('log')
        if plot_logyscale:
            axs.set_yscale('log')

        if plot_xrange is None:
            if plot_xwidth is not None:
                xmin, xmax = min([min(xvals) - plot_xwidth[tt] / 2
                                  for tt, xvals in enumerate(plot_xvals)]), \
                             max([max(xvals) + plot_xwidth[tt] / 2
                                  for tt, xvals in enumerate(plot_xvals)])
            else:
                xmin = np.min(plot_xvals) - plot_xvals_step / 2
                xmax = np.max(plot_xvals) + plot_xvals_step / 2
        else:
            xmin, xmax = plot_xrange
        if plot_transpose:
            axs.set_ylim(xmin, xmax)
        else:
            axs.set_xlim(xmin, xmax)

        if plot_yrange is None:
            if plot_xwidth is not None:
                ymin_list, ymax_list = [], []
                for ytraces in block['yvals']:
                    ymin_trace, ymax_trace = [], []
                    for yvals in ytraces:
                        ymin_trace.append(min(yvals))
                        ymax_trace.append(max(yvals))
                    ymin_list.append(min(ymin_trace))
                    ymax_list.append(max(ymax_trace))
                ymin = min(ymin_list)
                ymax = max(ymax_list)
            else:
                ymin = self._globalmin(plot_yvals) - plot_yvals_step / 2.
                ymax = self._globalmax(plot_yvals) + plot_yvals_step / 2.
        else:
            ymin, ymax = plot_yrange
        if plot_transpose:
            axs.set_xlim(ymin, ymax)
        else:
            axs.set_ylim(ymin, ymax)

        # FIXME Ignores thranspose option. Is it ok?
        if plot_xtick_labels is not None:
            axs.xaxis.set_ticklabels(plot_xtick_labels, rotation=90)
        if plot_ytick_labels is not None:
            axs.yaxis.set_ticklabels(plot_ytick_labels)
        if plot_xtick_loc is not None:
            axs.xaxis.set_ticks(plot_xtick_loc)
        if plot_ytick_loc is not None:
            axs.yaxis.set_ticks(plot_ytick_loc)
        if plot_origin == 'upper':
            axs.invert_yaxis()

        if plot_aspect is not None:
            axs.set_aspect(plot_aspect)

        if not plot_nolabel:
            self.label_color2D(pdict, axs)
        if plot_nolabel_units:
            axs.set_xlabel(pdict['xlabel'])
            axs.set_ylabel(pdict['ylabel'])

        axs.cmap = out['cmap']
        if plot_cbar:
            no_label = plot_nolabel
            if plot_nolabel and plot_nolabel_units:
                no_label = False
            self.plot_colorbar(axs=axs, pdict=pdict,
                               no_label=no_label)

    def label_color2D(self, pdict, axs):
        plot_transpose = pdict.get('transpose', False)
        plot_xlabel = pdict['xlabel']
        plot_xunit = pdict['xunit']
        plot_ylabel = pdict['ylabel']
        plot_yunit = pdict['yunit']
        plot_title = pdict.get('title', None)
        if plot_transpose:
            # transpose switches X and Y
            set_axis_label('x', axs, plot_ylabel, plot_yunit)
            set_axis_label('y', axs, plot_xlabel, plot_xunit)
        else:
            set_axis_label('x', axs, plot_xlabel, plot_xunit)
            set_axis_label('y', axs, plot_ylabel, plot_yunit)
        if plot_title is not None:
            axs.figure.text(0.5, 1, plot_title,
                            horizontalalignment='center',
                            verticalalignment='bottom',
                            transform=axs.transAxes)
            # axs.set_title(plot_title)

    def plot_colorbar(self, cax=None, key=None, pdict=None, axs=None,
                      orientation='vertical', no_label=None):
        if key is not None:
            pdict = self.plot_dicts[key]
            axs = self.axs[key]
        else:
            if pdict is None or axs is None:
                raise ValueError(
                    'pdict and axs must be specified'
                    ' when no key is specified.')
        plot_nolabel = pdict.get('no_label', False)
        if no_label is not None:
            plot_nolabel = no_label

        plot_clabel = pdict.get('clabel', None)
        plot_cbarwidth = pdict.get('cbarwidth', '10%')
        plot_cbarpad = pdict.get('cbarpad', '5%')
        plot_ctick_loc = pdict.get('ctick_loc', None)
        plot_ctick_labels = pdict.get('ctick_labels', None)
        if cax is None:
            if not isinstance(axs, Axes3D):
                axs.ax_divider = make_axes_locatable(axs)
                axs.cax = axs.ax_divider.append_axes(
                    'right', size=plot_cbarwidth, pad=plot_cbarpad)
                cmap = axs.cmap
            else:
                plot_cbarwidth = str_to_float(plot_cbarwidth)
                plot_cbarpad = str_to_float(plot_cbarpad)
                axs.cax, _ = mpl.colorbar.make_axes(
                    axs, shrink=1 - plot_cbarwidth - plot_cbarpad, pad=plot_cbarpad,
                    orientation=orientation)
                cmap = pdict.get('colormap')
        else:
            axs.cax = cax
        if hasattr(cmap, 'autoscale_None'):
            axs.cbar = plt.colorbar(cmap, cax=axs.cax, orientation=orientation)
        else:
            norm = mpl.colors.Normalize(0, 1)
            axs.cbar = mpl.colorbar.ColorbarBase(axs.cax, cmap=cmap, norm=norm)
        if plot_ctick_loc is not None:
            axs.cbar.set_ticks(plot_ctick_loc)
        if plot_ctick_labels is not None:
            axs.cbar.set_ticklabels(plot_ctick_labels)
        if not plot_nolabel and plot_clabel is not None:
            axs.cbar.set_label(plot_clabel)

        if self.tight_fig:
            axs.figure.tight_layout()

    def plot_fit(self, pdict, axs):
        """
        Plots an lmfit fit result object using the plot_line function.
        """
        model = pdict['fit_res'].model
        plot_init = pdict.get('plot_init', False)  # plot the initial guess
        pdict['marker'] = pdict.get('marker', '')  # different default
        plot_linestyle_init = pdict.get('init_linestyle', '--')
        plot_numpoints = pdict.get('num_points', 1000)

        if len(model.independent_vars) == 1:
            independent_var = model.independent_vars[0]
        else:
            raise ValueError('Fit can only be plotted if the model function'
                             ' has one independent variable.')

        x_arr = pdict['fit_res'].userkws[independent_var]
        pdict['xvals'] = np.linspace(np.min(x_arr), np.max(x_arr),
                                     plot_numpoints)
        pdict['yvals'] = model.eval(pdict['fit_res'].params,
                                    **{independent_var: pdict['xvals']})
        if not hasattr(pdict['yvals'], '__iter__'):
            pdict['yvals'] = np.array([pdict['yvals']])
        self.plot_line(pdict, axs)

        if plot_init:
            # The initial guess
            pdict_init = copy.copy(pdict)
            pdict_init['linestyle'] = plot_linestyle_init
            pdict_init['yvals'] = model.eval(
                **pdict['fit_res'].init_values,
                **{independent_var: pdict['xvals']})
            pdict_init['setlabel'] += ' init'
            self.plot_line(pdict_init, axs)

    def plot_text(self, pdict, axs):
        """
        Helper function that adds text to a plot
        """
        pfunc = getattr(axs, pdict.get('func', 'text'))
        plot_text_string = pdict['text_string']
        plot_xpos = pdict.get('xpos', .98)
        plot_ypos = pdict.get('ypos', .98)
        verticalalignment = pdict.get('verticalalignment', 'top')
        horizontalalignment = pdict.get('horizontalalignment', 'right')
<<<<<<< HEAD
        fontsize=pdict.get("fontsize", None)

=======
        color = pdict.get('color', 'k')
>>>>>>> ebca5c23
        # fancy box props is based on the matplotlib legend
        box_props = pdict.get('box_props', 'fancy')
        if box_props == 'fancy':
            box_props = self.fancy_box_props

<<<<<<< HEAD
        # pfunc is expected to be ax.text
        pfunc(x=plot_xpos, y=plot_ypos, s=plot_text_string,
              transform=axs.transAxes,
              verticalalignment=verticalalignment,
              horizontalalignment=horizontalalignment,
              bbox=box_props,
              fontsize=fontsize)
=======
        if isinstance(color, (list, tuple)):
            assert isinstance(plot_text_string, (list, tuple))
            assert len(color) == len(plot_text_string)
            orientation = pdict.get('orientation', 'vertical')
            rainbow_text(x=plot_xpos, y=plot_ypos,
                         strings=plot_text_string, colors=color,
                         ax=axs, orientation=orientation,
                         verticalalignment=verticalalignment,
                         horizontalalignment=horizontalalignment)
        else:
            # pfunc is expected to be ax.text
            pfunc(x=plot_xpos, y=plot_ypos, s=plot_text_string,
                  transform=axs.transAxes,
                  verticalalignment=verticalalignment,
                  horizontalalignment=horizontalalignment,
                  bbox=box_props)
>>>>>>> ebca5c23

    def plot_vlines(self, pdict, axs):
        """
        Helper function to add vlines to a plot
        """
        pfunc = getattr(axs, pdict.get('func', 'vlines'))
        x = pdict['x']
        ymin = pdict['ymin']
        ymax = pdict['ymax']
        label = pdict.get('setlabel', None)
        colors = pdict.get('colors', None)
        linestyles = pdict.get('linestyles', '--')

        axs.vlines(x, ymin, ymax, colors,
                   linestyles=linestyles, label=label,
                   **pdict.get('line_kws', {}))
        if pdict.get('do_legend', False):
            axs.legend()

    def plot_hlines(self, pdict, axs):
        """
        Helper function to add vlines to a plot
        """
        pfunc = getattr(axs, pdict.get('func', 'hlines'))
        y = pdict['y']
        xmin = pdict['xmin']
        xmax = pdict['xmax']
        label = pdict.get('setlabel', None)
        colors = pdict.get('colors', None)
        linestyles = pdict.get('linestyles', '--')

        axs.hlines(y, xmin, xmax, colors,
                   linestyles=linestyles, label=label,
                   **pdict.get('line_kws', {}))
        if pdict.get('do_legend', False):
            axs.legend()

    def plot_matplot_ax_method(self, pdict, axs):
        """
        Used to use any of the methods of a matplotlib axis object through
        the pdict interface.

        An example pdict would be:
            {'func': 'axhline',
             'plot_kw': {'y': 0.5, 'mfc': 'green'}}
        which would call
            ax.axhline(y=0.5, mfc='green')
        to plot a horizontal green line at y=0.5

        """
        pfunc = getattr(axs, pdict.get('func'))
        pfunc(**pdict['plot_kws'])

    @staticmethod
    def _sort_by_axis0(arr, sorted_indices, type=None):
        '''
        Sorts the array (possibly a list of unequally long lists) by a list of indicies
        :param arr: array (possibly a list of unequally long lists)
        :param sorted_indices:  list of indicies
        :param type: the datatype of the contained values
        :return: Sorted array
        '''
        if type is None:
            return [np.array(arr[i]) for i in sorted_indices]
        else:
            return [np.array(arr[i], dtype=type) for i in sorted_indices]

    @staticmethod
    def _globalmin(array):
        '''
        Gives the global minimum of an array (possibly a list of unequally long lists)
        :param array: array (possibly a list of unequally long lists)
        :return: Global minimum
        '''
        return np.min([np.min(v) for v in array])

    @staticmethod
    def _globalmax(array):
        '''
        Gives the global maximum of an array (possibly a list of unequally long lists)
        :param array: array (possibly a list of unequally long lists)
        :return: Global maximum
        '''
        return np.max([np.max(v) for v in array])

    @staticmethod
    def get_default_plot_params(set_pars=True, **kwargs):
        font_size = kwargs.get('font_size', 18)
        marker_size = kwargs.get('marker_size', 6)
        line_width = kwargs.get('line_width', 2.5)
        axes_line_width = kwargs.get('axes_line_width', 1)
        tick_length = kwargs.pop('tick_length', 5)
        tick_width = kwargs.pop('tick_width', 1)
        tick_color = kwargs.get('tick_color', 'k')
        ticks_direction = kwargs.get('ticks_direction', 'out')
        axes_labelcolor = kwargs.get('axes_labelcolor', 'k')

        fig_size_dim = 10
        golden_ratio = (1 + np.sqrt(5)) / 2
        fig_size = kwargs.get('fig_size',
                              (fig_size_dim, fig_size_dim / golden_ratio))
        dpi = kwargs.get('dpi', 300)

        params = {'figure.figsize': fig_size,
                  'figure.dpi': dpi,
                  'savefig.dpi': dpi,
                  'font.size': font_size,
                  'figure.titlesize': font_size,
                  'legend.fontsize': font_size,
                  'axes.labelsize': font_size,
                  'axes.labelcolor': axes_labelcolor,
                  'axes.titlesize': font_size,
                  'axes.linewidth': axes_line_width,
                  'lines.markersize': marker_size,
                  'lines.linewidth': line_width,
                  'xtick.direction': ticks_direction,
                  'ytick.direction': ticks_direction,
                  'xtick.labelsize': font_size,
                  'ytick.labelsize': font_size,
                  'xtick.color': tick_color,
                  'ytick.color': tick_color,
                  'xtick.major.size': tick_length,
                  'ytick.major.size': tick_length,
                  'xtick.major.width': tick_width,
                  'ytick.major.width': tick_width,
                  'axes.formatter.useoffset': False,
                  }
        if set_pars:
            plt.rcParams.update(params)
        return params

    def plot_vlines_auto(self, pdict, axs):
        xs = pdict.get('xdata')
        for i, x in enumerate(xs):
            d = {}
            for k in pdict:
                lk = k[:-1]
                # if lk in signature(axs.axvline).parameters:
                if k not in ['xdata', 'plotfn', 'ax_id', 'do_legend']:
                    try:
                        d[lk] = pdict[k][i]
                    except:
                        pass
            axs.axvline(x=x, **d)

    def clock(self, awg=None, channel=None, pulsar=None):
        """
        Returns the clock frequency of an AWG from the instrument settings,
        or tries to determine it based on the instrument type if it is not
        stored in the settings.
        :param awg: (str) AWG name (can be None if channel and pulsar are
            provided instead)
        :param channel: (str) channel name (is ignored if awg is given)
        :param pulsar: (str) name of the pulsar object (only needed if
            channel is given instead of awg)
        :return: clock frequency
        """
        if awg is None:
            assert pulsar is not None and channel is not None, \
                'If awg is not provided, channel and pulsar must be provided.'
            pulsar_dd = self.get_data_from_timestamp_list({
                'awg': f'Instrument settings.{pulsar}.{channel}_awg'})
            awg = pulsar_dd['awg']

        awg_dd = self.get_data_from_timestamp_list({
            'clock_freq': f'Instrument settings.{awg}.clock_freq',
            'IDN': f'Instrument settings.{awg}.IDN'})
        if awg_dd['clock_freq']:
            return awg_dd['clock_freq']
        model = awg_dd['IDN'].get('model', None)
        if model == 'HDAWG8':
            return 2.4e9
        elif model == 'UHFQA':
            return 1.8e9
        elif model == 'AWG5014C':
            return 1.2e9
        else:
            raise NotImplementedError(f"Unknown AWG type: {model}.")


def plot_scatter_errorbar(self, ax_id, xdata, ydata, xerr=None, yerr=None, pdict=None):
    pdict = pdict or {}

    pds = {
        'ax_id': ax_id,
        'plotfn': self.plot_line,
        'zorder': 10,
        'xvals': xdata,
        'yvals': ydata,
        'marker': 'x',
        'linestyle': 'None',
        'yerr': yerr,
        'xerr': xerr,
    }

    if xerr is not None or yerr is not None:
        pds['func'] = 'errorbar'
        pds['marker'] = None
        pds['line_kws'] = {'fmt': 'none'}
        if pdict.get('marker', False):
            pds['line_kws'] = {'fmt': pdict['marker']}
        else:
            ys = 0 if yerr is None else np.min(yerr) / np.max(ydata)
            xs = 0 if xerr is None else np.min(xerr) / np.max(xdata)
            if ys < 1e-2 and xs < 1e-2:
                pds['line_kws'] = {'fmt': 'o'}
    else:
        pds['func'] = 'scatter'

    pds = _merge_dict_rec(pds, pdict)

    return pds


def plot_scatter_errorbar_fit(self, ax_id, xdata, ydata, fitfunc, xerr=None, yerr=None, fitextra=0.1,
                              fitpoints=1000, pdict_scatter=None, pdict_fit=None):
    pdict_fit = pdict_fit or {}
    pds = plot_scatter_errorbar(self=self, ax_id=ax_id, xdata=xdata, ydata=ydata, xerr=xerr, yerr=yerr,
                                pdict=pdict_scatter)

    mi, ma = np.min(xdata), np.max(xdata)
    ex = (ma - mi) * fitextra
    xdata_fit = np.linspace(mi - ex, ma + ex, fitpoints)
    ydata_fit = fitfunc(xdata_fit)

    pdf = {
        'ax_id': ax_id,
        'zorder': 5,
        'plotfn': self.plot_line,
        'xvals': xdata_fit,
        'yvals': ydata_fit,
        'linestyle': '-',
        'marker': '',
    }

    pdf = _merge_dict_rec(pdf, pdict_fit)

    return pds, pdf


def _merge_dict_rec(dict_a: dict, dict_b: dict):
    for k in dict_a:
        if k in dict_b:
            if dict_a[k] is dict or dict_b[k] is dict:
                a = dict_a[k] or {}
                dict_a[k] = _merge_dict_rec(a, dict_b[k])
            else:
                dict_a[k] = dict_b[k]
    for k in dict_b:
        if k not in dict_a:
            dict_a[k] = dict_b[k]
    return dict_a


def str_to_float(s):
    if s[-1] == '%':
        return float(s.strip('%')) / 100
    else:
        return float(s)<|MERGE_RESOLUTION|>--- conflicted
+++ resolved
@@ -1945,26 +1945,13 @@
         plot_ypos = pdict.get('ypos', .98)
         verticalalignment = pdict.get('verticalalignment', 'top')
         horizontalalignment = pdict.get('horizontalalignment', 'right')
-<<<<<<< HEAD
         fontsize=pdict.get("fontsize", None)
-
-=======
         color = pdict.get('color', 'k')
->>>>>>> ebca5c23
         # fancy box props is based on the matplotlib legend
         box_props = pdict.get('box_props', 'fancy')
         if box_props == 'fancy':
             box_props = self.fancy_box_props
 
-<<<<<<< HEAD
-        # pfunc is expected to be ax.text
-        pfunc(x=plot_xpos, y=plot_ypos, s=plot_text_string,
-              transform=axs.transAxes,
-              verticalalignment=verticalalignment,
-              horizontalalignment=horizontalalignment,
-              bbox=box_props,
-              fontsize=fontsize)
-=======
         if isinstance(color, (list, tuple)):
             assert isinstance(plot_text_string, (list, tuple))
             assert len(color) == len(plot_text_string)
@@ -1973,15 +1960,16 @@
                          strings=plot_text_string, colors=color,
                          ax=axs, orientation=orientation,
                          verticalalignment=verticalalignment,
-                         horizontalalignment=horizontalalignment)
+                         horizontalalignment=horizontalalignment,
+                         fontsize=fontsize)
         else:
             # pfunc is expected to be ax.text
             pfunc(x=plot_xpos, y=plot_ypos, s=plot_text_string,
                   transform=axs.transAxes,
                   verticalalignment=verticalalignment,
                   horizontalalignment=horizontalalignment,
-                  bbox=box_props)
->>>>>>> ebca5c23
+                  bbox=box_props,
+                  fontsize=fontsize)
 
     def plot_vlines(self, pdict, axs):
         """
