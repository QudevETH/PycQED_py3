"""
File containing the BaseDataAnalyis class.
"""
from inspect import signature
import os
import numpy as np
import copy
from collections import OrderedDict
from inspect import signature
import numbers
from matplotlib import pyplot as plt
import matplotlib as mpl
from mpl_toolkits.mplot3d import Axes3D
from pycqed.analysis import analysis_toolbox as a_tools
from pycqed.utilities.general import NumpyJsonEncoder
from pycqed.analysis.analysis_toolbox import get_color_order as gco
from pycqed.analysis.analysis_toolbox import get_color_list
from pycqed.analysis.tools.plotting import (
    set_axis_label, flex_colormesh_plot_vs_xy, flex_color_plot_vs_x)
from mpl_toolkits.axes_grid1 import make_axes_locatable
import datetime
import json
import lmfit
import h5py
from pycqed.measurement.hdf5_data import write_dict_to_hdf5
from pycqed.measurement.hdf5_data import read_dict_from_hdf5
from pycqed.measurement.sweep_points import SweepPoints
from pycqed.measurement.calibration.calibration_points import CalibrationPoints
import copy
import logging
log = logging.getLogger(__name__)
log.addHandler(logging.StreamHandler())


class BaseDataAnalysis(object):
    """
    Abstract Base Class (not intended to be instantiated directly) for
    analysis.

    Children inheriting from this method should specify the following methods
        - __init__      -> specify params to be extracted, set options
                           specific to analysis and call run_analysis method.
        - process_data  -> mundane tasks such as binning and filtering
        - prepare_plots -> specify default plots and set up plotting dicts
        - run_fitting   -> perform fits to data

    The core of this class is the flow defined in run_analysis and should
    be called at the end of the __init__. This executes
    the following code:

        self.extract_data()    # extract data specified in params dict
        self.process_data()    # binning, filtering etc
        if self.do_fitting:
            self.run_fitting() # fitting to models
        self.prepare_plots()   # specify default plots
        if not self.extract_only:
            self.plot(key_list='auto')  # make the plots

    """

    fit_res = None
    '''
    Dictionary containing fitting objects
    '''
    fit_dict = None
    '''
    Dictionary containing fitting results
    '''

    def __init__(self, t_start: str = None, t_stop: str = None,
                 label: str = '', data_file_path: str = None,
                 close_figs: bool = True, options_dict: dict = None,
                 extract_only: bool = False, do_fitting: bool = False):
        '''
        This is the __init__ of the abstract base class.
        It is intended to be called at the start of the init of the child
        classes followed by "run_analysis".

        __init__ of the child classes:
            The __init__ of child classes  should implement the following
            functionality:
                - call the ASB __init__ (this method)
                - define self.params_dict and self.numeric_params
                - specify options specific to that analysis
                - call self.run_analysis


        This method sets several attributes of the analysis class.
        These include assigning the arguments of this function to attributes.
        Other arguments that get created are
            axs (dict)
            figs (dict)
            plot_dicts (dict)

        and a bunch of stuff specified in the options dict
        (TODO: should this not always be extracted from the
        dict to prevent double refs? )

        There are several ways to specify where the data should be loaded
        from.

        none of the below parameters: look for the last data which matches the
                filtering options from the options dictionary.

        :param t_start, t_stop: give a range of timestamps in where data is
                                loaded from. Filtering options can be given
                                through the options dictionary. If t_stop is
                                omitted, the extraction routine looks for
                                the data with time stamp t_start.
        :param label: Only process datasets with this label.
        :param data_file_path: directly give the file path of a data file that
                                should be loaded. Note: data_file_path has
                                priority, i.e. if this argument is given time
                                stamps are ignored.
        :param close_figs: Close the figure (do not display)
        :param options_dict: available options are:
                                -'presentation_mode'
                                -'tight_fig'
                                -'plot_init'
                                -'save_figs'
                                -'close_figs'
                                -'verbose'
                                -'auto-keys'
                                -'twoD'
                                -'timestamp_end'
                                -'msmt_label'
                                -'do_individual_traces'
                                -'exact_label_match'
        :param extract_only: Should we also do the plots?
        :param do_fitting: Should the run_fitting method be executed?
        '''

        # initialize an empty dict to store results of analysis
        self.proc_data_dict = OrderedDict()
        if options_dict is None:
            self.options_dict = OrderedDict()
        else:
            self.options_dict = options_dict

        ################################################
        # These options determine what data to extract #
        ################################################
        self.timestamps = None
        if data_file_path is None:
            if t_start is None:
                if isinstance(label, list):
                    self.timestamps = [a_tools.latest_data(
                        contains=lab, return_timestamp=True)[0] for lab in label]
                else:
                    self.timestamps = [a_tools.latest_data(
                        contains=label, return_timestamp=True)[0]]
            elif t_stop is None:
                if isinstance(t_start, list):
                    self.timestamps = t_start
                else:
                    self.timestamps = [t_start]
            else:
                self.timestamps = a_tools.get_timestamps_in_range(
                    t_start, timestamp_end=t_stop,
                    label=label if label != '' else None)

        if self.timestamps is None or len(self.timestamps) == 0:
            raise ValueError('No data file found.')


        ########################################
        # These options relate to the plotting #
        ########################################
        self.plot_dicts = OrderedDict()
        self.axs = OrderedDict()
        self.figs = OrderedDict()
        self.presentation_mode = self.options_dict.get(
            'presentation_mode', False)
        self.do_individual_traces = self.options_dict.get(
            'do_individual_traces', False)
        self.tight_fig = self.options_dict.get('tight_fig', True)
        # used in self.plot_text, here for future compatibility
        self.fancy_box_props = dict(boxstyle='round', pad=.4,
                                    facecolor='white', alpha=0.5)

        self.options_dict['plot_init'] = self.options_dict.get('plot_init',
                                                               False)
        self.options_dict['save_figs'] = self.options_dict.get(
            'save_figs', True)
        self.options_dict['close_figs'] = self.options_dict.get(
            'close_figs', close_figs)


        ####################################################
        # These options relate to what analysis to perform #
        ####################################################
        self.extract_only = extract_only
        self.do_fitting = do_fitting

        self.verbose = self.options_dict.get('verbose', False)
        self.auto_keys = self.options_dict.get('auto_keys', None)

        if type(self.auto_keys) is str:
            self.auto_keys = [self.auto_keys]

    def run_analysis(self):
        """
        This function is at the core of all analysis and defines the flow.
        This function is typically called after the __init__.
        """
        self.extract_data()  # extract data specified in params dict
        self.process_data()  # binning, filtering etc
        if self.do_fitting:
            self.prepare_fitting()  # set up fit_dicts
            self.run_fitting()  # fitting to models
            self.save_fit_results()
            self.analyze_fit_results()  # analyzing the results of the fits

        delegate_plotting = self.check_plotting_delegation()
        if not delegate_plotting:
            self.prepare_plots()  # specify default plots
            if not self.extract_only:
                self.plot(key_list='auto')  # make the plots

            if self.options_dict.get('save_figs', False):
                self.save_figures(close_figs=self.options_dict.get(
                    'close_figs', False))

    def create_job(self, *args, **kwargs):
        """
        Create a job string representation of the analysis to be processed
        by an AnalysisDaemon.
        Args:
            *args: all arguments passed to the analysis init
            **kwargs: all keyword arguments passed to the analysis init

        Returns:

        """
        sep = ', ' if len(args) > 0 else ""
        class_name = self.__class__.__name__
        kwargs = copy.copy(kwargs)

        # prevent the job from calling itself in a loop
        options_dict = copy.deepcopy(kwargs.get('options_dict', {}))
        if options_dict is None:
            options_dict = {}
        options_dict['delegate_plotting'] = False
        kwargs['options_dict'] = options_dict

        # prepare import
        import_lines = f"from {self.__module__} import {class_name}\n"

        # if timestamp wasn't specified, specify it for the job
        if not "t_start" in kwargs or kwargs["t_start"] is None:
            kwargs["t_start"] = self.timestamps[0]
        if (not "t_stop" in kwargs or kwargs["t_stop"] is None) and \
                len(self.timestamps) > 1:
            kwargs['t_stop'] = self.timestamps[-1]
        kwargs_list = [f'{k}={v if not isinstance(v, str) else repr(v)}'
                          for k, v in kwargs.items()]

        job_lines = f"{class_name}({', '.join(args)}{sep}{', '.join(kwargs_list)})"
        self.job = f"{import_lines}{job_lines}"

    def check_plotting_delegation(self):
        """
        Check whether the plotting and saving of figures should be delegated to an
        analysis Daemon.
        Returns:

        """
        if self.get_param_value("delegate_plotting", False):
            if len(self.timestamps) == 1:
                f = self.raw_data_dict['folder']
            else:
                f = self.raw_data_dict[0]['folder']
            self.write_job(f, self.job)
            return True
        return False

    @staticmethod
    def write_job(folder, job, job_name="analysis.job"):
        filepath = os.path.join(folder, job_name)

        with open(filepath, "w") as f:
            f.write(job)

    @staticmethod
    def get_hdf_datafile_param_value(group, param_name):
        '''
        Returns an attribute "key" of the group "Experimental Data"
        in the hdf5 datafile.
        '''
        s = group.attrs[param_name]
        # converts byte type to string because of h5py datasaving
        if type(s) == bytes:
            s = s.decode('utf-8')
        # If it is an array of value decodes individual entries
        if type(s) == np.ndarray:
            s = [s.decode('utf-8') for s in s]
        return s

    def get_hdf_param_value(self, path_to_group, attribute, hdf_file_index=0):
        """
        Gets the attribute (i.e. parameter) of a given group in the hdf file.
        Args:
            path_to_group (str): path to group. e.g. "Instrument settings/qb1"
            attribute: attribute name. e.g. "T1"
            hdf_file_index: index of the file to use in case of
                multiple timestamps.

        Returns:

        """
        h5mode = self.options_dict.get('h5mode', 'r+')
        folder = a_tools.get_folder(self.timestamps[hdf_file_index])
        h5filepath = a_tools.measurement_filename(folder)
        data_file = h5py.File(h5filepath, h5mode)

        try:
            value = self.get_hdf_datafile_param_value(data_file[path_to_group],
                                                      attribute)
            data_file.close()
            return value
        except Exception as e:
            data_file.close()
            raise e

    def get_param_value(self, param_name, default_value=None, metadata_index=0):
        # no stored metadata
        if not hasattr(self, "metadata") or self.metadata is None:
            return self.options_dict.get(param_name, default_value)
        # multi timestamp with different metadata
        elif isinstance(self.metadata, (list, tuple)) and \
                len(self.metadata) != 0:
            return self.options_dict.get(param_name,
                self.metadata[metadata_index].get(param_name, default_value))
        # base case
        else:
            return self.options_dict.get(param_name, self.metadata.get(
                param_name, default_value))

    def get_data_from_timestamp_list(self):
        raw_data_dict = []
        for timestamp in self.timestamps:
            raw_data_dict_ts = OrderedDict([(param, []) for param in
                                           self.params_dict])

            folder = a_tools.get_folder(timestamp)
            h5mode = self.options_dict.get('h5mode', 'r+')
            h5filepath = a_tools.measurement_filename(folder)
            data_file = h5py.File(h5filepath, h5mode)
            try:
                if 'timestamp' in raw_data_dict_ts:
                    raw_data_dict_ts['timestamp'] = timestamp
                if 'folder' in raw_data_dict_ts:
                    raw_data_dict_ts['folder'] = folder
                if 'measurementstring' in raw_data_dict_ts:
                    raw_data_dict_ts['measurementstring'] = \
                        os.path.split(folder)[1][7:]
                if 'measured_data' in raw_data_dict_ts:
                    raw_data_dict_ts['measured_data'] = \
                        np.array(data_file['Experimental Data']['Data']).T

                for save_par, file_par in self.params_dict.items():
                    if len(file_par.split('.')) == 1:
                        par_name = file_par.split('.')[0]
                        for group_name in data_file.keys():
                            if par_name in list(data_file[group_name].attrs):
                                raw_data_dict_ts[save_par] = \
                                    self.get_hdf_datafile_param_value(
                                        data_file[group_name], par_name)
                    else:
                        group_name = '/'.join(file_par.split('.')[:-1])
                        par_name = file_par.split('.')[-1]
                        if group_name in data_file:
                            if par_name in list(data_file[group_name].attrs):
                                raw_data_dict_ts[save_par] = \
                                    self.get_hdf_datafile_param_value(
                                        data_file[group_name], par_name)
                            elif par_name in list(data_file[group_name].keys()):
                                raw_data_dict_ts[save_par] = \
                                    read_dict_from_hdf5({}, data_file[
                                        group_name][par_name])
                    if isinstance(raw_data_dict_ts[save_par], list) and \
                            len(raw_data_dict_ts[save_par]) == 1:
                        raw_data_dict_ts[save_par] = \
                            raw_data_dict_ts[save_par][0]
                for par_name in raw_data_dict_ts:
                    if par_name in self.numeric_params:
                        raw_data_dict_ts[par_name] = \
                            np.double(raw_data_dict_ts[par_name])
            except Exception as e:
                data_file.close()
                raise e
            raw_data_dict.append(raw_data_dict_ts)

        if len(raw_data_dict) == 1:
            raw_data_dict = raw_data_dict[0]
        return raw_data_dict

    @staticmethod
    def add_measured_data(raw_data_dict, compression_factor=1,
                          sweep_points=None, cal_points=None, prep_params=None):
        """
        Formats measured data based on the raw data dictionary and the
        soft and hard sweep points.
        Args:
            raw_data_dict (dict): dictionary including raw data, to which the
                "measured_data" key will be added.
            compression_factor: compression factor of soft sweep points
                into hard sweep points for the measurement (for 2D sweeps only).
                The data will be reshaped such that it appears without the
                compression in "measured_data".
                If given, it assumes that hard_sweep_points (hsp) and
                soft_sweep_points (ssp) are indices rather than parameter
                values, which can be decompressed without any additional
                information needed.
                e.g. a sequences with 5 hsp and 4 ssp could be compressed with a
                compression factor of 2, which means that 2 sequences
                corresponding to 2 ssp would be  compressed into one single
                sequence with 10 hsp, and the measured sequence would therefore
                have 10 hsp and 2ssp. For the decompression, the data will be
                reshaped to (10/2, 2*2) = (5, 4) to correspond to the initial
                soft/hard sweep point sizes.
            sweep_points (SweepPoints class instance): containing the
                sweep points information for the measurement
            cal_points (CalibrationPoints class instance): containing the
                calibration points information for the measurement

        Returns: raw_data_dict with the key measured_data updated.

        """
        if 'measured_data' in raw_data_dict and \
                'value_names' in raw_data_dict:
            measured_data = raw_data_dict.pop('measured_data')
            raw_data_dict['measured_data'] = OrderedDict()

            value_names = raw_data_dict['value_names']
            if not isinstance(value_names, list):
                value_names = [value_names]

            mc_points = measured_data[:-len(value_names)]
            # sp, num_cal_segments and hybrid_measurement are needed for a
            # hybrid measurement: conceptually a 2D measurement that was
            # compressed along the 1st sweep dimension and the measurement was
            # run in 1D mode (so only 1 column of sweep points in hdf5 file)
            # CURRENTLY ONLY WORKS WITH SweepPoints CLASS INSTANCES
            hybrid_measurement = False
            raw_data_dict['hard_sweep_points'] = np.unique(mc_points[0])
            if mc_points.shape[0] > 1:
                hsp = np.unique(mc_points[0])
                ssp, counts = np.unique(mc_points[1:], return_counts=True)
                if counts[0] != len(hsp):
                    # ssro data
                    hsp = np.tile(hsp, counts[0]//len(hsp))
                # if needed, decompress the data (assumes hsp and ssp are indices)
                if compression_factor != 1:
                    hsp = hsp[:int(len(hsp) / compression_factor)]
                    ssp = np.arange(len(ssp) * compression_factor)
                raw_data_dict['hard_sweep_points'] = hsp
                raw_data_dict['soft_sweep_points'] = ssp
            elif sweep_points is not None:
                # deal with hybrid measurements
                sp = SweepPoints(from_dict_list=sweep_points)
                if mc_points.shape[0] == 1 and len(sp) > 1:
                    hybrid_measurement = True
                    if prep_params is None:
                        prep_params = dict()
                    # get length of hard sweep points (1st sweep dimension)
                    len_dim_1_sp = len(sp.get_sweep_params_property('values', 0))
                    if 'active' in prep_params.get('preparation_type', 'wait'):
                        reset_reps = prep_params.get('reset_reps', 1)
                        len_dim_1_sp *= reset_reps+1
                    elif "preselection" in prep_params.get('preparation_type',
                                                           'wait'):
                        len_dim_1_sp *= 2
                    hsp = np.arange(len_dim_1_sp)
                    # get length of soft sweep points (2nd sweep dimension)
                    dim_2_sp = sp.get_sweep_params_property('values', 1)
                    ssp = np.arange(len(dim_2_sp))
                    raw_data_dict['hard_sweep_points'] = hsp
                    raw_data_dict['soft_sweep_points'] = ssp

            data = measured_data[-len(value_names):]
            if data.shape[0] != len(value_names):
                raise ValueError('Shape mismatch between data and ro channels.')
            for i, ro_ch in enumerate(value_names):
                if 'soft_sweep_points' in raw_data_dict:
                    hsl = len(raw_data_dict['hard_sweep_points'])
                    ssl = len(raw_data_dict['soft_sweep_points'])
                    if hybrid_measurement:
                        idx_dict_1 = next(iter(cal_points.get_indices(
                            cal_points.qb_names, prep_params).values()))
                        num_cal_segments = len([i for j in idx_dict_1.values()
                                                for i in j])
                        # take out CalibrationPoints from the end of each
                        # segment, and reshape the remaining data based on the
                        # hard (1st dimension) and soft (1st dimension)
                        # sweep points
                        data_no_cp = data[i][:len(data[i])-num_cal_segments]
                        measured_data = np.reshape(data_no_cp, (ssl, hsl)).T
                        if num_cal_segments > 0:
                            # add back ssl number of copies of the cal points
                            # at the end of each soft sweep slice
                            cal_pts = data[i][-num_cal_segments:]
                            cal_pts_arr = np.reshape(np.repeat(cal_pts, ssl),
                                                     (num_cal_segments, ssl))
                            measured_data = np.concatenate([measured_data,
                                                            cal_pts_arr])
                    else:
                        measured_data = np.reshape(data[i], (ssl, hsl)).T
                else:
                    measured_data = data[i]
                raw_data_dict['measured_data'][ro_ch] = measured_data
        return raw_data_dict

    def extract_data(self):
        """
        Extracts the data specified in
            self.params_dict
            self.numeric_params
        from each timestamp in self.timestamps
        and stores it into: self.raw_data_dict
        """
        if not hasattr(self, 'params_dict'):
            self.params_dict = OrderedDict()
        if not hasattr(self, 'numeric_params'):
            self.numeric_params = []

        self.params_dict.update(
            {'sweep_parameter_names': 'sweep_parameter_names',
             'sweep_parameter_units': 'sweep_parameter_units',
             'measurementstring': 'measurementstring',
             'value_names': 'value_names',
             'value_units': 'value_units',
             'measured_data': 'measured_data',
             'timestamp': 'timestamp',
             'folder': 'folder',
             'exp_metadata':
                 'Experimental Data.Experimental Metadata'})

        self.raw_data_dict = self.get_data_from_timestamp_list()
        if len(self.timestamps) == 1:
            # the if statement below is needed because if exp_metadata is not
            # found in the hdf file, then it is set to
            # raw_data_dict['exp_metadata'] = [] by the method
            # get_data_from_timestamp_list. But we need it to be an empty dict.
            # (exp_metadata will always exist in raw_data_dict because it is
            # hardcoded in self.params_dict above)
            if len(self.raw_data_dict['exp_metadata']) == 0:
                self.raw_data_dict['exp_metadata'] = {}
            self.metadata = self.raw_data_dict['exp_metadata']
<<<<<<< HEAD

            try:
                cp = CalibrationPoints.from_string(self.get_param_value(
                    'cal_points'))
            except TypeError:
                cp = CalibrationPoints([], [])

=======
            cp = CalibrationPoints.from_string(self.get_param_value(
                'cal_points', default_value=repr(CalibrationPoints([], []))))
>>>>>>> 2e64b877
            self.raw_data_dict = self.add_measured_data(
                self.raw_data_dict,
                self.get_param_value('compression_factor', 1),
                self.get_param_value('sweep_points'),
                cp, self.get_param_value('preparation_params',
                                         default_value=dict()))
        else:
            temp_dict_list = []
            self.metadata = [rd['exp_metadata'] for
                             rd in self.raw_data_dict]

            for i, rd_dict in enumerate(self.raw_data_dict):
                if len(rd_dict['exp_metadata']) == 0:
                    self.metadata[i] = {}
                temp_dict_list.append(
                    self.add_measured_data(
                        rd_dict,
                        self.get_param_value('compression_factor', 1, i)))
            self.raw_data_dict = tuple(temp_dict_list)


    def process_data(self):
        """
        process_data: overloaded in child classes,
        takes care of mundane tasks such as binning filtering etc
        """
        pass

    def prepare_plots(self):
        """
        Defines a default plot by setting up the plotting dictionaries to
        specify what is to be plotted
        """
        pass

    def analyze_fit_results(self):
        """
        Do analysis on the results of the fits to extract quantities of
        interest.
        """
        pass

    def save_figures(self, savedir: str = None, savebase: str = None,
                     tag_tstamp: bool = True, dpi: int = 300,
                     fmt: str = 'png', key_list: list = 'auto',
                     close_figs: bool = True):

        if savedir is None:
            if isinstance(self.raw_data_dict, tuple):
                savedir = self.raw_data_dict[0].get('folder', '')
            else:
                savedir = self.raw_data_dict.get('folder', '')

            if isinstance(savedir, list):
                savedir = savedir[0]
            if isinstance(savedir, list):
                savedir = savedir[0]
        if savebase is None:
            savebase = ''
        if tag_tstamp:
            if isinstance(self.raw_data_dict, tuple):
                tstag = '_' + self.raw_data_dict[0]['timestamp']
            else:
                tstag = '_' + self.raw_data_dict['timestamp']
        else:
            tstag = ''

        if key_list == 'auto' or key_list is None:
            key_list = self.figs.keys()

        try:
            os.mkdir(savedir)
        except FileExistsError:
            pass

        if self.verbose:
            print('Saving figures to %s' % savedir)

        for key in key_list:
            if self.presentation_mode:
                savename = os.path.join(savedir, savebase + key + tstag + 'presentation' + '.' + fmt)
                self.figs[key].savefig(savename, bbox_inches='tight',
                                       fmt=fmt, dpi=dpi)
                savename = os.path.join(savedir, savebase + key + tstag + 'presentation' + '.svg')
                self.figs[key].savefig(savename, bbox_inches='tight', fmt='svg')
            else:
                savename = os.path.join(savedir, savebase + key + tstag + '.' + fmt)
                self.figs[key].savefig(savename, bbox_inches='tight',
                                       fmt=fmt, dpi=dpi)
            if close_figs:
                plt.close(self.figs[key])

    def save_data(self, savedir: str = None, savebase: str = None,
                  tag_tstamp: bool = True,
                  fmt: str = 'json', key_list='auto'):
        '''
        Saves the data from self.raw_data_dict to file.

        Args:
            savedir (string):
                    Directory where the file is saved. If this is None, the
                    file is saved in self.raw_data_dict['folder'] or the
                    working directory of the console.
            savebase (string):
                    Base name for the saved file.
            tag_tstamp (bool):
                    Whether to append the timestamp of the first to the base
                    name.
            fmt (string):
                    File extension for the format in which the file should
                    be saved.
            key_list (list or 'auto'):
                    Specifies which keys from self.raw_data_dict are saved.
                    If this is 'auto' or None, all keys-value pairs are
                    saved.
        '''
        if savedir is None:
            savedir = self.raw_data_dict.get('folder', '')
            if isinstance(savedir, list):
                savedir = savedir[0]
        if savebase is None:
            savebase = ''
        if tag_tstamp:
            tstag = '_' + self.raw_data_dict['timestamp'][0]
        else:
            tstag = ''

        if key_list == 'auto' or key_list is None:
            key_list = self.raw_data_dict.keys()

        save_dict = {}
        for k in key_list:
            save_dict[k] = self.raw_data_dict[k]

        try:
            os.mkdir(savedir)
        except FileExistsError:
            pass

        filepath = os.path.join(savedir, savebase + tstag + '.' + fmt)
        if self.verbose:
            print('Saving raw data to %s' % filepath)
        with open(filepath, 'w') as file:
            json.dump(save_dict, file, cls=NumpyJsonEncoder, indent=4)
        print('Data saved to "{}".'.format(filepath))

    def prepare_fitting(self):
        # initialize everything to an empty dict if not overwritten
        self.fit_dicts = OrderedDict()

    def run_fitting(self, keys_to_fit='all'):
        '''
        This function does the fitting and saving of the parameters
        based on the fit_dict options.
        Only model fitting is implemented here. Minimizing fitting should
        be implemented here.
        '''
        if self.fit_res is None:
            self.fit_res = {}
        if keys_to_fit == 'all':
            keys_to_fit = list(self.fit_dicts)
        for key, fit_dict in self.fit_dicts.items():
            if key not in keys_to_fit:
                continue
            guess_dict = fit_dict.get('guess_dict', None)
            guess_pars = fit_dict.get('guess_pars', None)
            guessfn_pars = fit_dict.get('guessfn_pars', {})
            fit_yvals = fit_dict['fit_yvals']
            fit_xvals = fit_dict['fit_xvals']

            model = fit_dict.get('model', None)
            if model is None:
                fit_fn = fit_dict.get('fit_fn', None)
                model = fit_dict.get('model', lmfit.Model(fit_fn))
            fit_guess_fn = fit_dict.get('fit_guess_fn', None)
            if fit_guess_fn is None and fit_dict.get('fit_guess', True):
                fit_guess_fn = model.guess

            if guess_pars is None:
                if fit_guess_fn is not None:
                    # a fit function should return lmfit parameter objects
                    # but can also work by returning a dictionary of guesses
                    guess_pars = fit_guess_fn(**fit_yvals, **fit_xvals, **guessfn_pars)
                    if not isinstance(guess_pars, lmfit.Parameters):
                        for gd_key, val in list(guess_pars.items()):
                            model.set_param_hint(gd_key, **val)
                        guess_pars = model.make_params()

                    if guess_dict is not None:
                        for gd_key, val in guess_dict.items():
                            for attr, attr_val in val.items():
                                # e.g. setattr(guess_pars['frequency'], 'value', 20e6)
                                setattr(guess_pars[gd_key], attr, attr_val)
                    # A guess can also be specified as a dictionary.
                    # additionally this can be used to overwrite values
                    # from the guess functions.
                elif guess_dict is not None:
                    for key, val in list(guess_dict.items()):
                        model.set_param_hint(key, **val)
                    guess_pars = model.make_params()
            fit_dict['fit_res'] = model.fit(**fit_xvals, **fit_yvals,
                                            params=guess_pars)

            self.fit_res[key] = fit_dict['fit_res']

    def save_fit_results(self):
        """
        Saves the fit results
        """

        # Check weather there is any data to save
        if hasattr(self, 'fit_res') and self.fit_res is not None:
            fn = self.options_dict.get('analysis_result_file', False)
            if fn == False:
                if isinstance(self.raw_data_dict, tuple):
                    timestamp = self.raw_data_dict[0]['timestamp']
                else:
                    timestamp = self.raw_data_dict['timestamp']
                fn = a_tools.measurement_filename(a_tools.get_folder(
                    timestamp))

            try:
                os.mkdir(os.path.dirname(fn))
            except FileExistsError:
                pass

            if self.verbose:
                print('Saving fitting results to %s' % fn)

            with h5py.File(fn, 'a') as data_file:
                try:
                    try:
                        analysis_group = data_file.create_group('Analysis')
                    except ValueError:
                        # If the analysis group already exists.
                        analysis_group = data_file['Analysis']

                    # Iterate over all the fit result dicts as not to
                    # overwrite old/other analysis
                    for fr_key, fit_res in self.fit_res.items():
                        try:
                            fr_group = analysis_group.create_group(fr_key)
                        except ValueError:
                            # If the analysis sub group already exists
                            # (each fr_key should be unique).
                            # Delete the old group and create a new group
                            # (overwrite).
                            del analysis_group[fr_key]
                            fr_group = analysis_group.create_group(fr_key)

                        d = self._convert_dict_rec(copy.deepcopy(fit_res))
                        write_dict_to_hdf5(d, entry_point=fr_group)
                except Exception as e:
                    data_file.close()
                    raise e

    def save_processed_data(self, key=None, overwrite=True):
        """
        Saves data from the processed data dictionary to the hdf5 file
        
        Args:
            key: key of the data to save. All processed data is saved by 
                 default.
        """
        #default: get all keys from proc_data_dict
        if key is None:
            try:
                key = list(self.proc_data_dict.keys())
            except:
                # in case proc_data_dict does not exist
                pass
        if isinstance(key, (list, set)):
            for k in key:
                self.save_processed_data(k)
            return

        # Check weather there is any data to save
        if hasattr(self, 'proc_data_dict') and self.proc_data_dict is not None\
                and key in self.proc_data_dict:
            fn = self.options_dict.get('analysis_result_file', False)
            if fn == False:
                if isinstance(self.raw_data_dict, tuple):
                    timestamp = self.raw_data_dict[0]['timestamp']
                else:
                    timestamp = self.raw_data_dict['timestamp']
                fn = a_tools.measurement_filename(a_tools.get_folder(
                    timestamp))
            try:
                os.mkdir(os.path.dirname(fn))
            except FileExistsError:
                pass

            if self.verbose:
                print('Saving fitting results to %s' % fn)

            with h5py.File(fn, 'a') as data_file:
                try:
                    try:
                        analysis_group = data_file.create_group('Analysis')
                    except ValueError:
                        # If the analysis group already exists.
                        analysis_group = data_file['Analysis']

                    try:
                        proc_data_group = \
                            analysis_group.create_group('Processed data')
                    except ValueError:
                        # If the processed data group already exists.
                        proc_data_group = analysis_group['Processed data']

                    if key in proc_data_group.keys():
                        del proc_data_group[key]

                    d = {key: self.proc_data_dict[key]}
                    write_dict_to_hdf5(d, entry_point=proc_data_group,
                                       overwrite=overwrite)
                except Exception as e:
                    data_file.close()
                    raise e

    @staticmethod
    def _convert_dict_rec(obj):
        try:
            # is iterable?
            for k in obj:
                obj[k] = BaseDataAnalysis._convert_dict_rec(obj[k])
        except TypeError:
            if isinstance(obj, lmfit.model.ModelResult):
                obj = BaseDataAnalysis._flatten_lmfit_modelresult(obj)
            else:
                obj = str(obj)
        return obj

    @staticmethod
    def _flatten_lmfit_modelresult(model):
        assert type(model) is lmfit.model.ModelResult
        dic = OrderedDict()
        dic['success'] = model.success
        dic['message'] = model.message
        dic['params'] = {}
        for param_name in model.params:
            dic['params'][param_name] = {}
            param = model.params[param_name]
            for k in param.__dict__:
                if k == '_val':
                    dic['params'][param_name]['value'] = getattr(param, k)
                else:
                    if not k.startswith('_') and k not in ['from_internal', ]:
                        dic['params'][param_name][k] = getattr(param, k)
        return dic

    def plot(self, key_list=None, axs_dict=None,
             presentation_mode=None, no_label=False):
        """
        Goes over the plots defined in the plot_dicts and creates the
        desired figures.
        """
        if presentation_mode is None:
            presentation_mode = self.presentation_mode
        if axs_dict is not None:
            for key, val in list(axs_dict.items()):
                self.axs[key] = val
        if key_list is 'auto':
            key_list = self.auto_keys
        if key_list is None:
            key_list = self.plot_dicts.keys()
        if type(key_list) is str:
            key_list = [key_list]
        self.key_list = key_list

        for key in key_list:
            # go over all the plot_dicts
            pdict = self.plot_dicts[key]
            pdict['no_label'] = no_label
            # Use the key of the plot_dict if no ax_id is specified
            pdict['fig_id'] = pdict.get('fig_id', key)
            pdict['ax_id'] = pdict.get('ax_id', None)

            if isinstance(pdict['ax_id'], str):
                pdict['fig_id'] = pdict['ax_id']
                pdict['ax_id'] = None

            if pdict['fig_id'] not in self.axs:
                # This fig variable should perhaps be a different
                # variable for each plot!!
                # This might fix a bug.
                self.figs[pdict['fig_id']], self.axs[pdict['fig_id']] = plt.subplots(
                    pdict.get('numplotsy', 1), pdict.get('numplotsx', 1),
                    sharex=pdict.get('sharex', False),
                    sharey=pdict.get('sharey', False),
                    figsize=pdict.get('plotsize', None)
                    # plotsize None uses .rc_default of matplotlib
                )
                if pdict.get('3d', False):
                    self.axs[pdict['fig_id']].remove()
                    self.axs[pdict['fig_id']] = Axes3D(
                        self.figs[pdict['fig_id']],
                        azim=pdict.get('3d_azim', -35),
                        elev=pdict.get('3d_elev', 35))
                    self.axs[pdict['fig_id']].patch.set_alpha(0)

                # transparent background around axes for presenting data
                self.figs[pdict['fig_id']].patch.set_alpha(0)

        if presentation_mode:
            self.plot_for_presentation(key_list=key_list, no_label=no_label)
        else:
            for key in key_list:
                pdict = self.plot_dicts[key]
                plot_touching = pdict.get('touching', False)

                if type(pdict['plotfn']) is str:
                    plotfn = getattr(self, pdict['plotfn'])
                else:
                    plotfn = pdict['plotfn']

                # used to ensure axes are touching
                if plot_touching:
                    self.axs[pdict['fig_id']].figure.subplots_adjust(wspace=0,
                                                                     hspace=0)

                # Check if pdict is one of the accepted arguments, these are
                # the plotting functions in the analysis base class.
                if 'pdict' in signature(plotfn).parameters:
                    if pdict['ax_id'] is None:
                        plotfn(pdict=pdict, axs=self.axs[pdict['fig_id']])
                    else:
                        plotfn(pdict=pdict,
                               axs=self.axs[pdict['fig_id']].flatten()[
                               pdict['ax_id']])
                        self.axs[pdict['fig_id']].flatten()[
                            pdict['ax_id']].figure.subplots_adjust(
                            hspace=0.35)

                # most normal plot functions also work, it is required
                # that these accept an "ax" argument to plot on and **kwargs
                # the pdict is passed in as kwargs to such a function
                elif 'ax' in signature(plotfn).parameters:
                    # Calling the function passing along anything
                    # defined in the specific plot dict as kwargs
                    if pdict['ax_id'] is None:
                        plotfn(ax=self.axs[pdict['fig_id']], **pdict)
                    else:
                        plotfn(pdict=pdict,
                               axs=self.axs[pdict['fig_id']].flatten()[
                                   pdict['ax_id']])
                        self.axs[pdict['fig_id']].flatten()[
                            pdict['ax_id']].figure.subplots_adjust(
                            hspace=0.35)
                else:
                    raise ValueError(
                        '"{}" is not a valid plot function'.format(plotfn))

            self.format_datetime_xaxes(key_list)
            self.add_to_plots(key_list=key_list)

    def add_to_plots(self, key_list=None):
        pass

    def format_datetime_xaxes(self, key_list):
        for key in key_list:
            pdict = self.plot_dicts[key]
            # this check is needed as not all plots have xvals e.g., plot_text
            if 'xvals' in pdict.keys():
                if (type(pdict['xvals'][0]) is datetime.datetime and
                        key in self.axs.keys()):
                    self.axs[key].figure.autofmt_xdate()

    def plot_for_presentation(self, key_list=None, no_label=False):
        if key_list is None:
            key_list = list(self.plot_dicts.keys())
        for key in key_list:
            self.plot_dicts[key]['title'] = None

        self.plot(key_list=key_list, presentation_mode=False,
                  no_label=no_label)

    def plot_bar(self, pdict, axs):
        pfunc = getattr(axs, pdict.get('func', 'bar'))
        # xvals interpreted as edges for a bar plot
        plot_xedges = pdict.get('xvals', None)
        if plot_xedges is None:
            plot_centers = pdict['xcenters']
            plot_xwidth = pdict['xwidth']
        else:
            plot_xwidth = (plot_xedges[1:] - plot_xedges[:-1])
            # center is left edge + width/2
            plot_centers = plot_xedges[:-1] + plot_xwidth / 2
        plot_yvals = pdict['yvals']
        plot_xlabel = pdict.get('xlabel', None)
        plot_ylabel = pdict.get('ylabel', None)
        plot_xunit = pdict.get('xunit', None)
        plot_yunit = pdict.get('yunit', None)
        plot_xtick_loc = pdict.get('xtick_loc', None)
        plot_ytick_loc = pdict.get('ytick_loc', None)
        plot_xtick_rotation = pdict.get('xtick_rotation', None)
        plot_ytick_rotation = pdict.get('ytick_rotation', None)
        plot_xtick_labels = pdict.get('xtick_labels', None)
        plot_ytick_labels = pdict.get('ytick_labels', None)
        plot_title = pdict.get('title', None)
        plot_xrange = pdict.get('xrange', None)
        plot_yrange = pdict.get('yrange', None)
        plot_barkws = pdict.get('bar_kws', {})
        plot_multiple = pdict.get('multiple', False)
        dataset_desc = pdict.get('setdesc', '')
        dataset_label = pdict.get('setlabel', list(range(len(plot_yvals))))
        do_legend = pdict.get('do_legend', False)
        plot_touching = pdict.get('touching', False)

        if plot_multiple:
            p_out = []
            for ii, this_yvals in enumerate(plot_yvals):
                p_out.append(pfunc(plot_centers, this_yvals, width=plot_xwidth,
                                   color=gco(ii, len(plot_yvals) - 1),
                                   label='%s%s' % (dataset_desc, dataset_label[ii]),
                                   **plot_barkws))

        else:
            p_out = pfunc(plot_centers, plot_yvals, width=plot_xwidth,
                          label='%s%s' % (dataset_desc, dataset_label),
                          **plot_barkws)

        if plot_xrange is not None:
            axs.set_xlim(*plot_xrange)
        if plot_yrange is not None:
            axs.set_ylim(*plot_yrange)
        if plot_xlabel is not None:
            set_axis_label('x', axs, plot_xlabel, plot_xunit)
        if plot_ylabel is not None:
            set_axis_label('y', axs, plot_ylabel, plot_yunit)
        if plot_xtick_labels is not None:
            axs.xaxis.set_ticklabels(plot_xtick_labels)
        if plot_ytick_labels is not None:
            axs.yaxis.set_ticklabels(plot_ytick_labels)
        if plot_xtick_loc is not None:
            axs.xaxis.set_ticks(plot_xtick_loc)
        if plot_ytick_loc is not None:
            axs.yaxis.set_ticks(plot_ytick_loc)
        if plot_xtick_rotation is not None:
            for tick in axs.get_xticklabels():
                tick.set_rotation(plot_xtick_rotation)
        if plot_ytick_rotation is not None:
            for tick in axs.get_yticklabels():
                tick.set_rotation(plot_ytick_rotation)

        if plot_title is not None:
            axs.set_title(plot_title)

        if do_legend:
            legend_ncol = pdict.get('legend_ncol', 1)
            legend_title = pdict.get('legend_title', None)
            legend_pos = pdict.get('legend_pos', 'best')
            axs.legend(title=legend_title, loc=legend_pos, ncol=legend_ncol)

        if plot_touching:
            axs.figure.subplots_adjust(wspace=0, hspace=0)

        if self.tight_fig:
            axs.figure.tight_layout()

        pdict['handles'] = p_out

    def plot_bar3D(self, pdict, axs):
        pfunc = axs.bar3d
        plot_xvals = pdict['xvals']
        plot_yvals = pdict['yvals']
        plot_zvals = pdict['zvals']
        plot_xlabel = pdict.get('xlabel', None)
        plot_ylabel = pdict.get('ylabel', None)
        plot_zlabel = pdict.get('zlabel', None)
        plot_xunit = pdict.get('xunit', None)
        plot_yunit = pdict.get('yunit', None)
        plot_zunit = pdict.get('zunit', None)
        plot_color = pdict.get('color', None)
        plot_colormap = pdict.get('colormap', None)
        plot_title = pdict.get('title', None)
        plot_xrange = pdict.get('xrange', None)
        plot_yrange = pdict.get('yrange', None)
        plot_zrange = pdict.get('zrange', None)
        plot_barkws = pdict.get('bar_kws', {})
        plot_barwidthx = pdict.get('bar_widthx', None)
        plot_barwidthy = pdict.get('bar_widthy', None)
        plot_xtick_rotation = pdict.get('xtick_rotation', None)
        plot_ytick_rotation = pdict.get('ytick_rotation', None)
        plot_xtick_loc = pdict.get('xtick_loc', None)
        plot_ytick_loc = pdict.get('ytick_loc', None)
        plot_xtick_labels = pdict.get('xtick_labels', None)
        plot_ytick_labels = pdict.get('ytick_labels', None)
        do_legend = pdict.get('do_legend', False)

        xpos, ypos = np.meshgrid(plot_xvals, plot_yvals)
        xpos = xpos.T.flatten()
        ypos = ypos.T.flatten()
        zpos = np.zeros_like(xpos)
        if plot_barwidthx is None:
            plot_barwidthx = plot_xvals[1] - plot_xvals[0]
        if not hasattr(plot_barwidthx, '__iter__'):
            plot_barwidthx = np.ones_like(zpos)*plot_barwidthx
        if plot_barwidthy is None:
            plot_barwidthy = plot_yvals[1] - plot_yvals[0]
        if not hasattr(plot_barwidthy, '__iter__'):
            plot_barwidthy = np.ones_like(zpos) * plot_barwidthy
        plot_barheight = plot_zvals.flatten()

        if 'color' in plot_barkws:
            plot_color = plot_barkws.pop('color')
        else:
            if plot_colormap is not None:
                # plot_color assumed to be floats
                if hasattr(plot_color, '__iter__') and \
                        hasattr(plot_color[0], '__iter__'):
                    plot_color = np.array(plot_color).flatten()
                plot_color = plot_colormap(plot_color)
            else:
                # plot_color assumed to be RGBA tuple(s)
                if hasattr(plot_color[0], '__iter__') and \
                        hasattr(plot_color[0][0], '__iter__'):
                    plot_color = np.array(plot_color)
                    plot_color = plot_color.reshape((-1, plot_color.shape[-1]))
                elif not hasattr(plot_color[0], '__iter__'):
                    plot_color = np.array(plot_color)
                    n = plot_zvals.size
                    plot_color = np.repeat(plot_color, n).reshape(-1, n).T

        zsort = plot_barkws.pop('zsort', 'max')
        p_out = pfunc(xpos - plot_barwidthx/2, ypos - plot_barwidthy/2, zpos,
                      plot_barwidthx, plot_barwidthy, plot_barheight,
                      color=plot_color,
                      zsort=zsort, **plot_barkws)

        if plot_xtick_labels is not None:
            axs.xaxis.set_ticklabels(plot_xtick_labels)
        if plot_ytick_labels is not None:
            axs.yaxis.set_ticklabels(plot_ytick_labels)
        if plot_xtick_loc is not None:
            axs.xaxis.set_ticks(plot_xtick_loc)
        if plot_ytick_loc is not None:
            axs.yaxis.set_ticks(plot_ytick_loc)
        if plot_xtick_rotation is not None:
            for tick in axs.get_xticklabels():
                tick.set_rotation(plot_xtick_rotation)
        if plot_ytick_rotation is not None:
            for tick in axs.get_yticklabels():
                tick.set_rotation(plot_ytick_rotation)

        if plot_xrange is not None:
            axs.set_xlim(*plot_xrange)
        if plot_yrange is not None:
            axs.set_ylim(*plot_yrange)
        if plot_zrange is not None:
            axs.set_zlim3d(*plot_zrange)
        if plot_xlabel is not None:
            set_axis_label('x', axs, plot_xlabel, plot_xunit)
        if plot_ylabel is not None:
            set_axis_label('y', axs, plot_ylabel, plot_yunit)
        if plot_zlabel is not None:
            set_axis_label('z', axs, plot_zlabel, plot_zunit)
        if plot_title is not None:
            axs.set_title(plot_title)

        if do_legend:
            legend_kws = pdict.get('legend_kws', {})
            legend_entries = pdict.get('legend_entries', [])
            legend_artists = [entry[0] for entry in legend_entries]
            legend_labels = [entry[1] for entry in legend_entries]
            axs.legend(legend_artists, legend_labels, **legend_kws)

        if self.tight_fig:
            axs.figure.tight_layout()

        if pdict.get('colorbar', True) and plot_colormap is not None:
            self.plot_colorbar(axs=axs, pdict=pdict)

        pdict['handles'] = p_out

    def plot_line(self, pdict, axs):
        """
        Basic line plotting function.
        Takes either an x and y array or a list of x and y arrays.
        Detection happens based on types of the data
        """

        # if a y or xerr is specified, used the errorbar-function
        plot_linekws = pdict.get('line_kws', {})
        xerr = pdict.get('xerr', None)
        yerr = pdict.get('yerr', None)
        if xerr is not None or yerr is not None:
            pdict['func'] = pdict.get('func', 'errorbar')
            if yerr is not None:
                plot_linekws['yerr'] = plot_linekws.get('yerr', yerr)
            if xerr is not None:
                plot_linekws['xerr'] = plot_linekws.get('xerr', xerr)

        pdict['line_kws'] = plot_linekws
        plot_xvals = pdict['xvals']
        plot_yvals = pdict['yvals']
        plot_xlabel = pdict.get('xlabel', None)
        plot_ylabel = pdict.get('ylabel', None)
        plot_xunit = pdict.get('xunit', None)
        plot_yunit = pdict.get('yunit', None)
        plot_title = pdict.get('title', None)
        plot_xrange = pdict.get('xrange', None)
        plot_yrange = pdict.get('yrange', None)
        plot_yscale = pdict.get('yscale', None)
        plot_xscale = pdict.get('xscale', None)

        if pdict.get('color', False):
            plot_linekws['color'] = pdict.get('color')

        # plot_multiple = pdict.get('multiple', False)
        plot_linestyle = pdict.get('linestyle', '-')
        plot_marker = pdict.get('marker', 'o')
        dataset_desc = pdict.get('setdesc', '')
        if np.ndim(plot_yvals) == 2:
            default_labels = list(range(len(plot_yvals)))
        elif np.ndim(plot_yvals) == 1:
            default_labels = [0]
        else:
            raise ValueError("number of plot_yvals not understood")
        dataset_label = pdict.get('setlabel', default_labels)
        do_legend = pdict.get('do_legend', False)

        # Detect if two arrays/lists of x and yvals are passed or a list
        # of x-arrays and a list of y-arrays
        if (isinstance(plot_xvals[0], numbers.Number) or
                isinstance(plot_xvals[0], datetime.datetime)):
            plot_multiple = False
        else:
            plot_multiple = True
            assert (len(plot_xvals) == len(plot_yvals))
            assert (len(plot_xvals[0]) == len(plot_yvals[0]))

        if plot_multiple:
            p_out = []
            len_color_cycle = pdict.get('len_color_cycle', len(plot_yvals))
            # Default gives max contrast
            cmap = pdict.get('cmap', 'tab10')  # Default matplotlib cycle
            colors = get_color_list(len_color_cycle, cmap)
            if cmap == 'tab10':
                len_color_cycle = min(10, len_color_cycle)

            # plot_*vals is the list of *vals arrays
            pfunc = getattr(axs, pdict.get('func', 'plot'))
            for i, (xvals, yvals) in enumerate(zip(plot_xvals, plot_yvals)):
                p_out.append(pfunc(xvals, yvals,
                                   linestyle=plot_linestyle,
                                   marker=plot_marker,
                                   color=plot_linekws.pop(
                                       'color', colors[i % len_color_cycle]),
                                   label='%s%s' % (
                                       dataset_desc, dataset_label[i]),
                                   **plot_linekws))

        else:
            pfunc = getattr(axs, pdict.get('func', 'plot'))
            p_out = pfunc(plot_xvals, plot_yvals,
                          linestyle=plot_linestyle, marker=plot_marker,
                          label='%s%s' % (dataset_desc, dataset_label),
                          **plot_linekws)

        if plot_xrange is None:
            pass  # Do not set xlim if xrange is None as the axs gets reused
        else:
            xmin, xmax = plot_xrange
            axs.set_xlim(xmin, xmax)

        if plot_title is not None:
            axs.figure.text(0.5, 1, plot_title,
                            horizontalalignment='center',
                            verticalalignment='bottom',
                            transform=axs.transAxes)
            # axs.set_title(plot_title)

        if do_legend:
            legend_ncol = pdict.get('legend_ncol', 1)
            legend_title = pdict.get('legend_title', None)
            legend_pos = pdict.get('legend_pos', 'best')
            legend_frameon = pdict.get('legend_frameon', False)
            legend_bbox_to_anchor = pdict.get('legend_bbox_to_anchor', None)
            axs.legend(title=legend_title,
                       loc=legend_pos,
                       ncol=legend_ncol,
                       bbox_to_anchor=legend_bbox_to_anchor,
                       frameon=legend_frameon)

        if plot_xlabel is not None:
            set_axis_label('x', axs, plot_xlabel, plot_xunit)
        if plot_ylabel is not None:
            set_axis_label('y', axs, plot_ylabel, plot_yunit)
        if plot_yrange is not None:
            ymin, ymax = plot_yrange
            axs.set_ylim(ymin, ymax)
        if plot_yscale is not None:
            axs.set_yscale(plot_yscale)
        if plot_xscale is not None:
            axs.set_xscale(plot_xscale)

        if self.tight_fig:
            axs.figure.tight_layout()

            # Need to set labels again, because tight_layout can screw them up
            if plot_xlabel is not None:
                set_axis_label('x', axs, plot_xlabel, plot_xunit)
            if plot_ylabel is not None:
                set_axis_label('y', axs, plot_ylabel, plot_yunit)

        pdict['handles'] = p_out

    def plot_yslices(self, pdict, axs):
        pfunc = getattr(axs, pdict.get('func', 'plot'))
        plot_xvals = pdict['xvals']
        plot_yvals = pdict['yvals']
        plot_slicevals = pdict['slicevals']
        plot_xlabel = pdict['xlabel']
        plot_ylabel = pdict['ylabel']
        plot_nolabel = pdict.get('no_label', False)
        plot_title = pdict['title']
        slice_idxs = pdict['sliceidxs']
        slice_label = pdict.get('slicelabel', '')
        slice_units = pdict.get('sliceunits', '')
        do_legend = pdict.get('do_legend', True)
        plot_xrange = pdict.get('xrange', None)
        plot_yrange = pdict.get('yrange', None)

        plot_xvals_step = plot_xvals[1] - plot_xvals[0]

        for ii, idx in enumerate(slice_idxs):
            if len(slice_idxs) == 1:
                pfunc(plot_xvals, plot_yvals[idx], '-bo',
                      label='%s = %.2f %s' % (
                          slice_label, plot_slicevals[idx], slice_units))
            else:
                if ii == 0 or ii == len(slice_idxs) - 1:
                    pfunc(plot_xvals, plot_yvals[idx], '-o',
                          color=gco(ii, len(slice_idxs) - 1),
                          label='%s = %.2f %s' % (
                              slice_label, plot_slicevals[idx], slice_units))
                else:
                    pfunc(plot_xvals, plot_yvals[idx], '-o',
                          color=gco(ii, len(slice_idxs) - 1))
        if plot_xrange is None:
            xmin, xmax = np.min(plot_xvals) - plot_xvals_step / \
                         2., np.max(plot_xvals) + plot_xvals_step / 2.
        else:
            xmin, xmax = plot_xrange
        axs.set_xlim(xmin, xmax)

        if not plot_nolabel:
            axs.set_axis_label('x', plot_xlabel)
            axs.set_axis_label('y', plot_ylabel)

        if plot_yrange is not None:
            ymin, ymax = plot_yrange
            axs.set_ylim(ymin, ymax)

        if plot_title is not None:
            axs.set_title(plot_title)

        if do_legend:
            legend_ncol = pdict.get('legend_ncol', 1)
            legend_title = pdict.get('legend_title', None)
            legend_pos = pdict.get('legend_pos', 'best')
            axs.legend(title=legend_title, loc=legend_pos, ncol=legend_ncol)
            legend_pos = pdict.get('legend_pos', 'best')
            # box_props = dict(boxstyle='Square', facecolor='white', alpha=0.6)
            legend = axs.legend(loc=legend_pos, frameon=1)
            frame = legend.get_frame()
            frame.set_alpha(0.8)
            frame.set_linewidth(0)
            frame.set_edgecolor(None)
            legend_framecol = pdict.get('legend_framecol', 'white')
            frame.set_facecolor(legend_framecol)

        if self.tight_fig:
            axs.figure.tight_layout()

    def plot_colorxy(self, pdict, axs):
        """
        This wraps flex_colormesh_plot_vs_xy which excepts data of shape
            x -> 1D array
            y -> 1D array
            z -> 2D array (shaped (xl, yl))
        """
        self.plot_color2D(flex_colormesh_plot_vs_xy, pdict, axs)

    def plot_colorx(self, pdict, axs):
        """
        This wraps flex_color_plot_vs_x which excepts data of shape
            x -> 1D array
            y -> list "xl" 1D arrays
            z -> list "xl" 1D arrays
        """

        self.plot_color2D(flex_color_plot_vs_x, pdict, axs)

    def plot_color2D_grid_idx(self, pfunc, pdict, axs, idx):
        pfunc(pdict, np.ravel(axs)[idx])

    def plot_color2D_grid(self, pdict, axs):
        color2D_pfunc = pdict.get('pfunc', self.plot_colorxy)
        num_elements = len(pdict['zvals'])
        num_axs = axs.size
        if num_axs > num_elements:
            max_plot = num_elements
        else:
            max_plot = num_axs
        plot_idxs = pdict.get('plot_idxs', None)
        if plot_idxs is None:
            plot_idxs = list(range(max_plot))
        else:
            plot_idxs = plot_idxs[:max_plot]
        this_pdict = {key: val for key, val in list(pdict.items())}
        if pdict.get('sharex', False):
            this_pdict['xlabel'] = ''
        if pdict.get('sharey', False):
            this_pdict['ylabel'] = ''

        box_props = dict(boxstyle='Square', facecolor='white', alpha=0.7)
        plot_axlabels = pdict.get('axlabels', None)

        for ii, idx in enumerate(plot_idxs):
            this_pdict['zvals'] = np.squeeze(pdict['zvals'][idx])
            if ii != 0:
                this_pdict['title'] = None
            else:
                this_pdict['title'] = pdict['title']
            self.plot_color2D_grid_idx(color2D_pfunc, this_pdict, axs, ii)
            if plot_axlabels is not None:
                np.ravel(axs)[idx].text(
                    0.95, 0.9, plot_axlabels[idx],
                    transform=np.ravel(axs)[idx].transAxes, fontsize=16,
                    verticalalignment='center', horizontalalignment='right',
                    bbox=box_props)
        if pdict.get('sharex', False):
            for ax in axs[-1]:
                ax.set_axis_label('x', pdict['xlabel'])
        if pdict.get('sharey', False):
            for ax in axs:
                ax[0].set_axis_label('y', pdict['ylabel'])

    def plot_color2D(self, pfunc, pdict, axs):
        """

        """
        plot_xvals = pdict['xvals']
        plot_yvals = pdict['yvals']
        plot_cbar = pdict.get('plotcbar', True)
        plot_cmap = pdict.get('cmap', 'viridis')
        plot_aspect = pdict.get('aspect', None)
        plot_zrange = pdict.get('zrange', None)
        plot_yrange = pdict.get('yrange', None)
        plot_xrange = pdict.get('xrange', None)
        plot_xwidth = pdict.get('xwidth', None)
        plot_xtick_labels = pdict.get('xtick_labels', None)
        plot_ytick_labels = pdict.get('ytick_labels', None)
        plot_xtick_loc = pdict.get('xtick_loc', None)
        plot_ytick_loc = pdict.get('ytick_loc', None)
        plot_transpose = pdict.get('transpose', False)
        plot_nolabel = pdict.get('no_label', False)
        plot_normalize = pdict.get('normalize', False)
        plot_logzscale = pdict.get('logzscale', False)
        plot_origin = pdict.get('origin', 'lower')

        if plot_logzscale:
            plot_zvals = np.log10(pdict['zvals'] / plot_logzscale)
        else:
            plot_zvals = pdict['zvals']

        if plot_xwidth is not None:
            plot_xvals_step = 0
            plot_yvals_step = 0
        else:
            plot_xvals_step = (abs(np.max(plot_xvals) - np.min(plot_xvals)) /
                               len(plot_xvals))
            plot_yvals_step = (abs(self._globalmax(plot_yvals) - self._globalmin(plot_yvals)) /
                               len(plot_yvals))
            # plot_yvals_step = plot_yvals[1]-plot_yvals[0]

        if plot_zrange is not None:
            fig_clim = plot_zrange
        else:
            fig_clim = [None, None]

        trace = {}
        block = {}
        if self.do_individual_traces:
            trace['xvals'] = plot_xvals
            trace['yvals'] = plot_yvals
            trace['zvals'] = plot_zvals
        else:
            trace['yvals'] = [plot_yvals]
            trace['xvals'] = [plot_xvals]
            trace['zvals'] = [plot_zvals]

        block['xvals'] = [trace['xvals']]
        block['yvals'] = [trace['yvals']]
        block['zvals'] = [trace['zvals']]

        for ii in range(len(block['zvals'])):
            traces = {}
            for key, vals in block.items():
                traces[key] = vals[ii]
            for tt in range(len(traces['zvals'])):
                if self.verbose:
                    (print(t_vals[tt].shape) for key, t_vals in traces.items())
                if plot_xwidth is not None:
                    xwidth = plot_xwidth[tt]
                else:
                    xwidth = None
                out = pfunc(ax=axs,
                            xwidth=xwidth,
                            clim=fig_clim, cmap=plot_cmap,
                            xvals=traces['xvals'][tt],
                            yvals=traces['yvals'][tt],
                            zvals=traces['zvals'][tt],
                            transpose=plot_transpose,
                            normalize=plot_normalize)

        if plot_xrange is None:
            if plot_xwidth is not None:
                xmin, xmax = min([min(xvals) - plot_xwidth[tt] / 2
                                  for tt, xvals in enumerate(plot_xvals)]), \
                             max([max(xvals) + plot_xwidth[tt] / 2
                                  for tt, xvals in enumerate(plot_xvals)])
            else:
                xmin = np.min(plot_xvals) - plot_xvals_step / 2
                xmax = np.max(plot_xvals) + plot_xvals_step / 2
        else:
            xmin, xmax = plot_xrange
        if plot_transpose:
            axs.set_ylim(xmin, xmax)
        else:
            axs.set_xlim(xmin, xmax)

        if plot_yrange is None:
            if plot_xwidth is not None:
                ymin_list, ymax_list = [], []
                for ytraces in block['yvals']:
                    ymin_trace, ymax_trace = [], []
                    for yvals in ytraces:
                        ymin_trace.append(min(yvals))
                        ymax_trace.append(max(yvals))
                    ymin_list.append(min(ymin_trace))
                    ymax_list.append(max(ymax_trace))
                ymin = min(ymin_list)
                ymax = max(ymax_list)
            else:
                ymin = self._globalmin(plot_yvals) - plot_yvals_step / 2.
                ymax = self._globalmax(plot_yvals) + plot_yvals_step / 2.
        else:
            ymin, ymax = plot_yrange
        if plot_transpose:
            axs.set_xlim(ymin, ymax)
        else:
            axs.set_ylim(ymin, ymax)

        # FIXME Ignores thranspose option. Is it ok?
        if plot_xtick_labels is not None:
            axs.xaxis.set_ticklabels(plot_xtick_labels, rotation=90)
        if plot_ytick_labels is not None:
            axs.yaxis.set_ticklabels(plot_ytick_labels)
        if plot_xtick_loc is not None:
            axs.xaxis.set_ticks(plot_xtick_loc)
        if plot_ytick_loc is not None:
            axs.yaxis.set_ticks(plot_ytick_loc)
        if plot_origin == 'upper':
            axs.invert_yaxis()

        if plot_aspect is not None:
            axs.set_aspect(plot_aspect)

        if not plot_nolabel:
            self.label_color2D(pdict, axs)

        axs.cmap = out['cmap']
        if plot_cbar:
            self.plot_colorbar(axs=axs, pdict=pdict)

    def label_color2D(self, pdict, axs):
        plot_transpose = pdict.get('transpose', False)
        plot_xlabel = pdict['xlabel']
        plot_xunit = pdict['xunit']
        plot_ylabel = pdict['ylabel']
        plot_yunit = pdict['yunit']
        plot_title = pdict.get('title', None)
        if plot_transpose:
            # transpose switches X and Y
            set_axis_label('x', axs, plot_ylabel, plot_yunit)
            set_axis_label('y', axs, plot_xlabel, plot_xunit)
        else:
            set_axis_label('x', axs, plot_xlabel, plot_xunit)
            set_axis_label('y', axs, plot_ylabel, plot_yunit)
        if plot_title is not None:
            axs.figure.text(0.5, 1, plot_title,
                            horizontalalignment='center',
                            verticalalignment='bottom',
                            transform=axs.transAxes)
            # axs.set_title(plot_title)

    def plot_colorbar(self, cax=None, key=None, pdict=None, axs=None,
                      orientation='vertical'):
        if key is not None:
            pdict = self.plot_dicts[key]
            axs = self.axs[key]
        else:
            if pdict is None or axs is None:
                raise ValueError(
                    'pdict and axs must be specified'
                    ' when no key is specified.')
        plot_nolabel = pdict.get('no_label', False)
        plot_clabel = pdict.get('clabel', None)
        plot_cbarwidth = pdict.get('cbarwidth', '10%')
        plot_cbarpad = pdict.get('cbarpad', '5%')
        plot_ctick_loc = pdict.get('ctick_loc', None)
        plot_ctick_labels = pdict.get('ctick_labels', None)
        if cax is None:
            if not isinstance(axs, Axes3D):
                axs.ax_divider = make_axes_locatable(axs)
                axs.cax = axs.ax_divider.append_axes(
                    'right', size=plot_cbarwidth, pad=plot_cbarpad)
                cmap = axs.cmap
            else:
                plot_cbarwidth = str_to_float(plot_cbarwidth)
                plot_cbarpad = str_to_float(plot_cbarpad)
                axs.cax, _ = mpl.colorbar.make_axes(
                    axs, shrink=1-plot_cbarwidth-plot_cbarpad, pad=plot_cbarpad,
                    orientation=orientation)
                cmap = pdict.get('colormap')
        else:
            axs.cax = cax
        if hasattr(cmap, 'autoscale_None'):
            axs.cbar = plt.colorbar(cmap, cax=axs.cax, orientation=orientation)
        else:
            norm = mpl.colors.Normalize(0, 1)
            axs.cbar = mpl.colorbar.ColorbarBase(axs.cax, cmap=cmap, norm=norm)
        if plot_ctick_loc is not None:
            axs.cbar.set_ticks(plot_ctick_loc)
        if plot_ctick_labels is not None:
            axs.cbar.set_ticklabels(plot_ctick_labels)
        if not plot_nolabel and plot_clabel is not None:
            axs.cbar.set_label(plot_clabel)


        if self.tight_fig:
            axs.figure.tight_layout()

    def plot_fit(self, pdict, axs):
        """
        Plots an lmfit fit result object using the plot_line function.
        """
        model = pdict['fit_res'].model
        plot_init = pdict.get('plot_init', False)  # plot the initial guess
        pdict['marker'] = pdict.get('marker', '')  # different default
        plot_linestyle_init = pdict.get('init_linestyle', '--')
        plot_numpoints = pdict.get('num_points', 1000)

        if len(model.independent_vars) == 1:
            independent_var = model.independent_vars[0]
        else:
            raise ValueError('Fit can only be plotted if the model function'
                             ' has one independent variable.')

        x_arr = pdict['fit_res'].userkws[independent_var]
        pdict['xvals'] = np.linspace(np.min(x_arr), np.max(x_arr),
                                     plot_numpoints)
        pdict['yvals'] = model.eval(pdict['fit_res'].params,
                                    **{independent_var: pdict['xvals']})
        if not hasattr(pdict['yvals'], '__iter__'):
            pdict['yvals'] = np.array([pdict['yvals']])
        self.plot_line(pdict, axs)

        if plot_init:
            # The initial guess
            pdict_init = copy.copy(pdict)
            pdict_init['linestyle'] = plot_linestyle_init
            pdict_init['yvals'] = model.eval(
                **pdict['fit_res'].init_values,
                **{independent_var: pdict['xvals']})
            pdict_init['setlabel'] += ' init'
            self.plot_line(pdict_init, axs)

    def plot_text(self, pdict, axs):
        """
        Helper function that adds text to a plot
        """
        pfunc = getattr(axs, pdict.get('func', 'text'))
        plot_text_string = pdict['text_string']
        plot_xpos = pdict.get('xpos', .98)
        plot_ypos = pdict.get('ypos', .98)
        verticalalignment = pdict.get('verticalalignment', 'top')
        horizontalalignment = pdict.get('horizontalalignment', 'right')

        # fancy box props is based on the matplotlib legend
        box_props = pdict.get('box_props', 'fancy')
        if box_props == 'fancy':
            box_props = self.fancy_box_props

        # pfunc is expected to be ax.text
        pfunc(x=plot_xpos, y=plot_ypos, s=plot_text_string,
              transform=axs.transAxes,
              verticalalignment=verticalalignment,
              horizontalalignment=horizontalalignment,
              bbox=box_props)

    def plot_vlines(self, pdict, axs):
        """
        Helper function to add vlines to a plot
        """
        pfunc = getattr(axs, pdict.get('func', 'vlines'))
        x = pdict['x']
        ymin = pdict['ymin']
        ymax = pdict['ymax']
        label = pdict.get('setlabel', None)
        colors = pdict.get('colors', None)
        linestyles = pdict.get('linestyles', '--')

        axs.vlines(x, ymin, ymax, colors,
                   linestyles=linestyles, label=label,
                   **pdict.get('line_kws', {}))
        if pdict.get('do_legend', False):
            axs.legend()

    def plot_hlines(self, pdict, axs):
        """
        Helper function to add vlines to a plot
        """
        pfunc = getattr(axs, pdict.get('func', 'hlines'))
        y = pdict['y']
        xmin = pdict['xmin']
        xmax = pdict['xmax']
        label = pdict.get('setlabel', None)
        colors = pdict.get('colors', None)
        linestyles = pdict.get('linestyles', '--')

        axs.hlines(y, xmin, xmax, colors,
                   linestyles=linestyles, label=label,
                   **pdict.get('line_kws', {}))
        if pdict.get('do_legend', False):
            axs.legend()

    def plot_matplot_ax_method(self, pdict, axs):
        """
        Used to use any of the methods of a matplotlib axis object through
        the pdict interface.

        An example pdict would be:
            {'func': 'axhline',
             'plot_kw': {'y': 0.5, 'mfc': 'green'}}
        which would call
            ax.axhline(y=0.5, mfc='green')
        to plot a horizontal green line at y=0.5

        """
        pfunc = getattr(axs, pdict.get('func'))
        pfunc(**pdict['plot_kws'])

    @staticmethod
    def _sort_by_axis0(arr, sorted_indices, type=None):
        '''
        Sorts the array (possibly a list of unequally long lists) by a list of indicies
        :param arr: array (possibly a list of unequally long lists)
        :param sorted_indices:  list of indicies
        :param type: the datatype of the contained values
        :return: Sorted array
        '''
        if type is None:
            return [np.array(arr[i]) for i in sorted_indices]
        else:
            return [np.array(arr[i], dtype=type) for i in sorted_indices]

    @staticmethod
    def _globalmin(array):
        '''
        Gives the global minimum of an array (possibly a list of unequally long lists)
        :param array: array (possibly a list of unequally long lists)
        :return: Global minimum
        '''
        return np.min([np.min(v) for v in array])

    @staticmethod
    def _globalmax(array):
        '''
        Gives the global maximum of an array (possibly a list of unequally long lists)
        :param array: array (possibly a list of unequally long lists)
        :return: Global maximum
        '''
        return np.max([np.max(v) for v in array])

    @staticmethod
    def get_default_plot_params(set_pars=True, **kwargs):
        font_size = kwargs.get('font_size', 18)
        marker_size = kwargs.get('marker_size', 6)
        line_width = kwargs.get('line_width', 2.5)
        axes_line_width = kwargs.get('axes_line_width', 1)
        tick_length = kwargs.pop('tick_length', 5)
        tick_width = kwargs.pop('tick_width', 1)
        tick_color = kwargs.get('tick_color', 'k')
        ticks_direction = kwargs.get('ticks_direction', 'out')
        axes_labelcolor = kwargs.get('axes_labelcolor', 'k')

        fig_size_dim = 10
        golden_ratio = (1+np.sqrt(5))/2
        fig_size = kwargs.get('fig_size',
                              (fig_size_dim, fig_size_dim/golden_ratio))
        dpi = kwargs.get('dpi', 300)

        params = {'figure.figsize': fig_size,
                  'figure.dpi': dpi,
                  'savefig.dpi': dpi,
                  'font.size': font_size,
                  'figure.titlesize': font_size,
                  'legend.fontsize': font_size,
                  'axes.labelsize': font_size,
                  'axes.labelcolor': axes_labelcolor,
                  'axes.titlesize': font_size,
                  'axes.linewidth': axes_line_width,
                  'lines.markersize': marker_size,
                  'lines.linewidth': line_width,
                  'xtick.direction': ticks_direction,
                  'ytick.direction': ticks_direction,
                  'xtick.labelsize': font_size,
                  'ytick.labelsize': font_size,
                  'xtick.color': tick_color,
                  'ytick.color': tick_color,
                  'xtick.major.size': tick_length,
                  'ytick.major.size': tick_length,
                  'xtick.major.width': tick_width,
                  'ytick.major.width': tick_width,
                  'axes.formatter.useoffset': False,
                  }
        if set_pars:
            plt.rcParams.update(params)
        return params

    def plot_vlines_auto(self, pdict, axs):
        xs = pdict.get('xdata')
        for i,x in enumerate(xs):
            d = {}
            for k in pdict:
                lk = k[:-1]
                #if lk in signature(axs.axvline).parameters:
                if k not in ['xdata', 'plotfn', 'ax_id', 'do_legend']:
                    try:
                        d[lk] = pdict[k][i]
                    except:
                        pass
            axs.axvline(x=x, **d)



def plot_scatter_errorbar(self, ax_id, xdata, ydata, xerr=None, yerr=None, pdict=None):
    pdict = pdict or {}

    pds = {
        'ax_id': ax_id,
        'plotfn': self.plot_line,
        'zorder': 10,
        'xvals': xdata,
        'yvals': ydata,
        'marker': 'x',
        'linestyle': 'None',
        'yerr': yerr,
        'xerr': xerr,
    }

    if xerr is not None or yerr is not None:
        pds['func'] = 'errorbar'
        pds['marker'] = None
        pds['line_kws'] = {'fmt': 'none'}
        if pdict.get('marker', False):
            pds['line_kws'] = {'fmt': pdict['marker']}
        else:
            ys = 0 if yerr is None else np.min(yerr) / np.max(ydata)
            xs = 0 if xerr is None else np.min(xerr) / np.max(xdata)
            if ys < 1e-2 and xs < 1e-2:
                pds['line_kws'] = {'fmt': 'o'}
    else:
        pds['func'] = 'scatter'

    pds = _merge_dict_rec(pds, pdict)

    return pds


def plot_scatter_errorbar_fit(self, ax_id, xdata, ydata, fitfunc, xerr=None, yerr=None, fitextra=0.1,
                              fitpoints=1000, pdict_scatter=None, pdict_fit=None):
    pdict_fit = pdict_fit or {}
    pds = plot_scatter_errorbar(self=self, ax_id=ax_id, xdata=xdata, ydata=ydata, xerr=xerr, yerr=yerr,
                                pdict=pdict_scatter)

    mi, ma = np.min(xdata), np.max(xdata)
    ex = (ma - mi) * fitextra
    xdata_fit = np.linspace(mi - ex, ma + ex, fitpoints)
    ydata_fit = fitfunc(xdata_fit)

    pdf = {
        'ax_id': ax_id,
        'zorder': 5,
        'plotfn': self.plot_line,
        'xvals': xdata_fit,
        'yvals': ydata_fit,
        'linestyle': '-',
        'marker': '',
    }

    pdf = _merge_dict_rec(pdf, pdict_fit)

    return pds, pdf


def _merge_dict_rec(dict_a: dict, dict_b: dict):
    for k in dict_a:
        if k in dict_b:
            if dict_a[k] is dict or dict_b[k] is dict:
                a = dict_a[k] or {}
                dict_a[k] = _merge_dict_rec(a, dict_b[k])
            else:
                dict_a[k] = dict_b[k]
    for k in dict_b:
        if k not in dict_a:
            dict_a[k] = dict_b[k]
    return dict_a


def str_to_float(s):
    if s[-1] == '%':
        return float(s.strip('%'))/100
    else:
        return float(s)<|MERGE_RESOLUTION|>--- conflicted
+++ resolved
@@ -547,18 +547,8 @@
             if len(self.raw_data_dict['exp_metadata']) == 0:
                 self.raw_data_dict['exp_metadata'] = {}
             self.metadata = self.raw_data_dict['exp_metadata']
-<<<<<<< HEAD
-
-            try:
-                cp = CalibrationPoints.from_string(self.get_param_value(
-                    'cal_points'))
-            except TypeError:
-                cp = CalibrationPoints([], [])
-
-=======
             cp = CalibrationPoints.from_string(self.get_param_value(
                 'cal_points', default_value=repr(CalibrationPoints([], []))))
->>>>>>> 2e64b877
             self.raw_data_dict = self.add_measured_data(
                 self.raw_data_dict,
                 self.get_param_value('compression_factor', 1),
