--- conflicted
+++ resolved
@@ -1937,7 +1937,6 @@
             yunit = ''
         else:
             ylabel = 'Shifted RO frequency'
-<<<<<<< HEAD
             yunit = 'Hz'
         x_fit = np.linspace(min(self.proc_data_dict['delay_to_relax']),
                             max(self.proc_data_dict['delay_to_relax']),101)
@@ -1953,13 +1952,8 @@
         self.fit_res['excited_state'].eval(
             self.fit_res['excited_state'].params,
             t=x_fit)
-        self.plot_dicts['Photon number count '] = {
+        self.plot_dicts['Photon number count'] = {
             'plotfn': self.plot_line,
-=======
-        self.plot_dicts['main'] = {
-            'plotfn': self.plot_fit,
-            'fit_res': self.fit_res,
->>>>>>> cd2d09d5
             'xlabel': 'Delay after first RO-pulse',
             'ax_id': 'Photon number count ',
             'xunit': 's',
