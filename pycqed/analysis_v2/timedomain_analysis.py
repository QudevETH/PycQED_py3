--- conflicted
+++ resolved
@@ -8246,7 +8246,6 @@
                     'linestyle': '-',
                     'marker': 'x'}
 
-<<<<<<< HEAD
                 # plot with log scale on x-axis
                 self.plot_dicts[f'{base_plot_name}_main_log'] = {
                     'plotfn': self.plot_colorxy,
@@ -8279,7 +8278,7 @@
                     'color': 'r',
                     'linestyle': '-',
                     'marker': 'x'}
-=======
+
 
 class RunTimeAnalysis(ba.BaseDataAnalysis):
     """
@@ -8400,5 +8399,4 @@
     def _bare_measurement_time(n_ssp, n_hsp, repetition_rate, nr_averages,
                                percentage_measured):
         return n_ssp * n_hsp * repetition_rate * nr_averages \
-               * percentage_measured
->>>>>>> 52fb3305
+               * percentage_measured