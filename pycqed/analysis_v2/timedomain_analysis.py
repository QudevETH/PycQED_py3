--- conflicted
+++ resolved
@@ -8842,13 +8842,10 @@
                         rectangle = self.delays_double_fit[qbn]
                         do_double_fit = rectangle[0] < delay < rectangle[1]
 
-<<<<<<< HEAD
                     reduction_arr = np.invert(np.isnan(data_slice))
                     freqs = freqs[reduction_arr]
                     data_slice = data_slice[reduction_arr]
 
-=======
->>>>>>> b073cf8c
                     self.freqs_for_fit[qbn].append(freqs)
                     self.delays_for_fit[qbn] = np.append(
                         self.delays_for_fit[qbn], delay)
