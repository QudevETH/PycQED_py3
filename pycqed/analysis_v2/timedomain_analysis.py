--- conflicted
+++ resolved
@@ -4416,8 +4416,6 @@
 
 
 class FluxlineCrosstalkAnalysis(MultiQubit_TimeDomain_Analysis):
-<<<<<<< HEAD
-=======
     """Analysis for the measure_fluxline_crosstalk measurement.
 
     The measurement involves Ramsey measurements on a set of crosstalk qubits,
@@ -4442,7 +4440,6 @@
     """
 
 
->>>>>>> 83ffb0d6
     def __init__(self, qb_names, *args, **kwargs):
         params_dict = {f'{qbn}.amp_to_freq_model':
                        f'Instrument settings.{qbn}.fit_ge_freq_from_flux_pulse_amp'
@@ -4458,13 +4455,9 @@
                              'class instance.')
 
         pdd = self.proc_data_dict
-<<<<<<< HEAD
         # get the ramsey phases as the values of the first sweep parameter
         # in the 1st sweep dimension.
         # !!! This assumes all qubits have the same ramsey phases !!!
-=======
-
->>>>>>> 83ffb0d6
         pdd['ramsey_phases'] = self.sp.get_sweep_params_property('values', 0)
         pdd['target_amps'] = self.sp.get_sweep_params_property('values', 1)
         pdd['target_fluxpulse_length'] = \
@@ -4483,11 +4476,8 @@
     def prepare_fitting(self):
         pdd = self.proc_data_dict
         self.fit_dicts = OrderedDict()
-<<<<<<< HEAD
-=======
         cos_mod = lmfit.Model(fit_mods.CosFunc)
         cos_mod.guess = fit_mods.Cos_guess.__get__(cos_mod, cos_mod.__class__)
->>>>>>> 83ffb0d6
         for qb in self.qb_names:
             for i, data in enumerate(pdd['qb_msmt_vals'][qb]):
                 self.fit_dicts[f'cos_fit_{qb}_{i}'] = {
