--- conflicted
+++ resolved
@@ -10,7 +10,7 @@
 from pycqed.analysis import analysis_toolbox as a_tools
 import pycqed.analysis_v2.base_analysis as ba
 import pycqed.analysis_v2.readout_analysis as roa
-import pycqed.analysis_v2.tomography_qudev as tomo
+#import pycqed.analysis_v2.tomography_qudev as tomo
 from pycqed.analysis.tools.plotting import SI_val_to_msg_str
 from copy import deepcopy
 try:
@@ -1389,9 +1389,9 @@
             'colormap': cmap,
             'bar_widthx': 0.5,
             'bar_widthy': 0.5,
-            'xtick_loc': np.arange(d)-0.25,
+            'xtick_loc': np.arange(d),
             'xtick_labels': xtick_labels,
-            'ytick_loc': np.arange(d)+0.25,
+            'ytick_loc': np.arange(d),
             'ytick_labels': ytick_labels,
             'ctick_loc': np.linspace(0, 1, 5),
             'ctick_labels': ['$0$', r'$\frac{1}{2}\pi$', r'$\pi$',
@@ -1482,8 +1482,7 @@
             'xtick_labels': np.array(labels)[order],
             'bar_kws': dict(zorder=10),
             'setlabel': 'Fit to experiment',
-            'do_legend': True,
-            'xtick_rotation': 90
+            'do_legend': True
         }
 
         rho_target = self.raw_data_dict['exp_metadata'].get('rho_target', None)
@@ -1541,11 +1540,7 @@
 
 class ReadoutROPhotonsAnalysis(Single_Qubit_TimeDomainAnalysis):
     """
-<<<<<<< HEAD
     Analyses the photon number in the RO based on the
-=======
-    Analyses the photonnumber in the RO based on the
->>>>>>> ccdde970
     readout_photons_in_resonator function
 
     function specific options for options dict:
@@ -1560,7 +1555,6 @@
                  close_figs: bool=False, options_dict: dict=None,
                  extract_only: bool=False, do_fitting: bool=False,
                  auto: bool=True):
-
         super().__init__(t_start=t_start, t_stop=t_stop,
                          data_file_path=data_file_path,
                          options_dict=options_dict,
@@ -1568,13 +1562,7 @@
                          extract_only=extract_only, do_fitting=do_fitting)
         if self.options_dict.get('TwoD', None) is None:
             self.options_dict['TwoD'] = True
-<<<<<<< HEAD
         self.label = label
-=======
-
-
-
->>>>>>> ccdde970
         self.params_dict = {
             'measurementstring': 'measurementstring',
             'sweep_points': 'sweep_points',
@@ -1586,10 +1574,14 @@
         self.numeric_params = self.options_dict.get('numeric_params',
                                                    OrderedDict())
 
-        self.f_qubit = self.options_dict.get('f_qubit', None)
+        self.kappa = self.options_dict.get('kappa_effective', None)
         self.chi = self.options_dict.get('chi', None)
-        self.artif_detuning = self.options_dict.get('artif_detuning',
-                                                     0) - self.f_qubit
+        self.T2 = self.options_dict.get('T2echo', None)
+        self.artif_detuning = self.options_dict.get('artif_detuning', 0)
+
+        if (self.kappa is None) or (self.chi is None) or (self.T2 is None):
+            raise ValueError('kappa_effective, chi and T2echo must be passed to '
+                             'the options_dict.')
 
         if auto:
             self.run_analysis()
@@ -1597,17 +1589,11 @@
     def process_data(self):
         #print(len(self.raw_data_dict['measured_values'][0][0]))
         #print(len(self.raw_data_dict['measured_values_ord_dict']['raw w0 _measure'][0]))
-
         self.proc_data_dict = OrderedDict()
         self.proc_data_dict['qubit_state'] = [[],[]]
-<<<<<<< HEAD
-=======
-
->>>>>>> ccdde970
         self.proc_data_dict['delay_to_relax'] = self.raw_data_dict[
                                                     'sweep_points_2D'][0]
         self.proc_data_dict['ramsey_times'] = []
-
 
         for i,x in enumerate(np.transpose(self.raw_data_dict[
                         'measured_values_ord_dict']['raw w0 _measure'][0])):
@@ -1626,92 +1612,41 @@
             if i % 2 == 0:
                 self.proc_data_dict['ramsey_times'].append(x)
 
-
+    #I STILL NEED to pass Chi
     def prepare_fitting(self):
         self.proc_data_dict['photon_number'] = [[],[]]
         self.proc_data_dict['fit_results'] = []
         self.proc_data_dict['ramsey_fit_results'] = [[],[]]
 
-        if not ((self.f_qubit is None) and (self.chi is None)):
-            self.proc_data_dict['f_and_chi_defined'] = True
-        else:
-            self.proc_data_dict['f_and_chi_defined'] = False
-            logging.warning('Qubit frequency, artificial detuning or Chi '
-                            'are not defined.'+
-                        'The shifted qubit frequency will be returned.')
 
         for i,tau in enumerate(self.proc_data_dict['delay_to_relax']):
-            
+
             self.proc_data_dict['ramsey_fit_results'][0].append(self.fit_Ramsey(
                             self.proc_data_dict['ramsey_times'][:-4],
                             self.proc_data_dict['qubit_state'][0][i][:-4]/
                             max(self.proc_data_dict['qubit_state'][0][i][:-4]),
+                            state=0,
                             kw=self.options_dict))
 
             self.proc_data_dict['ramsey_fit_results'][1].append(self.fit_Ramsey(
                             self.proc_data_dict['ramsey_times'][:-4],
                             self.proc_data_dict['qubit_state'][1][i][:-4]/
                             max(self.proc_data_dict['qubit_state'][1][i][:-4]),
+                            state=1,
                             kw=self.options_dict))
 
-            shifted_freq1 = self.proc_data_dict['ramsey_fit_results'
-                                         ][0][i].params['frequency'].value
-            shifted_freq2 = self.proc_data_dict['ramsey_fit_results'
-                                         ][1][i].params['frequency'].value
-            if self.proc_data_dict['f_and_chi_defined']:
-                self.proc_data_dict['photon_number'][0].append(
-                           np.abs((shifted_freq1-
-                                self.f_qubit-self.artif_detuning)/(2*self.chi)))
-                self.proc_data_dict['photon_number'][1].append(
-                           np.abs( (shifted_freq2-
-                                self.f_qubit-self.artif_detuning)/(2*self.chi)))
-            else:
-                self.proc_data_dict['photon_number'][0].append(shifted_freq1)
-                self.proc_data_dict['photon_number'][1].append(shifted_freq2)
+            n01 = self.proc_data_dict['ramsey_fit_results'
+                                         ][0][i][0].params['n0'].value
+            n02 = self.proc_data_dict['ramsey_fit_results'
+                                         ][1][i][0].params['n0'].value
+
+            self.proc_data_dict['photon_number'][0].append(n01)
+            self.proc_data_dict['photon_number'][1].append(n02)
+
 
     def run_fitting(self):
         print_fit_results = self.params_dict.pop('print_fit_results',False)
-        if len( self.proc_data_dict['photon_number'][0])>2:
-            for n in [1,2]:
-                exp_dec_mod = lmfit.Model(fit_mods.ExpDecayFunc)
-                exp_dec_mod.set_param_hint('n',
-                                           value=n,
-                                           vary=False)
-                exp_dec_mod.set_param_hint('offset',
-                                           value=0,
-                                           min=0,
-                                           vary=True)
-                exp_dec_mod.set_param_hint('tau',
-                                           value=self.proc_data_dict['delay_to_relax'][-1],
-                                           min=1e-11,
-                                           vary=True)
-                exp_dec_mod.set_param_hint('amplitude',
-                                           value=1,
-                                           min=0,
-                                           vary=True)
-                params = exp_dec_mod.make_params()
-                self.fit_res = OrderedDict()
-                self.fit_res['ground_state_'+str(n)] = exp_dec_mod.fit(
-                                        data=self.proc_data_dict['photon_number'][0],
-                                        params=params,
-                                        t=self.proc_data_dict['delay_to_relax'])
-                self.fit_res['excited_state_'+str(n)] = exp_dec_mod.fit(
-                                        data=self.proc_data_dict['photon_number'][1],
-                                        params=params,
-                                        t=self.proc_data_dict['delay_to_relax'])
-            if (self.fit_res['ground_state_1'].chisqr <
-                    self.fit_res['ground_state_2'].chisqr):
-                self.fit_res['ground_state'] = self.fit_res['ground_state_1'].chisqr
-            else:
-                self.fit_res['ground_state'] = self.fit_res['ground_state_2'].chisqr
-
-            if (self.fit_res['excited_state_1'].chisqr <
-                    self.fit_res['excited_state_2'].chisqr):
-                self.fit_res['excited_state'] = self.fit_res['excited_state_1'].chisqr
-            else:
-                self.fit_res['excited_state'] = self.fit_res['excited_state_2'].chisqr
-
-<<<<<<< HEAD
+
         exp_dec_mod = lmfit.Model(fit_mods.ExpDecayFunc)
         exp_dec_mod.set_param_hint('n',
                                    value=1,
@@ -1742,22 +1677,16 @@
         if print_fit_results:
             print(self.fit_res['ground_state'].fit_report())
             print(self.fit_res['excited_state'].fit_report())
-=======
-            if print_fit_results:
-                print(self.fit_res['ground_state'].fit_report())
-                print(self.fit_res['excited_state'].fit_report())
-        else:
-            self.options_dict['photon_plot'] =False
->>>>>>> ccdde970
-
-    def fit_Ramsey(self, x, y, **kw):
+
+    def fit_Ramsey(self, x, y, state, **kw):
 
         x = np.array(x)
 
         y = np.array(y)
 
-        print_ramsey_fit_results = kw.pop('print_ramsey_fit_results',False)
-        damped_osc_mod = lmfit.Model(fit_mods.ExpDampOscFunc)
+        exp_dec_p_mod = lmfit.Model(fit_mods.ExpDecayPmod)
+        comb_exp_dec_mod = lmfit.Model(fit_mods.CombinedOszExpDecayFunc)
+
         average = np.mean(y)
 
         ft_of_data = np.fft.fft(y)
@@ -1767,123 +1696,175 @@
 
         fft_axis_scaling = 1 / max_ramsey_delay
         freq_est = fft_axis_scaling * index_of_fourier_maximum
-        est_number_of_periods = index_of_fourier_maximum
-
-        if ((average > 0.7*max(y)) or
-                (est_number_of_periods < 2) or
-                est_number_of_periods > len(ft_of_data)/2.):
-            print('the trace is too short to find multiple periods')
-
-            if print_ramsey_fit_results:
-                print('Setting frequency to 0 and ' +
-                      'fitting with decaying exponential.')
-            damped_osc_mod.set_param_hint('frequency',
-                                          value=freq_est,
-                                          vary=True)
-            damped_osc_mod.set_param_hint('phase',
-                                          value=0,
-                                          vary=True)
+
+        n_est = (freq_est-self.artif_detuning)/(2 * self.chi)
+
+
+        exp_dec_p_mod.set_param_hint('T2echo',
+                                   value=self.T2,
+                                   vary=False)
+        exp_dec_p_mod.set_param_hint('offset',
+                                   value=average,
+                                   min=0,
+                                   vary=True)
+        exp_dec_p_mod.set_param_hint('delta',
+                                   value=self.artif_detuning,
+                                   vary=False)
+        exp_dec_p_mod.set_param_hint('amplitude',
+                                   value=1,
+                                   min=0,
+                                   vary=True)
+        exp_dec_p_mod.set_param_hint('kappa',
+                                   value=self.kappa[state],
+                                   vary=False)
+        exp_dec_p_mod.set_param_hint('chi',
+                                   value=self.chi,
+                                   vary=False)
+        exp_dec_p_mod.set_param_hint('n0',
+                                      value=n_est,
+                                      min=0,
+                                      vary=True)
+        exp_dec_p_mod.set_param_hint('phase',
+                                       value=0,
+                                       vary=True)
+
+
+        comb_exp_dec_mod.set_param_hint('tau',
+                                     value=self.T2,
+                                     vary=True)
+        comb_exp_dec_mod.set_param_hint('offset',
+                                        value=average,
+                                        min=0,
+                                        vary=True)
+        comb_exp_dec_mod.set_param_hint('oscillation_offset',
+                                        value=average,
+                                        min=0,
+                                        vary=True)
+        comb_exp_dec_mod.set_param_hint('amplitude',
+                                     value=1,
+                                     min=0,
+                                     vary=True)
+        comb_exp_dec_mod.set_param_hint('tau_gauss',
+                                     value=self.kappa[state],
+                                     vary=True)
+        comb_exp_dec_mod.set_param_hint('n0',
+                                     value=n_est,
+                                     min=0,
+                                     vary=True)
+        comb_exp_dec_mod.set_param_hint('phase',
+                                     value=0,
+                                     vary=True)
+        comb_exp_dec_mod.set_param_hint('delta',
+                                     value=self.artif_detuning,
+                                     vary=False)
+        comb_exp_dec_mod.set_param_hint('chi',
+                                     value=self.chi,
+                                     vary=False)
+
+        if (np.average(y[:4]) >
+                np.average(y[4:8])):
+            phase_estimate = 0
         else:
-            damped_osc_mod.set_param_hint('frequency',
-                                          value=freq_est,
-                                          vary=True,
-                                          min=(1/(100 *x[-1])),
-                                          max=(20/x[-1]))
-
-            if (np.average(y[:4]) >
-                    np.average(y[4:8])):
-                phase_estimate = 0
-            else:
-                phase_estimate = np.pi
-            damped_osc_mod.set_param_hint('phase',
-                                          value=phase_estimate, vary=True)
+            phase_estimate = np.pi
+        exp_dec_p_mod.set_param_hint('phase',
+                                     value=phase_estimate, vary=True)
+        comb_exp_dec_mod.set_param_hint('phase',
+                                     value=phase_estimate, vary=True)
 
         amplitude_guess = 0.5
         if np.all(np.logical_and(y >= 0, y <= 1)):
-            damped_osc_mod.set_param_hint('amplitude',
-                                          value=amplitude_guess,
-                                          min=0.00,
-                                          max=4.0,
-                                          vary=True)
+            exp_dec_p_mod.set_param_hint('amplitude',
+                                         value=amplitude_guess,
+                                         min=0.00,
+                                         max=4.0,
+                                         vary=True)
+            comb_exp_dec_mod.set_param_hint('amplitude',
+                                         value=amplitude_guess,
+                                         min=0.00,
+                                         max=4.0,
+                                         vary=True)
 
         else:
             print('data is not normalized, varying amplitude')
-            damped_osc_mod.set_param_hint('amplitude',
-                                          value=max(y),
-                                          min=0.00,
-                                          max=4.0,
-                                          vary=True)
-
-        damped_osc_mod.set_param_hint('tau',
-                                      value=10e-6,
-                                      min=0,
-                                      max=10e-9*1000)
-        damped_osc_mod.set_param_hint('exponential_offset',
-                                      value=0,
-                                      min=0.,
-                                      max=4.0,
-                                      vary=True)
-        damped_osc_mod.set_param_hint('oscillation_offset',
-                                      # expr=
-                                      # '{}-amplitude-exponential_offset'.format(
-                                      #     y[0]))
-                                      value=0,
-                                      vary=True)
-
-        decay_labels = ['gaussian', 'exponential', ]
-        for label, n in zip(decay_labels, [2,1]):
-            damped_osc_mod.set_param_hint('n',
-                                          value=float('{:.1f}'.format(n)),
-                                          vary=False)
-            self.proc_data_dict['params'] = damped_osc_mod.make_params()
-
-            fit_res = damped_osc_mod.fit(data=y,
+            exp_dec_p_mod.set_param_hint('amplitude',
+                                         value=max(y),
+                                         min=0.00,
+                                         max=4.0,
+                                         vary=True)
+            comb_exp_dec_mod.set_param_hint('amplitude',
+                                        value=max(y),
+                                        min=0.00,
+                                        max=4.0,
+                                        vary=True)
+
+        fit_res_1 = exp_dec_p_mod.fit(data=y,
+                                    t=x,
+                                    params= exp_dec_p_mod.make_params())
+
+        fit_res_2 = comb_exp_dec_mod.fit(data=y,
                                          t=x,
-                                         params= self.proc_data_dict['params'])
-
-            if fit_res.chisqr > .35:
-                logging.warning('Fit did not converge, varying phase')
-                fit_res_lst = []
-
-                for phase_estimate in np.linspace(0, 2*np.pi, 10):
-
-                    for i, del_amp in enumerate(np.linspace(
-                                                -max(y)/10, max(y)/10, 10)):
-                        damped_osc_mod.set_param_hint('phase',
-                                                      value=phase_estimate,
-                                                      vary=False)
-                        damped_osc_mod.set_param_hint('amplitude',
-                                                      value=max(y)+ del_amp)
-                        self.proc_data_dict['params'] = \
-                                                damped_osc_mod.make_params()
-
-                        fit_res_lst += [damped_osc_mod.fit(
-                            data=y,
-                            t=x,
-                            params= self.proc_data_dict['params'])]
-
-                chisqr_lst = [fit_res.chisqr for fit_res in fit_res_lst]
-                fit_res = fit_res_lst[np.argmin(chisqr_lst)]
-
-            if print_ramsey_fit_results:
-                print(fit_res.fit_report())
-
-        return fit_res
+                                         params= comb_exp_dec_mod.make_params())
+
+
+        if fit_res_1.chisqr > .35:
+            logging.warning('Fit did not converge, varying phase')
+            fit_res_lst = []
+
+            for phase_estimate in np.linspace(0, 2*np.pi, 10):
+
+                for i, del_amp in enumerate(np.linspace(
+                        -max(y)/10, max(y)/10, 10)):
+                    exp_dec_p_mod.set_param_hint('phase',
+                                                 value=phase_estimate,
+                                                 vary=False)
+                    exp_dec_p_mod.set_param_hint('amplitude',
+                                                 value=max(y)+ del_amp)
+
+                    fit_res_lst += [exp_dec_p_mod.fit(
+                        data=y,
+                        t=x,
+                        params= exp_dec_p_mod.make_params())]
+
+            chisqr_lst = [fit_res_1.chisqr for fit_res_1 in fit_res_lst]
+            fit_res_1 = fit_res_lst[np.argmin(chisqr_lst)]
+
+        if fit_res_2.chisqr > .35:
+            logging.warning('Fit did not converge, varying phase')
+            fit_res_lst = []
+
+            for phase_estimate in np.linspace(0, 2*np.pi, 10):
+
+                for i, del_amp in enumerate(np.linspace(
+                        -max(y)/10, max(y)/10, 10)):
+                    comb_exp_dec_mod.set_param_hint('phase',
+                                                 value=phase_estimate,
+                                                 vary=False)
+                    comb_exp_dec_mod.set_param_hint('amplitude',
+                                                 value=max(y)+ del_amp)
+
+                    fit_res_lst += [comb_exp_dec_mod.fit(
+                        data=y,
+                        t=x,
+                        params= comb_exp_dec_mod.make_params())]
+
+            chisqr_lst = [fit_res_2.chisqr for fit_res_2 in fit_res_lst]
+            fit_res_2 = fit_res_lst[np.argmin(chisqr_lst)]
+
+        if fit_res_1.chisqr < fit_res_2.chisqr:
+            self.proc_data_dict['params'] = exp_dec_p_mod.make_params()
+            return [fit_res_1,fit_res_1,fit_res_2]
+        else:
+            self.proc_data_dict['params'] = comb_exp_dec_mod.make_params()
+            return [fit_res_2,fit_res_1,fit_res_2]
+
 
     def prepare_plots(self):
             self.prepare_2D_sweep_plot()
-            if self.options_dict.pop('photon_plot',True):
-                self.prepare_photon_number_plot()
-
+            self.prepare_photon_number_plot()
             self.prepare_ramsey_plots()
 
     def prepare_2D_sweep_plot(self):
-<<<<<<< HEAD
         self.plot_dicts['off_full_data_'+self.label] = {
-=======
-        shape = '' #self.options_dict.get['shape','']
-        self.plot_dicts['off_full_data_'+str(shape)] = {
->>>>>>> ccdde970
             'title': 'Raw data |g>',
             'plotfn': self.plot_colorxy,
             'xvals': self.proc_data_dict['ramsey_times'],
@@ -1894,11 +1875,7 @@
             'yunit': 's',
             'zvals': np.array(self.proc_data_dict['qubit_state'][0]) }
 
-<<<<<<< HEAD
         self.plot_dicts['on_full_data_'+self.label] = {
-=======
-        self.plot_dicts['on_full_data_'+str(shape)] = {
->>>>>>> ccdde970
             'title': 'Raw data |e>',
             'plotfn': self.plot_colorxy,
             'xvals': self.proc_data_dict['ramsey_times'],
@@ -1935,17 +1912,32 @@
 
             self.plot_dicts['off_fit_'+str(i)] = {
                 'title': 'Ramsey w t_delay = '+ \
-                         str(self.proc_data_dict['delay_to_relax'][i])+\
+                         str(self.proc_data_dict['delay_to_relax'][i])+ \
                          ' s, in |g> state',
                 'ax_id':'ramsey_off_'+str(i),
                 'plotfn': self.plot_line,
                 'xvals': x_fit,
-                'yvals':  self.proc_data_dict['ramsey_fit_results'][0][i].eval(
-                        self.proc_data_dict['ramsey_fit_results'][0][i].params,
-                        t=x_fit),
+                'yvals':  self.proc_data_dict['ramsey_fit_results'][0][i][1].eval(
+                    self.proc_data_dict['ramsey_fit_results'][0][i][1].params,
+                    t=x_fit),
                 'linestyle': '-',
                 'marker': '',
-                'setlabel': '|g> fit_'+str(i),
+                'setlabel': '|g> fit_model'+str(i),
+                'do_legend': True  }
+
+            self.plot_dicts['off_fit_2_'+str(i)] = {
+                'title': 'Ramsey w t_delay = '+ \
+                         str(self.proc_data_dict['delay_to_relax'][i])+ \
+                         ' s, in |g> state',
+                'ax_id':'ramsey_off_'+str(i),
+                'plotfn': self.plot_line,
+                'xvals': x_fit,
+                'yvals':  self.proc_data_dict['ramsey_fit_results'][0][i][2].eval(
+                    self.proc_data_dict['ramsey_fit_results'][0][i][2].params,
+                    t=x_fit),
+                'linestyle': '-',
+                'marker': '',
+                'setlabel': '|g> fit_simpel_model'+str(i),
                 'do_legend': True  }
 
             self.plot_dicts['hidden_g_'+str(i)] = {
@@ -1955,8 +1947,7 @@
                 'yvals': [0],
                 'color': 'w',
                 'setlabel': 'Residual photon count = '
-                             ''+str("%.3f" %
-                                    self.proc_data_dict['photon_number'][0][i]),
+                             ''+str(self.proc_data_dict['photon_number'][0][i]),
                 'do_legend': True }
 
 
@@ -1984,12 +1975,27 @@
                 'ax_id':'ramsey_on_'+str(i),
                 'plotfn': self.plot_line,
                 'xvals': x_fit,
-                'yvals':  self.proc_data_dict['ramsey_fit_results'][1][i].eval(
-                    self.proc_data_dict['ramsey_fit_results'][1][i].params,
+                'yvals':  self.proc_data_dict['ramsey_fit_results'][1][i][1].eval(
+                    self.proc_data_dict['ramsey_fit_results'][1][i][1].params,
                     t=x_fit),
                 'linestyle': '-',
                 'marker': '',
-                'setlabel': '|e> fit_'+str(i),
+                'setlabel': '|e> fit_model'+str(i),
+                'do_legend': True }
+
+            self.plot_dicts['on_fit_2_'+str(i)] = {
+                'title': 'Ramsey w t_delay = '+ \
+                         str(self.proc_data_dict['delay_to_relax'][i])+ \
+                         ' s, in |e> state',
+                'ax_id':'ramsey_on_'+str(i),
+                'plotfn': self.plot_line,
+                'xvals': x_fit,
+                'yvals':  self.proc_data_dict['ramsey_fit_results'][1][i][2].eval(
+                    self.proc_data_dict['ramsey_fit_results'][1][i][2].params,
+                    t=x_fit),
+                'linestyle': '-',
+                'marker': '',
+                'setlabel': '|e> fit_simpel_model'+str(i),
                 'do_legend': True }
 
             self.plot_dicts['hidden_e_'+str(i)] = {
@@ -1999,19 +2005,16 @@
                 'yvals': [0],
                 'color': 'w',
                 'setlabel': 'Residual photon count = '
-                            ''+str("%.3f" %
-                                   self.proc_data_dict['photon_number'][1][i]),
+                            ''+str(self.proc_data_dict['photon_number'][1][i]),
                 'do_legend': True }
 
 
     def prepare_photon_number_plot(self):
-        f_and_chi_defined = self.proc_data_dict.get('f_and_chi_defined', False)
-        if f_and_chi_defined:
-            ylabel = 'Average photon number'
-            yunit = ''
-        else:
-            ylabel = 'Shifted RO frequency'
-            yunit = 'Hz'
+
+
+        ylabel = 'Average photon number'
+        yunit = ''
+
         x_fit = np.linspace(min(self.proc_data_dict['delay_to_relax']),
                             max(self.proc_data_dict['delay_to_relax']),101)
         minmax_data = [min(min(self.proc_data_dict['photon_number'][0]),
@@ -2021,11 +2024,12 @@
         minmax_data[0] -= minmax_data[0]/5
         minmax_data[1] += minmax_data[1]/5
 
-        shape = self.options_dict.get['shape','']
+        self.proc_data_dict['photon_number'][1],
+
         self.fit_res['excited_state'].eval(
             self.fit_res['excited_state'].params,
             t=x_fit)
-        self.plot_dicts['Photon number count_'+str(shape)] = {
+        self.plot_dicts['Photon number count'] = {
             'plotfn': self.plot_line,
             'xlabel': 'Delay after first RO-pulse',
             'ax_id': 'Photon number count ',
