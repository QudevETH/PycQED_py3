import lmfit
import numpy as np
from numpy.linalg import inv
import scipy as sp
import itertools
import matplotlib as mpl
from collections import OrderedDict, defaultdict

from pycqed.utilities import timer as tm_mod
from sklearn.mixture import GaussianMixture as GM
from sklearn.tree import DecisionTreeClassifier as DTC

from pycqed.analysis import fitting_models as fit_mods
from pycqed.analysis import analysis_toolbox as a_tools
import pycqed.analysis_v2.base_analysis as ba
import pycqed.analysis_v2.readout_analysis as roa
from pycqed.analysis_v2.readout_analysis import \
    Singleshot_Readout_Analysis_Qutrit as SSROQutrit
import pycqed.analysis_v2.tomography_qudev as tomo
from pycqed.analysis.tools.plotting import SI_val_to_msg_str
from copy import deepcopy
from pycqed.measurement.sweep_points import SweepPoints
from pycqed.measurement.calibration.calibration_points import CalibrationPoints
import matplotlib.pyplot as plt
from pycqed.analysis.three_state_rotation import predict_proba_avg_ro
import traceback
import logging

from pycqed.utilities import math
from pycqed.utilities.general import find_symmetry_index
import pycqed.measurement.waveform_control.segment as seg_mod
import datetime as dt
log = logging.getLogger(__name__)
try:
    import qutip as qtp
except ImportError as e:
    log.warning('Could not import qutip, tomography code will not work')


class AveragedTimedomainAnalysis(ba.BaseDataAnalysis):
    def __init__(self, *args, **kwargs):
        super().__init__(*args, **kwargs)
        self.single_timestamp = True
        self.params_dict = {
            'value_names': 'value_names',
            'measured_values': 'measured_values',
            'measurementstring': 'measurementstring',
            'exp_metadata': 'exp_metadata'}
        self.numeric_params = []
        if kwargs.get('auto', True):
            self.run_analysis()

    def process_data(self):
        self.metadata = self.raw_data_dict.get('exp_metadata', {})
        if self.metadata is None:
            self.metadata = {}
        cal_points = self.metadata.get('cal_points', None)
        cal_points = self.options_dict.get('cal_points', cal_points)
        cal_points_list = roa.convert_channel_names_to_index(
            cal_points, len(self.raw_data_dict['measured_values'][0]),
            self.raw_data_dict['value_names'])
        self.proc_data_dict['cal_points_list'] = cal_points_list
        measured_values = self.raw_data_dict['measured_values']
        cal_idxs = self._find_calibration_indices()
        scales = [np.std(x[cal_idxs]) for x in measured_values]
        observable_vectors = np.zeros((len(cal_points_list),
                                       len(measured_values)))
        observable_vector_stds = np.ones_like(observable_vectors)
        for i, observable in enumerate(cal_points_list):
            for ch_idx, seg_idxs in enumerate(observable):
                x = measured_values[ch_idx][seg_idxs] / scales[ch_idx]
                if len(x) > 0:
                    observable_vectors[i][ch_idx] = np.mean(x)
                if len(x) > 1:
                    observable_vector_stds[i][ch_idx] = np.std(x)
        Omtx = (observable_vectors[1:] - observable_vectors[0]).T
        d0 = observable_vectors[0]
        corr_values = np.zeros(
            (len(cal_points_list) - 1, len(measured_values[0])))
        for i in range(len(measured_values[0])):
            d = np.array([x[i] / scale for x, scale in zip(measured_values,
                                                           scales)])
            corr_values[:, i] = inv(Omtx.T.dot(Omtx)).dot(Omtx.T).dot(d - d0)
        self.proc_data_dict['corr_values'] = corr_values

    def measurement_operators_and_results(self):
        """
        Converts the calibration points to measurement operators. Assumes that
        the calibration points are ordered the same as the basis states for
        the tomography calculation (e.g. for two qubits |gg>, |ge>, |eg>, |ee>).
        Also assumes that each calibration in the passed cal_points uses
        different segments.

        Returns:
            A tuple of
                the measured values with outthe calibration points;
                the measurement operators corresponding to each channel;
                and the expected covariation matrix between the operators.
        """
        d = len(self.proc_data_dict['cal_points_list'])
        cal_point_idxs = [set() for _ in range(d)]
        for i, idxs_lists in enumerate(self.proc_data_dict['cal_points_list']):
            for idxs in idxs_lists:
                cal_point_idxs[i].update(idxs)
        cal_point_idxs = [sorted(list(idxs)) for idxs in cal_point_idxs]
        cal_point_idxs = np.array(cal_point_idxs)
        raw_data = self.raw_data_dict['measured_values']
        means = [None] * d
        residuals = [list() for _ in raw_data]
        for i, cal_point_idx in enumerate(cal_point_idxs):
            means[i] = [np.mean(ch_data[cal_point_idx]) for ch_data in raw_data]
            for j, ch_residuals in enumerate(residuals):
                ch_residuals += list(raw_data[j][cal_point_idx] - means[i][j])
        means = np.array(means)
        residuals = np.array(residuals)
        Fs = [np.diag(ms) for ms in means.T]
        Omega = residuals.dot(residuals.T) / len(residuals.T)
        data_idxs = np.setdiff1d(np.arange(len(raw_data[0])),
                                 cal_point_idxs.flatten())
        data = np.array([ch_data[data_idxs] for ch_data in raw_data])
        return data, Fs, Omega

    def _find_calibration_indices(self):
        cal_indices = set()
        cal_points = self.options_dict['cal_points']
        nr_segments = self.raw_data_dict['measured_values'].shape[-1]
        for observable in cal_points:
            if isinstance(observable, (list, np.ndarray)):
                for idxs in observable:
                    cal_indices.update({idx % nr_segments for idx in idxs})
            else:  # assume dictionaries
                for idxs in observable.values():
                    cal_indices.update({idx % nr_segments for idx in idxs})
        return list(cal_indices)


def all_cal_points(d, nr_ch, reps=1):
    """
    Generates a list of calibration points for a Hilbert space of dimension d,
    with nr_ch channels and reps reprtitions of each calibration point.
    """
    return [[list(range(-reps*i, -reps*(i-1)))]*nr_ch for i in range(d, 0, -1)]


class Single_Qubit_TimeDomainAnalysis(ba.BaseDataAnalysis):

    def process_data(self):
        """
        This takes care of rotating and normalizing the data if required.
        this should work for several input types.
            - I/Q values (2 quadratures + cal points)
            - weight functions (1 quadrature + cal points)
            - counts (no cal points)

        There are several options possible to specify the normalization
        using the options dict.
            cal_points (tuple) of indices of the calibrati  on points

            zero_coord, one_coord
        """

        cal_points = self.options_dict.get('cal_points', None)
        zero_coord = self.options_dict.get('zero_coord', None)
        one_coord = self.options_dict.get('one_coord', None)

        if cal_points is None:
            # default for all standard Timedomain experiments
            cal_points = [list(range(-4, -2)), list(range(-2, 0))]

        if len(self.raw_data_dict['measured_values']) == 1:
            # if only one weight function is used rotation is not required
            self.proc_data_dict['corr_data'] = a_tools.rotate_and_normalize_data_1ch(
                self.raw_data_dict['measured_values'][0],
                cal_zero_points=cal_points[0],
                cal_one_points=cal_points[1])
        else:
            self.proc_data_dict['corr_data'], zero_coord, one_coord = \
                a_tools.rotate_and_normalize_data(
                    data=self.raw_data_dict['measured_values'][0:2],
                    zero_coord=zero_coord,
                    one_coord=one_coord,
                    cal_zero_points=cal_points[0],
                    cal_one_points=cal_points[1])

        # This should be added to the hdf5 datafile but cannot because of the
        # way that the "new" analysis works.

        # self.add_dataset_to_analysisgroup('Corrected data',
        #                                   self.proc_data_dict['corr_data'])


class MultiQubit_TimeDomain_Analysis(ba.BaseDataAnalysis):
    """
    Base class for multi-qubit time-domain analyses.

    Parameters that can be specified in the options dict:
     - rotation_type: type of rotation to be done on the raw data.
       Types of rotations supported by this class:
        - 'cal_states' (default, no need to specify): rotation based on
            CalibrationPoints for 1D and TwoD data. Supports 2 and 3 cal states
            per qubit
        - 'fixed_cal_points' (only for TwoD, with 2 cal states):
            does PCA on the columns corresponding to the highest cal state
            to find the indices of that cal state in the columns, then uses
            those to get the data points for the other cal state. Does
            rotation using the mean of the data points corresponding to the
            two cal states as the zero and one coordinates to rotate
            the data.
        - 'PCA': ignores cal points and does pca; in the case of TwoD data it
            does PCA row by row
        - 'column_PCA': cal points and does pca; in the case of TwoD data it
            does PCA column by column
        - 'global_PCA' (only for TwoD): does PCA on the whole 2D array
     - main_sp (default: None): dict with keys qb_name used to specify which
        sweep parameter should be used as axis label in plot
     - functionality to split measurements with tiled sweep_points:
         - split_params (default: None): list of strings with sweep parameters
            names expected to be found in SweepPoints. Groups data by these
            parameters and stores it in proc_data_dict['split_data_dict'].
         - select_split (default: None): dict with keys qb_names and values
            a tuple (sweep_param_name, value) or (sweep_param_name, index).
            Stored in self.measurement_strings which specify the plot title.
            The selected parameter must also be part of the split_params for
            that qubit.
    """
    def __init__(self,
                 qb_names: list=None, label: str='',
                 t_start: str=None, t_stop: str=None, data_file_path: str=None,
                 options_dict: dict=None, extract_only: bool=False,
                 do_fitting: bool=True, auto=True,
                 params_dict=None, numeric_params=None, **kwargs):

        super().__init__(t_start=t_start, t_stop=t_stop, label=label,
                         data_file_path=data_file_path,
                         options_dict=options_dict,
                         extract_only=extract_only,
                         do_fitting=do_fitting, **kwargs)

        self.qb_names = qb_names
        self.params_dict = params_dict
        if self.params_dict is None:
            self.params_dict = {}
        self.numeric_params = numeric_params
        self.measurement_strings = {}
        if self.numeric_params is None:
            self.numeric_params = []

        if not hasattr(self, "job"):
            self.create_job(qb_names=qb_names, t_start=t_start, t_stop=t_stop,
                            label=label, data_file_path=data_file_path,
                            do_fitting=do_fitting, options_dict=options_dict,
                            extract_only=extract_only, params_dict=params_dict,
                            numeric_params=numeric_params, **kwargs)
        if auto:
            self.run_analysis()

    def extract_data(self):
        super().extract_data()

        if self.qb_names is None:
            self.qb_names = self.get_param_value(
                'ro_qubits', default_value=self.get_param_value('qb_names'))
            if self.qb_names is None:
                raise ValueError('Provide the "qb_names."')
        self.measurement_strings = {
            qbn: self.raw_data_dict['measurementstring'] for qbn in
            self.qb_names}

        self.data_filter = self.get_param_value('data_filter')
        self.prep_params = self.get_param_value('preparation_params',
                                           default_value=dict())
        self.channel_map = self.get_param_value('meas_obj_value_names_map')
        if self.channel_map is None:
            # if the new name meas_obj_value_names_map is not found, try with
            # the old name channel_map
            self.channel_map = self.get_param_value('channel_map')
            if self.channel_map is None:
                value_names = self.raw_data_dict['value_names']
                if np.ndim(value_names) > 0:
                    value_names = value_names
                if 'w' in value_names[0]:
                    self.channel_map = a_tools.get_qb_channel_map_from_hdf(
                        self.qb_names, value_names=value_names,
                        file_path=self.raw_data_dict['folder'])
                else:
                    self.channel_map = {}
                    for qbn in self.qb_names:
                        self.channel_map[qbn] = value_names

        if len(self.channel_map) == 0:
            raise ValueError('No qubit RO channels have been found.')

        self.data_to_fit = deepcopy(self.get_param_value('data_to_fit', {}))

        # creates self.sp
        self.get_sweep_points()

        # add extra parameters from file that children might need
        self.get_params_from_file()

    def get_params_from_file(self, params_dict=None, numeric_params=None):
        if numeric_params is None:
            numeric_params = {}
        if params_dict is not None:
            self.raw_data_dict.update(
                self.get_data_from_timestamp_list(params_dict, numeric_params))

    def get_sweep_points(self):
        self.sp = self.get_param_value('sweep_points')
        if self.sp is not None:
            self.sp = SweepPoints(self.sp)

    def create_sweep_points_dict(self):
        sweep_points_dict = self.get_param_value('sweep_points_dict')
        hard_sweep_params = self.get_param_value('hard_sweep_params')
        if self.sp is not None:
            self.mospm = self.get_param_value('meas_obj_sweep_points_map')
            main_sp = self.get_param_value('main_sp')
            if self.mospm is None:
                raise ValueError('When providing "sweep_points", '
                                 '"meas_obj_sweep_points_map" has to be '
                                 'provided in addition.')
            if main_sp is not None:
                self.proc_data_dict['sweep_points_dict'] = {}
                for qbn, p in main_sp.items():
                    dim = self.sp.find_parameter(p)
                    if dim == 1:
                        log.warning(f"main_sp is only implemented for sweep "
                                    f"dimension 0, but {p} is in dimension 1.")
                    self.proc_data_dict['sweep_points_dict'][qbn] = \
                        {'sweep_points': self.sp.get_sweep_params_property(
                            'values', dim, p)}
            else:
                self.proc_data_dict['sweep_points_dict'] = \
                    {qbn: {'sweep_points': self.sp.get_sweep_params_property(
                        'values', 0, self.mospm[qbn])[0]}
                     for qbn in self.qb_names}
        elif sweep_points_dict is not None:
            # assumed to be of the form {qbn1: swpts_array1, qbn2: swpts_array2}
            self.proc_data_dict['sweep_points_dict'] = \
                {qbn: {'sweep_points': sweep_points_dict[qbn]}
                 for qbn in self.qb_names}
        elif hard_sweep_params is not None:
            self.proc_data_dict['sweep_points_dict'] = \
                {qbn: {'sweep_points': list(hard_sweep_params.values())[0][
                    'values']} for qbn in self.qb_names}
        else:
            self.proc_data_dict['sweep_points_dict'] = \
                {qbn: {'sweep_points': self.data_filter(
                    self.raw_data_dict['hard_sweep_points'])}
                    for qbn in self.qb_names}

    def create_sweep_points_2D_dict(self):
        soft_sweep_params = self.get_param_value('soft_sweep_params')
        if self.sp is not None:
            self.proc_data_dict['sweep_points_2D_dict'] = OrderedDict()
            for qbn in self.qb_names:
                self.proc_data_dict['sweep_points_2D_dict'][qbn] = \
                    OrderedDict()
                for pn in self.mospm[qbn]:
                    if pn in self.sp[1]:
                        self.proc_data_dict['sweep_points_2D_dict'][qbn][
                            pn] = self.sp[1][pn][0]
        elif soft_sweep_params is not None:
            self.proc_data_dict['sweep_points_2D_dict'] = \
                {qbn: {pn: soft_sweep_params[pn]['values'] for
                       pn in soft_sweep_params}
                 for qbn in self.qb_names}
        else:
            if len(self.raw_data_dict['soft_sweep_points'].shape) == 1:
                self.proc_data_dict['sweep_points_2D_dict'] = \
                    {qbn: {self.raw_data_dict['sweep_parameter_names'][1]:
                               self.raw_data_dict['soft_sweep_points']} for
                     qbn in self.qb_names}
            else:
                sspn = self.raw_data_dict['sweep_parameter_names'][1:]
                self.proc_data_dict['sweep_points_2D_dict'] = \
                    {qbn: {sspn[i]: self.raw_data_dict['soft_sweep_points'][i]
                           for i in range(len(sspn))} for qbn in self.qb_names}
        if self.get_param_value('percentage_done', 100) < 100:
            # This indicated an interrupted measurement.
            # Remove non-measured sweep points in that case.
            # raw_data_dict['soft_sweep_points'] is obtained in
            # BaseDataAnalysis.add_measured_data(), and its length should
            # always correspond to the actual number of measured soft sweep
            # points.
            ssl = len(self.raw_data_dict['soft_sweep_points'])
            for sps in self.proc_data_dict['sweep_points_2D_dict'].values():
                for k, v in sps.items():
                    sps[k] = v[:ssl]

    def create_meas_results_per_qb(self):
        measured_RO_channels = list(self.raw_data_dict['measured_data'])
        meas_results_per_qb_raw = {}
        meas_results_per_qb = {}
        for qb_name, RO_channels in self.channel_map.items():
            meas_results_per_qb_raw[qb_name] = {}
            meas_results_per_qb[qb_name] = {}
            if isinstance(RO_channels, str):
                meas_ROs_per_qb = [RO_ch for RO_ch in measured_RO_channels
                                   if RO_channels in RO_ch]
                for meas_RO in meas_ROs_per_qb:
                    meas_results_per_qb_raw[qb_name][meas_RO] = \
                        self.raw_data_dict[
                            'measured_data'][meas_RO]
                    meas_results_per_qb[qb_name][meas_RO] = \
                        self.data_filter(
                            meas_results_per_qb_raw[qb_name][meas_RO])

            elif isinstance(RO_channels, list):
                for qb_RO_ch in RO_channels:
                    meas_ROs_per_qb = [RO_ch for RO_ch in measured_RO_channels
                                       if qb_RO_ch in RO_ch]

                    for meas_RO in meas_ROs_per_qb:
                        meas_results_per_qb_raw[qb_name][meas_RO] = \
                            self.raw_data_dict[
                                'measured_data'][meas_RO]
                        meas_results_per_qb[qb_name][meas_RO] = \
                            self.data_filter(
                                meas_results_per_qb_raw[qb_name][meas_RO])
            else:
                raise TypeError('The RO channels for {} must either be a list '
                                'or a string.'.format(qb_name))
        self.proc_data_dict['meas_results_per_qb_raw'] = \
            meas_results_per_qb_raw
        self.proc_data_dict['meas_results_per_qb'] = \
            meas_results_per_qb

    def process_data(self):
        super().process_data()

        self.data_with_reset = False
        if self.data_filter is None:
            if 'active' in self.prep_params.get('preparation_type', 'wait'):
                reset_reps = self.prep_params.get('reset_reps', 1)
                self.data_filter = lambda x: x[reset_reps::reset_reps+1]
                self.data_with_reset = True
            elif "preselection" in self.prep_params.get('preparation_type',
                                                        'wait'):
                self.data_filter = lambda x: x[1::2]  # filter preselection RO
        if self.data_filter is None:
            self.data_filter = lambda x: x

        self.create_sweep_points_dict()
        self.create_meas_results_per_qb()

        # temporary fix for appending calibration points to x values but
        # without breaking sequences not yet using this interface.
        self.rotate = self.get_param_value('rotate', default_value=False)
        cal_points = self.get_param_value('cal_points')
        last_ge_pulses = self.get_param_value('last_ge_pulses',
                                              default_value=False)

        if self.get_param_value("data_type", "averaged") == "singleshot":
            predict_proba = self.get_param_value("predict_proba", False)
            if predict_proba and self.get_param_value("classified_ro", False):
                log.warning("predict_proba set to 'False' as probabilities are"
                            "already obtained from classified readout")
                predict_proba = False
            self.process_single_shots(
                predict_proba=predict_proba,
                classifier_params=self.get_param_value("classifier_params"),
                states_map=self.get_param_value("states_map"))
            # ensure rotation is removed when single shots yield probabilities
            if self.get_param_value("classified_ro", False) or predict_proba:
                self.rotate = False

        cal_states_rotations = {qbn: [] for qbn in self.qb_names}
        try:
            self.cp = CalibrationPoints.from_string(cal_points)
            # for now assuming the same for all qubits.
            self.cal_states_dict = self.cp.get_indices(
                self.qb_names)[self.qb_names[0]]
            cal_states_rots = self.cp.get_rotations(last_ge_pulses,
                    self.qb_names[0])[self.qb_names[0]] if self.rotate \
                else cal_states_rotations
            self.cal_states_rotations = self.get_param_value(
                'cal_states_rotations', default_value=cal_states_rots)
            sweep_points_w_calpts = \
                {qbn: {'sweep_points': self.cp.extend_sweep_points(
                    self.proc_data_dict['sweep_points_dict'][qbn][
                        'sweep_points'], qbn)} for qbn in self.qb_names}
            self.proc_data_dict['sweep_points_dict'] = sweep_points_w_calpts
        except TypeError as e:
            log.error(e)
            log.warning("Failed retrieving cal point objects or states. "
                        "Please update measurement to provide cal point object "
                        "in metadata. Trying to get them using the old way ...")
            self.cal_states_rotations = self.get_param_value(
                'cal_states_rotations', default_value=cal_states_rotations) \
                if self.rotate else cal_states_rotations
            self.cal_states_dict = self.get_param_value('cal_states_dict',
                                                         default_value={})

        if self.get_param_value('global_PCA') is not None:
            log.warning('Parameter "global_PCA" is deprecated. Please set '
                        'rotation_type="global_PCA" instead.')
        self.rotation_type = self.get_param_value(
            'rotation_type',
            default_value='cal_states' if self.rotate else 'no_rotation')

        # create projected_data_dict
        self.data_to_fit = deepcopy(self.get_param_value('data_to_fit'))
        if self.data_to_fit is None:
            # If we have cal points, but data_to_fit is not specified,
            # choose a reasonable default value. In cases with only two cal
            # points, this decides which projected plot is generated. (In
            # cases with three cal points, we will anyways get all three
            # projected plots.)
            if 'e' in self.cal_states_dict.keys():
                self.data_to_fit = {qbn: 'pe' for qbn in self.qb_names}
            elif 'g' in self.cal_states_dict.keys():
                self.data_to_fit = {qbn: 'pg' for qbn in self.qb_names}
            else:
                self.data_to_fit = {}


        # TODO: Steph 15.09.2020
        # This is a hack to allow list inside data_to_fit. These lists are
        # currently only supported by MultiCZgate_CalibAnalysis
        for qbn in self.data_to_fit:
            if isinstance(self.data_to_fit[qbn], (list, tuple)):
                self.data_to_fit[qbn] = self.data_to_fit[qbn][0]
        if self.rotate or self.rotation_type == 'global_PCA':
            self.cal_states_analysis()
        else:
            # this assumes data obtained with classifier detector!
            # ie pg, pe, pf are expected to be in the value_names
            self.proc_data_dict['projected_data_dict'] = OrderedDict()
            for qbn, data_dict in self.proc_data_dict[
                    'meas_results_per_qb'].items():
                self.proc_data_dict['projected_data_dict'][qbn] = OrderedDict()
                for state_prob in ['pg', 'pe', 'pf']:
                    self.proc_data_dict['projected_data_dict'][qbn].update(
                        {state_prob: data for key, data in data_dict.items()
                         if state_prob in key})
            if self.cal_states_dict is None:
                self.cal_states_dict = {}
            self.num_cal_points = np.array(list(
                self.cal_states_dict.values())).flatten().size

            # correct probabilities given calibration matrix
            if self.get_param_value("correction_matrix") is not None:
                self.proc_data_dict['projected_data_dict_corrected'] = \
                    OrderedDict()
                for qbn, data_dict in self.proc_data_dict[
                    'meas_results_per_qb'].items():
                    self.proc_data_dict['projected_data_dict_corrected'][qbn] = \
                        OrderedDict()
                    probas_raw = np.asarray([
                        data_dict[k] for k in data_dict for state_prob in
                        ['pg', 'pe', 'pf'] if state_prob in k])
                    corr_mtx = self.get_param_value("correction_matrix")[qbn]

                    if np.ndim(probas_raw) == 3:
                        assert self.get_param_value("TwoD", False) == True, \
                            "'TwoD' is False but data seems to be 2D"
                        # temporarily put 2D sweep into 1d for readout correction
                        sh = probas_raw.shape
                        probas_raw = probas_raw.reshape(sh[0], -1)
                        probas_corrected = np.linalg.inv(corr_mtx).T @ probas_raw
                        probas_corrected = probas_corrected.reshape(sh)
                    else:
                        probas_corrected = np.linalg.inv(corr_mtx).T @ probas_raw
                    for state_prob in ['pg', 'pe', 'pf']:
                        self.proc_data_dict['projected_data_dict_corrected'][
                            qbn].update({state_prob: data for key, data in
                             zip(["pg", "pe", "pf"], probas_corrected)})

        # get data_to_fit
        suffix = "_corrected" if self.get_param_value("correction_matrix")\
                                 is not None else ""
        self.proc_data_dict['data_to_fit'] = OrderedDict()
        for qbn, prob_data in self.proc_data_dict[
                'projected_data_dict' + suffix].items():
            if len(prob_data) and qbn in self.data_to_fit:
                self.proc_data_dict['data_to_fit'][qbn] = prob_data[
                    self.data_to_fit[qbn]]

        # create msmt_sweep_points, sweep_points, cal_points_sweep_points
        for qbn in self.qb_names:
            if self.num_cal_points > 0:
                self.proc_data_dict['sweep_points_dict'][qbn][
                    'msmt_sweep_points'] = \
                    self.proc_data_dict['sweep_points_dict'][qbn][
                    'sweep_points'][:-self.num_cal_points]
                self.proc_data_dict['sweep_points_dict'][qbn][
                    'cal_points_sweep_points'] = \
                    self.proc_data_dict['sweep_points_dict'][qbn][
                        'sweep_points'][-self.num_cal_points::]
            else:
                self.proc_data_dict['sweep_points_dict'][qbn][
                    'msmt_sweep_points'] = self.proc_data_dict[
                    'sweep_points_dict'][qbn]['sweep_points']
                self.proc_data_dict['sweep_points_dict'][qbn][
                    'cal_points_sweep_points'] = []
        if self.options_dict.get('TwoD', False):
            self.create_sweep_points_2D_dict()

        # handle data splitting if needed
        self.split_data()

    def split_data(self):
        def unique(l):
            try:
                return np.unique(l, return_inverse=True)
            except Exception:
                h = [repr(a) for a in l]
                _, i, j = np.unique(h, return_index=True, return_inverse=True)
                return l[i], j

        split_params = self.get_param_value('split_params', [])
        if not len(split_params):
            return

        pdd = self.proc_data_dict
        pdd['split_data_dict'] = {}

        for qbn in self.qb_names:
            pdd['split_data_dict'][qbn] = {}

            for p in split_params:
                dim = self.sp.find_parameter(p)
                sv = self.sp.get_sweep_params_property(
                    'values', param_names=p, dimension=dim)
                usp, ind = unique(sv)
                if len(usp) <= 1:
                    continue

                svs = [self.sp.subset(ind == i, dim) for i in
                          range(len(usp))]
                [s.remove_sweep_parameter(p) for s in svs]

                sdd = {}
                pdd['split_data_dict'][qbn][p] = sdd
                for i in range(len(usp)):
                    subset = (np.concatenate(
                        [ind == i,
                         [True] * len(pdd['sweep_points_dict'][qbn][
                                          'cal_points_sweep_points'])]))
                    sdd[i] = {}
                    sdd[i]['value'] = usp[i]
                    sdd[i]['sweep_points'] = svs[i]

                    d = pdd['sweep_points_dict'][qbn]
                    if dim == 0:
                        sdd[i]['sweep_points_dict'] = {
                            'sweep_points': d['sweep_points'][subset],
                            'msmt_sweep_points':
                                d['msmt_sweep_points'][ind == i],
                            'cal_points_sweep_points':
                                d['cal_points_sweep_points'],
                        }
                        sdd[i]['sweep_points_2D_dict'] = pdd[
                            'sweep_points_2D_dict'][qbn]
                    else:
                        sdd[i]['sweep_points_dict'] = \
                            pdd['sweep_points_dict'][qbn]
                        sdd[i]['sweep_points_2D_dict'] = {
                            k: v[ind == i] for k, v in pdd[
                            'sweep_points_2D_dict'][qbn].items()}
                    for d in ['projected_data_dict', 'data_to_fit']:
                        if isinstance(pdd[d][qbn], dict):
                            if dim == 0:
                                sdd[i][d] = {k: v[:, subset] for
                                             k, v in pdd[d][qbn].items()}
                            else:
                                sdd[i][d] = {k: v[ind == i, :] for
                                             k, v in pdd[d][qbn].items()}
                        else:
                            if dim == 0:
                                sdd[i][d] = pdd[d][qbn][:, subset]
                            else:
                                sdd[i][d] = pdd[d][qbn][ind == i, :]

        select_split = self.get_param_value('select_split')
        if select_split is not None:
            for qbn, select in select_split.items():
                p, v = select
                if p not in pdd['split_data_dict'][qbn]:
                    log.warning(f"Split parameter {p} for {qbn} not "
                                f"found. Ignoring this selection.")
                try:
                    ind = [a['value'] for a in pdd['split_data_dict'][
                        qbn][p].values()].index(v)
                except ValueError:
                    ind = v
                    try:
                        pdd['split_data_dict'][qbn][p][ind]
                    except ValueError:
                        log.warning(f"Value {v} for split parameter {p} "
                                    f"of {qbn} not found. Ignoring this "
                                    f"selection.")
                        continue
                for d in ['projected_data_dict', 'data_to_fit',
                          'sweep_points_dict', 'sweep_points_2D_dict']:
                    pdd[d][qbn] = pdd['split_data_dict'][qbn][p][ind][d]
                self.measurement_strings[qbn] += f' ({p}: {v})'

    def get_cal_data_points(self):
        self.num_cal_points = np.array(list(
            self.cal_states_dict.values())).flatten().size

        do_PCA = self.rotation_type == 'PCA' or \
                 self.rotation_type == 'column_PCA'
        self.cal_states_dict_for_rotation = OrderedDict()
        states = False
        cal_states_rotations = self.cal_states_rotations
        for key in cal_states_rotations.keys():
            if key == 'g' or key == 'e' or key == 'f':
                states = True
        for qbn in self.qb_names:
            self.cal_states_dict_for_rotation[qbn] = OrderedDict()
            if states:
                cal_states_rot_qb = cal_states_rotations
            else:
                cal_states_rot_qb = cal_states_rotations.get(qbn, [])
            for i in range(len(cal_states_rot_qb)):
                cal_state = \
                    [k for k, idx in cal_states_rot_qb.items()
                     if idx == i][0]
                self.cal_states_dict_for_rotation[qbn][cal_state] = \
                    None if do_PCA and self.num_cal_points != 3 else \
                        self.cal_states_dict[cal_state]

    def cal_states_analysis(self):
        self.get_cal_data_points()
        self.proc_data_dict['projected_data_dict'] = OrderedDict(
            {qbn: '' for qbn in self.qb_names})

        if len(self.data_to_fit):
            if not len(self.cal_states_dict):
                self.data_to_fit = {qbn: 'pca' for qbn in self.qb_names}
            storing_keys = self.data_to_fit
        elif len(self.cal_states_dict):
            csr = [(k, v) for k, v in self.cal_states_rotations.items()]
            csr.sort(key=lambda t: t[1])
            storing_keys = {qbn: f'p{csr[-1][0]}' for qbn in self.qb_names}
        else:
            storing_keys = {qbn: 'pca' for qbn in self.qb_names}

        for qbn in self.qb_names:
            cal_states_dict = self.cal_states_dict_for_rotation[qbn]
            if len(cal_states_dict) not in [0, 2, 3]:
                raise NotImplementedError('Calibration states rotation is '
                                          'currently only implemented for 0, '
                                          '2, or 3 cal states per qubit.')
            data_mostly_g = self.get_param_value('data_mostly_g',
                                                 default_value=True)
            if self.get_param_value('TwoD', default_value=False):
                if self.rotation_type == 'global_PCA':
                    self.proc_data_dict['projected_data_dict'].update(
                        self.global_pca_TwoD(
                            qbn, self.proc_data_dict['meas_results_per_qb'],
                            self.channel_map, storing_keys,
                            data_mostly_g=data_mostly_g))
                elif len(cal_states_dict) == 3:
                    self.proc_data_dict['projected_data_dict'].update(
                        self.rotate_data_3_cal_states_TwoD(
                            qbn, self.proc_data_dict['meas_results_per_qb'],
                            self.channel_map,
                            self.cal_states_dict_for_rotation))
                elif self.rotation_type == 'fixed_cal_points':
                    rotated_data_dict, zero_coord, one_coord = \
                        self.rotate_data_TwoD_same_fixed_cal_idxs(
                            qbn, self.proc_data_dict['meas_results_per_qb'],
                            self.channel_map, self.cal_states_dict_for_rotation,
                            storing_keys)
                    self.proc_data_dict['projected_data_dict'].update(
                        rotated_data_dict)
                    self.proc_data_dict['rotation_coordinates'] = \
                        [zero_coord, one_coord]
                else:
                    self.proc_data_dict['projected_data_dict'].update(
                        self.rotate_data_TwoD(
                            qbn, self.proc_data_dict['meas_results_per_qb'],
                            self.channel_map, self.cal_states_dict_for_rotation,
                            storing_keys, data_mostly_g=data_mostly_g,
                            column_PCA=self.rotation_type == 'column_PCA'))
            else:
                if len(cal_states_dict) == 3:
                    self.proc_data_dict['projected_data_dict'].update(
                        self.rotate_data_3_cal_states(
                            qbn, self.proc_data_dict['meas_results_per_qb'],
                            self.channel_map,
                            self.cal_states_dict_for_rotation))
                else:
                    self.proc_data_dict['projected_data_dict'].update(
                        self.rotate_data(
                            qbn, self.proc_data_dict['meas_results_per_qb'],
                            self.channel_map, self.cal_states_dict_for_rotation,
                            storing_keys, data_mostly_g=data_mostly_g))

    @staticmethod
    def rotate_data_3_cal_states(qb_name, meas_results_per_qb, channel_map,
                                 cal_states_dict):
        # FOR 3 CAL STATES
        rotated_data_dict = OrderedDict()
        meas_res_dict = meas_results_per_qb[qb_name]
        rotated_data_dict[qb_name] = OrderedDict()
        cal_pts_idxs = list(cal_states_dict[qb_name].values())
        cal_points_data = np.zeros((len(cal_pts_idxs), 2))
        if list(meas_res_dict) == channel_map[qb_name]:
            raw_data = np.array([v for v in meas_res_dict.values()]).T
            for i, cal_idx in enumerate(cal_pts_idxs):
                cal_points_data[i, :] = np.mean(raw_data[cal_idx, :],
                                                axis=0)
            rotated_data = predict_proba_avg_ro(raw_data, cal_points_data)
            for i, state in enumerate(list(cal_states_dict[qb_name])):
                rotated_data_dict[qb_name][f'p{state}'] = rotated_data[:, i]
        else:
            raise NotImplementedError('Calibration states rotation with 3 '
                                      'cal states only implemented for '
                                      '2 readout channels per qubit.')
        return rotated_data_dict

    @staticmethod
    def rotate_data(qb_name, meas_results_per_qb, channel_map,
                    cal_states_dict, storing_keys, data_mostly_g=True):
        # ONLY WORKS FOR 2 CAL STATES
        meas_res_dict = meas_results_per_qb[qb_name]
        rotated_data_dict = OrderedDict()
        if len(cal_states_dict[qb_name]) == 0:
            cal_zero_points = None
            cal_one_points = None
        else:
            cal_zero_points = list(cal_states_dict[qb_name].values())[0]
            cal_one_points = list(cal_states_dict[qb_name].values())[1]
        rotated_data_dict[qb_name] = OrderedDict()
        if len(meas_res_dict) == 1:
            # one RO channel per qubit
            if cal_zero_points is None and cal_one_points is None:
                data = meas_res_dict[list(meas_res_dict)[0]]
                data = (data - np.min(data))/(np.max(data) - np.min(data))
                data = a_tools.set_majority_sign(
                    data, -1 if data_mostly_g else 1)
                rotated_data_dict[qb_name][storing_keys[qb_name]] = data
            else:
                rotated_data_dict[qb_name][storing_keys[qb_name]] = \
                    a_tools.rotate_and_normalize_data_1ch(
                        data=meas_res_dict[list(meas_res_dict)[0]],
                        cal_zero_points=cal_zero_points,
                        cal_one_points=cal_one_points)
        elif list(meas_res_dict) == channel_map[qb_name]:
            # two RO channels per qubit
            data, _, _ = a_tools.rotate_and_normalize_data_IQ(
                data=np.array([v for v in meas_res_dict.values()]),
                cal_zero_points=cal_zero_points,
                cal_one_points=cal_one_points)
            if cal_zero_points is None:
                data = a_tools.set_majority_sign(
                    data, -1 if data_mostly_g else 1)
            rotated_data_dict[qb_name][storing_keys[qb_name]] = data
        else:
            # multiple readouts per qubit per channel
            if isinstance(channel_map[qb_name], str):
                qb_ro_ch0 = channel_map[qb_name]
            else:
                qb_ro_ch0 = channel_map[qb_name][0]
            ro_suffixes = [s[len(qb_ro_ch0)+1::] for s in
                           list(meas_res_dict) if qb_ro_ch0 in s]
            for i, ro_suf in enumerate(ro_suffixes):
                if len(ro_suffixes) == len(meas_res_dict):
                    # one RO ch per qubit
                    if cal_zero_points is None and cal_one_points is None:
                        data = meas_res_dict[list(meas_res_dict)[i]]
                        data = (data - np.min(data))/(np.max(data) - np.min(data))
                        data = a_tools.set_majority_sign(
                            data, -1 if data_mostly_g else 1)
                        rotated_data_dict[qb_name][ro_suf] = data
                    else:
                        rotated_data_dict[qb_name][ro_suf] = \
                            a_tools.rotate_and_normalize_data_1ch(
                                data=meas_res_dict[list(meas_res_dict)[i]],
                                cal_zero_points=cal_zero_points,
                                cal_one_points=cal_one_points)
                else:
                    # two RO ch per qubit
                    keys = [k for k in meas_res_dict if ro_suf in k]
                    correct_keys = [k for k in keys
                                    if k[len(qb_ro_ch0)+1::] == ro_suf]
                    data_array = np.array([meas_res_dict[k]
                                           for k in correct_keys])
                    data, _, _ = a_tools.rotate_and_normalize_data_IQ(
                            data=data_array,
                            cal_zero_points=cal_zero_points,
                            cal_one_points=cal_one_points)
                    if cal_zero_points is None:
                        data = a_tools.set_majority_sign(
                            data, -1 if data_mostly_g else 1)
                    rotated_data_dict[qb_name][ro_suf] = data
        return rotated_data_dict

    @staticmethod
    def rotate_data_3_cal_states_TwoD(qb_name, meas_results_per_qb,
                                      channel_map, cal_states_dict):
        # FOR 3 CAL STATES
        meas_res_dict = meas_results_per_qb[qb_name]
        rotated_data_dict = OrderedDict()
        rotated_data_dict[qb_name] = OrderedDict()
        cal_pts_idxs = list(cal_states_dict[qb_name].values())
        cal_points_data = np.zeros((len(cal_pts_idxs), 2))
        if list(meas_res_dict) == channel_map[qb_name]:
            # two RO channels per qubit
            raw_data_arr = meas_res_dict[list(meas_res_dict)[0]]
            for i, state in enumerate(list(cal_states_dict[qb_name])):
                rotated_data_dict[qb_name][f'p{state}'] = np.zeros(
                    raw_data_arr.shape)
            for col in range(raw_data_arr.shape[1]):
                raw_data = np.concatenate([
                    v[:, col].reshape(len(v[:, col]), 1) for
                    v in meas_res_dict.values()], axis=1)
                for i, cal_idx in enumerate(cal_pts_idxs):
                    cal_points_data[i, :] = np.mean(raw_data[cal_idx, :],
                                                    axis=0)
                # rotated data is (raw_data_arr.shape[0], 3)
                rotated_data = predict_proba_avg_ro(
                    raw_data, cal_points_data)

                for i, state in enumerate(list(cal_states_dict[qb_name])):
                    rotated_data_dict[qb_name][f'p{state}'][:, col] = \
                        rotated_data[:, i]
        else:
            raise NotImplementedError('Calibration states rotation with 3 '
                                      'cal states only implemented for '
                                      '2 readout channels per qubit.')
        # transpose data
        for i, state in enumerate(list(cal_states_dict[qb_name])):
            rotated_data_dict[qb_name][f'p{state}'] = \
                rotated_data_dict[qb_name][f'p{state}'].T
        return rotated_data_dict

    @staticmethod
    def global_pca_TwoD(qb_name, meas_results_per_qb, channel_map,
                        storing_keys, data_mostly_g=True):
        meas_res_dict = meas_results_per_qb[qb_name]
        if list(meas_res_dict) != channel_map[qb_name]:
            raise NotImplementedError('Global PCA is only implemented '
                                      'for two-channel RO!')

        raw_data_arr = meas_res_dict[list(meas_res_dict)[0]]
        rotated_data_dict = OrderedDict({qb_name: OrderedDict()})
        rotated_data_dict[qb_name][storing_keys[qb_name]] = \
            deepcopy(raw_data_arr.transpose())
        data_array = np.array(
            [v.T.flatten() for v in meas_res_dict.values()])
        rot_flat_data, _, _ = \
            a_tools.rotate_and_normalize_data_IQ(
                data=data_array)
        data = np.reshape(rot_flat_data, raw_data_arr.T.shape)
        data = a_tools.set_majority_sign(data, -1 if data_mostly_g else 1)
        rotated_data_dict[qb_name][storing_keys[qb_name]] = data
        return rotated_data_dict

    @staticmethod
    def rotate_data_TwoD(qb_name, meas_results_per_qb, channel_map,
                         cal_states_dict, storing_keys,
                         column_PCA=False, data_mostly_g=True):
        meas_res_dict = meas_results_per_qb[qb_name]
        rotated_data_dict = OrderedDict()
        if len(cal_states_dict[qb_name]) == 0:
            cal_zero_points = None
            cal_one_points = None
        else:
            cal_zero_points = list(cal_states_dict[qb_name].values())[0]
            cal_one_points = list(cal_states_dict[qb_name].values())[1]
        rotated_data_dict[qb_name] = OrderedDict()
        if len(meas_res_dict) == 1:
            # one RO channel per qubit
            raw_data_arr = meas_res_dict[list(meas_res_dict)[0]]
            rotated_data_dict[qb_name][storing_keys[qb_name]] = \
                deepcopy(raw_data_arr.transpose())
            if column_PCA:
                for row in range(raw_data_arr.shape[0]):
                    data = a_tools.rotate_and_normalize_data_1ch(
                        data=raw_data_arr[row, :],
                        cal_zero_points=cal_zero_points,
                        cal_one_points=cal_one_points)
                    data = a_tools.set_majority_sign(
                        data, -1 if data_mostly_g else 1)
                    rotated_data_dict[qb_name][storing_keys[qb_name]][
                        :, row] = data
            else:
                for col in range(raw_data_arr.shape[1]):
                    data = a_tools.rotate_and_normalize_data_1ch(
                        data=raw_data_arr[:, col],
                        cal_zero_points=cal_zero_points,
                        cal_one_points=cal_one_points)
                    if cal_zero_points is None:
                        data = a_tools.set_majority_sign(
                            data, -1 if data_mostly_g else 1)
                    rotated_data_dict[qb_name][storing_keys[qb_name]][col] = data

        elif list(meas_res_dict) == channel_map[qb_name]:
            # two RO channels per qubit
            raw_data_arr = meas_res_dict[list(meas_res_dict)[0]]
            rotated_data_dict[qb_name][storing_keys[qb_name]] = \
                deepcopy(raw_data_arr.transpose())
            if column_PCA:
                for row in range(raw_data_arr.shape[0]):
                    data_array = np.array(
                        [v[row, :] for v in meas_res_dict.values()])
                    data, _, _ = \
                        a_tools.rotate_and_normalize_data_IQ(
                            data=data_array,
                            cal_zero_points=cal_zero_points,
                            cal_one_points=cal_one_points)
                    data = a_tools.set_majority_sign(
                        data, -1 if data_mostly_g else 1)
                    rotated_data_dict[qb_name][storing_keys[qb_name]][
                        :, row] = data
            else:
                for col in range(raw_data_arr.shape[1]):
                    data_array = np.array(
                        [v[:, col] for v in meas_res_dict.values()])
                    data, _, _ = a_tools.rotate_and_normalize_data_IQ(
                        data=data_array,
                        cal_zero_points=cal_zero_points,
                        cal_one_points=cal_one_points)
                    if cal_zero_points is None:
                        data = a_tools.set_majority_sign(
                            data, -1 if data_mostly_g else 1)
                    rotated_data_dict[qb_name][
                        storing_keys[qb_name]][col] = data

        else:
            # multiple readouts per qubit per channel
            if isinstance(channel_map[qb_name], str):
                qb_ro_ch0 = channel_map[qb_name]
            else:
                qb_ro_ch0 = channel_map[qb_name][0]

            ro_suffixes = [s[len(qb_ro_ch0)+1::] for s in
                           list(meas_res_dict) if qb_ro_ch0 in s]

            for i, ro_suf in enumerate(ro_suffixes):
                if len(ro_suffixes) == len(meas_res_dict):
                    # one RO ch per qubit
                    raw_data_arr = meas_res_dict[list(meas_res_dict)[i]]
                    rotated_data_dict[qb_name][ro_suf] = \
                        deepcopy(raw_data_arr.transpose())
                    for col in range(raw_data_arr.shape[1]):
                        data = a_tools.rotate_and_normalize_data_1ch(
                                data=raw_data_arr[:, col],
                                cal_zero_points=cal_zero_points,
                                cal_one_points=cal_one_points)
                        if cal_zero_points is None:
                            data = a_tools.set_majority_sign(
                                data, -1 if data_mostly_g else 1)
                        rotated_data_dict[qb_name][ro_suf][col] = data
                else:
                    # two RO ch per qubit
                    raw_data_arr = meas_res_dict[list(meas_res_dict)[i]]
                    rotated_data_dict[qb_name][ro_suf] = \
                        deepcopy(raw_data_arr.transpose())
                    for col in range(raw_data_arr.shape[1]):
                        data_array = np.array(
                            [v[:, col] for k, v in meas_res_dict.items()
                             if ro_suf in k])
                        data, _, _ = a_tools.rotate_and_normalize_data_IQ(
                                data=data_array,
                                cal_zero_points=cal_zero_points,
                                cal_one_points=cal_one_points)
                        if cal_zero_points is None:
                            data = a_tools.set_majority_sign(
                                data, -1 if data_mostly_g else 1)
                        rotated_data_dict[qb_name][ro_suf][col] = data
        return rotated_data_dict

    @staticmethod
    def rotate_data_TwoD_same_fixed_cal_idxs(qb_name, meas_results_per_qb,
                                             channel_map, cal_states_dict,
                                             storing_keys):
        meas_res_dict = meas_results_per_qb[qb_name]
        if list(meas_res_dict) != channel_map[qb_name]:
            raise NotImplementedError('rotate_data_TwoD_same_fixed_cal_idxs '
                                      'only implemented for two-channel RO!')

        if len(cal_states_dict[qb_name]) == 0:
            cal_zero_points = None
            cal_one_points = None
        else:
            cal_zero_points = list(cal_states_dict[qb_name].values())[0]
            cal_one_points = list(cal_states_dict[qb_name].values())[1]

        # do pca on the one cal states
        raw_data_arr = meas_res_dict[list(meas_res_dict)[0]]
        rot_dat_e = np.zeros(raw_data_arr.shape[1])
        for row in cal_one_points:
            rot_dat_e += a_tools.rotate_and_normalize_data_IQ(
                data=np.array([v[row, :] for v in meas_res_dict.values()]),
                cal_zero_points=None, cal_one_points=None)[0]
        rot_dat_e /= len(cal_one_points)

        # find the values of the zero and one cal points
        col_idx = np.argmax(np.abs(rot_dat_e))
        zero_coord = [np.mean([v[r, col_idx] for r in cal_zero_points])
                      for v in meas_res_dict.values()]
        one_coord = [np.mean([v[r, col_idx] for r in cal_one_points])
                     for v in meas_res_dict.values()]

        # rotate all data based on the fixed zero_coord and one_coord
        rotated_data_dict = OrderedDict({qb_name: OrderedDict()})
        rotated_data_dict[qb_name][storing_keys[qb_name]] = \
            deepcopy(raw_data_arr.transpose())
        for col in range(raw_data_arr.shape[1]):
            data_array = np.array(
                [v[:, col] for v in meas_res_dict.values()])
            rotated_data_dict[qb_name][
                storing_keys[qb_name]][col], _, _ = \
                a_tools.rotate_and_normalize_data_IQ(
                    data=data_array,
                    zero_coord=zero_coord,
                    one_coord=one_coord)

        return rotated_data_dict, zero_coord, one_coord

    def get_transition_name(self, qb_name):
        task_list = self.get_param_value('task_list')
        trans_name = self.get_param_value('transition_name')
        if task_list is not None:
            task = [t for t in task_list if t['qb'] == qb_name][0]
            trans_name = task.get('transition_name_input', None)
        if trans_name is None:
            if 'h' in self.data_to_fit.get(qb_name, ''):
                trans_name = 'fh'
            elif 'f' in self.data_to_fit.get(qb_name, ''):
                trans_name = 'ef'
            else:
                trans_name = 'ge'
        return trans_name

    def get_xaxis_label_unit(self, qb_name):
        hard_sweep_params = self.get_param_value('hard_sweep_params')
        sweep_name = self.get_param_value('sweep_name')
        sweep_unit = self.get_param_value('sweep_unit')
        if self.sp is not None:
            main_sp = self.get_param_value('main_sp', None)
            if main_sp is not None and qb_name in main_sp:
                param_names = [main_sp[qb_name]]
            else:
                param_names = self.mospm[qb_name]
            _, xunit, xlabel = self.sp.get_sweep_params_description(
                param_names=param_names, dimension=0)[0]
        elif hard_sweep_params is not None:
            xlabel = list(hard_sweep_params)[0]
            xunit = list(hard_sweep_params.values())[0][
                'unit']
        elif (sweep_name is not None) and (sweep_unit is not None):
            xlabel = sweep_name
            xunit = sweep_unit
        else:
            xlabel = self.raw_data_dict['sweep_parameter_names']
            xunit = self.raw_data_dict['sweep_parameter_units']
        if np.ndim(xlabel) > 0:
            xlabel = xlabel[0]
        if np.ndim(xunit) > 0:
            xunit = xunit[0]
        return xlabel, xunit

    @staticmethod
    def get_cal_state_color(cal_state_label):
        if cal_state_label == 'g' or cal_state_label == r'$|g\rangle$':
            return 'k'
        elif cal_state_label == 'e' or cal_state_label == r'$|e\rangle$':
            return 'gray'
        elif cal_state_label == 'f' or cal_state_label == r'$|f\rangle$':
            return 'C8'
        elif cal_state_label == 'h' or cal_state_label == r'$|h\rangle$':
            return 'C5'
        else:
            return 'C6'

    @staticmethod
    def get_latex_prob_label(prob_label):
        if '$' in prob_label:
            return prob_label
        elif 'p' in prob_label.lower():
            return r'$|{}\rangle$'.format(prob_label[-1])
        else:
            return r'$|{}\rangle$'.format(prob_label)

    def get_yaxis_label(self, data_key=None, qb_name=None):
        if 'pca' in self.rotation_type.lower() or not len(self.cal_states_dict):
            return 'Strongest principal component (arb.)'
        else:
            if data_key is None:
                if qb_name is not None and \
                        self.data_to_fit.get(qb_name, None) is not None:
                    return '{} state population'.format(
                        self.get_latex_prob_label(self.data_to_fit[qb_name]))
                else:
                    return 'Measured data'
            else:
                return '{} state population'.format(
                        self.get_latex_prob_label(data_key))

    def _get_single_shots_per_qb(self, raw=False):
        """
        Gets single shots from the proc_data_dict and arranges
        them as arrays per qubit
        Args:
            raw (bool): whether or not to return  raw shots (before
            data filtering)

        Returns: shots_per_qb: dict where keys are qb_names and
            values are arrays of shape (n_shots, n_value_names) for
            1D measurements and (n_shots*n_soft_sp, n_value_names) for
            2D measurements

        """
        # prepare data in convenient format, i.e. arrays per qubit
        shots_per_qb = dict()        # store shots per qb and per state
        pdd = self.proc_data_dict    # for convenience of notation
        key = 'meas_results_per_qb'
        if raw:
            key += "_raw"
        for qbn in self.qb_names:
                # if "1D measurement" , shape is (n_shots, n_vn) i.e. one
                # column for each value_name (often equal to n_ro_ch)
                shots_per_qb[qbn] = \
                    np.asarray(list(
                        pdd[key][qbn].values())).T
                # if "2D measurement" reshape from (n_soft_sp, n_shots, n_vn)
                #  to ( n_shots * n_soft_sp, n_ro_ch)
                if np.ndim(shots_per_qb[qbn]) == 3:
                    assert self.get_param_value("TwoD", False) == True, \
                        "'TwoD' is False but single shot data seems to be 2D"
                    n_vn = shots_per_qb[qbn].shape[-1]
                    n_vn = shots_per_qb[qbn].shape[-1]
                    # put softsweep as inner most loop for easier processing
                    shots_per_qb[qbn] = np.swapaxes(shots_per_qb[qbn], 0, 1)
                    # reshape to 2D array
                    shots_per_qb[qbn] = shots_per_qb[qbn].reshape((-1, n_vn))
                # make 2D array in case only one channel (1D array)
                elif np.ndim(shots_per_qb[qbn]) == 1:
                    shots_per_qb[qbn] = np.expand_dims(shots_per_qb[qbn],
                                                       axis=-1)

        return shots_per_qb

    def _get_preselection_masks(self, presel_shots_per_qb, preselection_qbs=None,
                                predict_proba=True,
                                classifier_params=None,
                                preselection_state_int=0):
        """
        Prepares preselection masks for each qubit considered in the keys of
        "preselection_qbs" using the preslection readouts of presel_shots_per_qb
        Args:
            presel_shots_per_qb (dict): {qb_name: preselection_shot_readouts}
            preselection_qbs (dict): keys are the qubits for which the masks have to be
                computed and values are list of qubit to consider jointly for preselection.
                e.g. {"qb1": ["qb1", "qb2"], "qb2": ["qb2"]}. In this case shots of qb1 will
                only be kept if both qb1 and qb2 are in the state specified by
                preselection_state_int (usually, the ground state), while qb2 is preselected
                independently of qb1.
                 Defaults to None: in this case each qubit is preselected independently from others
            predict_proba (bool): whether or not to consider input as raw voltages shots.
                Should be false if input shots are already probabilities, e.g. when using
                classified readout.

            classifier_params (dict): classifier params
            preselection_state_int (int): integer corresponding to the state of the classifier
                on which preselection should be performed. Defaults to 0 (i.e. ground state
                in most cases).

        Returns:
            preselection_masks (dict): dictionary of boolean arrays of shots to keep
            (indicated with True) for each qubit

        """
        presel_mask_single_qb = {}
        for qbn, presel_shots in presel_shots_per_qb.items():
            if not predict_proba:
                # shots were obtained with classifier detector and
                # are already probas
                presel_proba = presel_shots_per_qb[qbn]
            else:
                # use classifier calibrated to classify preselection readouts
                presel_proba = a_tools.predict_gm_proba_from_clf(
                    presel_shots_per_qb[qbn], classifier_params[qbn])
            presel_classified = np.argmax(presel_proba, axis=1)
            # create boolean array of shots to keep.
            # each time ro is the ground state --> true otherwise false
            presel_mask_single_qb[qbn] = presel_classified == preselection_state_int

            if np.sum(presel_mask_single_qb[qbn]) == 0:
                # FIXME: Nathan should probably not be error but just continue
                #  without preselection ?
                raise ValueError(f"{qbn}: No data left after preselection!")

        # compute final mask taking into account all qubits in presel_qubits for each qubit
        presel_mask = {}

        if preselection_qbs is None:
            # default is each qubit preselected individually
            # note that the list includes the qubit name twice as the minimal
            # number of arguments in logical_and.reduce() is 2.
            preselection_qbs = {qbn: [qbn] for qbn in presel_shots_per_qb}

        for qbn, presel_qbs in preselection_qbs.items():
            if len(presel_qbs) == 1:
                presel_qbs = [presel_qbs[0], presel_qbs[0]]
            presel_mask[qbn] = np.logical_and.reduce(
                [presel_mask_single_qb[qb] for qb in presel_qbs])

        return presel_mask

    def process_single_shots(self, predict_proba=True,
                             classifier_params=None,
                             states_map=None):
        """
        Processes single shots from proc_data_dict("meas_results_per_qb")
        This includes assigning probabilities to each shot (optional),
        preselect shots on the ground state if there is a preselection readout,
        average the shots/probabilities.

        Args:
            predict_proba (bool): whether or not to assign probabilities to shots.
                If True, it assumes that shots in the proc_data_dict are the
                raw voltages on n channels. If False, it assumes either that
                shots were acquired with the classifier detector (i.e. shots
                are the probabilities of being in each state of the classifier)
                or that they are raw voltages. Note that when preselection
                the function checks for "classified_ro" and if it is false,
                 (i.e. the input are raw voltages and not probas) then it uses
                  the classifier on the preselection readouts regardless of the
                  "predict_proba" flag (preselection requires classif of ground state).
            classifier_params (dict): dict where keys are qb_names and values
                are dictionaries of classifier parameters passed to
                a_tools.predict_proba_from_clf(). Defaults to
                qb.acq_classifier_params(). Note: it
            states_map (dict):
                list of states corresponding to the different integers output
                by the classifier. Defaults to  {0: "g", 1: "e", 2: "f", 3: "h"}

        Other parameters taken from self.get_param_value:
            use_preselection (bool): whether or not preselection should be used
                before averaging. If true, then checks if there is a preselection
                readout in prep_params and if so, performs preselection on the
                ground state
            n_shots (int): number of shots per readout. Used to infer the number
                of readouts. Defaults to qb.acq_shots. WATCH OUT, sometimes
                for mutli-qubit detector uses max(qb.acq_shots() for qb in qbs),
                such that acq_shots found in the hdf5 file might be different than
                the actual number of shots used for the experiment.
                it is therefore safer to pass the number of shots in the metadata.
            TwoD (bool): Whether data comes from a 2D sweep, i.e. several concatenated
                sequences. Used for proper reshaping when using preselection
        Returns:

        """
        if states_map is None:
            states_map = {0: "g", 1: "e", 2: "f", 3: "h"}

        # get preselection information
        prep_params_presel = self.prep_params.get('preparation_type', "wait") \
                             == "preselection"
        use_preselection = self.get_param_value("use_preselection", True)
        # activate preselection flag only if preselection is in prep_params
        # and the user wants to use the preselection readouts
        preselection = prep_params_presel and use_preselection

        # returns for each qb: (n_shots, n_ch) or (n_soft_sp* n_shots, n_ch)
        # where n_soft_sp is the inner most loop i.e. the first dim is ordered as
        # (shot0_ssp0, shot0_ssp1, ... , shot1_ssp0, shot1_ssp1, ...)
        shots_per_qb = self._get_single_shots_per_qb()

        # determine number of shots
        n_shots = self.get_param_value("n_shots")
        if n_shots is None:
            n_shots_from_hdf = [
                int(self.get_hdf_param_value(f"Instrument settings/{qbn}",
                                             "acq_shots")) for qbn in self.qb_names]
            if len(np.unique(n_shots_from_hdf)) > 1:
                log.warning("Number of shots extracted from hdf are not all the same:"
                            "assuming n_shots=max(qb.acq_shots() for qb in qb_names)")
            n_shots = np.max(n_shots_from_hdf)

        # determine number of readouts per sequence
        if self.get_param_value("TwoD", False):
            n_seqs = self.sp.length(1)  # corresponds to number of soft sweep points
        else:
            n_seqs = 1
        # does not count preselection readout
        n_readouts = list(shots_per_qb.values())[0].shape[0] // (n_shots * n_seqs)

        # get classification parameters
        if classifier_params is None:
            classifier_params = {}
            from numpy import array  # for eval
            for qbn in self.qb_names:
                classifier_params[qbn] =  eval(self.get_hdf_param_value(
                f'Instrument settings/{qbn}', "acq_classifier_params"))

        # prepare preselection mask
        if preselection:
            # get preselection readouts
            preselection_ro_mask = np.tile([True]*n_seqs + [False]*n_seqs,
                                           n_shots*n_readouts )
            presel_shots_per_qb = \
                {qbn: presel_shots[preselection_ro_mask] for qbn, presel_shots in
                 self._get_single_shots_per_qb(raw=True).items()}
            # create boolean array of shots to keep.
            # each time ro is the ground state --> true otherwise false
            g_state_int = [k for k, v in states_map.items() if v == "g"][0]
            preselection_masks = self._get_preselection_masks(
                presel_shots_per_qb,
                preselection_qbs=self.get_param_value("preselection_qbs"),
                predict_proba= not self.get_param_value('classified_ro', False),
                classifier_params=classifier_params,
                preselection_state_int=g_state_int)
            self.proc_data_dict['percent_data_after_presel'] = {} #initialize
        else:
            # keep all shots
            preselection_masks = {qbn: np.ones(len(shots), dtype=bool)
                                  for qbn, shots in shots_per_qb.items()}
        self.proc_data_dict['preselection_masks'] = preselection_masks

        # process single shots per qubit
        for qbn, shots in shots_per_qb.items():
            if predict_proba:
                # shots become probabilities with shape (n_shots, n_states)
                try:
                    shots = a_tools.predict_gm_proba_from_clf(
                        shots, classifier_params[qbn])
                except ValueError as e:
                    log.error(f'If the following error relates to number'
                              ' of features, probably wrong classifer parameters'
                              ' were passed (e.g. a classifier trained with'
                              ' a different number of channels than in the'
                              f' current measurement): {e}')
                    raise e
                if not 'meas_results_per_qb_probs' in self.proc_data_dict:
                    self.proc_data_dict['meas_results_per_qb_probs'] = {}
                self.proc_data_dict['meas_results_per_qb_probs'][qbn] = shots


            # TODO: Nathan: if predict_proba is activated then we should
            #  first classify, then do a count table and thereby estimate
            #  average proba
            averaged_shots = [] # either raw voltage shots or probas
            preselection_percentages = []
            for ro in range(n_readouts*n_seqs):
                shots_single_ro = shots[ro::n_readouts*n_seqs]
                presel_mask_single_ro = preselection_masks[qbn][ro::n_readouts*n_seqs]
                preselection_percentages.append(100*np.sum(presel_mask_single_ro)/
                                                len(presel_mask_single_ro))
                averaged_shots.append(
                    np.mean(shots_single_ro[presel_mask_single_ro], axis=0))
            if self.get_param_value("TwoD", False):
                averaged_shots = np.reshape(averaged_shots, (n_readouts, n_seqs, -1))
                averaged_shots = np.swapaxes(averaged_shots, 0, 1) # return to original 2D shape
            # reshape to (n_prob or n_ch or 1, n_readouts) if 1d
            # or (n_prob or n_ch or 1, n_readouts, n_ssp) if 2d
            averaged_shots = np.array(averaged_shots).T

            if preselection:
                self.proc_data_dict['percent_data_after_presel'][qbn] = \
                    f"{np.mean(preselection_percentages):.2f} $\\pm$ " \
                    f"{np.std(preselection_percentages):.2f}%"
            if predict_proba:
                # value names are different from what was previously in
                # meas_results_per_qb and therefore "artificial" values
                # are made based on states
                self.proc_data_dict['meas_results_per_qb'][qbn] = \
                    {"p" + states_map[i]: p for i, p in enumerate(averaged_shots)}
            else:
                # reuse value names that were already there if did not classify
                for i, k in enumerate(
                        self.proc_data_dict['meas_results_per_qb'][qbn]):
                    self.proc_data_dict['meas_results_per_qb'][qbn][k] = \
                        averaged_shots[i]

    def prepare_plots(self):
        if self.get_param_value('plot_proj_data', default_value=True):
            select_split = self.get_param_value('select_split')
            fig_name_suffix = self.get_param_value('fig_name_suffix', '')
            title_suffix = self.get_param_value('title_suffix', '')
            for qb_name, corr_data in self.proc_data_dict[
                    'projected_data_dict'].items():
                fig_name = f'projected_plot_{qb_name}'
                title_suf = title_suffix
                if select_split is not None:
                    param, idx = select_split[qb_name]
                    # remove qb_name from param
                    p = '_'.join([e for e in param.split('_') if e != qb_name])
                    # create suffix
                    suf = f'({p}, {str(np.round(idx, 3))})'
                    # add suffix
                    fig_name += f'_{suf}'
                    title_suf = f'{suf}_{title_suf}' if \
                        len(title_suf) else suf
                if isinstance(corr_data, dict):
                    for data_key, data in corr_data.items():
                        fn = f'{fig_name}_{data_key}'
                        if not self.rotate:
                            data_label = data_key
                            plot_name_suffix = data_key
                            plot_cal_points = False
                            data_axis_label = 'Population'
                        else:

                            data_label = 'Data'
                            plot_name_suffix = ''

                            plot_cal_points = (
                                not self.options_dict.get('TwoD', False))
                            data_axis_label = self.get_yaxis_label(data_key,
                                                                   qb_name)
                        tf = f'{data_key}_{title_suf}' if \
                            len(title_suf) else data_key
                        self.prepare_projected_data_plot(
                            fn, data, qb_name=qb_name,
                            data_label=data_label,
                            title_suffix=tf,
                            plot_name_suffix=plot_name_suffix,
                            fig_name_suffix=fig_name_suffix,
                            data_axis_label=data_axis_label,
                            plot_cal_points=plot_cal_points)

                else:
                    fig_name = 'projected_plot_' + qb_name
                    self.prepare_projected_data_plot(
                        fig_name, corr_data, qb_name=qb_name,
                        plot_cal_points=(
                            not self.options_dict.get('TwoD', False)))

        if self.get_param_value('plot_raw_data', default_value=True):
            self.prepare_raw_data_plots(plot_filtered=False)
            if 'preparation_params' in self.metadata:
                if 'active' in self.metadata['preparation_params'].get(
                        'preparation_type', 'wait'):
                    self.prepare_raw_data_plots(plot_filtered=True)

    def prepare_raw_data_plots(self, plot_filtered=False):
        if plot_filtered or not self.data_with_reset:
            key = 'meas_results_per_qb'
            suffix = 'filtered' if self.data_with_reset else ''
            func_for_swpts = lambda qb_name: self.proc_data_dict[
                'sweep_points_dict'][qb_name]['sweep_points']
        else:
            key = 'meas_results_per_qb_raw'
            suffix = ''
            func_for_swpts = lambda qb_name: self.raw_data_dict[
                'hard_sweep_points']
        for qb_name, raw_data_dict in self.proc_data_dict[key].items():
            if qb_name not in self.qb_names:
                continue
            sweep_points = func_for_swpts(qb_name)
            if len(raw_data_dict) == 1:
                numplotsx = 1
                numplotsy = 1
            elif len(raw_data_dict) == 2:
                numplotsx = 1
                numplotsy = 2
            else:
                numplotsx = 2
                numplotsy = len(raw_data_dict) // 2 + len(raw_data_dict) % 2

            plotsize = self.get_default_plot_params(set=False)['figure.figsize']
            fig_title = (self.raw_data_dict['timestamp'] + ' ' +
                         self.raw_data_dict['measurementstring'] +
                         '\nRaw data ' + suffix + ' ' + qb_name)
            plot_name = 'raw_plot_' + qb_name + suffix
            xlabel, xunit = self.get_xaxis_label_unit(qb_name)

            for ax_id, ro_channel in enumerate(raw_data_dict):
                if self.get_param_value('TwoD', default_value=False):
                    if self.sp is None:
                        soft_sweep_params = self.get_param_value(
                            'soft_sweep_params')
                        if soft_sweep_params is not None:
                            yunit = list(soft_sweep_params.values())[0]['unit']
                        else:
                            yunit = self.raw_data_dict[
                                'sweep_parameter_units'][1]
                        if np.ndim(yunit) > 0:
                            yunit = yunit[0]
                    for pn, ssp in self.proc_data_dict['sweep_points_2D_dict'][
                            qb_name].items():
                        ylabel = pn
                        if self.sp is not None:
                            yunit = self.sp.get_sweep_params_property(
                                'unit', dimension=1, param_names=pn)
                            ylabel = self.sp.get_sweep_params_property(
                                'label', dimension=1, param_names=pn)
                        self.plot_dicts[f'{plot_name}_{ro_channel}_{pn}'] = {
                            'fig_id': plot_name + '_' + pn,
                            'ax_id': ax_id,
                            'plotfn': self.plot_colorxy,
                            'xvals': sweep_points,
                            'yvals': ssp,
                            'zvals': raw_data_dict[ro_channel].T,
                            'xlabel': xlabel,
                            'xunit': xunit,
                            'ylabel': ylabel,
                            'yunit': yunit,
                            'numplotsx': numplotsx,
                            'numplotsy': numplotsy,
                            'plotsize': (plotsize[0]*numplotsx,
                                         plotsize[1]*numplotsy),
                            'title': fig_title,
                            'clabel': '{} (Vpeak)'.format(ro_channel)}
                else:
                    self.plot_dicts[plot_name + '_' + ro_channel] = {
                        'fig_id': plot_name,
                        'ax_id': ax_id,
                        'plotfn': self.plot_line,
                        'xvals': sweep_points,
                        'xlabel': xlabel,
                        'xunit': xunit,
                        'yvals': raw_data_dict[ro_channel],
                        'ylabel': '{} (Vpeak)'.format(ro_channel),
                        'yunit': '',
                        'numplotsx': numplotsx,
                        'numplotsy': numplotsy,
                        'plotsize': (plotsize[0]*numplotsx,
                                     plotsize[1]*numplotsy),
                        'title': fig_title}
            if len(raw_data_dict) == 1:
                self.plot_dicts[
                    plot_name + '_' + list(raw_data_dict)[0]]['ax_id'] = None

    def prepare_projected_data_plot(
            self, fig_name, data, qb_name, title_suffix='', sweep_points=None,
            plot_cal_points=True, plot_name_suffix='', fig_name_suffix='',
            data_label='Data', data_axis_label='', do_legend_data=True,
            do_legend_cal_states=True, TwoD=None, yrange=None):

        if len(fig_name_suffix):
            fig_name = f'{fig_name}_{fig_name_suffix}'

        if data_axis_label == '':
            data_axis_label = self.get_yaxis_label(qb_name=qb_name)
        plotsize = self.get_default_plot_params(set=False)['figure.figsize']
        plotsize = (plotsize[0], plotsize[0]/1.25)

        if sweep_points is None:
            sweep_points = self.proc_data_dict['sweep_points_dict'][qb_name][
                'sweep_points']
        plot_names_cal = []
        if plot_cal_points and self.num_cal_points != 0:
            yvals = data[:-self.num_cal_points]
            xvals = sweep_points[:-self.num_cal_points]
            # plot cal points
            for i, cal_pts_idxs in enumerate(
                    self.cal_states_dict.values()):
                plot_dict_name_cal = fig_name + '_' + \
                                     list(self.cal_states_dict)[i] + '_' + \
                                     plot_name_suffix
                plot_names_cal += [plot_dict_name_cal]
                self.plot_dicts[plot_dict_name_cal] = {
                    'fig_id': fig_name,
                    'plotfn': self.plot_line,
                    'plotsize': plotsize,
                    'xvals': sweep_points[cal_pts_idxs],
                    'yvals': data[cal_pts_idxs],
                    'setlabel': list(self.cal_states_dict)[i],
                    'do_legend': do_legend_cal_states,
                    'legend_bbox_to_anchor': (1, 0.5),
                    'legend_pos': 'center left',
                    'linestyle': 'none',
                    'line_kws': {'color': self.get_cal_state_color(
                        list(self.cal_states_dict)[i])},
                    'yrange': yrange,
                }

                self.plot_dicts[plot_dict_name_cal+'_line'] = {
                    'fig_id': fig_name,
                    'plotsize': plotsize,
                    'plotfn': self.plot_hlines,
                    'y': np.mean(data[cal_pts_idxs]),
                    'xmin': sweep_points[0],
                    'xmax': sweep_points[-1],
                    'colors': 'gray'}

        else:
            yvals = data
            xvals = sweep_points
        title = (self.raw_data_dict['timestamp'] + ' ' +
                 self.raw_data_dict['measurementstring'])
        title += '\n' + f'{qb_name}_{title_suffix}' if len(title_suffix) else \
            ' ' + qb_name

        plot_dict_name = f'{fig_name}_{plot_name_suffix}'
        xlabel, xunit = self.get_xaxis_label_unit(qb_name)

        if TwoD is None:
            TwoD = self.get_param_value('TwoD', default_value=False)
        if TwoD:
            if self.sp is None:
                soft_sweep_params = self.get_param_value(
                    'soft_sweep_params')
                if soft_sweep_params is not None:
                    yunit = list(soft_sweep_params.values())[0]['unit']
                else:
                    yunit = self.raw_data_dict['sweep_parameter_units'][1]
                if np.ndim(yunit) > 0:
                    yunit = yunit[0]
            for pn, ssp in self.proc_data_dict['sweep_points_2D_dict'][
                    qb_name].items():
                ylabel = pn
                if self.sp is not None:
                    yunit = self.sp.get_sweep_params_property(
                        'unit', dimension=1, param_names=pn)
                    ylabel = self.sp.get_sweep_params_property(
                        'label', dimension=1, param_names=pn)
                self.plot_dicts[f'{plot_dict_name}_{pn}'] = {
                    'plotfn': self.plot_colorxy,
                    'fig_id': fig_name + '_' + pn,
                    'xvals': xvals,
                    'yvals': ssp,
                    'zvals': yvals,
                    'xlabel': xlabel,
                    'xunit': xunit,
                    'ylabel': ylabel,
                    'yunit': yunit,
                    'zrange': self.get_param_value('zrange', None),
                    'title': title,
                    'clabel': data_axis_label}
        else:
            self.plot_dicts[plot_dict_name] = {
                'plotfn': self.plot_line,
                'fig_id': fig_name,
                'plotsize': plotsize,
                'xvals': xvals,
                'xlabel': xlabel,
                'xunit': xunit,
                'yvals': yvals,
                'ylabel': data_axis_label,
                'yunit': '',
                'setlabel': data_label,
                'title': title,
                'linestyle': 'none',
                'do_legend': do_legend_data,
                'legend_bbox_to_anchor': (1, 0.5),
                'legend_pos': 'center left'}

        # add plot_params to each plot dict
        plot_params = self.get_param_value('plot_params', default_value={})
        for plt_name in self.plot_dicts:
            self.plot_dicts[plt_name].update(plot_params)

        if len(plot_names_cal) > 0:
            if do_legend_data and not do_legend_cal_states:
                for plot_name in plot_names_cal:
                    plot_dict_cal = self.plot_dicts.pop(plot_name)
                    self.plot_dicts[plot_name] = plot_dict_cal

    def get_first_sweep_param(self, qbn=None, dimension=0):
        """
        Get properties of the first sweep param in the given dimension
        (potentially for the given qubit).
        :param qbn: (str) qubit name. If None, all sweep params are considered.
        :param dimension: (float, default: 0) sweep dimension to be considered.
        :return: a 3-tuple of label, unit, and array of values
        """
        if qbn is None:
            param_name = [p for v in self.mospm.values() for p in v
                          if self.sp.find_parameter(p) == 1]
        else:
            param_name = [p for p in self.mospm[qbn]
                          if self.sp.find_parameter(p)]
        if not len(param_name):
            return None

        param_name = param_name[0]
        label = self.sp.get_sweep_params_property(
            'label', dimension=dimension, param_names=param_name)
        unit = self.sp.get_sweep_params_property(
            'unit', dimension=dimension, param_names=param_name)
        vals = self.sp.get_sweep_params_property(
            'values', dimension=dimension, param_names=param_name)
        return label, unit, vals


class Idling_Error_Rate_Analyisis(ba.BaseDataAnalysis):

    def __init__(self, t_start: str=None, t_stop: str=None,
                 label: str='', data_file_path: str=None,
                 options_dict: dict=None, extract_only: bool=False,
                 do_fitting: bool=True, auto=True):
        super().__init__(t_start=t_start, t_stop=t_stop,
                         label=label,
                         data_file_path=data_file_path,
                         options_dict=options_dict,
                         extract_only=extract_only, do_fitting=do_fitting)

        self.params_dict = {'xlabel': 'sweep_name',
                            'xunit': 'sweep_unit',
                            'xvals': 'sweep_points',
                            'measurementstring': 'measurementstring',
                            'value_names': 'value_names',
                            'value_units': 'value_units',
                            'measured_values': 'measured_values'}
        self.numeric_params = []
        if auto:
            self.run_analysis()

    def process_data(self):
        post_sel_th = self.options_dict.get('post_sel_th', 0.5)
        raw_shots = self.raw_data_dict['measured_values'][0][0]
        post_sel_shots = raw_shots[::2]
        data_shots = raw_shots[1::2]
        data_shots[np.where(post_sel_shots > post_sel_th)] = np.nan

        states = ['0', '1', '+']
        self.proc_data_dict['xvals'] = np.unique(self.raw_data_dict['xvals'])
        for i, state in enumerate(states):
            self.proc_data_dict['shots_{}'.format(state)] =data_shots[i::3]

            self.proc_data_dict['yvals_{}'.format(state)] = \
                np.nanmean(np.reshape(self.proc_data_dict['shots_{}'.format(state)],
                               (len(self.proc_data_dict['xvals']), -1),
                               order='F'), axis=1)


    def prepare_plots(self):
        # assumes that value names are unique in an experiment
        states = ['0', '1', '+']
        for i, state in enumerate(states):
            yvals = self.proc_data_dict['yvals_{}'.format(state)]
            xvals =  self.proc_data_dict['xvals']

            self.plot_dicts['Prepare in {}'.format(state)] = {
                'ax_id': 'main',
                'plotfn': self.plot_line,
                'xvals': xvals,
                'xlabel': self.raw_data_dict['xlabel'][0],
                'xunit': self.raw_data_dict['xunit'][0][0],
                'yvals': yvals,
                'ylabel': 'Counts',
                'yrange': [0, 1],
                'xrange': self.options_dict.get('xrange', None),
                'yunit': 'frac',
                'setlabel': 'Prepare in {}'.format(state),
                'do_legend':True,
                'title': (self.raw_data_dict['timestamps'][0]+' - ' +
                          self.raw_data_dict['timestamps'][-1] + '\n' +
                          self.raw_data_dict['measurementstring'][0]),
                'legend_pos': 'upper right'}
        if self.do_fitting:
            for state in ['0', '1', '+']:
                self.plot_dicts['fit_{}'.format(state)] = {
                    'ax_id': 'main',
                    'plotfn': self.plot_fit,
                    'fit_res': self.fit_dicts['fit {}'.format(state)]['fit_res'],
                    'plot_init': self.options_dict['plot_init'],
                    'setlabel': 'fit |{}>'.format(state),
                    'do_legend': True,
                    'legend_pos': 'upper right'}

                self.plot_dicts['fit_text']={
                    'ax_id':'main',
                    'box_props': 'fancy',
                    'xpos':1.05,
                    'horizontalalignment':'left',
                    'plotfn': self.plot_text,
                    'text_string': self.proc_data_dict['fit_msg']}



    def analyze_fit_results(self):
        fit_msg =''
        states = ['0', '1', '+']
        for state in states:
            fr = self.fit_res['fit {}'.format(state)]
            N1 = fr.params['N1'].value, fr.params['N1'].stderr
            N2 = fr.params['N2'].value, fr.params['N2'].stderr
            fit_msg += ('Prep |{}> : \n\tN_1 = {:.2g} $\pm$ {:.2g}'
                    '\n\tN_2 = {:.2g} $\pm$ {:.2g}\n').format(
                state, N1[0], N1[1], N2[0], N2[1])

        self.proc_data_dict['fit_msg'] = fit_msg

    def prepare_fitting(self):
        self.fit_dicts = OrderedDict()
        states = ['0', '1', '+']
        for i, state in enumerate(states):
            yvals = self.proc_data_dict['yvals_{}'.format(state)]
            xvals =  self.proc_data_dict['xvals']

            mod = lmfit.Model(fit_mods.idle_error_rate_exp_decay)
            mod.guess = fit_mods.idle_err_rate_guess.__get__(mod, mod.__class__)

            # Done here explicitly so that I can overwrite a specific guess
            guess_pars = mod.guess(N=xvals, data=yvals)
            vary_N2 = self.options_dict.get('vary_N2', True)

            if not vary_N2:
                guess_pars['N2'].value = 1e21
                guess_pars['N2'].vary = False
            self.fit_dicts['fit {}'.format(states[i])] = {
                'model': mod,
                'fit_xvals': {'N': xvals},
                'fit_yvals': {'data': yvals},
                'guess_pars': guess_pars}
            # Allows fixing the double exponential coefficient


class Grovers_TwoQubitAllStates_Analysis(ba.BaseDataAnalysis):

    def __init__(self, t_start: str=None, t_stop: str=None,
                 label: str='', data_file_path: str=None,
                 options_dict: dict=None, extract_only: bool=False,
                 do_fitting: bool=True, auto=True):
        super().__init__(t_start=t_start, t_stop=t_stop,
                         label=label,
                         data_file_path=data_file_path,
                         options_dict=options_dict,
                         extract_only=extract_only, do_fitting=do_fitting)

        self.params_dict = {'xlabel': 'sweep_name',
                            'xunit': 'sweep_unit',
                            'xvals': 'sweep_points',
                            'measurementstring': 'measurementstring',
                            'value_names': 'value_names',
                            'value_units': 'value_units',
                            'measured_values': 'measured_values'}
        self.numeric_params = []
        if auto:
            self.run_analysis()

    def process_data(self):
        self.proc_data_dict = OrderedDict()
        normalize_to_cal_points = self.options_dict.get('normalize_to_cal_points', True)
        cal_points = [
                        [[-4, -3], [-2, -1]],
                        [[-4, -2], [-3, -1]],
                       ]
        for idx in [0,1]:
            yvals = list(self.raw_data_dict['measured_data'].values())[idx][0]

            self.proc_data_dict['ylabel_{}'.format(idx)] = \
                self.raw_data_dict['value_names'][0][idx]
            self.proc_data_dict['yunit'] = self.raw_data_dict['value_units'][0][idx]

            if normalize_to_cal_points:
                yvals = a_tools.rotate_and_normalize_data_1ch(yvals,
                    cal_zero_points=cal_points[idx][0],
                    cal_one_points=cal_points[idx][1])
            self.proc_data_dict['yvals_{}'.format(idx)] = yvals

        y0 = self.proc_data_dict['yvals_0']
        y1 = self.proc_data_dict['yvals_1']
        p_success = ((y0[0]*y1[0]) +
                     (1-y0[1])*y1[1] +
                     (y0[2])*(1-y1[2]) +
                     (1-y0[3])*(1-y1[3]) )/4
        self.proc_data_dict['p_success'] = p_success


    def prepare_plots(self):
        # assumes that value names are unique in an experiment
        for i in [0, 1]:
            yvals = self.proc_data_dict['yvals_{}'.format(i)]
            xvals =  self.raw_data_dict['xvals'][0]
            ylabel = self.proc_data_dict['ylabel_{}'.format(i)]
            self.plot_dicts['main_{}'.format(ylabel)] = {
                'plotfn': self.plot_line,
                'xvals': self.raw_data_dict['xvals'][0],
                'xlabel': self.raw_data_dict['xlabel'][0],
                'xunit': self.raw_data_dict['xunit'][0][0],
                'yvals': self.proc_data_dict['yvals_{}'.format(i)],
                'ylabel': ylabel,
                'yunit': self.proc_data_dict['yunit'],
                'title': (self.raw_data_dict['timestamps'][0] + ' \n' +
                          self.raw_data_dict['measurementstring'][0]),
                'do_legend': False,
                'legend_pos': 'upper right'}


        self.plot_dicts['limit_text']={
            'ax_id':'main_{}'.format(ylabel),
            'box_props': 'fancy',
            'xpos':1.05,
            'horizontalalignment':'left',
            'plotfn': self.plot_text,
            'text_string': 'P succes = {:.3f}'.format(self.proc_data_dict['p_success'])}








class FlippingAnalysis(Single_Qubit_TimeDomainAnalysis):

    def __init__(self, t_start: str=None, t_stop: str=None,
                 data_file_path: str=None,
                 options_dict: dict=None, extract_only: bool=False,
                 do_fitting: bool=True, auto=True):
        super().__init__(t_start=t_start, t_stop=t_stop,
                         data_file_path=data_file_path,
                         options_dict=options_dict,
                         extract_only=extract_only, do_fitting=do_fitting)
        self.single_timestamp = True

        self.params_dict = {'xlabel': 'sweep_name',
                            'xunit': 'sweep_unit',
                            'measurementstring': 'measurementstring',
                            'sweep_points': 'sweep_points',
                            'value_names': 'value_names',
                            'value_units': 'value_units',
                            'measured_values': 'measured_values'}
        # This analysis makes a hardcoded assumption on the calibration points
        self.options_dict['cal_points'] = [list(range(-4, -2)),
                                           list(range(-2, 0))]

        self.numeric_params = []
        if auto:
            self.run_analysis()

    def prepare_fitting(self):
        self.fit_dicts = OrderedDict()
        # Even though we expect an exponentially damped oscillation we use
        # a simple cosine as this gives more reliable fitting and we are only
        # interested in extracting the frequency of the oscillation
        cos_mod = lmfit.Model(fit_mods.CosFunc)

        guess_pars = fit_mods.Cos_guess(
            model=cos_mod, t=self.raw_data_dict['sweep_points'][:-4],
            data=self.proc_data_dict['corr_data'][:-4])

        # This enforces the oscillation to start at the equator
        # and ensures that any over/under rotation is absorbed in the
        # frequency
        guess_pars['amplitude'].value = 0.5
        guess_pars['amplitude'].vary = False
        guess_pars['offset'].value = 0.5
        guess_pars['offset'].vary = False

        self.fit_dicts['cos_fit'] = {
            'fit_fn': fit_mods.CosFunc,
            'fit_xvals': {'t': self.raw_data_dict['sweep_points'][:-4]},
            'fit_yvals': {'data': self.proc_data_dict['corr_data'][:-4]},
            'guess_pars': guess_pars}

        # In the case there are very few periods we fall back on a small
        # angle approximation to extract the drive detuning
        poly_mod = lmfit.models.PolynomialModel(degree=1)
        # the detuning can be estimated using on a small angle approximation
        # c1 = d/dN (cos(2*pi*f N) ) evaluated at N = 0 -> c1 = -2*pi*f
        poly_mod.set_param_hint('frequency', expr='-c1/(2*pi)')
        guess_pars = poly_mod.guess(x=self.raw_data_dict['sweep_points'][:-4],
                                    data=self.proc_data_dict['corr_data'][:-4])
        # Constraining the line ensures that it will only give a good fit
        # if the small angle approximation holds
        guess_pars['c0'].vary = False
        guess_pars['c0'].value = 0.5

        self.fit_dicts['line_fit'] = {
            'model': poly_mod,
            'fit_xvals': {'x': self.raw_data_dict['sweep_points'][:-4]},
            'fit_yvals': {'data': self.proc_data_dict['corr_data'][:-4]},
            'guess_pars': guess_pars}

    def analyze_fit_results(self):
        sf_line = self._get_scale_factor_line()
        sf_cos = self._get_scale_factor_cos()
        self.proc_data_dict['scale_factor'] = self.get_scale_factor()

        msg = 'Scale fact. based on '
        if self.proc_data_dict['scale_factor'] == sf_cos:
            msg += 'cos fit\n'
        else:
            msg += 'line fit\n'
        msg += 'cos fit: {:.4f}\n'.format(sf_cos)
        msg += 'line fit: {:.4f}'.format(sf_line)

        self.raw_data_dict['scale_factor_msg'] = msg
        # TODO: save scale factor to file

    def get_scale_factor(self):
        """
        Returns the scale factor that should correct for the error in the
        pulse amplitude.
        """
        # Model selection based on the Bayesian Information Criterion (BIC)
        # as  calculated by lmfit
        if (self.fit_dicts['line_fit']['fit_res'].bic <
                self.fit_dicts['cos_fit']['fit_res'].bic):
            scale_factor = self._get_scale_factor_line()
        else:
            scale_factor = self._get_scale_factor_cos()
        return scale_factor

    def _get_scale_factor_cos(self):
        # 1/period of the oscillation corresponds to the (fractional)
        # over/under rotation error per gate
        frequency = self.fit_dicts['cos_fit']['fit_res'].params['frequency']

        # the square is needed to account for the difference between
        # power and amplitude
        scale_factor = (1+frequency)**2

        phase = np.rad2deg(self.fit_dicts['cos_fit']['fit_res'].params['phase']) % 360
        # phase ~90 indicates an under rotation so the scale factor
        # has to be larger than 1. A phase ~270 indicates an over
        # rotation so then the scale factor has to be smaller than one.
        if phase > 180:
            scale_factor = 1/scale_factor

        return scale_factor

    def _get_scale_factor_line(self):
        # 1/period of the oscillation corresponds to the (fractional)
        # over/under rotation error per gate
        frequency = self.fit_dicts['line_fit']['fit_res'].params['frequency']
        scale_factor = (1+frequency)**2
        # no phase sign check is needed here as this is contained in the
        # sign of the coefficient

        return scale_factor

    def prepare_plots(self):
        self.plot_dicts['main'] = {
            'plotfn': self.plot_line,
            'xvals': self.raw_data_dict['sweep_points'],
            'xlabel': self.raw_data_dict['xlabel'],
            'xunit': self.raw_data_dict['xunit'],  # does not do anything yet
            'yvals': self.proc_data_dict['corr_data'],
            'ylabel': 'Excited state population',
            'yunit': '',
            'setlabel': 'data',
            'title': (self.raw_data_dict['timestamp'] + ' ' +
                      self.raw_data_dict['measurementstring']),
            'do_legend': True,
            'legend_pos': 'upper right'}

        if self.do_fitting:
            self.plot_dicts['line_fit'] = {
                'ax_id': 'main',
                'plotfn': self.plot_fit,
                'fit_res': self.fit_dicts['line_fit']['fit_res'],
                'plot_init': self.options_dict['plot_init'],
                'setlabel': 'line fit',
                'do_legend': True,
                'legend_pos': 'upper right'}

            self.plot_dicts['cos_fit'] = {
                'ax_id': 'main',
                'plotfn': self.plot_fit,
                'fit_res': self.fit_dicts['cos_fit']['fit_res'],
                'plot_init': self.options_dict['plot_init'],
                'setlabel': 'cos fit',
                'do_legend': True,
                'legend_pos': 'upper right'}

            self.plot_dicts['text_msg'] = {
                'ax_id': 'main',
                'ypos': 0.15,
                'plotfn': self.plot_text,
                'box_props': 'fancy',
                'text_string': self.raw_data_dict['scale_factor_msg']}


class Intersect_Analysis(Single_Qubit_TimeDomainAnalysis):
    """
    Analysis to extract the intercept of two parameters.

    relevant options_dict parameters
        ch_idx_A (int) specifies first channel for intercept
        ch_idx_B (int) specifies second channel for intercept if same as first
            it will assume data was taken interleaved.
    """
    def __init__(self, t_start: str=None, t_stop: str=None,
                 data_file_path: str=None,
                 options_dict: dict=None, extract_only: bool=False,
                 do_fitting: bool=True, auto=True):

        super().__init__(t_start=t_start, t_stop=t_stop,
                         data_file_path=data_file_path,
                         options_dict=options_dict,
                         extract_only=extract_only, do_fitting=do_fitting)
        self.single_timestamp = False

        self.params_dict = {'xlabel': 'sweep_name',
                            'xvals': 'sweep_points',
                            'xunit': 'sweep_unit',
                            'measurementstring': 'measurementstring',
                            'value_names': 'value_names',
                            'value_units': 'value_units',
                            'measured_values': 'measured_values'}

        self.numeric_params = []
        if auto:
            self.run_analysis()


    def process_data(self):
        """
        selects the relevant acq channel based on "ch_idx_A" and "ch_idx_B"
        specified in the options dict. If ch_idx_A and ch_idx_B are the same
        it will unzip the data.
        """
        self.proc_data_dict = deepcopy(self.raw_data_dict)
        # The channel containing the data must be specified in the options dict
        ch_idx_A = self.options_dict.get('ch_idx_A', 0)
        ch_idx_B = self.options_dict.get('ch_idx_B', 0)


        self.proc_data_dict['ylabel'] = self.raw_data_dict['value_names'][0][ch_idx_A]
        self.proc_data_dict['yunit'] = self.raw_data_dict['value_units'][0][ch_idx_A]

        if ch_idx_A == ch_idx_B:
            yvals = list(self.raw_data_dict['measured_data'].values())[ch_idx_A][0]
            self.proc_data_dict['xvals_A'] = self.raw_data_dict['xvals'][0][::2]
            self.proc_data_dict['xvals_B'] = self.raw_data_dict['xvals'][0][1::2]
            self.proc_data_dict['yvals_A'] = yvals[::2]
            self.proc_data_dict['yvals_B'] = yvals[1::2]
        else:
            self.proc_data_dict['xvals_A'] = self.raw_data_dict['xvals'][0]
            self.proc_data_dict['xvals_B'] = self.raw_data_dict['xvals'][0]

            self.proc_data_dict['yvals_A'] = list(self.raw_data_dict
                ['measured_data'].values())[ch_idx_A][0]
            self.proc_data_dict['yvals_B'] = list(self.raw_data_dict
                ['measured_data'].values())[ch_idx_B][0]

    def prepare_fitting(self):
        self.fit_dicts = OrderedDict()

        self.fit_dicts['line_fit_A'] = {
            'model': lmfit.models.PolynomialModel(degree=2),
            'fit_xvals': {'x': self.proc_data_dict['xvals_A']},
            'fit_yvals': {'data': self.proc_data_dict['yvals_A']}}

        self.fit_dicts['line_fit_B'] = {
            'model': lmfit.models.PolynomialModel(degree=2),
            'fit_xvals': {'x': self.proc_data_dict['xvals_B']},
            'fit_yvals': {'data': self.proc_data_dict['yvals_B']}}


    def analyze_fit_results(self):
        fr_0 = self.fit_res['line_fit_A'].best_values
        fr_1 = self.fit_res['line_fit_B'].best_values

        c0 = (fr_0['c0'] - fr_1['c0'])
        c1 = (fr_0['c1'] - fr_1['c1'])
        c2 = (fr_0['c2'] - fr_1['c2'])
        poly_coeff = [c0, c1, c2]
        poly = np.polynomial.polynomial.Polynomial([fr_0['c0'],
                                                   fr_0['c1'], fr_0['c2']])
        ic = np.polynomial.polynomial.polyroots(poly_coeff)

        self.proc_data_dict['intersect_L'] = ic[0], poly(ic[0])
        self.proc_data_dict['intersect_R'] = ic[1], poly(ic[1])

        if (((np.min(self.proc_data_dict['xvals']))< ic[0]) and
                ( ic[0] < (np.max(self.proc_data_dict['xvals'])))):
            self.proc_data_dict['intersect'] =self.proc_data_dict['intersect_L']
        else:
            self.proc_data_dict['intersect'] =self.proc_data_dict['intersect_R']

    def prepare_plots(self):
        self.plot_dicts['main'] = {
            'plotfn': self.plot_line,
            'xvals': self.proc_data_dict['xvals_A'],
            'xlabel': self.proc_data_dict['xlabel'][0],
            'xunit': self.proc_data_dict['xunit'][0][0],
            'yvals': self.proc_data_dict['yvals_A'],
            'ylabel': self.proc_data_dict['ylabel'],
            'yunit': self.proc_data_dict['yunit'],
            'setlabel': 'A',
            'title': (self.proc_data_dict['timestamps'][0] + ' \n' +
                      self.proc_data_dict['measurementstring'][0]),
            'do_legend': True,
            'yrange': (0,1),
            'legend_pos': 'upper right'}

        self.plot_dicts['on'] = {
            'plotfn': self.plot_line,
            'ax_id': 'main',
            'xvals': self.proc_data_dict['xvals_B'],
            'xlabel': self.proc_data_dict['xlabel'][0],
            'xunit': self.proc_data_dict['xunit'][0][0],
            'yvals': self.proc_data_dict['yvals_B'],
            'ylabel': self.proc_data_dict['ylabel'],
            'yunit': self.proc_data_dict['yunit'],
            'setlabel': 'B',
            'do_legend': True,
            'legend_pos': 'upper right'}

        if self.do_fitting:
            self.plot_dicts['line_fit_A'] = {
                'ax_id': 'main',
                'plotfn': self.plot_fit,
                'fit_res': self.fit_dicts['line_fit_A']['fit_res'],
                'plot_init': self.options_dict['plot_init'],
                'setlabel': 'Fit A',
                'do_legend': True}
            self.plot_dicts['line_fit_B'] = {
                'ax_id': 'main',
                'plotfn': self.plot_fit,
                'fit_res': self.fit_dicts['line_fit_B']['fit_res'],
                'plot_init': self.options_dict['plot_init'],
                'setlabel': 'Fit B',
                'do_legend': True}


            ic, ic_unit = SI_val_to_msg_str(
                self.proc_data_dict['intersect'][0],
                 self.proc_data_dict['xunit'][0][0], return_type=float)
            self.plot_dicts['intercept_message'] = {
                'ax_id': 'main',
                'plotfn': self.plot_line,
                'xvals': [self.proc_data_dict['intersect'][0]],
                'yvals': [self.proc_data_dict['intersect'][1]],
                'line_kws': {'alpha': .5, 'color':'gray',
                            'markersize':15},
                'marker': 'o',
                'setlabel': 'Intercept: {:.1f} {}'.format(ic, ic_unit),
                'do_legend': True}

    def get_intersect(self):

        return self.proc_data_dict['intersect']



class CZ_1QPhaseCal_Analysis(ba.BaseDataAnalysis):
    """
    Analysis to extract the intercept for a single qubit phase calibration
    experiment

    N.B. this is a less generic version of "Intersect_Analysis" and should
    be deprecated (MAR Dec 2017)
    """
    def __init__(self, t_start: str=None, t_stop: str=None,
                 data_file_path: str=None,
                 options_dict: dict=None, extract_only: bool=False,
                 do_fitting: bool=True, auto=True):
        super().__init__(t_start=t_start, t_stop=t_stop,
                         data_file_path=data_file_path,
                         options_dict=options_dict,
                         extract_only=extract_only, do_fitting=do_fitting)
        self.single_timestamp = False

        self.params_dict = {'xlabel': 'sweep_name',
                            'xunit': 'sweep_unit',
                            'xvals': 'sweep_points',
                            'measurementstring': 'measurementstring',
                            'value_names': 'value_names',
                            'value_units': 'value_units',
                            'measured_values': 'measured_values'}

        self.numeric_params = []
        if auto:
            self.run_analysis()

    def process_data(self):
        """
        selects the relevant acq channel based on "ch_idx" in options dict and
        then splits the data for th
        """
        self.proc_data_dict = OrderedDict()
        # The channel containing the data must be specified in the options dict
        ch_idx = self.options_dict['ch_idx']

        yvals = list(self.raw_data_dict['measured_data'].values())[ch_idx][0]

        self.proc_data_dict['ylabel'] = self.raw_data_dict['value_names'][0][ch_idx]
        self.proc_data_dict['yunit'] = self.raw_data_dict['value_units'][0][ch_idx]
        self.proc_data_dict['xvals_off'] = self.raw_data_dict['xvals'][0][::2]
        self.proc_data_dict['xvals_on'] = self.raw_data_dict['xvals'][0][1::2]
        self.proc_data_dict['yvals_off'] = yvals[::2]
        self.proc_data_dict['yvals_on'] = yvals[1::2]


    def prepare_fitting(self):
        self.fit_dicts = OrderedDict()

        self.fit_dicts['line_fit_off'] = {
            'model': lmfit.models.PolynomialModel(degree=1),
            'fit_xvals': {'x': self.proc_data_dict['xvals_off']},
            'fit_yvals': {'data': self.proc_data_dict['yvals_off']}}

        self.fit_dicts['line_fit_on'] = {
            'model': lmfit.models.PolynomialModel(degree=1),
            'fit_xvals': {'x': self.proc_data_dict['xvals_on']},
            'fit_yvals': {'data': self.proc_data_dict['yvals_on']}}


    def analyze_fit_results(self):
        fr_0 = self.fit_res['line_fit_off'].best_values
        fr_1 = self.fit_res['line_fit_on'].best_values
        ic = -(fr_0['c0'] - fr_1['c0'])/(fr_0['c1'] - fr_1['c1'])

        self.proc_data_dict['zero_phase_diff_intersect'] = ic


    def prepare_plots(self):
        self.plot_dicts['main'] = {
            'plotfn': self.plot_line,
            'xvals': self.proc_data_dict['xvals_off'],
            'xlabel': self.raw_data_dict['xlabel'][0],
            'xunit': self.raw_data_dict['xunit'][0][0],
            'yvals': self.proc_data_dict['yvals_off'],
            'ylabel': self.proc_data_dict['ylabel'],
            'yunit': self.proc_data_dict['yunit'],
            'setlabel': 'CZ off',
            'title': (self.raw_data_dict['timestamps'][0] + ' \n' +
                      self.raw_data_dict['measurementstring'][0]),
            'do_legend': True,
            'yrange': (0,1),
            'legend_pos': 'upper right'}

        self.plot_dicts['on'] = {
            'plotfn': self.plot_line,
            'ax_id': 'main',
            'xvals': self.proc_data_dict['xvals_on'],
            'xlabel': self.raw_data_dict['xlabel'][0],
            'xunit': self.raw_data_dict['xunit'][0][0],
            'yvals': self.proc_data_dict['yvals_on'],
            'ylabel': self.proc_data_dict['ylabel'],
            'yunit': self.proc_data_dict['yunit'],
            'setlabel': 'CZ on',
            'do_legend': True,
            'legend_pos': 'upper right'}

        if self.do_fitting:
            self.plot_dicts['line_fit_off'] = {
                'ax_id': 'main',
                'plotfn': self.plot_fit,
                'fit_res': self.fit_dicts['line_fit_off']['fit_res'],
                'plot_init': self.options_dict['plot_init'],
                'setlabel': 'Fit CZ off',
                'do_legend': True}
            self.plot_dicts['line_fit_on'] = {
                'ax_id': 'main',
                'plotfn': self.plot_fit,
                'fit_res': self.fit_dicts['line_fit_on']['fit_res'],
                'plot_init': self.options_dict['plot_init'],
                'setlabel': 'Fit CZ on',
                'do_legend': True}


            ic, ic_unit = SI_val_to_msg_str(
                self.proc_data_dict['zero_phase_diff_intersect'],
                 self.raw_data_dict['xunit'][0][0], return_type=float)
            self.plot_dicts['intercept_message'] = {
                'ax_id': 'main',
                'plotfn': self.plot_line,
                'xvals': [self.proc_data_dict['zero_phase_diff_intersect']],
                'yvals': [np.mean(self.proc_data_dict['xvals_on'])],
                'line_kws': {'alpha': 0},
                'setlabel': 'Intercept: {:.1f} {}'.format(ic, ic_unit),
                'do_legend': True}

    def get_zero_phase_diff_intersect(self):

        return self.proc_data_dict['zero_phase_diff_intersect']


class Oscillation_Analysis(ba.BaseDataAnalysis):
    """
    Very basic analysis to determine the phase of a single oscillation
    that has an assumed period of 360 degrees.
    """
    def __init__(self, t_start: str=None, t_stop: str=None,
                 data_file_path: str=None,
                 label: str='',
                 options_dict: dict=None, extract_only: bool=False,
                 do_fitting: bool=True, auto=True):
        super().__init__(t_start=t_start, t_stop=t_stop,
                         label=label,
                         data_file_path=data_file_path,
                         options_dict=options_dict,
                         extract_only=extract_only, do_fitting=do_fitting)
        self.single_timestamp = False

        self.params_dict = {'xlabel': 'sweep_name',
                            'xunit': 'sweep_unit',
                            'xvals': 'sweep_points',
                            'measurementstring': 'measurementstring',
                            'value_names': 'value_names',
                            'value_units': 'value_units',
                            'measured_values': 'measured_values'}

        self.numeric_params = []
        if auto:
            self.run_analysis()

    def process_data(self):
        self.proc_data_dict = OrderedDict()
        idx = 1

        self.proc_data_dict['yvals'] = list(self.raw_data_dict['measured_data'].values())[idx][0]
        self.proc_data_dict['ylabel'] = self.raw_data_dict['value_names'][0][idx]
        self.proc_data_dict['yunit'] = self.raw_data_dict['value_units'][0][idx]

    def prepare_fitting(self):
        self.fit_dicts = OrderedDict()
        cos_mod = fit_mods.CosModel
        guess_pars = fit_mods.Cos_guess(
            model=cos_mod, t=self.raw_data_dict['xvals'][0],
            data=self.proc_data_dict['yvals'], freq_guess=1/360)
        guess_pars['frequency'].value = 1/360
        guess_pars['frequency'].vary = False
        self.fit_dicts['cos_fit'] = {
            'fit_fn': fit_mods.CosFunc,
            'fit_xvals': {'t': self.raw_data_dict['xvals'][0]},
            'fit_yvals': {'data': self.proc_data_dict['yvals']},
            'guess_pars': guess_pars}

    def analyze_fit_results(self):
        fr = self.fit_res['cos_fit'].best_values
        self.proc_data_dict['phi'] =  np.rad2deg(fr['phase'])


    def prepare_plots(self):
        self.plot_dicts['main'] = {
            'plotfn': self.plot_line,
            'xvals': self.raw_data_dict['xvals'][0],
            'xlabel': self.raw_data_dict['xlabel'][0],
            'xunit': self.raw_data_dict['xunit'][0][0],
            'yvals': self.proc_data_dict['yvals'],
            'ylabel': self.proc_data_dict['ylabel'],
            'yunit': self.proc_data_dict['yunit'],
            'title': (self.raw_data_dict['timestamps'][0] + ' \n' +
                      self.raw_data_dict['measurementstring'][0]),
            'do_legend': True,
            # 'yrange': (0,1),
            'legend_pos': 'upper right'}

        if self.do_fitting:
            self.plot_dicts['cos_fit'] = {
                'ax_id': 'main',
                'plotfn': self.plot_fit,
                'fit_res': self.fit_dicts['cos_fit']['fit_res'],
                'plot_init': self.options_dict['plot_init'],
                'setlabel': 'Fit',
                'do_legend': True}


class Conditional_Oscillation_Analysis(ba.BaseDataAnalysis):
    """
    Analysis to extract quantities from a conditional oscillation.

    """
    def __init__(self, t_start: str=None, t_stop: str=None,
                 data_file_path: str=None,
                 label: str='',
                 options_dict: dict=None, extract_only: bool=False,
                 do_fitting: bool=True, auto=True):
        super().__init__(t_start=t_start, t_stop=t_stop,
                         label=label,
                         data_file_path=data_file_path,
                         options_dict=options_dict,
                         extract_only=extract_only, do_fitting=do_fitting)
        self.single_timestamp = False

        self.params_dict = {'xlabel': 'sweep_name',
                            'xunit': 'sweep_unit',
                            'xvals': 'sweep_points',
                            'measurementstring': 'measurementstring',
                            'value_names': 'value_names',
                            'value_units': 'value_units',
                            'measured_values': 'measured_values'}

        self.numeric_params = []
        if auto:
            self.run_analysis()

    def process_data(self):
        """
        selects the relevant acq channel based on "ch_idx_osc" and
        "ch_idx_spec" in the options dict and then splits the data for the
        off and on cases
        """
        self.proc_data_dict = OrderedDict()
        # The channel containing the data must be specified in the options dict
        ch_idx_spec = self.options_dict.get('ch_idx_spec', 0)
        ch_idx_osc = self.options_dict.get('ch_idx_osc', 1)
        normalize_to_cal_points = self.options_dict.get('normalize_to_cal_points', True)
        cal_points = [
                        [[-4, -3], [-2, -1]],
                        [[-4, -2], [-3, -1]],
                       ]


        i = 0
        for idx, type_str in zip([ch_idx_osc, ch_idx_spec], ['osc', 'spec']):
            yvals = list(self.raw_data_dict['measured_data'].values())[idx][0]
            self.proc_data_dict['ylabel_{}'.format(type_str)] = self.raw_data_dict['value_names'][0][idx]
            self.proc_data_dict['yunit'] = self.raw_data_dict['value_units'][0][idx]

            if normalize_to_cal_points:
                yvals = a_tools.rotate_and_normalize_data_1ch(yvals,
                    cal_zero_points=cal_points[i][0],
                    cal_one_points=cal_points[i][1])
                i +=1

                self.proc_data_dict['yvals_{}_off'.format(type_str)] = yvals[::2]
                self.proc_data_dict['yvals_{}_on'.format(type_str)] = yvals[1::2]
                self.proc_data_dict['xvals_off'] = self.raw_data_dict['xvals'][0][::2]
                self.proc_data_dict['xvals_on'] = self.raw_data_dict['xvals'][0][1::2]

            else:
                self.proc_data_dict['yvals_{}_off'.format(type_str)] = yvals[::2]
                self.proc_data_dict['yvals_{}_on'.format(type_str)] = yvals[1::2]


                self.proc_data_dict['xvals_off'] = self.raw_data_dict['xvals'][0][::2]
                self.proc_data_dict['xvals_on'] = self.raw_data_dict['xvals'][0][1::2]

    def prepare_fitting(self):
        self.fit_dicts = OrderedDict()
        cos_mod = fit_mods.CosModel
        guess_pars = fit_mods.Cos_guess(
            model=cos_mod, t=self.proc_data_dict['xvals_off'][:-2],
            data=self.proc_data_dict['yvals_osc_off'][:-2],
            freq_guess=1/360)
        guess_pars['frequency'].value = 1/360
        guess_pars['frequency'].vary = False
        self.fit_dicts['cos_fit_off'] = {
            'fit_fn': fit_mods.CosFunc,
            'fit_xvals': {'t': self.proc_data_dict['xvals_off'][:-2]},
            'fit_yvals': {'data': self.proc_data_dict['yvals_osc_off'][:-2]},
            'guess_pars': guess_pars}


        cos_mod = fit_mods.CosModel
        guess_pars = fit_mods.Cos_guess(
            model=cos_mod, t=self.proc_data_dict['xvals_on'][:-2],
            data=self.proc_data_dict['yvals_osc_on'][:-2],
            freq_guess=1/360)
        guess_pars['frequency'].value = 1/360
        guess_pars['frequency'].vary = False
        self.fit_dicts['cos_fit_on'] = {
            'fit_fn': fit_mods.CosFunc,
            'fit_xvals': {'t': self.proc_data_dict['xvals_on'][:-2]},
            'fit_yvals': {'data': self.proc_data_dict['yvals_osc_on'][:-2]},
            'guess_pars': guess_pars}

    def analyze_fit_results(self):
        fr_0 = self.fit_res['cos_fit_off'].params
        fr_1 = self.fit_res['cos_fit_on'].params

        phi0 = np.rad2deg(fr_0['phase'].value)
        phi1 = np.rad2deg(fr_1['phase'].value)

        phi0_stderr = np.rad2deg(fr_0['phase'].stderr)
        phi1_stderr = np.rad2deg(fr_1['phase'].stderr)

        self.proc_data_dict['phi_0'] = phi0, phi0_stderr
        self.proc_data_dict['phi_1'] = phi1, phi1_stderr
        phi_cond_stderr = (phi0_stderr**2+phi1_stderr**2)**.5
        self.proc_data_dict['phi_cond'] = (phi1 -phi0), phi_cond_stderr


        osc_amp = np.mean([fr_0['amplitude'], fr_1['amplitude']])
        osc_amp_stderr = np.sqrt(fr_0['amplitude'].stderr**2 +
                                 fr_1['amplitude']**2)/2

        self.proc_data_dict['osc_amp_0'] = (fr_0['amplitude'].value,
                                            fr_0['amplitude'].stderr)
        self.proc_data_dict['osc_amp_1'] = (fr_1['amplitude'].value,
                                            fr_1['amplitude'].stderr)

        self.proc_data_dict['osc_offs_0'] = (fr_0['offset'].value,
                                            fr_0['offset'].stderr)
        self.proc_data_dict['osc_offs_1'] = (fr_1['offset'].value,
                                            fr_1['offset'].stderr)


        offs_stderr = (fr_0['offset'].stderr**2+fr_1['offset'].stderr**2)**.5
        self.proc_data_dict['offs_diff'] = (
            fr_1['offset'].value - fr_0['offset'].value, offs_stderr)

        # self.proc_data_dict['osc_amp'] = (osc_amp, osc_amp_stderr)
        self.proc_data_dict['missing_fraction'] = (
            np.mean(self.proc_data_dict['yvals_spec_on'][:-2]) -
            np.mean(self.proc_data_dict['yvals_spec_off'][:-2]))


    def prepare_plots(self):
        self._prepare_main_oscillation_figure()
        self._prepare_spectator_qubit_figure()

    def _prepare_main_oscillation_figure(self):
        self.plot_dicts['main'] = {
            'plotfn': self.plot_line,
            'xvals': self.proc_data_dict['xvals_off'],
            'xlabel': self.raw_data_dict['xlabel'][0],
            'xunit': self.raw_data_dict['xunit'][0][0],
            'yvals': self.proc_data_dict['yvals_osc_off'],
            'ylabel': self.proc_data_dict['ylabel_osc'],
            'yunit': self.proc_data_dict['yunit'],
            'setlabel': 'CZ off',
            'title': (self.raw_data_dict['timestamps'][0] + ' \n' +
                      self.raw_data_dict['measurementstring'][0]),
            'do_legend': True,
            # 'yrange': (0,1),
            'legend_pos': 'upper right'}

        self.plot_dicts['on'] = {
            'plotfn': self.plot_line,
            'ax_id': 'main',
            'xvals': self.proc_data_dict['xvals_on'],
            'xlabel': self.raw_data_dict['xlabel'][0],
            'xunit': self.raw_data_dict['xunit'][0][0],
            'yvals': self.proc_data_dict['yvals_osc_on'],
            'ylabel': self.proc_data_dict['ylabel_osc'],
            'yunit': self.proc_data_dict['yunit'],
            'setlabel': 'CZ on',
            'do_legend': True,
            'legend_pos': 'upper right'}

        if self.do_fitting:
            self.plot_dicts['cos_fit_off'] = {
                'ax_id': 'main',
                'plotfn': self.plot_fit,
                'fit_res': self.fit_dicts['cos_fit_off']['fit_res'],
                'plot_init': self.options_dict['plot_init'],
                'setlabel': 'Fit CZ off',
                'do_legend': True}
            self.plot_dicts['cos_fit_on'] = {
                'ax_id': 'main',
                'plotfn': self.plot_fit,
                'fit_res': self.fit_dicts['cos_fit_on']['fit_res'],
                'plot_init': self.options_dict['plot_init'],
                'setlabel': 'Fit CZ on',
                'do_legend': True}

            # offset as a guide for the eye
            y = self.fit_res['cos_fit_off'].params['offset'].value
            self.plot_dicts['cos_off_offset'] ={
                'plotfn': self.plot_matplot_ax_method,
                'ax_id':'main',
                'func': 'axhline',
                'plot_kws': {
                    'y': y, 'color': 'C0', 'linestyle': 'dotted'}
                    }

            phase_message = (
                'Phase diff.: {:.1f} $\pm$ {:.1f} deg\n'
                'Phase off: {:.1f} $\pm$ {:.1f}deg\n'
                'Phase on: {:.1f} $\pm$ {:.1f}deg\n'
                'Osc. amp. off: {:.4f} $\pm$ {:.4f}\n'
                'Osc. amp. on: {:.4f} $\pm$ {:.4f}\n'
                'Offs. diff.: {:.4f} $\pm$ {:.4f}\n'
                'Osc. offs. off: {:.4f} $\pm$ {:.4f}\n'
                'Osc. offs. on: {:.4f} $\pm$ {:.4f}'.format(
                    self.proc_data_dict['phi_cond'][0],
                    self.proc_data_dict['phi_cond'][1],
                    self.proc_data_dict['phi_0'][0],
                    self.proc_data_dict['phi_0'][1],
                    self.proc_data_dict['phi_1'][0],
                    self.proc_data_dict['phi_1'][1],
                    self.proc_data_dict['osc_amp_0'][0],
                    self.proc_data_dict['osc_amp_0'][1],
                    self.proc_data_dict['osc_amp_1'][0],
                    self.proc_data_dict['osc_amp_1'][1],
                    self.proc_data_dict['offs_diff'][0],
                    self.proc_data_dict['offs_diff'][1],
                    self.proc_data_dict['osc_offs_0'][0],
                    self.proc_data_dict['osc_offs_0'][1],
                    self.proc_data_dict['osc_offs_1'][0],
                    self.proc_data_dict['osc_offs_1'][1]))
            self.plot_dicts['phase_message'] = {
                'ax_id': 'main',
                'ypos': 0.9,
                'xpos': 1.45,
                'plotfn': self.plot_text,
                'box_props': 'fancy',
                'line_kws': {'alpha': 0},
                'text_string': phase_message}

    def _prepare_spectator_qubit_figure(self):

        self.plot_dicts['spectator_qubit'] = {
            'plotfn': self.plot_line,
            'xvals': self.proc_data_dict['xvals_off'],
            'xlabel': self.raw_data_dict['xlabel'][0],
            'xunit': self.raw_data_dict['xunit'][0][0],
            'yvals': self.proc_data_dict['yvals_spec_off'],
            'ylabel': self.proc_data_dict['ylabel_spec'],
            'yunit': self.proc_data_dict['yunit'],
            'setlabel': 'CZ off',
            'title': (self.raw_data_dict['timestamps'][0] + ' \n' +
                      self.raw_data_dict['measurementstring'][0]),
            'do_legend': True,
            # 'yrange': (0,1),
            'legend_pos': 'upper right'}

        self.plot_dicts['spec_on'] = {
            'plotfn': self.plot_line,
            'ax_id': 'spectator_qubit',
            'xvals': self.proc_data_dict['xvals_on'],
            'xlabel': self.raw_data_dict['xlabel'][0],
            'xunit': self.raw_data_dict['xunit'][0][0],
            'yvals': self.proc_data_dict['yvals_spec_on'],
            'ylabel': self.proc_data_dict['ylabel_spec'],
            'yunit': self.proc_data_dict['yunit'],
            'setlabel': 'CZ on',
            'do_legend': True,
            'legend_pos': 'upper right'}

        if self.do_fitting:
            leak_msg = (
                'Missing fraction: {:.2f} % '.format(
                    self.proc_data_dict['missing_fraction']*100))
            self.plot_dicts['leak_msg'] = {
                'ax_id': 'spectator_qubit',
                'ypos': 0.7,
                'plotfn': self.plot_text,
                'box_props': 'fancy',
                'line_kws': {'alpha': 0},
                'text_string': leak_msg}
            # offset as a guide for the eye
            y = self.fit_res['cos_fit_on'].params['offset'].value
            self.plot_dicts['cos_on_offset'] ={
                'plotfn': self.plot_matplot_ax_method,
                'ax_id':'main',
                'func': 'axhline',
                'plot_kws': {
                    'y': y, 'color': 'C1', 'linestyle': 'dotted'}
                    }


class StateTomographyAnalysis(ba.BaseDataAnalysis):
    """
    Analyses the results of the state tomography experiment and calculates
    the corresponding quantum state.

    Possible options that can be passed in the options_dict parameter:
        cal_points: A data structure specifying the indices of the calibration
                    points. See the AveragedTimedomainAnalysis for format.
                    The calibration points need to be in the same order as the
                    used basis for the result.
        data_type: 'averaged' or 'singleshot'. For singleshot data each
                   measurement outcome is saved and arbitrary order correlations
                   between the states can be calculated.
        meas_operators: (optional) A list of qutip operators or numpy 2d arrays.
                        This overrides the measurement operators otherwise
                        found from the calibration points.
        covar_matrix: (optional) The covariance matrix of the measurement
                      operators as a 2d numpy array. Overrides the one found
                      from the calibration points.
        use_covariance_matrix (bool): Flag to define whether to use the
            covariance matrix
        basis_rots_str: A list of standard PycQED pulse names that were
                             applied to qubits before measurement
        basis_rots: As an alternative to single_qubit_pulses, the basis
                    rotations applied to the system as qutip operators or numpy
                    matrices can be given.
        mle: True/False, whether to do maximum likelihood fit. If False, only
             least squares fit will be done, which could give negative
             eigenvalues for the density matrix.
        imle: True/False, whether to do iterative maximum likelihood fit. If
             True, it takes preference over maximum likelihood method. Otherwise
             least squares fit will be done, then 'mle' option will be checked.
        pauli_raw: True/False, extracts Pauli expected values from a measurement
             without assignment correction based on calibration data. If True,
             takes preference over other methods except pauli_corr.
        pauli_values: True/False, extracts Pauli expected values from a
             measurement with assignment correction based on calibration data.
             If True, takes preference over other methods.
        iterations (optional): maximum number of iterations allowed in imle.
             Tomographies with more qubits require more iterations to converge.
        tolerance (optional): minimum change across iterations allowed in imle.
             The iteration will stop if it goes under this value. Tomographies
             with more qubits require smaller tolerance to converge.
        rho_target (optional): A qutip density matrix that the result will be
                               compared to when calculating fidelity.
    """
    def __init__(self, *args, **kwargs):
        auto = kwargs.pop('auto', True)
        super().__init__(*args, **kwargs)
        kwargs['auto'] = auto
        self.single_timestamp = True
        self.params_dict = {'exp_metadata': 'exp_metadata'}
        self.numeric_params = []
        self.data_type = self.options_dict['data_type']
        if self.data_type == 'averaged':
            self.base_analysis = AveragedTimedomainAnalysis(*args, **kwargs)
        elif self.data_type == 'singleshot':
            self.base_analysis = roa.MultiQubit_SingleShot_Analysis(
                *args, **kwargs)
        else:
            raise KeyError("Invalid tomography data mode: '" + self.data_type +
                           "'. Valid modes are 'averaged' and 'singleshot'.")
        if kwargs.get('auto', True):
            self.run_analysis()

    def process_data(self):
        tomography_qubits = self.options_dict.get('tomography_qubits', None)
        data, Fs, Omega = self.base_analysis.measurement_operators_and_results(
                              tomography_qubits)
        if 'data_filter' in self.options_dict:
            data = self.options_dict['data_filter'](data.T).T

        data = data.T
        for i, v in enumerate(data):
            data[i] = v / v.sum()
        data = data.T

        Fs = self.options_dict.get('meas_operators', Fs)
        Fs = [qtp.Qobj(F) for F in Fs]
        d = Fs[0].shape[0]
        self.proc_data_dict['d'] = d
        Omega = self.options_dict.get('covar_matrix', Omega)
        if Omega is None:
            Omega = np.diag(np.ones(len(Fs)))
        elif len(Omega.shape) == 1:
            Omega = np.diag(Omega)

        metadata = self.raw_data_dict.get('exp_metadata',
                                          self.options_dict.get(
                                              'exp_metadata', {}))
        if metadata is None:
            metadata = {}
        self.raw_data_dict['exp_metadata'] = metadata
        basis_rots_str = metadata.get('basis_rots_str', None)
        basis_rots_str = self.options_dict.get('basis_rots_str', basis_rots_str)
        if basis_rots_str is not None:
            nr_qubits = int(np.round(np.log2(d)))
            pulse_list = list(itertools.product(basis_rots_str,
                                                repeat=nr_qubits))
            rotations = tomo.standard_qubit_pulses_to_rotations(pulse_list)
        else:
            rotations = metadata.get('basis_rots', None)
            rotations = self.options_dict.get('basis_rots', rotations)
            if rotations is None:
                raise KeyError("Either 'basis_rots_str' or 'basis_rots' "
                               "parameter must be passed in the options "
                               "dictionary or in the experimental metadata.")
        rotations = [qtp.Qobj(U) for U in rotations]

        all_Fs = tomo.rotated_measurement_operators(rotations, Fs)
        all_Fs = list(itertools.chain(*np.array(all_Fs, dtype=np.object).T))
        all_mus = np.array(list(itertools.chain(*data.T)))
        all_Omegas = sp.linalg.block_diag(*[Omega] * len(data[0]))


        self.proc_data_dict['meas_operators'] = all_Fs
        self.proc_data_dict['covar_matrix'] = all_Omegas
        self.proc_data_dict['meas_results'] = all_mus

        if self.options_dict.get('pauli_values', False):
            rho_pauli = tomo.pauli_values_tomography(all_mus,Fs,basis_rots_str)
            self.proc_data_dict['rho_raw'] = rho_pauli
            self.proc_data_dict['rho'] = rho_pauli
        elif self.options_dict.get('pauli_raw', False):
            pauli_raw = self.generate_raw_pauli_set()
            rho_raw = tomo.pauli_set_to_density_matrix(pauli_raw)
            self.proc_data_dict['rho_raw'] = rho_raw
            self.proc_data_dict['rho'] = rho_raw
        elif self.options_dict.get('imle', False):
            it = metadata.get('iterations', None)
            it = self.options_dict.get('iterations', it)
            tol = metadata.get('tolerance', None)
            tol = self.options_dict.get('tolerance', tol)
            rho_imle = tomo.imle_tomography(
                all_mus, all_Fs, it, tol)
            self.proc_data_dict['rho_imle'] = rho_imle
            self.proc_data_dict['rho'] = rho_imle
        else:
            rho_ls = tomo.least_squares_tomography(
                all_mus, all_Fs,
                all_Omegas if self.get_param_value('use_covariance_matrix', False)
                else None )
            self.proc_data_dict['rho_ls'] = rho_ls
            self.proc_data_dict['rho'] = rho_ls
            if self.options_dict.get('mle', False):
                rho_mle = tomo.mle_tomography(
                    all_mus, all_Fs,
                    all_Omegas if self.get_param_value('use_covariance_matrix', False) else None,
                    rho_guess=rho_ls)
                self.proc_data_dict['rho_mle'] = rho_mle
                self.proc_data_dict['rho'] = rho_mle

        rho = self.proc_data_dict['rho']
        self.proc_data_dict['purity'] = (rho * rho).tr().real

        rho_target = metadata.get('rho_target', None)
        rho_target = self.options_dict.get('rho_target', rho_target)
        if rho_target is not None:
            self.proc_data_dict['fidelity'] = tomo.fidelity(rho, rho_target)
        if d == 4:
            self.proc_data_dict['concurrence'] = tomo.concurrence(rho)
        else:
            self.proc_data_dict['concurrence'] = 0

    def prepare_plots(self):
        self.prepare_density_matrix_plot()
        d = self.proc_data_dict['d']
        if 2 ** (d.bit_length() - 1) == d:
            # dimension is power of two, plot expectation values of pauli
            # operators
            self.prepare_pauli_basis_plot()

    def prepare_density_matrix_plot(self):
        self.tight_fig = self.options_dict.get('tight_fig', False)
        rho_target = self.raw_data_dict['exp_metadata'].get('rho_target', None)
        rho_target = self.options_dict.get('rho_target', rho_target)
        d = self.proc_data_dict['d']
        xtick_labels = self.options_dict.get('rho_ticklabels', None)
        ytick_labels = self.options_dict.get('rho_ticklabels', None)
        if 2 ** (d.bit_length() - 1) == d:
            nr_qubits = d.bit_length() - 1
            fmt_string = '{{:0{}b}}'.format(nr_qubits)
            labels = [fmt_string.format(i) for i in range(2 ** nr_qubits)]
            if xtick_labels is None:
                xtick_labels = ['$|' + lbl + r'\rangle$' for lbl in labels]
            if ytick_labels is None:
                ytick_labels = [r'$\langle' + lbl + '|$' for lbl in labels]
        color = (0.5 * np.angle(self.proc_data_dict['rho'].full()) / np.pi) % 1.
        cmap = self.options_dict.get('rho_colormap', self.default_phase_cmap())
        if self.options_dict.get('pauli_raw', False):
            title = 'Density matrix reconstructed from the Pauli (raw) set\n'
        elif self.options_dict.get('pauli_values', False):
            title = 'Density matrix reconstructed from the Pauli set\n'
        elif self.options_dict.get('mle', False):
            title = 'Maximum likelihood fit of the density matrix\n'
        elif self.options_dict.get('it_mle', False):
            title = 'Iterative maximum likelihood fit of the density matrix\n'
        else:
            title = 'Least squares fit of the density matrix\n'
        empty_artist = mpl.patches.Rectangle((0, 0), 0, 0, visible=False)
        legend_entries = [(empty_artist,
                           r'Purity, $Tr(\rho^2) = {:.1f}\%$'.format(
                               100 * self.proc_data_dict['purity']))]
        if rho_target is not None:
            legend_entries += [
                (empty_artist, r'Fidelity, $F = {:.1f}\%$'.format(
                    100 * self.proc_data_dict['fidelity']))]
        if d == 4:
            legend_entries += [
                (empty_artist, r'Concurrence, $C = {:.2f}$'.format(
                    self.proc_data_dict['concurrence']))]
        meas_string = self.base_analysis.\
            raw_data_dict['measurementstring']
        if isinstance(meas_string, list):
            if len(meas_string) > 1:
                meas_string = meas_string[0] + ' to ' + meas_string[-1]
            else:
                meas_string = meas_string[0]
        self.plot_dicts['density_matrix'] = {
            'plotfn': self.plot_bar3D,
            '3d': True,
            '3d_azim': -35,
            '3d_elev': 35,
            'xvals': np.arange(d),
            'yvals': np.arange(d),
            'zvals': np.abs(self.proc_data_dict['rho'].full()),
            'zrange': (0, 1),
            'color': color,
            'colormap': cmap,
            'bar_widthx': 0.5,
            'bar_widthy': 0.5,
            'xtick_loc': np.arange(d),
            'xtick_labels': xtick_labels,
            'ytick_loc': np.arange(d),
            'ytick_labels': ytick_labels,
            'ctick_loc': np.linspace(0, 1, 5),
            'ctick_labels': ['$0$', r'$\frac{1}{2}\pi$', r'$\pi$',
                             r'$\frac{3}{2}\pi$', r'$2\pi$'],
            'clabel': 'Phase (rad)',
            'title': (title + self.raw_data_dict['timestamp'] + ' ' +
                      meas_string),
            'do_legend': True,
            'legend_entries': legend_entries,
            'legend_kws': dict(loc='upper left', bbox_to_anchor=(0, 0.94))
        }

        if rho_target is not None:
            rho_target = qtp.Qobj(rho_target)
            if rho_target.type == 'ket':
                rho_target = rho_target * rho_target.dag()
            elif rho_target.type == 'bra':
                rho_target = rho_target.dag() * rho_target
            self.plot_dicts['density_matrix_target'] = {
                'plotfn': self.plot_bar3D,
                '3d': True,
                '3d_azim': -35,
                '3d_elev': 35,
                'xvals': np.arange(d),
                'yvals': np.arange(d),
                'zvals': np.abs(rho_target.full()),
                'zrange': (0, 1),
                'color': (0.5 * np.angle(rho_target.full()) / np.pi) % 1.,
                'colormap': cmap,
                'bar_widthx': 0.5,
                'bar_widthy': 0.5,
                'xtick_loc': np.arange(d),
                'xtick_labels': xtick_labels,
                'ytick_loc': np.arange(d),
                'ytick_labels': ytick_labels,
                'ctick_loc': np.linspace(0, 1, 5),
                'ctick_labels': ['$0$', r'$\frac{1}{2}\pi$', r'$\pi$',
                                 r'$\frac{3}{2}\pi$', r'$2\pi$'],
                'clabel': 'Phase (rad)',
                'title': ('Target density matrix\n' +
                          self.raw_data_dict['timestamp'] + ' ' +
                          meas_string),
                'bar_kws': dict(zorder=1),
            }

    def generate_raw_pauli_set(self):
        nr_qubits = self.proc_data_dict['d'].bit_length() - 1
        pauli_raw_values = []
        for op in tomo.generate_pauli_set(nr_qubits)[1]:
            nr_terms = 0
            sum_terms = 0.
            for meas_op, meas_res in zip(self.proc_data_dict['meas_operators'],
                                         self.proc_data_dict['meas_results']):
                trace = (meas_op*op).tr().real
                clss = int(trace*2)
                if clss < 0:
                    sum_terms -= meas_res
                    nr_terms += 1
                elif clss > 0:
                    sum_terms += meas_res
                    nr_terms += 1
            pauli_raw_values.append(2**nr_qubits*sum_terms/nr_terms)
        return pauli_raw_values

    def generate_corr_pauli_set(self,Fs,rotations):
        nr_qubits = self.proc_data_dict['d'].bit_length() - 1

        Fs_corr = []
        assign_corr = []
        for i,F in enumerate(Fs):
            new_op = np.zeros(2**nr_qubits)
            new_op[i] = 1
            Fs_corr.append(qtp.Qobj(np.diag(new_op)))
            assign_corr.append(np.diag(F.full()))
        pauli_Fs = tomo.rotated_measurement_operators(rotations, Fs_corr)
        pauli_Fs = list(itertools.chain(*np.array(pauli_Fs, dtype=np.object).T))

        mus = self.proc_data_dict['meas_results']
        pauli_mus = np.reshape(mus,[-1,2**nr_qubits])
        for i,raw_mus in enumerate(pauli_mus):
            pauli_mus[i] = np.matmul(np.linalg.inv(assign_corr),np.array(raw_mus))
        pauli_mus = pauli_mus.flatten()

        pauli_values = []
        for op in tomo.generate_pauli_set(nr_qubits)[1]:
            nr_terms = 0
            sum_terms = 0.
            for meas_op, meas_res in zip(pauli_Fs,pauli_mus):
                trace = (meas_op*op).tr().real
                clss = int(trace*2)
                if clss < 0:
                    sum_terms -= meas_res
                    nr_terms += 1
                elif clss > 0:
                    sum_terms += meas_res
                    nr_terms += 1
            pauli_values.append(2**nr_qubits*sum_terms/nr_terms)

        return pauli_values

    def prepare_pauli_basis_plot(self):
        yexp = tomo.density_matrix_to_pauli_basis(self.proc_data_dict['rho'])
        nr_qubits = self.proc_data_dict['d'].bit_length() - 1
        labels = list(itertools.product(*[['I', 'X', 'Y', 'Z']]*nr_qubits))
        labels = [''.join(label_list) for label_list in labels]
        if nr_qubits == 1:
            order = [1, 2, 3]
        elif nr_qubits == 2:
            order = [1, 2, 3, 4, 8, 12, 5, 6, 7, 9, 10, 11, 13, 14, 15]
        elif nr_qubits == 3:
            order = [1, 2, 3, 4, 8, 12, 16, 32, 48] + \
                    [5, 6, 7, 9, 10, 11, 13, 14, 15] + \
                    [17, 18, 19, 33, 34, 35, 49, 50, 51] + \
                    [20, 24, 28, 36, 40, 44, 52, 56, 60] + \
                    [21, 22, 23, 25, 26, 27, 29, 30, 31] + \
                    [37, 38, 39, 41, 42, 43, 45, 46, 47] + \
                    [53, 54, 55, 57, 58, 59, 61, 62, 63]
        else:
            order = np.arange(4**nr_qubits)[1:]
        if self.options_dict.get('pauli_raw', False):
            fit_type = 'raw counts'
        elif self.options_dict.get('pauli_values', False):
            fit_type = 'corrected counts'
        elif self.options_dict.get('mle', False):
            fit_type = 'maximum likelihood estimation'
        elif self.options_dict.get('imle', False):
            fit_type = 'iterative maximum likelihood estimation'
        else:
            fit_type = 'least squares fit'
        meas_string = self.base_analysis. \
            raw_data_dict['measurementstring']
        if np.ndim(meas_string) > 0:
            if len(meas_string) > 1:
                meas_string = meas_string[0] + ' to ' + meas_string[-1]
            else:
                meas_string = meas_string[0]
        self.plot_dicts['pauli_basis'] = {
            'plotfn': self.plot_bar,
            'xcenters': np.arange(len(order)),
            'xwidth': 0.4,
            'xrange': (-1, len(order)),
            'yvals': np.array(yexp)[order],
            'xlabel': r'Pauli operator, $\hat{O}$',
            'ylabel': r'Expectation value, $\mathrm{Tr}(\hat{O} \hat{\rho})$',
            'title': 'Pauli operators, ' + fit_type + '\n' +
                      self.raw_data_dict['timestamp'] + ' ' + meas_string,
            'yrange': (-1.1, 1.1),
            'xtick_loc': np.arange(4**nr_qubits - 1),
            'xtick_rotation': 90,
            'xtick_labels': np.array(labels)[order],
            'bar_kws': dict(zorder=10),
            'setlabel': 'Fit to experiment',
            'do_legend': True
        }
        if nr_qubits > 2:
            self.plot_dicts['pauli_basis']['plotsize'] = (10, 5)

        rho_target = self.raw_data_dict['exp_metadata'].get('rho_target', None)
        rho_target = self.options_dict.get('rho_target', rho_target)
        if rho_target is not None:
            rho_target = qtp.Qobj(rho_target)
            ytar = tomo.density_matrix_to_pauli_basis(rho_target)
            self.plot_dicts['pauli_basis_target'] = {
                'plotfn': self.plot_bar,
                'ax_id': 'pauli_basis',
                'xcenters': np.arange(len(order)),
                'xwidth': 0.8,
                'yvals': np.array(ytar)[order],
                'xtick_loc': np.arange(len(order)),
                'xtick_labels': np.array(labels)[order],
                'bar_kws': dict(color='0.8', zorder=0),
                'setlabel': 'Target values',
                'do_legend': True
            }

        purity_str = r'Purity, $Tr(\rho^2) = {:.1f}\%$'.format(
            100 * self.proc_data_dict['purity'])
        if rho_target is not None:
            fidelity_str = '\n' + r'Fidelity, $F = {:.1f}\%$'.format(
                100 * self.proc_data_dict['fidelity'])
        else:
            fidelity_str = ''
        if self.proc_data_dict['d'] == 4:
            concurrence_str = '\n' + r'Concurrence, $C = {:.1f}\%$'.format(
                100 * self.proc_data_dict['concurrence'])
        else:
            concurrence_str = ''
        self.plot_dicts['pauli_info_labels'] = {
            'ax_id': 'pauli_basis',
            'plotfn': self.plot_line,
            'xvals': [0],
            'yvals': [0],
            'line_kws': {'alpha': 0},
            'setlabel': purity_str + fidelity_str,
            'do_legend': True
        }

    def default_phase_cmap(self):
        cols = np.array(((41, 39, 231), (61, 130, 163), (208, 170, 39),
                         (209, 126, 4), (181, 28, 20), (238, 76, 152),
                         (251, 130, 242), (162, 112, 251))) / 255
        n = len(cols)
        cdict = {
            'red': [[i/n, cols[i%n][0], cols[i%n][0]] for i in range(n+1)],
            'green': [[i/n, cols[i%n][1], cols[i%n][1]] for i in range(n+1)],
            'blue': [[i/n, cols[i%n][2], cols[i%n][2]] for i in range(n+1)],
        }

        return mpl.colors.LinearSegmentedColormap('DMDefault', cdict)


class ReadoutROPhotonsAnalysis(Single_Qubit_TimeDomainAnalysis):
    """
    Analyses the photon number in the RO based on the
    readout_photons_in_resonator function

    function specific options for options dict:
    f_qubit
    chi
    artif_detuning
    print_fit_results
    """

    def __init__(self, t_start: str=None, t_stop: str=None,
                 label: str='', data_file_path: str=None,
                 close_figs: bool=False, options_dict: dict=None,
                 extract_only: bool=False, do_fitting: bool=False,
                 auto: bool=True):
        super().__init__(t_start=t_start, t_stop=t_stop,
                         data_file_path=data_file_path,
                         options_dict=options_dict,
                         close_figs=close_figs, label=label,
                         extract_only=extract_only, do_fitting=do_fitting)
        if self.options_dict.get('TwoD', None) is None:
            self.options_dict['TwoD'] = True
        self.label = label
        self.params_dict = {
            'measurementstring': 'measurementstring',
            'sweep_points': 'sweep_points',
            'sweep_points_2D': 'sweep_points_2D',
            'value_names': 'value_names',
            'value_units': 'value_units',
            'measured_values': 'measured_values'}

        self.numeric_params = self.options_dict.get('numeric_params',
                                                   OrderedDict())

        self.kappa = self.options_dict.get('kappa_effective', None)
        self.chi = self.options_dict.get('chi', None)
        self.T2 = self.options_dict.get('T2echo', None)
        self.artif_detuning = self.options_dict.get('artif_detuning', 0)

        if (self.kappa is None) or (self.chi is None) or (self.T2 is None):
            raise ValueError('kappa_effective, chi and T2echo must be passed to '
                             'the options_dict.')

        if auto:
            self.run_analysis()

    def process_data(self):
        self.proc_data_dict = OrderedDict()
        self.proc_data_dict['qubit_state'] = [[],[]]
        self.proc_data_dict['delay_to_relax'] = self.raw_data_dict[
                                                    'sweep_points_2D'][0]
        self.proc_data_dict['ramsey_times'] = []

        for i,x in enumerate(np.transpose(self.raw_data_dict[
                        'measured_data']['raw w0 _measure'][0])):
            self.proc_data_dict['qubit_state'][0].append([])
            self.proc_data_dict['qubit_state'][1].append([])

            for j,y in enumerate(np.transpose(self.raw_data_dict[
                    'measured_data']['raw w0 _measure'][0])[i]):

                if j%2 == 0:
                    self.proc_data_dict['qubit_state'][0][i].append(y)

                else:
                    self.proc_data_dict['qubit_state'][1][i].append(y)
        for i,x in enumerate( self.raw_data_dict['sweep_points'][0]):
            if i % 2 == 0:
                self.proc_data_dict['ramsey_times'].append(x)

    #I STILL NEED to pass Chi
    def prepare_fitting(self):
        self.proc_data_dict['photon_number'] = [[],[]]
        self.proc_data_dict['fit_results'] = []
        self.proc_data_dict['ramsey_fit_results'] = [[],[]]


        for i,tau in enumerate(self.proc_data_dict['delay_to_relax']):

            self.proc_data_dict['ramsey_fit_results'][0].append(self.fit_Ramsey(
                            self.proc_data_dict['ramsey_times'][:-4],
                            self.proc_data_dict['qubit_state'][0][i][:-4]/
                            max(self.proc_data_dict['qubit_state'][0][i][:-4]),
                            state=0,
                            kw=self.options_dict))

            self.proc_data_dict['ramsey_fit_results'][1].append(self.fit_Ramsey(
                            self.proc_data_dict['ramsey_times'][:-4],
                            self.proc_data_dict['qubit_state'][1][i][:-4]/
                            max(self.proc_data_dict['qubit_state'][1][i][:-4]),
                            state=1,
                            kw=self.options_dict))

            n01 = self.proc_data_dict['ramsey_fit_results'
                                         ][0][i][0].params['n0'].value
            n02 = self.proc_data_dict['ramsey_fit_results'
                                         ][1][i][0].params['n0'].value

            self.proc_data_dict['photon_number'][0].append(n01)
            self.proc_data_dict['photon_number'][1].append(n02)


    def run_fitting(self):
        print_fit_results = self.params_dict.pop('print_fit_results',False)

        exp_dec_mod = lmfit.Model(fit_mods.ExpDecayFunc)
        exp_dec_mod.set_param_hint('n',
                                   value=1,
                                   vary=False)
        exp_dec_mod.set_param_hint('offset',
                                   value=0,
                                   min=0,
                                   vary=True)
        exp_dec_mod.set_param_hint('tau',
                                   value=self.proc_data_dict[
                                                'delay_to_relax'][-1],
                                   min=1e-11,
                                   vary=True)
        exp_dec_mod.set_param_hint('amplitude',
                                   value=1,
                                   min=0,
                                   vary=True)
        params = exp_dec_mod.make_params()
        self.fit_res = OrderedDict()
        self.fit_res['ground_state'] = exp_dec_mod.fit(
                                data=self.proc_data_dict['photon_number'][0],
                                params=params,
                                t=self.proc_data_dict['delay_to_relax'])
        self.fit_res['excited_state'] = exp_dec_mod.fit(
                                data=self.proc_data_dict['photon_number'][1],
                                params=params,
                                t=self.proc_data_dict['delay_to_relax'])
        if print_fit_results:
            print(self.fit_res['ground_state'].fit_report())
            print(self.fit_res['excited_state'].fit_report())

    def fit_Ramsey(self, x, y, state, **kw):

        x = np.array(x)

        y = np.array(y)

        exp_dec_p_mod = lmfit.Model(fit_mods.ExpDecayPmod)
        comb_exp_dec_mod = lmfit.Model(fit_mods.CombinedOszExpDecayFunc)

        average = np.mean(y)

        ft_of_data = np.fft.fft(y)
        index_of_fourier_maximum = np.argmax(np.abs(
            ft_of_data[1:len(ft_of_data) // 2])) + 1
        max_ramsey_delay = x[-1] - x[0]

        fft_axis_scaling = 1 / max_ramsey_delay
        freq_est = fft_axis_scaling * index_of_fourier_maximum

        n_est = (freq_est-self.artif_detuning)/(2 * self.chi)


        exp_dec_p_mod.set_param_hint('T2echo',
                                   value=self.T2,
                                   vary=False)
        exp_dec_p_mod.set_param_hint('offset',
                                   value=average,
                                   min=0,
                                   vary=True)
        exp_dec_p_mod.set_param_hint('delta',
                                   value=self.artif_detuning,
                                   vary=False)
        exp_dec_p_mod.set_param_hint('amplitude',
                                   value=1,
                                   min=0,
                                   vary=True)
        exp_dec_p_mod.set_param_hint('kappa',
                                   value=self.kappa[state],
                                   vary=False)
        exp_dec_p_mod.set_param_hint('chi',
                                   value=self.chi,
                                   vary=False)
        exp_dec_p_mod.set_param_hint('n0',
                                      value=n_est,
                                      min=0,
                                      vary=True)
        exp_dec_p_mod.set_param_hint('phase',
                                       value=0,
                                       vary=True)


        comb_exp_dec_mod.set_param_hint('tau',
                                     value=self.T2,
                                     vary=True)
        comb_exp_dec_mod.set_param_hint('offset',
                                        value=average,
                                        min=0,
                                        vary=True)
        comb_exp_dec_mod.set_param_hint('oscillation_offset',
                                        value=average,
                                        min=0,
                                        vary=True)
        comb_exp_dec_mod.set_param_hint('amplitude',
                                     value=1,
                                     min=0,
                                     vary=True)
        comb_exp_dec_mod.set_param_hint('tau_gauss',
                                     value=self.kappa[state],
                                     vary=True)
        comb_exp_dec_mod.set_param_hint('n0',
                                     value=n_est,
                                     min=0,
                                     vary=True)
        comb_exp_dec_mod.set_param_hint('phase',
                                     value=0,
                                     vary=True)
        comb_exp_dec_mod.set_param_hint('delta',
                                     value=self.artif_detuning,
                                     vary=False)
        comb_exp_dec_mod.set_param_hint('chi',
                                     value=self.chi,
                                     vary=False)

        if (np.average(y[:4]) >
                np.average(y[4:8])):
            phase_estimate = 0
        else:
            phase_estimate = np.pi
        exp_dec_p_mod.set_param_hint('phase',
                                     value=phase_estimate, vary=True)
        comb_exp_dec_mod.set_param_hint('phase',
                                     value=phase_estimate, vary=True)

        amplitude_guess = 0.5
        if np.all(np.logical_and(y >= 0, y <= 1)):
            exp_dec_p_mod.set_param_hint('amplitude',
                                         value=amplitude_guess,
                                         min=0.00,
                                         max=4.0,
                                         vary=True)
            comb_exp_dec_mod.set_param_hint('amplitude',
                                         value=amplitude_guess,
                                         min=0.00,
                                         max=4.0,
                                         vary=True)

        else:
            print('data is not normalized, varying amplitude')
            exp_dec_p_mod.set_param_hint('amplitude',
                                         value=max(y),
                                         min=0.00,
                                         max=4.0,
                                         vary=True)
            comb_exp_dec_mod.set_param_hint('amplitude',
                                        value=max(y),
                                        min=0.00,
                                        max=4.0,
                                        vary=True)

        fit_res_1 = exp_dec_p_mod.fit(data=y,
                                    t=x,
                                    params= exp_dec_p_mod.make_params())

        fit_res_2 = comb_exp_dec_mod.fit(data=y,
                                         t=x,
                                         params= comb_exp_dec_mod.make_params())


        if fit_res_1.chisqr > .35:
            log.warning('Fit did not converge, varying phase')
            fit_res_lst = []

            for phase_estimate in np.linspace(0, 2*np.pi, 10):

                for i, del_amp in enumerate(np.linspace(
                        -max(y)/10, max(y)/10, 10)):
                    exp_dec_p_mod.set_param_hint('phase',
                                                 value=phase_estimate,
                                                 vary=False)
                    exp_dec_p_mod.set_param_hint('amplitude',
                                                 value=max(y)+ del_amp)

                    fit_res_lst += [exp_dec_p_mod.fit(
                        data=y,
                        t=x,
                        params= exp_dec_p_mod.make_params())]

            chisqr_lst = [fit_res_1.chisqr for fit_res_1 in fit_res_lst]
            fit_res_1 = fit_res_lst[np.argmin(chisqr_lst)]

        if fit_res_2.chisqr > .35:
            log.warning('Fit did not converge, varying phase')
            fit_res_lst = []

            for phase_estimate in np.linspace(0, 2*np.pi, 10):

                for i, del_amp in enumerate(np.linspace(
                        -max(y)/10, max(y)/10, 10)):
                    comb_exp_dec_mod.set_param_hint('phase',
                                                 value=phase_estimate,
                                                 vary=False)
                    comb_exp_dec_mod.set_param_hint('amplitude',
                                                 value=max(y)+ del_amp)

                    fit_res_lst += [comb_exp_dec_mod.fit(
                        data=y,
                        t=x,
                        params= comb_exp_dec_mod.make_params())]

            chisqr_lst = [fit_res_2.chisqr for fit_res_2 in fit_res_lst]
            fit_res_2 = fit_res_lst[np.argmin(chisqr_lst)]

        if fit_res_1.chisqr < fit_res_2.chisqr:
            self.proc_data_dict['params'] = exp_dec_p_mod.make_params()
            return [fit_res_1,fit_res_1,fit_res_2]
        else:
            self.proc_data_dict['params'] = comb_exp_dec_mod.make_params()
            return [fit_res_2,fit_res_1,fit_res_2]


    def prepare_plots(self):
            self.prepare_2D_sweep_plot()
            self.prepare_photon_number_plot()
            self.prepare_ramsey_plots()

    def prepare_2D_sweep_plot(self):
        self.plot_dicts['off_full_data_'+self.label] = {
            'title': 'Raw data |g>',
            'plotfn': self.plot_colorxy,
            'xvals': self.proc_data_dict['ramsey_times'],
            'xlabel': 'Ramsey delays',
            'xunit': 's',
            'yvals': self.proc_data_dict['delay_to_relax'],
            'ylabel': 'Delay after first RO-pulse',
            'yunit': 's',
            'zvals': np.array(self.proc_data_dict['qubit_state'][0]) }

        self.plot_dicts['on_full_data_'+self.label] = {
            'title': 'Raw data |e>',
            'plotfn': self.plot_colorxy,
            'xvals': self.proc_data_dict['ramsey_times'],
            'xlabel': 'Ramsey delays',
            'xunit': 's',
            'yvals': self.proc_data_dict['delay_to_relax'],
            'ylabel': 'Delay after first RO-pulse',
            'yunit': 's',
            'zvals': np.array(self.proc_data_dict['qubit_state'][1])  }



    def prepare_ramsey_plots(self):
        x_fit = np.linspace(self.proc_data_dict['ramsey_times'][0],
                            max(self.proc_data_dict['ramsey_times']),101)
        for i in range(len(self.proc_data_dict['ramsey_fit_results'][0])):

            self.plot_dicts['off_'+str(i)] = {
                'title': 'Ramsey w t_delay = '+\
                         str(self.proc_data_dict['delay_to_relax'][i])+ \
                         ' s, in |g> state',
                'ax_id':'ramsey_off_'+str(i),
                'plotfn': self.plot_line,
                'xvals': self.proc_data_dict['ramsey_times'],
                'xlabel': 'Ramsey delays',
                'xunit': 's',
                'yvals': np.array(self.proc_data_dict['qubit_state'][0][i]/
                             max(self.proc_data_dict['qubit_state'][0][i][:-4])),
                'ylabel': 'Measured qubit state',
                'yunit': '',
                'marker': 'o',
                'setlabel': '|g> data_'+str(i),
                'do_legend': True }

            self.plot_dicts['off_fit_'+str(i)] = {
                'title': 'Ramsey w t_delay = '+ \
                         str(self.proc_data_dict['delay_to_relax'][i])+ \
                         ' s, in |g> state',
                'ax_id':'ramsey_off_'+str(i),
                'plotfn': self.plot_line,
                'xvals': x_fit,
                'yvals':  self.proc_data_dict['ramsey_fit_results'][0][i][1].eval(
                    self.proc_data_dict['ramsey_fit_results'][0][i][1].params,
                    t=x_fit),
                'linestyle': '-',
                'marker': '',
                'setlabel': '|g> fit_model'+str(i),
                'do_legend': True  }

            self.plot_dicts['off_fit_2_'+str(i)] = {
                'title': 'Ramsey w t_delay = '+ \
                         str(self.proc_data_dict['delay_to_relax'][i])+ \
                         ' s, in |g> state',
                'ax_id':'ramsey_off_'+str(i),
                'plotfn': self.plot_line,
                'xvals': x_fit,
                'yvals':  self.proc_data_dict['ramsey_fit_results'][0][i][2].eval(
                    self.proc_data_dict['ramsey_fit_results'][0][i][2].params,
                    t=x_fit),
                'linestyle': '-',
                'marker': '',
                'setlabel': '|g> fit_simpel_model'+str(i),
                'do_legend': True  }

            self.plot_dicts['hidden_g_'+str(i)] = {
                'ax_id':'ramsey_off_'+str(i),
                'plotfn': self.plot_line,
                'xvals': [0],
                'yvals': [0],
                'color': 'w',
                'setlabel': 'Residual photon count = '
                             ''+str(self.proc_data_dict['photon_number'][0][i]),
                'do_legend': True }


            self.plot_dicts['on_'+str(i)] = {
                'title': 'Ramsey w t_delay = '+ \
                         str(self.proc_data_dict['delay_to_relax'][i])+ \
                         ' s, in |e> state',
                'ax_id':'ramsey_on_'+str(i),
                'plotfn': self.plot_line,
                'xvals': self.proc_data_dict['ramsey_times'],
                'xlabel': 'Ramsey delays',
                'xunit': 's',
                'yvals':  np.array(self.proc_data_dict['qubit_state'][1][i]/
                             max(self.proc_data_dict['qubit_state'][1][i][:-4])),
                'ylabel': 'Measured qubit state',
                'yunit': '',
                'marker': 'o',
                'setlabel': '|e> data_'+str(i),
                'do_legend': True }

            self.plot_dicts['on_fit_'+str(i)] = {
                'title': 'Ramsey w t_delay = '+ \
                         str(self.proc_data_dict['delay_to_relax'][i])+ \
                         ' s, in |e> state',
                'ax_id':'ramsey_on_'+str(i),
                'plotfn': self.plot_line,
                'xvals': x_fit,
                'yvals':  self.proc_data_dict['ramsey_fit_results'][1][i][1].eval(
                    self.proc_data_dict['ramsey_fit_results'][1][i][1].params,
                    t=x_fit),
                'linestyle': '-',
                'marker': '',
                'setlabel': '|e> fit_model'+str(i),
                'do_legend': True }

            self.plot_dicts['on_fit_2_'+str(i)] = {
                'title': 'Ramsey w t_delay = '+ \
                         str(self.proc_data_dict['delay_to_relax'][i])+ \
                         ' s, in |e> state',
                'ax_id':'ramsey_on_'+str(i),
                'plotfn': self.plot_line,
                'xvals': x_fit,
                'yvals':  self.proc_data_dict['ramsey_fit_results'][1][i][2].eval(
                    self.proc_data_dict['ramsey_fit_results'][1][i][2].params,
                    t=x_fit),
                'linestyle': '-',
                'marker': '',
                'setlabel': '|e> fit_simpel_model'+str(i),
                'do_legend': True }

            self.plot_dicts['hidden_e_'+str(i)] = {
                'ax_id':'ramsey_on_'+str(i),
                'plotfn': self.plot_line,
                'xvals': [0],
                'yvals': [0],
                'color': 'w',
                'setlabel': 'Residual photon count = '
                            ''+str(self.proc_data_dict['photon_number'][1][i]),
                'do_legend': True }


    def prepare_photon_number_plot(self):


        ylabel = 'Average photon number'
        yunit = ''

        x_fit = np.linspace(min(self.proc_data_dict['delay_to_relax']),
                            max(self.proc_data_dict['delay_to_relax']),101)
        minmax_data = [min(min(self.proc_data_dict['photon_number'][0]),
                           min(self.proc_data_dict['photon_number'][1])),
                       max(max(self.proc_data_dict['photon_number'][0]),
                           max(self.proc_data_dict['photon_number'][1]))]
        minmax_data[0] -= minmax_data[0]/5
        minmax_data[1] += minmax_data[1]/5

        self.proc_data_dict['photon_number'][1],

        self.fit_res['excited_state'].eval(
            self.fit_res['excited_state'].params,
            t=x_fit)
        self.plot_dicts['Photon number count'] = {
            'plotfn': self.plot_line,
            'xlabel': 'Delay after first RO-pulse',
            'ax_id': 'Photon number count ',
            'xunit': 's',
            'xvals': self.proc_data_dict['delay_to_relax'],
            'yvals': self.proc_data_dict['photon_number'][0],
            'ylabel': ylabel,
            'yunit': yunit,
            'yrange': minmax_data,
            'title': 'Residual photon number',
            'color': 'b',
            'linestyle': '',
            'marker': 'o',
            'setlabel': '|g> data',
            'func': 'semilogy',
            'do_legend': True}

        self.plot_dicts['main2'] = {
            'plotfn': self.plot_line,
            'xunit': 's',
            'xvals': x_fit,
            'yvals': self.fit_res['ground_state'].eval(
                self.fit_res['ground_state'].params,
                t=x_fit),
            'yrange': minmax_data,
            'ax_id': 'Photon number count ',
            'color': 'b',
            'linestyle': '-',
            'marker': '',
            'setlabel': '|g> fit',
            'func': 'semilogy',
            'do_legend': True}

        self.plot_dicts['main3'] = {
            'plotfn': self.plot_line,
            'xunit': 's',
            'xvals': self.proc_data_dict['delay_to_relax'],
            'yvals': self.proc_data_dict['photon_number'][1],
            'yrange': minmax_data,
            'ax_id': 'Photon number count ',
            'color': 'r',
            'linestyle': '',
            'marker': 'o',
            'setlabel': '|e> data',
            'func': 'semilogy',
            'do_legend': True}

        self.plot_dicts['main4'] = {
            'plotfn': self.plot_line,
            'xunit': 's',
            'ax_id': 'Photon number count ',
            'xvals': x_fit,
            'yvals': self.fit_res['excited_state'].eval(
                self.fit_res['excited_state'].params,
                t=x_fit),
            'yrange': minmax_data,
            'ylabel': ylabel,
            'color': 'r',
            'linestyle': '-',
            'marker': '',
            'setlabel': '|e> fit',
            'func': 'semilogy',
            'do_legend': True}

        self.plot_dicts['hidden_1'] = {
            'ax_id': 'Photon number count ',
            'plotfn': self.plot_line,
            'yrange': minmax_data,
            'xvals': [0],
            'yvals': [0],
            'color': 'w',
            'setlabel': 'tau_g = '
                        ''+str("%.3f" %
                        (self.fit_res['ground_state'].params['tau'].value*1e9))+''
                        ' ns',
            'do_legend': True }


        self.plot_dicts['hidden_2'] = {
            'ax_id': 'Photon number count ',
            'plotfn': self.plot_line,
            'yrange': minmax_data,
            'xvals': [0],
            'yvals': [0],
            'color': 'w',
            'setlabel': 'tau_e = '
                        ''+str("%.3f" %
                        (self.fit_res['excited_state'].params['tau'].value*1e9))+''
                        ' ns',
            'do_legend': True}


class RODynamicPhaseAnalysis(MultiQubit_TimeDomain_Analysis):

    def __init__(self, qb_names: list=None,  t_start: str=None, t_stop: str=None,
                 data_file_path: str=None, single_timestamp: bool=False,
                 options_dict: dict=None, extract_only: bool=False,
                 do_fitting: bool=True, auto=True):

        super().__init__(qb_names=qb_names, t_start=t_start, t_stop=t_stop,
                         data_file_path=data_file_path,
                         options_dict=options_dict,
                         extract_only=extract_only,
                         do_fitting=do_fitting,
                         auto=False)

        if auto:
            self.run_analysis()

    def process_data(self):

        super().process_data()

        if 'qbp_name' in self.metadata:
            self.pulsed_qbname = self.metadata['qbp_name']
        else:
            self.pulsed_qbname = self.options_dict.get('pulsed_qbname')
        self.measured_qubits = [qbn for qbn in self.channel_map if
                                qbn != self.pulsed_qbname]

    def prepare_fitting(self):
        self.fit_dicts = OrderedDict()
        for qbn in self.measured_qubits:
            ro_dict = self.proc_data_dict['projected_data_dict'][qbn]
            sweep_points = self.proc_data_dict['sweep_points_dict'][qbn][
                'msmt_sweep_points']
            for ro_suff, data in ro_dict.items():
                cos_mod = lmfit.Model(fit_mods.CosFunc)
                if self.num_cal_points != 0:
                    data = data[:-self.num_cal_points]
                guess_pars = fit_mods.Cos_guess(
                    model=cos_mod,
                    t=sweep_points,
                    data=data)
                guess_pars['amplitude'].vary = True
                guess_pars['offset'].vary = True
                guess_pars['frequency'].vary = True
                guess_pars['phase'].vary = True

                key = 'cos_fit_{}{}'.format(qbn, ro_suff)
                self.fit_dicts[key] = {
                    'fit_fn': fit_mods.CosFunc,
                    'fit_xvals': {'t': sweep_points},
                    'fit_yvals': {'data': data},
                    'guess_pars': guess_pars}

    def analyze_fit_results(self):

        self.dynamic_phases = OrderedDict()
        for meas_qbn in self.measured_qubits:
            self.dynamic_phases[meas_qbn] = \
                (self.fit_dicts['cos_fit_{}_measure'.format(meas_qbn)][
                    'fit_res'].best_values['phase'] -
                 self.fit_dicts['cos_fit_{}_ref_measure'.format(meas_qbn)][
                    'fit_res'].best_values['phase'])*180/np.pi

    def prepare_plots(self):

        super().prepare_plots()

        if self.do_fitting:
            for meas_qbn in self.measured_qubits:
                sweep_points_dict = self.proc_data_dict['sweep_points_dict'][
                    meas_qbn]
                if self.num_cal_points != 0:
                    yvals = [self.proc_data_dict['projected_data_dict'][meas_qbn][
                                 '_ref_measure'][:-self.num_cal_points],
                             self.proc_data_dict['projected_data_dict'][meas_qbn][
                                 '_measure'][:-self.num_cal_points]]
                    sweep_points = sweep_points_dict['msmt_sweep_points']

                    # plot cal points
                    for i, cal_pts_idxs in enumerate(
                            self.cal_states_dict.values()):
                        key = list(self.cal_states_dict)[i] + meas_qbn
                        self.plot_dicts[key] = {
                            'fig_id': 'dyn_phase_plot_' + meas_qbn,
                            'plotfn': self.plot_line,
                            'xvals': np.mean([
                                sweep_points_dict['cal_points_sweep_points'][
                                    cal_pts_idxs],
                                sweep_points_dict['cal_points_sweep_points'][
                                    cal_pts_idxs]],
                                axis=0),
                            'yvals': np.mean([
                                self.proc_data_dict['projected_data_dict'][meas_qbn][
                                    '_ref_measure'][cal_pts_idxs],
                                self.proc_data_dict['projected_data_dict'][meas_qbn][
                                    '_measure'][cal_pts_idxs]],
                                             axis=0),
                            'setlabel': list(self.cal_states_dict)[i],
                            'do_legend': True,
                            'legend_bbox_to_anchor': (1, 0.5),
                            'legend_pos': 'center left',
                            'linestyle': 'none',
                            'line_kws': {'color': self.get_cal_state_color(
                                list(self.cal_states_dict)[i])}}

                else:
                    yvals = [self.proc_data_dict['projected_data_dict'][meas_qbn][
                                 '_ref_measure'],
                             self.proc_data_dict['projected_data_dict'][meas_qbn][
                                 '_measure']]
                    sweep_points = sweep_points_dict['sweep_points']

                self.plot_dicts['dyn_phase_plot_' + meas_qbn] = {
                    'plotfn': self.plot_line,
                    'xvals': [sweep_points, sweep_points],
                    'xlabel': self.raw_data_dict['xlabel'][0],
                    'xunit': self.raw_data_dict['xunit'][0][0],
                    'yvals': yvals,
                    'ylabel': 'Excited state population',
                    'yunit': '',
                    'setlabel': ['with measurement', 'no measurement'],
                    'title': (self.raw_data_dict['timestamps'][0] + ' ' +
                              self.raw_data_dict['measurementstring'][0]),
                    'linestyle': 'none',
                    'do_legend': True,
                    'legend_bbox_to_anchor': (1, 0.5),
                    'legend_pos': 'center left'}

                self.plot_dicts['cos_fit_' + meas_qbn + '_ref_measure'] = {
                    'fig_id': 'dyn_phase_plot_' + meas_qbn,
                    'plotfn': self.plot_fit,
                    'fit_res': self.fit_dicts['cos_fit_{}_ref_measure'.format(
                                    meas_qbn)]['fit_res'],
                    'setlabel': 'cos fit',
                    'do_legend': True,
                    'legend_bbox_to_anchor': (1, 0.5),
                    'legend_pos': 'center left'}

                self.plot_dicts['cos_fit_' + meas_qbn + '_measure'] = {
                    'fig_id': 'dyn_phase_plot_' + meas_qbn,
                    'plotfn': self.plot_fit,
                    'fit_res': self.fit_dicts['cos_fit_{}_measure'.format(
                                    meas_qbn)]['fit_res'],
                    'setlabel': 'cos fit',
                    'do_legend': True,
                    'legend_bbox_to_anchor': (1, 0.5),
                    'legend_pos': 'center left'}

                textstr = 'Dynamic phase = {:.2f}'.format(
                    self.dynamic_phases[meas_qbn]) + r'$^{\circ}$'
                self.plot_dicts['text_msg_' + meas_qbn] = {
                    'fig_id': 'dyn_phase_plot_' + meas_qbn,
                    'ypos': -0.175,
                    'xpos': 0.5,
                    'horizontalalignment': 'center',
                    'verticalalignment': 'top',
                    'plotfn': self.plot_text,
                    'text_string': textstr}


class FluxAmplitudeSweepAnalysis(MultiQubit_TimeDomain_Analysis):
    def __init__(self, qb_names, *args, **kwargs):
        self.mask_freq = kwargs.pop('mask_freq', None)
        self.mask_amp = kwargs.pop('mask_amp', None)

        super().__init__(qb_names, *args, **kwargs)

    def extract_data(self):
        super().extract_data()
        # Set some default values specific to FluxPulseScopeAnalysis if the
        # respective options have not been set by the user or in the metadata.
        # (We do not do this in the init since we have to wait until
        # metadata has been extracted.)
        if self.get_param_value('rotation_type', default_value=None) is None:
            self.options_dict['rotation_type'] = 'global_PCA'
        if self.get_param_value('TwoD', default_value=None) is None:
            self.options_dict['TwoD'] = True

    def process_data(self):
        super().process_data()

        pdd = self.proc_data_dict
        nr_sp = {qb: len(pdd['sweep_points_dict'][qb]['sweep_points'])
                 for qb in self.qb_names}
        nr_sp2d = {qb: len(list(pdd['sweep_points_2D_dict'][qb].values())[0])
                           for qb in self.qb_names}
        nr_cp = self.num_cal_points

        # make matrix out of vector
        data_reshaped = {qb: np.reshape(deepcopy(
            pdd['data_to_fit'][qb]).T.flatten(), (nr_sp[qb], nr_sp2d[qb]))
                         for qb in self.qb_names}
        pdd['data_reshaped'] = data_reshaped

        # remove calibration points from data to fit
        data_no_cp = {qb: np.array([pdd['data_reshaped'][qb][i, :]
                                    for i in range(nr_sp[qb]-nr_cp)])
            for qb in self.qb_names}

        # apply mask
        for qb in self.qb_names:
            if self.mask_freq is None:
                self.mask_freq = [True]*nr_sp2d[qb] # by default, no point is masked
            if self.mask_amp is None:
                self.mask_amp = [True]*(nr_sp[qb]-nr_cp)

        pdd['freqs_masked'] = {}
        pdd['amps_masked'] = {}
        pdd['data_masked'] = {}
        for qb in self.qb_names:
            sp_param = [k for k in self.mospm[qb] if 'freq' in k][0]
            pdd['freqs_masked'][qb] = \
                pdd['sweep_points_2D_dict'][qb][sp_param][self.mask_freq]
            pdd['amps_masked'][qb] = \
                pdd['sweep_points_dict'][qb]['sweep_points'][
                :-self.num_cal_points][self.mask_amp]
            data_masked = data_no_cp[qb][self.mask_amp,:]
            pdd['data_masked'][qb] = data_masked[:, self.mask_freq]

    def prepare_fitting(self):
        pdd = self.proc_data_dict
        self.fit_dicts = OrderedDict()

        # Gaussian fit of amplitude slices
        gauss_mod = fit_mods.GaussianModel_v2()
        for qb in self.qb_names:
            for i in range(len(pdd['amps_masked'][qb])):
                data = pdd['data_masked'][qb][i,:]
                self.fit_dicts[f'gauss_fit_{qb}_{i}'] = {
                    'model': gauss_mod,
                    'fit_xvals': {'x': pdd['freqs_masked'][qb]},
                    'fit_yvals': {'data': data}
                    }

    def analyze_fit_results(self):
        pdd = self.proc_data_dict

        pdd['gauss_center'] = {}
        pdd['gauss_center_err'] = {}
        pdd['filtered_center'] = {}
        pdd['filtered_amps'] = {}

        for qb in self.qb_names:
            pdd['gauss_center'][qb] = np.array([
                self.fit_res[f'gauss_fit_{qb}_{i}'].best_values['center']
                for i in range(len(pdd['amps_masked'][qb]))])
            pdd['gauss_center_err'][qb] = np.array([
                self.fit_res[f'gauss_fit_{qb}_{i}'].params['center'].stderr
                for i in range(len(pdd['amps_masked'][qb]))])

            # filter out points with stderr > 1e6 Hz
            pdd['filtered_center'][qb] = np.array([])
            pdd['filtered_amps'][qb] = np.array([])
            for i, stderr in enumerate(pdd['gauss_center_err'][qb]):
                try:
                    if stderr < 1e6:
                        pdd['filtered_center'][qb] = \
                            np.append(pdd['filtered_center'][qb],
                                  pdd['gauss_center'][qb][i])
                        pdd['filtered_amps'][qb] = \
                            np.append(pdd['filtered_amps'][qb],
                            pdd['sweep_points_dict'][qb]\
                            ['sweep_points'][:-self.num_cal_points][i])
                except:
                    continue

            # if gaussian fitting does not work (i.e. all points were filtered
            # out above) use max value of data to get an estimate of freq
            if len(pdd['filtered_amps'][qb]) == 0:
                for qb in self.qb_names:
                    freqs = np.array([])
                    for i in range(pdd['data_masked'][qb].shape[0]):
                        freqs = np.append(freqs, pdd['freqs_masked'][qb]\
                            [np.argmax(pdd['data_masked'][qb][i,:])])
                    pdd['filtered_center'][qb] = freqs
                    pdd['filtered_amps'][qb] = pdd['amps_masked'][qb]

            # fit the freqs to the qubit model
            self.fit_func = self.get_param_value('fit_func', fit_mods.Qubit_dac_to_freq)

            if self.fit_func == fit_mods.Qubit_dac_to_freq_precise:
                fit_guess_func = fit_mods.Qubit_dac_arch_guess_precise
            else:
                fit_guess_func = fit_mods.Qubit_dac_arch_guess
            freq_mod = lmfit.Model(self.fit_func)
            fixed_params = \
                self.get_param_value("fixed_params_for_fit", {}).get(qb, None)
            if fixed_params is None:
                fixed_params = dict(E_c=0)
            freq_mod.guess = fit_guess_func.__get__(
                freq_mod, freq_mod.__class__)

            self.fit_dicts[f'freq_fit_{qb}'] = {
                'model': freq_mod,
                'fit_xvals': {'dac_voltage': pdd['filtered_amps'][qb]},
                'fit_yvals': {'data': pdd['filtered_center'][qb]},
                "guessfn_pars": {"fixed_params": fixed_params}}

            self.run_fitting()

    def prepare_plots(self):
        pdd = self.proc_data_dict
        rdd = self.raw_data_dict

        for qb in self.qb_names:
            sp_param = [k for k in self.mospm[qb] if 'freq' in k][0]
            self.plot_dicts[f'data_2d_{qb}'] = {
                'title': rdd['measurementstring'] +
                            '\n' + rdd['timestamp'],
                'ax_id': f'data_2d_{qb}',
                'plotfn': self.plot_colorxy,
                'xvals': pdd['sweep_points_dict'][qb]['sweep_points'],
                'yvals': pdd['sweep_points_2D_dict'][qb][sp_param],
                'zvals': np.transpose(pdd['data_reshaped'][qb]),
                'xlabel': r'Flux pulse amplitude',
                'xunit': 'V',
                'ylabel': r'Qubit drive frequency',
                'yunit': 'Hz',
                'zlabel': 'Excited state population',
            }

            if self.do_fitting:
                if self.options_dict.get('scatter', True):
                    label = f'freq_scatter_{qb}_scatter'
                    self.plot_dicts[label] = {
                        'title': rdd['measurementstring'] +
                        '\n' + rdd['timestamp'],
                        'ax_id': f'data_2d_{qb}',
                        'plotfn': self.plot_line,
                        'linestyle': '',
                        'marker': 'o',
                        'xvals': pdd['filtered_amps'][qb],
                        'yvals': pdd['filtered_center'][qb],
                        'xlabel': r'Flux pulse amplitude',
                        'xunit': 'V',
                        'ylabel': r'Qubit drive frequency',
                        'yunit': 'Hz',
                        'color': 'white',
                    }

                amps = pdd['sweep_points_dict'][qb]['sweep_points'][
                                     :-self.num_cal_points]

                label = f'freq_scatter_{qb}'
                self.plot_dicts[label] = {
                    'title': rdd['measurementstring'] +
                             '\n' + rdd['timestamp'],
                    'ax_id': f'data_2d_{qb}',
                    'plotfn': self.plot_line,
                    'linestyle': '-',
                    'marker': '',
                    'xvals': amps,
                    'yvals': self.fit_func(amps,
                            **self.fit_res[f'freq_fit_{qb}'].best_values),
                    'color': 'red',
                }


class T1FrequencySweepAnalysis(MultiQubit_TimeDomain_Analysis):
    def process_data(self):
        super().process_data()

        pdd = self.proc_data_dict
        nr_cp = self.num_cal_points
        self.lengths = OrderedDict()
        self.amps = OrderedDict()
        self.freqs = OrderedDict()
        for qbn in self.qb_names:
            len_key = [pn for pn in self.mospm[qbn] if 'length' in pn]
            if len(len_key) == 0:
                raise KeyError('Couldn"t find sweep points corresponding to '
                               'flux pulse length.')
            self.lengths[qbn] = self.sp.get_sweep_params_property(
                'values', 0, len_key[0])

            amp_key = [pn for pn in self.mospm[qbn] if 'amp' in pn]
            if len(len_key) == 0:
                raise KeyError('Couldn"t find sweep points corresponding to '
                               'flux pulse amplitude.')
            self.amps[qbn] = self.sp.get_sweep_params_property(
                'values', 1, amp_key[0])

            freq_key = [pn for pn in self.mospm[qbn] if 'freq' in pn]
            if len(freq_key) == 0:
                self.freqs[qbn] = None
            else:
                self.freqs[qbn] =self.sp.get_sweep_params_property(
                    'values', 1, freq_key[0])

        nr_amps = len(self.amps[self.qb_names[0]])
        nr_lengths = len(self.lengths[self.qb_names[0]])

        # make matrix out of vector
        data_reshaped_no_cp = {qb: np.reshape(deepcopy(
                pdd['data_to_fit'][qb][
                :, :pdd['data_to_fit'][qb].shape[1]-nr_cp]).flatten(),
                (nr_amps, nr_lengths)) for qb in self.qb_names}

        pdd['data_reshaped_no_cp'] = data_reshaped_no_cp

        pdd['mask'] = {qb: np.ones(nr_amps, dtype=np.bool)
                           for qb in self.qb_names}

    def prepare_fitting(self):
        pdd = self.proc_data_dict

        self.fit_dicts = OrderedDict()
        exp_mod = fit_mods.ExponentialModel()
        for qb in self.qb_names:
            for i, data in enumerate(pdd['data_reshaped_no_cp'][qb]):
                self.fit_dicts[f'exp_fit_{qb}_amp_{i}'] = {
                    'model': exp_mod,
                    'fit_xvals': {'x': self.lengths[qb]},
                    'fit_yvals': {'data': data}}

    def analyze_fit_results(self):
        pdd = self.proc_data_dict

        pdd['T1'] = {}
        pdd['T1_err'] = {}

        for qb in self.qb_names:
            pdd['T1'][qb] = np.array([
                abs(self.fit_res[f'exp_fit_{qb}_amp_{i}'].best_values['decay'])
                for i in range(len(self.amps[qb]))])

            pdd['T1_err'][qb] = np.array([
                self.fit_res[f'exp_fit_{qb}_amp_{i}'].params['decay'].stderr
                for i in range(len(self.amps[qb]))])

            for i in range(len(self.amps[qb])):
                try:
                    if pdd['T1_err'][qb][i] >= 10 * pdd['T1'][qb][i]:
                        pdd['mask'][qb][i] = False
                except TypeError:
                    pdd['mask'][qb][i] = False

    def prepare_plots(self):
        pdd = self.proc_data_dict
        rdd = self.raw_data_dict

        for qb in self.qb_names:
            for p, param_values in enumerate([self.amps, self.freqs]):
                if param_values is None:
                    continue
                suffix = '_amp' if p == 0 else '_freq'
                mask = pdd['mask'][qb]
                xlabel = r'Flux pulse amplitude' if p == 0 else \
                    r'Derived qubit frequency'

                if self.do_fitting:
                    # Plot T1 vs flux pulse amplitude
                    label = f'T1_fit_{qb}{suffix}'
                    self.plot_dicts[label] = {
                        'title': rdd['measurementstring'] + '\n' + rdd['timestamp'],
                        'plotfn': self.plot_line,
                        'linestyle': '-',
                        'xvals': param_values[qb][mask],
                        'yvals': pdd['T1'][qb][mask],
                        'yerr': pdd['T1_err'][qb][mask],
                        'xlabel': xlabel,
                        'xunit': 'V' if p == 0 else 'Hz',
                        'ylabel': r'T1',
                        'yunit': 's',
                        'color': 'blue',
                    }

                # Plot rotated integrated average in dependece of flux pulse
                # amplitude and length
                label = f'T1_color_plot_{qb}{suffix}'
                self.plot_dicts[label] = {
                    'title': rdd['measurementstring'] + '\n' + rdd['timestamp'],
                    'plotfn': self.plot_colorxy,
                    'linestyle': '-',
                    'xvals': param_values[qb][mask],
                    'yvals': self.lengths[qb],
                    'zvals': np.transpose(pdd['data_reshaped_no_cp'][qb][mask]),
                    'xlabel': xlabel,
                    'xunit': 'V' if p == 0 else 'Hz',
                    'ylabel': r'Flux pulse length',
                    'yunit': 's',
                    'zlabel': r'Excited state population'
                }

                # Plot population loss for the first flux pulse length as a
                # function of flux pulse amplitude
                label = f'Pop_loss_{qb}{suffix}'
                self.plot_dicts[label] = {
                    'title': rdd['measurementstring'] + '\n' + rdd['timestamp'],
                    'plotfn': self.plot_line,
                    'linestyle': '-',
                    'xvals': param_values[qb][mask],
                    'yvals': 1 - pdd['data_reshaped_no_cp'][qb][:, 0][mask],
                    'xlabel': xlabel,
                    'xunit': 'V' if p == 0 else 'Hz',
                    'ylabel': r'Pop. loss @ {:.0f} ns'.format(
                        self.lengths[qb][0]/1e-9
                    ),
                    'yunit': '',
                }

            # Plot all fits in single figure
            if self.options_dict.get('all_fits', False) and self.do_fitting:
                colormap = self.options_dict.get('colormap', mpl.cm.plasma)
                for i in range(len(self.amps[qb])):
                    color = colormap(i/(len(self.amps[qb])-1))
                    label = f'exp_fit_{qb}_amp_{i}'
                    fitid = param_values[qb][i]
                    self.plot_dicts[label] = {
                        'title': rdd['measurementstring'] + '\n' + rdd['timestamp'],
                        'fig_id': f'T1_fits_{qb}',
                        'xlabel': r'Flux pulse length',
                        'xunit': 's',
                        'ylabel': r'Excited state population',
                        'plotfn': self.plot_fit,
                        'fit_res': self.fit_res[label],
                        'plot_init': self.options_dict.get('plot_init', False),
                        'color': color,
                        'setlabel': f'freq={fitid:.4f}' if p == 1
                                            else f'amp={fitid:.4f}',
                        'do_legend': False,
                        'legend_bbox_to_anchor': (1, 1),
                        'legend_pos': 'upper left',
                        }

                    label = f'freq_scatter_{qb}_{i}'
                    self.plot_dicts[label] = {
                        'fig_id': f'T1_fits_{qb}',
                        'plotfn': self.plot_line,
                        'xvals': self.lengths[qb],
                        'linestyle': '',
                        'yvals': pdd['data_reshaped_no_cp'][qb][i, :],
                        'color': color,
                        'setlabel': f'freq={fitid:.4f}' if p == 1
                                            else f'amp={fitid:.4f}',
                    }


class T2FrequencySweepAnalysis(MultiQubit_TimeDomain_Analysis):
    def process_data(self):
        super().process_data()

        pdd = self.proc_data_dict
        nr_cp = self.num_cal_points
        nr_amps = len(self.metadata['amplitudes'])
        nr_lengths = len(self.metadata['flux_lengths'])
        nr_phases = len(self.metadata['phases'])

        # make matrix out of vector
        data_reshaped_no_cp = {qb: np.reshape(
            deepcopy(pdd['data_to_fit'][qb][
                     :, :pdd['data_to_fit'][qb].shape[1]-nr_cp]).flatten(),
            (nr_amps, nr_lengths, nr_phases)) for qb in self.qb_names}

        pdd['data_reshaped_no_cp'] = data_reshaped_no_cp
        if self.metadata['use_cal_points']:
            pdd['cal_point_data'] = {qb: deepcopy(
                pdd['data_to_fit'][qb][
                len(pdd['data_to_fit'][qb])-nr_cp:]) for qb in self.qb_names}

        pdd['mask'] = {qb: np.ones(nr_amps, dtype=np.bool)
                           for qb in self.qb_names}

    def prepare_fitting(self):
        pdd = self.proc_data_dict
        self.fit_dicts = OrderedDict()
        nr_amps = len(self.metadata['amplitudes'])

        for qb in self.qb_names:
            for i in range(nr_amps):
                for j, data in enumerate(pdd['data_reshaped_no_cp'][qb][i]):
                    cos_mod = fit_mods.CosModel
                    guess_pars = fit_mods.Cos_guess(
                        model=cos_mod, t=self.metadata['phases'],
                        data=data,
                        freq_guess=1/360)
                    guess_pars['frequency'].value = 1/360
                    guess_pars['frequency'].vary = False
                    self.fit_dicts[f'cos_fit_{qb}_{i}_{j}'] = {
                        'fit_fn': fit_mods.CosFunc,
                        'fit_xvals': {'t': self.metadata['phases']},
                        'fit_yvals': {'data': data},
                        'guess_pars': guess_pars}

    def analyze_fit_results(self):
        pdd = self.proc_data_dict

        pdd['T2'] = {}
        pdd['T2_err'] = {}
        pdd['phase_contrast'] = {}
        nr_lengths = len(self.metadata['flux_lengths'])
        nr_amps = len(self.metadata['amplitudes'])

        for qb in self.qb_names:
            pdd['phase_contrast'][qb] = {}
            exp_mod = fit_mods.ExponentialModel()
            for i in range(nr_amps):
                pdd['phase_contrast'][qb][f'amp_{i}'] = np.array([self.fit_res[
                                                        f'cos_fit_{qb}_{i}_{j}'
                                                    ].best_values['amplitude']
                                                    for j in
                                                    range(nr_lengths)])

                self.fit_dicts[f'exp_fit_{qb}_{i}'] = {
                    'model': exp_mod,
                    'fit_xvals': {'x': self.metadata['flux_lengths']},
                    'fit_yvals': {'data': np.array([self.fit_res[
                                                        f'cos_fit_{qb}_{i}_{j}'
                                                    ].best_values['amplitude']
                                                    for j in
                                                    range(nr_lengths)])}}

            self.run_fitting()

            pdd['T2'][qb] = np.array([
                abs(self.fit_res[f'exp_fit_{qb}_{i}'].best_values['decay'])
                for i in range(len(self.metadata['amplitudes']))])

            pdd['mask'][qb] = []
            for i in range(len(self.metadata['amplitudes'])):
                try:
                    if self.fit_res[f'exp_fit_{qb}_{i}']\
                                            .params['decay'].stderr >= 1e-5:
                        pdd['mask'][qb][i] = False
                except TypeError:
                    pdd['mask'][qb][i] = False

    def prepare_plots(self):
        pdd = self.proc_data_dict
        rdd = self.raw_data_dict

        for qb in self.qb_names:
            mask = pdd['mask'][qb]
            label = f'T2_fit_{qb}'
            xvals = self.metadata['amplitudes'][mask] if \
                self.metadata['frequencies'] is None else \
                self.metadata['frequencies'][mask]
            xlabel = r'Flux pulse amplitude' if \
                self.metadata['frequencies'] is None else \
                r'Derived qubit frequency'
            self.plot_dicts[label] = {
                'plotfn': self.plot_line,
                'linestyle': '-',
                'xvals': xvals,
                'yvals': pdd['T2'][qb][mask],
                'xlabel': xlabel,
                'xunit': 'V' if self.metadata['frequencies'] is None else 'Hz',
                'ylabel': r'T2',
                'yunit': 's',
                'color': 'blue',
            }

            # Plot all fits in single figure
            if not self.options_dict.get('all_fits', False):
                continue

            colormap = self.options_dict.get('colormap', mpl.cm.plasma)
            for i in range(len(self.metadata['amplitudes'])):
                color = colormap(i/(len(self.metadata['frequencies'])-1))
                label = f'exp_fit_{qb}_amp_{i}'
                freqs = self.metadata['frequencies'] is not None
                fitid = self.metadata.get('frequencies',
                                          self.metadata['amplitudes'])[i]
                self.plot_dicts[label] = {
                    'title': rdd['measurementstring'] +
                            '\n' + rdd['timestamp'],
                    'ax_id': f'T2_fits_{qb}',
                    'xlabel': r'Flux pulse length',
                    'xunit': 's',
                    'ylabel': r'Excited state population',
                    'plotfn': self.plot_fit,
                    'fit_res': self.fit_res[label],
                    'plot_init': self.options_dict.get('plot_init', False),
                    'color': color,
                    'setlabel': f'freq={fitid:.4f}' if freqs
                                        else f'amp={fitid:.4f}',
                    'do_legend': False,
                    'legend_bbox_to_anchor': (1, 1),
                    'legend_pos': 'upper left',
                    }

                label = f'freq_scatter_{qb}_{i}'
                self.plot_dicts[label] = {
                    'ax_id': f'T2_fits_{qb}',
                    'plotfn': self.plot_line,
                    'xvals': self.metadata['phases'],
                    'linestyle': '',
                    'yvals': pdd['data_reshaped_no_cp'][qb][i,:],
                    'color': color,
                    'setlabel': f'freq={fitid:.4f}' if freqs
                                        else f'amp={fitid:.4f}',
                }


class MeasurementInducedDephasingAnalysis(MultiQubit_TimeDomain_Analysis):
    def process_data(self):
        super().process_data()

        rdd = self.raw_data_dict
        pdd = self.proc_data_dict

        pdd['data_reshaped'] = {qb: [] for qb in pdd['data_to_fit']}
        pdd['amps_reshaped'] = np.unique(self.metadata['hard_sweep_params']['ro_amp_scale']['values'])
        pdd['phases_reshaped'] = []
        for amp in pdd['amps_reshaped']:
            mask = self.metadata['hard_sweep_params']['ro_amp_scale']['values'] == amp
            pdd['phases_reshaped'].append(self.metadata['hard_sweep_params']['phase']['values'][mask])
            for qb in self.qb_names:
                pdd['data_reshaped'][qb].append(pdd['data_to_fit'][qb][:len(mask)][mask])

    def prepare_fitting(self):
        pdd = self.proc_data_dict
        rdd = self.raw_data_dict
        self.fit_dicts = OrderedDict()
        for qb in self.qb_names:
            for i, data in enumerate(pdd['data_reshaped'][qb]):
                cos_mod = fit_mods.CosModel
                guess_pars = fit_mods.Cos_guess(
                    model=cos_mod, t=pdd['phases_reshaped'][i],
                    data=data, freq_guess=1/360)
                guess_pars['frequency'].value = 1/360
                guess_pars['frequency'].vary = False
                self.fit_dicts[f'cos_fit_{qb}_{i}'] = {
                    'fit_fn': fit_mods.CosFunc,
                    'fit_xvals': {'t': pdd['phases_reshaped'][i]},
                    'fit_yvals': {'data': data},
                    'guess_pars': guess_pars}

    def analyze_fit_results(self):
        pdd = self.proc_data_dict

        pdd['phase_contrast'] = {}
        pdd['phase_offset'] = {}
        pdd['sigma'] = {}
        pdd['sigma_err'] = {}
        pdd['a'] = {}
        pdd['a_err'] = {}
        pdd['c'] = {}
        pdd['c_err'] = {}

        for qb in self.qb_names:
            pdd['phase_contrast'][qb] = np.array([
                self.fit_res[f'cos_fit_{qb}_{i}'].best_values['amplitude']
                for i, _ in enumerate(pdd['data_reshaped'][qb])])
            pdd['phase_offset'][qb] = np.array([
                self.fit_res[f'cos_fit_{qb}_{i}'].best_values['phase']
                for i, _ in enumerate(pdd['data_reshaped'][qb])])
            pdd['phase_offset'][qb] += np.pi * (pdd['phase_contrast'][qb] < 0)
            pdd['phase_offset'][qb] = (pdd['phase_offset'][qb] + np.pi) % (2 * np.pi) - np.pi
            pdd['phase_offset'][qb] = 180*np.unwrap(pdd['phase_offset'][qb])/np.pi
            pdd['phase_contrast'][qb] = np.abs(pdd['phase_contrast'][qb])

            gauss_mod = lmfit.models.GaussianModel()
            self.fit_dicts[f'phase_contrast_fit_{qb}'] = {
                'model': gauss_mod,
                'guess_dict': {'center': {'value': 0, 'vary': False}},
                'fit_xvals': {'x': pdd['amps_reshaped']},
                'fit_yvals': {'data': pdd['phase_contrast'][qb]}}

            quadratic_mod = lmfit.models.QuadraticModel()
            self.fit_dicts[f'phase_offset_fit_{qb}'] = {
                'model': quadratic_mod,
                'guess_dict': {'b': {'value': 0, 'vary': False}},
                'fit_xvals': {'x': pdd['amps_reshaped']},
                'fit_yvals': {'data': pdd['phase_offset'][qb]}}

            self.run_fitting()
            self.save_fit_results()

            pdd['sigma'][qb] = self.fit_res[f'phase_contrast_fit_{qb}'].best_values['sigma']
            pdd['sigma_err'][qb] = self.fit_res[f'phase_contrast_fit_{qb}'].params['sigma']. \
                stderr
            pdd['a'][qb] = self.fit_res[f'phase_offset_fit_{qb}'].best_values['a']
            pdd['a_err'][qb] = self.fit_res[f'phase_offset_fit_{qb}'].params['a'].stderr
            pdd['c'][qb] = self.fit_res[f'phase_offset_fit_{qb}'].best_values['c']
            pdd['c_err'][qb] = self.fit_res[f'phase_offset_fit_{qb}'].params['c'].stderr

            pdd['sigma_err'][qb] = float('nan') if pdd['sigma_err'][qb] is None \
                else pdd['sigma_err'][qb]
            pdd['a_err'][qb] = float('nan') if pdd['a_err'][qb] is None else pdd['a_err'][qb]
            pdd['c_err'][qb] = float('nan') if pdd['c_err'][qb] is None else pdd['c_err'][qb]

    def prepare_plots(self):
        pdd = self.proc_data_dict
        rdd = self.raw_data_dict

        phases_equal = True
        for phases in pdd['phases_reshaped'][1:]:
            if not np.all(phases == pdd['phases_reshaped'][0]):
                phases_equal = False
                break

        for qb in self.qb_names:
            if phases_equal:
                self.plot_dicts[f'data_2d_{qb}'] = {
                    'title': rdd['measurementstring'] +
                             '\n' + rdd['timestamp'],
                    'plotfn': self.plot_colorxy,
                    'xvals': pdd['phases_reshaped'][0],
                    'yvals': pdd['amps_reshaped'],
                    'zvals': pdd['data_reshaped'][qb],
                    'xlabel': r'Pulse phase, $\phi$',
                    'xunit': 'deg',
                    'ylabel': r'Readout pulse amplitude scale, $V_{RO}/V_{ref}$',
                    'yunit': '',
                    'zlabel': 'Excited state population',
                }

            colormap = self.options_dict.get('colormap', mpl.cm.plasma)
            for i, amp in enumerate(pdd['amps_reshaped']):
                color = colormap(i/(len(pdd['amps_reshaped'])-1))
                label = f'cos_data_{qb}_{i}'
                self.plot_dicts[label] = {
                    'title': rdd['measurementstring'] +
                             '\n' + rdd['timestamp'],
                    'ax_id': f'amplitude_crossections_{qb}',
                    'plotfn': self.plot_line,
                    'xvals': pdd['phases_reshaped'][i],
                    'yvals': pdd['data_reshaped'][qb][i],
                    'xlabel': r'Pulse phase, $\phi$',
                    'xunit': 'deg',
                    'ylabel': 'Excited state population',
                    'linestyle': '',
                    'color': color,
                    'setlabel': f'amp={amp:.4f}',
                    'do_legend': True,
                    'legend_bbox_to_anchor': (1, 1),
                    'legend_pos': 'upper left',
                }
            if self.do_fitting:
                for i, amp in enumerate(pdd['amps_reshaped']):
                    color = colormap(i/(len(pdd['amps_reshaped'])-1))
                    label = f'cos_fit_{qb}_{i}'
                    self.plot_dicts[label] = {
                        'ax_id': f'amplitude_crossections_{qb}',
                        'plotfn': self.plot_fit,
                        'fit_res': self.fit_res[label],
                        'plot_init': self.options_dict.get('plot_init', False),
                        'color': color,
                        'setlabel': f'fit, amp={amp:.4f}',
                    }

                # Phase contrast
                self.plot_dicts[f'phase_contrast_data_{qb}'] = {
                    'title': rdd['measurementstring'] +
                             '\n' + rdd['timestamp'],
                    'ax_id': f'phase_contrast_{qb}',
                    'plotfn': self.plot_line,
                    'xvals': pdd['amps_reshaped'],
                    'yvals': 200*pdd['phase_contrast'][qb],
                    'xlabel': r'Readout pulse amplitude scale, $V_{RO}/V_{ref}$',
                    'xunit': '',
                    'ylabel': 'Phase contrast',
                    'yunit': '%',
                    'linestyle': '',
                    'color': 'k',
                    'setlabel': 'data',
                    'do_legend': True,
                }
                self.plot_dicts[f'phase_contrast_fit_{qb}'] = {
                    'ax_id': f'phase_contrast_{qb}',
                    'plotfn': self.plot_line,
                    'xvals': pdd['amps_reshaped'],
                    'yvals': 200*self.fit_res[f'phase_contrast_fit_{qb}'].best_fit,
                    'color': 'r',
                    'marker': '',
                    'setlabel': 'fit',
                    'do_legend': True,
                }
                self.plot_dicts[f'phase_contrast_labels_{qb}'] = {
                    'ax_id': f'phase_contrast_{qb}',
                    'plotfn': self.plot_line,
                    'xvals': pdd['amps_reshaped'],
                    'yvals': 200*pdd['phase_contrast'][qb],
                    'marker': '',
                    'linestyle': '',
                    'setlabel': r'$\sigma = ({:.5f} \pm {:.5f})$ V'.
                        format(pdd['sigma'][qb], pdd['sigma_err'][qb]),
                    'do_legend': True,
                    'legend_bbox_to_anchor': (1, 1),
                    'legend_pos': 'upper left',
                }

                # Phase offset
                self.plot_dicts[f'phase_offset_data_{qb}'] = {
                    'title': rdd['measurementstring'] +
                             '\n' + rdd['timestamp'],
                    'ax_id': f'phase_offset_{qb}',
                    'plotfn': self.plot_line,
                    'xvals': pdd['amps_reshaped'],
                    'yvals': pdd['phase_offset'][qb],
                    'xlabel': r'Readout pulse amplitude scale, $V_{RO}/V_{ref}$',
                    'xunit': '',
                    'ylabel': 'Phase offset',
                    'yunit': 'deg',
                    'linestyle': '',
                    'color': 'k',
                    'setlabel': 'data',
                    'do_legend': True,
                }
                self.plot_dicts[f'phase_offset_fit_{qb}'] = {
                    'ax_id': f'phase_offset_{qb}',
                    'plotfn': self.plot_line,
                    'xvals': pdd['amps_reshaped'],
                    'yvals': self.fit_res[f'phase_offset_fit_{qb}'].best_fit,
                    'color': 'r',
                    'marker': '',
                    'setlabel': 'fit',
                    'do_legend': True,
                }
                self.plot_dicts[f'phase_offset_labels_{qb}'] = {
                    'ax_id': f'phase_offset_{qb}',
                    'plotfn': self.plot_line,
                    'xvals': pdd['amps_reshaped'],
                    'yvals': pdd['phase_offset'][qb],
                    'marker': '',
                    'linestyle': '',
                    'setlabel': r'$a = {:.0f} \pm {:.0f}$ deg/V${{}}^2$'.
                        format(pdd['a'][qb], pdd['a_err'][qb]) + '\n' +
                                r'$c = {:.1f} \pm {:.1f}$ deg'.
                        format(pdd['c'][qb], pdd['c_err'][qb]),
                    'do_legend': True,
                    'legend_bbox_to_anchor': (1, 1),
                    'legend_pos': 'upper left',
                }


class DriveCrosstalkCancellationAnalysis(MultiQubit_TimeDomain_Analysis):
    def process_data(self):
        super().process_data()
        if self.sp is None:
            raise ValueError('This analysis needs a SweepPoints '
                             'class instance.')

        pdd = self.proc_data_dict
        # get the ramsey phases as the values of the first sweep parameter
        # in the 2nd sweep dimension.
        # !!! This assumes all qubits have the same ramsey phases !!!
        pdd['ramsey_phases'] = self.sp.get_sweep_params_property('values', 1)
        pdd['qb_sweep_points'] = {}
        pdd['qb_sweep_param'] = {}
        for k, v in self.sp.get_sweep_dimension(0).items():
            if k == 'phase':
                continue
            qb, param = k.split('.')
            pdd['qb_sweep_points'][qb] = v[0]
            pdd['qb_sweep_param'][qb] = (param, v[1], v[2])
        pdd['qb_msmt_vals'] = {}
        pdd['qb_cal_vals'] = {}

        for qb, data in pdd['data_to_fit'].items():
            pdd['qb_msmt_vals'][qb] = data[:, :-self.num_cal_points].reshape(
                len(pdd['qb_sweep_points'][qb]), len(pdd['ramsey_phases']))
            pdd['qb_cal_vals'][qb] = data[0, -self.num_cal_points:]

    def prepare_fitting(self):
        pdd = self.proc_data_dict
        self.fit_dicts = OrderedDict()
        for qb in self.qb_names:
            for i, data in enumerate(pdd['qb_msmt_vals'][qb]):
                cos_mod = fit_mods.CosModel
                guess_pars = fit_mods.Cos_guess(
                    model=cos_mod, t=pdd['ramsey_phases'],
                    data=data, freq_guess=1/360)
                guess_pars['frequency'].value = 1/360
                guess_pars['frequency'].vary = False
                self.fit_dicts[f'cos_fit_{qb}_{i}'] = {
                    'fit_fn': fit_mods.CosFunc,
                    'fit_xvals': {'t': pdd['ramsey_phases']},
                    'fit_yvals': {'data': data},
                    'guess_pars': guess_pars}

    def analyze_fit_results(self):
        pdd = self.proc_data_dict

        pdd['phase_contrast'] = {}
        pdd['phase_offset'] = {}

        for qb in self.qb_names:
            pdd['phase_contrast'][qb] = np.array([
                2*self.fit_res[f'cos_fit_{qb}_{i}'].best_values['amplitude']
                for i, _ in enumerate(pdd['qb_msmt_vals'][qb])])
            pdd['phase_offset'][qb] = np.array([
                self.fit_res[f'cos_fit_{qb}_{i}'].best_values['phase']
                for i, _ in enumerate(pdd['qb_msmt_vals'][qb])])
            pdd['phase_offset'][qb] *= 180/np.pi
            pdd['phase_offset'][qb] += 180 * (pdd['phase_contrast'][qb] < 0)
            pdd['phase_offset'][qb] = (pdd['phase_offset'][qb] + 180) % 360 - 180
            pdd['phase_contrast'][qb] = np.abs(pdd['phase_contrast'][qb])

    def prepare_plots(self):
        pdd = self.proc_data_dict
        rdd = self.raw_data_dict

        for qb in self.qb_names:
            self.plot_dicts[f'data_2d_{qb}'] = {
                'title': rdd['measurementstring'] +
                         '\n' + rdd['timestamp'] + '\n' + qb,
                'plotfn': self.plot_colorxy,
                'xvals': pdd['ramsey_phases'],
                'yvals': pdd['qb_sweep_points'][qb],
                'zvals': pdd['qb_msmt_vals'][qb],
                'xlabel': r'Ramsey phase, $\phi$',
                'xunit': 'deg',
                'ylabel': pdd['qb_sweep_param'][qb][2],
                'yunit': pdd['qb_sweep_param'][qb][1],
                'zlabel': 'Excited state population',
            }

            colormap = self.options_dict.get('colormap', mpl.cm.plasma)
            for i, pval in enumerate(pdd['qb_sweep_points'][qb]):
                if i == len(pdd['qb_sweep_points'][qb]) - 1:
                    legendlabel='data, ref.'
                else:
                    legendlabel = f'data, {pdd["qb_sweep_param"][qb][0]}='\
                                  f'{pval:.4f}{pdd["qb_sweep_param"][qb][1]}'
                color = colormap(i/(len(pdd['qb_sweep_points'][qb])-1))
                label = f'cos_data_{qb}_{i}'

                self.plot_dicts[label] = {
                    'title': rdd['measurementstring'] +
                             '\n' + rdd['timestamp'] + '\n' + qb,
                    'ax_id': f'param_crossections_{qb}',
                    'plotfn': self.plot_line,
                    'xvals': pdd['ramsey_phases'],
                    'yvals': pdd['qb_msmt_vals'][qb][i],
                    'xlabel': r'Ramsey phase, $\phi$',
                    'xunit': 'deg',
                    'ylabel': 'Excited state population',
                    'linestyle': '',
                    'color': color,
                    'setlabel': legendlabel,
                    'do_legend': False,
                    'legend_bbox_to_anchor': (1, 1),
                    'legend_pos': 'upper left',
                }
            if self.do_fitting:
                for i, pval in enumerate(pdd['qb_sweep_points'][qb]):
                    if i == len(pdd['qb_sweep_points'][qb]) - 1:
                        legendlabel = 'fit, ref.'
                    else:
                        legendlabel = f'fit, {pdd["qb_sweep_param"][qb][0]}='\
                                      f'{pval:.4f}{pdd["qb_sweep_param"][qb][1]}'
                    color = colormap(i/(len(pdd['qb_sweep_points'][qb])-1))
                    label = f'cos_fit_{qb}_{i}'
                    self.plot_dicts[label] = {
                        'ax_id': f'param_crossections_{qb}',
                        'plotfn': self.plot_fit,
                        'fit_res': self.fit_res[label],
                        'plot_init': self.options_dict.get('plot_init', False),
                        'color': color,
                        'do_legend': False,
                        # 'setlabel': legendlabel
                    }

                # Phase contrast
                self.plot_dicts[f'phase_contrast_data_{qb}'] = {
                    'title': rdd['measurementstring'] +
                             '\n' + rdd['timestamp'] + '\n' + qb,
                    'ax_id': f'phase_contrast_{qb}',
                    'plotfn': self.plot_line,
                    'xvals': pdd['qb_sweep_points'][qb][:-1],
                    'yvals': pdd['phase_contrast'][qb][:-1] * 100,
                    'xlabel': pdd['qb_sweep_param'][qb][2],
                    'xunit': pdd['qb_sweep_param'][qb][1],
                    'ylabel': 'Phase contrast',
                    'yunit': '%',
                    'linestyle': '-',
                    'marker': 'o',
                    'color': 'C0',
                    'setlabel': 'data',
                    'do_legend': True,
                }
                self.plot_dicts[f'phase_contrast_ref_{qb}'] = {
                    'ax_id': f'phase_contrast_{qb}',
                    'plotfn': self.plot_hlines,
                    'xmin': pdd['qb_sweep_points'][qb][:-1].min(),
                    'xmax': pdd['qb_sweep_points'][qb][:-1].max(),
                    'y': pdd['phase_contrast'][qb][-1] * 100,
                    'linestyle': '--',
                    'colors': '0.6',
                    'setlabel': 'ref',
                    'do_legend': True,
                }

                # Phase offset
                self.plot_dicts[f'phase_offset_data_{qb}'] = {
                    'title': rdd['measurementstring'] +
                             '\n' + rdd['timestamp'] + '\n' + qb,
                    'ax_id': f'phase_offset_{qb}',
                    'plotfn': self.plot_line,
                    'xvals': pdd['qb_sweep_points'][qb][:-1],
                    'yvals': pdd['phase_offset'][qb][:-1],
                    'xlabel': pdd['qb_sweep_param'][qb][2],
                    'xunit': pdd['qb_sweep_param'][qb][1],
                    'ylabel': 'Phase offset',
                    'yunit': 'deg',
                    'linestyle': '-',
                    'marker': 'o',
                    'color': 'C0',
                    'setlabel': 'data',
                    'do_legend': True,
                }
                self.plot_dicts[f'phase_offset_ref_{qb}'] = {
                    'ax_id': f'phase_offset_{qb}',
                    'plotfn': self.plot_hlines,
                    'xmin': pdd['qb_sweep_points'][qb][:-1].min(),
                    'xmax': pdd['qb_sweep_points'][qb][:-1].max(),
                    'y': pdd['phase_offset'][qb][-1],
                    'linestyle': '--',
                    'colors': '0.6',
                    'setlabel': 'ref',
                    'do_legend': True,
                }


class FluxlineCrosstalkAnalysis(MultiQubit_TimeDomain_Analysis):
    """Analysis for the measure_fluxline_crosstalk measurement.

    The measurement involves Ramsey measurements on a set of crosstalk qubits,
    which have been brought to a flux-sensitive position with a flux pulse.
    The first dimension is the ramsey-phase of these qubits.

    In the second sweep dimension, the amplitude of a flux pulse on another
    (target) qubit is swept.

    The analysis extracts the change in Ramsey phase offset, which gets
    converted to a frequency offset due to the flux pulse on the target qubit.
    The frequency offset is then converted to a flux offset, which is a measure
    of the crosstalk between the target fluxline and the crosstalk qubit.

    The measurement is hard-compressed, meaning the raw data is inherently 1d,
    with one set of calibration points as the final segments. The experiment
    part of the measured values are reshaped to the correct 2d shape for
    the analysis. The sweep points passed into the analysis should still reflect
    the 2d nature of the measurement, meaning the ramsey phase values should be
    passed in the first dimension and the target fluxpulse amplitudes in the
    second sweep dimension.
    """


    def __init__(self, qb_names, *args, **kwargs):
        params_dict = {}
        for param in ['fit_ge_freq_from_flux_pulse_amp',
                      'fit_ge_freq_from_dc_offset',
                      'flux_amplitude_bias_ratio',
                      'flux_parking']:
            params_dict.update({
                f'{qbn}.{param}': f'Instrument settings.{qbn}.{param}'
                for qbn in qb_names})
        kwargs['params_dict'] = kwargs.get('params_dict', {})
        kwargs['params_dict'].update(params_dict)
        super().__init__(qb_names, *args, **kwargs)

    def process_data(self):
        super().process_data()
        if self.sp is None:
            raise ValueError('This analysis needs a SweepPoints '
                             'class instance.')

        pdd = self.proc_data_dict

        pdd['ramsey_phases'] = self.sp.get_sweep_params_property('values', 0)
        pdd['target_amps'] = self.sp.get_sweep_params_property('values', 1)
        pdd['target_fluxpulse_length'] = \
            self.get_param_value('target_fluxpulse_length')
        pdd['crosstalk_qubits_amplitudes'] = \
            self.get_param_value('crosstalk_qubits_amplitudes')

        pdd['qb_msmt_vals'] = {qb:
            pdd['data_to_fit'][qb][:, :-self.num_cal_points].reshape(
                len(pdd['target_amps']), len(pdd['ramsey_phases']))
            for qb in self.qb_names}
        pdd['qb_cal_vals'] = {
            qb: pdd['data_to_fit'][qb][0, -self.num_cal_points:]
            for qb in self.qb_names}

    def prepare_fitting(self):
        pdd = self.proc_data_dict
        self.fit_dicts = OrderedDict()
        cos_mod = lmfit.Model(fit_mods.CosFunc)
        cos_mod.guess = fit_mods.Cos_guess.__get__(cos_mod, cos_mod.__class__)
        for qb in self.qb_names:
            for i, data in enumerate(pdd['qb_msmt_vals'][qb]):
                self.fit_dicts[f'cos_fit_{qb}_{i}'] = {
                    'model': cos_mod,
                    'guess_dict': {'frequency': {'value': 1 / 360,
                                                 'vary': False}},
                    'fit_xvals': {'t': pdd['ramsey_phases']},
                    'fit_yvals': {'data': data}}

    def analyze_fit_results(self):
        pdd = self.proc_data_dict

        pdd['phase_contrast'] = {}
        pdd['phase_offset'] = {}
        pdd['freq_offset'] = {}
        pdd['freq'] = {}

        self.skip_qb_freq_fits = self.get_param_value('skip_qb_freq_fits', False)
        self.vfc_method = self.get_param_value('vfc_method', 'transmon_res')

        if not self.skip_qb_freq_fits:
            pdd['flux'] = {}

        for qb in self.qb_names:
            pdd['phase_contrast'][qb] = np.array([
                2 * self.fit_res[f'cos_fit_{qb}_{i}'].best_values['amplitude']
                for i, _ in enumerate(pdd['qb_msmt_vals'][qb])])
            pdd['phase_offset'][qb] = np.array([
                self.fit_res[f'cos_fit_{qb}_{i}'].best_values['phase']
                for i, _ in enumerate(pdd['qb_msmt_vals'][qb])])
            pdd['phase_offset'][qb] *= 180 / np.pi
            pdd['phase_offset'][qb] += 180 * (pdd['phase_contrast'][qb] < 0)
            pdd['phase_offset'][qb] = (pdd['phase_offset'][qb] + 180) % 360 - 180
            pdd['phase_offset'][qb] = \
                np.unwrap(pdd['phase_offset'][qb] / 180 * np.pi) * 180 / np.pi
            pdd['phase_contrast'][qb] = np.abs(pdd['phase_contrast'][qb])
            pdd['freq_offset'][qb] = pdd['phase_offset'][qb] / 360 / pdd[
                'target_fluxpulse_length']
            fr = lmfit.Model(lambda a, f_a=1, f0=0: a * f_a + f0).fit(
                data=pdd['freq_offset'][qb], a=pdd['target_amps'])
            pdd['freq_offset'][qb] -= fr.best_values['f0']

            if not self.skip_qb_freq_fits:
                if self.vfc_method == 'approx':
                    mpars = self.raw_data_dict[
                        f'{qb}.fit_ge_freq_from_flux_pulse_amp']
                    freq_idle = fit_mods.Qubit_dac_to_freq(
                        pdd['crosstalk_qubits_amplitudes'].get(qb, 0), **mpars)
                    pdd['freq'][qb] = pdd['freq_offset'][qb] + freq_idle
                    mpars.update({'V_per_phi0': 1, 'dac_sweet_spot': 0})
                    pdd['flux'][qb] = fit_mods.Qubit_freq_to_dac(
                        pdd['freq'][qb], **mpars)
                else:
                    mpars = self.raw_data_dict[
                        f'{qb}.fit_ge_freq_from_dc_offset']
                    ratio = self.raw_data_dict[
                        f'{qb}.flux_amplitude_bias_ratio']
                    flux_parking = self.raw_data_dict[
                        f'{qb}.flux_parking']
                    bias = (mpars['dac_sweet_spot']
                            + mpars['V_per_phi0'] * flux_parking)
                    amp = pdd['crosstalk_qubits_amplitudes'].get(qb, 0)
                    freq_idle = fit_mods.Qubit_dac_to_freq_res(
                        (bias + amp / ratio), **mpars)
                    pdd['freq'][qb] = pdd['freq_offset'][qb] + freq_idle
                    mpars.update({'V_per_phi0': 1, 'dac_sweet_spot': 0})
                    pdd['flux'][qb] = fit_mods.Qubit_freq_to_dac_res(
                        pdd['freq'][qb], **mpars,
                        branch='negative' if amp < 0 else 'positive')

        # fit fitted results to linear models
        lin_mod = lmfit.Model(lambda x, a=1, b=0: a*x + b)
        def guess(model, data, x, **kwargs):
            a_guess = (data[-1] - data[0])/(x[-1] - x[0])
            b_guess = data[0] - x[0]*a_guess
            return model.make_params(a=a_guess, b=b_guess)
        lin_mod.guess = guess.__get__(lin_mod, lin_mod.__class__)

        keys_to_fit = []
        for qb in self.qb_names:
            for param in ['phase_offset', 'freq_offset', 'flux']:
                if param == 'flux' and self.skip_qb_freq_fits:
                    continue
                key = f'{param}_fit_{qb}'
                self.fit_dicts[key] = {
                    'model': lin_mod,
                    'fit_xvals': {'x': pdd['target_amps']},
                    'fit_yvals': {'data': pdd[param][qb]}}
                keys_to_fit.append(key)
        self.run_fitting(keys_to_fit=keys_to_fit)

    def prepare_plots(self):
        pdd = self.proc_data_dict
        rdd = self.raw_data_dict

        for qb in self.qb_names:
            self.plot_dicts[f'data_2d_{qb}'] = {
                'title': rdd['measurementstring'] +
                         '\n' + rdd['timestamp'] + '\n' + qb,
                'plotfn': self.plot_colorxy,
                'xvals': pdd['ramsey_phases'],
                'yvals': pdd['target_amps'],
                'zvals': pdd['qb_msmt_vals'][qb],
                'xlabel': r'Ramsey phase, $\phi$',
                'xunit': 'deg',
                'ylabel': self.sp.get_sweep_params_property('label', 1,
                                                            'target_amp'),
                'yunit': self.sp.get_sweep_params_property('unit', 1,
                                                           'target_amp'),
                'zlabel': 'Excited state population',
            }

            colormap = self.options_dict.get('colormap', mpl.cm.plasma)
            for i, pval in enumerate(pdd['target_amps']):
                legendlabel = f'data, amp. = {pval:.4f} V'
                color = colormap(i / (len(pdd['target_amps']) - 1))
                label = f'cos_data_{qb}_{i}'

                self.plot_dicts[label] = {
                    'title': rdd['measurementstring'] +
                             '\n' + rdd['timestamp'] + '\n' + qb,
                    'ax_id': f'param_crossections_{qb}',
                    'plotfn': self.plot_line,
                    'xvals': pdd['ramsey_phases'],
                    'yvals': pdd['qb_msmt_vals'][qb][i],
                    'xlabel': r'Ramsey phase, $\phi$',
                    'xunit': 'deg',
                    'ylabel': 'Excited state population',
                    'linestyle': '',
                    'color': color,
                    'setlabel': legendlabel,
                    'do_legend': False,
                    'legend_bbox_to_anchor': (1, 1),
                    'legend_pos': 'upper left',
                }
            if self.do_fitting:
                for i, pval in enumerate(pdd['target_amps']):
                    legendlabel = f'fit, amp. = {pval:.4f} V'
                    color = colormap(i / (len(pdd['target_amps']) - 1))
                    label = f'cos_fit_{qb}_{i}'
                    self.plot_dicts[label] = {
                        'ax_id': f'param_crossections_{qb}',
                        'plotfn': self.plot_fit,
                        'fit_res': self.fit_res[label],
                        'plot_init': self.options_dict.get('plot_init', False),
                        'color': color,
                        'setlabel': legendlabel,
                        'do_legend': False,
                    }

                # Phase contrast
                self.plot_dicts[f'phase_contrast_data_{qb}'] = {
                    'title': rdd['measurementstring'] +
                             '\n' + rdd['timestamp'] + '\n' + qb,
                    'ax_id': f'phase_contrast_{qb}',
                    'plotfn': self.plot_line,
                    'xvals': pdd['target_amps'],
                    'yvals': pdd['phase_contrast'][qb] * 100,
                    'xlabel':self.sp.get_sweep_params_property('label', 1,
                                                               'target_amp'),
                    'xunit': self.sp.get_sweep_params_property('unit', 1,
                                                               'target_amp'),
                    'ylabel': 'Phase contrast',
                    'yunit': '%',
                    'linestyle': '-',
                    'marker': 'o',
                    'color': 'C0',
                }

                # Phase offset
                self.plot_dicts[f'phase_offset_data_{qb}'] = {
                    'title': rdd['measurementstring'] +
                             '\n' + rdd['timestamp'] + '\n' + qb,
                    'ax_id': f'phase_offset_{qb}',
                    'plotfn': self.plot_line,
                    'xvals': pdd['target_amps'],
                    'yvals': pdd['phase_offset'][qb],
                    'xlabel':self.sp.get_sweep_params_property('label', 1,
                                                               'target_amp'),
                    'xunit': self.sp.get_sweep_params_property('unit', 1,
                                                               'target_amp'),
                    'ylabel': 'Phase offset',
                    'yunit': 'deg',
                    'linestyle': 'none',
                    'marker': 'o',
                    'color': 'C0',
                }

                # Frequency offset
                self.plot_dicts[f'freq_offset_data_{qb}'] = {
                    'title': rdd['measurementstring'] +
                             '\n' + rdd['timestamp'] + '\n' + qb,
                    'ax_id': f'freq_offset_{qb}',
                    'plotfn': self.plot_line,
                    'xvals': pdd['target_amps'],
                    'yvals': pdd['freq_offset'][qb],
                    'xlabel':self.sp.get_sweep_params_property('label', 1,
                                                               'target_amp'),
                    'xunit': self.sp.get_sweep_params_property('unit', 1,
                                                               'target_amp'),
                    'ylabel': 'Freq. offset, $\\Delta f$',
                    'yunit': 'Hz',
                    'linestyle': 'none',
                    'marker': 'o',
                    'color': 'C0',
                }

                if not self.skip_qb_freq_fits:
                    # Flux
                    self.plot_dicts[f'flux_data_{qb}'] = {
                        'title': rdd['measurementstring'] +
                                 '\n' + rdd['timestamp'] + '\n' + qb,
                        'ax_id': f'flux_{qb}',
                        'plotfn': self.plot_line,
                        'xvals': pdd['target_amps'],
                        'yvals': pdd['flux'][qb],
                        'xlabel': self.sp[1]['target_amp'][2],
                        'xunit': self.sp[1]['target_amp'][1],
                        'ylabel': 'Flux, $\\Phi$',
                        'yunit': '$\\Phi_0$',
                        'linestyle': 'none',
                        'marker': 'o',
                        'color': 'C0',
                    }

                for param in ['phase_offset', 'freq_offset', 'flux']:
                    if param == 'flux' and self.skip_qb_freq_fits:
                        continue
                    self.plot_dicts[f'{param}_fit_{qb}'] = {
                        'ax_id': f'{param}_{qb}',
                        'plotfn': self.plot_fit,
                        'fit_res': self.fit_res[f'{param}_fit_{qb}'],
                        'plot_init': self.options_dict.get('plot_init', False),
                        'linestyle': '-',
                        'marker': '',
                        'color': 'C1',
                    }


class RabiAnalysis(MultiQubit_TimeDomain_Analysis):

    def get_params_from_file(self, params_dict=None, numeric_params=None):
        if params_dict is None:
            params_dict = {}
        for qbn in self.qb_names:
            trans_name = self.get_transition_name(qbn)
            s = 'Instrument settings.'+qbn
            params_dict[f'{trans_name}_amp180_'+qbn] = s+f'.{trans_name}_amp180'
            params_dict[f'{trans_name}_amp90scale_'+qbn] = s+f'.{trans_name}_amp90_scale'
        if numeric_params is None:
            numeric_params = list(params_dict)
        super().get_params_from_file(params_dict, numeric_params)

    def prepare_fitting(self):
        self.fit_dicts = OrderedDict()
        def add_fit_dict(qbn, data, key, scalex=1):
            if self.num_cal_points != 0:
                data = data[:-self.num_cal_points]
            reduction_arr = np.invert(np.isnan(data))
            data = data[reduction_arr]
            sweep_points = self.proc_data_dict['sweep_points_dict'][qbn][
                'msmt_sweep_points'][reduction_arr] * scalex
            cos_mod = lmfit.Model(fit_mods.CosFunc)
            guess_pars = fit_mods.Cos_guess(
                model=cos_mod, t=sweep_points, data=data)
            guess_pars['amplitude'].vary = True
            guess_pars['amplitude'].min = -10
            guess_pars['offset'].vary = True
            guess_pars['frequency'].vary = True
            guess_pars['phase'].vary = True
            self.set_user_guess_pars(guess_pars)

            self.fit_dicts[key] = {
                'fit_fn': fit_mods.CosFunc,
                'fit_xvals': {'t': sweep_points},
                'fit_yvals': {'data': data},
                'guess_pars': guess_pars}

        for qbn in self.qb_names:
            all_data = self.proc_data_dict['data_to_fit'][qbn]
            if self.get_param_value('TwoD'):
                daa = self.metadata.get('drive_amp_adaptation', {}).get(
                    qbn, None)
                for i, data in enumerate(all_data):
                    key = f'cos_fit_{qbn}_{i}'
                    add_fit_dict(qbn, data, key,
                                 scalex=1 if daa is None else daa[i])
            else:
                add_fit_dict(qbn, all_data, 'cos_fit_' + qbn)

    def analyze_fit_results(self):
        self.proc_data_dict['analysis_params_dict'] = OrderedDict()
        for k, fit_dict in self.fit_dicts.items():
            # k is of the form cos_fit_qbn_i if TwoD else cos_fit_qbn
            # replace k with qbn_i or qbn
            k = k.replace('cos_fit_', '')
            # split into qbn and i. (k + '_') is needed because if k = qbn
            # doing k.split('_') will only have one output and assignment to
            # two variables will fail.
            qbn, i = (k + '_').split('_')[:2]
            fit_res = fit_dict['fit_res']
            sweep_points = self.proc_data_dict['sweep_points_dict'][qbn][
                'msmt_sweep_points']
            self.proc_data_dict['analysis_params_dict'][k] = \
                self.get_amplitudes(fit_res=fit_res, sweep_points=sweep_points)
        self.save_processed_data(key='analysis_params_dict')

    def get_amplitudes(self, fit_res, sweep_points):
        # Extract the best fitted frequency and phase.
        freq_fit = fit_res.best_values['frequency']
        phase_fit = fit_res.best_values['phase']

        freq_std = fit_res.params['frequency'].stderr
        phase_std = fit_res.params['phase'].stderr

        # If fitted_phase<0, shift fitted_phase by 4. This corresponds to a
        # shift of 2pi in the argument of cos.
        if np.abs(phase_fit) < 0.1:
            phase_fit = 0

        # If phase_fit<1, the piHalf amplitude<0.
        if phase_fit < 1:
            log.info('The data could not be fitted correctly. '
                         'The fitted phase "%s" <1, which gives '
                         'negative piHalf '
                         'amplitude.' % phase_fit)

        stepsize = sweep_points[1] - sweep_points[0]
        if freq_fit > 2 * stepsize:
            log.info('The data could not be fitted correctly. The '
                         'frequency "%s" is too high.' % freq_fit)
        n = np.arange(-10, 10)

        piPulse_vals = (n*np.pi - phase_fit)/(2*np.pi*freq_fit)
        piHalfPulse_vals = (n*np.pi + np.pi/2 - phase_fit)/(2*np.pi*freq_fit)

        # find piHalfPulse
        try:
            piHalfPulse = \
                np.min(piHalfPulse_vals[piHalfPulse_vals >= sweep_points[0]])
            n_piHalf_pulse = n[piHalfPulse_vals==piHalfPulse][0]
        except ValueError:
            piHalfPulse = np.asarray([])

        if piHalfPulse.size == 0 or piHalfPulse > max(sweep_points):
            i = 0
            while (piHalfPulse_vals[i] < min(sweep_points) and
                   i<piHalfPulse_vals.size):
                i+=1
            piHalfPulse = piHalfPulse_vals[i]
            n_piHalf_pulse = n[i]

        # find piPulse
        try:
            if piHalfPulse.size != 0:
                piPulse = \
                    np.min(piPulse_vals[piPulse_vals >= piHalfPulse])
            else:
                piPulse = np.min(piPulse_vals[piPulse_vals >= 0.001])
            n_pi_pulse = n[piHalfPulse_vals == piHalfPulse][0]

        except ValueError:
            piPulse = np.asarray([])

        if piPulse.size == 0:
            i = 0
            while (piPulse_vals[i] < min(sweep_points) and
                   i < piPulse_vals.size):
                i += 1
            piPulse = piPulse_vals[i]
            n_pi_pulse = n[i]

        try:
            freq_idx = fit_res.var_names.index('frequency')
            phase_idx = fit_res.var_names.index('phase')
            if fit_res.covar is not None:
                cov_freq_phase = fit_res.covar[freq_idx, phase_idx]
            else:
                cov_freq_phase = 0
        except ValueError:
            cov_freq_phase = 0

        try:
            piPulse_std = self.calculate_pulse_stderr(
                f=freq_fit,
                phi=phase_fit,
                f_err=freq_std,
                phi_err=phase_std,
                period_const=n_pi_pulse*np.pi,
                cov=cov_freq_phase)
            piHalfPulse_std = self.calculate_pulse_stderr(
                f=freq_fit,
                phi=phase_fit,
                f_err=freq_std,
                phi_err=phase_std,
                period_const=n_piHalf_pulse*np.pi + np.pi/2,
                cov=cov_freq_phase)
        except Exception:
            log.warning(f'Some stderrs from fit are None, setting stderr '
                        f'of pi and pi/2 pulses to 0!')
            piPulse_std = 0
            piHalfPulse_std = 0

        rabi_amplitudes = {'piPulse': piPulse,
                           'piPulse_stderr': piPulse_std,
                           'piHalfPulse': piHalfPulse,
                           'piHalfPulse_stderr': piHalfPulse_std}

        return rabi_amplitudes

    @staticmethod
    def calculate_pulse_stderr(f, phi, f_err, phi_err,
                               period_const, cov=0):
        x = period_const + phi
        return np.sqrt((2*np.pi*f_err*x/(2*np.pi*(f**2)))**2 +
                       (phi_err/(2*np.pi*f))**2 -
                       2*(cov**2)*x/(4*(np.pi**2)*(f**3)))

    def prepare_plots(self):
        super().prepare_plots()

        if self.do_fitting:
            for k, fit_dict in self.fit_dicts.items():
                if k.startswith('amplitude_fit'):
                    # This is only for RabiFrequencySweepAnalysis.
                    # It is handled by prepare_amplitude_fit_plots of that class
                    continue

                # k is of the form cos_fit_qbn_i if TwoD else cos_fit_qbn
                # replace k with qbn_i or qbn
                k = k.replace('cos_fit_', '')
                # split into qbn and i. (k + '_') is needed because if k = qbn
                # doing k.split('_') will only have one output and assignment to
                # two variables will fail.
                qbn, i = (k + '_').split('_')[:2]
                sweep_points = self.proc_data_dict['sweep_points_dict'][qbn][
                        'sweep_points']
                first_sweep_param = self.get_first_sweep_param(
                    qbn, dimension=1)
                if len(i) and first_sweep_param is not None:
                    # TwoD
                    label, unit, vals = first_sweep_param
                    title_suffix = (f'{i}: {label} = ' + ' '.join(
                        SI_val_to_msg_str(vals[int(i)], unit,
                                          return_type=lambda x : f'{x:0.4f}')))
                    daa = self.metadata.get('drive_amp_adaptation', {}).get(
                        qbn, None)
                    if daa is not None:
                        sweep_points = sweep_points * daa[int(i)]
                else:
                    # OneD
                    title_suffix = ''
                fit_res = fit_dict['fit_res']
                base_plot_name = 'Rabi_' + k
                dtf = self.proc_data_dict['data_to_fit'][qbn]
                self.prepare_projected_data_plot(
                    fig_name=base_plot_name,
                    data=dtf[int(i)] if i != '' else dtf,
                    sweep_points=sweep_points,
                    plot_name_suffix=qbn+'fit',
                    qb_name=qbn, TwoD=False,
                    title_suffix=title_suffix
                )

                self.plot_dicts['fit_' + k] = {
                    'fig_id': base_plot_name,
                    'plotfn': self.plot_fit,
                    'fit_res': fit_res,
                    'setlabel': 'cosine fit',
                    'color': 'r',
                    'do_legend': True,
                    'legend_ncol': 2,
                    'legend_bbox_to_anchor': (1, -0.15),
                    'legend_pos': 'upper right'}

                rabi_amplitudes = self.proc_data_dict['analysis_params_dict']
                self.plot_dicts['piamp_marker_' + k] = {
                    'fig_id': base_plot_name,
                    'plotfn': self.plot_line,
                    'xvals': np.array([rabi_amplitudes[k]['piPulse']]),
                    'yvals': np.array([fit_res.model.func(
                        rabi_amplitudes[k]['piPulse'],
                        **fit_res.best_values)]),
                    'setlabel': '$\pi$-Pulse amp',
                    'color': 'r',
                    'marker': 'o',
                    'line_kws': {'markersize': 10},
                    'linestyle': '',
                    'do_legend': True,
                    'legend_ncol': 2,
                    'legend_bbox_to_anchor': (1, -0.15),
                    'legend_pos': 'upper right'}

                self.plot_dicts['piamp_hline_' + k] = {
                    'fig_id': base_plot_name,
                    'plotfn': self.plot_hlines,
                    'y': [fit_res.model.func(
                        rabi_amplitudes[k]['piPulse'],
                        **fit_res.best_values)],
                    'xmin': sweep_points[0],
                    'xmax': sweep_points[-1],
                    'colors': 'gray'}

                self.plot_dicts['pihalfamp_marker_' + k] = {
                    'fig_id': base_plot_name,
                    'plotfn': self.plot_line,
                    'xvals': np.array([rabi_amplitudes[k]['piHalfPulse']]),
                    'yvals': np.array([fit_res.model.func(
                        rabi_amplitudes[k]['piHalfPulse'],
                        **fit_res.best_values)]),
                    'setlabel': '$\pi /2$-Pulse amp',
                    'color': 'm',
                    'marker': 'o',
                    'line_kws': {'markersize': 10},
                    'linestyle': '',
                    'do_legend': True,
                    'legend_ncol': 2,
                    'legend_bbox_to_anchor': (1, -0.15),
                    'legend_pos': 'upper right'}

                self.plot_dicts['pihalfamp_hline_' + k] = {
                    'fig_id': base_plot_name,
                    'plotfn': self.plot_hlines,
                    'y': [fit_res.model.func(
                        rabi_amplitudes[k]['piHalfPulse'],
                        **fit_res.best_values)],
                    'xmin': sweep_points[0],
                    'xmax': sweep_points[-1],
                    'colors': 'gray'}

                trans_name = self.get_transition_name(qbn)
                old_pipulse_val = self.raw_data_dict[
                    f'{trans_name}_amp180_'+qbn]
                if old_pipulse_val != old_pipulse_val:
                    old_pipulse_val = 0
                old_pihalfpulse_val = self.raw_data_dict[
                    f'{trans_name}_amp90scale_'+qbn]
                if old_pihalfpulse_val != old_pihalfpulse_val:
                    old_pihalfpulse_val = 0
                old_pihalfpulse_val *= old_pipulse_val

                textstr = ('  $\pi-Amp$ = {:.3f} V'.format(
                    rabi_amplitudes[k]['piPulse']) +
                           ' $\pm$ {:.3f} V '.format(
                    rabi_amplitudes[k]['piPulse_stderr']) +
                           '\n$\pi/2-Amp$ = {:.3f} V '.format(
                    rabi_amplitudes[k]['piHalfPulse']) +
                           ' $\pm$ {:.3f} V '.format(
                    rabi_amplitudes[k]['piHalfPulse_stderr']) +
                           '\n  $\pi-Amp_{old}$ = ' + '{:.3f} V '.format(
                    old_pipulse_val) +
                           '\n$\pi/2-Amp_{old}$ = ' + '{:.3f} V '.format(
                    old_pihalfpulse_val))
                self.plot_dicts['text_msg_' + k] = {
                    'fig_id': base_plot_name,
                    'ypos': -0.2,
                    'xpos': 0,
                    'horizontalalignment': 'left',
                    'verticalalignment': 'top',
                    'plotfn': self.plot_text,
                    'text_string': textstr}


class RabiFrequencySweepAnalysis(RabiAnalysis):

    def get_params_from_file(self, params_dict=None, numeric_params=None):
        if params_dict is None:
            params_dict = {}
        for qbn in self.qb_names:
            params_dict[f'drive_ch_{qbn}'] = \
                f'Instrument settings.{qbn}.ge_I_channel'
            params_dict[f'ge_freq_{qbn}'] = \
                f'Instrument settings.{qbn}.ge_freq'
        if numeric_params is None:
            numeric_params = list(params_dict)
        super().get_params_from_file(params_dict, numeric_params)

    def extract_data(self):
        super().extract_data()
        # Set some default values specific to RabiFrequencySweepAnalysis if the
        # respective options have not been set by the user or in the metadata.
        # (We do not do this in the init since we have to wait until
        # metadata has been extracted.)
        if self.get_param_value('TwoD', default_value=None) is None:
            self.options_dict['TwoD'] = True

    def analyze_fit_results(self):
        super().analyze_fit_results()
        amplitudes = {qbn: np.array([[
            self.proc_data_dict[
                'analysis_params_dict'][f'{qbn}_{i}']['piPulse'],
            self.proc_data_dict[
                'analysis_params_dict'][f'{qbn}_{i}']['piPulse_stderr']]
            for i in range(self.sp.length(1))]) for qbn in self.qb_names}
        self.proc_data_dict['analysis_params_dict']['amplitudes'] = amplitudes

        fit_dict_keys = self.prepare_fitting_pulse_amps()
        self.run_fitting(keys_to_fit=fit_dict_keys)

        lo_freqsX = self.get_param_value('allowed_lo_freqs')
        mid_freq = np.mean(lo_freqsX)
        self.proc_data_dict['analysis_params_dict']['rabi_model_lo'] = {}
        func_repr = lambda a, b, c: \
            f'{a} * (x / 1e9) ** 2 + {b} * x/ 1e9 + {c}'
        for qbn in self.qb_names:
            drive_ch = self.raw_data_dict[f'drive_ch_{qbn}']
            pd = self.get_data_from_timestamp_list({
                f'ch_amp': f'Instrument settings.Pulsar.{drive_ch}_amp'})
            fit_res_L = self.fit_dicts[f'amplitude_fit_left_{qbn}']['fit_res']
            fit_res_R = self.fit_dicts[f'amplitude_fit_right_{qbn}']['fit_res']
            rabi_model_lo = \
                f'lambda x : np.minimum({pd["ch_amp"]}, ' \
                f'({func_repr(**fit_res_R.best_values)}) * (x >= {mid_freq})' \
                f'+ ({func_repr(**fit_res_L.best_values)}) * (x < {mid_freq}))'
            self.proc_data_dict['analysis_params_dict']['rabi_model_lo'][
                qbn] = rabi_model_lo

    def prepare_fitting_pulse_amps(self):
        exclude_freq_indices = self.get_param_value('exclude_freq_indices', {})
        # TODO: generalize the code for len(allowed_lo_freqs) > 2
        lo_freqsX = self.get_param_value('allowed_lo_freqs')
        if lo_freqsX is None:
            raise ValueError('allowed_lo_freqs not found.')
        fit_dict_keys = []
        self.proc_data_dict['analysis_params_dict']['optimal_vals'] = {}
        for i, qbn in enumerate(self.qb_names):
            excl_idxs = exclude_freq_indices.get(qbn, [])
            param = [p for p in self.mospm[qbn] if 'freq' in p][0]
            freqs = self.sp.get_sweep_params_property('values', 1, param)
            ampls = deepcopy(self.proc_data_dict['analysis_params_dict'][
                'amplitudes'][qbn])
            if len(excl_idxs):
                mask = np.array([i in excl_idxs for i in np.arange(len(freqs))])
                ampls = ampls[np.logical_not(mask)]
                freqs = freqs[np.logical_not(mask)]

            optimal_idx = np.argmin(np.abs(
                freqs - self.raw_data_dict[f'ge_freq_{qbn}']))
            self.proc_data_dict['analysis_params_dict']['optimal_vals'][qbn] = \
                (freqs[optimal_idx], ampls[optimal_idx, 0], ampls[optimal_idx, 1])

            mid_freq = np.mean(lo_freqsX)
            fit_func = lambda x, a, b, c: a * x ** 2 + b * x + c

            # fit left range
            model = lmfit.Model(fit_func)
            guess_pars = model.make_params(a=1, b=1, c=0)
            self.fit_dicts[f'amplitude_fit_left_{qbn}'] = {
                'fit_fn': fit_func,
                'fit_xvals': {'x': freqs[freqs < mid_freq]/1e9},
                'fit_yvals': {'data': ampls[freqs < mid_freq, 0]},
                'fit_yvals_stderr': ampls[freqs < mid_freq, 1],
                'guess_pars': guess_pars}

            # fit right range
            model = lmfit.Model(fit_func)
            guess_pars = model.make_params(a=1, b=1, c=0)
            self.fit_dicts[f'amplitude_fit_right_{qbn}'] = {
                'fit_fn': fit_func,
                'fit_xvals': {'x': freqs[freqs >= mid_freq]/1e9},
                'fit_yvals': {'data': ampls[freqs >= mid_freq, 0]},
                'fit_yvals_stderr': ampls[freqs >= mid_freq, 1],
                'guess_pars': guess_pars}

            fit_dict_keys += [f'amplitude_fit_left_{qbn}',
                              f'amplitude_fit_right_{qbn}']
        return fit_dict_keys

    def prepare_plots(self):
        if self.get_param_value('plot_all_traces', True):
            super().prepare_plots()
        if self.do_fitting:
            for qbn in self.qb_names:
                base_plot_name = f'Rabi_amplitudes_{qbn}'
                title = f'{self.raw_data_dict["timestamp"]} ' \
                        f'{self.raw_data_dict["measurementstring"]}\n{qbn}'
                plotsize = self.get_default_plot_params(set=False)['figure.figsize']
                plotsize = (plotsize[0], plotsize[0]/1.25)
                param = [p for p in self.mospm[qbn] if 'freq' in p][0]
                xlabel = self.sp.get_sweep_params_property('label', 1, param)
                xunit = self.sp.get_sweep_params_property('unit', 1, param)
                lo_freqsX = self.get_param_value('allowed_lo_freqs')

                # plot upper sideband
                fit_dict = self.fit_dicts[f'amplitude_fit_left_{qbn}']
                fit_res = fit_dict['fit_res']
                xmin = min(fit_dict['fit_xvals']['x'])
                self.plot_dicts[f'{base_plot_name}_left_data'] = {
                    'plotfn': self.plot_line,
                    'fig_id': base_plot_name,
                    'plotsize': plotsize,
                    'xvals': fit_dict['fit_xvals']['x'],
                    'xlabel': xlabel,
                    'xunit': xunit,
                    'yvals': fit_dict['fit_yvals']['data'],
                    'ylabel': '$\\pi$-pulse amplitude, $A$',
                    'yunit': 'V',
                    'setlabel': f'USB, LO at {np.min(lo_freqsX)/1e9:.3f} GHz',
                    'title': title,
                    'linestyle': 'none',
                    'do_legend': False,
                    'legend_bbox_to_anchor': (1, 0.5),
                    'legend_pos': 'center left',
                    'yerr':  fit_dict['fit_yvals_stderr'],
                    'color': 'C0'
                }

                self.plot_dicts[f'{base_plot_name}_left_fit'] = {
                    'fig_id': base_plot_name,
                    'plotfn': self.plot_fit,
                    'fit_res': fit_res,
                    'setlabel': 'USB quadratic fit',
                    'color': 'C0',
                    'do_legend': True,
                    # 'legend_ncol': 2,
                    'legend_bbox_to_anchor': (1, -0.15),
                    'legend_pos': 'upper right'}

                # plot lower sideband
                fit_dict = self.fit_dicts[f'amplitude_fit_right_{qbn}']
                fit_res = fit_dict['fit_res']
                xmax = max(fit_dict['fit_xvals']['x'])
                self.plot_dicts[f'{base_plot_name}_right_data'] = {
                    'plotfn': self.plot_line,
                    'fig_id': base_plot_name,
                    'xvals': fit_dict['fit_xvals']['x'],
                    'xlabel': xlabel,
                    'xunit': xunit,
                    'yvals': fit_dict['fit_yvals']['data'],
                    'ylabel': '$\\pi$-pulse amplitude, $A$',
                    'yunit': 'V',
                    'setlabel': f'LSB, LO at {np.max(lo_freqsX)/1e9:.3f} GHz',
                    'title': title,
                    'linestyle': 'none',
                    'do_legend': False,
                    'legend_bbox_to_anchor': (1, 0.5),
                    'legend_pos': 'center left',
                    'yerr':  fit_dict['fit_yvals_stderr'],
                    'color': 'C1'
                }

                self.plot_dicts[f'{base_plot_name}_right_fit'] = {
                    'fig_id': base_plot_name,
                    'plotfn': self.plot_fit,
                    'fit_res': fit_res,
                    'setlabel': 'LSB quadratic fit',
                    'color': 'C1',
                    'do_legend': True,
                    'legend_ncol': 2,
                    'legend_bbox_to_anchor': (1, -0.15),
                    'legend_pos': 'upper right'}

                # max ch amp line
                drive_ch = self.raw_data_dict[f'drive_ch_{qbn}']
                pd = self.get_data_from_timestamp_list({
                    f'ch_amp': f'Instrument settings.Pulsar.{drive_ch}_amp'})
                self.plot_dicts[f'ch_amp_line_{qbn}'] = {
                    'fig_id': base_plot_name,
                    'plotfn': self.plot_hlines,
                    'y': pd['ch_amp'],
                    'xmin': xmax,
                    'xmax': xmin,
                    'colors': 'k'}


class T1Analysis(MultiQubit_TimeDomain_Analysis):

    def get_params_from_file(self, params_dict=None, numeric_params=None):
        if params_dict is None:
            params_dict = {}
        for qbn in self.qb_names:
            trans_name = self.get_transition_name(qbn)
            s = 'Instrument settings.'+qbn
            params_dict[f'{trans_name}_T1_'+qbn] = \
                s + ('.T1' if trans_name == 'ge' else f'.T1_{trans_name}')
        if numeric_params is None:
            numeric_params = list(params_dict)
        super().get_params_from_file(params_dict, numeric_params)

    def prepare_fitting(self):
        self.fit_dicts = OrderedDict()
        for qbn in self.qb_names:
            data = self.proc_data_dict['data_to_fit'][qbn]
            sweep_points = self.proc_data_dict['sweep_points_dict'][qbn][
                'msmt_sweep_points']
            if self.num_cal_points != 0:
                data = data[:-self.num_cal_points]
            exp_decay_mod = lmfit.Model(fit_mods.ExpDecayFunc)
            guess_pars = fit_mods.exp_dec_guess(
                model=exp_decay_mod, data=data, t=sweep_points)
            guess_pars['amplitude'].vary = True
            guess_pars['tau'].vary = True
            if self.options_dict.get('vary_offset', False):
                guess_pars['offset'].vary = True
            else:
                guess_pars['offset'].value = 0
                guess_pars['offset'].vary = False
            self.set_user_guess_pars(guess_pars)
            key = 'exp_decay_' + qbn
            self.fit_dicts[key] = {
                'fit_fn': exp_decay_mod.func,
                'fit_xvals': {'t': sweep_points},
                'fit_yvals': {'data': data},
                'guess_pars': guess_pars}

    def analyze_fit_results(self):
        self.proc_data_dict['analysis_params_dict'] = OrderedDict()
        for qbn in self.qb_names:
            fit_res = self.fit_dicts['exp_decay_' + qbn]['fit_res']
            for par in fit_res.params:
                if fit_res.params[par].stderr is None:
                    fit_res.params[par].stderr = 0
            self.proc_data_dict['analysis_params_dict'][qbn] = OrderedDict()
            self.proc_data_dict['analysis_params_dict'][qbn]['T1'] = \
                fit_res.best_values['tau']
            self.proc_data_dict['analysis_params_dict'][qbn]['T1_stderr'] = \
                fit_res.params['tau'].stderr
        self.save_processed_data(key='analysis_params_dict')

    def prepare_plots(self):
        super().prepare_plots()

        if self.do_fitting:
            for qbn in self.qb_names:
                # rename base plot
                base_plot_name = 'T1_' + qbn
                self.prepare_projected_data_plot(
                    fig_name=base_plot_name,
                    data=self.proc_data_dict['data_to_fit'][qbn],
                    plot_name_suffix=qbn+'fit',
                    qb_name=qbn)

                self.plot_dicts['fit_' + qbn] = {
                    'fig_id': base_plot_name,
                    'plotfn': self.plot_fit,
                    'fit_res': self.fit_dicts['exp_decay_' + qbn]['fit_res'],
                    'setlabel': 'exp decay fit',
                    'do_legend': True,
                    'color': 'r',
                    'legend_ncol': 2,
                    'legend_bbox_to_anchor': (1, -0.15),
                    'legend_pos': 'upper right'}

                trans_name = self.get_transition_name(qbn)
                old_T1_val = self.raw_data_dict[f'{trans_name}_T1_'+qbn]
                if old_T1_val != old_T1_val:
                    old_T1_val = 0
                T1_dict = self.proc_data_dict['analysis_params_dict']
                textstr = '$T_1$ = {:.2f} $\mu$s'.format(
                            T1_dict[qbn]['T1']*1e6) \
                          + ' $\pm$ {:.2f} $\mu$s'.format(
                            T1_dict[qbn]['T1_stderr']*1e6) \
                          + '\nold $T_1$ = {:.2f} $\mu$s'.format(old_T1_val*1e6)
                self.plot_dicts['text_msg_' + qbn] = {
                    'fig_id': base_plot_name,
                    'ypos': -0.2,
                    'xpos': 0,
                    'horizontalalignment': 'left',
                    'verticalalignment': 'top',
                    'plotfn': self.plot_text,
                    'text_string': textstr}


class RamseyAnalysis(MultiQubit_TimeDomain_Analysis):

    def get_params_from_file(self, params_dict=None, numeric_params=None):
        if params_dict is None:
            params_dict = {}
        for qbn in self.qb_names:
            trans_name = self.get_transition_name(qbn)
            s = 'Instrument settings.'+qbn
            params_dict[f'{trans_name}_freq_'+qbn] = s+f'.{trans_name}_freq'
        if numeric_params is None:
            numeric_params = list(params_dict)
        super().get_params_from_file(params_dict, numeric_params)

    def prepare_fitting(self):
        if self.options_dict.get('fit_gaussian_decay', True):
            self.fit_keys = ['exp_decay_', 'gauss_decay_']
        else:
            self.fit_keys = ['exp_decay_']
        self.fit_dicts = OrderedDict()
        def add_fit_dict(qbn, data, fit_keys):
            sweep_points = self.proc_data_dict['sweep_points_dict'][qbn][
                'msmt_sweep_points']
            if self.num_cal_points != 0:
                data = data[:-self.num_cal_points]
            for i, key in enumerate(fit_keys):
                exp_damped_decay_mod = lmfit.Model(fit_mods.ExpDampOscFunc)
                guess_pars = fit_mods.exp_damp_osc_guess(
                    model=exp_damped_decay_mod, data=data, t=sweep_points,
                    n_guess=i+1)
                guess_pars['amplitude'].vary = False
                guess_pars['amplitude'].value = 0.5
                guess_pars['frequency'].vary = True
                guess_pars['tau'].vary = True
                guess_pars['phase'].vary = True
                guess_pars['n'].vary = False
                guess_pars['oscillation_offset'].vary = \
                        'f' in self.data_to_fit[qbn]
                # guess_pars['exponential_offset'].value = 0.5
                guess_pars['exponential_offset'].vary = True
                self.set_user_guess_pars(guess_pars)
                self.fit_dicts[key] = {
                    'fit_fn': exp_damped_decay_mod .func,
                    'fit_xvals': {'t': sweep_points},
                    'fit_yvals': {'data': data},
                    'guess_pars': guess_pars}

        for qbn in self.qb_names:
            all_data = self.proc_data_dict['data_to_fit'][qbn]
            if self.get_param_value('TwoD'):
                for i, data in enumerate(all_data):
                    fit_keys = [f'{fk}{qbn}_{i}' for fk in self.fit_keys]
                    add_fit_dict(qbn, data, fit_keys)
            else:
                fit_keys = [f'{fk}{qbn}' for fk in self.fit_keys]
                add_fit_dict(qbn, all_data, fit_keys)

    def analyze_fit_results(self):
        if 'artificial_detuning' in self.options_dict:
            artificial_detuning_dict = OrderedDict(
                [(qbn, self.options_dict['artificial_detuning'])
             for qbn in self.qb_names])
        elif 'artificial_detuning_dict' in self.metadata:
            artificial_detuning_dict = self.metadata[
                'artificial_detuning_dict']
        elif 'artificial_detuning' in self.metadata:
            artificial_detuning_dict = OrderedDict(
                [(qbn, self.metadata['artificial_detuning'])
                 for qbn in self.qb_names])
        else:
            raise ValueError('"artificial_detuning" not found.')

        self.proc_data_dict['analysis_params_dict'] = OrderedDict()
        for k, fit_dict in self.fit_dicts.items():
            # k is of the form fot_type_qbn_i if TwoD else fit_type_qbn
            split_key = k.split('_')
            fit_type = '_'.join(split_key[:2])
            qbn = split_key[2]
            if len(split_key[2:]) == 1:
                outer_key = qbn
            else:
                # TwoD: out_key = qbn_i
                outer_key = '_'.join(split_key[2:])

            if outer_key not in self.proc_data_dict['analysis_params_dict']:
                self.proc_data_dict['analysis_params_dict'][outer_key] = \
                    OrderedDict()
            self.proc_data_dict['analysis_params_dict'][outer_key][fit_type] = \
                OrderedDict()

            fit_res = fit_dict['fit_res']
            for par in fit_res.params:
                if fit_res.params[par].stderr is None:
                    fit_res.params[par].stderr = 0

            trans_name = self.get_transition_name(qbn)
            old_qb_freq = self.raw_data_dict[f'{trans_name}_freq_'+qbn]
            if old_qb_freq != old_qb_freq:
                old_qb_freq = 0
            self.proc_data_dict['analysis_params_dict'][outer_key][fit_type][
                'old_qb_freq'] = old_qb_freq
            self.proc_data_dict['analysis_params_dict'][outer_key][fit_type][
                'new_qb_freq'] = old_qb_freq + \
                                 artificial_detuning_dict[qbn] - \
                                 fit_res.best_values['frequency']
            self.proc_data_dict['analysis_params_dict'][outer_key][fit_type][
                'new_qb_freq_stderr'] = fit_res.params['frequency'].stderr
            self.proc_data_dict['analysis_params_dict'][outer_key][fit_type][
                'T2_star'] = fit_res.best_values['tau']
            self.proc_data_dict['analysis_params_dict'][outer_key][fit_type][
                'T2_star_stderr'] = fit_res.params['tau'].stderr
            self.proc_data_dict['analysis_params_dict'][outer_key][fit_type][
                'artificial_detuning'] = artificial_detuning_dict[qbn]

        hdf_group_name_suffix = self.options_dict.get(
            'hdf_group_name_suffix', '')
        self.save_processed_data(key='analysis_params_dict' +
                                     hdf_group_name_suffix)

    def prepare_plots(self):
        super().prepare_plots()

        if self.do_fitting:
            apd = self.proc_data_dict['analysis_params_dict']
            for outer_key, ramsey_pars_dict in apd.items():
                if outer_key in ['qubit_frequencies', 'reparking_params']:
                    # This is only for ReparkingRamseyAnalysis.
                    # It is handled by prepare_fitting_qubit_freqs of that class
                    continue
                # outer_key is of the form qbn_i if TwoD else qbn.
                # split into qbn and i. (outer_key + '_') is needed because if
                # outer_key = qbn doing outer_key.split('_') will only have one
                # output and assignment to two variables will fail.
                qbn, ii = (outer_key + '_').split('_')[:2]
                sweep_points = self.proc_data_dict['sweep_points_dict'][qbn][
                    'sweep_points']
                first_sweep_param = self.get_first_sweep_param(
                    qbn, dimension=1)
                if len(ii) and first_sweep_param is not None:
                    # TwoD
                    label, unit, vals = first_sweep_param
                    title_suffix = (f'{ii}: {label} = ' + ' '.join(
                        SI_val_to_msg_str(vals[int(ii)], unit,
                                          return_type=lambda x: f'{x:0.1f}')))
                    daa = self.metadata.get('drive_amp_adaptation', {}).get(
                        qbn, None)
                    if daa is not None:
                        sweep_points = sweep_points * daa[int(ii)]
                else:
                    # OneD
                    title_suffix = ''
                base_plot_name = 'Ramsey_' + outer_key
                dtf = self.proc_data_dict['data_to_fit'][qbn]
                self.prepare_projected_data_plot(
                    fig_name=base_plot_name,
                    data=dtf[int(ii)] if ii != '' else dtf,
                    sweep_points=sweep_points,
                    plot_name_suffix=qbn+'fit',
                    qb_name=qbn, TwoD=False,
                    title_suffix=title_suffix)

                exp_dec_k = self.fit_keys[0][:-1]
                old_qb_freq = ramsey_pars_dict[exp_dec_k]['old_qb_freq']
                textstr = ''
                T2_star_str = ''

                for i, fit_type in enumerate(ramsey_pars_dict):
                    fit_res = self.fit_dicts[f'{fit_type}_{outer_key}']['fit_res']
                    self.plot_dicts[f'fit_{outer_key}_{fit_type}'] = {
                        'fig_id': base_plot_name,
                        'plotfn': self.plot_fit,
                        'fit_res': fit_res,
                        'setlabel': 'exp decay fit' if i == 0 else
                            'gauss decay fit',
                        'do_legend': True,
                        'color': 'r' if i == 0 else 'C4',
                        'legend_bbox_to_anchor': (1, -0.15),
                        'legend_pos': 'upper right'}

                    if i != 0:
                        textstr += '\n'
                    textstr += \
                        ('$f_{{qubit \_ new \_ {{{key}}} }}$ = '.format(
                            key=('exp' if i == 0 else 'gauss')) +
                            '{:.6f} GHz '.format(
                            ramsey_pars_dict[fit_type]['new_qb_freq']*1e-9) +
                                '$\pm$ {:.3f} MHz '.format(
                            ramsey_pars_dict[fit_type][
                                'new_qb_freq_stderr']*1e-6))
                    T2_star_str += \
                        ('\n$T_{{2,{{{key}}} }}^\star$ = '.format(
                            key=('exp' if i == 0 else 'gauss')) +
                            '{:.2f} $\mu$s'.format(
                            fit_res.params['tau'].value*1e6) +
                            '$\pm$ {:.2f} $\mu$s'.format(
                            fit_res.params['tau'].stderr*1e6))

                textstr += '\n$f_{qubit \_ old}$ = '+'{:.6f} GHz '.format(
                    old_qb_freq*1e-9)
<<<<<<< HEAD
                textstr += ('\n$\Delta f$ = {:.4f} MHz '.format(
                    (ramsey_pars_dict[exp_dec_k]['new_qb_freq'] -
                    old_qb_freq)*1e-6) + '$\pm$ {:.3f} kHz'.format(
                    self.fit_dicts[f'{exp_dec_k}_{outer_key}']['fit_res'].params[
                        'frequency'].stderr*1e-3) +
                    '\n$f_{Ramsey}$ = '+'{:.4f} MHz $\pm$ {:.3f} kHz'.format(
                    self.fit_dicts[f'{exp_dec_k}_{outer_key}']['fit_res'].params[
=======

                art_det = ramsey_dict[qbn][exp_decay_fit_key][
                              'artificial_detuning']*1e-6
                delta_f = (ramsey_dict[qbn][exp_decay_fit_key]['new_qb_freq'] -
                           old_qb_freq)*1e-6
                textstr += ('\n$\Delta f$ = {:.4f} MHz '.format(delta_f) +
                            '$\pm$ {:.2E} MHz'.format(
                    self.fit_dicts[exp_decay_fit_key]['fit_res'].params[
                        'frequency'].stderr*1e-6) +
                    '\n$f_{Ramsey}$ = '+'{:.4f} MHz $\pm$ {:.2E} MHz'.format(
                    self.fit_dicts[exp_decay_fit_key]['fit_res'].params[
>>>>>>> c027c48b
                        'frequency'].value*1e-6,
                    self.fit_dicts[f'{exp_dec_k}_{outer_key}']['fit_res'].params[
                        'frequency'].stderr*1e-3))
                textstr += T2_star_str
<<<<<<< HEAD
                textstr += '\nartificial detuning = {:.2f} MHz'.format(
                    ramsey_pars_dict[exp_dec_k]['artificial_detuning']*1e-6)
=======
                textstr += '\nartificial detuning = {:.2f} MHz'.format(art_det)

                color = 'k'
                if np.abs(delta_f) > np.abs(art_det):
                    # We don't want this: if the qubit detuning is larger than
                    # the artificial detuning, the sign of the qubit detuning
                    # cannot be determined from a single Ramsey measurement.
                    # Save a warning image and highlight in red
                    # the Delta f and artificial detuning rows in textstr
                    self._warning_message += (f'\nQubit {qbn} frequency change '
                                        f'({np.abs(delta_f):.5f} MHz) is larger'
                                        f' than the artificial detuning of '
                                        f'{art_det:.5f} MHz. In this case, the '
                                        f'sign of the qubit detuning cannot be '
                                        f'determined from a single Ramsey '
                                        f'measurement.')
                    self._raise_warning_image = True
                    textstr = textstr.split('\n')
                    color = ['black']*len(textstr)
                    idx = [i for i, s in enumerate(textstr) if 'Delta f' in s][0]
                    color[idx] = 'red'
                    idx = [i for i, s in enumerate(textstr) if
                           'artificial detuning' in s][0]
                    color[idx] = 'red'
>>>>>>> c027c48b

                self.plot_dicts['text_msg_' + outer_key] = {
                    'fig_id': base_plot_name,
                    'ypos': -0.2,
                    'xpos': -0.025,
                    'horizontalalignment': 'left',
                    'verticalalignment': 'top',
                    'color': color,
                    'plotfn': self.plot_text,
                    'text_string': textstr}

                self.plot_dicts['half_hline_' + outer_key] = {
                    'fig_id': base_plot_name,
                    'plotfn': self.plot_hlines,
                    'y': 0.5,
                    'xmin': sweep_points[0],
                    'xmax': sweep_points[-1],
                    'colors': 'gray'}


class ReparkingRamseyAnalysis(RamseyAnalysis):

    def extract_data(self):
        super().extract_data()
        # Set some default values specific to ReparkingRamseyAnalysis if the
        # respective options have not been set by the user or in the metadata.
        # (We do not do this in the init since we have to wait until
        # metadata has been extracted.)
        if self.get_param_value('TwoD', default_value=None) is None:
            self.options_dict['TwoD'] = True

    def analyze_fit_results(self):
        super().analyze_fit_results()
        freqs = OrderedDict()

        if self.get_param_value('freq_from_gaussian_fit', False):
            self.fit_type = self.fit_keys[1][:-1]
        else:
            self.fit_type = self.fit_keys[0][:-1]

        apd = self.proc_data_dict['analysis_params_dict']
        for qbn in self.qb_names:
            freqs[qbn] = \
                {'val': np.array([d[self.fit_type]['new_qb_freq']
                                     for k, d in apd.items() if qbn in k]),
                 'stderr': np.array([d[self.fit_type]['new_qb_freq_stderr']
                                     for k, d in apd.items() if qbn in k])}
        self.proc_data_dict['analysis_params_dict']['qubit_frequencies'] = freqs

        fit_dict_keys = self.prepare_fitting_qubit_freqs()
        self.run_fitting(keys_to_fit=fit_dict_keys)

        self.proc_data_dict['analysis_params_dict']['reparking_params'] = {}
        for qbn in self.qb_names:
            fit_dict = self.fit_dicts[f'frequency_fit_{qbn}']
            fit_res = fit_dict['fit_res']
            self.proc_data_dict['analysis_params_dict'][
                'reparking_params'][qbn] = {'ss_freq': fit_res.best_values['f0'],
                                            'ss_volt': fit_res.best_values['V0']}

    def prepare_fitting_qubit_freqs(self):
        fit_dict_keys = []
        for qbn in self.qb_names:
            # old qb freq is the same for all keys in
            # self.proc_data_dict['analysis_params_dict'] so take qbn_0
            old_qb_freq = self.proc_data_dict['analysis_params_dict'][
                f'{qbn}_0'][self.fit_type]['old_qb_freq']
            freqs = self.proc_data_dict['analysis_params_dict'][
                'qubit_frequencies'][qbn]
            par_name = \
                [p for p in self.proc_data_dict['sweep_points_2D_dict'][qbn]
                 if 'offset' not in p][0]
            voltages, _, label = self.sp.get_sweep_params_description(par_name, 1)
            fit_func = lambda V, V0, f0, fv: f0 - fv * (V - V0)**2
            model = lmfit.Model(fit_func)
            if old_qb_freq > 5e9:  # USS
                guess_pars_dict = {'V0': voltages[np.argmax(freqs['val'])],
                                   'f0': np.max(np.array(freqs['val'])),
                                   'fv': 2.5e9}
            else:  # LSS
                guess_pars_dict = {'V0': voltages[np.argmin(freqs['val'])],
                                   'f0': np.min(np.array(freqs['val'])),
                                   'fv': -2.5e9}
            guess_pars = model.make_params(**guess_pars_dict)
            self.fit_dicts[f'frequency_fit_{qbn}'] = {
                'fit_fn': fit_func,
                'fit_xvals': {'V': voltages},
                'fit_yvals': {'data': freqs['val']},
                'fit_yvals_stderr': freqs['stderr'],
                'guess_pars': guess_pars}
            fit_dict_keys += [f'frequency_fit_{qbn}']
        return fit_dict_keys

    def prepare_plots(self):
        if self.get_param_value('plot_all_traces', True):
            super().prepare_plots()
        if self.do_fitting:
            current_voltages = self.get_param_value('current_voltages', {})
            for qbn in self.qb_names:
                base_plot_name = f'reparking_{qbn}'
                title = f'{self.raw_data_dict["timestamp"]} ' \
                        f'{self.raw_data_dict["measurementstring"]}\n{qbn}'
                plotsize = self.get_default_plot_params(set=False)['figure.figsize']
                plotsize = (plotsize[0], plotsize[0]/1.25)
                par_name = \
                    [p for p in self.proc_data_dict['sweep_points_2D_dict'][qbn]
                     if 'offset' not in p][0]
                voltages, xunit, xlabel = self.sp.get_sweep_params_description(
                    par_name, 1)
                fit_dict = self.fit_dicts[f'frequency_fit_{qbn}']
                fit_res = fit_dict['fit_res']
                self.plot_dicts[base_plot_name] = {
                    'plotfn': self.plot_line,
                    'fig_id': base_plot_name,
                    'plotsize': plotsize,
                    'xvals': fit_dict['fit_xvals']['V'],
                    'xlabel': xlabel,
                    'xunit': xunit,
                    'yvals': fit_dict['fit_yvals']['data'],
                    'ylabel': 'Qubit frequency, $f$',
                    'yunit': 'Hz',
                    'setlabel': 'Data',
                    'title': title,
                    'linestyle': 'none',
                    'do_legend': False,
                    'legend_bbox_to_anchor': (1, 0.5),
                    'legend_pos': 'center left',
                    'yerr':  fit_dict['fit_yvals_stderr'],
                    'color': 'C0'
                }

                self.plot_dicts[f'{base_plot_name}_fit'] = {
                    'fig_id': base_plot_name,
                    'plotfn': self.plot_fit,
                    'fit_res': fit_res,
                    'setlabel': 'Fit',
                    'color': 'C0',
                    'do_legend': True,
                    'legend_bbox_to_anchor': (1, -0.15),
                    'legend_pos': 'upper right'}

                # old qb freq is the same for all keys in
                # self.proc_data_dict['analysis_params_dict'] so take qbn_0
                old_qb_freq = self.proc_data_dict['analysis_params_dict'][
                    f'{qbn}_0'][self.fit_type]['old_qb_freq']
                textstr = \
                    "Sweet spot frequency: " \
                        f"{fit_res.best_values['f0']/1e9:.6f} GHz " \
                    f"\nPrevious ss frequency: {old_qb_freq/1e9:.6f} GHz " \
                    f"\nSweet spot DC voltage: " \
                        f"{fit_res.best_values['V0']:.3f} V "
                if qbn in current_voltages:
                    old_voltage = current_voltages[qbn]
                    textstr += f"\nPrevious DC voltage: {old_voltage:.3f} V"
                self.plot_dicts[f'{base_plot_name}_text'] = {
                    'fig_id': base_plot_name,
                    'ypos': -0.2,
                    'xpos': -0.1,
                    'horizontalalignment': 'left',
                    'verticalalignment': 'top',
                    'plotfn': self.plot_text,
                    'text_string': textstr}

                self.plot_dicts[f'{base_plot_name}_marker'] = {
                    'fig_id': base_plot_name,
                    'plotfn': self.plot_line,
                    'xvals': [fit_res.best_values['V0']],
                    'yvals': [fit_res.best_values['f0']],
                    'color': 'r',
                    'marker': 'o',
                    'line_kws': {'markersize': 10},
                    'linestyle': ''}


class QScaleAnalysis(MultiQubit_TimeDomain_Analysis):

    def get_params_from_file(self, params_dict=None, numeric_params=None):
        if params_dict is None:
            params_dict = {}
        for qbn in self.qb_names:
            trans_name = self.get_transition_name(qbn)
            s = 'Instrument settings.'+qbn
            params_dict[f'{trans_name}_qscale_'+qbn] = \
                s+f'.{trans_name}_motzoi'
        if numeric_params is None:
            numeric_params = list(params_dict)
        super().get_params_from_file(params_dict, numeric_params)

    def process_data(self):
        super().process_data()

        self.proc_data_dict['qscale_data'] = OrderedDict()
        for qbn in self.qb_names:
            self.proc_data_dict['qscale_data'][qbn] = OrderedDict()
            sweep_points = deepcopy(self.proc_data_dict['sweep_points_dict'][
                                        qbn]['msmt_sweep_points'])
            # check if the sweep points are repeated 3 times as they have to be
            # for the qscale analysis:
            # Takes the first 3 entries and check if they are all the same or different.
            # Needed For backwards compatibility with QudevTransmon.measure_qscale()
            # that does not (yet) use Sweeppoints object.

            unique_sp = np.unique(sweep_points[:3])
            if unique_sp.size > 1:
                sweep_points = np.repeat(sweep_points, 3)
            # replace in proc_data_dict; otherwise plotting in base class fails
            self.proc_data_dict['sweep_points_dict'][qbn][
                'msmt_sweep_points'] = sweep_points
            self.proc_data_dict['sweep_points_dict'][qbn][
                'sweep_points'] = np.concatenate([
                sweep_points, self.proc_data_dict['sweep_points_dict'][qbn][
                    'cal_points_sweep_points']])

            data = self.proc_data_dict['data_to_fit'][qbn]
            if self.num_cal_points != 0:
                data = data[:-self.num_cal_points]
            self.proc_data_dict['qscale_data'][qbn]['sweep_points_xx'] = \
                sweep_points[0::3]
            self.proc_data_dict['qscale_data'][qbn]['sweep_points_xy'] = \
                sweep_points[1::3]
            self.proc_data_dict['qscale_data'][qbn]['sweep_points_xmy'] = \
                sweep_points[2::3]
            self.proc_data_dict['qscale_data'][qbn]['data_xx'] = \
                data[0::3]
            self.proc_data_dict['qscale_data'][qbn]['data_xy'] = \
                data[1::3]
            self.proc_data_dict['qscale_data'][qbn]['data_xmy'] = \
                data[2::3]

    def prepare_fitting(self):
        self.fit_dicts = OrderedDict()

        for qbn in self.qb_names:
            for msmt_label in ['_xx', '_xy', '_xmy']:
                sweep_points = self.proc_data_dict['qscale_data'][qbn][
                    'sweep_points' + msmt_label]
                data = self.proc_data_dict['qscale_data'][qbn][
                    'data' + msmt_label]

                # As a workaround for a weird bug letting crash the analysis
                # every second time, we do not use lmfit.models.ConstantModel
                # and lmfit.models.LinearModel, but create custom models.
                if msmt_label == '_xx':
                    model = lmfit.Model(lambda x, c: c)
                    guess_pars = model.make_params(c=np.mean(data))
                else:
                    model = lmfit.Model(lambda x, slope, intercept:
                                        slope * x + intercept)
                    slope = (data[-1] - data[0]) / \
                            (sweep_points[-1] - sweep_points[0])
                    intercept = data[-1] - slope * sweep_points[-1]
                    guess_pars = model.make_params(slope=slope,
                                                   intercept=intercept)
                self.set_user_guess_pars(guess_pars)
                key = 'fit' + msmt_label + '_' + qbn
                self.fit_dicts[key] = {
                    'fit_fn': model.func,
                    'fit_xvals': {'x': sweep_points},
                    'fit_yvals': {'data': data},
                    'guess_pars': guess_pars}

    def analyze_fit_results(self):
        self.proc_data_dict['analysis_params_dict'] = OrderedDict()
        # The best qscale parameter is the point where all 3 curves intersect.
        threshold = 0.02
        for qbn in self.qb_names:
            self.proc_data_dict['analysis_params_dict'][qbn] = OrderedDict()
            fitparams0 = self.fit_dicts['fit_xx'+'_'+qbn]['fit_res'].params
            fitparams1 = self.fit_dicts['fit_xy'+'_'+qbn]['fit_res'].params
            fitparams2 = self.fit_dicts['fit_xmy'+'_'+qbn]['fit_res'].params

            intercept_diff_mean = fitparams1['intercept'].value - \
                                  fitparams2['intercept'].value
            slope_diff_mean = fitparams2['slope'].value - \
                              fitparams1['slope'].value
            optimal_qscale = intercept_diff_mean/slope_diff_mean

            # Warning if Xpi/2Xpi line is not within +/-threshold of 0.5
            if (fitparams0['c'].value > (0.5 + threshold)) or \
                    (fitparams0['c'].value < (0.5 - threshold)):
                log.warning('The trace from the X90-X180 pulses is '
                                'NOT within $\pm${} of the expected value '
                                'of 0.5.'.format(threshold))
            # Warning if optimal_qscale is not within +/-threshold of 0.5
            y_optimal_qscale = optimal_qscale * fitparams2['slope'].value + \
                                 fitparams2['intercept'].value
            if (y_optimal_qscale > (0.5 + threshold)) or \
                    (y_optimal_qscale < (0.5 - threshold)):
                log.warning('The optimal qscale found gives a population '
                                'that is NOT within $\pm${} of the expected '
                                'value of 0.5.'.format(threshold))

            # Calculate standard deviation
            intercept_diff_std_squared = \
                fitparams1['intercept'].stderr**2 + \
                fitparams2['intercept'].stderr**2
            slope_diff_std_squared = \
                fitparams2['slope'].stderr**2 + fitparams1['slope'].stderr**2

            optimal_qscale_stderr = np.sqrt(
                intercept_diff_std_squared*(1/slope_diff_mean**2) +
                slope_diff_std_squared*(intercept_diff_mean /
                                        (slope_diff_mean**2))**2)

            self.proc_data_dict['analysis_params_dict'][qbn]['qscale'] = \
                optimal_qscale
            self.proc_data_dict['analysis_params_dict'][qbn][
                'qscale_stderr'] = optimal_qscale_stderr

    def prepare_plots(self):
        super().prepare_plots()

        color_dict = {'_xx': '#365C91',
                      '_xy': '#683050',
                      '_xmy': '#3C7541'}
        label_dict = {'_xx': r'$X_{\pi/2}X_{\pi}$',
                      '_xy': r'$X_{\pi/2}Y_{\pi}$',
                      '_xmy': r'$X_{\pi/2}Y_{-\pi}$'}
        for qbn in self.qb_names:
            base_plot_name = 'Qscale_' + qbn
            for msmt_label in ['_xx', '_xy', '_xmy']:
                sweep_points = self.proc_data_dict['qscale_data'][qbn][
                    'sweep_points' + msmt_label]
                data = self.proc_data_dict['qscale_data'][qbn][
                    'data' + msmt_label]
                if msmt_label == '_xx':
                    plot_name = base_plot_name
                else:
                    plot_name = 'data' + msmt_label + '_' + qbn
                xlabel, xunit = self.get_xaxis_label_unit(qbn)
                self.plot_dicts[plot_name] = {
                    'plotfn': self.plot_line,
                    'xvals': sweep_points,
                    'xlabel': xlabel,
                    'xunit': xunit,
                    'yvals': data,
                    'ylabel': self.get_yaxis_label(qb_name=qbn),
                    'yunit': '',
                    'setlabel': 'Data\n' + label_dict[msmt_label],
                    'title': (self.raw_data_dict['timestamp'] + ' ' +
                              self.raw_data_dict['measurementstring'] +
                              '\n' + qbn),
                    'linestyle': 'none',
                    'color': color_dict[msmt_label],
                    'do_legend': True,
                    'legend_bbox_to_anchor': (1, 0.5),
                    'legend_pos': 'center left'}
                if msmt_label != '_xx':
                    self.plot_dicts[plot_name]['fig_id'] = base_plot_name

                if self.do_fitting:
                    # plot fit
                    xfine = np.linspace(sweep_points[0], sweep_points[-1], 1000)
                    fit_key = 'fit' + msmt_label + '_' + qbn
                    fit_res = self.fit_dicts[fit_key]['fit_res']
                    yvals = fit_res.model.func(xfine, **fit_res.best_values)
                    if not hasattr(yvals, '__iter__'):
                        yvals = np.array(len(xfine)*[yvals])
                    self.plot_dicts[fit_key] = {
                        'fig_id': base_plot_name,
                        'plotfn': self.plot_line,
                        'xvals': xfine,
                        'yvals': yvals,
                        'marker': '',
                        'setlabel': 'Fit\n' + label_dict[msmt_label],
                        'do_legend': True,
                        'color': color_dict[msmt_label],
                        'legend_bbox_to_anchor': (1, 0.5),
                        'legend_pos': 'center left'}

                    trans_name = self.get_transition_name(qbn)
                    old_qscale_val = self.raw_data_dict[
                        f'{trans_name}_qscale_'+qbn]
                    if old_qscale_val != old_qscale_val:
                        old_qscale_val = 0
                    textstr = 'Qscale = {:.4f} $\pm$ {:.4f}'.format(
                        self.proc_data_dict['analysis_params_dict'][qbn][
                            'qscale'],
                        self.proc_data_dict['analysis_params_dict'][qbn][
                            'qscale_stderr']) + \
                            '\nold Qscale= {:.4f}'.format(old_qscale_val)

                    self.plot_dicts['text_msg_' + qbn] = {
                        'fig_id': base_plot_name,
                        'ypos': -0.225,
                        'xpos': 0.5,
                        'horizontalalignment': 'center',
                        'verticalalignment': 'top',
                        'plotfn': self.plot_text,
                        'text_string': textstr}

            # plot cal points
            if self.num_cal_points != 0:
                for i, cal_pts_idxs in enumerate(
                        self.cal_states_dict.values()):
                    plot_dict_name = list(self.cal_states_dict)[i] + \
                                     '_' + qbn
                    self.plot_dicts[plot_dict_name] = {
                        'fig_id': base_plot_name,
                        'plotfn': self.plot_line,
                        'xvals': np.mean([
                            self.proc_data_dict['sweep_points_dict'][qbn]
                            ['cal_points_sweep_points'][cal_pts_idxs],
                            self.proc_data_dict['sweep_points_dict'][qbn]
                            ['cal_points_sweep_points'][cal_pts_idxs]],
                            axis=0),
                        'yvals': self.proc_data_dict[
                            'data_to_fit'][qbn][cal_pts_idxs],
                        'setlabel': list(self.cal_states_dict)[i],
                        'do_legend': True,
                        'legend_bbox_to_anchor': (1, 0.5),
                        'legend_pos': 'center left',
                        'linestyle': 'none',
                        'line_kws': {'color': self.get_cal_state_color(
                            list(self.cal_states_dict)[i])}}

                    self.plot_dicts[plot_dict_name + '_line'] = {
                        'fig_id': base_plot_name,
                        'plotfn': self.plot_hlines,
                        'y': np.mean(
                            self.proc_data_dict[
                                'data_to_fit'][qbn][cal_pts_idxs]),
                        'xmin': self.proc_data_dict['sweep_points_dict'][
                            qbn]['sweep_points'][0],
                        'xmax': self.proc_data_dict['sweep_points_dict'][
                            qbn]['sweep_points'][-1],
                        'colors': 'gray'}


class EchoAnalysis(MultiQubit_TimeDomain_Analysis):

    def __init__(self, *args, **kwargs):
        auto = kwargs.pop('auto', True)
        super().__init__(*args, auto=False, **kwargs)
        if self.options_dict.get('artificial_detuning', None) is not None:
            self.echo_analysis = RamseyAnalysis(*args, auto=False, **kwargs)
        else:
            if 'options_dict' in kwargs:
                # kwargs.pop('options_dict')
                kwargs['options_dict'].update({'vary_offset': True})
            else:
                kwargs['options_dict'] = {'vary_offset': True}
            self.echo_analysis = T1Analysis(*args, auto=False, **kwargs)

        if auto:
            try:
                self.echo_analysis.extract_data()
                self.echo_analysis.process_data()
                self.echo_analysis.prepare_fitting()
                self.echo_analysis.run_fitting()
                self.echo_analysis.save_fit_results()
                self.analyze_fit_results()
                self.prepare_plots()
            except Exception as e:
                if self.raise_exceptions:
                    raise e
                else:
                    log.error("Unhandled error during analysis!")
                    log.error(traceback.format_exc())

    def analyze_fit_results(self):
        self.echo_analysis.analyze_fit_results()
        self.proc_data_dict['analysis_params_dict'] = OrderedDict()
        for qbn in self.qb_names:
            self.proc_data_dict['analysis_params_dict'][qbn] = OrderedDict()

            params_dict = self.echo_analysis.proc_data_dict[
                'analysis_params_dict'][qbn]
            if 'T1' in params_dict:
                self.proc_data_dict['analysis_params_dict'][qbn][
                    'T2_echo'] = params_dict['T1']
                self.proc_data_dict['analysis_params_dict'][qbn][
                    'T2_echo_stderr'] = params_dict['T1_stderr']
            else:
                self.proc_data_dict['analysis_params_dict'][qbn][
                    'T2_echo'] = params_dict['exp_decay']['T2_star']
                self.proc_data_dict['analysis_params_dict'][qbn][
                    'T2_echo_stderr'] = params_dict['exp_decay'][
                    'T2_star_stderr']

    def prepare_plots(self):
        self.echo_analysis.prepare_plots()
        for qbn in self.qb_names:
            # rename base plot
            figure_name = 'Echo_' + qbn
            echo_plot_key_t1 = [key for key in self.echo_analysis.plot_dicts if
                                'T1_'+qbn in key]
            echo_plot_key_ram = [key for key in self.echo_analysis.plot_dicts if
                                 'Ramsey_'+qbn in key]
            if len(echo_plot_key_t1) != 0:
                echo_plot_name = echo_plot_key_t1[0]
            elif len(echo_plot_key_ram) != 0:
                echo_plot_name = echo_plot_key_ram[0]
            else:
                raise ValueError('Neither T1 nor Ramsey plots were found.')

            self.echo_analysis.plot_dicts[echo_plot_name][
                'legend_pos'] = 'upper right'
            self.echo_analysis.plot_dicts[echo_plot_name][
                'legend_bbox_to_anchor'] = (1, -0.15)

            for plot_label in self.echo_analysis.plot_dicts:
                if qbn in plot_label:
                    if 'raw' not in plot_label and 'projected' not in plot_label:
                        self.echo_analysis.plot_dicts[plot_label]['fig_id'] = \
                            figure_name

            old_T2e_val = a_tools.get_instr_setting_value_from_file(
                file_path=self.echo_analysis.raw_data_dict['folder'],
                instr_name=qbn, param_name='T2{}'.format(
                    '_ef' if 'f' in self.echo_analysis.data_to_fit[qbn]
                    else ''))
            T2_dict = self.proc_data_dict['analysis_params_dict']
            textstr = '$T_2$ echo = {:.2f} $\mu$s'.format(
                T2_dict[qbn]['T2_echo']*1e6) \
                      + ' $\pm$ {:.2f} $\mu$s'.format(
                T2_dict[qbn]['T2_echo_stderr']*1e6) \
                      + '\nold $T_2$ echo = {:.2f} $\mu$s'.format(
                old_T2e_val*1e6)

            self.echo_analysis.plot_dicts['text_msg_' + qbn][
                'text_string'] = textstr

        self.echo_analysis.plot(key_list='auto')
        self.echo_analysis.save_figures(close_figs=True)


class RamseyAddPulseAnalysis(MultiQubit_TimeDomain_Analysis):

    def __init__(self, *args, **kwargs):
        auto = kwargs.pop('auto', True)
        super().__init__(*args, auto=False, **kwargs)
        options_dict = kwargs.pop('options_dict', OrderedDict())
        options_dict_no = deepcopy(options_dict)
        options_dict_no.update(dict(
            data_filter=lambda raw: np.concatenate([
                raw[:-4][1::2], raw[-4:]]),
            hdf_group_name_suffix='_no_pulse'))
        self.ramsey_analysis = RamseyAnalysis(
            *args, auto=False, options_dict=options_dict_no,
            **kwargs)
        options_dict_with = deepcopy(options_dict)
        options_dict_with.update(dict(
            data_filter=lambda raw: np.concatenate([
                raw[:-4][0::2], raw[-4:]]),
            hdf_group_name_suffix='_with_pulse'))
        self.ramsey_add_pulse_analysis = RamseyAnalysis(
            *args, auto=False, options_dict=options_dict_with,
            **kwargs)


        if auto:
            self.ramsey_analysis.extract_data()
            self.ramsey_analysis.process_data()
            self.ramsey_analysis.prepare_fitting()
            self.ramsey_analysis.run_fitting()
            self.ramsey_analysis.save_fit_results()
            self.ramsey_add_pulse_analysis.extract_data()
            self.ramsey_add_pulse_analysis.process_data()
            self.ramsey_add_pulse_analysis.prepare_fitting()
            self.ramsey_add_pulse_analysis.run_fitting()
            self.ramsey_add_pulse_analysis.save_fit_results()
            self.raw_data_dict = self.ramsey_analysis.raw_data_dict
            self.analyze_fit_results()
            self.prepare_plots()
            keylist = []
            for qbn in self.qb_names:
                figure_name = 'CrossZZ_' + qbn
                keylist.append(figure_name+'with')
                keylist.append(figure_name+'no')
            self.plot()
            self.save_figures(close_figs=True)

    def analyze_fit_results(self):
        self.cross_kerr = 0.0
        self.ramsey_analysis.analyze_fit_results()
        self.ramsey_add_pulse_analysis.analyze_fit_results()

        self.proc_data_dict['analysis_params_dict'] = OrderedDict()


        for qbn in self.qb_names:

            self.proc_data_dict['analysis_params_dict'][qbn] = OrderedDict()

            self.params_dict_ramsey = self.ramsey_analysis.proc_data_dict[
                'analysis_params_dict'][qbn]
            self.params_dict_add_pulse = \
                self.ramsey_add_pulse_analysis.proc_data_dict[
                    'analysis_params_dict'][qbn]
            self.cross_kerr = self.params_dict_ramsey[
                                  'exp_decay_'+str(qbn)]['new_qb_freq'] \
                            - self.params_dict_add_pulse[
                                  'exp_decay_'+str(qbn)]['new_qb_freq']
            self.cross_kerr_error = np.sqrt(
                (self.params_dict_ramsey[
                    'exp_decay_'+str(qbn)]['new_qb_freq_stderr'])**2 +
                (self.params_dict_add_pulse[
                    'exp_decay_' + str(qbn)]['new_qb_freq_stderr'])**2)

    def prepare_plots(self):
        self.ramsey_analysis.prepare_plots()
        self.ramsey_add_pulse_analysis.prepare_plots()

        self.ramsey_analysis.plot(key_list='auto')
        self.ramsey_analysis.save_figures(close_figs=True, savebase='Ramsey_no')

        self.ramsey_add_pulse_analysis.plot(key_list='auto')
        self.ramsey_add_pulse_analysis.save_figures(close_figs=True,
                                                    savebase='Ramsey_with')

        self.options_dict['plot_proj_data'] = False
        self.metadata = {'plot_proj_data': False, 'plot_raw_data': False}
        super().prepare_plots()

        try:
            xunit = self.metadata["sweep_unit"]
            xlabel = self.metadata["sweep_name"]
        except KeyError:
            xlabel = self.raw_data_dict['sweep_parameter_names'][0]
            xunit = self.raw_data_dict['sweep_parameter_units'][0]
        if np.ndim(xunit) > 0:
            xunit = xunit[0]
        title = (self.raw_data_dict['timestamp'] + ' ' +
                 self.raw_data_dict['measurementstring'])

        for qbn in self.qb_names:
            data_no = self.ramsey_analysis.proc_data_dict['data_to_fit'][
                          qbn][:-self.ramsey_analysis.num_cal_points]
            data_with = self.ramsey_add_pulse_analysis.proc_data_dict[
                            'data_to_fit'][
                            qbn][:-self.ramsey_analysis.num_cal_points]
            delays = self.ramsey_analysis.proc_data_dict['sweep_points_dict'][
                         qbn]['sweep_points'][
                     :-self.ramsey_analysis.num_cal_points]

            figure_name = 'CrossZZ_' + qbn
            self.plot_dicts[figure_name+'with'] = {
                'fig_id': figure_name,
                'plotfn': self.plot_line,
                'xvals': delays,
                'yvals': data_with,
                'xlabel': xlabel,
                'xunit': xunit,
                'ylabel': '|e> state population',
                'setlabel': 'with $\\pi$-pulse',
                'title': title,
                'color': 'r',
                'marker': 'o',
                'line_kws': {'markersize': 5},
                'linestyle': 'none',
                'do_legend': True,
                'legend_ncol': 2,
                'legend_bbox_to_anchor': (1, -0.15),
                'legend_pos': 'upper right'}

            if self.do_fitting:
                fit_res_with = self.ramsey_add_pulse_analysis.fit_dicts[
                    'exp_decay_' + qbn]['fit_res']
                self.plot_dicts['fit_with_'+qbn] = {
                    'fig_id': figure_name,
                    'plotfn': self.plot_fit,
                    'xlabel': 'Ramsey delay',
                    'xunit': 's',
                    'fit_res': fit_res_with,
                    'setlabel': 'with $\\pi$-pulse - fit',
                    'title': title,
                    'do_legend': True,
                    'color': 'r',
                    'legend_ncol': 2,
                    'legend_bbox_to_anchor': (1, -0.15),
                    'legend_pos': 'upper right'}

            self.plot_dicts[figure_name+'no'] = {
                'fig_id': figure_name,
                'plotfn': self.plot_line,
                'xvals': delays,
                'yvals': data_no,
                'setlabel': 'no $\\pi$-pulse',
                'title': title,
                'color': 'g',
                'marker': 'o',
                'line_kws': {'markersize': 5},
                'linestyle': 'none',
                'do_legend': True,
                'legend_ncol': 2,
                'legend_bbox_to_anchor': (1, -0.15),
                'legend_pos': 'upper right'}

            if self.do_fitting:
                fit_res_no = self.ramsey_analysis.fit_dicts[
                    'exp_decay_' + qbn]['fit_res']
                self.plot_dicts['fit_no_'+qbn] = {
                    'fig_id': figure_name,
                    'plotfn': self.plot_fit,
                    'xlabel': 'Ramsey delay',
                    'xunit': 's',
                    'fit_res': fit_res_no,
                    'setlabel': 'no $\\pi$-pulse - fit',
                    'title': title,
                    'do_legend': True,
                    'color': 'g',
                    'legend_ncol': 2,
                    'legend_bbox_to_anchor': (1, -0.15),
                    'legend_pos': 'upper right'}

            textstr = r'$\alpha ZZ$ = {:.2f} +- {:.2f}'.format(
               self.cross_kerr*1e-3, self.cross_kerr_error*1e-3) + ' kHz'

            self.plot_dicts['text_msg_' + qbn] = {'fig_id': figure_name,
                                                  'text_string': textstr,
                                                  'ypos': -0.2,
                                                  'xpos': -0.075,
                                                  'horizontalalignment': 'left',
                                                  'verticalalignment': 'top',
                                                  'plotfn': self.plot_text}


class InPhaseAmpCalibAnalysis(MultiQubit_TimeDomain_Analysis):

    def get_params_from_file(self):
        params_dict = {}
        for qbn in self.qb_names:
            trans_name = self.get_transition_name(qbn)
            s = 'Instrument settings.'+qbn
            params_dict[f'{trans_name}_amp180_'+qbn] = \
                s+f'.{trans_name}_amp180'
        super().get_params_from_file(params_dict, list(params_dict))

    def prepare_fitting(self):
        self.fit_dicts = OrderedDict()
        for qbn in self.qb_names:
            data = self.proc_data_dict['data_to_fit'][qbn]
            sweep_points = self.proc_data_dict['sweep_points_dict'][qbn][
                'msmt_sweep_points']
            if self.num_cal_points != 0:
                data = data[:-self.num_cal_points]
            model = lmfit.models.LinearModel()
            guess_pars = model.guess(data=data, x=sweep_points)
            guess_pars['intercept'].value = 0.5
            guess_pars['intercept'].vary = False
            key = 'fit_' + qbn
            self.fit_dicts[key] = {
                'fit_fn': model.func,
                'fit_xvals': {'x': sweep_points},
                'fit_yvals': {'data': data},
                'guess_pars': guess_pars}

    def analyze_fit_results(self):
        self.proc_data_dict['analysis_params_dict'] = OrderedDict()
        for qbn in self.qb_names:
            trans_name = self.get_transition_name(qbn)
            old_amp180 = self.raw_data_dict[
                f'{trans_name}_amp180_'+qbn]
            if old_amp180 != old_amp180:
                old_amp180 = 0

            self.proc_data_dict['analysis_params_dict'][qbn] = OrderedDict()
            self.proc_data_dict['analysis_params_dict'][qbn][
                'corrected_amp'] = old_amp180 - self.fit_dicts[
                'fit_' + qbn]['fit_res'].best_values['slope']*old_amp180
            self.proc_data_dict['analysis_params_dict'][qbn][
                'corrected_amp_stderr'] = self.fit_dicts[
                'fit_' + qbn]['fit_res'].params['slope'].stderr*old_amp180

    def prepare_plots(self):
        super().prepare_plots()

        if self.do_fitting:
            for qbn in self.qb_names:
                # rename base plot
                if self.fit_dicts['fit_' + qbn][
                        'fit_res'].best_values['slope'] >= 0:
                    base_plot_name = 'OverRotation_' + qbn
                else:
                    base_plot_name = 'UnderRotation_' + qbn
                self.prepare_projected_data_plot(
                    fig_name=base_plot_name,
                    data=self.proc_data_dict['data_to_fit'][qbn],
                    plot_name_suffix=qbn+'fit',
                    qb_name=qbn)

                self.plot_dicts['fit_' + qbn] = {
                    'fig_id': base_plot_name,
                    'plotfn': self.plot_fit,
                    'fit_res': self.fit_dicts['fit_' + qbn]['fit_res'],
                    'setlabel': 'linear fit',
                    'do_legend': True,
                    'color': 'r',
                    'legend_ncol': 2,
                    'legend_bbox_to_anchor': (1, -0.15),
                    'legend_pos': 'upper right'}

                trans_name = self.get_transition_name(qbn)
                old_amp180 = self.raw_data_dict[
                    f'{trans_name}_amp180_'+qbn]
                if old_amp180 != old_amp180:
                    old_amp180 = 0
                correction_dict = self.proc_data_dict['analysis_params_dict']
                fit_res = self.fit_dicts['fit_' + qbn]['fit_res']
                textstr = '$\pi$-Amp = {:.4f} mV'.format(
                    correction_dict[qbn]['corrected_amp']*1e3) \
                          + ' $\pm$ {:.1e} mV'.format(
                    correction_dict[qbn]['corrected_amp_stderr']*1e3) \
                          + '\nold $\pi$-Amp = {:.4f} mV'.format(
                    old_amp180*1e3) \
                          + '\namp. correction = {:.4f} mV'.format(
                              fit_res.best_values['slope']*old_amp180*1e3) \
                          + '\nintercept = {:.2f}'.format(
                              fit_res.best_values['intercept'])
                self.plot_dicts['text_msg_' + qbn] = {
                    'fig_id': base_plot_name,
                    'ypos': -0.2,
                    'xpos': 0,
                    'horizontalalignment': 'left',
                    'verticalalignment': 'top',
                    'plotfn': self.plot_text,
                    'text_string': textstr}

                self.plot_dicts['half_hline_' + qbn] = {
                    'fig_id': base_plot_name,
                    'plotfn': self.plot_hlines,
                    'y': 0.5,
                    'xmin': self.proc_data_dict['sweep_points_dict'][qbn][
                        'sweep_points'][0],
                    'xmax': self.proc_data_dict['sweep_points_dict'][qbn][
                        'sweep_points'][-1],
                    'colors': 'gray'}


class MultiCZgate_Calib_Analysis(MultiQubit_TimeDomain_Analysis):

    def __init__(self, *args, **kwargs):
        options_dict = kwargs.pop('options_dict', {})
        options_dict.update({'TwoD': True})
        kwargs.update({'options_dict': options_dict})
        self.phase_key = 'phase_diffs'
        self.legend_label_func = lambda qbn, row: ''
        super().__init__(*args, **kwargs)

    def extract_data(self):
        super().extract_data()

        # Find leakage and ramsey qubit names
        self.leakage_qbnames = self.get_param_value('leakage_qbnames',
                                                    default_value=[])
        self.ramsey_qbnames = self.get_param_value('ramsey_qbnames',
                                                   default_value=[])
        self.gates_list = self.get_param_value('gates_list', default_value=[])

        # FIXME: Nathan @Author of the next 4 lines: this code seems to be
        #  a bit hacky and should at least be commented.
        if not len(self.gates_list):
            leakage_qbnames_temp = len(self.ramsey_qbnames) * ['']
            self.gates_list = [(qbl, qbr) for qbl, qbr in
                               zip(leakage_qbnames_temp, self.ramsey_qbnames)]

    def process_data(self):
        super().process_data()

        # TODO: Steph 15.09.2020
        # This is a hack. It should be done in MultiQubit_TimeDomain_Analysis
        # but would break every analysis inheriting from it but we just needed
        # it to work for this analysis :)
        self.data_to_fit = self.get_param_value('data_to_fit', {})
        for qbn in self.data_to_fit:
            # make values of data_to_fit be lists
            if isinstance(self.data_to_fit[qbn], str):
                self.data_to_fit[qbn] = [self.data_to_fit[qbn]]

        # Overwrite data_to_fit in proc_data_dict
        self.proc_data_dict['data_to_fit'] = OrderedDict()
        for qbn, prob_data in self.proc_data_dict[
                'projected_data_dict'].items():
            if qbn in self.data_to_fit:
                self.proc_data_dict['data_to_fit'][qbn] = {
                    prob_label: prob_data[prob_label] for prob_label in
                    self.data_to_fit[qbn]}

        # Make sure data has the right shape (len(hard_sp), len(soft_sp))
        for qbn, prob_data in self.proc_data_dict['data_to_fit'].items():
            for prob_label, data in prob_data.items():
                if data.shape[1] != self.proc_data_dict[
                        'sweep_points_dict'][qbn]['sweep_points'].size:
                    self.proc_data_dict['data_to_fit'][qbn][prob_label] = data.T

        # reshape data for ease of use
        qbn = self.qb_names[0]
        phase_sp_param_name = [p for p in self.mospm[qbn] if 'phase' in p][0]
        phases = self.sp.get_sweep_params_property('values', 0,
                                                   phase_sp_param_name)
        self.dim_scale_factor = len(phases) // len(np.unique(phases))

        self.proc_data_dict['data_to_fit_reshaped'] = OrderedDict()
        for qbn in self.qb_names:
            self.proc_data_dict['data_to_fit_reshaped'][qbn] = {
                prob_label: np.reshape(
                    self.proc_data_dict['data_to_fit'][qbn][prob_label][
                    :, :-self.num_cal_points],
                    (self.dim_scale_factor * \
                     self.proc_data_dict['data_to_fit'][qbn][prob_label][
                       :, :-self.num_cal_points].shape[0],
                     self.proc_data_dict['data_to_fit'][qbn][prob_label][
                     :, :-self.num_cal_points].shape[1]//self.dim_scale_factor))
                for prob_label in self.proc_data_dict['data_to_fit'][qbn]}

        # convert phases to radians
        for qbn in self.qb_names:
            sweep_dict = self.proc_data_dict['sweep_points_dict'][qbn]
            sweep_dict['sweep_points'] *= np.pi/180

    def plot_traces(self, prob_label, data_2d, qbn):
        plotsize = self.get_default_plot_params(set=False)[
            'figure.figsize']
        plotsize = (plotsize[0], plotsize[0]/1.25)
        if data_2d.shape[1] != self.proc_data_dict[
                'sweep_points_dict'][qbn]['sweep_points'].size:
            data_2d = data_2d.T

        data_2d_reshaped = np.reshape(
            data_2d[:, :-self.num_cal_points],
            (self.dim_scale_factor*data_2d[:, :-self.num_cal_points].shape[0],
             data_2d[:, :-self.num_cal_points].shape[1]//self.dim_scale_factor))

        data_2d_cal_reshaped = [[data_2d[:, -self.num_cal_points:]]] * \
                               (self.dim_scale_factor *
                                data_2d[:, :-self.num_cal_points].shape[0])

        ref_states_plot_dicts = {}
        for row in range(data_2d_reshaped.shape[0]):
            phases = np.unique(self.proc_data_dict['sweep_points_dict'][qbn][
                                   'msmt_sweep_points'])
            data = data_2d_reshaped[row, :]
            legend_bbox_to_anchor = (1, -0.15)
            legend_pos = 'upper right'
            legend_ncol = 2

            if qbn in self.ramsey_qbnames and self.get_latex_prob_label(
                    prob_label) in [self.get_latex_prob_label(pl)
                                    for pl in self.data_to_fit[qbn]]:
                figure_name = '{}_{}_{}'.format(self.phase_key, qbn, prob_label)
            elif qbn in self.leakage_qbnames and self.get_latex_prob_label(
                    prob_label) in [self.get_latex_prob_label(pl)
                                    for pl in self.data_to_fit[qbn]]:
                figure_name = 'Leakage_{}_{}'.format(qbn, prob_label)
            else:
                figure_name = 'projected_plot_' + qbn + '_' + \
                              prob_label

            # plot cal points
            if self.num_cal_points > 0:
                data_w_cal = data_2d_cal_reshaped[row][0][0]
                for i, cal_pts_idxs in enumerate(
                        self.cal_states_dict.values()):
                    s = '{}_{}_{}'.format(row, qbn, prob_label)
                    ref_state_plot_name = list(
                        self.cal_states_dict)[i] + '_' + s
                    ref_states_plot_dicts[ref_state_plot_name] = {
                        'fig_id': figure_name,
                        'plotfn': self.plot_line,
                        'plotsize': plotsize,
                        'xvals': self.proc_data_dict[
                            'sweep_points_dict'][qbn][
                            'cal_points_sweep_points'][
                            cal_pts_idxs],
                        'yvals': data_w_cal[cal_pts_idxs],
                        'setlabel': list(
                            self.cal_states_dict)[i] if
                        row == 0 else '',
                        'do_legend': row == 0,
                        'legend_bbox_to_anchor':
                            legend_bbox_to_anchor,
                        'legend_pos': legend_pos,
                        'legend_ncol': legend_ncol,
                        'linestyle': 'none',
                        'line_kws': {'color':
                            self.get_cal_state_color(
                                list(self.cal_states_dict)[i])}}

            xlabel, xunit = self.get_xaxis_label_unit(qbn)
            self.plot_dicts['data_{}_{}_{}'.format(
                row, qbn, prob_label)] = {
                'plotfn': self.plot_line,
                'fig_id': figure_name,
                'plotsize': plotsize,
                'xvals': phases,
                'xlabel': xlabel,
                'xunit': xunit,
                'yvals': data,
                'ylabel': self.get_yaxis_label(prob_label),
                'yunit': '',
                'yscale': self.get_param_value("yscale", "linear"),
                'setlabel': 'Data - ' + self.legend_label_func(qbn, row)
                    if row in [0, 1] else '',
                'title': self.raw_data_dict['timestamp'] + ' ' +
                         self.raw_data_dict['measurementstring'] + '-' + qbn,
                'linestyle': 'none',
                'color': 'C0' if row % 2 == 0 else 'C2',
                'do_legend': row in [0, 1],
                'legend_ncol': legend_ncol,
                'legend_bbox_to_anchor': legend_bbox_to_anchor,
                'legend_pos': legend_pos}

            if self.do_fitting and 'projected' not in figure_name:
                if qbn in self.leakage_qbnames and self.get_param_value(
                        'classified_ro', False):
                    continue

                k = 'fit_{}{}_{}_{}'.format(
                    'on' if row % 2 == 0 else 'off', row, prob_label, qbn)
                if f'Cos_{k}' in self.fit_dicts:
                    fit_res = self.fit_dicts[f'Cos_{k}']['fit_res']
                    self.plot_dicts[k + '_' + prob_label] = {
                        'fig_id': figure_name,
                        'plotfn': self.plot_fit,
                        'fit_res': fit_res,
                        'setlabel': 'Fit - ' + self.legend_label_func(qbn, row)
                            if row in [0, 1] else '',
                        'color': 'C0' if row % 2 == 0 else 'C2',
                        'do_legend': row in [0, 1],
                        'legend_ncol': legend_ncol,
                        'legend_bbox_to_anchor':
                            legend_bbox_to_anchor,
                        'legend_pos': legend_pos}
                elif f'Linear_{k}' in self.fit_dicts:
                    fit_res = self.fit_dicts[f'Linear_{k}']['fit_res']
                    xvals = fit_res.userkws[
                        fit_res.model.independent_vars[0]]
                    xfine = np.linspace(min(xvals), max(xvals), 100)
                    yvals = fit_res.model.func(
                        xfine, **fit_res.best_values)
                    if not hasattr(yvals, '__iter__'):
                        yvals = np.array(len(xfine)*[yvals])

                    self.plot_dicts[k] = {
                        'fig_id': figure_name,
                        'plotfn': self.plot_line,
                        'xvals': xfine,
                        'yvals': yvals,
                        'marker': '',
                        'setlabel': 'Fit - ' + self.legend_label_func(
                            qbn, row) if row in [0, 1] else '',
                        'do_legend': row in [0, 1],
                        'legend_ncol': legend_ncol,
                        'color': 'C0' if row % 2 == 0 else 'C2',
                        'legend_bbox_to_anchor':
                            legend_bbox_to_anchor,
                        'legend_pos': legend_pos}

        # ref state plots need to be added at the end, otherwise the
        # legend for |g> and |e> is added twice (because of the
        # condition do_legend = (row in [0,1]) in the plot dicts above
        if self.num_cal_points > 0:
            self.plot_dicts.update(ref_states_plot_dicts)
        return figure_name

    def prepare_fitting(self):
        self.fit_dicts = OrderedDict()
        self.leakage_values = np.array([])
        labels = ['on', 'off']
        for i, qbn in enumerate(self.qb_names):
            for prob_label in self.data_to_fit[qbn]:
                for row in range(self.proc_data_dict['data_to_fit_reshaped'][
                                     qbn][prob_label].shape[0]):
                    phases = np.unique(self.proc_data_dict['sweep_points_dict'][
                                           qbn]['msmt_sweep_points'])
                    data = self.proc_data_dict['data_to_fit_reshaped'][qbn][
                        prob_label][row, :]
                    key = 'fit_{}{}_{}_{}'.format(labels[row % 2], row,
                                                   prob_label, qbn)
                    if qbn in self.leakage_qbnames and prob_label == 'pf':
                        if self.get_param_value('classified_ro', False):
                            self.leakage_values = np.append(self.leakage_values,
                                                            np.mean(data))
                        else:
                            # fit leakage qb results to a constant
                            model = lmfit.models.ConstantModel()
                            guess_pars = model.guess(data=data, x=phases)
                            self.fit_dicts[f'Linear_{key}'] = {
                                'fit_fn': model.func,
                                'fit_xvals': {'x': phases},
                                'fit_yvals': {'data': data},
                                'guess_pars': guess_pars}
                    elif prob_label == 'pe' or prob_label == 'pg':
                        # fit ramsey qb results to a cosine
                        model = lmfit.Model(fit_mods.CosFunc)
                        guess_pars = fit_mods.Cos_guess(
                            model=model,
                            t=phases,
                            data=data, freq_guess=1/(2*np.pi))
                        guess_pars['frequency'].value = 1/(2*np.pi)
                        guess_pars['frequency'].vary = False

                        self.fit_dicts[f'Cos_{key}'] = {
                            'fit_fn': fit_mods.CosFunc,
                            'fit_xvals': {'t': phases},
                            'fit_yvals': {'data': data},
                            'guess_pars': guess_pars}

    def analyze_fit_results(self):
        self.proc_data_dict['analysis_params_dict'] = OrderedDict()

        for qbn in self.qb_names:
            # Cos fits
            keys = [k for k in list(self.fit_dicts.keys()) if
                    (k.startswith('Cos') and k.endswith(qbn))]
            if len(keys) > 0:
                fit_res_objs = [self.fit_dicts[k]['fit_res'] for k in keys]
                # cosine amplitudes
                amps = np.array([fr.best_values['amplitude'] for fr
                                 in fit_res_objs])
                amps_errs = np.array([fr.params['amplitude'].stderr
                                      for fr in fit_res_objs], dtype=np.float64)
                amps_errs = np.nan_to_num(amps_errs)
                # amps_errs.dtype = amps.dtype
                if qbn in self.ramsey_qbnames:
                    # phase_diffs
                    phases = np.array([fr.best_values['phase'] for fr in
                                       fit_res_objs])
                    phases_errs = np.array([fr.params['phase'].stderr for fr in
                                            fit_res_objs], dtype=np.float64)
                    phases_errs = np.nan_to_num(phases_errs)
                    self.proc_data_dict['analysis_params_dict'][
                        f'phases_{qbn}'] = {
                        'val': phases, 'stderr': phases_errs}

                    # compute phase diffs
                    if getattr(self, 'delta_tau', 0) is not None:
                        # this can be false for Cyroscope with
                        # estimation_window == None and odd nr of trunc lengths
                        phase_diffs = phases[0::2] - phases[1::2]
                        phase_diffs %= (2*np.pi)
                        phase_diffs_stderrs = np.sqrt(
                            np.array(phases_errs[0::2]**2 +
                                     phases_errs[1::2]**2, dtype=np.float64))
                        self.proc_data_dict['analysis_params_dict'][
                            f'{self.phase_key}_{qbn}'] = {
                            'val': phase_diffs, 'stderr': phase_diffs_stderrs}

                        # contrast = (cos_amp_g + cos_amp_e)/ 2
                        contrast = (amps[1::2] + amps[0::2])/2
                        contrast_stderr = 0.5*np.sqrt(
                            np.array(amps_errs[0::2]**2 + amps_errs[1::2]**2,
                                     dtype=np.float64))

                        self.proc_data_dict['analysis_params_dict'][
                            f'mean_contrast_{qbn}'] = {
                            'val': contrast, 'stderr': contrast_stderr}

                        # contrast_loss = (cos_amp_g - cos_amp_e)/ cos_amp_g
                        population_loss = (amps[1::2] - amps[0::2])/amps[1::2]
                        x = amps[1::2] - amps[0::2]
                        x_err = np.array(amps_errs[0::2]**2 + amps_errs[1::2]**2,
                                         dtype=np.float64)
                        y = amps[1::2]
                        y_err = amps_errs[1::2]
                        try:
                            population_loss_stderrs = np.sqrt(np.array(
                                ((y * x_err) ** 2 + (x * y_err) ** 2) / (y ** 4),
                                dtype=np.float64))
                        except:
                            population_loss_stderrs = float("nan")
                        self.proc_data_dict['analysis_params_dict'][
                            f'population_loss_{qbn}'] = \
                            {'val': population_loss,
                             'stderr': population_loss_stderrs}
                else:
                    self.proc_data_dict['analysis_params_dict'][
                        f'amps_{qbn}'] = {
                        'val': amps[1::2], 'stderr': amps_errs[1::2]}

            # Linear fits
            keys = [k for k in list(self.fit_dicts.keys()) if
                    (k.startswith('Linear') and k.endswith(qbn))]
            if len(keys) > 0:
                fit_res_objs = [self.fit_dicts[k]['fit_res'] for k in keys]
                # get leakage
                lines = np.array([fr.best_values['c'] for fr
                                  in fit_res_objs])
                lines_errs = np.array([fr.params['c'].stderr for
                                       fr in fit_res_objs], dtype=np.float64)
                lines_errs = np.nan_to_num(lines_errs)

                leakage = lines[0::2]
                leakage_errs = np.array(lines_errs[0::2], dtype=np.float64)
                leakage_increase = lines[0::2] - lines[1::2]
                leakage_increase_errs = np.array(np.sqrt(lines_errs[0::2]**2,
                                                         lines_errs[1::2]**2),
                                                 dtype=np.float64)
                self.proc_data_dict['analysis_params_dict'][
                    f'leakage_{qbn}'] = \
                    {'val': leakage, 'stderr': leakage_errs}
                self.proc_data_dict['analysis_params_dict'][
                    f'leakage_increase_{qbn}'] = {'val': leakage_increase,
                                                  'stderr': leakage_increase_errs}

            # special case: if classified detector was used, we get leakage
            # for free
            if qbn in self.leakage_qbnames and self.get_param_value(
                    'classified_ro', False):
                leakage = self.leakage_values[0::2]
                leakage_errs = np.zeros(len(leakage))
                leakage_increase = self.leakage_values[0::2] - \
                                   self.leakage_values[1::2]
                leakage_increase_errs = np.zeros(len(leakage))
                self.proc_data_dict['analysis_params_dict'][
                    f'leakage_{qbn}'] = \
                    {'val': leakage, 'stderr': leakage_errs}
                self.proc_data_dict['analysis_params_dict'][
                    f'leakage_increase_{qbn}'] = {'val': leakage_increase,
                                                  'stderr': leakage_increase_errs}

        self.save_processed_data(key='analysis_params_dict')

    def prepare_plots(self):
        len_ssp = len(self.proc_data_dict['analysis_params_dict'][
                          f'{self.phase_key}_{self.ramsey_qbnames[0]}']['val'])
        if self.options_dict.get('plot_all_traces', True):
            for j, qbn in enumerate(self.qb_names):
                if self.options_dict.get('plot_all_probs', True):
                    for prob_label, data_2d in self.proc_data_dict[
                            'projected_data_dict'][qbn].items():
                        figure_name = self.plot_traces(prob_label, data_2d, qbn)
                else:
                    for prob_label, data_2d in self.proc_data_dict[
                            'data_to_fit'][qbn]:
                        figure_name = self.plot_traces(prob_label, data_2d, qbn)

                if self.do_fitting and len_ssp == 1:
                    self.options_dict.update({'TwoD': False,
                                              'plot_proj_data': False})
                    super().prepare_plots()

                    if qbn in self.ramsey_qbnames:
                        # add the cphase + leakage textboxes to the
                        # cphase_qbr_pe figure
                        figure_name = f'{self.phase_key}_{qbn}_pe'
                        textstr = '{} = \n{:.2f}'.format(
                            self.phase_key,
                            self.proc_data_dict['analysis_params_dict'][
                                f'{self.phase_key}_{qbn}']['val'][0]*180/np.pi) + \
                                  r'$^{\circ}$' + \
                                  '$\\pm${:.2f}'.format(
                                      self.proc_data_dict[
                                          'analysis_params_dict'][
                                          f'{self.phase_key}_{qbn}'][
                                          'stderr'][0] * 180 / np.pi) + \
                                  r'$^{\circ}$'
                        textstr += '\nMean contrast = \n' + \
                                   '{:.3f} $\\pm$ {:.3f}'.format(
                                       self.proc_data_dict[
                                           'analysis_params_dict'][
                                           f'mean_contrast_{qbn}']['val'][0],
                                       self.proc_data_dict[
                                           'analysis_params_dict'][
                                           f'mean_contrast_{qbn}'][
                                           'stderr'][0])
                        textstr += '\nContrast loss = \n' + \
                                   '{:.3f} $\\pm$ {:.3f}'.format(
                                       self.proc_data_dict[
                                           'analysis_params_dict'][
                                           f'population_loss_{qbn}']['val'][0],
                                       self.proc_data_dict[
                                           'analysis_params_dict'][
                                           f'population_loss_{qbn}'][
                                           'stderr'][0])
                        pdap = self.proc_data_dict.get(
                            'percent_data_after_presel', False)
                        if pdap:
                            textstr += "\nPreselection = \n {" + ', '.join(
                                f"{qbn}: {v}" for qbn, v in pdap.items()) + '}'

                        self.plot_dicts['cphase_text_msg_' + qbn] = {
                            'fig_id': figure_name,
                            'ypos': -0.2,
                            'xpos': -0.1,
                            'horizontalalignment': 'left',
                            'verticalalignment': 'top',
                            'box_props': None,
                            'plotfn': self.plot_text,
                            'text_string': textstr}

                        qbl = [gl[0] for gl in self.gates_list
                               if qbn == gl[1]]
                        if len(qbl):
                            qbl = qbl[0]
                            textstr = 'Leakage =\n{:.5f} $\\pm$ {:.5f}'.format(
                                self.proc_data_dict['analysis_params_dict'][
                                    f'leakage_{qbl}']['val'][0],
                                self.proc_data_dict['analysis_params_dict'][
                                    f'leakage_{qbl}']['stderr'][0])
                            textstr += '\n\n$\\Delta$Leakage = \n' \
                                       '{:.5f} $\\pm$ {:.5f}'.format(
                                self.proc_data_dict['analysis_params_dict'][
                                    f'leakage_increase_{qbl}']['val'][0],
                                self.proc_data_dict['analysis_params_dict'][
                                    f'leakage_increase_{qbl}']['stderr'][0])
                            self.plot_dicts['cphase_text_msg_' + qbl] = {
                                'fig_id': figure_name,
                                'ypos': -0.2,
                                'xpos': 0.175,
                                'horizontalalignment': 'left',
                                'verticalalignment': 'top',
                                'box_props': None,
                                'plotfn': self.plot_text,
                                'text_string': textstr}

                    else:
                        if f'amps_{qbn}' in self.proc_data_dict[
                                'analysis_params_dict']:
                            figure_name = f'Leakage_{qbn}_pg'
                            textstr = 'Amplitude CZ int. OFF = \n' + \
                                       '{:.3f} $\\pm$ {:.3f}'.format(
                                           self.proc_data_dict[
                                               'analysis_params_dict'][
                                               f'amps_{qbn}']['val'][0],
                                           self.proc_data_dict[
                                               'analysis_params_dict'][
                                               f'amps_{qbn}']['stderr'][0])
                            self.plot_dicts['swap_text_msg_' + qbn] = {
                                'fig_id': figure_name,
                                'ypos': -0.2,
                                'xpos': -0.1,
                                'horizontalalignment': 'left',
                                'verticalalignment': 'top',
                                'box_props': None,
                                'plotfn': self.plot_text,
                                'text_string': textstr}

        # plot analysis results
        if self.do_fitting and len_ssp > 1:
            for qbn in self.qb_names:
                ss_pars = self.proc_data_dict['sweep_points_2D_dict'][qbn]
                for idx, ss_pname in enumerate(ss_pars):
                    xvals = self.sp.get_sweep_params_property('values', 1,
                                                              ss_pname)
                    xvals_to_use = deepcopy(xvals)
                    xlabel = self.sp.get_sweep_params_property('label', 1,
                                                               ss_pname)
                    xunit = self.sp.get_sweep_params_property('unit', 1,
                                                               ss_pname)
                    for param_name, results_dict in self.proc_data_dict[
                            'analysis_params_dict'].items():
                        if qbn in param_name:
                            reps = 1
                            if len(results_dict['val']) >= len(xvals):
                                reps = len(results_dict['val']) / len(xvals)
                            else:
                                # cyroscope case
                                if hasattr(self, 'xvals_reduction_func'):
                                    xvals_to_use = self.xvals_reduction_func(
                                        xvals)
                                else:
                                    log.warning(f'Length mismatch between xvals'
                                                ' and analysis param for'
                                                ' {param_name}, and no'
                                                ' xvals_reduction_func has been'
                                                ' defined. Unclear how to'
                                                ' reduce xvals.')

                            plot_name = f'{param_name}_vs_{xlabel}'
                            if 'phase' in param_name:
                                yvals = results_dict['val']*180/np.pi - (180 if
                                    len(self.leakage_qbnames) > 0 else 0)
                                yerr = results_dict['stderr']*180/np.pi
                                ylabel = param_name + ('-$180^{\\circ}$' if
                                    len(self.leakage_qbnames) > 0 else '')
                                self.plot_dicts[plot_name+'_hline'] = {
                                    'fig_id': plot_name,
                                    'plotfn': self.plot_hlines,
                                    'y': 0,
                                    'xmin': np.min(xvals_to_use),
                                    'xmax': np.max(xvals_to_use),
                                    'colors': 'gray'}
                            else:
                                yvals = results_dict['val']
                                yerr = results_dict['stderr']
                                ylabel = param_name

                            if 'phase' in param_name:
                                yunit = 'deg'
                            elif 'freq' in param_name:
                                yunit = 'Hz'
                            else:
                                yunit = ''

                            self.plot_dicts[plot_name] = {
                                'plotfn': self.plot_line,
                                'xvals': np.repeat(xvals_to_use, reps),
                                'xlabel': xlabel,
                                'xunit': xunit,
                                'yvals': yvals,
                                'yerr': yerr if param_name != 'leakage'
                                    else None,
                                'ylabel': ylabel,
                                'yunit': yunit,
                                'title': self.raw_data_dict['timestamp'] + ' ' +
                                         self.raw_data_dict['measurementstring']
                                         + '-' + qbn,
                                'linestyle': 'none',
                                'do_legend': False}


class CPhaseLeakageAnalysis(MultiCZgate_Calib_Analysis):

    def __init__(self, *args, **kwargs):
        super().__init__(*args, **kwargs)

    def extract_data(self):
        super().extract_data()
        # Find leakage and ramsey qubit names
        # first try the legacy code
        leakage_qbname = self.get_param_value('leakage_qbname')
        ramsey_qbname = self.get_param_value('ramsey_qbname')
        if leakage_qbname is not None and ramsey_qbname is not None:
            self.gates_list += [(leakage_qbname, ramsey_qbname)]
            self.leakage_qbnames = [leakage_qbname]
            self.ramsey_qbnames = [ramsey_qbname]
        else:
            # new measurement framework
            task_list = self.get_param_value('task_list', default_value=[])
            for task in task_list:
                self.gates_list += [(task['qbl'], task['qbr'])]
                self.leakage_qbnames += [task['qbl']]
                self.ramsey_qbnames += [task['qbr']]

        if len(self.leakage_qbnames) == 0 and len(self.ramsey_qbnames) == 0:
            raise ValueError('Please provide either leakage_qbnames or '
                             'ramsey_qbnames.')
        elif len(self.ramsey_qbnames) == 0:
            self.ramsey_qbnames = [qbn for qbn in self.qb_names if
                                  qbn not in self.leakage_qbnames]
        elif len(self.leakage_qbnames) == 0:
            self.leakage_qbnames = [qbn for qbn in self.qb_names if
                                   qbn not in self.ramsey_qbnames]
            if len(self.leakage_qbnames) == 0:
                self.leakage_qbnames = None

        # prepare list of qubits on which must be considered simultaneously
        # for preselection. Default: preselect on all qubits in the gate = ground
        default_preselection_qbs = defaultdict(list)
        for qbn in self.qb_names:
            for gate_qbs in self.gates_list:
                if qbn in gate_qbs:
                    default_preselection_qbs[qbn].extend(gate_qbs)
        preselection_qbs = self.get_param_value("preselection_qbs",
                                                default_preselection_qbs)
        self.options_dict.update({"preselection_qbs": preselection_qbs})

    def process_data(self):
        super().process_data()


        self.phase_key = 'cphase'
        if len(self.leakage_qbnames) > 0:
            def legend_label_func(qbn, row, gates_list=self.gates_list):
                leakage_qbnames = [qb_tup[0] for qb_tup in gates_list]
                if qbn in leakage_qbnames:
                    return f'{qbn} in $|g\\rangle$' if row % 2 != 0 else \
                        f'{qbn} in $|e\\rangle$'
                else:
                    qbln = [qb_tup for qb_tup in gates_list
                            if qbn == qb_tup[1]][0][0]
                    return f'{qbln} in $|g\\rangle$' if row % 2 != 0 else \
                        f'{qbln} in $|e\\rangle$'
        else:
            legend_label_func = lambda qbn, row: \
                'qbc in $|g\\rangle$' if row % 2 != 0 else \
                    'qbc in $|e\\rangle$'
        self.legend_label_func = legend_label_func


class DynamicPhaseAnalysis(MultiCZgate_Calib_Analysis):

    def __init__(self, *args, **kwargs):
        super().__init__(*args, **kwargs)

    def process_data(self):
        super().process_data()

        if len(self.ramsey_qbnames) == 0:
            self.ramsey_qbnames = self.qb_names

        self.phase_key = 'dynamic_phase'
        self.legend_label_func = lambda qbn, row: 'no FP' \
            if row % 2 != 0 else 'with FP'


class CryoscopeAnalysis(DynamicPhaseAnalysis):

    def __init__(self, qb_names, *args, **kwargs):
        options_dict = kwargs.get('options_dict', {})
        unwrap_phases = options_dict.pop('unwrap_phases', True)
        options_dict['unwrap_phases'] = unwrap_phases
        kwargs['options_dict'] = options_dict
        params_dict = {}
        for qbn in qb_names:
            s = f'Instrument settings.{qbn}'
            params_dict[f'ge_freq_{qbn}'] = s+f'.ge_freq'
        kwargs['params_dict'] = params_dict
        kwargs['numeric_params'] = list(params_dict)
        super().__init__(qb_names, *args, **kwargs)

    def process_data(self):
        super().process_data()
        self.phase_key = 'delta_phase'

    def analyze_fit_results(self):
        global_delta_tau = self.get_param_value('estimation_window')
        task_list = self.get_param_value('task_list')
        for qbn in self.qb_names:
            delta_tau = deepcopy(global_delta_tau)
            if delta_tau is None:
                if task_list is None:
                    log.warning(f'estimation_window is None and task_list '
                                f'for {qbn} was not found. Assuming no '
                                f'estimation_window was used.')
                else:
                    task = [t for t in task_list if t['qb'] == qbn]
                    if not len(task):
                        raise ValueError(f'{qbn} not found in task_list.')
                    delta_tau = task[0].get('estimation_window', None)
        self.delta_tau = delta_tau

        if self.get_param_value('analyze_fit_results_super', True):
            super().analyze_fit_results()
        self.proc_data_dict['tvals'] = OrderedDict()

        for qbn in self.qb_names:
            if delta_tau is None:
                trunc_lengths = self.sp.get_sweep_params_property(
                    'values', 1, f'{qbn}_truncation_length')
                delta_tau = np.diff(trunc_lengths)
                m = delta_tau > 0
                delta_tau = delta_tau[m]
                phases = self.proc_data_dict['analysis_params_dict'][
                    f'phases_{qbn}']
                delta_phases_vals = -np.diff(phases['val'])[m]
                delta_phases_vals = (delta_phases_vals + np.pi) % (
                            2 * np.pi) - np.pi
                delta_phases_errs = (np.sqrt(
                    np.array(phases['stderr'][1:] ** 2 +
                             phases['stderr'][:-1] ** 2, dtype=np.float64)))[m]

                self.xvals_reduction_func = lambda xvals: \
                    ((xvals[1:] + xvals[:-1]) / 2)[m]

                self.proc_data_dict['analysis_params_dict'][
                    f'{self.phase_key}_{qbn}'] = {
                    'val': delta_phases_vals, 'stderr': delta_phases_errs}

                # remove the entries in analysis_params_dict that are not
                # relevant for Cryoscope (pop_loss), since
                # these will cause a problem with plotting in this case.
                self.proc_data_dict['analysis_params_dict'].pop(
                    f'population_loss_{qbn}', None)
            else:
                delta_phases = self.proc_data_dict['analysis_params_dict'][
                    f'{self.phase_key}_{qbn}']
                delta_phases_vals = delta_phases['val']
                delta_phases_errs = delta_phases['stderr']

            if self.get_param_value('unwrap_phases', False):
                if hasattr(delta_tau, '__iter__'):
                    # unwrap in frequency such that we don't jump more than half
                    # the nyquist band at any step
                    df = []
                    prev_df = 0
                    for dp, dt in zip(delta_phases_vals, delta_tau):
                        df.append(dp / (2 * np.pi * dt))
                        df[-1] += np.round((prev_df - df[-1]) * dt) / dt
                        prev_df = df[-1]
                    delta_phases_vals = np.array(df)*(2*np.pi*delta_tau)
                else:
                    delta_phases_vals = np.unwrap((delta_phases_vals + np.pi) %
                                                  (2*np.pi) - np.pi)

            self.proc_data_dict['analysis_params_dict'][
                f'{self.phase_key}_{qbn}']['val'] = delta_phases_vals

            delta_freqs = delta_phases_vals/2/np.pi/delta_tau
            delta_freqs_errs = delta_phases_errs/2/np.pi/delta_tau
            self.proc_data_dict['analysis_params_dict'][f'delta_freq_{qbn}'] = \
                {'val': delta_freqs, 'stderr': delta_freqs_errs}

            qb_freqs = self.raw_data_dict[f'ge_freq_{qbn}'] + delta_freqs
            self.proc_data_dict['analysis_params_dict'][f'freq_{qbn}'] = \
                {'val':  qb_freqs, 'stderr': delta_freqs_errs}

            if hasattr(self, 'xvals_reduction_func') and \
                    self.xvals_reduction_func is not None:
                self.proc_data_dict['tvals'][f'{qbn}'] = \
                    self.xvals_reduction_func(
                    self.proc_data_dict['sweep_points_2D_dict'][qbn][
                        f'{qbn}_truncation_length'])
            else:
                self.proc_data_dict['tvals'][f'{qbn}'] = \
                    self.proc_data_dict['sweep_points_2D_dict'][qbn][
                    f'{qbn}_truncation_length']

        self.save_processed_data(key='analysis_params_dict')
        self.save_processed_data(key='tvals')

    def get_generated_and_measured_pulse(self, qbn=None):
        """
        Args:
            qbn: specifies for which qubit to calculate the quantities for.
                Defaults to the first qubit in qb_names.

        Returns: A tuple (tvals_gen, volts_gen, tvals_meas, freqs_meas,
                freq_errs_meas, volt_freq_conv)
            tvals_gen: time values for the generated fluxpulse
            volts_gen: voltages of the generated fluxpulse
            tvals_meas: time-values for the measured qubit frequencies
            freqs_meas: measured qubit frequencies
            freq_errs_meas: errors of measured qubit frequencies
            volt_freq_conv: dictionary of fit params for frequency-voltage
                conversion
        """
        if qbn is None:
            qbn = self.qb_names[0]

        tvals_meas = self.proc_data_dict['tvals'][qbn]
        freqs_meas = self.proc_data_dict['analysis_params_dict'][
            f'freq_{qbn}']['val']
        freq_errs_meas = self.proc_data_dict['analysis_params_dict'][
            f'freq_{qbn}']['stderr']

        tvals_gen, volts_gen, volt_freq_conv = self.get_generated_pulse(qbn)

        return tvals_gen, volts_gen, tvals_meas, freqs_meas, freq_errs_meas, \
               volt_freq_conv

    def get_generated_pulse(self, qbn=None, tvals_gen=None, pulse_params=None):
        """
        Args:
            qbn: specifies for which qubit to calculate the quantities for.
                Defaults to the first qubit in qb_names.

        Returns: A tuple (tvals_gen, volts_gen, tvals_meas, freqs_meas,
                freq_errs_meas, volt_freq_conv)
            tvals_gen: time values for the generated fluxpulse
            volts_gen: voltages of the generated fluxpulse
            volt_freq_conv: dictionary of fit params for frequency-voltage
                conversion
        """
        if qbn is None:
            qbn = self.qb_names[0]

        # Flux pulse parameters
        # Needs to be changed when support for other pulses is added.
        op_dict = {
            'pulse_type': f'Instrument settings.{qbn}.flux_pulse_type',
            'channel': f'Instrument settings.{qbn}.flux_pulse_channel',
            'aux_channels_dict': f'Instrument settings.{qbn}.'
                                 f'flux_pulse_aux_channels_dict',
            'amplitude': f'Instrument settings.{qbn}.flux_pulse_amplitude',
            'frequency': f'Instrument settings.{qbn}.flux_pulse_frequency',
            'phase': f'Instrument settings.{qbn}.flux_pulse_phase',
            'pulse_length': f'Instrument settings.{qbn}.'
                            f'flux_pulse_pulse_length',
            'truncation_length': f'Instrument settings.{qbn}.'
                                 f'flux_pulse_truncation_length',
            'buffer_length_start': f'Instrument settings.{qbn}.'
                                   f'flux_pulse_buffer_length_start',
            'buffer_length_end': f'Instrument settings.{qbn}.'
                                 f'flux_pulse_buffer_length_end',
            'extra_buffer_aux_pulse': f'Instrument settings.{qbn}.'
                                      f'flux_pulse_extra_buffer_aux_pulse',
            'pulse_delay': f'Instrument settings.{qbn}.'
                           f'flux_pulse_pulse_delay',
            'basis_rotation': f'Instrument settings.{qbn}.'
                              f'flux_pulse_basis_rotation',
            'gaussian_filter_sigma': f'Instrument settings.{qbn}.'
                                     f'flux_pulse_gaussian_filter_sigma',
        }

        params_dict = {
            'volt_freq_conv': f'Instrument settings.{qbn}.'
                              f'fit_ge_freq_from_flux_pulse_amp',
            'flux_channel': f'Instrument settings.{qbn}.'
                            f'flux_pulse_channel',
            'instr_pulsar': f'Instrument settings.{qbn}.'
                            f'instr_pulsar',
            **op_dict
        }

        dd = self.get_data_from_timestamp_list(params_dict)
        if pulse_params is not None:
            dd.update(pulse_params)
        dd['element_name'] = 'element'

        pulse = seg_mod.UnresolvedPulse(dd).pulse_obj
        pulse.algorithm_time(0)

        if tvals_gen is None:
            clk = self.clock(channel=dd['channel'], pulsar=dd['instr_pulsar'])
            tvals_gen = np.arange(0, pulse.length, 1 / clk)
        volts_gen = pulse.chan_wf(dd['flux_channel'], tvals_gen)
        volt_freq_conv = dd['volt_freq_conv']

        return tvals_gen, volts_gen, volt_freq_conv


class CZDynamicPhaseAnalysis(MultiQubit_TimeDomain_Analysis):

    def __init__(self, *args, **kwargs):
        super().__init__(*args, **kwargs)

    def process_data(self):
        super().process_data()
        # convert phases to radians
        for qbn in self.qb_names:
            sweep_dict = self.proc_data_dict['sweep_points_dict'][qbn]
            sweep_dict['sweep_points'] *= np.pi/180

        # get data with flux pulse and w/o flux pulse
        self.data_with_fp = OrderedDict()
        self.data_no_fp = OrderedDict()
        for qbn in self.qb_names:
            all_data = self.proc_data_dict['data_to_fit'][qbn]
            if self.num_cal_points != 0:
                all_data = all_data[:-self.num_cal_points]
            self.data_with_fp[qbn] = all_data[0: len(all_data)//2]
            self.data_no_fp[qbn] = all_data[len(all_data)//2:]

    def prepare_fitting(self):
        self.fit_dicts = OrderedDict()
        for qbn in self.qb_names:
            sweep_points = np.unique(
                self.proc_data_dict['sweep_points_dict'][qbn][
                    'msmt_sweep_points'])
            for i, data in enumerate([self.data_with_fp[qbn],
                                      self.data_no_fp[qbn]]):
                cos_mod = lmfit.Model(fit_mods.CosFunc)
                guess_pars = fit_mods.Cos_guess(
                    model=cos_mod,
                    t=sweep_points,
                    data=data, freq_guess=1/(2*np.pi))
                guess_pars['frequency'].value = 1/(2*np.pi)
                guess_pars['frequency'].vary = False

                key = 'cos_fit_{}_{}'.format(qbn, 'wfp' if i == 0 else 'nofp')
                self.fit_dicts[key] = {
                    'fit_fn': fit_mods.CosFunc,
                    'fit_xvals': {'t': sweep_points},
                    'fit_yvals': {'data': data},
                    'guess_pars': guess_pars}

    def analyze_fit_results(self):
        self.proc_data_dict['analysis_params_dict'] = OrderedDict()
        for qbn in self.qb_names:
            self.proc_data_dict['analysis_params_dict'][qbn] = OrderedDict()
            self.proc_data_dict['analysis_params_dict'][qbn][
                'dynamic_phase'] = {
                'val': (self.fit_dicts[f'cos_fit_{qbn}_wfp'][
                            'fit_res'].best_values['phase'] -
                        self.fit_dicts[f'cos_fit_{qbn}_nofp'][
                            'fit_res'].best_values['phase']),
                'stderr': np.sqrt(
                    self.fit_dicts[f'cos_fit_{qbn}_wfp'][
                        'fit_res'].params['phase'].stderr**2 +
                    self.fit_dicts[f'cos_fit_{qbn}_nofp'][
                        'fit_res'].params['phase'].stderr**2)
            }
        self.save_processed_data(key='analysis_params_dict')

    def prepare_plots(self):
        super().prepare_plots()
        for qbn in self.qb_names:
            for i, data in enumerate([self.data_with_fp[qbn],
                                      self.data_no_fp[qbn]]):
                fit_key = f'cos_fit_{qbn}_wfp' if i == 0 else \
                    f'cos_fit_{qbn}_nofp'
                plot_name_suffix = 'fit_'+'wfp' if i == 0 else 'nofp'
                cal_pts_data = self.proc_data_dict['data_to_fit'][qbn][
                               -self.num_cal_points:]
                base_plot_name = 'Dynamic_phase_' + qbn
                self.prepare_projected_data_plot(
                    fig_name=base_plot_name,
                    data=np.concatenate((data,cal_pts_data)),
                    sweep_points=np.unique(
                        self.proc_data_dict['sweep_points_dict'][qbn][
                            'sweep_points']),
                    data_label='with flux pulse' if i == 0 else 'no flux pulse',
                    plot_name_suffix=qbn + plot_name_suffix,
                    qb_name=qbn,
                    do_legend_cal_states=(i == 0))
                if self.do_fitting:
                    fit_res = self.fit_dicts[fit_key]['fit_res']
                    self.plot_dicts[plot_name_suffix + '_' + qbn] = {
                        'fig_id': base_plot_name,
                        'plotfn': self.plot_fit,
                        'fit_res': fit_res ,
                        'setlabel': 'cosine fit',
                        'color': 'r',
                        'do_legend': i == 0}

                    textstr = 'Dynamic phase {}:\n\t{:.2f}'.format(
                        qbn,
                        self.proc_data_dict['analysis_params_dict'][qbn][
                            'dynamic_phase']['val']*180/np.pi) + \
                              r'$^{\circ}$' + \
                              '$\\pm${:.2f}'.format(
                                  self.proc_data_dict['analysis_params_dict'][qbn][
                                      'dynamic_phase']['stderr']*180/np.pi) + \
                              r'$^{\circ}$'

                    fpl = self.get_param_value('flux_pulse_length')
                    if fpl is not None:
                        textstr += '\n length: {:.2f} ns'.format(fpl*1e9)
                    fpa = self.get_param_value('flux_pulse_amp')
                    if fpa is not None:
                        textstr += '\n amp: {:.4f} V'.format(fpa)

                    self.plot_dicts['text_msg_' + qbn] = {
                        'fig_id': base_plot_name,
                        'ypos': -0.15,
                        'xpos': -0.05,
                        'horizontalalignment': 'left',
                        'verticalalignment': 'top',
                        'plotfn': self.plot_text,
                        'text_string': textstr}
            for plot_name in list(self.plot_dicts)[::-1]:
                if self.plot_dicts[plot_name].get('do_legend', False):
                    break
            self.plot_dicts[plot_name].update(
                {'legend_ncol': 2,
                 'legend_bbox_to_anchor': (1, -0.15),
                 'legend_pos': 'upper right'})


class MultiQutrit_Timetrace_Analysis(ba.BaseDataAnalysis):
    """
    Analysis class for timetraces, in particular use to compute
    Optimal SNR integration weights.
    """
    def __init__(self, qb_names=None, auto=True, **kwargs):
        """
        Initializes the timetrace analysis class.
        Args:
            qb_names (list): name of the qubits to analyze (can be a subset
                of the measured qubits)
            auto (bool): Start analysis automatically
            **kwargs:
                t_start: timestamp of the first timetrace
                t_stop: timestamp of the last timetrace to analyze
                options_dict (dict): relevant parameters:
                    acq_weights_basis (list, dict):
                        list of basis vectors used to compute optimal weight.
                        e.g. ["ge", 'gf'], the first basis vector will be the
                        "e" timetrace minus the "g" timetrace and the second basis
                        vector is f - g. The first letter in each basis state is the
                        "reference state", i.e. the one of which the timetrace
                         is substracted. Can also be passed as a dictionary where
                         keys are the qubit names and the values are lists of basis states
                         in case different bases should be used for different qubits.
                    orthonormalize (bool): Whether or not to orthonormalize the
                        weight basis
                    tmax (float): time boundary for the plot (not the weights)
                        in seconds.
                    scale_weights (bool): scales the weights near unity to avoid
                        loss of precision on FPGA if weights are too small

        """

        if qb_names is not None:
            self.params_dict = {}
            for qbn in qb_names:
                s = 'Instrument settings.' + qbn
                for trans_name in ['ge', 'ef']:
                    self.params_dict[f'ro_mod_freq_' + qbn] = \
                        s + f'.ro_mod_freq'
            self.numeric_params = list(self.params_dict)

        self.qb_names = qb_names
        super().__init__(**kwargs)
        if auto:
            self.run_analysis()

    def extract_data(self):
        super().extract_data()

        if self.qb_names is None:
            # get all qubits from cal_points of first timetrace
            cp = CalibrationPoints.from_string(
                self.get_param_value('cal_points', None, 0))
            self.qb_names = deepcopy(cp.qb_names)

        self.channel_map = self.get_param_value('channel_map', None,
                                                metadata_index=0)
        if self.channel_map is None:
            # assume same channel map for all timetraces (pick 0th)
            value_names = self.raw_data_dict[0]['value_names']
            if np.ndim(value_names) > 0:
                value_names = value_names
            if 'w' in value_names[0]:
                self.channel_map = a_tools.get_qb_channel_map_from_hdf(
                    self.qb_names, value_names=value_names,
                    file_path=self.raw_data_dict['folder'])
            else:
                self.channel_map = {}
                for qbn in self.qb_names:
                    self.channel_map[qbn] = value_names

        if len(self.channel_map) == 0:
            raise ValueError('No qubit RO channels have been found.')

    def process_data(self):
        super().process_data()
        pdd = self.proc_data_dict

        pdd['analysis_params_dict'] = dict()
        ana_params = pdd['analysis_params_dict']
        ana_params['timetraces'] = defaultdict(dict)
        ana_params['optimal_weights'] = defaultdict(dict)
        ana_params['optimal_weights_basis_labels'] = defaultdict(dict)
        for qbn in self.qb_names:
            # retrieve time traces
            for i, rdd in enumerate(self.raw_data_dict):
                ttrace_per_ro_ch = [rdd["measured_data"][ch]
                                    for ch in self.channel_map[qbn]]
                if len(ttrace_per_ro_ch) != 2:
                    raise NotImplementedError(
                        'This analysis does not support optimal weight '
                        f'measurement based on {len(ttrace_per_ro_ch)} ro channels.'
                        f' Try again with 2 RO channels.')
                cp = CalibrationPoints.from_string(
                    self.get_param_value('cal_points', None, i))
                # get state of qubit. There can be only one cal point per sequence
                # when using uhf for time traces so it is the 0th state
                qb_state = cp.states[0][cp.qb_names.index(qbn)]
                # store all timetraces in same pdd for convenience
                ana_params['timetraces'][qbn].update(
                    {qb_state: ttrace_per_ro_ch[0] + 1j *ttrace_per_ro_ch[1]})

            timetraces = ana_params['timetraces'][qbn] # for convenience
            basis_labels = self.get_param_value('acq_weights_basis', None, 0)
            if basis_labels is None:
                # guess basis labels from # states measured
                basis_labels = ["ge", "ef"] \
                    if len(ana_params['timetraces'][qbn]) > 2 else ['ge']

            if isinstance(basis_labels, dict):
                # if different basis for qubits, then select the according one
                basis_labels = basis_labels[qbn]
            # check that states from the basis are included in mmnt
            for bs in basis_labels:
                for qb_s in bs:
                     assert qb_s in timetraces,\
                         f'State: {qb_s} on {qbn} was not provided in the given ' \
                         f'timestamps but was requested as part of the basis' \
                         f' {basis_labels}. Please choose another weight basis.'
            basis = np.array([timetraces[b[1]] - timetraces[b[0]]
                              for b in basis_labels])

            # orthonormalize if required
            if self.get_param_value("orthonormalize", False):
                # We need to consider the integration weights as a vector of
                # real numbers to ensure the Gram-Schmidt transformation of the
                # weights leads to a linear transformation of the integrated
                # readout results (relates to how integration is done on UHF,
                # see One Note: Surface 17/ATC75 M136 S17HW02 Cooldown 5/
                # 210330 Notes on orthonormalizing readout weights
                basis_real = np.hstack((basis.real, basis.imag), )
                basis_real = math.gram_schmidt(basis_real.T).T
                basis =    basis_real[:,:basis_real.shape[1]//2] + \
                        1j*basis_real[:,basis_real.shape[1]//2:]
                basis_labels = [bs + "_ortho" if bs != basis_labels[0] else bs
                                for bs in basis_labels]

            # scale if required
            if self.get_param_value('scale_weights', True):
                k = np.amax([(np.max(np.abs(b.real)),
                              np.max(np.abs(b.imag))) for b in basis])
                basis /= k
            ana_params['optimal_weights'][qbn] = basis
            ana_params['optimal_weights_basis_labels'][qbn] = basis_labels

            self.save_processed_data()

    def prepare_plots(self):

        pdd = self.proc_data_dict
        rdd = self.raw_data_dict
        ana_params = self.proc_data_dict['analysis_params_dict']
        for qbn in self.qb_names:
            mod_freq = float(
                rdd[0].get(f'ro_mod_freq_{qbn}',
                           self.get_hdf_param_value(f"Instrument settings/{qbn}",
                                                    'ro_mod_freq')))
            tbase = rdd[0]['hard_sweep_points']
            basis_labels = pdd["analysis_params_dict"][
                'optimal_weights_basis_labels'][qbn]
            title = 'Optimal SNR weights ' + qbn + \
                    "".join(['\n' + rddi["timestamp"] for rddi in rdd]) \
                            + f'\nWeight Basis: {basis_labels}'
            plot_name = f"weights_{qbn}"
            xlabel = "Time, $t$"
            modulation = np.exp(2j * np.pi * mod_freq * tbase)

            for ax_id, (state, ttrace) in \
                enumerate(ana_params["timetraces"][qbn].items()):
                for func, label in zip((np.real, np.imag), ('I', "Q")):
                    # plot timetraces for each state, I and Q channels
                    self.plot_dicts[f"{plot_name}_{state}_{label}"] = {
                        'fig_id': plot_name,
                        'ax_id': ax_id,
                        'plotfn': self.plot_line,
                        'xvals': tbase,
                        "marker": "",
                        'yvals': func(ttrace*modulation),
                        'ylabel': 'Voltage, $V$',
                        'yunit': 'V',
                        "sharex": True,
                        "setdesc": label + f"_{state}",
                        "setlabel": "",
                        "do_legend":True,
                        "legend_pos": "upper right",
                        'numplotsx': 1,
                        'numplotsy': len(rdd) + 1, # #states + 1 for weights
                        'plotsize': (10,
                                     (len(rdd) + 1) * 3), # 3 inches per plot
                        'title': title if ax_id == 0 else ""}
            ax_id = len(ana_params["timetraces"][qbn]) # id plots for weights
            for i, weights in enumerate(ana_params['optimal_weights'][qbn]):
                for func, label in zip((np.real, np.imag), ('I', "Q")):
                    self.plot_dicts[f"{plot_name}_weights_{label}_{i}"] = {
                        'fig_id': plot_name,
                        'ax_id': ax_id,
                        'plotfn': self.plot_line,
                        'xvals': tbase,
                        'xlabel': xlabel,
                        "setlabel": "",
                        "marker": "",
                        'xunit': 's',
                        'yvals': func(weights * modulation),
                        'ylabel': 'Voltage, $V$ (arb.u.)',
                        "sharex": True,
                        "xrange": (0, self.get_param_value('tmax', 1200e-9, 0)),
                        "setdesc": label + f"_{i+1}",
                        "do_legend": True,
                        "legend_pos": "upper right",
                        }


class MultiQutrit_Singleshot_Readout_Analysis(MultiQubit_TimeDomain_Analysis):
    """
    Analysis class for parallel SSRO qutrit/qubit calibration. It is a child class
    from the tda.MultiQubit_Timedomain_Analysis as it uses the same functions to
    - preprocess the data to remove active reset/preselection
    - extract the channel map
    - reorder the data per qubit
    Note that in the future, it might be useful to transfer these functionalities
    to the base analysis.
    """

    def __init__(self,
                 options_dict: dict = None, auto=True, **kw):
        '''
        options dict options:
            'nr_bins' : number of bins to use for the histograms
            'post_select' :
            'post_select_threshold' :
            'nr_samples' : amount of different samples (e.g. ground and excited = 2)
            'sample_0' : index of first sample (ground-state)
            'sample_1' : index of second sample (first excited-state)
            'max_datapoints' : maximum amount of datapoints for culumative fit
            'hist_scale' : scale for the y-axis of the 1D histograms: "linear" or "log"
            'verbose' : see BaseDataAnalysis
            'presentation_mode' : see BaseDataAnalysis
            'classif_method': how to classify the data.
                'ncc' : default. Nearest Cluster Center
                'gmm': gaussian mixture model.
                'threshold': finds optimal vertical and horizontal thresholds.
            'classif_kw': kw to pass to the classifier
            see BaseDataAnalysis for more.
        '''
        super().__init__(options_dict=options_dict, auto=False,
                         **kw)
        self.params_dict = {
            'measurementstring': 'measurementstring',
            'measured_data': 'measured_data',
            'value_names': 'value_names',
            'value_units': 'value_units'}
        self.numeric_params = []
        self.DEFAULT_CLASSIF = "gmm"
        self.classif_method = self.options_dict.get("classif_method",
                                                    self.DEFAULT_CLASSIF)

        self.create_job(options_dict=options_dict, auto=auto, **kw)

        if auto:
            self.run_analysis()

    def extract_data(self):
        super().extract_data()
        self.preselection = \
            self.get_param_value("preparation_params",
                                 {}).get("preparation_type", "wait") == "preselection"
        default_states_info = defaultdict(dict)
        default_states_info.update({"g": {"label": r"$|g\rangle$"},
                               "e": {"label": r"$|e\rangle$"},
                               "f": {"label": r"$|f\rangle$"}
                               })

        self.states_info = \
            self.get_param_value("states_info",
                                {qbn: deepcopy(default_states_info)
                                 for qbn in self.qb_names})

    def process_data(self):
        """
        Create the histograms based on the raw data
        """
        ######################################################
        #  Separating data into shots for each level         #
        ######################################################
        super().process_data()
        del self.proc_data_dict['data_to_fit'] # not used in this analysis
        n_states = len(self.cp.states)

        # prepare data in convenient format, i.e. arrays per qubit and per state
        # e.g. {'qb1': {'g': np.array of shape (n_shots, n_ro_ch}, ...}, ...}
        shots_per_qb = dict()        # store shots per qb and per state
        presel_shots_per_qb = dict() # store preselection ro
        means = defaultdict(OrderedDict)    # store mean per qb for each ro_ch
        pdd = self.proc_data_dict    # for convenience of notation

        for qbn in self.qb_names:
            # shape is (n_shots, n_ro_ch) i.e. one column for each ro_ch
            shots_per_qb[qbn] = \
                np.asarray(list(
                    pdd['meas_results_per_qb'][qbn].values())).T
            # make 2D array in case only one channel (1D array)
            if len(shots_per_qb[qbn].shape) == 1:
                shots_per_qb[qbn] = np.expand_dims(shots_per_qb[qbn],
                                                   axis=-1)
            for i, qb_state in enumerate(self.cp.get_states(qbn)[qbn]):
                means[qbn][qb_state] = np.mean(shots_per_qb[qbn][i::n_states],
                                               axis=0)
            if self.preselection:
                # preselection shots were removed so look at raw data
                # and look at only the first out of every two readouts
                presel_shots_per_qb[qbn] = \
                    np.asarray(list(
                        pdd['meas_results_per_qb_raw'][qbn].values())).T[::2]
                # make 2D array in case only one channel (1D array)
                if len(presel_shots_per_qb[qbn].shape) == 1:
                    presel_shots_per_qb[qbn] = \
                        np.expand_dims(presel_shots_per_qb[qbn], axis=-1)

        # create placeholders for analysis data
        pdd['analysis_params'] = dict()
        pdd['data'] = defaultdict(dict)
        pdd['analysis_params']['state_prob_mtx'] = defaultdict(dict)
        pdd['analysis_params']['classifier_params'] = defaultdict(dict)
        pdd['analysis_params']['means'] = defaultdict(dict)
        pdd['analysis_params']["n_shots"] = len(shots_per_qb[qbn])
        self.clf_ = defaultdict(dict)
        # create placeholders for analysis with preselection
        if self.preselection:
            pdd['data_masked'] = defaultdict(dict)
            pdd['analysis_params']['state_prob_mtx_masked'] = defaultdict(dict)
            pdd['analysis_params']['n_shots_masked'] = defaultdict(dict)

        n_shots = len(shots_per_qb[qbn]) // n_states

        for qbn, qb_shots in shots_per_qb.items():
            # create mapping to integer following ordering in cal_points.
            # Notes:
            # 1) the state_integer should to the order of pdd[qbn]['means'] so that
            # when passing the init_means to the GMM model, it is ensured that each
            # gaussian component will predict the state_integer associated to that state
            # 2) the mapping cannot be preestablished because the GMM predicts labels
            # in range(n_components). For instance, if a qubit has states "g", "f"
            # then the model will predicts 0's and 1's, so the typical g=0, e=1, f=2
            # mapping would fail. The number of different states can be different
            # for each qubit and therefore the mapping should also be done per qubit.
            state_integer = 0
            for state in means[qbn].keys():
                self.states_info[qbn][state]["int"] = state_integer
                state_integer += 1

            # note that if some states are repeated, they are assigned the same label
            qb_states_integer_repr = \
                [self.states_info[qbn][s]["int"]
                 for s in self.cp.get_states(qbn)[qbn]]
            prep_states = np.tile(qb_states_integer_repr, n_shots)

            pdd['analysis_params']['means'][qbn] = deepcopy(means[qbn])
            pdd['data'][qbn] = dict(X=deepcopy(qb_shots),
                                    prep_states=prep_states)
            # self.proc_data_dict['keyed_data'] = deepcopy(data)

            assert np.ndim(qb_shots) == 2, "Data must be a two D array. " \
                                    "Received shape {}, ndim {}"\
                                    .format(qb_shots.shape, np.ndim(qb_shots))
            pred_states, clf_params, clf = \
                self._classify(qb_shots, prep_states,
                               method=self.classif_method, qb_name=qbn,
                               **self.options_dict.get("classif_kw", dict()))
            # order "unique" states to have in usual order "gef" etc.
            state_labels_ordered = self._order_state_labels(
                list(means[qbn].keys()))
            # translate to corresponding integers
            state_labels_ordered_int = [self.states_info[qbn][s]['int'] for s in
                                        state_labels_ordered]
            fm = self.fidelity_matrix(prep_states, pred_states,
                                      labels=state_labels_ordered_int)

            # save fidelity matrix and classifier
            pdd['analysis_params']['state_prob_mtx'][qbn] = fm
            pdd['analysis_params']['classifier_params'][qbn] = clf_params
            self.clf_[qbn] = clf
            if self.preselection:
                #re do with classification first of preselection and masking
                pred_presel = self.clf_[qbn].predict(presel_shots_per_qb[qbn])
                presel_filter = \
                    pred_presel == self.states_info[qbn]['g']['int']
                if np.sum(presel_filter) == 0:
                    log.warning(f"{qbn}: No data left after preselection! "
                                f"Skipping preselection data & figures.")
                    continue
                qb_shots_masked = qb_shots[presel_filter]
                prep_states = prep_states[presel_filter]
                pred_states = self.clf_[qbn].predict(qb_shots_masked)
                fm = self.fidelity_matrix(prep_states, pred_states,
                                          labels=state_labels_ordered_int)

                pdd['data_masked'][qbn] = dict(X=deepcopy(qb_shots_masked),
                                          prep_states=deepcopy(prep_states))
                pdd['analysis_params']['state_prob_mtx_masked'][qbn] = fm
                pdd['analysis_params']['n_shots_masked'][qbn] = \
                    qb_shots_masked.shape[0]

        self.save_processed_data()

    def _classify(self, X, prep_state, method, qb_name, **kw):
        """

        Args:
            X: measured data to classify
            prep_state: prepared states (true values)
            type: classification method
            qb_name: name of the qubit to classify

        Returns:

        """
        if np.ndim(X) == 1:
            X = X.reshape((-1,1))
        params = dict()

        if method == 'ncc':
            ncc = SSROQutrit.NCC(
                self.proc_data_dict['analysis_params']['means'][qb_name])
            pred_states = ncc.predict(X)
            # self.clf_ = ncc
            return pred_states, dict(), ncc

        elif method == 'gmm':
            cov_type = kw.pop("covariance_type", "tied")
            # full allows full covariance matrix for each level. Other options
            # see GM documentation
            # assumes if repeated state, should be considered of the same component
            # this classification method should not be used for multiplexed SSRO
            # analysis
            n_qb_states = len(np.unique(self.cp.get_states(qb_name)[qb_name]))
            gm = GM(n_components=n_qb_states,
                    covariance_type=cov_type,
                    random_state=0,
                    weights_init=[1 / n_qb_states] * n_qb_states,
                    means_init=[mu for _, mu in
                                self.proc_data_dict['analysis_params']
                                    ['means'][qb_name].items()])
            gm.fit(X)
            pred_states = np.argmax(gm.predict_proba(X), axis=1)

            params['means_'] = gm.means_
            params['covariances_'] = gm.covariances_
            params['covariance_type'] = gm.covariance_type
            params['weights_'] = gm.weights_
            params['precisions_cholesky_'] = gm.precisions_cholesky_
            return pred_states, params, gm

        elif method == "threshold":
            tree = DTC(max_depth=kw.pop("max_depth", X.shape[1]),
                       random_state=0, **kw)
            tree.fit(X, prep_state)
            pred_states = tree.predict(X)
            params["thresholds"], params["mapping"] = \
                self._extract_tree_info(tree, self.cp.get_states(qb_name)[qb_name])
            if len(params["thresholds"]) != X.shape[1]:
                msg = "Best 2 thresholds to separate this data lie on axis {}" \
                    ", most probably because the data is not well separated." \
                    "The classifier attribute clf_ can still be used for " \
                    "classification (which was done to obtain the state " \
                    "assignment probability matrix), but only the threshold" \
                    " yielding highest gini impurity decrease was returned." \
                    "\nTo circumvent this problem, you can either choose" \
                    " a second threshold manually (fidelity will likely be " \
                    "worse), make the data more separable, or use another " \
                    "classification method."
                logging.warning(msg.format(list(params['thresholds'].keys())[0]))
            return pred_states, params, tree
        elif method == "threshold_brute":
            raise NotImplementedError()
        else:
            raise NotImplementedError("Classification method: {} is not "
                                      "implemented. Available methods: {}"
                                      .format(method, ['ncc', 'gmm',
                                                       'threshold']))
    @staticmethod
    def _get_covariances(gmm, cov_type=None):
       return SSROQutrit._get_covariances(gmm, cov_type=cov_type)

    @staticmethod
    def fidelity_matrix(prep_states, pred_states, levels=('g', 'e', 'f'),
                        plot=False, labels=None, normalize=True):

        return SSROQutrit.fidelity_matrix(prep_states, pred_states,
                                          levels=levels, plot=plot,
                                          normalize=normalize, labels=labels)

    @staticmethod
    def plot_fidelity_matrix(fm, target_names,
                             title="State Assignment Probability Matrix",
                             auto_shot_info=True, ax=None,
                             cmap=None, normalize=True, show=False):
        return SSROQutrit.plot_fidelity_matrix(
            fm, target_names, title=title, ax=ax,
            auto_shot_info=auto_shot_info,
            cmap=cmap, normalize=normalize, show=show)

    @staticmethod
    def _extract_tree_info(tree_clf, class_names=None):
        return SSROQutrit._extract_tree_info(tree_clf,
                                             class_names=class_names)

    @staticmethod
    def _to_codeword_idx(tuple):
        return SSROQutrit._to_codeword_idx(tuple)

    @staticmethod
    def plot_scatter_and_marginal_hist(data, y_true=None, plot_fitting=False,
                                       **kwargs):
        return SSROQutrit.plot_scatter_and_marginal_hist(
            data, y_true=y_true, plot_fitting=plot_fitting, **kwargs)

    @staticmethod
    def plot_clf_boundaries(X, clf, ax=None, cmap=None):
        return SSROQutrit.plot_clf_boundaries(X, clf, ax=ax, cmap=cmap)

    @staticmethod
    def plot_std(mean, cov, ax, n_std=1.0, facecolor='none', **kwargs):
        return SSROQutrit.plot_std(mean, cov, ax,n_std=n_std,
                                   facecolor=facecolor, **kwargs)

    @staticmethod
    def plot_1D_hist(data, y_true=None, plot_fitting=True,
                     **kwargs):
        return SSROQutrit.plot_1D_hist(data, y_true=y_true,
                                       plot_fitting=plot_fitting, **kwargs)

    @staticmethod
    def _order_state_labels(states_labels,
                            order="gefhabcdijklmnopqrtuvwxyz0123456789"):
        """
        Orders state labels according to provided ordering. e.g. for default
        ("f", "e", "g") would become ("g", "e", "f")
        Args:
            states_labels (list, tuple): list of states_labels
            order (str): custom string order

        Returns:

        """
        try:
            indices = [order.index(s) for s in states_labels]
            order_for_states = np.argsort(indices).astype(np.int32)
            return np.array(states_labels)[order_for_states]

        except Exception as e:
            log.error(f"Could not find order in state_labels:"
                      f"{states_labels}. Probably because one or several "
                      f"states are not part of '{order}'. Error: {e}."
                      f" Returning same as input order")
            return states_labels


    def plot(self, **kwargs):
        if not self.get_param_value("plot", True):
            return # no plotting if "plot" is False
        cmap = plt.get_cmap('tab10')
        show = self.options_dict.get("show", False)
        pdd = self.proc_data_dict
        for qbn in self.qb_names:
            n_qb_states = len(np.unique(self.cp.get_states(qbn)[qbn]))
            tab_x = a_tools.truncate_colormap(cmap, 0,
                                              n_qb_states/10)

            kwargs = {
                "states": list(pdd["analysis_params"]['means'][qbn].keys()),
                "xlabel": "Integration Unit 1, $u_1$",
                "ylabel": "Integration Unit 2, $u_2$",
                "scale":self.options_dict.get("hist_scale", "linear"),
                "cmap":tab_x}
            data_keys = [k for k in list(pdd.keys()) if
                            k.startswith("data") and qbn in pdd[k]]

            for dk in data_keys:
                data = pdd[dk][qbn]
                title =  self.raw_data_dict['timestamp'] + f" {qbn} " + dk + \
                    "\n{} classifier".format(self.classif_method)
                kwargs.update(dict(title=title))

                # plot data and histograms
                n_shots_to_plot = self.get_param_value('n_shots_to_plot', None)
                if n_shots_to_plot is not None:
                    n_shots_to_plot *= n_qb_states
                if data['X'].shape[1] == 1:
                    if self.classif_method == "gmm":
                        kwargs['means'] = pdd['analysis_params']['means'][qbn]
                        kwargs['std'] = np.sqrt(self._get_covariances(self.clf_[qbn]))
                    kwargs['colors'] = cmap(np.unique(data['prep_states']))
                    fig, main_ax = self.plot_1D_hist(data['X'][:n_shots_to_plot],
                                            data["prep_states"][:n_shots_to_plot],
                                            **kwargs)
                else:
                    fig = self.plot_scatter_and_marginal_hist(
                        data['X'][:n_shots_to_plot],
                        data["prep_states"][:n_shots_to_plot],
                        **kwargs)

                    # plot clf_boundaries
                    main_ax = fig.get_axes()[0]
                    self.plot_clf_boundaries(data['X'], self.clf_[qbn], ax=main_ax,
                                             cmap=tab_x)
                    # plot means and std dev
                    means = pdd['analysis_params']['means'][qbn]
                    try:
                        clf_means = pdd['analysis_params'][
                            'classifier_params'][qbn]['means_']
                    except Exception as e: # not a gmm model--> no clf_means.
                        clf_means = []
                    try:
                        covs = self._get_covariances(self.clf_[qbn])
                    except Exception as e: # not a gmm model--> no cov.
                        covs = []

                    for i, mean in enumerate(means.values()):
                        main_ax.scatter(mean[0], mean[1], color='w', s=80)
                        if len(clf_means):
                            main_ax.scatter(clf_means[i][0], clf_means[i][1],
                                                      color='k', s=80)
                        if len(covs) != 0:
                            self.plot_std(clf_means[i] if len(clf_means)
                                          else mean,
                                          covs[i],
                                          n_std=1, ax=main_ax,
                                          edgecolor='k', linestyle='--',
                                          linewidth=1)

                # plot thresholds and mapping
                plt_fn = {0: main_ax.axvline, 1: main_ax.axhline}
                thresholds = pdd['analysis_params'][
                    'classifier_params'][qbn].get("thresholds", dict())
                mapping = pdd['analysis_params'][
                    'classifier_params'][qbn].get("mapping", dict())
                for k, thres in thresholds.items():
                    plt_fn[k](thres, linewidth=2,
                              label="threshold i.u. {}: {:.5f}".format(k, thres),
                              color='k', linestyle="--")
                    main_ax.legend(loc=[0.2,-0.62])

                ax_frac = {0: (0.07, 0.1), # locations for codewords
                           1: (0.83, 0.1),
                           2: (0.07, 0.9),
                           3: (0.83, 0.9)}
                for cw, state in mapping.items():
                    main_ax.annotate("0b{:02b}".format(cw) + f":{state}",
                                     ax_frac[cw], xycoords='axes fraction')

                self.figs[f'{qbn}_{self.classif_method}_classifier_{dk}'] = fig
            if show:
                plt.show()

            # state assignment prob matrix
            title = self.raw_data_dict['timestamp'] + "\n{} State Assignment" \
                " Probability Matrix\nTotal # shots:{}"\
                .format(self.classif_method,
                        self.proc_data_dict['analysis_params']['n_shots'])
            fig = self.plot_fidelity_matrix(
                self.proc_data_dict['analysis_params']['state_prob_mtx'][qbn],
                self._order_state_labels(kwargs['states']),
                title=title,
                show=show,
                auto_shot_info=False)
            self.figs[f'{qbn}_state_prob_matrix_{self.classif_method}'] = fig

            if self.preselection and \
                    len(pdd['analysis_params']['state_prob_mtx_masked'][qbn]) != 0:
                title = self.raw_data_dict['timestamp'] + \
                    "\n{} State Assignment Probability Matrix Masked"\
                    "\nTotal # shots:{}".format(
                        self.classif_method,
                        self.proc_data_dict['analysis_params']['n_shots_masked'][qbn])

                fig = self.plot_fidelity_matrix(
                    pdd['analysis_params']['state_prob_mtx_masked'][qbn],
                    self._order_state_labels(kwargs['states']),
                    title=title, show=show, auto_shot_info=False)
                fig_key = f'{qbn}_state_prob_matrix_masked_{self.classif_method}'
                self.figs[fig_key] = fig


class FluxPulseTimingAnalysis(MultiQubit_TimeDomain_Analysis):

    def __init__(self, qb_names, *args, **kwargs):
        params_dict = {}
        for qbn in qb_names:
            s = 'Instrument settings.'+qbn
        kwargs['params_dict'] = params_dict
        kwargs['numeric_params'] = list(params_dict)
        # super().__init__(qb_names, *args, **kwargs)

        options_dict = kwargs.pop('options_dict', {})
        options_dict['TwoD'] = True
        kwargs['options_dict'] = options_dict
        super().__init__(qb_names, *args, **kwargs)

    def process_data(self):
        super().process_data()

        # Make sure data has the right shape (len(hard_sp), len(soft_sp))
        for qbn, data in self.proc_data_dict['data_to_fit'].items():
            if data.shape[1] != self.proc_data_dict['sweep_points_dict'][qbn][
                'sweep_points'].size:
                self.proc_data_dict['data_to_fit'][qbn] = data.T

    def prepare_fitting(self):
        self.fit_dicts = OrderedDict()
        for qbn in self.qb_names:
            data = self.proc_data_dict['data_to_fit'][qbn][0]
            sweep_points = self.proc_data_dict['sweep_points_dict'][qbn][
                'msmt_sweep_points']
            if self.num_cal_points != 0:
                data = data[:-self.num_cal_points]
            TwoErrorFuncModel = lmfit.Model(fit_mods.TwoErrorFunc)
            guess_pars = fit_mods.TwoErrorFunc_guess(model=TwoErrorFuncModel,
                                               data=data, \
                                            delays=sweep_points)
            guess_pars['amp'].vary = True
            guess_pars['mu_A'].vary = True
            guess_pars['mu_B'].vary = True
            guess_pars['sigma'].vary = True
            guess_pars['offset'].vary = True
            key = 'two_error_func_' + qbn
            self.fit_dicts[key] = {
                'fit_fn': TwoErrorFuncModel.func,
                'fit_xvals': {'x': sweep_points},
                'fit_yvals': {'data': data},
                'guess_pars': guess_pars}


    def analyze_fit_results(self):
        self.proc_data_dict['analysis_params_dict'] = OrderedDict()
        for qbn in self.qb_names:
            mu_A = self.fit_dicts['two_error_func_' + qbn]['fit_res'].best_values[
                'mu_A']
            mu_B = self.fit_dicts['two_error_func_' + qbn]['fit_res'].best_values[
                'mu_B']
            fp_length = a_tools.get_instr_setting_value_from_file(
                file_path=self.raw_data_dict['folder'],
                instr_name=qbn, param_name='flux_pulse_pulse_length')


            self.proc_data_dict['analysis_params_dict'][qbn] = OrderedDict()
            self.proc_data_dict['analysis_params_dict'][qbn]['delay'] = \
                mu_A + 0.5 * (mu_B - mu_A) - fp_length / 2
            try:
                self.proc_data_dict['analysis_params_dict'][qbn]['delay_stderr'] = \
                    1 / 2 * np.sqrt(
                        self.fit_dicts['two_error_func_' + qbn]['fit_res'].params[
                            'mu_A'].stderr ** 2
                        + self.fit_dicts['two_error_func_' + qbn]['fit_res'].params[
                            'mu_B'].stderr ** 2)
            except TypeError:
                self.proc_data_dict['analysis_params_dict'][qbn]['delay_stderr']\
                    = 0
            self.proc_data_dict['analysis_params_dict'][qbn]['fp_length'] = \
                (mu_B - mu_A)
            try:
                self.proc_data_dict['analysis_params_dict'][qbn]['fp_length_stderr'] = \
                    np.sqrt(
                        self.fit_dicts['two_error_func_' + qbn]['fit_res'].params[
                            'mu_A'].stderr ** 2
                        + self.fit_dicts['two_error_func_' + qbn]['fit_res'].params[
                            'mu_B'].stderr ** 2)
            except TypeError:
                self.proc_data_dict['analysis_params_dict'][qbn][
                    'fp_length_stderr'] = 0
        self.save_processed_data(key='analysis_params_dict')

    def prepare_plots(self):
        self.options_dict.update({'TwoD': False,
                                  'plot_proj_data': False})
        super().prepare_plots()

        if self.do_fitting:
            for qbn in self.qb_names:
                # rename base plot
                base_plot_name = 'Pulse_timing_' + qbn
                self.prepare_projected_data_plot(
                    fig_name=base_plot_name,
                    data=self.proc_data_dict['data_to_fit'][qbn][0],
                    plot_name_suffix=qbn+'fit',
                    qb_name=qbn)

                self.plot_dicts['fit_' + qbn] = {
                    'fig_id': base_plot_name,
                    'plotfn': self.plot_fit,
                    'fit_res': self.fit_dicts['two_error_func_' + qbn]['fit_res'],
                    'setlabel': 'two error func. fit',
                    'do_legend': True,
                    'color': 'r',
                    'legend_ncol': 1,
                    'legend_bbox_to_anchor': (1, -0.15),
                    'legend_pos': 'upper right'}

                apd = self.proc_data_dict['analysis_params_dict']
                textstr = 'delay = {:.2f} ns'.format(apd[qbn]['delay']*1e9) \
                          + ' $\pm$ {:.2f} ns'.format(apd[qbn]['delay_stderr']
                                                      * 1e9)
                textstr += '\n\nflux_pulse_length:\n  fitted = {:.2f} ns'.format(
                    apd[qbn]['fp_length'] * 1e9) \
                           + ' $\pm$ {:.2f} ns'.format(
                    apd[qbn]['fp_length_stderr'] * 1e9)
                textstr += '\n  set = {:.2f} ns'.format(
                    1e9 * a_tools.get_instr_setting_value_from_file(
                        file_path=self.raw_data_dict['folder'],
                        instr_name=qbn, param_name='flux_pulse_pulse_length'))

                self.plot_dicts['text_msg_' + qbn] = {
                    'fig_id': base_plot_name,
                    'ypos': -0.2,
                    'xpos': 0,
                    'horizontalalignment': 'left',
                    'verticalalignment': 'top',
                    'plotfn': self.plot_text,
                    'text_string': textstr}


class FluxPulseTimingBetweenQubitsAnalysis(MultiQubit_TimeDomain_Analysis):

    def __init__(self, qb_names, *args, **kwargs):
        params_dict = {}
        for qbn in qb_names:
            s = 'Instrument settings.' + qbn
        kwargs['params_dict'] = params_dict
        kwargs['numeric_params'] = list(params_dict)
        # super().__init__(qb_names, *args, **kwargs)

        options_dict = kwargs.pop('options_dict', {})
        options_dict['TwoD'] = True
        kwargs['options_dict'] = options_dict
        super().__init__(qb_names, *args, **kwargs)

    #         self.analyze_results()

    def process_data(self):
        super().process_data()

        # Make sure data has the right shape (len(hard_sp), len(soft_sp))
        for qbn, data in self.proc_data_dict['data_to_fit'].items():
            if data.shape[1] != self.proc_data_dict['sweep_points_dict'][qbn][
                'sweep_points'].size:
                self.proc_data_dict['data_to_fit'][qbn] = data.T

        self.proc_data_dict['analysis_params_dict'] = OrderedDict()
        for qbn in self.qb_names:
            data = self.proc_data_dict['data_to_fit'][qbn][0]
            sweep_points = self.proc_data_dict['sweep_points_dict'][qbn][
                'msmt_sweep_points']
            delays = np.zeros(len(sweep_points) * 2 - 1)
            delays[0::2] = sweep_points
            delays[1::2] = sweep_points[:-1] + np.diff(sweep_points) / 2
            if self.num_cal_points != 0:
                data = data[:-self.num_cal_points]
            symmetry_idx, corr_data = find_symmetry_index(data)
            delay = delays[symmetry_idx]

            self.proc_data_dict['analysis_params_dict'][qbn] = OrderedDict()
            self.proc_data_dict['analysis_params_dict'][qbn]['delays'] = delays
            self.proc_data_dict['analysis_params_dict'][qbn]['delay'] = delay
            self.proc_data_dict['analysis_params_dict'][qbn][
                'delay_stderr'] = np.diff(delays).mean()
            self.proc_data_dict['analysis_params_dict'][qbn][
                'corr_data'] = np.array(corr_data)
        self.save_processed_data(key='analysis_params_dict')

    def prepare_plots(self):
        self.options_dict.update({'TwoD': False,
                                  'plot_proj_data': False})
        super().prepare_plots()
        rdd = self.raw_data_dict
        for qbn in self.qb_names:
            # rename base plot
            base_plot_name = 'Pulse_timing_' + qbn
            self.prepare_projected_data_plot(
                fig_name=base_plot_name,
                data=self.proc_data_dict['data_to_fit'][qbn][0],
                plot_name_suffix=qbn + 'fit',
                qb_name=qbn)

            corr_data = self.proc_data_dict['analysis_params_dict'][qbn][
                'corr_data']
            delays = self.proc_data_dict['analysis_params_dict'][qbn]['delays']

            self.plot_dicts['Autoconvolution_' + qbn] = {
                'title': rdd['measurementstring'] +
                         '\n' + rdd['timestamp'] + '\n' + qbn,
                'fig_name': f'Autoconvolution_{qbn}',
                'fig_id': f'Autoconvolution_{qbn}',
                'plotfn': self.plot_line,
                'xvals': delays[0::2] / 1e-9,
                'yvals': corr_data[0::2],
                'xlabel': r'Delay time',
                'xunit': 'ns',
                'ylabel': 'Autoconvolution function',
                'linestyle': '-',
                'color': 'k',
                #                                     'setlabel': legendlabel,
                'do_legend': False,
                'legend_bbox_to_anchor': (1, 1),
                'legend_pos': 'upper left',
            }

            self.plot_dicts['Autoconvolution2_' + qbn] = {
                'fig_id': f'Autoconvolution_{qbn}',
                'plotfn': self.plot_line,
                'xvals': delays[1::2] / 1e-9,
                'yvals': corr_data[1::2],
                'color': 'r'}

            self.plot_dicts['corr_vline_' + qbn] = {
                'fig_id': f'Autoconvolution_{qbn}',
                'plotfn': self.plot_vlines,
                'x': self.proc_data_dict['analysis_params_dict'][qbn][
                         'delay'] / 1e-9,
                'ymin': corr_data.min(),
                'ymax': corr_data.max(),
                'colors': 'gray'}

            apd = self.proc_data_dict['analysis_params_dict']
            textstr = 'delay = {:.2f} ns'.format(apd[qbn]['delay'] * 1e9) \
                      + ' $\pm$ {:.2f} ns'.format(apd[qbn]['delay_stderr']
                                                  * 1e9)
            self.plot_dicts['text_msg_' + qbn] = {
                'fig_id': f'Autoconvolution_{qbn}',
                'ypos': -0.2,
                'xpos': 0,
                'horizontalalignment': 'left',
                'verticalalignment': 'top',
                'plotfn': self.plot_text,
                'text_string': textstr}


class FluxPulseScopeAnalysis(MultiQubit_TimeDomain_Analysis):
    """
    Analysis class for a flux pulse scope measurement.
    options_dict parameters specific to this class:
    - freq_ranges_remove/delay_ranges_remove: dict with keys qubit names and
        values list of length-2 lists/tuples that specify frequency/delays
        ranges to completely exclude (from both the fit and the plots)
        Ex: delay_ranges_remove = {'qb1': [ [5e-9, 72e-9] ]}
            delay_ranges_remove = {'qb1': [ [5e-9, 20e-9], [50e-9, 72e-9] ]}
            freq_ranges_remove = {'qb1': [ [5.42e9, 5.5e9] ]}
    - freq_ranges_to_fit/delay_ranges_to_fit: dict with keys qubit names and
        values list of length-2 lists/tuples that specify frequency/delays
        ranges that should be fitted (only these will be fitted!).
        Plots will still show the full data.
        Ex: delays_ranges_to_fit = {'qb1': [ [5e-9, 72e-9] ]}
            delays_ranges_to_fit = {'qb1': [ [5e-9, 20e-9], [50e-9, 72e-9] ]}
            freq_ranges_to_fit = {'qb1': [ [5.42e9, 5.5e9] ]}
    - rectangles_exclude: dict with keys qubit names and
        values list of length-4 lists/tuples that specify delays and frequency
        ranges that should be excluded from  the fit (these will not be
        fitted!). Plots will still show the full data.
        Ex: {'qb1': [ [-10e-9, 5e-9, 5.42e9, 5.5e9], [...] ]}
    - fit_first_cal_state: dict with keys qubit names and values booleans
        specifying whether to fit the delay points corresponding to the first
        cal state (usually g) for that qubit
    - sigma_guess: dict with keys qubit names and values floats specifying the
        fit guess value for the Gaussian sigma
    - sign_of_peaks: dict with keys qubit names and values floats specifying the
        the sign of the peaks used for setting the amplitude guess in the fit
    - from_lower: unclear; should be cleaned up (TODO, Steph 07.10.2020)
    - ghost: unclear; should be cleaned up (TODO, Steph 07.10.2020)
    """
    def __init__(self, *args, **kwargs):
        options_dict = kwargs.pop('options_dict', {})
        options_dict['TwoD'] = True
        kwargs['options_dict'] = options_dict
        super().__init__(*args, **kwargs)

    def extract_data(self):
        super().extract_data()
        # Set some default values specific to FluxPulseScopeAnalysis if the
        # respective options have not been set by the user or in the metadata.
        # (We do not do this in the init since we have to wait until
        # metadata has been extracted.)
        if self.get_param_value('rotation_type', default_value=None) is None:
            self.options_dict['rotation_type'] = 'fixed_cal_points'
        if self.get_param_value('TwoD', default_value=None) is None:
            self.options_dict['TwoD'] = True

    def process_data(self):
        super().process_data()

        # dictionaries with keys qubit names and values a list of tuples of
        # 2 numbers specifying ranges to exclude
        freq_ranges_remove = self.get_param_value('freq_ranges_remove')
        delay_ranges_remove = self.get_param_value('delay_ranges_remove')

        self.proc_data_dict['proc_data_to_fit'] = deepcopy(
            self.proc_data_dict['data_to_fit'])
        self.proc_data_dict['proc_sweep_points_2D_dict'] = deepcopy(
            self.proc_data_dict['sweep_points_2D_dict'])
        self.proc_data_dict['proc_sweep_points_dict'] = deepcopy(
            self.proc_data_dict['sweep_points_dict'])
        if freq_ranges_remove is not None:
            for qbn, freq_range_list in freq_ranges_remove.items():
                if freq_range_list is None:
                    continue
                # find name of 1st sweep point in sweep dimension 1
                param_name = [p for p in self.mospm[qbn]
                              if self.sp.find_parameter(p)][0]
                for freq_range in freq_range_list:
                    freqs = self.proc_data_dict['proc_sweep_points_2D_dict'][
                        qbn][param_name]
                    data = self.proc_data_dict['proc_data_to_fit'][qbn]
                    reduction_arr = np.logical_not(
                        np.logical_and(freqs > freq_range[0],
                                       freqs < freq_range[1]))
                    freqs_reshaped = freqs[reduction_arr]
                    self.proc_data_dict['proc_data_to_fit'][qbn] = \
                        data[reduction_arr]
                    self.proc_data_dict['proc_sweep_points_2D_dict'][qbn][
                        param_name] = freqs_reshaped

        # remove delays
        if delay_ranges_remove is not None:
            for qbn, delay_range_list in delay_ranges_remove.items():
                if delay_range_list is None:
                    continue
                for delay_range in delay_range_list:
                    delays = self.proc_data_dict['proc_sweep_points_dict'][qbn][
                        'msmt_sweep_points']
                    data = self.proc_data_dict['proc_data_to_fit'][qbn]
                    reduction_arr = np.logical_not(
                        np.logical_and(delays > delay_range[0],
                                       delays < delay_range[1]))
                    delays_reshaped = delays[reduction_arr]
                    self.proc_data_dict['proc_data_to_fit'][qbn] = \
                        np.concatenate([
                            data[:, :-self.num_cal_points][:, reduction_arr],
                            data[:, -self.num_cal_points:]], axis=1)
                    self.proc_data_dict['proc_sweep_points_dict'][qbn][
                        'msmt_sweep_points'] = delays_reshaped
                    self.proc_data_dict['proc_sweep_points_dict'][qbn][
                        'sweep_points'] = self.cp.extend_sweep_points(
                        delays_reshaped, qbn)

        self.sign_of_peaks = self.get_param_value('sign_of_peaks',
                                                  default_value=None)
        if self.sign_of_peaks is None:
            self.sign_of_peaks = {qbn: None for qbn in self.qb_names}
        for qbn in self.qb_names:
            if self.sign_of_peaks.get(qbn, None) is None:
                if self.rotation_type == 'fixed_cal_points'\
                        or self.rotation_type.endswith('PCA'):
                    # e state corresponds to larger values than g state
                    # (either due to cal points or due to set_majority_sign)
                    self.sign_of_peaks[qbn] = 1
                else:
                    msmt_data = self.proc_data_dict['proc_data_to_fit'][qbn][
                        :, :-self.num_cal_points]
                    self.sign_of_peaks[qbn] = np.sign(np.mean(msmt_data) -
                                                      np.median(msmt_data))

        self.sigma_guess = self.get_param_value('sigma_guess')
        if self.sigma_guess is None:
            self.sigma_guess = {qbn: 10e6 for qbn in self.qb_names}

        self.from_lower = self.get_param_value('from_lower')
        if self.from_lower is None:
            self.from_lower = {qbn: False for qbn in self.qb_names}
        self.ghost = self.get_param_value('ghost')
        if self.ghost is None:
            self.ghost = {qbn: False for qbn in self.qb_names}

    def prepare_fitting_slice(self, freqs, qbn, mu_guess,
                              slice_idx=None, data_slice=None,
                              mu0_guess=None, do_double_fit=False):
        if slice_idx is None:
            raise ValueError('"slice_idx" cannot be None. It is used '
                             'for unique names in the fit_dicts.')
        if data_slice is None:
            data_slice = self.proc_data_dict['proc_data_to_fit'][qbn][
                         :, slice_idx]
        GaussianModel = lmfit.Model(fit_mods.DoubleGaussian) if do_double_fit \
            else lmfit.Model(fit_mods.Gaussian)
        ampl_guess = (data_slice.max() - data_slice.min()) / \
                     0.4 * self.sign_of_peaks[qbn] * self.sigma_guess[qbn]
        offset_guess = data_slice[0]
        GaussianModel.set_param_hint('sigma',
                                     value=self.sigma_guess[qbn],
                                     vary=True)
        GaussianModel.set_param_hint('mu',
                                     value=mu_guess,
                                     vary=True)
        GaussianModel.set_param_hint('ampl',
                                     value=ampl_guess,
                                     vary=True)
        GaussianModel.set_param_hint('offset',
                                     value=offset_guess,
                                     vary=True)
        if do_double_fit:
            GaussianModel.set_param_hint('sigma0',
                                         value=self.sigma_guess[qbn],
                                         vary=True)
            GaussianModel.set_param_hint('mu0',
                                         value=mu0_guess,
                                         vary=True)
            GaussianModel.set_param_hint('ampl0',
                                         value=ampl_guess/2,
                                         vary=True)
        guess_pars = GaussianModel.make_params()
        self.set_user_guess_pars(guess_pars)

        key = f'gauss_fit_{qbn}_slice{slice_idx}'
        self.fit_dicts[key] = {
            'fit_fn': GaussianModel.func,
            'fit_xvals': {'freq': freqs},
            'fit_yvals': {'data': data_slice},
            'guess_pars': guess_pars}

    def prepare_fitting(self):
        self.rectangles_exclude = self.get_param_value('rectangles_exclude')
        self.delays_double_fit = self.get_param_value('delays_double_fit')
        self.delay_ranges_to_fit = self.get_param_value(
            'delay_ranges_to_fit', default_value={})
        self.freq_ranges_to_fit = self.get_param_value(
            'freq_ranges_to_fit', default_value={})
        fit_first_cal_state = self.get_param_value(
            'fit_first_cal_state', default_value={})

        self.fit_dicts = OrderedDict()
        self.delays_for_fit = OrderedDict()
        self.freqs_for_fit = OrderedDict()
        for qbn in self.qb_names:
            # find name of 1st sweep point in sweep dimension 1
            param_name = [p for p in self.mospm[qbn]
                          if self.sp.find_parameter(p)][0]
            data = self.proc_data_dict['proc_data_to_fit'][qbn]
            delays = self.proc_data_dict['proc_sweep_points_dict'][qbn][
                'sweep_points']
            self.delays_for_fit[qbn] = np.array([])
            self.freqs_for_fit[qbn] = []
            dr_fit = self.delay_ranges_to_fit.get(qbn, [(min(delays),
                                                        max(delays))])
            fr_fit = self.freq_ranges_to_fit.get(qbn, [])
            if not fit_first_cal_state.get(qbn, True):
                first_cal_state = list(self.cal_states_dict_for_rotation[qbn])[0]
                first_cal_state_idxs = self.cal_states_dict[first_cal_state]
                if first_cal_state_idxs is None:
                    first_cal_state_idxs = []
            for i, delay in enumerate(delays):
                do_double_fit = False
                if not fit_first_cal_state.get(qbn, True) and \
                        i-len(delays) in first_cal_state_idxs:
                    continue
                if any([t[0] <= delay <= t[1] for t in dr_fit]):
                    data_slice = data[:, i]
                    freqs = self.proc_data_dict['proc_sweep_points_2D_dict'][
                        qbn][param_name]
                    if len(fr_fit):
                        mask = [np.logical_and(t[0] < freqs, freqs < t[1])
                                for t in fr_fit]
                        if len(mask) > 1:
                            mask = np.logical_or(*mask)
                        freqs = freqs[mask]
                        data_slice = data_slice[mask]

                    if self.rectangles_exclude is not None and \
                            self.rectangles_exclude.get(qbn, None) is not None:
                        for rectangle in self.rectangles_exclude[qbn]:
                            if rectangle[0] < delay < rectangle[1]:
                                reduction_arr = np.logical_not(
                                    np.logical_and(freqs > rectangle[2],
                                                   freqs < rectangle[3]))
                                freqs = freqs[reduction_arr]
                                data_slice = data_slice[reduction_arr]

                    if self.delays_double_fit is not None and \
                            self.delays_double_fit.get(qbn, None) is not None:
                        rectangle = self.delays_double_fit[qbn]
                        do_double_fit = rectangle[0] < delay < rectangle[1]

                    reduction_arr = np.invert(np.isnan(data_slice))
                    freqs = freqs[reduction_arr]
                    data_slice = data_slice[reduction_arr]

                    self.freqs_for_fit[qbn].append(freqs)
                    self.delays_for_fit[qbn] = np.append(
                        self.delays_for_fit[qbn], delay)

                    if do_double_fit:
                        peak_indices = sp.signal.find_peaks(
                            data_slice, distance=50e6/(freqs[1] - freqs[0]))[0]
                        peaks = data_slice[peak_indices]
                        srtd_idxs = np.argsort(np.abs(peaks))
                        mu_guess = freqs[peak_indices[srtd_idxs[-1]]]
                        mu0_guess = freqs[peak_indices[srtd_idxs[-2]]]
                    else:
                        mu_guess = freqs[np.argmax(
                            data_slice * self.sign_of_peaks[qbn])]
                        mu0_guess = None

                    self.prepare_fitting_slice(freqs, qbn, mu_guess, i,
                                               data_slice=data_slice,
                                               mu0_guess=mu0_guess,
                                               do_double_fit=do_double_fit)

    def analyze_fit_results(self):
        self.proc_data_dict['analysis_params_dict'] = OrderedDict()
        for qbn in self.qb_names:
            delays = self.proc_data_dict['proc_sweep_points_dict'][qbn][
                'sweep_points']
            fit_keys = [k for k in self.fit_dicts if qbn in k.split('_')]
            fitted_freqs = np.zeros(len(fit_keys))
            fitted_freqs_errs = np.zeros(len(fit_keys))
            deep = False
            for i, fk in enumerate(fit_keys):
                fit_res = self.fit_dicts[fk]['fit_res']
                mu_param = 'mu'
                if 'mu0' in fit_res.best_values:
                    mu_param = 'mu' if fit_res.best_values['mu'] > \
                                       fit_res.best_values['mu0'] else 'mu0'

                fitted_freqs[i] = fit_res.best_values[mu_param]
                fitted_freqs_errs[i] = fit_res.params[mu_param].stderr
                if self.from_lower[qbn]:
                    if self.ghost[qbn]:
                        if (fitted_freqs[i - 1] - fit_res.best_values['mu']) / \
                                fitted_freqs[i - 1] > 0.05 and i > len(delays)-4:
                            deep = False
                        condition1 = ((fitted_freqs[i-1] -
                                     fit_res.best_values['mu']) /
                                     fitted_freqs[i-1]) < -0.015
                        condition2 = (i > 1 and i < (len(fitted_freqs) -
                                                     len(delays)))
                        if condition1 and condition2:
                            if deep:
                                mu_guess = fitted_freqs[i-1]
                                self.prepare_fitting_slice(
                                    self.freqs_for_fit[qbn][i], qbn, mu_guess, i)
                                self.run_fitting(keys_to_fit=[fk])
                                fitted_freqs[i] = self.fit_dicts[fk][
                                    'fit_res'].best_values['mu']
                                fitted_freqs_errs[i] = self.fit_dicts[fk][
                                    'fit_res'].params['mu'].stderr
                            deep = True
                else:
                    if self.ghost[qbn]:
                        if (fitted_freqs[i - 1] - fit_res.best_values['mu']) / \
                                fitted_freqs[i - 1] > -0.05 and \
                                i > len(delays) - 4:
                            deep = False
                        if (fitted_freqs[i - 1] - fit_res.best_values['mu']) / \
                                fitted_freqs[i - 1] > 0.015 and i > 1:
                            if deep:
                                mu_guess = fitted_freqs[i - 1]
                                self.prepare_fitting_slice(
                                    self.freqs_for_fit[qbn][i], qbn, mu_guess, i)
                                self.run_fitting(keys_to_fit=[fk])
                                fitted_freqs[i] = self.fit_dicts[fk][
                                    'fit_res'].best_values['mu']
                                fitted_freqs_errs[i] = self.fit_dicts[fk][
                                    'fit_res'].params['mu'].stderr
                            deep = True

            self.proc_data_dict['analysis_params_dict'][
                f'fitted_freqs_{qbn}'] = {'val': fitted_freqs,
                                          'stderr': fitted_freqs_errs}
            self.proc_data_dict['analysis_params_dict'][f'delays_{qbn}'] = \
                self.delays_for_fit[qbn]

        self.save_processed_data(key='analysis_params_dict')

    def prepare_plots(self):
        super().prepare_plots()

        if self.do_fitting:
            for qbn in self.qb_names:
                base_plot_name = 'FluxPulseScope_' + qbn
                xlabel, xunit = self.get_xaxis_label_unit(qbn)
                # find name of 1st sweep point in sweep dimension 1
                param_name = [p for p in self.mospm[qbn]
                              if self.sp.find_parameter(p)][0]
                ylabel = self.sp.get_sweep_params_property(
                    'label', dimension=1, param_names=param_name)
                yunit = self.sp.get_sweep_params_property(
                    'unit', dimension=1, param_names=param_name)
                xvals = self.proc_data_dict['proc_sweep_points_dict'][qbn][
                    'sweep_points']
                self.plot_dicts[f'{base_plot_name}_main'] = {
                    'plotfn': self.plot_colorxy,
                    'fig_id': base_plot_name,
                    'xvals': xvals,
                    'yvals': self.proc_data_dict['proc_sweep_points_2D_dict'][
                        qbn][param_name],
                    'zvals': self.proc_data_dict['proc_data_to_fit'][qbn],
                    'xlabel': xlabel,
                    'xunit': xunit,
                    'ylabel': ylabel,
                    'yunit': yunit,
                    'title': (self.raw_data_dict['timestamp'] + ' ' +
                              self.measurement_strings[qbn]),
                    'clabel': self.get_yaxis_label(qb_name=qbn)}

                self.plot_dicts[f'{base_plot_name}_fit'] = {
                    'fig_id': base_plot_name,
                    'plotfn': self.plot_line,
                    'xvals': self.delays_for_fit[qbn],
                    'yvals': self.proc_data_dict['analysis_params_dict'][
                                                 f'fitted_freqs_{qbn}']['val'],
                    'yerr': self.proc_data_dict['analysis_params_dict'][
                        f'fitted_freqs_{qbn}']['stderr'],
                    'color': 'r',
                    'linestyle': '-',
                    'marker': 'x'}

                # plot with log scale on x-axis
                self.plot_dicts[f'{base_plot_name}_main_log'] = {
                    'plotfn': self.plot_colorxy,
                    'fig_id': f'{base_plot_name}_log',
                    'xvals': xvals*1e6,
                    'yvals': self.proc_data_dict['proc_sweep_points_2D_dict'][
                        qbn][param_name]/1e9,
                    'zvals': self.proc_data_dict['proc_data_to_fit'][qbn],
                    'xlabel': f'{xlabel} ($\\mu${xunit})',
                    'ylabel': f'{ylabel} (G{yunit})',
                    'logxscale': True,
                    'xrange': [min(xvals*1e6), max(xvals*1e6)],
                    'no_label_units': True,
                    'no_label': True,
                    'clabel': self.get_yaxis_label(qb_name=qbn)}

                self.plot_dicts[f'{base_plot_name}_fit_log'] = {
                    'fig_id': f'{base_plot_name}_log',
                    'plotfn': self.plot_line,
                    'xvals': self.delays_for_fit[qbn]*1e6,
                    'yvals': self.proc_data_dict['analysis_params_dict'][
                        f'fitted_freqs_{qbn}']['val']/1e9,
                    'yerr': self.proc_data_dict['analysis_params_dict'][
                        f'fitted_freqs_{qbn}']['stderr']/1e9,
                    'title': (self.raw_data_dict['timestamp'] + ' ' +
                              self.measurement_strings[qbn]),
                    'color': 'r',
                    'linestyle': '-',
                    'marker': 'x'}


class RunTimeAnalysis(ba.BaseDataAnalysis):
    """
    Provides elementary analysis of Run time by plotting all timers
    saved in the hdf5 file of a measurement.
    """
    def __init__(self,
                 label: str = '',
                 t_start: str = None, t_stop: str = None, data_file_path: str = None,
                 options_dict: dict = None, extract_only: bool = False,
                 do_fitting: bool = True, auto=True,
                 params_dict=None, numeric_params=None, **kwargs):

        super().__init__(t_start=t_start, t_stop=t_stop, label=label,
                         data_file_path=data_file_path,
                         options_dict=options_dict,
                         extract_only=extract_only,
                         do_fitting=do_fitting, **kwargs)
        self.timers = {}

        if not hasattr(self, "job"):
            self.create_job(t_start=t_start, t_stop=t_stop,
                            label=label, data_file_path=data_file_path,
                            do_fitting=do_fitting, options_dict=options_dict,
                            extract_only=extract_only, params_dict=params_dict,
                            numeric_params=numeric_params, **kwargs)
        self.params_dict = {f"{tm_mod.Timer.HDF_GRP_NAME}":
                                f"{tm_mod.Timer.HDF_GRP_NAME}",
                            "repetition_rate":
                                "Instrument settings/TriggerDevice.pulse_period",
                            }


        if auto:
            self.run_analysis()

    def extract_data(self):
        super().extract_data()
        timers_dicts = self.raw_data_dict.get('Timers', {})
        for t, v in timers_dicts.items():
            self.timers[t] = tm_mod.Timer(name=t, **v)

        # Extract and build raw measurement timer
        self.timers['BareMeasurement'] = self.bare_measurement_timer(
            ref_time=self.get_param_value("ref_time")
        )

    def process_data(self):
        pass

    def plot(self, **kwargs):
        plot_kws = self.get_param_value('plot_kwargs', {})
        for t in self.timers.values():
            try:
                self.figs["timer_" + t.name] = t.plot(**plot_kws)
            except Exception as e:
                log.error(f'Could not plot Timer: {t.name}: {e}')

        if self.get_param_value('combined_timer', True):
            self.figs['timer_all'] = tm_mod.multi_plot(self.timers.values(),
                                                       **plot_kws)

    def bare_measurement_timer(self, ref_time=None,
                               checkpoint='bare_measurement', **kw):
        bmtime = self.bare_measurement_time(**kw)
        bmtimer = tm_mod.Timer('BareMeasurement', auto_start=False)
        if ref_time is None:
            try:
                ts = [t.find_earliest() for t in self.timers.values()]
                ts = [t[-1] for t in ts if len(t)]
                arg_sorted = sorted(range(len(ts)),
                                    key=list(ts).__getitem__)
                ref_time = ts[arg_sorted[0]]
            except Exception as e:
                log.error('Failed to extract reference time for bare'
                          f'Measurement timer. Please fix the error'
                          f'or pass in a reference time manually.')
                raise e

        # TODO add more options of how to distribute the bm time in the timer
        #  (not only start stop but e.g. distribute it)
        bmtimer.checkpoint(f"BareMeasurement.{checkpoint}.start",
                           values=[ref_time], log_init=False)
        bmtimer.checkpoint(f"BareMeasurement.{checkpoint}.end",
                           values=[ ref_time + dt.timedelta(seconds=bmtime)],
                           log_init=False)

        return bmtimer

    def bare_measurement_time(self, nr_averages=None, repetition_rate=None,
                              count_nan_measurements=False):
        det_metadata = self.metadata.get("Detector Metadata", None)
        if det_metadata is not None:
            # multi detector function: look for child "detectors"
            # assumes at least 1 child and that all children have the same
            # number of averages
            det = list(det_metadata.get('detectors', {}).values())[0]
            if nr_averages is None:
                nr_averages = det.get('nr_averages', det.get('nr_shots', None))
        if nr_averages is None:
            raise ValueError('Could not extract nr_averages/nr_shots from hdf file.'
                             'Please specify "nr_averages" in options_dict.')
        n_hsp = len(self.raw_data_dict['hard_sweep_points'])
        n_ssp = len(self.raw_data_dict.get('soft_sweep_points', [0]))
        if repetition_rate is None:
            repetition_rate = self.raw_data_dict["repetition_rate"]
        if count_nan_measurements:
            perc_meas = 1
        else:
            # When sweep points are skipped, data is missing in all columns
            # Thus, we can simply check in the first column.
            vals = list(self.raw_data_dict['measured_data'].values())[0]
            perc_meas = 1 - np.sum(np.isnan(vals)) / np.prod(vals.shape)
        return self._bare_measurement_time(n_ssp, n_hsp, repetition_rate,
                                           nr_averages, perc_meas)

    @staticmethod
    def _bare_measurement_time(n_ssp, n_hsp, repetition_rate, nr_averages,
                               percentage_measured):
        return n_ssp * n_hsp * repetition_rate * nr_averages \
               * percentage_measured<|MERGE_RESOLUTION|>--- conflicted
+++ resolved
@@ -6094,35 +6094,20 @@
 
                 textstr += '\n$f_{qubit \_ old}$ = '+'{:.6f} GHz '.format(
                     old_qb_freq*1e-9)
-<<<<<<< HEAD
-                textstr += ('\n$\Delta f$ = {:.4f} MHz '.format(
-                    (ramsey_pars_dict[exp_dec_k]['new_qb_freq'] -
-                    old_qb_freq)*1e-6) + '$\pm$ {:.3f} kHz'.format(
+                art_det = ramsey_pars_dict[exp_dec_k][
+                              'artificial_detuning']*1e-6
+                delta_f = (ramsey_pars_dict[exp_dec_k]['new_qb_freq'] -
+                           old_qb_freq)*1e-6
+                textstr += ('\n$\Delta f$ = {:.4f} MHz '.format(delta_f) +
+                            '$\pm$ {:.3f} kHz'.format(
                     self.fit_dicts[f'{exp_dec_k}_{outer_key}']['fit_res'].params[
                         'frequency'].stderr*1e-3) +
                     '\n$f_{Ramsey}$ = '+'{:.4f} MHz $\pm$ {:.3f} kHz'.format(
                     self.fit_dicts[f'{exp_dec_k}_{outer_key}']['fit_res'].params[
-=======
-
-                art_det = ramsey_dict[qbn][exp_decay_fit_key][
-                              'artificial_detuning']*1e-6
-                delta_f = (ramsey_dict[qbn][exp_decay_fit_key]['new_qb_freq'] -
-                           old_qb_freq)*1e-6
-                textstr += ('\n$\Delta f$ = {:.4f} MHz '.format(delta_f) +
-                            '$\pm$ {:.2E} MHz'.format(
-                    self.fit_dicts[exp_decay_fit_key]['fit_res'].params[
-                        'frequency'].stderr*1e-6) +
-                    '\n$f_{Ramsey}$ = '+'{:.4f} MHz $\pm$ {:.2E} MHz'.format(
-                    self.fit_dicts[exp_decay_fit_key]['fit_res'].params[
->>>>>>> c027c48b
                         'frequency'].value*1e-6,
                     self.fit_dicts[f'{exp_dec_k}_{outer_key}']['fit_res'].params[
                         'frequency'].stderr*1e-3))
                 textstr += T2_star_str
-<<<<<<< HEAD
-                textstr += '\nartificial detuning = {:.2f} MHz'.format(
-                    ramsey_pars_dict[exp_dec_k]['artificial_detuning']*1e-6)
-=======
                 textstr += '\nartificial detuning = {:.2f} MHz'.format(art_det)
 
                 color = 'k'
@@ -6147,7 +6132,6 @@
                     idx = [i for i, s in enumerate(textstr) if
                            'artificial detuning' in s][0]
                     color[idx] = 'red'
->>>>>>> c027c48b
 
                 self.plot_dicts['text_msg_' + outer_key] = {
                     'fig_id': base_plot_name,
