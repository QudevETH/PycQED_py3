import lmfit
import numpy as np
from numpy.linalg import inv
import scipy as sp
import itertools
import matplotlib as mpl
from collections import OrderedDict, defaultdict

from sklearn.mixture import GaussianMixture as GM
from sklearn.tree import DecisionTreeClassifier as DTC

from pycqed.analysis import fitting_models as fit_mods
from pycqed.analysis import analysis_toolbox as a_tools
import pycqed.analysis_v2.base_analysis as ba
import pycqed.analysis_v2.readout_analysis as roa
from pycqed.analysis_v2.readout_analysis import \
    Singleshot_Readout_Analysis_Qutrit as SSROQutrit
import pycqed.analysis_v2.tomography_qudev as tomo
import re
from pycqed.analysis.tools.plotting import SI_val_to_msg_str
from copy import deepcopy
from pycqed.measurement.sweep_points import SweepPoints
from pycqed.measurement.calibration_points import CalibrationPoints
import matplotlib.pyplot as plt
from pycqed.analysis.three_state_rotation import predict_proba_avg_ro
import logging

from pycqed.utilities import math

log = logging.getLogger(__name__)
try:
    import qutip as qtp
except ImportError as e:
    log.warning('Could not import qutip, tomography code will not work')


class AveragedTimedomainAnalysis(ba.BaseDataAnalysis):
    def __init__(self, *args, **kwargs):
        super().__init__(*args, **kwargs)
        self.single_timestamp = True
        self.params_dict = {
            'value_names': 'value_names',
            'measured_values': 'measured_values',
            'measurementstring': 'measurementstring',
            'exp_metadata': 'exp_metadata'}
        self.numeric_params = []
        if kwargs.get('auto', True):
            self.run_analysis()

    def process_data(self):
        self.metadata = self.raw_data_dict.get('exp_metadata', {})
        if self.metadata is None:
            self.metadata = {}
        cal_points = self.metadata.get('cal_points', None)
        cal_points = self.options_dict.get('cal_points', cal_points)
        cal_points_list = roa.convert_channel_names_to_index(
            cal_points, len(self.raw_data_dict['measured_values'][0]),
            self.raw_data_dict['value_names'])
        self.proc_data_dict['cal_points_list'] = cal_points_list
        measured_values = self.raw_data_dict['measured_values']
        cal_idxs = self._find_calibration_indices()
        scales = [np.std(x[cal_idxs]) for x in measured_values]
        observable_vectors = np.zeros((len(cal_points_list),
                                       len(measured_values)))
        observable_vector_stds = np.ones_like(observable_vectors)
        for i, observable in enumerate(cal_points_list):
            for ch_idx, seg_idxs in enumerate(observable):
                x = measured_values[ch_idx][seg_idxs] / scales[ch_idx]
                if len(x) > 0:
                    observable_vectors[i][ch_idx] = np.mean(x)
                if len(x) > 1:
                    observable_vector_stds[i][ch_idx] = np.std(x)
        Omtx = (observable_vectors[1:] - observable_vectors[0]).T
        d0 = observable_vectors[0]
        corr_values = np.zeros(
            (len(cal_points_list) - 1, len(measured_values[0])))
        for i in range(len(measured_values[0])):
            d = np.array([x[i] / scale for x, scale in zip(measured_values,
                                                           scales)])
            corr_values[:, i] = inv(Omtx.T.dot(Omtx)).dot(Omtx.T).dot(d - d0)
        self.proc_data_dict['corr_values'] = corr_values

    def measurement_operators_and_results(self):
        """
        Converts the calibration points to measurement operators. Assumes that
        the calibration points are ordered the same as the basis states for
        the tomography calculation (e.g. for two qubits |gg>, |ge>, |eg>, |ee>).
        Also assumes that each calibration in the passed cal_points uses
        different segments.

        Returns:
            A tuple of
                the measured values with outthe calibration points;
                the measurement operators corresponding to each channel;
                and the expected covariation matrix between the operators.
        """
        d = len(self.proc_data_dict['cal_points_list'])
        cal_point_idxs = [set() for _ in range(d)]
        for i, idxs_lists in enumerate(self.proc_data_dict['cal_points_list']):
            for idxs in idxs_lists:
                cal_point_idxs[i].update(idxs)
        cal_point_idxs = [sorted(list(idxs)) for idxs in cal_point_idxs]
        cal_point_idxs = np.array(cal_point_idxs)
        raw_data = self.raw_data_dict['measured_values']
        means = [None] * d
        residuals = [list() for _ in raw_data]
        for i, cal_point_idx in enumerate(cal_point_idxs):
            means[i] = [np.mean(ch_data[cal_point_idx]) for ch_data in raw_data]
            for j, ch_residuals in enumerate(residuals):
                ch_residuals += list(raw_data[j][cal_point_idx] - means[i][j])
        means = np.array(means)
        residuals = np.array(residuals)
        Fs = [np.diag(ms) for ms in means.T]
        Omega = residuals.dot(residuals.T) / len(residuals.T)
        data_idxs = np.setdiff1d(np.arange(len(raw_data[0])),
                                 cal_point_idxs.flatten())
        data = np.array([ch_data[data_idxs] for ch_data in raw_data])
        return data, Fs, Omega

    def _find_calibration_indices(self):
        cal_indices = set()
        cal_points = self.options_dict['cal_points']
        nr_segments = self.raw_data_dict['measured_values'].shape[-1]
        for observable in cal_points:
            if isinstance(observable, (list, np.ndarray)):
                for idxs in observable:
                    cal_indices.update({idx % nr_segments for idx in idxs})
            else:  # assume dictionaries
                for idxs in observable.values():
                    cal_indices.update({idx % nr_segments for idx in idxs})
        return list(cal_indices)


def all_cal_points(d, nr_ch, reps=1):
    """
    Generates a list of calibration points for a Hilbert space of dimension d,
    with nr_ch channels and reps reprtitions of each calibration point.
    """
    return [[list(range(-reps*i, -reps*(i-1)))]*nr_ch for i in range(d, 0, -1)]


class Single_Qubit_TimeDomainAnalysis(ba.BaseDataAnalysis):

    def process_data(self):
        """
        This takes care of rotating and normalizing the data if required.
        this should work for several input types.
            - I/Q values (2 quadratures + cal points)
            - weight functions (1 quadrature + cal points)
            - counts (no cal points)

        There are several options possible to specify the normalization
        using the options dict.
            cal_points (tuple) of indices of the calibrati  on points

            zero_coord, one_coord
        """

        cal_points = self.options_dict.get('cal_points', None)
        zero_coord = self.options_dict.get('zero_coord', None)
        one_coord = self.options_dict.get('one_coord', None)

        if cal_points is None:
            # default for all standard Timedomain experiments
            cal_points = [list(range(-4, -2)), list(range(-2, 0))]

        if len(self.raw_data_dict['measured_values']) == 1:
            # if only one weight function is used rotation is not required
            self.proc_data_dict['corr_data'] = a_tools.rotate_and_normalize_data_1ch(
                self.raw_data_dict['measured_values'][0],
                cal_zero_points=cal_points[0],
                cal_one_points=cal_points[1])
        else:
            self.proc_data_dict['corr_data'], zero_coord, one_coord = \
                a_tools.rotate_and_normalize_data(
                    data=self.raw_data_dict['measured_values'][0:2],
                    zero_coord=zero_coord,
                    one_coord=one_coord,
                    cal_zero_points=cal_points[0],
                    cal_one_points=cal_points[1])

        # This should be added to the hdf5 datafile but cannot because of the
        # way that the "new" analysis works.

        # self.add_dataset_to_analysisgroup('Corrected data',
        #                                   self.proc_data_dict['corr_data'])


class MultiQubit_TimeDomain_Analysis(ba.BaseDataAnalysis):

    def __init__(self,
                 qb_names: list=None, label: str='',
                 t_start: str=None, t_stop: str=None, data_file_path: str=None,
                 options_dict: dict=None, extract_only: bool=False,
                 do_fitting: bool=True, auto=True,
                 params_dict=None, numeric_params=None, **kwargs):

        super().__init__(t_start=t_start, t_stop=t_stop, label=label,
                         data_file_path=data_file_path,
                         options_dict=options_dict,
                         extract_only=extract_only,
                         do_fitting=do_fitting, **kwargs)

        self.qb_names = qb_names
        if self.qb_names is None:
            raise ValueError('Provide the "qb_names."')

        self.params_dict = params_dict
        if self.params_dict is None:
            self.params_dict = {}
        self.numeric_params = numeric_params
        if self.numeric_params is None:
            self.numeric_params = []

        if not hasattr(self, "job"):
            self.create_job(qb_names=qb_names, t_start=t_start, t_stop=t_stop,
                            label=label, data_file_path=data_file_path,
                            do_fitting=do_fitting, options_dict=options_dict,
                            extract_only=extract_only, params_dict=params_dict,
                            numeric_params=numeric_params, **kwargs)
        if auto:
            self.run_analysis()

    def extract_data(self):
        super().extract_data()

        self.channel_map = self.get_param_value('meas_obj_value_names_map')
        if self.channel_map is None:
            # if the new name meas_obj_value_names_map is not found, try with
            # the old name channel_map
            self.channel_map = self.get_param_value('channel_map')
            if self.channel_map is None:
                value_names = self.raw_data_dict['value_names']
                if np.ndim(value_names) > 0:
                    value_names = value_names
                if 'w' in value_names[0]:
                    self.channel_map = a_tools.get_qb_channel_map_from_hdf(
                        self.qb_names, value_names=value_names,
                        file_path=self.raw_data_dict['folder'])
                else:
                    self.channel_map = {}
                    for qbn in self.qb_names:
                        self.channel_map[qbn] = value_names

        if len(self.channel_map) == 0:
            raise ValueError('No qubit RO channels have been found.')

        # creates self.sp
        self.get_sweep_points()

    def get_sweep_points(self):
        self.sp = self.get_param_value('sweep_points')
        if self.sp is not None:
            self.sp = SweepPoints(from_dict_list=self.sp)

    def create_sweep_points_dict(self):
        sweep_points_dict = self.get_param_value('sweep_points_dict')
        hard_sweep_params = self.get_param_value('hard_sweep_params')
        if sweep_points_dict is not None:
            # assumed to be of the form {qbn1: swpts_array1, qbn2: swpts_array2}
            self.proc_data_dict['sweep_points_dict'] = \
                {qbn: {'sweep_points': sweep_points_dict[qbn]}
                 for qbn in self.qb_names}
        elif hard_sweep_params is not None:
            self.proc_data_dict['sweep_points_dict'] = \
                {qbn: {'sweep_points': list(hard_sweep_params.values())[0][
                    'values']} for qbn in self.qb_names}
        elif self.sp is not None:
            self.mospm = self.get_param_value('meas_obj_sweep_points_map')
            if self.mospm is None:
                raise ValueError('Please provide "meas_obj_sweep_points_map."')
            self.proc_data_dict['sweep_points_dict'] = \
                {qbn: {'sweep_points': self.sp.get_sweep_params_property(
                    'values', 1, self.mospm[qbn])[0]}
                 for qbn in self.qb_names}
        else:
            self.proc_data_dict['sweep_points_dict'] = \
                {qbn: {'sweep_points': self.data_filter(
                    self.raw_data_dict['hard_sweep_points'])}
                    for qbn in self.qb_names}

    def create_sweep_points_2D_dict(self):
        soft_sweep_params = self.get_param_value('soft_sweep_params')
        if self.sp is not None:
            self.proc_data_dict['sweep_points_2D_dict'] = OrderedDict()
            for qbn in self.qb_names:
                self.proc_data_dict['sweep_points_2D_dict'][qbn] = \
                    OrderedDict()
                for pn in self.mospm[qbn]:
                    if pn in self.sp[1]:
                        self.proc_data_dict['sweep_points_2D_dict'][qbn][
                            pn] = self.sp[1][pn][0]
        elif soft_sweep_params is not None:
            self.proc_data_dict['sweep_points_2D_dict'] = \
                {qbn: {pn: soft_sweep_params[pn]['values'] for
                       pn in soft_sweep_params}
                 for qbn in self.qb_names}
        else:
            if len(self.raw_data_dict['soft_sweep_points'].shape) == 1:
                self.proc_data_dict['sweep_points_2D_dict'] = \
                    {qbn: {self.raw_data_dict['sweep_parameter_names'][1]:
                               self.raw_data_dict['soft_sweep_points']} for
                     qbn in self.qb_names}
            else:
                sspn = self.raw_data_dict['sweep_parameter_names'][1:]
                self.proc_data_dict['sweep_points_2D_dict'] = \
                    {qbn: {sspn[i]: self.raw_data_dict['soft_sweep_points'][i]
                           for i in range(len(sspn))} for qbn in self.qb_names}

    def create_meas_results_per_qb(self):
        measured_RO_channels = list(self.raw_data_dict['measured_data'])
        meas_results_per_qb_raw = {}
        meas_results_per_qb = {}
        for qb_name, RO_channels in self.channel_map.items():
            meas_results_per_qb_raw[qb_name] = {}
            meas_results_per_qb[qb_name] = {}
            if isinstance(RO_channels, str):
                meas_ROs_per_qb = [RO_ch for RO_ch in measured_RO_channels
                                   if RO_channels in RO_ch]
                for meas_RO in meas_ROs_per_qb:
                    meas_results_per_qb_raw[qb_name][meas_RO] = \
                        self.raw_data_dict[
                            'measured_data'][meas_RO]
                    meas_results_per_qb[qb_name][meas_RO] = \
                        self.data_filter(
                            meas_results_per_qb_raw[qb_name][meas_RO])

            elif isinstance(RO_channels, list):
                for qb_RO_ch in RO_channels:
                    meas_ROs_per_qb = [RO_ch for RO_ch in measured_RO_channels
                                       if qb_RO_ch in RO_ch]

                    for meas_RO in meas_ROs_per_qb:
                        meas_results_per_qb_raw[qb_name][meas_RO] = \
                            self.raw_data_dict[
                                'measured_data'][meas_RO]
                        meas_results_per_qb[qb_name][meas_RO] = \
                            self.data_filter(
                                meas_results_per_qb_raw[qb_name][meas_RO])
            else:
                raise TypeError('The RO channels for {} must either be a list '
                                'or a string.'.format(qb_name))
        self.proc_data_dict['meas_results_per_qb_raw'] = \
            meas_results_per_qb_raw
        self.proc_data_dict['meas_results_per_qb'] = \
            meas_results_per_qb

    def process_data(self):
        super().process_data()
        self.data_filter = self.get_param_value('data_filter')
        prep_params = self.get_param_value('preparation_params',
                                           default_value=dict())
        self.data_with_reset = False
        if self.data_filter is None:
            if 'active' in prep_params.get('preparation_type', 'wait'):
                reset_reps = prep_params.get('reset_reps', 1)
                self.data_filter = lambda x: x[reset_reps::reset_reps+1]
                self.data_with_reset = True
            elif "preselection" in prep_params.get('preparation_type', 'wait'):
                self.data_filter = lambda x: x[1::2]  # filter preselection RO
        if self.data_filter is None:
            self.data_filter = lambda x: x

        self.create_sweep_points_dict()
        self.create_meas_results_per_qb()

        # temporary fix for appending calibration points to x values but
        # without breaking sequences not yet using this interface.
        rotate = self.get_param_value('rotate', default_value=False)
        cal_points = self.get_param_value('cal_points')
        last_ge_pulses = self.get_param_value('last_ge_pulses',
                                              default_value=False)
        try:
            self.cp = CalibrationPoints.from_string(cal_points)
            # for now assuming the same for all qubits.
            self.cal_states_dict = self.cp.get_indices(
                self.qb_names, prep_params)[self.qb_names[0]]
            if rotate:
                cal_states_rots = self.cp.get_rotations(last_ge_pulses,
                        self.qb_names[0])[self.qb_names[0]] if rotate else None
                self.cal_states_rotations = self.get_param_value(
                    'cal_states_rotations', default_value=cal_states_rots)
            else:
                self.cal_states_rotations = None
            sweep_points_w_calpts = \
                {qbn: {'sweep_points': self.cp.extend_sweep_points(
                    self.proc_data_dict['sweep_points_dict'][qbn][
                        'sweep_points'], qbn)} for qbn in self.qb_names}
            self.proc_data_dict['sweep_points_dict'] = sweep_points_w_calpts
        except TypeError as e:
            log.error(e)
            log.warning("Failed retrieving cal point objects or states. "
                        "Please update measurement to provide cal point object "
                        "in metadata. Trying to get them using the old way ...")
            if rotate:
                self.cal_states_rotations = self.get_param_value(
                    'cal_states_rotations', default_value=None)
            else:
                self.cal_states_rotations = None
            self.cal_states_dict = self.get_param_value('cal_states_dict',
                                                         default_value={})

        # create projected_data_dict
        self.data_to_fit = self.get_param_value('data_to_fit', {})
        global_PCA = self.get_param_value('global_PCA', default_value=False)
        if self.cal_states_rotations is not None or global_PCA:
            self.cal_states_analysis()
        else:
            # this assumes data obtained with classifier detector!
            # ie pg, pe, pf are expected to be in the value_names
            self.proc_data_dict['projected_data_dict'] = OrderedDict()
            for qbn, data_dict in self.proc_data_dict[
                    'meas_results_per_qb'].items():
                self.proc_data_dict['projected_data_dict'][qbn] = OrderedDict()
                for state_prob in ['pg', 'pe', 'pf']:
                    self.proc_data_dict['projected_data_dict'][qbn].update(
                        {state_prob: data for key, data in data_dict.items()
                         if state_prob in key})
            if self.cal_states_dict is None:
                self.cal_states_dict = {}
            self.num_cal_points = np.array(list(
                self.cal_states_dict.values())).flatten().size

            # correct probabilities given calibration matrix
            if self.get_param_value("correction_matrix") is not None:
                self.proc_data_dict['projected_data_dict_corrected'] = OrderedDict()
                for qbn, data_dict in self.proc_data_dict[
                    'meas_results_per_qb'].items():
                    self.proc_data_dict['projected_data_dict'][qbn] = OrderedDict()
                    probas_raw = np.asarray([data_dict[k] for k in data_dict
                                             for state_prob in ['pg', 'pe', 'pf'] if
                                             state_prob in k])
                    corr_mtx = self.get_param_value("correction_matrix")[qbn]
                    probas_corrected = np.linalg.inv(corr_mtx).T @ probas_raw
                    for state_prob in ['pg', 'pe', 'pf']:
                        self.proc_data_dict['projected_data_dict_corrected'][qbn].update(
                            {state_prob: data for key, data in
                             zip(["pg", "pe", "pf"], probas_corrected)})

        # get data_to_fit
        self.proc_data_dict['data_to_fit'] = OrderedDict()
        for qbn, prob_data in self.proc_data_dict[
                'projected_data_dict'].items():
            if qbn in self.data_to_fit:
                self.proc_data_dict['data_to_fit'][qbn] = prob_data[
                    self.data_to_fit[qbn]]

        # create msmt_sweep_points, sweep_points, cal_points_sweep_points
        for qbn in self.qb_names:
            if self.num_cal_points > 0:
                self.proc_data_dict['sweep_points_dict'][qbn][
                    'msmt_sweep_points'] = \
                    self.proc_data_dict['sweep_points_dict'][qbn][
                    'sweep_points'][:-self.num_cal_points]
                self.proc_data_dict['sweep_points_dict'][qbn][
                    'cal_points_sweep_points'] = \
                    self.proc_data_dict['sweep_points_dict'][qbn][
                        'sweep_points'][-self.num_cal_points::]
            else:
                self.proc_data_dict['sweep_points_dict'][qbn][
                    'msmt_sweep_points'] = self.proc_data_dict[
                    'sweep_points_dict'][qbn]['sweep_points']
                self.proc_data_dict['sweep_points_dict'][qbn][
                    'cal_points_sweep_points'] = []
        if self.options_dict.get('TwoD', False):
            self.create_sweep_points_2D_dict()

    def get_cal_data_points(self):
        if len(self.cal_states_rotations) == 0:
            # "To use PCA (no cal states rotation), the measurement function
            # has to specify the following in the metadata:
            # - CalibrationPoints with qubit names but empty states
            # - cal_states_rotations = {}
            # - rotate = True
            # - data_to_fit defined ({qbn: 'prob_to_fit'})
            self.cal_states_dict = {qbn: [] for qbn in self.qb_names}
            self.cal_states_dict_for_rotation = self.cal_states_dict
        else:
            if self.cal_states_dict is None:
                log.info('Assuming two cal states, |g> and |e>, and using '
                      'sweep_points[-4:-2] as |g> cal points, and '
                      'sweep_points[-2::] as |e> cal points.')
                self.cal_states_dict = OrderedDict()
                indices = list(range(-len(self.cal_states_rotations)*2, 0))
                for state, rot_idx in self.cal_states_rotations.items():
                    self.cal_states_dict[self.get_latex_prob_label(state)] = \
                        indices[2*rot_idx: 2*rot_idx+2]
                self.cal_states_dict_for_rotation = OrderedDict()
                for qbn in self.qb_names:
                    self.cal_states_dict_for_rotation[qbn] = self.cal_states_dict
            else:
                self.cal_states_dict_for_rotation = OrderedDict()
                states = False
                cal_states_rotations = self.cal_states_rotations
                for key in cal_states_rotations.keys():
                    if key == 'g' or key == 'e' or key == 'f':
                        states = True
                for qbn in self.qb_names:
                    self.cal_states_dict_for_rotation[qbn] = OrderedDict()
                    if states:
                        cal_states_rot_qb = cal_states_rotations
                    else:
                        cal_states_rot_qb = cal_states_rotations[qbn]
                    for i in range(len(cal_states_rot_qb)):
                        cal_state = \
                            [k for k, idx in cal_states_rot_qb.items()
                             if idx == i][0]
                        self.cal_states_dict_for_rotation[qbn][cal_state] = \
                            self.cal_states_dict[cal_state]

        self.num_cal_points = np.array(list(
            self.cal_states_dict.values())).flatten().size

    def cal_states_analysis(self):
        self.get_cal_data_points()
        self.proc_data_dict['projected_data_dict'] = OrderedDict(
            {qbn: '' for qbn in self.qb_names})
        for qbn in self.qb_names:
            cal_states_dict = self.cal_states_dict_for_rotation[qbn]
            if len(cal_states_dict) not in [0, 2, 3]:
                raise NotImplementedError('Calibration states rotation is '
                                          'currently only implemented for 0, '
                                          '2, or 3 cal states per qubit.')

            if self.get_param_value('TwoD', default_value=False):
                if len(cal_states_dict) == 3:
                    self.proc_data_dict['projected_data_dict'].update(
                        self.rotate_data_3_cal_states_TwoD(
                            qbn, self.proc_data_dict['meas_results_per_qb'],
                            self.channel_map,
                            self.cal_states_dict_for_rotation))
                else:
                    self.proc_data_dict['projected_data_dict'].update(
                        self.rotate_data_TwoD(
                            qbn, self.proc_data_dict['meas_results_per_qb'],
                            self.channel_map, self.cal_states_dict_for_rotation,
                            self.data_to_fit,
                            global_PCA=self.get_param_value(
                                'global_PCA', default_value=False),
                            data_mostly_g=self.get_param_value(
                                'data_mostly_g', default_value=True)))
            else:
                if len(cal_states_dict) == 3:
                    self.proc_data_dict['projected_data_dict'].update(
                        self.rotate_data_3_cal_states(
                            qbn, self.proc_data_dict['meas_results_per_qb'],
                            self.channel_map,
                            self.cal_states_dict_for_rotation))
                else:
                    self.proc_data_dict['projected_data_dict'].update(
                        self.rotate_data(
                            qbn, self.proc_data_dict['meas_results_per_qb'],
                            self.channel_map, self.cal_states_dict_for_rotation,
                            self.data_to_fit))

    @staticmethod
    def rotate_data_3_cal_states(qb_name, meas_results_per_qb, channel_map,
                                 cal_states_dict):
        # FOR 3 CAL STATES
        rotated_data_dict = OrderedDict()
        meas_res_dict  =meas_results_per_qb[qb_name]
        rotated_data_dict[qb_name] = OrderedDict()
        cal_pts_idxs = list(cal_states_dict[qb_name].values())
        cal_points_data = np.zeros((len(cal_pts_idxs), 2))
        if list(meas_res_dict) == channel_map[qb_name]:
            raw_data = np.array([v for v in meas_res_dict.values()]).T
            for i, cal_idx in enumerate(cal_pts_idxs):
                cal_points_data[i, :] = np.mean(raw_data[cal_idx, :],
                                                axis=0)
            rotated_data = predict_proba_avg_ro(raw_data, cal_points_data)
            for i, state in enumerate(list(cal_states_dict[qb_name])):
                rotated_data_dict[qb_name][f'p{state}'] = rotated_data[:, i]
        else:
            raise NotImplementedError('Calibration states rotation with 3 '
                                      'cal states only implemented for '
                                      '2 readout channels per qubit.')
        return rotated_data_dict

    @staticmethod
    def rotate_data(qb_name, meas_results_per_qb, channel_map,
                    cal_states_dict, data_to_fit):
        # ONLY WORKS FOR 2 CAL STATES
        meas_res_dict = meas_results_per_qb[qb_name]
        rotated_data_dict = OrderedDict()
        if len(cal_states_dict[qb_name]) == 0:
            cal_zero_points = None
            cal_one_points = None
        else:
            cal_zero_points = list(cal_states_dict[qb_name].values())[0]
            cal_one_points = list(cal_states_dict[qb_name].values())[1]
        rotated_data_dict[qb_name] = OrderedDict()
        if len(meas_res_dict) == 1:
            # one RO channel per qubit
            if cal_zero_points is None and cal_one_points is None:
                data = meas_res_dict[list(meas_res_dict)[0]]
                rotated_data_dict[qb_name][data_to_fit[qb_name]] = \
                    (data - np.min(data))/(np.max(data) - np.min(data))
            else:
                rotated_data_dict[qb_name][data_to_fit[qb_name]] = \
                    a_tools.rotate_and_normalize_data_1ch(
                        data=meas_res_dict[list(meas_res_dict)[0]],
                        cal_zero_points=cal_zero_points,
                        cal_one_points=cal_one_points)
        elif list(meas_res_dict) == channel_map[qb_name]:
            # two RO channels per qubit
            rotated_data_dict[qb_name][data_to_fit[qb_name]], _, _ = \
                a_tools.rotate_and_normalize_data_IQ(
                    data=np.array([v for v in meas_res_dict.values()]),
                    cal_zero_points=cal_zero_points,
                    cal_one_points=cal_one_points)
        else:
            # multiple readouts per qubit per channel
            if isinstance(channel_map[qb_name], str):
                qb_ro_ch0 = channel_map[qb_name]
            else:
                qb_ro_ch0 = channel_map[qb_name][0]
            ro_suffixes = [s[len(qb_ro_ch0)+1::] for s in
                           list(meas_res_dict) if qb_ro_ch0 in s]
            for i, ro_suf in enumerate(ro_suffixes):
                if len(ro_suffixes) == len(meas_res_dict):
                    # one RO ch per qubit
                    rotated_data_dict[qb_name][ro_suf] = \
                        a_tools.rotate_and_normalize_data_1ch(
                            data=meas_res_dict[list(meas_res_dict)[i]],
                            cal_zero_points=cal_zero_points,
                            cal_one_points=cal_one_points)
                else:
                    # two RO ch per qubit
                    keys = [k for k in meas_res_dict if ro_suf in k]
                    correct_keys = [k for k in keys
                                    if k[len(qb_ro_ch0)+1::] == ro_suf]
                    data_array = np.array([meas_res_dict[k]
                                           for k in correct_keys])
                    rotated_data_dict[qb_name][ro_suf], \
                    _, _ = \
                        a_tools.rotate_and_normalize_data_IQ(
                            data=data_array,
                            cal_zero_points=cal_zero_points,
                            cal_one_points=cal_one_points)
        return rotated_data_dict

    @staticmethod
    def rotate_data_3_cal_states_TwoD(qb_name, meas_results_per_qb,
                                      channel_map, cal_states_dict):
        # FOR 3 CAL STATES
        meas_res_dict = meas_results_per_qb[qb_name]
        rotated_data_dict = OrderedDict()
        rotated_data_dict[qb_name] = OrderedDict()
        cal_pts_idxs = list(cal_states_dict[qb_name].values())
        cal_points_data = np.zeros((len(cal_pts_idxs), 2))
        if list(meas_res_dict) == channel_map[qb_name]:
            # two RO channels per qubit
            raw_data_arr = meas_res_dict[list(meas_res_dict)[0]]
            for i, state in enumerate(list(cal_states_dict[qb_name])):
                rotated_data_dict[qb_name][f'p{state}'] = np.zeros(
                    raw_data_arr.shape)
            for col in range(raw_data_arr.shape[1]):
                raw_data = np.concatenate([
                    v[:, col].reshape(len(v[:, col]), 1) for
                    v in meas_res_dict.values()], axis=1)
                for i, cal_idx in enumerate(cal_pts_idxs):
                    cal_points_data[i, :] = np.mean(raw_data[cal_idx, :],
                                                    axis=0)
                # rotated data is (raw_data_arr.shape[0], 3)
                rotated_data = predict_proba_avg_ro(
                    raw_data, cal_points_data)

                for i, state in enumerate(list(cal_states_dict[qb_name])):
                    rotated_data_dict[qb_name][f'p{state}'][:, col] = \
                        rotated_data[:, i]
        else:
            raise NotImplementedError('Calibration states rotation with 3 '
                                      'cal states only implemented for '
                                      '2 readout channels per qubit.')
        return rotated_data_dict

    @staticmethod
    def rotate_data_TwoD(qb_name, meas_results_per_qb, channel_map,
                         cal_states_dict, data_to_fit,
                         global_PCA=False, data_mostly_g=None):
        meas_res_dict = meas_results_per_qb[qb_name]
        rotated_data_dict = OrderedDict()
        if len(cal_states_dict[qb_name]) == 0:
            cal_zero_points = None
            cal_one_points = None
        else:
            cal_zero_points = list(cal_states_dict[qb_name].values())[0]
            cal_one_points = list(cal_states_dict[qb_name].values())[1]
        rotated_data_dict[qb_name] = OrderedDict()
        if len(meas_res_dict) == 1:
            if global_PCA:
                raise NotImplementedError('Global PCA is not implemented \
                                        for one channel RO!')
            # one RO channel per qubit
            raw_data_arr = meas_res_dict[list(meas_res_dict)[0]]
            rotated_data_dict[qb_name][data_to_fit[qb_name]] = \
                deepcopy(raw_data_arr.transpose())
            for col in range(raw_data_arr.shape[1]):
                rotated_data_dict[qb_name][data_to_fit[qb_name]][col] = \
                    a_tools.rotate_and_normalize_data_1ch(
                        data=raw_data_arr[:, col],
                        cal_zero_points=cal_zero_points,
                        cal_one_points=cal_one_points)
        elif list(meas_res_dict) == channel_map[qb_name]:
            # two RO channels per qubit
            raw_data_arr = meas_res_dict[list(meas_res_dict)[0]]
            rotated_data_dict[qb_name][data_to_fit[qb_name]] = \
                deepcopy(raw_data_arr.transpose())
            if not global_PCA:
                for col in range(raw_data_arr.shape[1]):
                    data_array = np.array(
                        [v[:, col] for v in meas_res_dict.values()])
                    rotated_data_dict[qb_name][
                            data_to_fit[qb_name]][col], _, _ = \
                        a_tools.rotate_and_normalize_data_IQ(
                            data=data_array,
                            cal_zero_points=cal_zero_points,
                            cal_one_points=cal_one_points)
            else:
                data_array = np.array(
                    [v.flatten() for v in meas_res_dict.values()])
                rotated_data_dict[qb_name][
                    data_to_fit[qb_name]], _, _ = \
                    a_tools.rotate_and_normalize_data_IQ(
                        data=data_array,
                        cal_zero_points=None,  # if cal_points are None, rotation via PCA
                        cal_one_points=None,
                        data_mostly_g=data_mostly_g  # True if most points are expected to be ground state
                    )
        else:
            if global_PCA:
                raise NotImplementedError('Global PCA is not implemented \
                                        for multiple RPs per qubit channel!')
            # multiple readouts per qubit per channel
            if isinstance(channel_map[qb_name], str):
                qb_ro_ch0 = channel_map[qb_name]
            else:
                qb_ro_ch0 = channel_map[qb_name][0]

            ro_suffixes = [s[len(qb_ro_ch0)+1::] for s in
                           list(meas_res_dict) if qb_ro_ch0 in s]

            for i, ro_suf in enumerate(ro_suffixes):
                if len(ro_suffixes) == len(meas_res_dict):
                    # one RO ch per qubit
                    raw_data_arr = meas_res_dict[list(meas_res_dict)[i]]
                    rotated_data_dict[qb_name][ro_suf] = \
                        deepcopy(raw_data_arr.transpose())
                    for col in range(raw_data_arr.shape[1]):
                        rotated_data_dict[qb_name][
                            ro_suf][col] = \
                            a_tools.rotate_and_normalize_data_1ch(
                                data=raw_data_arr[:, col],
                                cal_zero_points=cal_zero_points,
                                cal_one_points=cal_one_points)
                else:
                    # two RO ch per qubit
                    raw_data_arr = meas_res_dict[list(meas_res_dict)[i]]
                    rotated_data_dict[qb_name][ro_suf] = \
                        deepcopy(raw_data_arr.transpose())
                    for col in range(raw_data_arr.shape[1]):
                        data_array = np.array(
                            [v[:, col] for k, v in meas_res_dict.items()
                             if ro_suf in k])
                        rotated_data_dict[qb_name][ro_suf][col], _, _ = \
                            a_tools.rotate_and_normalize_data_IQ(
                                data=data_array,
                                cal_zero_points=cal_zero_points,
                                cal_one_points=cal_one_points)
        return rotated_data_dict

    def get_xaxis_label_unit(self, qb_name):
        hard_sweep_params = self.get_param_value('hard_sweep_params')
        sweep_name = self.get_param_value('sweep_name')
        sweep_unit = self.get_param_value('sweep_unit')
        if self.sp is not None:
            _, xunit, xlabel = self.sp.get_sweep_params_description(
                param_names=self.mospm[qb_name], dimension=1)[0]
        elif hard_sweep_params is not None:
            xlabel = list(hard_sweep_params)[0]
            xunit = list(hard_sweep_params.values())[0][
                'unit']
        elif (sweep_name is not None) and (sweep_unit is not None):
            xlabel = sweep_name
            xunit = sweep_unit
        else:
            xlabel = self.raw_data_dict['sweep_parameter_names']
            xunit = self.raw_data_dict['sweep_parameter_units']
        if np.ndim(xlabel) > 0:
            xlabel = xlabel[0]
        if np.ndim(xunit) > 0:
            xunit = xunit[0]
        return xlabel, xunit

    @staticmethod
    def get_cal_state_color(cal_state_label):
        if cal_state_label == 'g' or cal_state_label == r'$|g\rangle$':
            return 'k'
        elif cal_state_label == 'e' or cal_state_label == r'$|e\rangle$':
            return 'gray'
        elif cal_state_label == 'f' or cal_state_label == r'$|f\rangle$':
            return 'C8'
        else:
            return 'C4'

    @staticmethod
    def get_latex_prob_label(prob_label):
        if '$' in prob_label:
            return prob_label
        elif 'p' in prob_label.lower():
            return r'$|{}\rangle$'.format(prob_label[-1])
        else:
            return r'$|{}\rangle$'.format(prob_label)

    def prepare_plots(self):
        if self.get_param_value('plot_proj_data', default_value=True):
            for qb_name, corr_data in self.proc_data_dict[
                    'projected_data_dict'].items():
                fig_name = 'projected_plot_' + qb_name
                if isinstance(corr_data, dict):
                    for data_key, data in corr_data.items():
                        if self.cal_states_rotations is None:
                            data_label = data_key
                            title_suffix = ''
                            plot_name_suffix = data_key
                            plot_cal_points = False
                            data_axis_label = 'Population'
                        else:
                            fig_name = 'projected_plot_' + qb_name + \
                                       data_key
                            data_label = 'Data'
                            title_suffix = data_key
                            plot_name_suffix = ''
                            plot_cal_points = (
                                not self.options_dict.get('TwoD', False))
                            data_axis_label = ''
                        self.prepare_projected_data_plot(
                            fig_name, data, qb_name=qb_name,
                            data_label=data_label,
                            title_suffix=title_suffix,
                            plot_name_suffix=plot_name_suffix,
                            data_axis_label=data_axis_label,
                            plot_cal_points=plot_cal_points)

                else:
                    fig_name = 'projected_plot_' + qb_name
                    self.prepare_projected_data_plot(
                        fig_name, corr_data, qb_name=qb_name,
                        plot_cal_points=(
                            not self.options_dict.get('TwoD', False)))

        if self.get_param_value('plot_raw_data', default_value=True):
            # self.cal_states_rotations is not None:
            self.prepare_raw_data_plots(plot_filtered=False)
            if 'preparation_params' in self.metadata:
                if 'active' in self.metadata['preparation_params'].get(
                        'preparation_type', 'wait'):
                    self.prepare_raw_data_plots(plot_filtered=True)

    def prepare_raw_data_plots(self, plot_filtered=False):
        if plot_filtered or not self.data_with_reset:
            key = 'meas_results_per_qb'
            suffix = 'filtered' if self.data_with_reset else ''
            func_for_swpts = lambda qb_name: self.proc_data_dict[
                'sweep_points_dict'][qb_name]['sweep_points']
        else:
            key = 'meas_results_per_qb_raw'
            suffix = ''
            func_for_swpts = lambda qb_name: self.raw_data_dict[
                'hard_sweep_points']
        for qb_name, raw_data_dict in self.proc_data_dict[key].items():
            sweep_points = func_for_swpts(qb_name)
            if len(raw_data_dict) == 1:
                numplotsx = 1
                numplotsy = 1
            elif len(raw_data_dict) == 2:
                numplotsx = 1
                numplotsy = 2
            else:
                numplotsx = 2
                numplotsy = len(raw_data_dict) // 2 + len(raw_data_dict) % 2

            plotsize = self.get_default_plot_params(set=False)['figure.figsize']
            fig_title = (self.raw_data_dict['timestamp'] + ' ' +
                         self.raw_data_dict['measurementstring'] +
                         '\nRaw data ' + suffix + ' ' + qb_name)
            plot_name = 'raw_plot_' + qb_name + suffix
<<<<<<< HEAD
            # get xunit and label: temporarily with try catch for old
            # sequences which do not have unit and label in meta data
            hard_sweep_params = self.get_param_value('hard_sweep_params')
            sweep_name = self.get_param_value('sweep_name')
            sweep_unit = self.get_param_value('sweep_unit')
            if self.sp is not None:
                _, xunit, xlabel = self.sp.get_sweep_params_description(
                    param_names=self.mospm[qb_name], dimension=1)[0]
            elif hard_sweep_params is not None:
                xlabel = list(hard_sweep_params)[0]
                xunit = list(hard_sweep_params.values())[0][
                    'unit']
            elif (sweep_name is not None) and (sweep_unit is not None):
                xlabel = sweep_name
                xunit = sweep_unit
            else:
                xlabel = self.raw_data_dict['sweep_parameter_names']
                xunit = self.raw_data_dict['sweep_parameter_units']
            if np.ndim(xunit) > 0:
                xunit = xunit[0]
=======
            xlabel, xunit = self.get_xaxis_label_unit(qb_name)

>>>>>>> 8ebec353
            for ax_id, ro_channel in enumerate(raw_data_dict):
                if self.get_param_value('TwoD', default_value=False):
                    if self.sp is None:
                        soft_sweep_params = self.get_param_value(
                            'soft_sweep_params')
                        if soft_sweep_params is not None:
                            yunit = list(soft_sweep_params.values())[0]['unit']
                        else:
                            yunit = self.raw_data_dict[
                                'sweep_parameter_units'][1]
                        if np.ndim(yunit) > 0:
                            yunit = yunit[0]
                    for pn, ssp in self.proc_data_dict['sweep_points_2D_dict'][
                            qb_name].items():
                        if self.sp is not None:
                            yunit = self.sp.get_sweep_params_property(
                                'unit', dimension=2, param_names=pn)
                        self.plot_dicts[f'{plot_name}_{ro_channel}_{pn}'] = {
                            'fig_id': plot_name + '_' + pn,
                            'ax_id': ax_id,
                            'plotfn': self.plot_colorxy,
                            'xvals': sweep_points,
                            'yvals': ssp,
                            'zvals': raw_data_dict[ro_channel].T,
                            'xlabel': xlabel,
                            'xunit': xunit,
                            'ylabel': pn,
                            'yunit': yunit,
                            'numplotsx': numplotsx,
                            'numplotsy': numplotsy,
                            'plotsize': (plotsize[0]*numplotsx,
                                         plotsize[1]*numplotsy),
                            'title': fig_title,
                            'clabel': '{} (Vpeak)'.format(ro_channel)}
                else:
                    self.plot_dicts[plot_name + '_' + ro_channel] = {
                        'fig_id': plot_name,
                        'ax_id': ax_id,
                        'plotfn': self.plot_line,
                        'xvals': sweep_points,
                        'xlabel': xlabel,
                        'xunit': xunit,
                        'yvals': raw_data_dict[ro_channel],
                        'ylabel': '{} (Vpeak)'.format(ro_channel),
                        'yunit': '',
                        'numplotsx': numplotsx,
                        'numplotsy': numplotsy,
                        'plotsize': (plotsize[0]*numplotsx,
                                     plotsize[1]*numplotsy),
                        'title': fig_title}
            if len(raw_data_dict) == 1:
                self.plot_dicts[
                    plot_name + '_' + list(raw_data_dict)[0]]['ax_id'] = None

    def prepare_projected_data_plot(
            self, fig_name, data, qb_name, title_suffix='', sweep_points=None,
            plot_cal_points=True, plot_name_suffix='', data_label='Data',
            data_axis_label='', do_legend_data=True, do_legend_cal_states=True):
        title_suffix = qb_name + title_suffix
        if data_axis_label == '':
            data_axis_label = '{} state population'.format(
                self.get_latex_prob_label(self.data_to_fit[qb_name]))
        plotsize = self.get_default_plot_params(set=False)['figure.figsize']
        plotsize = (plotsize[0], plotsize[0]/1.25)

        if sweep_points is None:
            sweep_points = self.proc_data_dict['sweep_points_dict'][qb_name][
                'sweep_points']
        plot_names_cal = []
        if plot_cal_points and self.num_cal_points != 0:
            yvals = data[:-self.num_cal_points]
            xvals = sweep_points[:-self.num_cal_points]
            # plot cal points
            for i, cal_pts_idxs in enumerate(
                    self.cal_states_dict.values()):
                plot_dict_name_cal = fig_name + '_' + \
                                     list(self.cal_states_dict)[i] + '_' + \
                                     plot_name_suffix
                plot_names_cal += [plot_dict_name_cal]
                self.plot_dicts[plot_dict_name_cal] = {
                    'fig_id': fig_name,
                    'plotfn': self.plot_line,
                    'plotsize': plotsize,
                    'xvals': self.proc_data_dict['sweep_points_dict'][qb_name][
                        'cal_points_sweep_points'][cal_pts_idxs],
                    'yvals': data[cal_pts_idxs],
                    'setlabel': list(self.cal_states_dict)[i],
                    'do_legend': do_legend_cal_states,
                    'legend_bbox_to_anchor': (1, 0.5),
                    'legend_pos': 'center left',
                    'linestyle': 'none',
                    'line_kws': {'color': self.get_cal_state_color(
                        list(self.cal_states_dict)[i])}}

                self.plot_dicts[plot_dict_name_cal+'_line'] = {
                    'fig_id': fig_name,
                    'plotsize': plotsize,
                    'plotfn': self.plot_hlines,
                    'y': np.mean(data[cal_pts_idxs]),
                    'xmin': self.proc_data_dict['sweep_points_dict'][qb_name][
                        'sweep_points'][0],
                    'xmax': self.proc_data_dict['sweep_points_dict'][qb_name][
                        'sweep_points'][-1],
                    'colors': 'gray'}

        else:
            yvals = data
            xvals = sweep_points
        title = (self.raw_data_dict['timestamp'] + ' ' +
                 self.raw_data_dict['measurementstring'])
        if title_suffix is not None:
            title += '\n' + title_suffix

        plot_dict_name = fig_name + '_' + plot_name_suffix
<<<<<<< HEAD
        # get x info (try for old sequences which do not have info in meta
        hard_sweep_params = self.get_param_value('hard_sweep_params')
        sweep_name = self.get_param_value('sweep_name')
        sweep_unit = self.get_param_value('sweep_unit')
        if self.sp is not None:
            _, xunit, xlabel = self.sp.get_sweep_params_description(
                param_names=self.mospm[qb_name], dimension=1)[0]
        elif hard_sweep_params is not None:
            xlabel = list(hard_sweep_params)[0]
            xunit = list(hard_sweep_params.values())[0][
                'unit']
        elif (sweep_name is not None) and (sweep_unit is not None):
            xlabel = sweep_name
            xunit = sweep_unit
        else:
            xlabel = self.raw_data_dict['sweep_parameter_names']
            xunit = self.raw_data_dict['sweep_parameter_units']
        if np.ndim(xunit) > 0:
            xunit = xunit[0]
=======
        xlabel, xunit = self.get_xaxis_label_unit(qb_name)
>>>>>>> 8ebec353

        if self.get_param_value('TwoD', default_value=False):
            if self.sp is None:
                soft_sweep_params = self.get_param_value(
                    'soft_sweep_params')
                if soft_sweep_params is not None:
                    yunit = list(soft_sweep_params.values())[0]['unit']
                else:
                    yunit = self.raw_data_dict['sweep_parameter_units'][1]
                if np.ndim(yunit) > 0:
                    yunit = yunit[0]
            for pn, ssp in self.proc_data_dict['sweep_points_2D_dict'][
                    qb_name].items():
                if self.sp is not None:
                    yunit = self.sp.get_sweep_params_property(
                        'unit', dimension=2, param_names=pn)
                self.plot_dicts[f'{plot_dict_name}_{pn}'] = {
                    'plotfn': self.plot_colorxy,
                    'fig_id': fig_name + '_' + pn,
                    'xvals': xvals,
                    'yvals': ssp,
                    'zvals': yvals,
                    'xlabel': xlabel,
                    'xunit': xunit,
                    'ylabel': pn,
                    'yunit': yunit,
                    'title': title,
                    'clabel': data_axis_label}
        else:
            self.plot_dicts[plot_dict_name] = {
                'plotfn': self.plot_line,
                'fig_id': fig_name,
                'plotsize': plotsize,
                'xvals': xvals,
                'xlabel': xlabel,
                'xunit': xunit,
                'yvals': yvals,
                'ylabel': data_axis_label,
                'yunit': '',
                'setlabel': data_label,
                'title': title,
                'linestyle': 'none',
                'do_legend': do_legend_data,
                'legend_bbox_to_anchor': (1, 0.5),
                'legend_pos': 'center left'}
        if len(plot_names_cal) > 0:
            if do_legend_data and not do_legend_cal_states:
                for plot_name in plot_names_cal:
                    plot_dict_cal = self.plot_dicts.pop(plot_name)
                    self.plot_dicts[plot_name] = plot_dict_cal


class Idling_Error_Rate_Analyisis(ba.BaseDataAnalysis):

    def __init__(self, t_start: str=None, t_stop: str=None,
                 label: str='', data_file_path: str=None,
                 options_dict: dict=None, extract_only: bool=False,
                 do_fitting: bool=True, auto=True):
        super().__init__(t_start=t_start, t_stop=t_stop,
                         label=label,
                         data_file_path=data_file_path,
                         options_dict=options_dict,
                         extract_only=extract_only, do_fitting=do_fitting)

        self.params_dict = {'xlabel': 'sweep_name',
                            'xunit': 'sweep_unit',
                            'xvals': 'sweep_points',
                            'measurementstring': 'measurementstring',
                            'value_names': 'value_names',
                            'value_units': 'value_units',
                            'measured_values': 'measured_values'}
        self.numeric_params = []
        if auto:
            self.run_analysis()

    def process_data(self):
        post_sel_th = self.options_dict.get('post_sel_th', 0.5)
        raw_shots = self.raw_data_dict['measured_values'][0][0]
        post_sel_shots = raw_shots[::2]
        data_shots = raw_shots[1::2]
        data_shots[np.where(post_sel_shots > post_sel_th)] = np.nan

        states = ['0', '1', '+']
        self.proc_data_dict['xvals'] = np.unique(self.raw_data_dict['xvals'])
        for i, state in enumerate(states):
            self.proc_data_dict['shots_{}'.format(state)] =data_shots[i::3]

            self.proc_data_dict['yvals_{}'.format(state)] = \
                np.nanmean(np.reshape(self.proc_data_dict['shots_{}'.format(state)],
                               (len(self.proc_data_dict['xvals']), -1),
                               order='F'), axis=1)


    def prepare_plots(self):
        # assumes that value names are unique in an experiment
        states = ['0', '1', '+']
        for i, state in enumerate(states):
            yvals = self.proc_data_dict['yvals_{}'.format(state)]
            xvals =  self.proc_data_dict['xvals']

            self.plot_dicts['Prepare in {}'.format(state)] = {
                'ax_id': 'main',
                'plotfn': self.plot_line,
                'xvals': xvals,
                'xlabel': self.raw_data_dict['xlabel'][0],
                'xunit': self.raw_data_dict['xunit'][0][0],
                'yvals': yvals,
                'ylabel': 'Counts',
                'yrange': [0, 1],
                'xrange': self.options_dict.get('xrange', None),
                'yunit': 'frac',
                'setlabel': 'Prepare in {}'.format(state),
                'do_legend':True,
                'title': (self.raw_data_dict['timestamps'][0]+' - ' +
                          self.raw_data_dict['timestamps'][-1] + '\n' +
                          self.raw_data_dict['measurementstring'][0]),
                'legend_pos': 'upper right'}
        if self.do_fitting:
            for state in ['0', '1', '+']:
                self.plot_dicts['fit_{}'.format(state)] = {
                    'ax_id': 'main',
                    'plotfn': self.plot_fit,
                    'fit_res': self.fit_dicts['fit {}'.format(state)]['fit_res'],
                    'plot_init': self.options_dict['plot_init'],
                    'setlabel': 'fit |{}>'.format(state),
                    'do_legend': True,
                    'legend_pos': 'upper right'}

                self.plot_dicts['fit_text']={
                    'ax_id':'main',
                    'box_props': 'fancy',
                    'xpos':1.05,
                    'horizontalalignment':'left',
                    'plotfn': self.plot_text,
                    'text_string': self.proc_data_dict['fit_msg']}



    def analyze_fit_results(self):
        fit_msg =''
        states = ['0', '1', '+']
        for state in states:
            fr = self.fit_res['fit {}'.format(state)]
            N1 = fr.params['N1'].value, fr.params['N1'].stderr
            N2 = fr.params['N2'].value, fr.params['N2'].stderr
            fit_msg += ('Prep |{}> : \n\tN_1 = {:.2g} $\pm$ {:.2g}'
                    '\n\tN_2 = {:.2g} $\pm$ {:.2g}\n').format(
                state, N1[0], N1[1], N2[0], N2[1])

        self.proc_data_dict['fit_msg'] = fit_msg

    def prepare_fitting(self):
        self.fit_dicts = OrderedDict()
        states = ['0', '1', '+']
        for i, state in enumerate(states):
            yvals = self.proc_data_dict['yvals_{}'.format(state)]
            xvals =  self.proc_data_dict['xvals']

            mod = lmfit.Model(fit_mods.idle_error_rate_exp_decay)
            mod.guess = fit_mods.idle_err_rate_guess.__get__(mod, mod.__class__)

            # Done here explicitly so that I can overwrite a specific guess
            guess_pars = mod.guess(N=xvals, data=yvals)
            vary_N2 = self.options_dict.get('vary_N2', True)

            if not vary_N2:
                guess_pars['N2'].value = 1e21
                guess_pars['N2'].vary = False
            self.fit_dicts['fit {}'.format(states[i])] = {
                'model': mod,
                'fit_xvals': {'N': xvals},
                'fit_yvals': {'data': yvals},
                'guess_pars': guess_pars}
            # Allows fixing the double exponential coefficient


class Grovers_TwoQubitAllStates_Analysis(ba.BaseDataAnalysis):

    def __init__(self, t_start: str=None, t_stop: str=None,
                 label: str='', data_file_path: str=None,
                 options_dict: dict=None, extract_only: bool=False,
                 do_fitting: bool=True, auto=True):
        super().__init__(t_start=t_start, t_stop=t_stop,
                         label=label,
                         data_file_path=data_file_path,
                         options_dict=options_dict,
                         extract_only=extract_only, do_fitting=do_fitting)

        self.params_dict = {'xlabel': 'sweep_name',
                            'xunit': 'sweep_unit',
                            'xvals': 'sweep_points',
                            'measurementstring': 'measurementstring',
                            'value_names': 'value_names',
                            'value_units': 'value_units',
                            'measured_values': 'measured_values'}
        self.numeric_params = []
        if auto:
            self.run_analysis()

    def process_data(self):
        self.proc_data_dict = OrderedDict()
        normalize_to_cal_points = self.options_dict.get('normalize_to_cal_points', True)
        cal_points = [
                        [[-4, -3], [-2, -1]],
                        [[-4, -2], [-3, -1]],
                       ]
        for idx in [0,1]:
            yvals = list(self.raw_data_dict['measured_data'].values())[idx][0]

            self.proc_data_dict['ylabel_{}'.format(idx)] = \
                self.raw_data_dict['value_names'][0][idx]
            self.proc_data_dict['yunit'] = self.raw_data_dict['value_units'][0][idx]

            if normalize_to_cal_points:
                yvals = a_tools.rotate_and_normalize_data_1ch(yvals,
                    cal_zero_points=cal_points[idx][0],
                    cal_one_points=cal_points[idx][1])
            self.proc_data_dict['yvals_{}'.format(idx)] = yvals

        y0 = self.proc_data_dict['yvals_0']
        y1 = self.proc_data_dict['yvals_1']
        p_success = ((y0[0]*y1[0]) +
                     (1-y0[1])*y1[1] +
                     (y0[2])*(1-y1[2]) +
                     (1-y0[3])*(1-y1[3]) )/4
        self.proc_data_dict['p_success'] = p_success


    def prepare_plots(self):
        # assumes that value names are unique in an experiment
        for i in [0, 1]:
            yvals = self.proc_data_dict['yvals_{}'.format(i)]
            xvals =  self.raw_data_dict['xvals'][0]
            ylabel = self.proc_data_dict['ylabel_{}'.format(i)]
            self.plot_dicts['main_{}'.format(ylabel)] = {
                'plotfn': self.plot_line,
                'xvals': self.raw_data_dict['xvals'][0],
                'xlabel': self.raw_data_dict['xlabel'][0],
                'xunit': self.raw_data_dict['xunit'][0][0],
                'yvals': self.proc_data_dict['yvals_{}'.format(i)],
                'ylabel': ylabel,
                'yunit': self.proc_data_dict['yunit'],
                'title': (self.raw_data_dict['timestamps'][0] + ' \n' +
                          self.raw_data_dict['measurementstring'][0]),
                'do_legend': False,
                'legend_pos': 'upper right'}


        self.plot_dicts['limit_text']={
            'ax_id':'main_{}'.format(ylabel),
            'box_props': 'fancy',
            'xpos':1.05,
            'horizontalalignment':'left',
            'plotfn': self.plot_text,
            'text_string': 'P succes = {:.3f}'.format(self.proc_data_dict['p_success'])}








class FlippingAnalysis(Single_Qubit_TimeDomainAnalysis):

    def __init__(self, t_start: str=None, t_stop: str=None,
                 data_file_path: str=None,
                 options_dict: dict=None, extract_only: bool=False,
                 do_fitting: bool=True, auto=True):
        super().__init__(t_start=t_start, t_stop=t_stop,
                         data_file_path=data_file_path,
                         options_dict=options_dict,
                         extract_only=extract_only, do_fitting=do_fitting)
        self.single_timestamp = True

        self.params_dict = {'xlabel': 'sweep_name',
                            'xunit': 'sweep_unit',
                            'measurementstring': 'measurementstring',
                            'sweep_points': 'sweep_points',
                            'value_names': 'value_names',
                            'value_units': 'value_units',
                            'measured_values': 'measured_values'}
        # This analysis makes a hardcoded assumption on the calibration points
        self.options_dict['cal_points'] = [list(range(-4, -2)),
                                           list(range(-2, 0))]

        self.numeric_params = []
        if auto:
            self.run_analysis()

    def prepare_fitting(self):
        self.fit_dicts = OrderedDict()
        # Even though we expect an exponentially damped oscillation we use
        # a simple cosine as this gives more reliable fitting and we are only
        # interested in extracting the frequency of the oscillation
        cos_mod = lmfit.Model(fit_mods.CosFunc)

        guess_pars = fit_mods.Cos_guess(
            model=cos_mod, t=self.raw_data_dict['sweep_points'][:-4],
            data=self.proc_data_dict['corr_data'][:-4])

        # This enforces the oscillation to start at the equator
        # and ensures that any over/under rotation is absorbed in the
        # frequency
        guess_pars['amplitude'].value = 0.5
        guess_pars['amplitude'].vary = False
        guess_pars['offset'].value = 0.5
        guess_pars['offset'].vary = False

        self.fit_dicts['cos_fit'] = {
            'fit_fn': fit_mods.CosFunc,
            'fit_xvals': {'t': self.raw_data_dict['sweep_points'][:-4]},
            'fit_yvals': {'data': self.proc_data_dict['corr_data'][:-4]},
            'guess_pars': guess_pars}

        # In the case there are very few periods we fall back on a small
        # angle approximation to extract the drive detuning
        poly_mod = lmfit.models.PolynomialModel(degree=1)
        # the detuning can be estimated using on a small angle approximation
        # c1 = d/dN (cos(2*pi*f N) ) evaluated at N = 0 -> c1 = -2*pi*f
        poly_mod.set_param_hint('frequency', expr='-c1/(2*pi)')
        guess_pars = poly_mod.guess(x=self.raw_data_dict['sweep_points'][:-4],
                                    data=self.proc_data_dict['corr_data'][:-4])
        # Constraining the line ensures that it will only give a good fit
        # if the small angle approximation holds
        guess_pars['c0'].vary = False
        guess_pars['c0'].value = 0.5

        self.fit_dicts['line_fit'] = {
            'model': poly_mod,
            'fit_xvals': {'x': self.raw_data_dict['sweep_points'][:-4]},
            'fit_yvals': {'data': self.proc_data_dict['corr_data'][:-4]},
            'guess_pars': guess_pars}

    def analyze_fit_results(self):
        sf_line = self._get_scale_factor_line()
        sf_cos = self._get_scale_factor_cos()
        self.proc_data_dict['scale_factor'] = self.get_scale_factor()

        msg = 'Scale fact. based on '
        if self.proc_data_dict['scale_factor'] == sf_cos:
            msg += 'cos fit\n'
        else:
            msg += 'line fit\n'
        msg += 'cos fit: {:.4f}\n'.format(sf_cos)
        msg += 'line fit: {:.4f}'.format(sf_line)

        self.raw_data_dict['scale_factor_msg'] = msg
        # TODO: save scale factor to file

    def get_scale_factor(self):
        """
        Returns the scale factor that should correct for the error in the
        pulse amplitude.
        """
        # Model selection based on the Bayesian Information Criterion (BIC)
        # as  calculated by lmfit
        if (self.fit_dicts['line_fit']['fit_res'].bic <
                self.fit_dicts['cos_fit']['fit_res'].bic):
            scale_factor = self._get_scale_factor_line()
        else:
            scale_factor = self._get_scale_factor_cos()
        return scale_factor

    def _get_scale_factor_cos(self):
        # 1/period of the oscillation corresponds to the (fractional)
        # over/under rotation error per gate
        frequency = self.fit_dicts['cos_fit']['fit_res'].params['frequency']

        # the square is needed to account for the difference between
        # power and amplitude
        scale_factor = (1+frequency)**2

        phase = np.rad2deg(self.fit_dicts['cos_fit']['fit_res'].params['phase']) % 360
        # phase ~90 indicates an under rotation so the scale factor
        # has to be larger than 1. A phase ~270 indicates an over
        # rotation so then the scale factor has to be smaller than one.
        if phase > 180:
            scale_factor = 1/scale_factor

        return scale_factor

    def _get_scale_factor_line(self):
        # 1/period of the oscillation corresponds to the (fractional)
        # over/under rotation error per gate
        frequency = self.fit_dicts['line_fit']['fit_res'].params['frequency']
        scale_factor = (1+frequency)**2
        # no phase sign check is needed here as this is contained in the
        # sign of the coefficient

        return scale_factor

    def prepare_plots(self):
        self.plot_dicts['main'] = {
            'plotfn': self.plot_line,
            'xvals': self.raw_data_dict['sweep_points'],
            'xlabel': self.raw_data_dict['xlabel'],
            'xunit': self.raw_data_dict['xunit'],  # does not do anything yet
            'yvals': self.proc_data_dict['corr_data'],
            'ylabel': 'Excited state population',
            'yunit': '',
            'setlabel': 'data',
            'title': (self.raw_data_dict['timestamp'] + ' ' +
                      self.raw_data_dict['measurementstring']),
            'do_legend': True,
            'legend_pos': 'upper right'}

        if self.do_fitting:
            self.plot_dicts['line_fit'] = {
                'ax_id': 'main',
                'plotfn': self.plot_fit,
                'fit_res': self.fit_dicts['line_fit']['fit_res'],
                'plot_init': self.options_dict['plot_init'],
                'setlabel': 'line fit',
                'do_legend': True,
                'legend_pos': 'upper right'}

            self.plot_dicts['cos_fit'] = {
                'ax_id': 'main',
                'plotfn': self.plot_fit,
                'fit_res': self.fit_dicts['cos_fit']['fit_res'],
                'plot_init': self.options_dict['plot_init'],
                'setlabel': 'cos fit',
                'do_legend': True,
                'legend_pos': 'upper right'}

            self.plot_dicts['text_msg'] = {
                'ax_id': 'main',
                'ypos': 0.15,
                'plotfn': self.plot_text,
                'box_props': 'fancy',
                'text_string': self.raw_data_dict['scale_factor_msg']}


class Intersect_Analysis(Single_Qubit_TimeDomainAnalysis):
    """
    Analysis to extract the intercept of two parameters.

    relevant options_dict parameters
        ch_idx_A (int) specifies first channel for intercept
        ch_idx_B (int) specifies second channel for intercept if same as first
            it will assume data was taken interleaved.
    """
    def __init__(self, t_start: str=None, t_stop: str=None,
                 data_file_path: str=None,
                 options_dict: dict=None, extract_only: bool=False,
                 do_fitting: bool=True, auto=True):

        super().__init__(t_start=t_start, t_stop=t_stop,
                         data_file_path=data_file_path,
                         options_dict=options_dict,
                         extract_only=extract_only, do_fitting=do_fitting)
        self.single_timestamp = False

        self.params_dict = {'xlabel': 'sweep_name',
                            'xvals': 'sweep_points',
                            'xunit': 'sweep_unit',
                            'measurementstring': 'measurementstring',
                            'value_names': 'value_names',
                            'value_units': 'value_units',
                            'measured_values': 'measured_values'}

        self.numeric_params = []
        if auto:
            self.run_analysis()


    def process_data(self):
        """
        selects the relevant acq channel based on "ch_idx_A" and "ch_idx_B"
        specified in the options dict. If ch_idx_A and ch_idx_B are the same
        it will unzip the data.
        """
        self.proc_data_dict = deepcopy(self.raw_data_dict)
        # The channel containing the data must be specified in the options dict
        ch_idx_A = self.options_dict.get('ch_idx_A', 0)
        ch_idx_B = self.options_dict.get('ch_idx_B', 0)


        self.proc_data_dict['ylabel'] = self.raw_data_dict['value_names'][0][ch_idx_A]
        self.proc_data_dict['yunit'] = self.raw_data_dict['value_units'][0][ch_idx_A]

        if ch_idx_A == ch_idx_B:
            yvals = list(self.raw_data_dict['measured_data'].values())[ch_idx_A][0]
            self.proc_data_dict['xvals_A'] = self.raw_data_dict['xvals'][0][::2]
            self.proc_data_dict['xvals_B'] = self.raw_data_dict['xvals'][0][1::2]
            self.proc_data_dict['yvals_A'] = yvals[::2]
            self.proc_data_dict['yvals_B'] = yvals[1::2]
        else:
            self.proc_data_dict['xvals_A'] = self.raw_data_dict['xvals'][0]
            self.proc_data_dict['xvals_B'] = self.raw_data_dict['xvals'][0]

            self.proc_data_dict['yvals_A'] = list(self.raw_data_dict
                ['measured_data'].values())[ch_idx_A][0]
            self.proc_data_dict['yvals_B'] = list(self.raw_data_dict
                ['measured_data'].values())[ch_idx_B][0]

    def prepare_fitting(self):
        self.fit_dicts = OrderedDict()

        self.fit_dicts['line_fit_A'] = {
            'model': lmfit.models.PolynomialModel(degree=2),
            'fit_xvals': {'x': self.proc_data_dict['xvals_A']},
            'fit_yvals': {'data': self.proc_data_dict['yvals_A']}}

        self.fit_dicts['line_fit_B'] = {
            'model': lmfit.models.PolynomialModel(degree=2),
            'fit_xvals': {'x': self.proc_data_dict['xvals_B']},
            'fit_yvals': {'data': self.proc_data_dict['yvals_B']}}


    def analyze_fit_results(self):
        fr_0 = self.fit_res['line_fit_A'].best_values
        fr_1 = self.fit_res['line_fit_B'].best_values

        c0 = (fr_0['c0'] - fr_1['c0'])
        c1 = (fr_0['c1'] - fr_1['c1'])
        c2 = (fr_0['c2'] - fr_1['c2'])
        poly_coeff = [c0, c1, c2]
        poly = np.polynomial.polynomial.Polynomial([fr_0['c0'],
                                                   fr_0['c1'], fr_0['c2']])
        ic = np.polynomial.polynomial.polyroots(poly_coeff)

        self.proc_data_dict['intersect_L'] = ic[0], poly(ic[0])
        self.proc_data_dict['intersect_R'] = ic[1], poly(ic[1])

        if (((np.min(self.proc_data_dict['xvals']))< ic[0]) and
                ( ic[0] < (np.max(self.proc_data_dict['xvals'])))):
            self.proc_data_dict['intersect'] =self.proc_data_dict['intersect_L']
        else:
            self.proc_data_dict['intersect'] =self.proc_data_dict['intersect_R']

    def prepare_plots(self):
        self.plot_dicts['main'] = {
            'plotfn': self.plot_line,
            'xvals': self.proc_data_dict['xvals_A'],
            'xlabel': self.proc_data_dict['xlabel'][0],
            'xunit': self.proc_data_dict['xunit'][0][0],
            'yvals': self.proc_data_dict['yvals_A'],
            'ylabel': self.proc_data_dict['ylabel'],
            'yunit': self.proc_data_dict['yunit'],
            'setlabel': 'A',
            'title': (self.proc_data_dict['timestamps'][0] + ' \n' +
                      self.proc_data_dict['measurementstring'][0]),
            'do_legend': True,
            'yrange': (0,1),
            'legend_pos': 'upper right'}

        self.plot_dicts['on'] = {
            'plotfn': self.plot_line,
            'ax_id': 'main',
            'xvals': self.proc_data_dict['xvals_B'],
            'xlabel': self.proc_data_dict['xlabel'][0],
            'xunit': self.proc_data_dict['xunit'][0][0],
            'yvals': self.proc_data_dict['yvals_B'],
            'ylabel': self.proc_data_dict['ylabel'],
            'yunit': self.proc_data_dict['yunit'],
            'setlabel': 'B',
            'do_legend': True,
            'legend_pos': 'upper right'}

        if self.do_fitting:
            self.plot_dicts['line_fit_A'] = {
                'ax_id': 'main',
                'plotfn': self.plot_fit,
                'fit_res': self.fit_dicts['line_fit_A']['fit_res'],
                'plot_init': self.options_dict['plot_init'],
                'setlabel': 'Fit A',
                'do_legend': True}
            self.plot_dicts['line_fit_B'] = {
                'ax_id': 'main',
                'plotfn': self.plot_fit,
                'fit_res': self.fit_dicts['line_fit_B']['fit_res'],
                'plot_init': self.options_dict['plot_init'],
                'setlabel': 'Fit B',
                'do_legend': True}


            ic, ic_unit = SI_val_to_msg_str(
                self.proc_data_dict['intersect'][0],
                 self.proc_data_dict['xunit'][0][0], return_type=float)
            self.plot_dicts['intercept_message'] = {
                'ax_id': 'main',
                'plotfn': self.plot_line,
                'xvals': [self.proc_data_dict['intersect'][0]],
                'yvals': [self.proc_data_dict['intersect'][1]],
                'line_kws': {'alpha': .5, 'color':'gray',
                            'markersize':15},
                'marker': 'o',
                'setlabel': 'Intercept: {:.1f} {}'.format(ic, ic_unit),
                'do_legend': True}

    def get_intersect(self):

        return self.proc_data_dict['intersect']



class CZ_1QPhaseCal_Analysis(ba.BaseDataAnalysis):
    """
    Analysis to extract the intercept for a single qubit phase calibration
    experiment

    N.B. this is a less generic version of "Intersect_Analysis" and should
    be deprecated (MAR Dec 2017)
    """
    def __init__(self, t_start: str=None, t_stop: str=None,
                 data_file_path: str=None,
                 options_dict: dict=None, extract_only: bool=False,
                 do_fitting: bool=True, auto=True):
        super().__init__(t_start=t_start, t_stop=t_stop,
                         data_file_path=data_file_path,
                         options_dict=options_dict,
                         extract_only=extract_only, do_fitting=do_fitting)
        self.single_timestamp = False

        self.params_dict = {'xlabel': 'sweep_name',
                            'xunit': 'sweep_unit',
                            'xvals': 'sweep_points',
                            'measurementstring': 'measurementstring',
                            'value_names': 'value_names',
                            'value_units': 'value_units',
                            'measured_values': 'measured_values'}

        self.numeric_params = []
        if auto:
            self.run_analysis()

    def process_data(self):
        """
        selects the relevant acq channel based on "ch_idx" in options dict and
        then splits the data for th
        """
        self.proc_data_dict = OrderedDict()
        # The channel containing the data must be specified in the options dict
        ch_idx = self.options_dict['ch_idx']

        yvals = list(self.raw_data_dict['measured_data'].values())[ch_idx][0]

        self.proc_data_dict['ylabel'] = self.raw_data_dict['value_names'][0][ch_idx]
        self.proc_data_dict['yunit'] = self.raw_data_dict['value_units'][0][ch_idx]
        self.proc_data_dict['xvals_off'] = self.raw_data_dict['xvals'][0][::2]
        self.proc_data_dict['xvals_on'] = self.raw_data_dict['xvals'][0][1::2]
        self.proc_data_dict['yvals_off'] = yvals[::2]
        self.proc_data_dict['yvals_on'] = yvals[1::2]


    def prepare_fitting(self):
        self.fit_dicts = OrderedDict()

        self.fit_dicts['line_fit_off'] = {
            'model': lmfit.models.PolynomialModel(degree=1),
            'fit_xvals': {'x': self.proc_data_dict['xvals_off']},
            'fit_yvals': {'data': self.proc_data_dict['yvals_off']}}

        self.fit_dicts['line_fit_on'] = {
            'model': lmfit.models.PolynomialModel(degree=1),
            'fit_xvals': {'x': self.proc_data_dict['xvals_on']},
            'fit_yvals': {'data': self.proc_data_dict['yvals_on']}}


    def analyze_fit_results(self):
        fr_0 = self.fit_res['line_fit_off'].best_values
        fr_1 = self.fit_res['line_fit_on'].best_values
        ic = -(fr_0['c0'] - fr_1['c0'])/(fr_0['c1'] - fr_1['c1'])

        self.proc_data_dict['zero_phase_diff_intersect'] = ic


    def prepare_plots(self):
        self.plot_dicts['main'] = {
            'plotfn': self.plot_line,
            'xvals': self.proc_data_dict['xvals_off'],
            'xlabel': self.raw_data_dict['xlabel'][0],
            'xunit': self.raw_data_dict['xunit'][0][0],
            'yvals': self.proc_data_dict['yvals_off'],
            'ylabel': self.proc_data_dict['ylabel'],
            'yunit': self.proc_data_dict['yunit'],
            'setlabel': 'CZ off',
            'title': (self.raw_data_dict['timestamps'][0] + ' \n' +
                      self.raw_data_dict['measurementstring'][0]),
            'do_legend': True,
            'yrange': (0,1),
            'legend_pos': 'upper right'}

        self.plot_dicts['on'] = {
            'plotfn': self.plot_line,
            'ax_id': 'main',
            'xvals': self.proc_data_dict['xvals_on'],
            'xlabel': self.raw_data_dict['xlabel'][0],
            'xunit': self.raw_data_dict['xunit'][0][0],
            'yvals': self.proc_data_dict['yvals_on'],
            'ylabel': self.proc_data_dict['ylabel'],
            'yunit': self.proc_data_dict['yunit'],
            'setlabel': 'CZ on',
            'do_legend': True,
            'legend_pos': 'upper right'}

        if self.do_fitting:
            self.plot_dicts['line_fit_off'] = {
                'ax_id': 'main',
                'plotfn': self.plot_fit,
                'fit_res': self.fit_dicts['line_fit_off']['fit_res'],
                'plot_init': self.options_dict['plot_init'],
                'setlabel': 'Fit CZ off',
                'do_legend': True}
            self.plot_dicts['line_fit_on'] = {
                'ax_id': 'main',
                'plotfn': self.plot_fit,
                'fit_res': self.fit_dicts['line_fit_on']['fit_res'],
                'plot_init': self.options_dict['plot_init'],
                'setlabel': 'Fit CZ on',
                'do_legend': True}


            ic, ic_unit = SI_val_to_msg_str(
                self.proc_data_dict['zero_phase_diff_intersect'],
                 self.raw_data_dict['xunit'][0][0], return_type=float)
            self.plot_dicts['intercept_message'] = {
                'ax_id': 'main',
                'plotfn': self.plot_line,
                'xvals': [self.proc_data_dict['zero_phase_diff_intersect']],
                'yvals': [np.mean(self.proc_data_dict['xvals_on'])],
                'line_kws': {'alpha': 0},
                'setlabel': 'Intercept: {:.1f} {}'.format(ic, ic_unit),
                'do_legend': True}

    def get_zero_phase_diff_intersect(self):

        return self.proc_data_dict['zero_phase_diff_intersect']


class Oscillation_Analysis(ba.BaseDataAnalysis):
    """
    Very basic analysis to determine the phase of a single oscillation
    that has an assumed period of 360 degrees.
    """
    def __init__(self, t_start: str=None, t_stop: str=None,
                 data_file_path: str=None,
                 label: str='',
                 options_dict: dict=None, extract_only: bool=False,
                 do_fitting: bool=True, auto=True):
        super().__init__(t_start=t_start, t_stop=t_stop,
                         label=label,
                         data_file_path=data_file_path,
                         options_dict=options_dict,
                         extract_only=extract_only, do_fitting=do_fitting)
        self.single_timestamp = False

        self.params_dict = {'xlabel': 'sweep_name',
                            'xunit': 'sweep_unit',
                            'xvals': 'sweep_points',
                            'measurementstring': 'measurementstring',
                            'value_names': 'value_names',
                            'value_units': 'value_units',
                            'measured_values': 'measured_values'}

        self.numeric_params = []
        if auto:
            self.run_analysis()

    def process_data(self):
        self.proc_data_dict = OrderedDict()
        idx = 1

        self.proc_data_dict['yvals'] = list(self.raw_data_dict['measured_data'].values())[idx][0]
        self.proc_data_dict['ylabel'] = self.raw_data_dict['value_names'][0][idx]
        self.proc_data_dict['yunit'] = self.raw_data_dict['value_units'][0][idx]

    def prepare_fitting(self):
        self.fit_dicts = OrderedDict()
        cos_mod = lmfit.Model(fit_mods.CosFunc)
        cos_mod.guess = fit_mods.Cos_guess.__get__(cos_mod, cos_mod.__class__)
        self.fit_dicts['cos_fit'] = {
            'model': cos_mod,
            'guess_dict': {'frequency': {'value': 1/360, 'vary': False}},
            'fit_xvals': {'t': self.raw_data_dict['xvals'][0]},
            'fit_yvals': {'data': self.proc_data_dict['yvals']}}

    def analyze_fit_results(self):
        fr = self.fit_res['cos_fit'].best_values
        self.proc_data_dict['phi'] =  np.rad2deg(fr['phase'])


    def prepare_plots(self):
        self.plot_dicts['main'] = {
            'plotfn': self.plot_line,
            'xvals': self.raw_data_dict['xvals'][0],
            'xlabel': self.raw_data_dict['xlabel'][0],
            'xunit': self.raw_data_dict['xunit'][0][0],
            'yvals': self.proc_data_dict['yvals'],
            'ylabel': self.proc_data_dict['ylabel'],
            'yunit': self.proc_data_dict['yunit'],
            'title': (self.raw_data_dict['timestamps'][0] + ' \n' +
                      self.raw_data_dict['measurementstring'][0]),
            'do_legend': True,
            # 'yrange': (0,1),
            'legend_pos': 'upper right'}

        if self.do_fitting:
            self.plot_dicts['cos_fit'] = {
                'ax_id': 'main',
                'plotfn': self.plot_fit,
                'fit_res': self.fit_dicts['cos_fit']['fit_res'],
                'plot_init': self.options_dict['plot_init'],
                'setlabel': 'Fit',
                'do_legend': True}


class Conditional_Oscillation_Analysis(ba.BaseDataAnalysis):
    """
    Analysis to extract quantities from a conditional oscillation.

    """
    def __init__(self, t_start: str=None, t_stop: str=None,
                 data_file_path: str=None,
                 label: str='',
                 options_dict: dict=None, extract_only: bool=False,
                 do_fitting: bool=True, auto=True):
        super().__init__(t_start=t_start, t_stop=t_stop,
                         label=label,
                         data_file_path=data_file_path,
                         options_dict=options_dict,
                         extract_only=extract_only, do_fitting=do_fitting)
        self.single_timestamp = False

        self.params_dict = {'xlabel': 'sweep_name',
                            'xunit': 'sweep_unit',
                            'xvals': 'sweep_points',
                            'measurementstring': 'measurementstring',
                            'value_names': 'value_names',
                            'value_units': 'value_units',
                            'measured_values': 'measured_values'}

        self.numeric_params = []
        if auto:
            self.run_analysis()

    def process_data(self):
        """
        selects the relevant acq channel based on "ch_idx_osc" and
        "ch_idx_spec" in the options dict and then splits the data for the
        off and on cases
        """
        self.proc_data_dict = OrderedDict()
        # The channel containing the data must be specified in the options dict
        ch_idx_spec = self.options_dict.get('ch_idx_spec', 0)
        ch_idx_osc = self.options_dict.get('ch_idx_osc', 1)
        normalize_to_cal_points = self.options_dict.get('normalize_to_cal_points', True)
        cal_points = [
                        [[-4, -3], [-2, -1]],
                        [[-4, -2], [-3, -1]],
                       ]


        i = 0
        for idx, type_str in zip([ch_idx_osc, ch_idx_spec], ['osc', 'spec']):
            yvals = list(self.raw_data_dict['measured_data'].values())[idx][0]
            self.proc_data_dict['ylabel_{}'.format(type_str)] = self.raw_data_dict['value_names'][0][idx]
            self.proc_data_dict['yunit'] = self.raw_data_dict['value_units'][0][idx]

            if normalize_to_cal_points:
                yvals = a_tools.rotate_and_normalize_data_1ch(yvals,
                    cal_zero_points=cal_points[i][0],
                    cal_one_points=cal_points[i][1])
                i +=1

                self.proc_data_dict['yvals_{}_off'.format(type_str)] = yvals[::2]
                self.proc_data_dict['yvals_{}_on'.format(type_str)] = yvals[1::2]
                self.proc_data_dict['xvals_off'] = self.raw_data_dict['xvals'][0][::2]
                self.proc_data_dict['xvals_on'] = self.raw_data_dict['xvals'][0][1::2]

            else:
                self.proc_data_dict['yvals_{}_off'.format(type_str)] = yvals[::2]
                self.proc_data_dict['yvals_{}_on'.format(type_str)] = yvals[1::2]


                self.proc_data_dict['xvals_off'] = self.raw_data_dict['xvals'][0][::2]
                self.proc_data_dict['xvals_on'] = self.raw_data_dict['xvals'][0][1::2]



    def prepare_fitting(self):
        self.fit_dicts = OrderedDict()
        cos_mod0 = lmfit.Model(fit_mods.CosFunc)
        cos_mod0.guess = fit_mods.Cos_guess.__get__(cos_mod0, cos_mod0.__class__)
        self.fit_dicts['cos_fit_off'] = {
            'model': cos_mod0,
            'guess_dict': {'frequency': {'value': 1/360, 'vary': False}},
            'fit_xvals': {'t': self.proc_data_dict['xvals_off'][:-2]},
            'fit_yvals': {'data': self.proc_data_dict['yvals_osc_off'][:-2]}}

        cos_mod1 = lmfit.Model(fit_mods.CosFunc)
        cos_mod1.guess = fit_mods.Cos_guess.__get__(cos_mod1, cos_mod1.__class__)
        self.fit_dicts['cos_fit_on'] = {
            'model': cos_mod1,
            'guess_dict': {'frequency': {'value': 1/360, 'vary': False}},
            'fit_xvals': {'t': self.proc_data_dict['xvals_on'][:-2]},
            'fit_yvals': {'data': self.proc_data_dict['yvals_osc_on'][:-2]}}

    def analyze_fit_results(self):
        fr_0 = self.fit_res['cos_fit_off'].params
        fr_1 = self.fit_res['cos_fit_on'].params

        phi0 = np.rad2deg(fr_0['phase'].value)
        phi1 = np.rad2deg(fr_1['phase'].value)

        phi0_stderr = np.rad2deg(fr_0['phase'].stderr)
        phi1_stderr = np.rad2deg(fr_1['phase'].stderr)

        self.proc_data_dict['phi_0'] = phi0, phi0_stderr
        self.proc_data_dict['phi_1'] = phi1, phi1_stderr
        phi_cond_stderr = (phi0_stderr**2+phi1_stderr**2)**.5
        self.proc_data_dict['phi_cond'] = (phi1 -phi0), phi_cond_stderr


        osc_amp = np.mean([fr_0['amplitude'], fr_1['amplitude']])
        osc_amp_stderr = np.sqrt(fr_0['amplitude'].stderr**2 +
                                 fr_1['amplitude']**2)/2

        self.proc_data_dict['osc_amp_0'] = (fr_0['amplitude'].value,
                                            fr_0['amplitude'].stderr)
        self.proc_data_dict['osc_amp_1'] = (fr_1['amplitude'].value,
                                            fr_1['amplitude'].stderr)

        self.proc_data_dict['osc_offs_0'] = (fr_0['offset'].value,
                                            fr_0['offset'].stderr)
        self.proc_data_dict['osc_offs_1'] = (fr_1['offset'].value,
                                            fr_1['offset'].stderr)


        offs_stderr = (fr_0['offset'].stderr**2+fr_1['offset'].stderr**2)**.5
        self.proc_data_dict['offs_diff'] = (
            fr_1['offset'].value - fr_0['offset'].value, offs_stderr)

        # self.proc_data_dict['osc_amp'] = (osc_amp, osc_amp_stderr)
        self.proc_data_dict['missing_fraction'] = (
            np.mean(self.proc_data_dict['yvals_spec_on'][:-2]) -
            np.mean(self.proc_data_dict['yvals_spec_off'][:-2]))


    def prepare_plots(self):
        self._prepare_main_oscillation_figure()
        self._prepare_spectator_qubit_figure()

    def _prepare_main_oscillation_figure(self):
        self.plot_dicts['main'] = {
            'plotfn': self.plot_line,
            'xvals': self.proc_data_dict['xvals_off'],
            'xlabel': self.raw_data_dict['xlabel'][0],
            'xunit': self.raw_data_dict['xunit'][0][0],
            'yvals': self.proc_data_dict['yvals_osc_off'],
            'ylabel': self.proc_data_dict['ylabel_osc'],
            'yunit': self.proc_data_dict['yunit'],
            'setlabel': 'CZ off',
            'title': (self.raw_data_dict['timestamps'][0] + ' \n' +
                      self.raw_data_dict['measurementstring'][0]),
            'do_legend': True,
            # 'yrange': (0,1),
            'legend_pos': 'upper right'}

        self.plot_dicts['on'] = {
            'plotfn': self.plot_line,
            'ax_id': 'main',
            'xvals': self.proc_data_dict['xvals_on'],
            'xlabel': self.raw_data_dict['xlabel'][0],
            'xunit': self.raw_data_dict['xunit'][0][0],
            'yvals': self.proc_data_dict['yvals_osc_on'],
            'ylabel': self.proc_data_dict['ylabel_osc'],
            'yunit': self.proc_data_dict['yunit'],
            'setlabel': 'CZ on',
            'do_legend': True,
            'legend_pos': 'upper right'}

        if self.do_fitting:
            self.plot_dicts['cos_fit_off'] = {
                'ax_id': 'main',
                'plotfn': self.plot_fit,
                'fit_res': self.fit_dicts['cos_fit_off']['fit_res'],
                'plot_init': self.options_dict['plot_init'],
                'setlabel': 'Fit CZ off',
                'do_legend': True}
            self.plot_dicts['cos_fit_on'] = {
                'ax_id': 'main',
                'plotfn': self.plot_fit,
                'fit_res': self.fit_dicts['cos_fit_on']['fit_res'],
                'plot_init': self.options_dict['plot_init'],
                'setlabel': 'Fit CZ on',
                'do_legend': True}

            # offset as a guide for the eye
            y = self.fit_res['cos_fit_off'].params['offset'].value
            self.plot_dicts['cos_off_offset'] ={
                'plotfn': self.plot_matplot_ax_method,
                'ax_id':'main',
                'func': 'axhline',
                'plot_kws': {
                    'y': y, 'color': 'C0', 'linestyle': 'dotted'}
                    }

            phase_message = (
                'Phase diff.: {:.1f} $\pm$ {:.1f} deg\n'
                'Phase off: {:.1f} $\pm$ {:.1f}deg\n'
                'Phase on: {:.1f} $\pm$ {:.1f}deg\n'
                'Osc. amp. off: {:.4f} $\pm$ {:.4f}\n'
                'Osc. amp. on: {:.4f} $\pm$ {:.4f}\n'
                'Offs. diff.: {:.4f} $\pm$ {:.4f}\n'
                'Osc. offs. off: {:.4f} $\pm$ {:.4f}\n'
                'Osc. offs. on: {:.4f} $\pm$ {:.4f}'.format(
                    self.proc_data_dict['phi_cond'][0],
                    self.proc_data_dict['phi_cond'][1],
                    self.proc_data_dict['phi_0'][0],
                    self.proc_data_dict['phi_0'][1],
                    self.proc_data_dict['phi_1'][0],
                    self.proc_data_dict['phi_1'][1],
                    self.proc_data_dict['osc_amp_0'][0],
                    self.proc_data_dict['osc_amp_0'][1],
                    self.proc_data_dict['osc_amp_1'][0],
                    self.proc_data_dict['osc_amp_1'][1],
                    self.proc_data_dict['offs_diff'][0],
                    self.proc_data_dict['offs_diff'][1],
                    self.proc_data_dict['osc_offs_0'][0],
                    self.proc_data_dict['osc_offs_0'][1],
                    self.proc_data_dict['osc_offs_1'][0],
                    self.proc_data_dict['osc_offs_1'][1]))
            self.plot_dicts['phase_message'] = {
                'ax_id': 'main',
                'ypos': 0.9,
                'xpos': 1.45,
                'plotfn': self.plot_text,
                'box_props': 'fancy',
                'line_kws': {'alpha': 0},
                'text_string': phase_message}

    def _prepare_spectator_qubit_figure(self):

        self.plot_dicts['spectator_qubit'] = {
            'plotfn': self.plot_line,
            'xvals': self.proc_data_dict['xvals_off'],
            'xlabel': self.raw_data_dict['xlabel'][0],
            'xunit': self.raw_data_dict['xunit'][0][0],
            'yvals': self.proc_data_dict['yvals_spec_off'],
            'ylabel': self.proc_data_dict['ylabel_spec'],
            'yunit': self.proc_data_dict['yunit'],
            'setlabel': 'CZ off',
            'title': (self.raw_data_dict['timestamps'][0] + ' \n' +
                      self.raw_data_dict['measurementstring'][0]),
            'do_legend': True,
            # 'yrange': (0,1),
            'legend_pos': 'upper right'}

        self.plot_dicts['spec_on'] = {
            'plotfn': self.plot_line,
            'ax_id': 'spectator_qubit',
            'xvals': self.proc_data_dict['xvals_on'],
            'xlabel': self.raw_data_dict['xlabel'][0],
            'xunit': self.raw_data_dict['xunit'][0][0],
            'yvals': self.proc_data_dict['yvals_spec_on'],
            'ylabel': self.proc_data_dict['ylabel_spec'],
            'yunit': self.proc_data_dict['yunit'],
            'setlabel': 'CZ on',
            'do_legend': True,
            'legend_pos': 'upper right'}

        if self.do_fitting:
            leak_msg = (
                'Missing fraction: {:.2f} % '.format(
                    self.proc_data_dict['missing_fraction']*100))
            self.plot_dicts['leak_msg'] = {
                'ax_id': 'spectator_qubit',
                'ypos': 0.7,
                'plotfn': self.plot_text,
                'box_props': 'fancy',
                'line_kws': {'alpha': 0},
                'text_string': leak_msg}
            # offset as a guide for the eye
            y = self.fit_res['cos_fit_on'].params['offset'].value
            self.plot_dicts['cos_on_offset'] ={
                'plotfn': self.plot_matplot_ax_method,
                'ax_id':'main',
                'func': 'axhline',
                'plot_kws': {
                    'y': y, 'color': 'C1', 'linestyle': 'dotted'}
                    }


class StateTomographyAnalysis(ba.BaseDataAnalysis):
    """
    Analyses the results of the state tomography experiment and calculates
    the corresponding quantum state.

    Possible options that can be passed in the options_dict parameter:
        cal_points: A data structure specifying the indices of the calibration
                    points. See the AveragedTimedomainAnalysis for format.
                    The calibration points need to be in the same order as the
                    used basis for the result.
        data_type: 'averaged' or 'singleshot'. For singleshot data each
                   measurement outcome is saved and arbitrary order correlations
                   between the states can be calculated.
        meas_operators: (optional) A list of qutip operators or numpy 2d arrays.
                        This overrides the measurement operators otherwise
                        found from the calibration points.
        covar_matrix: (optional) The covariance matrix of the measurement
                      operators as a 2d numpy array. Overrides the one found
                      from the calibration points.
        use_covariance_matrix (bool): Flag to define whether to use the
            covariance matrix
        basis_rots_str: A list of standard PycQED pulse names that were
                             applied to qubits before measurement
        basis_rots: As an alternative to single_qubit_pulses, the basis
                    rotations applied to the system as qutip operators or numpy
                    matrices can be given.
        mle: True/False, whether to do maximum likelihood fit. If False, only
             least squares fit will be done, which could give negative
             eigenvalues for the density matrix.
        rho_target (optional): A qutip density matrix that the result will be
                               compared to when calculating fidelity.
    """
    def __init__(self, *args, **kwargs):
        auto = kwargs.pop('auto', True)
        super().__init__(*args, **kwargs)
        kwargs['auto'] = auto
        self.single_timestamp = True
        self.params_dict = {'exp_metadata': 'exp_metadata'}
        self.numeric_params = []
        self.data_type = self.options_dict['data_type']
        if self.data_type == 'averaged':
            self.base_analysis = AveragedTimedomainAnalysis(*args, **kwargs)
        elif self.data_type == 'singleshot':
            self.base_analysis = roa.MultiQubit_SingleShot_Analysis(
                *args, **kwargs)
        else:
            raise KeyError("Invalid tomography data mode: '" + self.data_type +
                           "'. Valid modes are 'averaged' and 'singleshot'.")

        if kwargs.get('auto', True):
            self.run_analysis()

    def process_data(self):
        tomography_qubits = self.options_dict.get('tomography_qubits', None)
        data, Fs, Omega = self.base_analysis.measurement_operators_and_results(
                              tomography_qubits)
        if 'data_filter' in self.options_dict:
            data = self.options_dict['data_filter'](data.T).T

        data = data.T
        for i, v in enumerate(data):
            data[i] = v / v.sum()
        data = data.T

        Fs = self.options_dict.get('meas_operators', Fs)
        Fs = [qtp.Qobj(F) for F in Fs]
        d = Fs[0].shape[0]
        self.proc_data_dict['d'] = d
        Omega = self.options_dict.get('covar_matrix', Omega)
        if Omega is None:
            Omega = np.diag(np.ones(len(Fs)))
        elif len(Omega.shape) == 1:
            Omega = np.diag(Omega)

        metadata = self.raw_data_dict.get('exp_metadata',
                                          self.options_dict.get(
                                              'exp_metadata', {}))
        if metadata is None:
            metadata = {}
        self.raw_data_dict['exp_metadata'] = metadata
        basis_rots_str = metadata.get('basis_rots_str', None)
        basis_rots_str = self.options_dict.get('basis_rots_str', basis_rots_str)
        if basis_rots_str is not None:
            nr_qubits = int(np.round(np.log2(d)))
            pulse_list = list(itertools.product(basis_rots_str,
                                                repeat=nr_qubits))
            rotations = tomo.standard_qubit_pulses_to_rotations(pulse_list)
        else:
            rotations = metadata.get('basis_rots', None)
            rotations = self.options_dict.get('basis_rots', rotations)
            if rotations is None:
                raise KeyError("Either 'basis_rots_str' or 'basis_rots' "
                               "parameter must be passed in the options "
                               "dictionary or in the experimental metadata.")
        rotations = [qtp.Qobj(U) for U in rotations]

        all_Fs = tomo.rotated_measurement_operators(rotations, Fs)
        all_Fs = list(itertools.chain(*np.array(all_Fs, dtype=np.object).T))
        all_mus = np.array(list(itertools.chain(*data.T)))
        all_Omegas = sp.linalg.block_diag(*[Omega] * len(data[0]))


        self.proc_data_dict['meas_operators'] = all_Fs
        self.proc_data_dict['covar_matrix'] = all_Omegas
        self.proc_data_dict['meas_results'] = all_mus

        if self.options_dict.get('pauli_raw', False):
            pauli_raw = self.generate_raw_pauli_set()
            rho_raw = tomo.pauli_set_to_density_matrix(pauli_raw)
            self.proc_data_dict['rho_raw'] = rho_raw
            self.proc_data_dict['rho'] = rho_raw
        else:
            rho_ls = tomo.least_squares_tomography(
                all_mus, all_Fs,
                all_Omegas if self.get_param_value('use_covariance_matrix', False)
                else None )
            self.proc_data_dict['rho_ls'] = rho_ls
            self.proc_data_dict['rho'] = rho_ls
            if self.options_dict.get('mle', False):
                rho_mle = tomo.mle_tomography(
                    all_mus, all_Fs,
                    all_Omegas if self.get_param_value('use_covariance_matrix', False) else None,
                    rho_guess=rho_ls)
                self.proc_data_dict['rho_mle'] = rho_mle
                self.proc_data_dict['rho'] = rho_mle

        rho = self.proc_data_dict['rho']
        self.proc_data_dict['purity'] = (rho * rho).tr().real

        rho_target = metadata.get('rho_target', None)
        rho_target = self.options_dict.get('rho_target', rho_target)
        if rho_target is not None:
            self.proc_data_dict['fidelity'] = tomo.fidelity(rho, rho_target)
        if d == 4:
            self.proc_data_dict['concurrence'] = tomo.concurrence(rho)

    def prepare_plots(self):
        self.prepare_density_matrix_plot()
        d = self.proc_data_dict['d']
        if 2 ** (d.bit_length() - 1) == d:
            # dimension is power of two, plot expectation values of pauli
            # operators
            self.prepare_pauli_basis_plot()

    def prepare_density_matrix_plot(self):
        self.tight_fig = self.options_dict.get('tight_fig', False)
        rho_target = self.raw_data_dict['exp_metadata'].get('rho_target', None)
        rho_target = self.options_dict.get('rho_target', rho_target)
        d = self.proc_data_dict['d']
        xtick_labels = self.options_dict.get('rho_ticklabels', None)
        ytick_labels = self.options_dict.get('rho_ticklabels', None)
        if 2 ** (d.bit_length() - 1) == d:
            nr_qubits = d.bit_length() - 1
            fmt_string = '{{:0{}b}}'.format(nr_qubits)
            labels = [fmt_string.format(i) for i in range(2 ** nr_qubits)]
            if xtick_labels is None:
                xtick_labels = ['$|' + lbl + r'\rangle$' for lbl in labels]
            if ytick_labels is None:
                ytick_labels = [r'$\langle' + lbl + '|$' for lbl in labels]
        color = (0.5 * np.angle(self.proc_data_dict['rho'].full()) / np.pi) % 1.
        cmap = self.options_dict.get('rho_colormap', self.default_phase_cmap())
        if self.options_dict.get('pauli_raw', False):
            title = 'Density matrix reconstructed from the Pauli set\n'
        elif self.options_dict.get('mle', False):
            title = 'Maximum likelihood fit of the density matrix\n'
        else:
            title = 'Least squares fit of the density matrix\n'
        empty_artist = mpl.patches.Rectangle((0, 0), 0, 0, visible=False)
        legend_entries = [(empty_artist,
                           r'Purity, $Tr(\rho^2) = {:.1f}\%$'.format(
                               100 * self.proc_data_dict['purity']))]
        if rho_target is not None:
            legend_entries += [
                (empty_artist, r'Fidelity, $F = {:.1f}\%$'.format(
                    100 * self.proc_data_dict['fidelity']))]
        if d == 4:
            legend_entries += [
                (empty_artist, r'Concurrence, $C = {:.2f}$'.format(
                    self.proc_data_dict['concurrence']))]
        meas_string = self.base_analysis.\
            raw_data_dict['measurementstring']
        if isinstance(meas_string, list):
            if len(meas_string) > 1:
                meas_string = meas_string[0] + ' to ' + meas_string[-1]
            else:
                meas_string = meas_string[0]
        self.plot_dicts['density_matrix'] = {
            'plotfn': self.plot_bar3D,
            '3d': True,
            '3d_azim': -35,
            '3d_elev': 35,
            'xvals': np.arange(d),
            'yvals': np.arange(d),
            'zvals': np.abs(self.proc_data_dict['rho'].full()),
            'zrange': (0, 1),
            'color': color,
            'colormap': cmap,
            'bar_widthx': 0.5,
            'bar_widthy': 0.5,
            'xtick_loc': np.arange(d),
            'xtick_labels': xtick_labels,
            'ytick_loc': np.arange(d),
            'ytick_labels': ytick_labels,
            'ctick_loc': np.linspace(0, 1, 5),
            'ctick_labels': ['$0$', r'$\frac{1}{2}\pi$', r'$\pi$',
                             r'$\frac{3}{2}\pi$', r'$2\pi$'],
            'clabel': 'Phase (rad)',
            'title': (title + self.raw_data_dict['timestamp'] + ' ' +
                      meas_string),
            'do_legend': True,
            'legend_entries': legend_entries,
            'legend_kws': dict(loc='upper left', bbox_to_anchor=(0, 0.94))
        }

        if rho_target is not None:
            rho_target = qtp.Qobj(rho_target)
            if rho_target.type == 'ket':
                rho_target = rho_target * rho_target.dag()
            elif rho_target.type == 'bra':
                rho_target = rho_target.dag() * rho_target
            self.plot_dicts['density_matrix_target'] = {
                'plotfn': self.plot_bar3D,
                '3d': True,
                '3d_azim': -35,
                '3d_elev': 35,
                'xvals': np.arange(d),
                'yvals': np.arange(d),
                'zvals': np.abs(rho_target.full()),
                'zrange': (0, 1),
                'color': (0.5 * np.angle(rho_target.full()) / np.pi) % 1.,
                'colormap': cmap,
                'bar_widthx': 0.5,
                'bar_widthy': 0.5,
                'xtick_loc': np.arange(d),
                'xtick_labels': xtick_labels,
                'ytick_loc': np.arange(d),
                'ytick_labels': ytick_labels,
                'ctick_loc': np.linspace(0, 1, 5),
                'ctick_labels': ['$0$', r'$\frac{1}{2}\pi$', r'$\pi$',
                                 r'$\frac{3}{2}\pi$', r'$2\pi$'],
                'clabel': 'Phase (rad)',
                'title': ('Target density matrix\n' +
                          self.raw_data_dict['timestamp'] + ' ' +
                          meas_string),
                'bar_kws': dict(zorder=1),
            }

    def generate_raw_pauli_set(self):
        nr_qubits = self.proc_data_dict['d'].bit_length() - 1
        pauli_raw_values = []
        for op in tomo.generate_pauli_set(nr_qubits)[1]:
            nr_terms = 0
            sum_terms = 0.
            for meas_op, meas_res in zip(self.proc_data_dict['meas_operators'],
                                         self.proc_data_dict['meas_results']):
                trace = (meas_op*op).tr().real
                clss = int(trace*2)
                if clss < 0:
                    sum_terms -= meas_res
                    nr_terms += 1
                elif clss > 0:
                    sum_terms += meas_res
                    nr_terms += 1
            pauli_raw_values.append(2**nr_qubits*sum_terms/nr_terms)
        return pauli_raw_values

    def prepare_pauli_basis_plot(self):
        yexp = tomo.density_matrix_to_pauli_basis(self.proc_data_dict['rho'])
        nr_qubits = self.proc_data_dict['d'].bit_length() - 1
        labels = list(itertools.product(*[['I', 'X', 'Y', 'Z']]*nr_qubits))
        labels = [''.join(label_list) for label_list in labels]
        if nr_qubits == 1:
            order = [1, 2, 3]
        elif nr_qubits == 2:
            order = [1, 2, 3, 4, 8, 12, 5, 6, 7, 9, 10, 11, 13, 14, 15]
        elif nr_qubits == 3:
            order = [1, 2, 3, 4, 8, 12, 16, 32, 48] + \
                    [5, 6, 7, 9, 10, 11, 13, 14, 15] + \
                    [17, 18, 19, 33, 34, 35, 49, 50, 51] + \
                    [20, 24, 28, 36, 40, 44, 52, 56, 60] + \
                    [21, 22, 23, 25, 26, 27, 29, 30, 31] + \
                    [37, 38, 39, 41, 42, 43, 45, 46, 47] + \
                    [53, 54, 55, 57, 58, 59, 61, 62, 63]
        else:
            order = np.arange(4**nr_qubits)[1:]
        if self.options_dict.get('pauli_raw', False):
            fit_type = 'raw counts'
        elif self.options_dict.get('mle', False):
            fit_type = 'maximum likelihood estimation'
        else:
            fit_type = 'least squares fit'
        meas_string = self.base_analysis. \
            raw_data_dict['measurementstring']
        if np.ndim(meas_string) > 0:
            if len(meas_string) > 1:
                meas_string = meas_string[0] + ' to ' + meas_string[-1]
            else:
                meas_string = meas_string[0]
        self.plot_dicts['pauli_basis'] = {
            'plotfn': self.plot_bar,
            'xcenters': np.arange(len(order)),
            'xwidth': 0.4,
            'xrange': (-1, len(order)),
            'yvals': np.array(yexp)[order],
            'xlabel': r'Pauli operator, $\hat{O}$',
            'ylabel': r'Expectation value, $\mathrm{Tr}(\hat{O} \hat{\rho})$',
            'title': 'Pauli operators, ' + fit_type + '\n' +
                      self.raw_data_dict['timestamp'] + ' ' + meas_string,
            'yrange': (-1.1, 1.1),
            'xtick_loc': np.arange(4**nr_qubits - 1),
            'xtick_rotation': 90,
            'xtick_labels': np.array(labels)[order],
            'bar_kws': dict(zorder=10),
            'setlabel': 'Fit to experiment',
            'do_legend': True
        }
        if nr_qubits > 2:
            self.plot_dicts['pauli_basis']['plotsize'] = (10, 5)

        rho_target = self.raw_data_dict['exp_metadata'].get('rho_target', None)
        rho_target = self.options_dict.get('rho_target', rho_target)
        if rho_target is not None:
            rho_target = qtp.Qobj(rho_target)
            ytar = tomo.density_matrix_to_pauli_basis(rho_target)
            self.plot_dicts['pauli_basis_target'] = {
                'plotfn': self.plot_bar,
                'ax_id': 'pauli_basis',
                'xcenters': np.arange(len(order)),
                'xwidth': 0.8,
                'yvals': np.array(ytar)[order],
                'xtick_loc': np.arange(len(order)),
                'xtick_labels': np.array(labels)[order],
                'bar_kws': dict(color='0.8', zorder=0),
                'setlabel': 'Target values',
                'do_legend': True
            }

        purity_str = r'Purity, $Tr(\rho^2) = {:.1f}\%$'.format(
            100 * self.proc_data_dict['purity'])
        if rho_target is not None:
            fidelity_str = '\n' + r'Fidelity, $F = {:.1f}\%$'.format(
                100 * self.proc_data_dict['fidelity'])
        else:
            fidelity_str = ''
        if self.proc_data_dict['d'] == 4:
            concurrence_str = '\n' + r'Concurrence, $C = {:.1f}\%$'.format(
                100 * self.proc_data_dict['concurrence'])
        else:
            concurrence_str = ''
        self.plot_dicts['pauli_info_labels'] = {
            'ax_id': 'pauli_basis',
            'plotfn': self.plot_line,
            'xvals': [0],
            'yvals': [0],
            'line_kws': {'alpha': 0},
            'setlabel': purity_str + fidelity_str,
            'do_legend': True
        }

    def default_phase_cmap(self):
        cols = np.array(((41, 39, 231), (61, 130, 163), (208, 170, 39),
                         (209, 126, 4), (181, 28, 20), (238, 76, 152),
                         (251, 130, 242), (162, 112, 251))) / 255
        n = len(cols)
        cdict = {
            'red': [[i/n, cols[i%n][0], cols[i%n][0]] for i in range(n+1)],
            'green': [[i/n, cols[i%n][1], cols[i%n][1]] for i in range(n+1)],
            'blue': [[i/n, cols[i%n][2], cols[i%n][2]] for i in range(n+1)],
        }

        return mpl.colors.LinearSegmentedColormap('DMDefault', cdict)


class ReadoutROPhotonsAnalysis(Single_Qubit_TimeDomainAnalysis):
    """
    Analyses the photon number in the RO based on the
    readout_photons_in_resonator function

    function specific options for options dict:
    f_qubit
    chi
    artif_detuning
    print_fit_results
    """

    def __init__(self, t_start: str=None, t_stop: str=None,
                 label: str='', data_file_path: str=None,
                 close_figs: bool=False, options_dict: dict=None,
                 extract_only: bool=False, do_fitting: bool=False,
                 auto: bool=True):
        super().__init__(t_start=t_start, t_stop=t_stop,
                         data_file_path=data_file_path,
                         options_dict=options_dict,
                         close_figs=close_figs, label=label,
                         extract_only=extract_only, do_fitting=do_fitting)
        if self.options_dict.get('TwoD', None) is None:
            self.options_dict['TwoD'] = True
        self.label = label
        self.params_dict = {
            'measurementstring': 'measurementstring',
            'sweep_points': 'sweep_points',
            'sweep_points_2D': 'sweep_points_2D',
            'value_names': 'value_names',
            'value_units': 'value_units',
            'measured_values': 'measured_values'}

        self.numeric_params = self.options_dict.get('numeric_params',
                                                   OrderedDict())

        self.kappa = self.options_dict.get('kappa_effective', None)
        self.chi = self.options_dict.get('chi', None)
        self.T2 = self.options_dict.get('T2echo', None)
        self.artif_detuning = self.options_dict.get('artif_detuning', 0)

        if (self.kappa is None) or (self.chi is None) or (self.T2 is None):
            raise ValueError('kappa_effective, chi and T2echo must be passed to '
                             'the options_dict.')

        if auto:
            self.run_analysis()

    def process_data(self):
        self.proc_data_dict = OrderedDict()
        self.proc_data_dict['qubit_state'] = [[],[]]
        self.proc_data_dict['delay_to_relax'] = self.raw_data_dict[
                                                    'sweep_points_2D'][0]
        self.proc_data_dict['ramsey_times'] = []

        for i,x in enumerate(np.transpose(self.raw_data_dict[
                        'measured_data']['raw w0 _measure'][0])):
            self.proc_data_dict['qubit_state'][0].append([])
            self.proc_data_dict['qubit_state'][1].append([])

            for j,y in enumerate(np.transpose(self.raw_data_dict[
                    'measured_data']['raw w0 _measure'][0])[i]):

                if j%2 == 0:
                    self.proc_data_dict['qubit_state'][0][i].append(y)

                else:
                    self.proc_data_dict['qubit_state'][1][i].append(y)
        for i,x in enumerate( self.raw_data_dict['sweep_points'][0]):
            if i % 2 == 0:
                self.proc_data_dict['ramsey_times'].append(x)

    #I STILL NEED to pass Chi
    def prepare_fitting(self):
        self.proc_data_dict['photon_number'] = [[],[]]
        self.proc_data_dict['fit_results'] = []
        self.proc_data_dict['ramsey_fit_results'] = [[],[]]


        for i,tau in enumerate(self.proc_data_dict['delay_to_relax']):

            self.proc_data_dict['ramsey_fit_results'][0].append(self.fit_Ramsey(
                            self.proc_data_dict['ramsey_times'][:-4],
                            self.proc_data_dict['qubit_state'][0][i][:-4]/
                            max(self.proc_data_dict['qubit_state'][0][i][:-4]),
                            state=0,
                            kw=self.options_dict))

            self.proc_data_dict['ramsey_fit_results'][1].append(self.fit_Ramsey(
                            self.proc_data_dict['ramsey_times'][:-4],
                            self.proc_data_dict['qubit_state'][1][i][:-4]/
                            max(self.proc_data_dict['qubit_state'][1][i][:-4]),
                            state=1,
                            kw=self.options_dict))

            n01 = self.proc_data_dict['ramsey_fit_results'
                                         ][0][i][0].params['n0'].value
            n02 = self.proc_data_dict['ramsey_fit_results'
                                         ][1][i][0].params['n0'].value

            self.proc_data_dict['photon_number'][0].append(n01)
            self.proc_data_dict['photon_number'][1].append(n02)


    def run_fitting(self):
        print_fit_results = self.params_dict.pop('print_fit_results',False)

        exp_dec_mod = lmfit.Model(fit_mods.ExpDecayFunc)
        exp_dec_mod.set_param_hint('n',
                                   value=1,
                                   vary=False)
        exp_dec_mod.set_param_hint('offset',
                                   value=0,
                                   min=0,
                                   vary=True)
        exp_dec_mod.set_param_hint('tau',
                                   value=self.proc_data_dict[
                                                'delay_to_relax'][-1],
                                   min=1e-11,
                                   vary=True)
        exp_dec_mod.set_param_hint('amplitude',
                                   value=1,
                                   min=0,
                                   vary=True)
        params = exp_dec_mod.make_params()
        self.fit_res = OrderedDict()
        self.fit_res['ground_state'] = exp_dec_mod.fit(
                                data=self.proc_data_dict['photon_number'][0],
                                params=params,
                                t=self.proc_data_dict['delay_to_relax'])
        self.fit_res['excited_state'] = exp_dec_mod.fit(
                                data=self.proc_data_dict['photon_number'][1],
                                params=params,
                                t=self.proc_data_dict['delay_to_relax'])
        if print_fit_results:
            print(self.fit_res['ground_state'].fit_report())
            print(self.fit_res['excited_state'].fit_report())

    def fit_Ramsey(self, x, y, state, **kw):

        x = np.array(x)

        y = np.array(y)

        exp_dec_p_mod = lmfit.Model(fit_mods.ExpDecayPmod)
        comb_exp_dec_mod = lmfit.Model(fit_mods.CombinedOszExpDecayFunc)

        average = np.mean(y)

        ft_of_data = np.fft.fft(y)
        index_of_fourier_maximum = np.argmax(np.abs(
            ft_of_data[1:len(ft_of_data) // 2])) + 1
        max_ramsey_delay = x[-1] - x[0]

        fft_axis_scaling = 1 / max_ramsey_delay
        freq_est = fft_axis_scaling * index_of_fourier_maximum

        n_est = (freq_est-self.artif_detuning)/(2 * self.chi)


        exp_dec_p_mod.set_param_hint('T2echo',
                                   value=self.T2,
                                   vary=False)
        exp_dec_p_mod.set_param_hint('offset',
                                   value=average,
                                   min=0,
                                   vary=True)
        exp_dec_p_mod.set_param_hint('delta',
                                   value=self.artif_detuning,
                                   vary=False)
        exp_dec_p_mod.set_param_hint('amplitude',
                                   value=1,
                                   min=0,
                                   vary=True)
        exp_dec_p_mod.set_param_hint('kappa',
                                   value=self.kappa[state],
                                   vary=False)
        exp_dec_p_mod.set_param_hint('chi',
                                   value=self.chi,
                                   vary=False)
        exp_dec_p_mod.set_param_hint('n0',
                                      value=n_est,
                                      min=0,
                                      vary=True)
        exp_dec_p_mod.set_param_hint('phase',
                                       value=0,
                                       vary=True)


        comb_exp_dec_mod.set_param_hint('tau',
                                     value=self.T2,
                                     vary=True)
        comb_exp_dec_mod.set_param_hint('offset',
                                        value=average,
                                        min=0,
                                        vary=True)
        comb_exp_dec_mod.set_param_hint('oscillation_offset',
                                        value=average,
                                        min=0,
                                        vary=True)
        comb_exp_dec_mod.set_param_hint('amplitude',
                                     value=1,
                                     min=0,
                                     vary=True)
        comb_exp_dec_mod.set_param_hint('tau_gauss',
                                     value=self.kappa[state],
                                     vary=True)
        comb_exp_dec_mod.set_param_hint('n0',
                                     value=n_est,
                                     min=0,
                                     vary=True)
        comb_exp_dec_mod.set_param_hint('phase',
                                     value=0,
                                     vary=True)
        comb_exp_dec_mod.set_param_hint('delta',
                                     value=self.artif_detuning,
                                     vary=False)
        comb_exp_dec_mod.set_param_hint('chi',
                                     value=self.chi,
                                     vary=False)

        if (np.average(y[:4]) >
                np.average(y[4:8])):
            phase_estimate = 0
        else:
            phase_estimate = np.pi
        exp_dec_p_mod.set_param_hint('phase',
                                     value=phase_estimate, vary=True)
        comb_exp_dec_mod.set_param_hint('phase',
                                     value=phase_estimate, vary=True)

        amplitude_guess = 0.5
        if np.all(np.logical_and(y >= 0, y <= 1)):
            exp_dec_p_mod.set_param_hint('amplitude',
                                         value=amplitude_guess,
                                         min=0.00,
                                         max=4.0,
                                         vary=True)
            comb_exp_dec_mod.set_param_hint('amplitude',
                                         value=amplitude_guess,
                                         min=0.00,
                                         max=4.0,
                                         vary=True)

        else:
            print('data is not normalized, varying amplitude')
            exp_dec_p_mod.set_param_hint('amplitude',
                                         value=max(y),
                                         min=0.00,
                                         max=4.0,
                                         vary=True)
            comb_exp_dec_mod.set_param_hint('amplitude',
                                        value=max(y),
                                        min=0.00,
                                        max=4.0,
                                        vary=True)

        fit_res_1 = exp_dec_p_mod.fit(data=y,
                                    t=x,
                                    params= exp_dec_p_mod.make_params())

        fit_res_2 = comb_exp_dec_mod.fit(data=y,
                                         t=x,
                                         params= comb_exp_dec_mod.make_params())


        if fit_res_1.chisqr > .35:
            log.warning('Fit did not converge, varying phase')
            fit_res_lst = []

            for phase_estimate in np.linspace(0, 2*np.pi, 10):

                for i, del_amp in enumerate(np.linspace(
                        -max(y)/10, max(y)/10, 10)):
                    exp_dec_p_mod.set_param_hint('phase',
                                                 value=phase_estimate,
                                                 vary=False)
                    exp_dec_p_mod.set_param_hint('amplitude',
                                                 value=max(y)+ del_amp)

                    fit_res_lst += [exp_dec_p_mod.fit(
                        data=y,
                        t=x,
                        params= exp_dec_p_mod.make_params())]

            chisqr_lst = [fit_res_1.chisqr for fit_res_1 in fit_res_lst]
            fit_res_1 = fit_res_lst[np.argmin(chisqr_lst)]

        if fit_res_2.chisqr > .35:
            log.warning('Fit did not converge, varying phase')
            fit_res_lst = []

            for phase_estimate in np.linspace(0, 2*np.pi, 10):

                for i, del_amp in enumerate(np.linspace(
                        -max(y)/10, max(y)/10, 10)):
                    comb_exp_dec_mod.set_param_hint('phase',
                                                 value=phase_estimate,
                                                 vary=False)
                    comb_exp_dec_mod.set_param_hint('amplitude',
                                                 value=max(y)+ del_amp)

                    fit_res_lst += [comb_exp_dec_mod.fit(
                        data=y,
                        t=x,
                        params= comb_exp_dec_mod.make_params())]

            chisqr_lst = [fit_res_2.chisqr for fit_res_2 in fit_res_lst]
            fit_res_2 = fit_res_lst[np.argmin(chisqr_lst)]

        if fit_res_1.chisqr < fit_res_2.chisqr:
            self.proc_data_dict['params'] = exp_dec_p_mod.make_params()
            return [fit_res_1,fit_res_1,fit_res_2]
        else:
            self.proc_data_dict['params'] = comb_exp_dec_mod.make_params()
            return [fit_res_2,fit_res_1,fit_res_2]


    def prepare_plots(self):
            self.prepare_2D_sweep_plot()
            self.prepare_photon_number_plot()
            self.prepare_ramsey_plots()

    def prepare_2D_sweep_plot(self):
        self.plot_dicts['off_full_data_'+self.label] = {
            'title': 'Raw data |g>',
            'plotfn': self.plot_colorxy,
            'xvals': self.proc_data_dict['ramsey_times'],
            'xlabel': 'Ramsey delays',
            'xunit': 's',
            'yvals': self.proc_data_dict['delay_to_relax'],
            'ylabel': 'Delay after first RO-pulse',
            'yunit': 's',
            'zvals': np.array(self.proc_data_dict['qubit_state'][0]) }

        self.plot_dicts['on_full_data_'+self.label] = {
            'title': 'Raw data |e>',
            'plotfn': self.plot_colorxy,
            'xvals': self.proc_data_dict['ramsey_times'],
            'xlabel': 'Ramsey delays',
            'xunit': 's',
            'yvals': self.proc_data_dict['delay_to_relax'],
            'ylabel': 'Delay after first RO-pulse',
            'yunit': 's',
            'zvals': np.array(self.proc_data_dict['qubit_state'][1])  }



    def prepare_ramsey_plots(self):
        x_fit = np.linspace(self.proc_data_dict['ramsey_times'][0],
                            max(self.proc_data_dict['ramsey_times']),101)
        for i in range(len(self.proc_data_dict['ramsey_fit_results'][0])):

            self.plot_dicts['off_'+str(i)] = {
                'title': 'Ramsey w t_delay = '+\
                         str(self.proc_data_dict['delay_to_relax'][i])+ \
                         ' s, in |g> state',
                'ax_id':'ramsey_off_'+str(i),
                'plotfn': self.plot_line,
                'xvals': self.proc_data_dict['ramsey_times'],
                'xlabel': 'Ramsey delays',
                'xunit': 's',
                'yvals': np.array(self.proc_data_dict['qubit_state'][0][i]/
                             max(self.proc_data_dict['qubit_state'][0][i][:-4])),
                'ylabel': 'Measured qubit state',
                'yunit': '',
                'marker': 'o',
                'setlabel': '|g> data_'+str(i),
                'do_legend': True }

            self.plot_dicts['off_fit_'+str(i)] = {
                'title': 'Ramsey w t_delay = '+ \
                         str(self.proc_data_dict['delay_to_relax'][i])+ \
                         ' s, in |g> state',
                'ax_id':'ramsey_off_'+str(i),
                'plotfn': self.plot_line,
                'xvals': x_fit,
                'yvals':  self.proc_data_dict['ramsey_fit_results'][0][i][1].eval(
                    self.proc_data_dict['ramsey_fit_results'][0][i][1].params,
                    t=x_fit),
                'linestyle': '-',
                'marker': '',
                'setlabel': '|g> fit_model'+str(i),
                'do_legend': True  }

            self.plot_dicts['off_fit_2_'+str(i)] = {
                'title': 'Ramsey w t_delay = '+ \
                         str(self.proc_data_dict['delay_to_relax'][i])+ \
                         ' s, in |g> state',
                'ax_id':'ramsey_off_'+str(i),
                'plotfn': self.plot_line,
                'xvals': x_fit,
                'yvals':  self.proc_data_dict['ramsey_fit_results'][0][i][2].eval(
                    self.proc_data_dict['ramsey_fit_results'][0][i][2].params,
                    t=x_fit),
                'linestyle': '-',
                'marker': '',
                'setlabel': '|g> fit_simpel_model'+str(i),
                'do_legend': True  }

            self.plot_dicts['hidden_g_'+str(i)] = {
                'ax_id':'ramsey_off_'+str(i),
                'plotfn': self.plot_line,
                'xvals': [0],
                'yvals': [0],
                'color': 'w',
                'setlabel': 'Residual photon count = '
                             ''+str(self.proc_data_dict['photon_number'][0][i]),
                'do_legend': True }


            self.plot_dicts['on_'+str(i)] = {
                'title': 'Ramsey w t_delay = '+ \
                         str(self.proc_data_dict['delay_to_relax'][i])+ \
                         ' s, in |e> state',
                'ax_id':'ramsey_on_'+str(i),
                'plotfn': self.plot_line,
                'xvals': self.proc_data_dict['ramsey_times'],
                'xlabel': 'Ramsey delays',
                'xunit': 's',
                'yvals':  np.array(self.proc_data_dict['qubit_state'][1][i]/
                             max(self.proc_data_dict['qubit_state'][1][i][:-4])),
                'ylabel': 'Measured qubit state',
                'yunit': '',
                'marker': 'o',
                'setlabel': '|e> data_'+str(i),
                'do_legend': True }

            self.plot_dicts['on_fit_'+str(i)] = {
                'title': 'Ramsey w t_delay = '+ \
                         str(self.proc_data_dict['delay_to_relax'][i])+ \
                         ' s, in |e> state',
                'ax_id':'ramsey_on_'+str(i),
                'plotfn': self.plot_line,
                'xvals': x_fit,
                'yvals':  self.proc_data_dict['ramsey_fit_results'][1][i][1].eval(
                    self.proc_data_dict['ramsey_fit_results'][1][i][1].params,
                    t=x_fit),
                'linestyle': '-',
                'marker': '',
                'setlabel': '|e> fit_model'+str(i),
                'do_legend': True }

            self.plot_dicts['on_fit_2_'+str(i)] = {
                'title': 'Ramsey w t_delay = '+ \
                         str(self.proc_data_dict['delay_to_relax'][i])+ \
                         ' s, in |e> state',
                'ax_id':'ramsey_on_'+str(i),
                'plotfn': self.plot_line,
                'xvals': x_fit,
                'yvals':  self.proc_data_dict['ramsey_fit_results'][1][i][2].eval(
                    self.proc_data_dict['ramsey_fit_results'][1][i][2].params,
                    t=x_fit),
                'linestyle': '-',
                'marker': '',
                'setlabel': '|e> fit_simpel_model'+str(i),
                'do_legend': True }

            self.plot_dicts['hidden_e_'+str(i)] = {
                'ax_id':'ramsey_on_'+str(i),
                'plotfn': self.plot_line,
                'xvals': [0],
                'yvals': [0],
                'color': 'w',
                'setlabel': 'Residual photon count = '
                            ''+str(self.proc_data_dict['photon_number'][1][i]),
                'do_legend': True }


    def prepare_photon_number_plot(self):


        ylabel = 'Average photon number'
        yunit = ''

        x_fit = np.linspace(min(self.proc_data_dict['delay_to_relax']),
                            max(self.proc_data_dict['delay_to_relax']),101)
        minmax_data = [min(min(self.proc_data_dict['photon_number'][0]),
                           min(self.proc_data_dict['photon_number'][1])),
                       max(max(self.proc_data_dict['photon_number'][0]),
                           max(self.proc_data_dict['photon_number'][1]))]
        minmax_data[0] -= minmax_data[0]/5
        minmax_data[1] += minmax_data[1]/5

        self.proc_data_dict['photon_number'][1],

        self.fit_res['excited_state'].eval(
            self.fit_res['excited_state'].params,
            t=x_fit)
        self.plot_dicts['Photon number count'] = {
            'plotfn': self.plot_line,
            'xlabel': 'Delay after first RO-pulse',
            'ax_id': 'Photon number count ',
            'xunit': 's',
            'xvals': self.proc_data_dict['delay_to_relax'],
            'yvals': self.proc_data_dict['photon_number'][0],
            'ylabel': ylabel,
            'yunit': yunit,
            'yrange': minmax_data,
            'title': 'Residual photon number',
            'color': 'b',
            'linestyle': '',
            'marker': 'o',
            'setlabel': '|g> data',
            'func': 'semilogy',
            'do_legend': True}

        self.plot_dicts['main2'] = {
            'plotfn': self.plot_line,
            'xunit': 's',
            'xvals': x_fit,
            'yvals': self.fit_res['ground_state'].eval(
                self.fit_res['ground_state'].params,
                t=x_fit),
            'yrange': minmax_data,
            'ax_id': 'Photon number count ',
            'color': 'b',
            'linestyle': '-',
            'marker': '',
            'setlabel': '|g> fit',
            'func': 'semilogy',
            'do_legend': True}

        self.plot_dicts['main3'] = {
            'plotfn': self.plot_line,
            'xunit': 's',
            'xvals': self.proc_data_dict['delay_to_relax'],
            'yvals': self.proc_data_dict['photon_number'][1],
            'yrange': minmax_data,
            'ax_id': 'Photon number count ',
            'color': 'r',
            'linestyle': '',
            'marker': 'o',
            'setlabel': '|e> data',
            'func': 'semilogy',
            'do_legend': True}

        self.plot_dicts['main4'] = {
            'plotfn': self.plot_line,
            'xunit': 's',
            'ax_id': 'Photon number count ',
            'xvals': x_fit,
            'yvals': self.fit_res['excited_state'].eval(
                self.fit_res['excited_state'].params,
                t=x_fit),
            'yrange': minmax_data,
            'ylabel': ylabel,
            'color': 'r',
            'linestyle': '-',
            'marker': '',
            'setlabel': '|e> fit',
            'func': 'semilogy',
            'do_legend': True}

        self.plot_dicts['hidden_1'] = {
            'ax_id': 'Photon number count ',
            'plotfn': self.plot_line,
            'yrange': minmax_data,
            'xvals': [0],
            'yvals': [0],
            'color': 'w',
            'setlabel': 'tau_g = '
                        ''+str("%.3f" %
                        (self.fit_res['ground_state'].params['tau'].value*1e9))+''
                        ' ns',
            'do_legend': True }


        self.plot_dicts['hidden_2'] = {
            'ax_id': 'Photon number count ',
            'plotfn': self.plot_line,
            'yrange': minmax_data,
            'xvals': [0],
            'yvals': [0],
            'color': 'w',
            'setlabel': 'tau_e = '
                        ''+str("%.3f" %
                        (self.fit_res['excited_state'].params['tau'].value*1e9))+''
                        ' ns',
            'do_legend': True}


class RODynamicPhaseAnalysis(MultiQubit_TimeDomain_Analysis):

    def __init__(self, qb_names: list=None,  t_start: str=None, t_stop: str=None,
                 data_file_path: str=None, single_timestamp: bool=False,
                 options_dict: dict=None, extract_only: bool=False,
                 do_fitting: bool=True, auto=True):

        super().__init__(qb_names=qb_names, t_start=t_start, t_stop=t_stop,
                         data_file_path=data_file_path,
                         options_dict=options_dict,
                         extract_only=extract_only,
                         do_fitting=do_fitting,
                         auto=False)

        if auto:
            self.run_analysis()

    def process_data(self):

        super().process_data()

        if 'qbp_name' in self.metadata:
            self.pulsed_qbname = self.metadata['qbp_name']
        else:
            self.pulsed_qbname = self.options_dict.get('pulsed_qbname')
        self.measured_qubits = [qbn for qbn in self.channel_map if
                                qbn != self.pulsed_qbname]

    def prepare_fitting(self):
        self.fit_dicts = OrderedDict()
        for qbn in self.measured_qubits:
            ro_dict = self.proc_data_dict['projected_data_dict'][qbn]
            sweep_points = self.proc_data_dict['sweep_points_dict'][qbn][
                'msmt_sweep_points']
            for ro_suff, data in ro_dict.items():
                cos_mod = lmfit.Model(fit_mods.CosFunc)
                if self.num_cal_points != 0:
                    data = data[:-self.num_cal_points]
                guess_pars = fit_mods.Cos_guess(
                    model=cos_mod,
                    t=sweep_points,
                    data=data)
                guess_pars['amplitude'].vary = True
                guess_pars['offset'].vary = True
                guess_pars['frequency'].vary = True
                guess_pars['phase'].vary = True

                key = 'cos_fit_{}{}'.format(qbn, ro_suff)
                self.fit_dicts[key] = {
                    'fit_fn': fit_mods.CosFunc,
                    'fit_xvals': {'t': sweep_points},
                    'fit_yvals': {'data': data},
                    'guess_pars': guess_pars}

    def analyze_fit_results(self):

        self.dynamic_phases = OrderedDict()
        for meas_qbn in self.measured_qubits:
            self.dynamic_phases[meas_qbn] = \
                (self.fit_dicts['cos_fit_{}_measure'.format(meas_qbn)][
                    'fit_res'].best_values['phase'] -
                 self.fit_dicts['cos_fit_{}_ref_measure'.format(meas_qbn)][
                    'fit_res'].best_values['phase'])*180/np.pi

    def prepare_plots(self):

        super().prepare_plots()

        if self.do_fitting:
            for meas_qbn in self.measured_qubits:
                sweep_points_dict = self.proc_data_dict['sweep_points_dict'][
                    meas_qbn]
                if self.num_cal_points != 0:
                    yvals = [self.proc_data_dict['projected_data_dict'][meas_qbn][
                                 '_ref_measure'][:-self.num_cal_points],
                             self.proc_data_dict['projected_data_dict'][meas_qbn][
                                 '_measure'][:-self.num_cal_points]]
                    sweep_points = sweep_points_dict['msmt_sweep_points']

                    # plot cal points
                    for i, cal_pts_idxs in enumerate(
                            self.cal_states_dict.values()):
                        key = list(self.cal_states_dict)[i] + meas_qbn
                        self.plot_dicts[key] = {
                            'fig_id': 'dyn_phase_plot_' + meas_qbn,
                            'plotfn': self.plot_line,
                            'xvals': np.mean([
                                sweep_points_dict['cal_points_sweep_points'][
                                    cal_pts_idxs],
                                sweep_points_dict['cal_points_sweep_points'][
                                    cal_pts_idxs]],
                                axis=0),
                            'yvals': np.mean([
                                self.proc_data_dict['projected_data_dict'][meas_qbn][
                                    '_ref_measure'][cal_pts_idxs],
                                self.proc_data_dict['projected_data_dict'][meas_qbn][
                                    '_measure'][cal_pts_idxs]],
                                             axis=0),
                            'setlabel': list(self.cal_states_dict)[i],
                            'do_legend': True,
                            'legend_bbox_to_anchor': (1, 0.5),
                            'legend_pos': 'center left',
                            'linestyle': 'none',
                            'line_kws': {'color': self.get_cal_state_color(
                                list(self.cal_states_dict)[i])}}

                else:
                    yvals = [self.proc_data_dict['projected_data_dict'][meas_qbn][
                                 '_ref_measure'],
                             self.proc_data_dict['projected_data_dict'][meas_qbn][
                                 '_measure']]
                    sweep_points = sweep_points_dict['sweep_points']

                self.plot_dicts['dyn_phase_plot_' + meas_qbn] = {
                    'plotfn': self.plot_line,
                    'xvals': [sweep_points, sweep_points],
                    'xlabel': self.raw_data_dict['xlabel'][0],
                    'xunit': self.raw_data_dict['xunit'][0][0],
                    'yvals': yvals,
                    'ylabel': 'Excited state population',
                    'yunit': '',
                    'setlabel': ['with measurement', 'no measurement'],
                    'title': (self.raw_data_dict['timestamps'][0] + ' ' +
                              self.raw_data_dict['measurementstring'][0]),
                    'linestyle': 'none',
                    'do_legend': True,
                    'legend_bbox_to_anchor': (1, 0.5),
                    'legend_pos': 'center left'}

                self.plot_dicts['cos_fit_' + meas_qbn + '_ref_measure'] = {
                    'fig_id': 'dyn_phase_plot_' + meas_qbn,
                    'plotfn': self.plot_fit,
                    'fit_res': self.fit_dicts['cos_fit_{}_ref_measure'.format(
                                    meas_qbn)]['fit_res'],
                    'setlabel': 'cos fit',
                    'do_legend': True,
                    'legend_bbox_to_anchor': (1, 0.5),
                    'legend_pos': 'center left'}

                self.plot_dicts['cos_fit_' + meas_qbn + '_measure'] = {
                    'fig_id': 'dyn_phase_plot_' + meas_qbn,
                    'plotfn': self.plot_fit,
                    'fit_res': self.fit_dicts['cos_fit_{}_measure'.format(
                                    meas_qbn)]['fit_res'],
                    'setlabel': 'cos fit',
                    'do_legend': True,
                    'legend_bbox_to_anchor': (1, 0.5),
                    'legend_pos': 'center left'}

                textstr = 'Dynamic phase = {:.2f}'.format(
                    self.dynamic_phases[meas_qbn]) + r'$^{\circ}$'
                self.plot_dicts['text_msg_' + meas_qbn] = {
                    'fig_id': 'dyn_phase_plot_' + meas_qbn,
                    'ypos': -0.175,
                    'xpos': 0.5,
                    'horizontalalignment': 'center',
                    'verticalalignment': 'top',
                    'plotfn': self.plot_text,
                    'text_string': textstr}

class FluxAmplitudeSweepAnalysis(MultiQubit_TimeDomain_Analysis):
    def __init__(self, qb_names, *args, **kwargs):
        self.mask_freq = kwargs.pop('mask_freq', None)
        self.mask_amp = kwargs.pop('mask_amp', None)

        super().__init__(qb_names, *args, **kwargs)

    def process_data(self):
        super().process_data()

        pdd = self.proc_data_dict
        nr_sp = {qb: len(pdd['sweep_points_dict'][qb]['sweep_points']) \
            for qb in self.qb_names}
        nr_sp2d = {qb: len(pdd['sweep_points_2D_dict'][qb][self.raw_data_dict['sweep_parameter_names'][1]])\
            for qb in self.qb_names}
        nr_cp = self.num_cal_points

        # make matrix out of vector
        data_reshaped = {qb: \
            np.reshape(deepcopy(pdd['data_to_fit'][qb]),(nr_sp[qb], nr_sp2d[qb])) \
            for qb in self.qb_names}

        pdd['data_reshaped'] = data_reshaped

        # remove calibration points from data to fit
        data_no_cp = {qb: \
            np.array([data_reshaped[qb][i,:] for i in range(nr_sp[qb]-nr_cp)]) \
            for qb in self.qb_names}

        # apply mask
        for qb in self.qb_names:
            if self.mask_freq is None:
                self.mask_freq = [True]*nr_sp2d[qb] # by default, no point is masked
            if self.mask_amp is None:
                self.mask_amp = [True]*(nr_sp[qb]-nr_cp)

        pdd['freqs_masked'] = {}
        pdd['amps_masked'] = {}
        pdd['data_masked'] = {}

        for qb in self.qb_names:
            pdd['freqs_masked'][qb] = \
                pdd['sweep_points_2D_dict'][qb][self.raw_data_dict['sweep_parameter_names'][1]][self.mask_freq]
            pdd['amps_masked'][qb] = pdd['sweep_points_dict'][qb]['sweep_points'][
                                     :-self.num_cal_points][self.mask_amp]
            data_masked = data_no_cp[qb][self.mask_amp,:]
            pdd['data_masked'][qb] = data_masked[:,self.mask_freq]


    def prepare_fitting(self):
        pdd = self.proc_data_dict
        self.fit_dicts = OrderedDict()

        # Gaussian fit of amplitude slices
        gauss_mod = fit_mods.GaussianModel_v2()
        for qb in self.qb_names:
            for i in range(len(pdd['amps_masked'][qb])):
                data = pdd['data_masked'][qb][i,:]
                self.fit_dicts[f'gauss_fit_{qb}_{i}'] = {
                    'model': gauss_mod,
                    'fit_xvals': {'x': pdd['freqs_masked'][qb]},
                    'fit_yvals': {'data': data}
                    }

    def analyze_fit_results(self):
        pdd = self.proc_data_dict

        pdd['gauss_center'] = {}
        pdd['gauss_center_err'] = {}
        pdd['filtered_center'] = {}
        pdd['filtered_amps'] = {}

        for qb in self.qb_names:
            pdd['gauss_center'][qb] = np.array([
                self.fit_res[f'gauss_fit_{qb}_{i}'].best_values['center']
                for i in range(len(pdd['amps_masked'][qb]))])
            pdd['gauss_center_err'][qb] = np.array([
                self.fit_res[f'gauss_fit_{qb}_{i}'].params['center'].stderr
                for i in range(len(pdd['amps_masked'][qb]))])

            # filter out points with stderr > 1e6 Hz
            pdd['filtered_center'][qb] = np.array([])
            pdd['filtered_amps'][qb] = np.array([])
            for i, stderr in enumerate(pdd['gauss_center_err'][qb]):
                try:
                    if stderr < 1e6:
                        pdd['filtered_center'][qb] = \
                            np.append(pdd['filtered_center'][qb],
                                  pdd['gauss_center'][qb][i])
                        pdd['filtered_amps'][qb] = \
                            np.append(pdd['filtered_amps'][qb],
                            pdd['sweep_points_dict'][qb]\
                            ['sweep_points'][:-self.num_cal_points][i])
                except:
                    continue

            # if gaussian fitting does not work (i.e. all points were filtered
            # out above) use max value of data to get an estimate of freq
            if len(pdd['filtered_amps'][qb]) == 0:
                for qb in self.qb_names:
                    freqs = np.array([])
                    for i in range(pdd['data_masked'][qb].shape[0]):
                        freqs = np.append(freqs, pdd['freqs_masked'][qb]\
                            [np.argmax(pdd['data_masked'][qb][i,:])])
                    pdd['filtered_center'][qb] = freqs
                    pdd['filtered_amps'][qb] = pdd['amps_masked'][qb]

            # fit the freqs to the qubit model
            freq_mod = lmfit.Model(fit_mods.Qubit_dac_to_freq)
            freq_mod.guess = fit_mods.Qubit_dac_arch_guess.__get__(freq_mod, freq_mod.__class__)

            self.fit_dicts[f'freq_fit_{qb}'] = {
                'model': freq_mod,
                'fit_xvals': {'dac_voltage': pdd['filtered_amps'][qb]},
                'fit_yvals': {'data': pdd['filtered_center'][qb]}}

            self.run_fitting()

    def prepare_plots(self):
        pdd = self.proc_data_dict
        rdd = self.raw_data_dict

        for qb in self.qb_names:
            self.plot_dicts[f'data_2d_{qb}'] = {
                'title': rdd['measurementstring'] +
                            '\n' + rdd['timestamp'],
                'ax_id': f'data_2d_{qb}',
                'plotfn': self.plot_colorxy,
                'xvals': pdd['sweep_points_dict'][qb]['sweep_points'],
                'yvals': pdd['sweep_points_2D_dict'][qb][self.raw_data_dict['sweep_parameter_names'][1]],
                'zvals': np.transpose(pdd['data_reshaped'][qb]),
                'xlabel': r'Flux pulse amplitude',
                'xunit': 'V',
                'ylabel': r'Qubit drive frequency',
                'yunit': 'Hz',
                'zlabel': 'Excited state population',
            }

            if self.do_fitting:
                if self.options_dict.get('scatter', True):
                    label = f'freq_scatter_{qb}_scatter'
                    self.plot_dicts[label] = {
                        'title': rdd['measurementstring'] +
                        '\n' + rdd['timestamp'],
                        'ax_id': f'data_2d_{qb}',
                        'plotfn': self.plot_line,
                        'linestyle': '',
                        'marker': 'o',
                        'xvals': pdd['filtered_amps'][qb],
                        'yvals': pdd['filtered_center'][qb],
                        'xlabel': r'Flux pulse amplitude',
                        'xunit': 'V',
                        'ylabel': r'Qubit drive frequency',
                        'yunit': 'Hz',
                        'color': 'purple',
                    }

                amps = pdd['sweep_points_dict'][qb]['sweep_points'][
                                     :-self.num_cal_points]

                label = f'freq_scatter_{qb}'
                self.plot_dicts[label] = {
                    'title': rdd['measurementstring'] +
                             '\n' + rdd['timestamp'],
                    'ax_id': f'data_2d_{qb}',
                    'plotfn': self.plot_line,
                    'linestyle': '-',
                    'marker': '',
                    'xvals': amps,
                    'yvals': fit_mods.Qubit_dac_to_freq(amps,
                            **self.fit_res[f'freq_fit_{qb}'].best_values),
                    'color': 'red',
                }

class T1FrequencySweepAnalysis(MultiQubit_TimeDomain_Analysis):
    def process_data(self):
        super().process_data()

        pdd = self.proc_data_dict
        nr_cp = self.num_cal_points
        nr_amps = len(self.metadata['amplitudes'])
        nr_lengths = len(self.metadata['flux_lengths'])

        # make matrix out of vector
        data_reshaped_no_cp = {qb: \
            np.reshape(deepcopy(pdd['data_to_fit'][qb]\
                [:len(pdd['data_to_fit'][qb])-nr_cp]),(\
                nr_amps,nr_lengths)) for qb in self.qb_names}

        pdd['data_reshaped_no_cp'] = data_reshaped_no_cp

    def prepare_fitting(self):
        pdd = self.proc_data_dict

        self.fit_dicts = OrderedDict()
        exp_mod = fit_mods.ExponentialModel()
        for qb in self.qb_names:
            for i, data in enumerate(pdd['data_reshaped_no_cp'][qb]):
                self.fit_dicts[f'exp_fit_{qb}_amp_{i}'] = {
                    'model': exp_mod,
                    'fit_xvals': {'x': self.metadata['flux_lengths']},
                    'fit_yvals': {'data': data}}

    def analyze_fit_results(self):
        pdd = self.proc_data_dict

        pdd['T1'] = {}
        pdd['T1_err'] = {}
        pdd['mask'] = {}

        for qb in self.qb_names:
            pdd['T1'][qb] = np.array([
                abs(self.fit_res[f'exp_fit_{qb}_amp_{i}'].best_values['decay'])
                for i in range(len(self.metadata['amplitudes']))])

            pdd['T1_err'][qb] = np.array([
                self.fit_res[f'exp_fit_{qb}_amp_{i}'].params['decay'].stderr
                for i in range(len(self.metadata['amplitudes']))])

            pdd['mask'][qb] = []
            for i in range(len(self.metadata['amplitudes'])):
                try:
                    if pdd['T1_err'][qb][i] < 10 * pdd['T1'][qb][i]:
                        pdd['mask'][qb].append(True)
                    else:
                        pdd['mask'][qb].append(False)
                except TypeError:
                    pdd['mask'][qb].append(False)

    def prepare_plots(self):
        pdd = self.proc_data_dict
        rdd = self.raw_data_dict

        for qb in self.qb_names:

            # Plot T1 vs flux pulse amplitude
            mask = pdd['mask'][qb]
            label = f'T1_fit_{qb}'
            xvals = self.metadata['amplitudes'][mask] if \
                self.metadata['frequencies'] is None else \
                self.metadata['frequencies'][mask]
            xlabel = r'Flux pulse amplitude' if \
                self.metadata['frequencies'] is None else \
                r'Derived qubit frequency'
            self.plot_dicts[label] = {
                'title': rdd['measurementstring'] +
                            '\n' + rdd['timestamp'],
                'plotfn': self.plot_line,
                'linestyle': '-',
                'xvals': xvals,
                'yvals': pdd['T1'][qb][mask],
                'yerr': pdd['T1_err'][qb][mask],
                'xlabel': xlabel,
                'xunit': 'V' if self.metadata['frequencies'] is None else 'Hz',
                'ylabel': r'T1',
                'yunit': 's',
                'color': 'blue',
            }

            # Plot rotated integrated average in dependece of flux pulse
            # amplitude and length
            label = f'T1_color_plot_{qb}'
            xvals = self.metadata['amplitudes'][mask] if \
                self.metadata['frequencies'] is None else \
                self.metadata['frequencies'][mask]
            xlabel = r'Flux pulse amplitude' if \
                self.metadata['frequencies'] is None else \
                r'Derived qubit frequency'
            self.plot_dicts[label] = {
                'title': rdd['measurementstring'] +
                            '\n' + rdd['timestamp'],
                'plotfn': self.plot_colorxy,
                'linestyle': '-',
                'xvals': xvals,
                'yvals': self.metadata['flux_lengths'],
                'zvals': np.transpose(pdd['data_reshaped_no_cp'][qb]),
                'xlabel': xlabel,
                'xunit': 'V' if self.metadata['frequencies'] is None else 'Hz',
                'ylabel': r'Flux pulse length',
                'yunit': 's',
                'zlabel': r'Excited state population'
            }

            # Plot all fits in single figure
            if not self.options_dict.get('all_fits', False):
                continue

            colormap = self.options_dict.get('colormap', mpl.cm.plasma)
            for i in range(len(self.metadata['amplitudes'])):
                color = colormap(i/(len(self.metadata['frequencies'])-1))
                label = f'exp_fit_{qb}_amp_{i}'
                freqs = self.metadata['frequencies'] is not None
                fitid = self.metadata.get('frequencies',
                                          self.metadata['amplitudes'])[i]
                self.plot_dicts[label] = {
                    'title': rdd['measurementstring'] +
                            '\n' + rdd['timestamp'],
                    'ax_id': f'T1_fits_{qb}',
                    'xlabel': r'Flux pulse length',
                    'xunit': 's',
                    'ylabel': r'Excited state population',
                    'plotfn': self.plot_fit,
                    'fit_res': self.fit_res[label],
                    'plot_init': self.options_dict.get('plot_init', False),
                    'color': color,
                    'setlabel': f'freq={fitid:.4f}' if freqs
                                        else f'amp={fitid:.4f}',
                    'do_legend': False,
                    'legend_bbox_to_anchor': (1, 1),
                    'legend_pos': 'upper left',
                    }

                label = f'freq_scatter_{qb}_{i}'
                self.plot_dicts[label] = {
                    'ax_id': f'T1_fits_{qb}',
                    'plotfn': self.plot_line,
                    'xvals': self.metadata['flux_lengths'],
                    'linestyle': '',
                    'yvals': pdd['data_reshaped_no_cp'][qb][i,:],
                    'color': color,
                    'setlabel': f'freq={fitid:.4f}' if freqs
                                        else f'amp={fitid:.4f}',
                }

class T2FrequencySweepAnalysis(MultiQubit_TimeDomain_Analysis):
    def process_data(self):
        super().process_data()

        pdd = self.proc_data_dict
        nr_cp = self.num_cal_points
        nr_amps = len(self.metadata['amplitudes'])
        nr_lengths = len(self.metadata['flux_lengths'])
        nr_phases = len(self.metadata['phases'])

        # make matrix out of vector
        data_reshaped_no_cp = {qb: \
            np.reshape(deepcopy(pdd['data_to_fit'][qb]\
                [:len(pdd['data_to_fit'][qb])-nr_cp]),(\
                nr_amps, nr_lengths, nr_phases)) for qb in self.qb_names}

        pdd['data_reshaped_no_cp'] = data_reshaped_no_cp
        if self.metadata['use_cal_points']:
            pdd['cal_point_data'] = {qb: deepcopy(pdd['data_to_fit'][qb]\
                    [len(pdd['data_to_fit'][qb])-nr_cp:]) for qb in self.qb_names}

    def prepare_fitting(self):
        pdd = self.proc_data_dict

        self.fit_dicts = OrderedDict()

        nr_amps = len(self.metadata['amplitudes'])


        cos_mod = lmfit.Model(fit_mods.CosFunc)
        cos_mod.guess = fit_mods.Cos_guess.__get__(cos_mod, cos_mod.__class__)
        for qb in self.qb_names:
            for i in range(nr_amps):
                for j, data in enumerate(pdd['data_reshaped_no_cp'][qb][i]):
                    self.fit_dicts[f'cos_fit_{qb}_{i}_{j}'] = {
                        'model': cos_mod,
                        'fit_xvals': {'t': self.metadata['phases']},
                        'guess_dict': {'frequency': {'value': 1/360,
                                                 'vary': False}},
                        'fit_yvals': {'data': data}}

    def analyze_fit_results(self):
        pdd = self.proc_data_dict

        pdd['T2'] = {}
        pdd['T2_err'] = {}
        pdd['mask'] = {}
        pdd['phase_contrast'] = {}
        nr_lengths = len(self.metadata['flux_lengths'])
        nr_amps = len(self.metadata['amplitudes'])

        for qb in self.qb_names:
            pdd['phase_contrast'][qb] = {}
            exp_mod = fit_mods.ExponentialModel()
            for i in range(nr_amps):
                pdd['phase_contrast'][qb][f'amp_{i}'] = np.array([self.fit_res[
                                                        f'cos_fit_{qb}_{i}_{j}'
                                                    ].best_values['amplitude']
                                                    for j in
                                                    range(nr_lengths)])

                self.fit_dicts[f'exp_fit_{qb}_{i}'] = {
                    'model': exp_mod,
                    'fit_xvals': {'x': self.metadata['flux_lengths']},
                    'fit_yvals': {'data': np.array([self.fit_res[
                                                        f'cos_fit_{qb}_{i}_{j}'
                                                    ].best_values['amplitude']
                                                    for j in
                                                    range(nr_lengths)])}}

            self.run_fitting()

            pdd['T2'][qb] = np.array([
                abs(self.fit_res[f'exp_fit_{qb}_{i}'].best_values['decay'])
                for i in range(len(self.metadata['amplitudes']))])

            pdd['mask'][qb] = []
            for i in range(len(self.metadata['amplitudes'])):
                try:
                    if self.fit_res[f'exp_fit_{qb}_{i}']\
                                            .params['decay'].stderr < 1e-5:
                        pdd['mask'][qb].append(True)
                    else:
                        pdd['mask'][qb].append(False)
                except TypeError:
                    pdd['mask'][qb].append(False)

    def prepare_plots(self):
        pdd = self.proc_data_dict
        rdd = self.raw_data_dict

        for qb in self.qb_names:
            mask = pdd['mask'][qb]
            label = f'T2_fit_{qb}'
            xvals = self.metadata['amplitudes'][mask] if \
                self.metadata['frequencies'] is None else \
                self.metadata['frequencies'][mask]
            xlabel = r'Flux pulse amplitude' if \
                self.metadata['frequencies'] is None else \
                r'Derived qubit frequency'
            self.plot_dicts[label] = {
                'plotfn': self.plot_line,
                'linestyle': '-',
                'xvals': xvals,
                'yvals': pdd['T2'][qb][mask],
                'xlabel': xlabel,
                'xunit': 'V' if self.metadata['frequencies'] is None else 'Hz',
                'ylabel': r'T2',
                'yunit': 's',
                'color': 'blue',
            }

            # Plot all fits in single figure
            if not self.options_dict.get('all_fits', False):
                continue

            colormap = self.options_dict.get('colormap', mpl.cm.plasma)
            for i in range(len(self.metadata['amplitudes'])):
                color = colormap(i/(len(self.metadata['frequencies'])-1))
                label = f'exp_fit_{qb}_amp_{i}'
                freqs = self.metadata['frequencies'] is not None
                fitid = self.metadata.get('frequencies',
                                          self.metadata['amplitudes'])[i]
                self.plot_dicts[label] = {
                    'title': rdd['measurementstring'] +
                            '\n' + rdd['timestamp'],
                    'ax_id': f'T2_fits_{qb}',
                    'xlabel': r'Flux pulse length',
                    'xunit': 's',
                    'ylabel': r'Excited state population',
                    'plotfn': self.plot_fit,
                    'fit_res': self.fit_res[label],
                    'plot_init': self.options_dict.get('plot_init', False),
                    'color': color,
                    'setlabel': f'freq={fitid:.4f}' if freqs
                                        else f'amp={fitid:.4f}',
                    'do_legend': False,
                    'legend_bbox_to_anchor': (1, 1),
                    'legend_pos': 'upper left',
                    }

                label = f'freq_scatter_{qb}_{i}'
                self.plot_dicts[label] = {
                    'ax_id': f'T2_fits_{qb}',
                    'plotfn': self.plot_line,
                    'xvals': self.metadata['phases'],
                    'linestyle': '',
                    'yvals': pdd['data_reshaped_no_cp'][qb][i,:],
                    'color': color,
                    'setlabel': f'freq={fitid:.4f}' if freqs
                                        else f'amp={fitid:.4f}',
                }

class MeasurementInducedDephasingAnalysis(MultiQubit_TimeDomain_Analysis):
    def process_data(self):
        super().process_data()

        rdd = self.raw_data_dict
        pdd = self.proc_data_dict

        pdd['data_reshaped'] = {qb: [] for qb in pdd['data_to_fit']}
        pdd['amps_reshaped'] = np.unique(self.metadata['hard_sweep_params']['ro_amp_scale']['values'])
        pdd['phases_reshaped'] = []
        for amp in pdd['amps_reshaped']:
            mask = self.metadata['hard_sweep_params']['ro_amp_scale']['values'] == amp
            pdd['phases_reshaped'].append(self.metadata['hard_sweep_params']['phase']['values'][mask])
            for qb in self.qb_names:
                pdd['data_reshaped'][qb].append(pdd['data_to_fit'][qb][:len(mask)][mask])

    def prepare_fitting(self):
        pdd = self.proc_data_dict
        rdd = self.raw_data_dict
        self.fit_dicts = OrderedDict()
        cos_mod = lmfit.Model(fit_mods.CosFunc)
        cos_mod.guess = fit_mods.Cos_guess.__get__(cos_mod, cos_mod.__class__)
        for qb in self.qb_names:
            for i, data in enumerate(pdd['data_reshaped'][qb]):
                self.fit_dicts[f'cos_fit_{qb}_{i}'] = {
                    'model': cos_mod,
                    'guess_dict': {'frequency': {'value': 1/360,
                                                 'vary': False}},
                    'fit_xvals': {'t': pdd['phases_reshaped'][i]},
                    'fit_yvals': {'data': data}}

    def analyze_fit_results(self):
        pdd = self.proc_data_dict

        pdd['phase_contrast'] = {}
        pdd['phase_offset'] = {}
        pdd['sigma'] = {}
        pdd['sigma_err'] = {}
        pdd['a'] = {}
        pdd['a_err'] = {}
        pdd['c'] = {}
        pdd['c_err'] = {}

        for qb in self.qb_names:
            pdd['phase_contrast'][qb] = np.array([
                self.fit_res[f'cos_fit_{qb}_{i}'].best_values['amplitude']
                for i, _ in enumerate(pdd['data_reshaped'][qb])])
            pdd['phase_offset'][qb] = np.array([
                self.fit_res[f'cos_fit_{qb}_{i}'].best_values['phase']
                for i, _ in enumerate(pdd['data_reshaped'][qb])])
            pdd['phase_offset'][qb] += np.pi * (pdd['phase_contrast'][qb] < 0)
            pdd['phase_offset'][qb] = (pdd['phase_offset'][qb] + np.pi) % (2 * np.pi) - np.pi
            pdd['phase_offset'][qb] = 180*np.unwrap(pdd['phase_offset'][qb])/np.pi
            pdd['phase_contrast'][qb] = np.abs(pdd['phase_contrast'][qb])

            gauss_mod = lmfit.models.GaussianModel()
            self.fit_dicts[f'phase_contrast_fit_{qb}'] = {
                'model': gauss_mod,
                'guess_dict': {'center': {'value': 0, 'vary': False}},
                'fit_xvals': {'x': pdd['amps_reshaped']},
                'fit_yvals': {'data': pdd['phase_contrast'][qb]}}

            quadratic_mod = lmfit.models.QuadraticModel()
            self.fit_dicts[f'phase_offset_fit_{qb}'] = {
                'model': quadratic_mod,
                'guess_dict': {'b': {'value': 0, 'vary': False}},
                'fit_xvals': {'x': pdd['amps_reshaped']},
                'fit_yvals': {'data': pdd['phase_offset'][qb]}}

            self.run_fitting()
            self.save_fit_results()

            pdd['sigma'][qb] = self.fit_res[f'phase_contrast_fit_{qb}'].best_values['sigma']
            pdd['sigma_err'][qb] = self.fit_res[f'phase_contrast_fit_{qb}'].params['sigma']. \
                stderr
            pdd['a'][qb] = self.fit_res[f'phase_offset_fit_{qb}'].best_values['a']
            pdd['a_err'][qb] = self.fit_res[f'phase_offset_fit_{qb}'].params['a'].stderr
            pdd['c'][qb] = self.fit_res[f'phase_offset_fit_{qb}'].best_values['c']
            pdd['c_err'][qb] = self.fit_res[f'phase_offset_fit_{qb}'].params['c'].stderr

            pdd['sigma_err'][qb] = float('nan') if pdd['sigma_err'][qb] is None \
                else pdd['sigma_err'][qb]
            pdd['a_err'][qb] = float('nan') if pdd['a_err'][qb] is None else pdd['a_err'][qb]
            pdd['c_err'][qb] = float('nan') if pdd['c_err'][qb] is None else pdd['c_err'][qb]

    def prepare_plots(self):
        pdd = self.proc_data_dict
        rdd = self.raw_data_dict

        phases_equal = True
        for phases in pdd['phases_reshaped'][1:]:
            if not np.all(phases == pdd['phases_reshaped'][0]):
                phases_equal = False
                break

        for qb in self.qb_names:
            if phases_equal:
                self.plot_dicts[f'data_2d_{qb}'] = {
                    'title': rdd['measurementstring'] +
                             '\n' + rdd['timestamp'],
                    'plotfn': self.plot_colorxy,
                    'xvals': pdd['phases_reshaped'][0],
                    'yvals': pdd['amps_reshaped'],
                    'zvals': pdd['data_reshaped'][qb],
                    'xlabel': r'Pulse phase, $\phi$',
                    'xunit': 'deg',
                    'ylabel': r'Readout pulse amplitude scale, $V_{RO}/V_{ref}$',
                    'yunit': '',
                    'zlabel': 'Excited state population',
                }

            colormap = self.options_dict.get('colormap', mpl.cm.plasma)
            for i, amp in enumerate(pdd['amps_reshaped']):
                color = colormap(i/(len(pdd['amps_reshaped'])-1))
                label = f'cos_data_{qb}_{i}'
                self.plot_dicts[label] = {
                    'title': rdd['measurementstring'] +
                             '\n' + rdd['timestamp'],
                    'ax_id': f'amplitude_crossections_{qb}',
                    'plotfn': self.plot_line,
                    'xvals': pdd['phases_reshaped'][i],
                    'yvals': pdd['data_reshaped'][qb][i],
                    'xlabel': r'Pulse phase, $\phi$',
                    'xunit': 'deg',
                    'ylabel': 'Excited state population',
                    'linestyle': '',
                    'color': color,
                    'setlabel': f'amp={amp:.4f}',
                    'do_legend': True,
                    'legend_bbox_to_anchor': (1, 1),
                    'legend_pos': 'upper left',
                }
            if self.do_fitting:
                for i, amp in enumerate(pdd['amps_reshaped']):
                    color = colormap(i/(len(pdd['amps_reshaped'])-1))
                    label = f'cos_fit_{qb}_{i}'
                    self.plot_dicts[label] = {
                        'ax_id': f'amplitude_crossections_{qb}',
                        'plotfn': self.plot_fit,
                        'fit_res': self.fit_res[label],
                        'plot_init': self.options_dict.get('plot_init', False),
                        'color': color,
                        'setlabel': f'fit, amp={amp:.4f}',
                    }

                # Phase contrast
                self.plot_dicts[f'phase_contrast_data_{qb}'] = {
                    'title': rdd['measurementstring'] +
                             '\n' + rdd['timestamp'],
                    'ax_id': f'phase_contrast_{qb}',
                    'plotfn': self.plot_line,
                    'xvals': pdd['amps_reshaped'],
                    'yvals': 200*pdd['phase_contrast'][qb],
                    'xlabel': r'Readout pulse amplitude scale, $V_{RO}/V_{ref}$',
                    'xunit': '',
                    'ylabel': 'Phase contrast',
                    'yunit': '%',
                    'linestyle': '',
                    'color': 'k',
                    'setlabel': 'data',
                    'do_legend': True,
                }
                self.plot_dicts[f'phase_contrast_fit_{qb}'] = {
                    'ax_id': f'phase_contrast_{qb}',
                    'plotfn': self.plot_line,
                    'xvals': pdd['amps_reshaped'],
                    'yvals': 200*self.fit_res[f'phase_contrast_fit_{qb}'].best_fit,
                    'color': 'r',
                    'marker': '',
                    'setlabel': 'fit',
                    'do_legend': True,
                }
                self.plot_dicts[f'phase_contrast_labels_{qb}'] = {
                    'ax_id': f'phase_contrast_{qb}',
                    'plotfn': self.plot_line,
                    'xvals': pdd['amps_reshaped'],
                    'yvals': 200*pdd['phase_contrast'][qb],
                    'marker': '',
                    'linestyle': '',
                    'setlabel': r'$\sigma = ({:.5f} \pm {:.5f})$ V'.
                        format(pdd['sigma'][qb], pdd['sigma_err'][qb]),
                    'do_legend': True,
                    'legend_bbox_to_anchor': (1, 1),
                    'legend_pos': 'upper left',
                }

                # Phase offset
                self.plot_dicts[f'phase_offset_data_{qb}'] = {
                    'title': rdd['measurementstring'] +
                             '\n' + rdd['timestamp'],
                    'ax_id': f'phase_offset_{qb}',
                    'plotfn': self.plot_line,
                    'xvals': pdd['amps_reshaped'],
                    'yvals': pdd['phase_offset'][qb],
                    'xlabel': r'Readout pulse amplitude scale, $V_{RO}/V_{ref}$',
                    'xunit': '',
                    'ylabel': 'Phase offset',
                    'yunit': 'deg',
                    'linestyle': '',
                    'color': 'k',
                    'setlabel': 'data',
                    'do_legend': True,
                }
                self.plot_dicts[f'phase_offset_fit_{qb}'] = {
                    'ax_id': f'phase_offset_{qb}',
                    'plotfn': self.plot_line,
                    'xvals': pdd['amps_reshaped'],
                    'yvals': self.fit_res[f'phase_offset_fit_{qb}'].best_fit,
                    'color': 'r',
                    'marker': '',
                    'setlabel': 'fit',
                    'do_legend': True,
                }
                self.plot_dicts[f'phase_offset_labels_{qb}'] = {
                    'ax_id': f'phase_offset_{qb}',
                    'plotfn': self.plot_line,
                    'xvals': pdd['amps_reshaped'],
                    'yvals': pdd['phase_offset'][qb],
                    'marker': '',
                    'linestyle': '',
                    'setlabel': r'$a = {:.0f} \pm {:.0f}$ deg/V${{}}^2$'.
                        format(pdd['a'][qb], pdd['a_err'][qb]) + '\n' +
                                r'$c = {:.1f} \pm {:.1f}$ deg'.
                        format(pdd['c'][qb], pdd['c_err'][qb]),
                    'do_legend': True,
                    'legend_bbox_to_anchor': (1, 1),
                    'legend_pos': 'upper left',
                }


class DriveCrosstalkCancellationAnalysis(MultiQubit_TimeDomain_Analysis):
    def process_data(self):
        super().process_data()

        pdd = self.proc_data_dict

        pdd['ramsey_phases'] = np.unique(
            self.get_param_value('sweep_points')[0]['phase'][0])
        pdd['qb_sweep_points'] = {}
        pdd['qb_sweep_param'] = {}
        for k, v in self.get_param_value('sweep_points')[0].items():
            if k == 'phase':
                continue
            qb, param = k.split('.')
            pdd['qb_sweep_points'][qb] = v[0][::len(pdd['ramsey_phases'])]
            pdd['qb_sweep_param'][qb] = (param, v[1], v[2])
        pdd['qb_msmt_vals'] = {}
        pdd['qb_cal_vals'] = {}
        cp = eval(self.get_param_value('cal_points'))
        for qb, data_flat in pdd['data_to_fit'].items():
            pdd['qb_msmt_vals'][qb] = data_flat[:-len(cp.states)].reshape(
                len(pdd['qb_sweep_points'][qb]), len(pdd['ramsey_phases']))
            pdd['qb_cal_vals'][qb] = data_flat[-len(cp.states):]

    def prepare_fitting(self):
        pdd = self.proc_data_dict
        self.fit_dicts = OrderedDict()
        cos_mod = lmfit.Model(fit_mods.CosFunc)
        cos_mod.guess = fit_mods.Cos_guess.__get__(cos_mod, cos_mod.__class__)
        for qb in self.qb_names:
            for i, data in enumerate(pdd['qb_msmt_vals'][qb]):
                self.fit_dicts[f'cos_fit_{qb}_{i}'] = {
                    'model': cos_mod,
                    'guess_dict': {'frequency': {'value': 1/360,
                                                 'vary': False}},
                    'fit_xvals': {'t': pdd['ramsey_phases']},
                    'fit_yvals': {'data': data}}

    def analyze_fit_results(self):
        pdd = self.proc_data_dict

        pdd['phase_contrast'] = {}
        pdd['phase_offset'] = {}

        for qb in self.qb_names:
            pdd['phase_contrast'][qb] = np.array([
                2*self.fit_res[f'cos_fit_{qb}_{i}'].best_values['amplitude']
                for i, _ in enumerate(pdd['qb_msmt_vals'][qb])])
            pdd['phase_offset'][qb] = np.array([
                self.fit_res[f'cos_fit_{qb}_{i}'].best_values['phase']
                for i, _ in enumerate(pdd['qb_msmt_vals'][qb])])
            pdd['phase_offset'][qb] *= 180/np.pi
            pdd['phase_offset'][qb] += 180 * (pdd['phase_contrast'][qb] < 0)
            pdd['phase_offset'][qb] = (pdd['phase_offset'][qb] + 180) % 360 - 180
            pdd['phase_contrast'][qb] = np.abs(pdd['phase_contrast'][qb])

            # gauss_mod = lmfit.models.GaussianModel()
            # self.fit_dicts[f'phase_contrast_fit_{qb}'] = {
            #     'model': gauss_mod,
            #     'guess_dict': {'center': {'value': 0, 'vary': False}},
            #     'fit_xvals': {'x': pdd['amps_reshaped']},
            #     'fit_yvals': {'data': pdd['phase_contrast'][qb]}}
            #
            # quadratic_mod = lmfit.models.QuadraticModel()
            # self.fit_dicts[f'phase_offset_fit_{qb}'] = {
            #     'model': quadratic_mod,
            #     'guess_dict': {'b': {'value': 0, 'vary': False}},
            #     'fit_xvals': {'x': pdd['amps_reshaped']},
            #     'fit_yvals': {'data': pdd['phase_offset'][qb]}}
            #
            # self.run_fitting()
            # self.save_fit_results()

    def prepare_plots(self):
        pdd = self.proc_data_dict
        rdd = self.raw_data_dict

        for qb in self.qb_names:
            self.plot_dicts[f'data_2d_{qb}'] = {
                'title': rdd['measurementstring'] +
                         '\n' + rdd['timestamp'] + '\n' + qb,
                'plotfn': self.plot_colorxy,
                'xvals': pdd['ramsey_phases'],
                'yvals': pdd['qb_sweep_points'][qb],
                'zvals': pdd['qb_msmt_vals'][qb],
                'xlabel': r'Ramsey phase, $\phi$',
                'xunit': 'deg',
                'ylabel': pdd['qb_sweep_param'][qb][2],
                'yunit': pdd['qb_sweep_param'][qb][1],
                'zlabel': 'Excited state population',
            }

            colormap = self.options_dict.get('colormap', mpl.cm.plasma)
            for i, pval in enumerate(pdd['qb_sweep_points'][qb]):
                if i == len(pdd['qb_sweep_points'][qb]) - 1:
                    legendlabel='data, ref.'
                else:
                    legendlabel = f'data, {pdd["qb_sweep_param"][qb][0]}='\
                                  f'{pval:.4f}{pdd["qb_sweep_param"][qb][1]}'
                color = colormap(i/(len(pdd['qb_sweep_points'][qb])-1))
                label = f'cos_data_{qb}_{i}'

                self.plot_dicts[label] = {
                    'title': rdd['measurementstring'] +
                             '\n' + rdd['timestamp'] + '\n' + qb,
                    'ax_id': f'param_crossections_{qb}',
                    'plotfn': self.plot_line,
                    'xvals': pdd['ramsey_phases'],
                    'yvals': pdd['qb_msmt_vals'][qb][i],
                    'xlabel': r'Ramsey phase, $\phi$',
                    'xunit': 'deg',
                    'ylabel': 'Excited state population',
                    'linestyle': '',
                    'color': color,
                    'setlabel': legendlabel,
                    'do_legend': True,
                    'legend_bbox_to_anchor': (1, 1),
                    'legend_pos': 'upper left',
                }
            if self.do_fitting:
                for i, pval in enumerate(pdd['qb_sweep_points'][qb]):
                    if i == len(pdd['qb_sweep_points'][qb]) - 1:
                        legendlabel = 'fit, ref.'
                    else:
                        legendlabel = f'fit, {pdd["qb_sweep_param"][qb][0]}='\
                                      f'{pval:.4f}{pdd["qb_sweep_param"][qb][1]}'
                    color = colormap(i/(len(pdd['qb_sweep_points'][qb])-1))
                    label = f'cos_fit_{qb}_{i}'
                    self.plot_dicts[label] = {
                        'ax_id': f'param_crossections_{qb}',
                        'plotfn': self.plot_fit,
                        'fit_res': self.fit_res[label],
                        'plot_init': self.options_dict.get('plot_init', False),
                        'color': color,
                        'setlabel': legendlabel
                    }

                # Phase contrast
                self.plot_dicts[f'phase_contrast_data_{qb}'] = {
                    'title': rdd['measurementstring'] +
                             '\n' + rdd['timestamp'] + '\n' + qb,
                    'ax_id': f'phase_contrast_{qb}',
                    'plotfn': self.plot_line,
                    'xvals': pdd['qb_sweep_points'][qb][:-1],
                    'yvals': pdd['phase_contrast'][qb][:-1] * 100,
                    'xlabel': pdd['qb_sweep_param'][qb][2],
                    'xunit': pdd['qb_sweep_param'][qb][1],
                    'ylabel': 'Phase contrast',
                    'yunit': '%',
                    'linestyle': '-',
                    'marker': 'o',
                    'color': 'C0',
                    'setlabel': 'data',
                    'do_legend': True,
                }
                self.plot_dicts[f'phase_contrast_ref_{qb}'] = {
                    'ax_id': f'phase_contrast_{qb}',
                    'plotfn': self.plot_hlines,
                    'xmin': pdd['qb_sweep_points'][qb][:-1].min(),
                    'xmax': pdd['qb_sweep_points'][qb][:-1].max(),
                    'y': pdd['phase_contrast'][qb][-1] * 100,
                    'linestyle': '--',
                    'colors': '0.6',
                    'setlabel': 'ref',
                    'do_legend': True,
                }

                # Phase offset
                self.plot_dicts[f'phase_offset_data_{qb}'] = {
                    'title': rdd['measurementstring'] +
                             '\n' + rdd['timestamp'] + '\n' + qb,
                    'ax_id': f'phase_offset_{qb}',
                    'plotfn': self.plot_line,
                    'xvals': pdd['qb_sweep_points'][qb][:-1],
                    'yvals': pdd['phase_offset'][qb][:-1],
                    'xlabel': pdd['qb_sweep_param'][qb][2],
                    'xunit': pdd['qb_sweep_param'][qb][1],
                    'ylabel': 'Phase offset',
                    'yunit': 'deg',
                    'linestyle': '-',
                    'marker': 'o',
                    'color': 'C0',
                    'setlabel': 'data',
                    'do_legend': True,
                }
                self.plot_dicts[f'phase_offset_ref_{qb}'] = {
                    'ax_id': f'phase_offset_{qb}',
                    'plotfn': self.plot_hlines,
                    'xmin': pdd['qb_sweep_points'][qb][:-1].min(),
                    'xmax': pdd['qb_sweep_points'][qb][:-1].max(),
                    'y': pdd['phase_offset'][qb][-1],
                    'linestyle': '--',
                    'colors': '0.6',
                    'setlabel': 'ref',
                    'do_legend': True,
                }


class RabiAnalysis(MultiQubit_TimeDomain_Analysis):

    def __init__(self, qb_names, *args, **kwargs):
        params_dict = {}
        for qbn in qb_names:
            s = 'Instrument settings.'+qbn
            for trans_name in ['ge', 'ef']:
                params_dict[f'{trans_name}_amp180_'+qbn] = \
                    s+f'.{trans_name}_amp180'
                params_dict[f'{trans_name}_amp90scale_'+qbn] = \
                    s+f'.{trans_name}_amp90_scale'
        kwargs['params_dict'] = params_dict
        kwargs['numeric_params'] = list(params_dict)
        super().__init__(qb_names, *args, **kwargs)

    def prepare_fitting(self):
        self.fit_dicts = OrderedDict()
        for qbn in self.qb_names:
            data = self.proc_data_dict['data_to_fit'][qbn]
            sweep_points = self.proc_data_dict['sweep_points_dict'][qbn][
                'msmt_sweep_points']
            if self.num_cal_points != 0:
                data = data[:-self.num_cal_points]
            cos_mod = lmfit.Model(fit_mods.CosFunc)
            guess_pars = fit_mods.Cos_guess(
                model=cos_mod, t=sweep_points, data=data)
            guess_pars['amplitude'].vary = True
            guess_pars['amplitude'].min = -10
            guess_pars['offset'].vary = True
            guess_pars['frequency'].vary = True
            guess_pars['phase'].vary = True

            key = 'cos_fit_' + qbn
            self.fit_dicts[key] = {
                'fit_fn': fit_mods.CosFunc,
                'fit_xvals': {'t': sweep_points},
                'fit_yvals': {'data': data},
                'guess_pars': guess_pars}

    def analyze_fit_results(self):
        self.proc_data_dict['analysis_params_dict'] = OrderedDict()
        for qbn in self.qb_names:
            fit_res = self.fit_dicts['cos_fit_' + qbn]['fit_res']
            sweep_points = self.proc_data_dict['sweep_points_dict'][qbn][
                'msmt_sweep_points']
            self.proc_data_dict['analysis_params_dict'][qbn] = \
                self.get_amplitudes(fit_res=fit_res, sweep_points=sweep_points)
        self.save_processed_data(key='analysis_params_dict')

    def get_amplitudes(self, fit_res, sweep_points):
        # Extract the best fitted frequency and phase.
        freq_fit = fit_res.best_values['frequency']
        phase_fit = fit_res.best_values['phase']

        freq_std = fit_res.params['frequency'].stderr
        phase_std = fit_res.params['phase'].stderr

        # If fitted_phase<0, shift fitted_phase by 4. This corresponds to a
        # shift of 2pi in the argument of cos.
        if np.abs(phase_fit) < 0.1:
            phase_fit = 0

        # If phase_fit<1, the piHalf amplitude<0.
        if phase_fit < 1:
            log.info('The data could not be fitted correctly. '
                         'The fitted phase "%s" <1, which gives '
                         'negative piHalf '
                         'amplitude.' % phase_fit)

        stepsize = sweep_points[1] - sweep_points[0]
        if freq_fit > 2 * stepsize:
            log.info('The data could not be fitted correctly. The '
                         'frequency "%s" is too high.' % freq_fit)
        n = np.arange(-2, 10)

        piPulse_vals = (n*np.pi - phase_fit)/(2*np.pi*freq_fit)
        piHalfPulse_vals = (n*np.pi + np.pi/2 - phase_fit)/(2*np.pi*freq_fit)

        # find piHalfPulse
        try:
            piHalfPulse = \
                np.min(piHalfPulse_vals[piHalfPulse_vals >= sweep_points[1]])
            n_piHalf_pulse = n[piHalfPulse_vals==piHalfPulse]
        except ValueError:
            piHalfPulse = np.asarray([])

        if piHalfPulse.size == 0 or piHalfPulse > max(sweep_points):
            i = 0
            while (piHalfPulse_vals[i] < min(sweep_points) and
                   i<piHalfPulse_vals.size):
                i+=1
            piHalfPulse = piHalfPulse_vals[i]
            n_piHalf_pulse = n[i]

        # find piPulse
        try:
            if piHalfPulse.size != 0:
                piPulse = \
                    np.min(piPulse_vals[piPulse_vals >= piHalfPulse])
            else:
                piPulse = np.min(piPulse_vals[piPulse_vals >= 0.001])
            n_pi_pulse = n[piHalfPulse_vals == piHalfPulse]

        except ValueError:
            piPulse = np.asarray([])

        if piPulse.size == 0:
            i = 0
            while (piPulse_vals[i] < min(sweep_points) and
                   i < piPulse_vals.size):
                i += 1
            piPulse = piPulse_vals[i]
            n_pi_pulse = n[i]

        try:
            freq_idx = fit_res.var_names.index('frequency')
            phase_idx = fit_res.var_names.index('phase')
            if fit_res.covar is not None:
                cov_freq_phase = fit_res.covar[freq_idx, phase_idx]
            else:
                cov_freq_phase = 0
        except ValueError:
            cov_freq_phase = 0

        try:
            piPulse_std = self.calculate_pulse_stderr(
                f=freq_fit,
                phi=phase_fit,
                f_err=freq_std,
                phi_err=phase_std,
                period_num=n_pi_pulse,
                cov=cov_freq_phase)
            piHalfPulse_std = self.calculate_pulse_stderr(
                f=freq_fit,
                phi=phase_fit,
                f_err=freq_std,
                phi_err=phase_std,
                period_num=n_piHalf_pulse,
                cov=cov_freq_phase)
        except Exception as e:
            log.error(e)
            piPulse_std = 0
            piHalfPulse_std = 0

        rabi_amplitudes = {'piPulse': piPulse,
                           'piPulse_stderr': piPulse_std,
                           'piHalfPulse': piHalfPulse,
                           'piHalfPulse_stderr': piHalfPulse_std}

        return rabi_amplitudes

    def calculate_pulse_stderr(self, f, phi, f_err, phi_err,
                               period_num, cov=0):
        x = period_num + phi
        return np.sqrt((f_err*x/(2*np.pi*(f**2)))**2 +
                       (phi_err/(2*np.pi*f))**2 -
                       2*(cov**2)*x/((2*np.pi*(f**3))**2))[0]

    def prepare_plots(self):
        super().prepare_plots()

        if self.do_fitting:
            for qbn in self.qb_names:
                base_plot_name = 'Rabi_' + qbn
                self.prepare_projected_data_plot(
                    fig_name=base_plot_name,
                    data=self.proc_data_dict['data_to_fit'][qbn],
                    plot_name_suffix=qbn+'fit',
                    qb_name=qbn)

                fit_res = self.fit_dicts['cos_fit_' + qbn]['fit_res']
                self.plot_dicts['fit_' + qbn] = {
                    'fig_id': base_plot_name,
                    'plotfn': self.plot_fit,
                    'fit_res': fit_res,
                    'setlabel': 'cosine fit',
                    'color': 'r',
                    'do_legend': True,
                    'legend_ncol': 2,
                    'legend_bbox_to_anchor': (1, -0.15),
                    'legend_pos': 'upper right'}

                rabi_amplitudes = self.proc_data_dict['analysis_params_dict']
                self.plot_dicts['piamp_marker_' + qbn] = {
                    'fig_id': base_plot_name,
                    'plotfn': self.plot_line,
                    'xvals': np.array([rabi_amplitudes[qbn]['piPulse']]),
                    'yvals': np.array([fit_res.model.func(
                        rabi_amplitudes[qbn]['piPulse'],
                        **fit_res.best_values)]),
                    'setlabel': '$\pi$-Pulse amp',
                    'color': 'r',
                    'marker': 'o',
                    'line_kws': {'markersize': 10},
                    'linestyle': '',
                    'do_legend': True,
                    'legend_ncol': 2,
                    'legend_bbox_to_anchor': (1, -0.15),
                    'legend_pos': 'upper right'}

                self.plot_dicts['piamp_hline_' + qbn] = {
                    'fig_id': base_plot_name,
                    'plotfn': self.plot_hlines,
                    'y': [fit_res.model.func(
                        rabi_amplitudes[qbn]['piPulse'],
                        **fit_res.best_values)],
                    'xmin': self.proc_data_dict['sweep_points_dict'][qbn][
                        'sweep_points'][0],
                    'xmax': self.proc_data_dict['sweep_points_dict'][qbn][
                        'sweep_points'][-1],
                    'colors': 'gray'}

                self.plot_dicts['pihalfamp_marker_' + qbn] = {
                    'fig_id': base_plot_name,
                    'plotfn': self.plot_line,
                    'xvals': np.array([rabi_amplitudes[qbn]['piHalfPulse']]),
                    'yvals': np.array([fit_res.model.func(
                        rabi_amplitudes[qbn]['piHalfPulse'],
                        **fit_res.best_values)]),
                    'setlabel': '$\pi /2$-Pulse amp',
                    'color': 'm',
                    'marker': 'o',
                    'line_kws': {'markersize': 10},
                    'linestyle': '',
                    'do_legend': True,
                    'legend_ncol': 2,
                    'legend_bbox_to_anchor': (1, -0.15),
                    'legend_pos': 'upper right'}

                self.plot_dicts['pihalfamp_hline_' + qbn] = {
                    'fig_id': base_plot_name,
                    'plotfn': self.plot_hlines,
                    'y': [fit_res.model.func(
                        rabi_amplitudes[qbn]['piHalfPulse'],
                        **fit_res.best_values)],
                    'xmin': self.proc_data_dict['sweep_points_dict'][qbn][
                        'sweep_points'][0],
                    'xmax': self.proc_data_dict['sweep_points_dict'][qbn][
                        'sweep_points'][-1],
                    'colors': 'gray'}

                trans_name = 'ef' if 'f' in self.data_to_fit[qbn] else 'ge'
                old_pipulse_val = self.raw_data_dict[
                    f'{trans_name}_amp180_'+qbn]
                if old_pipulse_val != old_pipulse_val:
                    old_pipulse_val = 0
                old_pihalfpulse_val = self.raw_data_dict[
                    f'{trans_name}_amp90scale_'+qbn]
                if old_pihalfpulse_val != old_pihalfpulse_val:
                    old_pihalfpulse_val = 0
                old_pihalfpulse_val *= old_pipulse_val

                textstr = ('  $\pi-Amp$ = {:.3f} V'.format(
                    rabi_amplitudes[qbn]['piPulse']) +
                           ' $\pm$ {:.3f} V '.format(
                    rabi_amplitudes[qbn]['piPulse_stderr']) +
                           '\n$\pi/2-Amp$ = {:.3f} V '.format(
                    rabi_amplitudes[qbn]['piHalfPulse']) +
                           ' $\pm$ {:.3f} V '.format(
                    rabi_amplitudes[qbn]['piHalfPulse_stderr']) +
                           '\n  $\pi-Amp_{old}$ = ' + '{:.3f} V '.format(
                    old_pipulse_val) +
                           '\n$\pi/2-Amp_{old}$ = ' + '{:.3f} V '.format(
                    old_pihalfpulse_val))
                self.plot_dicts['text_msg_' + qbn] = {
                    'fig_id': base_plot_name,
                    'ypos': -0.2,
                    'xpos': 0,
                    'horizontalalignment': 'left',
                    'verticalalignment': 'top',
                    'plotfn': self.plot_text,
                    'text_string': textstr}


class T1Analysis(MultiQubit_TimeDomain_Analysis):

    def __init__(self, qb_names, *args, **kwargs):
        params_dict = {}
        for qbn in qb_names:
            s = 'Instrument settings.'+qbn
            for trans_name in ['ge', 'ef']:
                params_dict[f'{trans_name}_T1_'+qbn] = s+'.T1{}'.format(
                    '_ef' if trans_name == 'ef' else '')
        kwargs['params_dict'] = params_dict
        kwargs['numeric_params'] = list(params_dict)
        super().__init__(qb_names, *args, **kwargs)

    def prepare_fitting(self):
        self.fit_dicts = OrderedDict()
        for qbn in self.qb_names:
            data = self.proc_data_dict['data_to_fit'][qbn]
            sweep_points = self.proc_data_dict['sweep_points_dict'][qbn][
                'msmt_sweep_points']
            if self.num_cal_points != 0:
                data = data[:-self.num_cal_points]
            exp_decay_mod = lmfit.Model(fit_mods.ExpDecayFunc)
            guess_pars = fit_mods.exp_dec_guess(
                model=exp_decay_mod, data=data, t=sweep_points)
            guess_pars['amplitude'].vary = True
            guess_pars['tau'].vary = True
            if self.options_dict.get('vary_offset', False):
                guess_pars['offset'].vary = True
            else:
                guess_pars['offset'].value = 0
                guess_pars['offset'].vary = False
            key = 'exp_decay_' + qbn
            self.fit_dicts[key] = {
                'fit_fn': exp_decay_mod.func,
                'fit_xvals': {'t': sweep_points},
                'fit_yvals': {'data': data},
                'guess_pars': guess_pars}

    def analyze_fit_results(self):
        self.proc_data_dict['analysis_params_dict'] = OrderedDict()
        for qbn in self.qb_names:
            self.proc_data_dict['analysis_params_dict'][qbn] = OrderedDict()
            self.proc_data_dict['analysis_params_dict'][qbn]['T1'] = \
                self.fit_dicts['exp_decay_' + qbn]['fit_res'].best_values['tau']
            self.proc_data_dict['analysis_params_dict'][qbn]['T1_stderr'] = \
                self.fit_dicts['exp_decay_' + qbn]['fit_res'].params[
                    'tau'].stderr
        self.save_processed_data(key='analysis_params_dict')

    def prepare_plots(self):
        super().prepare_plots()

        if self.do_fitting:
            for qbn in self.qb_names:
                # rename base plot
                base_plot_name = 'T1_' + qbn
                self.prepare_projected_data_plot(
                    fig_name=base_plot_name,
                    data=self.proc_data_dict['data_to_fit'][qbn],
                    plot_name_suffix=qbn+'fit',
                    qb_name=qbn)

                self.plot_dicts['fit_' + qbn] = {
                    'fig_id': base_plot_name,
                    'plotfn': self.plot_fit,
                    'fit_res': self.fit_dicts['exp_decay_' + qbn]['fit_res'],
                    'setlabel': 'exp decay fit',
                    'do_legend': True,
                    'color': 'r',
                    'legend_ncol': 2,
                    'legend_bbox_to_anchor': (1, -0.15),
                    'legend_pos': 'upper right'}

                trans_name = 'ef' if 'f' in self.data_to_fit[qbn] else 'ge'
                old_T1_val = self.raw_data_dict[f'{trans_name}_T1_'+qbn]
                if old_T1_val != old_T1_val:
                    old_T1_val = 0
                T1_dict = self.proc_data_dict['analysis_params_dict']
                textstr = '$T_1$ = {:.2f} $\mu$s'.format(
                            T1_dict[qbn]['T1']*1e6) \
                          + ' $\pm$ {:.2f} $\mu$s'.format(
                            T1_dict[qbn]['T1_stderr']*1e6) \
                          + '\nold $T_1$ = {:.2f} $\mu$s'.format(old_T1_val*1e6)
                self.plot_dicts['text_msg_' + qbn] = {
                    'fig_id': base_plot_name,
                    'ypos': -0.2,
                    'xpos': 0,
                    'horizontalalignment': 'left',
                    'verticalalignment': 'top',
                    'plotfn': self.plot_text,
                    'text_string': textstr}


class RamseyAnalysis(MultiQubit_TimeDomain_Analysis):

    def __init__(self, qb_names, *args, **kwargs):
        params_dict = {}
        for qbn in qb_names:
            s = 'Instrument settings.'+qbn
            for trans_name in ['ge', 'ef']:
                params_dict[f'{trans_name}_freq_'+qbn] = s+f'.{trans_name}_freq'
        kwargs['params_dict'] = params_dict
        kwargs['numeric_params'] = list(params_dict)
        super().__init__(qb_names, *args, **kwargs)

    def prepare_fitting(self):
        if self.options_dict.get('fit_gaussian_decay', True):
            self.fit_keys = ['exp_decay_', 'gauss_decay_']
        else:
            self.fit_keys = ['exp_decay_']
        self.fit_dicts = OrderedDict()
        for qbn in self.qb_names:
            data = self.proc_data_dict['data_to_fit'][qbn]
            sweep_points = self.proc_data_dict['sweep_points_dict'][qbn][
                'msmt_sweep_points']
            if self.num_cal_points != 0:
                data = data[:-self.num_cal_points]
            for i, key in enumerate([k + qbn for k in self.fit_keys]):
                exp_damped_decay_mod = lmfit.Model(fit_mods.ExpDampOscFunc)
                guess_pars = fit_mods.exp_damp_osc_guess(
                    model=exp_damped_decay_mod, data=data, t=sweep_points,
                    n_guess=i+1)
                guess_pars['amplitude'].vary = False
                guess_pars['amplitude'].value = 0.5
                guess_pars['frequency'].vary = True
                guess_pars['tau'].vary = True
                guess_pars['phase'].vary = True
                guess_pars['n'].vary = False
                guess_pars['oscillation_offset'].vary = \
                        'f' in self.data_to_fit[qbn]
                # guess_pars['exponential_offset'].value = 0.5
                guess_pars['exponential_offset'].vary = True
                self.fit_dicts[key] = {
                    'fit_fn': exp_damped_decay_mod .func,
                    'fit_xvals': {'t': sweep_points},
                    'fit_yvals': {'data': data},
                    'guess_pars': guess_pars}

    def analyze_fit_results(self):
        if 'artificial_detuning' in self.options_dict:
            artificial_detuning_dict = OrderedDict(
                [(qbn, self.options_dict['artificial_detuning'])
             for qbn in self.qb_names])
        elif 'artificial_detuning_dict' in self.metadata:
            artificial_detuning_dict = self.metadata[
                'artificial_detuning_dict']
        elif 'artificial_detuning' in self.metadata:
            artificial_detuning_dict = OrderedDict(
                [(qbn, self.metadata['artificial_detuning'])
                 for qbn in self.qb_names])
        else:
            raise ValueError('"artificial_detuning" not found.')

        self.proc_data_dict['analysis_params_dict'] = OrderedDict()
        for qbn in self.qb_names:
            self.proc_data_dict['analysis_params_dict'][qbn] = OrderedDict()
            for key in [k + qbn for k in self.fit_keys]:
                self.proc_data_dict['analysis_params_dict'][qbn][key] = \
                    OrderedDict()
                fit_res = self.fit_dicts[key]['fit_res']
                for par in fit_res.params:
                    if fit_res.params[par].stderr is None:
                        fit_res.params[par].stderr = 0

                trans_name = 'ef' if 'f' in self.data_to_fit[qbn] else 'ge'
                old_qb_freq = self.raw_data_dict[f'{trans_name}_freq_'+qbn]
                if old_qb_freq != old_qb_freq:
                    old_qb_freq = 0
                self.proc_data_dict['analysis_params_dict'][qbn][key][
                    'old_qb_freq'] = old_qb_freq
                self.proc_data_dict['analysis_params_dict'][qbn][key][
                    'new_qb_freq'] = old_qb_freq + \
                                     artificial_detuning_dict[qbn] - \
                                     fit_res.best_values['frequency']
                self.proc_data_dict['analysis_params_dict'][qbn][key][
                    'new_qb_freq_stderr'] = fit_res.params['frequency'].stderr
                self.proc_data_dict['analysis_params_dict'][qbn][key][
                    'T2_star'] = fit_res.best_values['tau']
                self.proc_data_dict['analysis_params_dict'][qbn][key][
                    'T2_star_stderr'] = fit_res.params['tau'].stderr
                self.proc_data_dict['analysis_params_dict'][qbn][key][
                    'artificial_detuning'] = artificial_detuning_dict[qbn]
        hdf_group_name_suffix = self.options_dict.get(
            'hdf_group_name_suffix', '')
        self.save_processed_data(key='analysis_params_dict' +
                                     hdf_group_name_suffix)

    def prepare_plots(self):
        super().prepare_plots()

        if self.do_fitting:
            ramsey_dict = self.proc_data_dict['analysis_params_dict']
            for qbn in self.qb_names:
                base_plot_name = 'Ramsey_' + qbn
                self.prepare_projected_data_plot(
                    fig_name=base_plot_name,
                    data=self.proc_data_dict['data_to_fit'][qbn],
                    plot_name_suffix=qbn+'fit',
                    qb_name=qbn)

                exp_decay_fit_key = self.fit_keys[0] + qbn
                old_qb_freq = ramsey_dict[qbn][
                    exp_decay_fit_key]['old_qb_freq']
                textstr = ''
                T2_star_str = ''

                for i, key in enumerate([k + qbn for k in self.fit_keys]):

                    fit_res = self.fit_dicts[key]['fit_res']
                    self.plot_dicts['fit_' + key] = {
                        'fig_id': base_plot_name,
                        'plotfn': self.plot_fit,
                        'fit_res': fit_res,
                        'setlabel': 'exp decay fit' if i == 0 else
                            'gauss decay fit',
                        'do_legend': True,
                        'color': 'r' if i == 0 else 'C4',
                        'legend_bbox_to_anchor': (1, -0.15),
                        'legend_pos': 'upper right'}

                    if i != 0:
                        textstr += '\n'
                    textstr += \
                        ('$f_{{qubit \_ new \_ {{{key}}} }}$ = '.format(
                            key=('exp' if i == 0 else 'gauss')) +
                            '{:.6f} GHz '.format(
                            ramsey_dict[qbn][key]['new_qb_freq']*1e-9) +
                            '$\pm$ {:.2E} GHz '.format(
                            ramsey_dict[qbn][key][
                                'new_qb_freq_stderr']*1e-9))
                    T2_star_str += \
                        ('\n$T_{{2,{{{key}}} }}^\star$ = '.format(
                            key=('exp' if i == 0 else 'gauss')) +
                            '{:.2f} $\mu$s'.format(
                            fit_res.params['tau'].value*1e6) +
                            '$\pm$ {:.2f} $\mu$s'.format(
                            fit_res.params['tau'].stderr*1e6))

                textstr += '\n$f_{qubit \_ old}$ = '+'{:.6f} GHz '.format(
                    old_qb_freq*1e-9)
                textstr += ('\n$\Delta f$ = {:.4f} MHz '.format(
                    (ramsey_dict[qbn][exp_decay_fit_key]['new_qb_freq'] -
                    old_qb_freq)*1e-6) + '$\pm$ {:.2E} MHz'.format(
                    self.fit_dicts[exp_decay_fit_key]['fit_res'].params[
                        'frequency'].stderr*1e-6) +
                    '\n$f_{Ramsey}$ = '+'{:.4f} MHz $\pm$ {:.2E} MHz'.format(
                    self.fit_dicts[exp_decay_fit_key]['fit_res'].params[
                        'frequency'].value*1e-6,
                    self.fit_dicts[exp_decay_fit_key]['fit_res'].params[
                        'frequency'].stderr*1e-6))
                textstr += T2_star_str
                textstr += '\nartificial detuning = {:.2f} MHz'.format(
                    ramsey_dict[qbn][exp_decay_fit_key][
                        'artificial_detuning']*1e-6)

                self.plot_dicts['text_msg_' + qbn] = {
                    'fig_id': base_plot_name,
                    'ypos': -0.2,
                    'xpos': -0.025,
                    'horizontalalignment': 'left',
                    'verticalalignment': 'top',
                    'plotfn': self.plot_text,
                    'text_string': textstr}

                self.plot_dicts['half_hline_' + qbn] = {
                    'fig_id': base_plot_name,
                    'plotfn': self.plot_hlines,
                    'y': 0.5,
                    'xmin': self.proc_data_dict['sweep_points_dict'][qbn][
                        'sweep_points'][0],
                    'xmax': self.proc_data_dict['sweep_points_dict'][qbn][
                        'sweep_points'][-1],
                    'colors': 'gray'}


class QScaleAnalysis(MultiQubit_TimeDomain_Analysis):
    def __init__(self, qb_names, *args, **kwargs):
        params_dict = {}
        for qbn in qb_names:
            s = 'Instrument settings.'+qbn
            for trans_name in ['ge', 'ef']:
                params_dict[f'{trans_name}_qscale_'+qbn] = \
                    s+f'.{trans_name}_motzoi'
        kwargs['params_dict'] = params_dict
        kwargs['numeric_params'] = list(params_dict)
        super().__init__(qb_names, *args, **kwargs)

    def process_data(self):
        super().process_data()

        self.proc_data_dict['qscale_data'] = OrderedDict()
        for qbn in self.qb_names:
            self.proc_data_dict['qscale_data'][qbn] = OrderedDict()
            sweep_points = deepcopy(self.proc_data_dict['sweep_points_dict'][
                                        qbn]['msmt_sweep_points'])
            # check if the sweep points are repeated 3 times as they have to be
            # for the qscale analysis:
            # Takes the first 3 entries and check if they are all the same or different.
            # Needed For backwards compatibility with QudevTransmon.measure_qscale()
            # that does not (yet) use Sweeppoints object.

            unique_sp = np.unique(sweep_points[:3])
            if unique_sp.size > 1:
                sweep_points = np.repeat(sweep_points, 3)
            # replace in proc_data_dict; otherwise plotting in base class fails
            self.proc_data_dict['sweep_points_dict'][qbn][
                'msmt_sweep_points'] = sweep_points
            self.proc_data_dict['sweep_points_dict'][qbn][
                'sweep_points'] = np.concatenate([
                sweep_points, self.proc_data_dict['sweep_points_dict'][qbn][
                    'cal_points_sweep_points']])

            data = self.proc_data_dict['data_to_fit'][qbn]
            if self.num_cal_points != 0:
                data = data[:-self.num_cal_points]
            self.proc_data_dict['qscale_data'][qbn]['sweep_points_xx'] = \
                sweep_points[0::3]
            self.proc_data_dict['qscale_data'][qbn]['sweep_points_xy'] = \
                sweep_points[1::3]
            self.proc_data_dict['qscale_data'][qbn]['sweep_points_xmy'] = \
                sweep_points[2::3]
            self.proc_data_dict['qscale_data'][qbn]['data_xx'] = \
                data[0::3]
            self.proc_data_dict['qscale_data'][qbn]['data_xy'] = \
                data[1::3]
            self.proc_data_dict['qscale_data'][qbn]['data_xmy'] = \
                data[2::3]

    def prepare_fitting(self):
        self.fit_dicts = OrderedDict()

        for qbn in self.qb_names:
            for msmt_label in ['_xx', '_xy', '_xmy']:
                sweep_points = self.proc_data_dict['qscale_data'][qbn][
                    'sweep_points' + msmt_label]
                data = self.proc_data_dict['qscale_data'][qbn][
                    'data' + msmt_label]

                # As a workaround for a weird bug letting crash the analysis
                # every second time, we do not use lmfit.models.ConstantModel
                # and lmfit.models.LinearModel, but create custom models.
                if msmt_label == '_xx':
                    model = lmfit.Model(lambda x, c: c)
                    guess_pars = model.make_params(c=np.mean(data))
                else:
                    model = lmfit.Model(lambda x, slope, intercept:
                                        slope * x + intercept)
                    slope = (data[-1] - data[0]) / \
                            (sweep_points[-1] - sweep_points[0])
                    intercept = data[-1] - slope * sweep_points[-1]
                    guess_pars = model.make_params(slope=slope,
                                                   intercept=intercept)

                key = 'fit' + msmt_label + '_' + qbn
                self.fit_dicts[key] = {
                    'fit_fn': model.func,
                    'fit_xvals': {'x': sweep_points},
                    'fit_yvals': {'data': data},
                    'guess_pars': guess_pars}

    def analyze_fit_results(self):
        self.proc_data_dict['analysis_params_dict'] = OrderedDict()
        # The best qscale parameter is the point where all 3 curves intersect.
        threshold = 0.02
        for qbn in self.qb_names:
            self.proc_data_dict['analysis_params_dict'][qbn] = OrderedDict()
            fitparams0 = self.fit_dicts['fit_xx'+'_'+qbn]['fit_res'].params
            fitparams1 = self.fit_dicts['fit_xy'+'_'+qbn]['fit_res'].params
            fitparams2 = self.fit_dicts['fit_xmy'+'_'+qbn]['fit_res'].params

            intercept_diff_mean = fitparams1['intercept'].value - \
                                  fitparams2['intercept'].value
            slope_diff_mean = fitparams2['slope'].value - \
                              fitparams1['slope'].value
            optimal_qscale = intercept_diff_mean/slope_diff_mean

            # Warning if Xpi/2Xpi line is not within +/-threshold of 0.5
            if (fitparams0['c'].value > (0.5 + threshold)) or \
                    (fitparams0['c'].value < (0.5 - threshold)):
                log.warning('The trace from the X90-X180 pulses is '
                                'NOT within $\pm${} of the expected value '
                                'of 0.5.'.format(threshold))
            # Warning if optimal_qscale is not within +/-threshold of 0.5
            y_optimal_qscale = optimal_qscale * fitparams2['slope'].value + \
                                 fitparams2['intercept'].value
            if (y_optimal_qscale > (0.5 + threshold)) or \
                    (y_optimal_qscale < (0.5 - threshold)):
                log.warning('The optimal qscale found gives a population '
                                'that is NOT within $\pm${} of the expected '
                                'value of 0.5.'.format(threshold))

            # Calculate standard deviation
            intercept_diff_std_squared = \
                fitparams1['intercept'].stderr**2 + \
                fitparams2['intercept'].stderr**2
            slope_diff_std_squared = \
                fitparams2['slope'].stderr**2 + fitparams1['slope'].stderr**2

            optimal_qscale_stderr = np.sqrt(
                intercept_diff_std_squared*(1/slope_diff_mean**2) +
                slope_diff_std_squared*(intercept_diff_mean /
                                        (slope_diff_mean**2))**2)

            self.proc_data_dict['analysis_params_dict'][qbn]['qscale'] = \
                optimal_qscale
            self.proc_data_dict['analysis_params_dict'][qbn][
                'qscale_stderr'] = optimal_qscale_stderr

    def prepare_plots(self):
        super().prepare_plots()

        color_dict = {'_xx': '#365C91',
                      '_xy': '#683050',
                      '_xmy': '#3C7541'}
        label_dict = {'_xx': r'$X_{\pi/2}X_{\pi}$',
                      '_xy': r'$X_{\pi/2}Y_{\pi}$',
                      '_xmy': r'$X_{\pi/2}Y_{-\pi}$'}
        for qbn in self.qb_names:
            base_plot_name = 'Qscale_' + qbn
            for msmt_label in ['_xx', '_xy', '_xmy']:
                sweep_points = self.proc_data_dict['qscale_data'][qbn][
                    'sweep_points' + msmt_label]
                data = self.proc_data_dict['qscale_data'][qbn][
                    'data' + msmt_label]
                if msmt_label == '_xx':
                    plot_name = base_plot_name
                else:
                    plot_name = 'data' + msmt_label + '_' + qbn
                xlabel, xunit = self.get_xaxis_label_unit(qbn)
                self.plot_dicts[plot_name] = {
                    'plotfn': self.plot_line,
                    'xvals': sweep_points,
                    'xlabel': xlabel,
                    'xunit': xunit,
                    'yvals': data,
                    'ylabel': '{} state population'.format(
                        self.get_latex_prob_label(self.data_to_fit[qbn])),
                    'yunit': '',
                    'setlabel': 'Data\n' + label_dict[msmt_label],
                    'title': (self.raw_data_dict['timestamp'] + ' ' +
                              self.raw_data_dict['measurementstring'] +
                              '\n' + qbn),
                    'linestyle': 'none',
                    'color': color_dict[msmt_label],
                    'do_legend': True,
                    'legend_bbox_to_anchor': (1, 0.5),
                    'legend_pos': 'center left'}
                if msmt_label != '_xx':
                    self.plot_dicts[plot_name]['fig_id'] = base_plot_name

                if self.do_fitting:
                    # plot fit
                    xfine = np.linspace(sweep_points[0], sweep_points[-1], 1000)
                    fit_key = 'fit' + msmt_label + '_' + qbn
                    fit_res = self.fit_dicts[fit_key]['fit_res']
                    yvals = fit_res.model.func(xfine, **fit_res.best_values)
                    if not hasattr(yvals, '__iter__'):
                        yvals = np.array(len(xfine)*[yvals])
                    self.plot_dicts[fit_key] = {
                        'fig_id': base_plot_name,
                        'plotfn': self.plot_line,
                        'xvals': xfine,
                        'yvals': yvals,
                        'marker': '',
                        'setlabel': 'Fit\n' + label_dict[msmt_label],
                        'do_legend': True,
                        'color': color_dict[msmt_label],
                        'legend_bbox_to_anchor': (1, 0.5),
                        'legend_pos': 'center left'}

                    trans_name = 'ef' if 'f' in self.data_to_fit[qbn] else 'ge'
                    old_qscale_val = self.raw_data_dict[
                        f'{trans_name}_qscale_'+qbn]
                    if old_qscale_val != old_qscale_val:
                        old_qscale_val = 0
                    textstr = 'Qscale = {:.4f} $\pm$ {:.4f}'.format(
                        self.proc_data_dict['analysis_params_dict'][qbn][
                            'qscale'],
                        self.proc_data_dict['analysis_params_dict'][qbn][
                            'qscale_stderr']) + \
                            '\nold Qscale= {:.4f}'.format(old_qscale_val)

                    self.plot_dicts['text_msg_' + qbn] = {
                        'fig_id': base_plot_name,
                        'ypos': -0.175,
                        'xpos': 0.5,
                        'horizontalalignment': 'center',
                        'verticalalignment': 'top',
                        'plotfn': self.plot_text,
                        'text_string': textstr}

            # plot cal points
            if self.num_cal_points != 0:
                for i, cal_pts_idxs in enumerate(
                        self.cal_states_dict.values()):
                    plot_dict_name = list(self.cal_states_dict)[i] + \
                                     '_' + qbn
                    self.plot_dicts[plot_dict_name] = {
                        'fig_id': base_plot_name,
                        'plotfn': self.plot_line,
                        'xvals': np.mean([
                            self.proc_data_dict['sweep_points_dict'][qbn]
                            ['cal_points_sweep_points'][cal_pts_idxs],
                            self.proc_data_dict['sweep_points_dict'][qbn]
                            ['cal_points_sweep_points'][cal_pts_idxs]],
                            axis=0),
                        'yvals': self.proc_data_dict[
                            'data_to_fit'][qbn][cal_pts_idxs],
                        'setlabel': list(self.cal_states_dict)[i],
                        'do_legend': True,
                        'legend_bbox_to_anchor': (1, 0.5),
                        'legend_pos': 'center left',
                        'linestyle': 'none',
                        'line_kws': {'color': self.get_cal_state_color(
                            list(self.cal_states_dict)[i])}}

                    self.plot_dicts[plot_dict_name + '_line'] = {
                        'fig_id': base_plot_name,
                        'plotfn': self.plot_hlines,
                        'y': np.mean(
                            self.proc_data_dict[
                                'data_to_fit'][qbn][cal_pts_idxs]),
                        'xmin': self.proc_data_dict['sweep_points_dict'][
                            qbn]['sweep_points'][0],
                        'xmax': self.proc_data_dict['sweep_points_dict'][
                            qbn]['sweep_points'][-1],
                        'colors': 'gray'}


class EchoAnalysis(MultiQubit_TimeDomain_Analysis):

    def __init__(self, *args, **kwargs):
        auto = kwargs.pop('auto', True)
        super().__init__(*args, auto=False, **kwargs)
        if self.options_dict.get('artificial_detuning', None) is not None:
            self.echo_analysis = RamseyAnalysis(*args, auto=False, **kwargs)
        else:
            if 'options_dict' in kwargs:
                # kwargs.pop('options_dict')
                kwargs['options_dict'].update({'vary_offset': True})
            else:
                kwargs['options_dict'] = {'vary_offset': True}
            self.echo_analysis = T1Analysis(*args, auto=False, **kwargs)

        if auto:
            self.echo_analysis.extract_data()
            self.echo_analysis.process_data()
            self.echo_analysis.prepare_fitting()
            self.echo_analysis.run_fitting()
            self.echo_analysis.save_fit_results()
            self.analyze_fit_results()
            self.prepare_plots()

    def analyze_fit_results(self):
        self.echo_analysis.analyze_fit_results()
        self.proc_data_dict['analysis_params_dict'] = OrderedDict()
        for qbn in self.qb_names:
            self.proc_data_dict['analysis_params_dict'][qbn] = OrderedDict()

            params_dict = self.echo_analysis.proc_data_dict[
                'analysis_params_dict'][qbn]
            if 'T1' in params_dict:
                self.proc_data_dict['analysis_params_dict'][qbn][
                    'T2_echo'] = params_dict['T1']
                self.proc_data_dict['analysis_params_dict'][qbn][
                    'T2_echo_stderr'] = params_dict['T1_stderr']
            else:
                self.proc_data_dict['analysis_params_dict'][qbn][
                    'T2_echo'] = params_dict['exp_decay_'+qbn][
                    'T2_star']
                self.proc_data_dict['analysis_params_dict'][qbn][
                    'T2_echo_stderr'] = params_dict['exp_decay_'+qbn][
                    'T2_star_stderr']

    def prepare_plots(self):
        self.echo_analysis.prepare_plots()
        for qbn in self.qb_names:
            # rename base plot
            figure_name = 'Echo_' + qbn
            echo_plot_key_t1 = [key for key in self.echo_analysis.plot_dicts if
                                'T1_'+qbn in key]
            echo_plot_key_ram = [key for key in self.echo_analysis.plot_dicts if
                                 'Ramsey_'+qbn in key]
            if len(echo_plot_key_t1) != 0:
                echo_plot_name = echo_plot_key_t1[0]
            elif len(echo_plot_key_ram) != 0:
                echo_plot_name = echo_plot_key_ram[0]
            else:
                raise ValueError('Neither T1 nor Ramsey plots were found.')

            self.echo_analysis.plot_dicts[echo_plot_name][
                'legend_pos'] = 'upper right'
            self.echo_analysis.plot_dicts[echo_plot_name][
                'legend_bbox_to_anchor'] = (1, -0.15)

            for plot_label in self.echo_analysis.plot_dicts:
                if qbn in plot_label:
                    if 'raw' not in plot_label and 'projected' not in plot_label:
                        self.echo_analysis.plot_dicts[plot_label]['fig_id'] = \
                            figure_name

            old_T2e_val = a_tools.get_instr_setting_value_from_file(
                file_path=self.echo_analysis.raw_data_dict['folder'],
                instr_name=qbn, param_name='T2{}'.format(
                    '_ef' if 'f' in self.echo_analysis.data_to_fit[qbn]
                    else ''))
            T2_dict = self.proc_data_dict['analysis_params_dict']
            textstr = '$T_2$ echo = {:.2f} $\mu$s'.format(
                T2_dict[qbn]['T2_echo']*1e6) \
                      + ' $\pm$ {:.2f} $\mu$s'.format(
                T2_dict[qbn]['T2_echo_stderr']*1e6) \
                      + '\nold $T_2$ echo = {:.2f} $\mu$s'.format(
                old_T2e_val*1e6)

            self.echo_analysis.plot_dicts['text_msg_' + qbn][
                'text_string'] = textstr

        self.echo_analysis.plot(key_list='auto')
        self.echo_analysis.save_figures(close_figs=True)


class RamseyAddPulseAnalysis(MultiQubit_TimeDomain_Analysis):

    def __init__(self, *args, **kwargs):
        auto = kwargs.pop('auto', True)
        super().__init__(*args, auto=False, **kwargs)
        options_dict = kwargs.pop('options_dict', OrderedDict())
        options_dict_no = deepcopy(options_dict)
        options_dict_no.update(dict(
            data_filter=lambda raw: np.concatenate([
                raw[:-4][1::2], raw[-4:]]),
            hdf_group_name_suffix='_no_pulse'))
        self.ramsey_analysis = RamseyAnalysis(
            *args, auto=False, options_dict=options_dict_no,
            **kwargs)
        options_dict_with = deepcopy(options_dict)
        options_dict_with.update(dict(
            data_filter=lambda raw: np.concatenate([
                raw[:-4][0::2], raw[-4:]]),
            hdf_group_name_suffix='_with_pulse'))
        self.ramsey_add_pulse_analysis = RamseyAnalysis(
            *args, auto=False, options_dict=options_dict_with,
            **kwargs)


        if auto:
            self.ramsey_analysis.extract_data()
            self.ramsey_analysis.process_data()
            self.ramsey_analysis.prepare_fitting()
            self.ramsey_analysis.run_fitting()
            self.ramsey_analysis.save_fit_results()
            self.ramsey_add_pulse_analysis.extract_data()
            self.ramsey_add_pulse_analysis.process_data()
            self.ramsey_add_pulse_analysis.prepare_fitting()
            self.ramsey_add_pulse_analysis.run_fitting()
            self.ramsey_add_pulse_analysis.save_fit_results()
            self.raw_data_dict = self.ramsey_analysis.raw_data_dict
            self.analyze_fit_results()
            self.prepare_plots()
            keylist = []
            for qbn in self.qb_names:
                figure_name = 'CrossZZ_' + qbn
                keylist.append(figure_name+'with')
                keylist.append(figure_name+'no')
            self.plot()
            self.save_figures(close_figs=True)

    def analyze_fit_results(self):
        self.cross_kerr = 0.0
        self.ramsey_analysis.analyze_fit_results()
        self.ramsey_add_pulse_analysis.analyze_fit_results()

        self.proc_data_dict['analysis_params_dict'] = OrderedDict()


        for qbn in self.qb_names:

            self.proc_data_dict['analysis_params_dict'][qbn] = OrderedDict()

            self.params_dict_ramsey = self.ramsey_analysis.proc_data_dict[
                'analysis_params_dict'][qbn]
            self.params_dict_add_pulse = \
                self.ramsey_add_pulse_analysis.proc_data_dict[
                    'analysis_params_dict'][qbn]
            self.cross_kerr = self.params_dict_ramsey[
                                  'exp_decay_'+str(qbn)]['new_qb_freq'] \
                            - self.params_dict_add_pulse[
                                  'exp_decay_'+str(qbn)]['new_qb_freq']
            self.cross_kerr_error = np.sqrt(
                (self.params_dict_ramsey[
                    'exp_decay_'+str(qbn)]['new_qb_freq_stderr'])**2 +
                (self.params_dict_add_pulse[
                    'exp_decay_' + str(qbn)]['new_qb_freq_stderr'])**2)

    def prepare_plots(self):
        self.ramsey_analysis.prepare_plots()
        self.ramsey_add_pulse_analysis.prepare_plots()

        self.ramsey_analysis.plot(key_list='auto')
        self.ramsey_analysis.save_figures(close_figs=True, savebase='Ramsey_no')

        self.ramsey_add_pulse_analysis.plot(key_list='auto')
        self.ramsey_add_pulse_analysis.save_figures(close_figs=True,
                                                    savebase='Ramsey_with')

        self.options_dict['plot_proj_data'] = False
        self.metadata = {'plot_proj_data': False, 'plot_raw_data': False}
        super().prepare_plots()

        try:
            xunit = self.metadata["sweep_unit"]
            xlabel = self.metadata["sweep_name"]
        except KeyError:
            xlabel = self.raw_data_dict['sweep_parameter_names'][0]
            xunit = self.raw_data_dict['sweep_parameter_units'][0]
        if np.ndim(xunit) > 0:
            xunit = xunit[0]
        title = (self.raw_data_dict['timestamp'] + ' ' +
                 self.raw_data_dict['measurementstring'])

        for qbn in self.qb_names:
            data_no = self.ramsey_analysis.proc_data_dict['data_to_fit'][
                          qbn][:-self.ramsey_analysis.num_cal_points]
            data_with = self.ramsey_add_pulse_analysis.proc_data_dict[
                            'data_to_fit'][
                            qbn][:-self.ramsey_analysis.num_cal_points]
            delays = self.ramsey_analysis.proc_data_dict['sweep_points_dict'][
                         qbn]['sweep_points'][
                     :-self.ramsey_analysis.num_cal_points]

            figure_name = 'CrossZZ_' + qbn
            self.plot_dicts[figure_name+'with'] = {
                'fig_id': figure_name,
                'plotfn': self.plot_line,
                'xvals': delays,
                'yvals': data_with,
                'xlabel': xlabel,
                'xunit': xunit,
                'ylabel': '|e> state population',
                'setlabel': 'with $\\pi$-pulse',
                'title': title,
                'color': 'r',
                'marker': 'o',
                'line_kws': {'markersize': 5},
                'linestyle': 'none',
                'do_legend': True,
                'legend_ncol': 2,
                'legend_bbox_to_anchor': (1, -0.15),
                'legend_pos': 'upper right'}

            if self.do_fitting:
                fit_res_with = self.ramsey_add_pulse_analysis.fit_dicts[
                    'exp_decay_' + qbn]['fit_res']
                self.plot_dicts['fit_with_'+qbn] = {
                    'fig_id': figure_name,
                    'plotfn': self.plot_fit,
                    'xlabel': 'Ramsey delay',
                    'xunit': 's',
                    'fit_res': fit_res_with,
                    'setlabel': 'with $\\pi$-pulse - fit',
                    'title': title,
                    'do_legend': True,
                    'color': 'r',
                    'legend_ncol': 2,
                    'legend_bbox_to_anchor': (1, -0.15),
                    'legend_pos': 'upper right'}

            self.plot_dicts[figure_name+'no'] = {
                'fig_id': figure_name,
                'plotfn': self.plot_line,
                'xvals': delays,
                'yvals': data_no,
                'setlabel': 'no $\\pi$-pulse',
                'title': title,
                'color': 'g',
                'marker': 'o',
                'line_kws': {'markersize': 5},
                'linestyle': 'none',
                'do_legend': True,
                'legend_ncol': 2,
                'legend_bbox_to_anchor': (1, -0.15),
                'legend_pos': 'upper right'}

            if self.do_fitting:
                fit_res_no = self.ramsey_analysis.fit_dicts[
                    'exp_decay_' + qbn]['fit_res']
                self.plot_dicts['fit_no_'+qbn] = {
                    'fig_id': figure_name,
                    'plotfn': self.plot_fit,
                    'xlabel': 'Ramsey delay',
                    'xunit': 's',
                    'fit_res': fit_res_no,
                    'setlabel': 'no $\\pi$-pulse - fit',
                    'title': title,
                    'do_legend': True,
                    'color': 'g',
                    'legend_ncol': 2,
                    'legend_bbox_to_anchor': (1, -0.15),
                    'legend_pos': 'upper right'}

            textstr = r'$\alpha ZZ$ = {:.2f} +- {:.2f}'.format(
               self.cross_kerr*1e-3, self.cross_kerr_error*1e-3) + ' kHz'

            self.plot_dicts['text_msg_' + qbn] = {'fig_id': figure_name,
                                                  'text_string': textstr,
                                                  'ypos': -0.2,
                                                  'xpos': -0.075,
                                                  'horizontalalignment': 'left',
                                                  'verticalalignment': 'top',
                                                  'plotfn': self.plot_text}




class OverUnderRotationAnalysis(MultiQubit_TimeDomain_Analysis):

    def __init__(self, *args, **kwargs):
        super().__init__(*args, **kwargs)

    def prepare_fitting(self):
        self.fit_dicts = OrderedDict()
        for qbn in self.qb_names:
            data = self.proc_data_dict['projected_data_dict'][qbn]
            sweep_points = self.proc_data_dict['sweep_points_dict'][qbn][
                'msmt_sweep_points']
            if self.num_cal_points != 0:
                data = data[:-self.num_cal_points]
            model = lmfit.models.LinearModel()
            guess_pars = model.guess(data=data, x=sweep_points)
            guess_pars['intercept'].value = 0.5
            guess_pars['intercept'].vary = False
            key = 'fit_' + qbn
            self.fit_dicts[key] = {
                'fit_fn': model.func,
                'fit_xvals': {'x': sweep_points},
                'fit_yvals': {'data': data},
                'guess_pars': guess_pars}

    def analyze_fit_results(self):
        self.proc_data_dict['analysis_params_dict'] = OrderedDict()
        for qbn in self.qb_names:
            try:
                old_amp180 = a_tools.get_instr_setting_value_from_file(
                    file_path=self.raw_data_dict['folder'][0],
                    instr_name=qbn, param_name='amp180{}'.format(
                        '_ef' if 'f' in self.data_to_fit[qbn] else ''))
            except KeyError:
                old_amp180 = a_tools.get_instr_setting_value_from_file(
                    file_path=self.raw_data_dict['folder'][0],
                    instr_name=qbn, param_name='{}_amp180'.format(
                        'ef' if 'f' in self.data_to_fit[qbn] else 'ge'))

            self.proc_data_dict['analysis_params_dict'][qbn] = OrderedDict()
            self.proc_data_dict['analysis_params_dict'][qbn][
                'corrected_amp'] = old_amp180 - self.fit_dicts[
                'fit_' + qbn]['fit_res'].best_values['slope']*old_amp180
            self.proc_data_dict['analysis_params_dict'][qbn][
                'corrected_amp_stderr'] = self.fit_dicts[
                'fit_' + qbn]['fit_res'].params['slope'].stderr*old_amp180

    def prepare_plots(self):
        super().prepare_plots()

        if self.do_fitting:
            for qbn in self.qb_names:
                # rename base plot
                if self.fit_dicts['fit_' + qbn][
                        'fit_res'].best_values['slope'] >= 0:
                    base_plot_name = 'OverRotation_' + qbn
                else:
                    base_plot_name = 'UnderRotation_' + qbn
                self.prepare_projected_data_plot(
                    fig_name=base_plot_name,
                    data=self.proc_data_dict['data_to_fit'][qbn],
                    plot_name_suffix=qbn+'fit',
                    qb_name=qbn)

                self.plot_dicts['fit_' + qbn] = {
                    'fig_id': base_plot_name,
                    'plotfn': self.plot_fit,
                    'fit_res': self.fit_dicts['fit_' + qbn]['fit_res'],
                    'setlabel': 'linear fit',
                    'do_legend': True,
                    'color': 'r',
                    'legend_ncol': 2,
                    'legend_bbox_to_anchor': (1, -0.15),
                    'legend_pos': 'upper right'}

                try:
                    old_amp180 = a_tools.get_instr_setting_value_from_file(
                        file_path=self.raw_data_dict['folder'][0],
                        instr_name=qbn, param_name='amp180{}'.format(
                            '_ef' if 'f' in self.data_to_fit[qbn] else ''))
                except KeyError:
                    old_amp180 = a_tools.get_instr_setting_value_from_file(
                        file_path=self.raw_data_dict['folder'][0],
                        instr_name=qbn, param_name='{}_amp180'.format(
                            'ef' if 'f' in self.data_to_fit[qbn] else 'ge'))
                correction_dict = self.proc_data_dict['analysis_params_dict']
                fit_res = self.fit_dicts['fit_' + qbn]['fit_res']
                textstr = '$\pi$-Amp = {:.4f} mV'.format(
                    correction_dict[qbn]['corrected_amp']*1e3) \
                          + ' $\pm$ {:.1e} mV'.format(
                    correction_dict[qbn]['corrected_amp_stderr']*1e3) \
                          + '\nold $\pi$-Amp = {:.4f} mV'.format(
                    old_amp180*1e3) \
                          + '\namp. correction = {:.4f} mV'.format(
                              fit_res.best_values['slope']*old_amp180*1e3) \
                          + '\nintercept = {:.2f}'.format(
                              fit_res.best_values['intercept'])
                self.plot_dicts['text_msg_' + qbn] = {
                    'fig_id': base_plot_name,
                    'ypos': -0.2,
                    'xpos': 0,
                    'horizontalalignment': 'left',
                    'verticalalignment': 'top',
                    'plotfn': self.plot_text,
                    'text_string': textstr}

                self.plot_dicts['half_hline_' + qbn] = {
                    'fig_id': base_plot_name,
                    'plotfn': self.plot_hlines,
                    'y': 0.5,
                    'xmin': self.proc_data_dict['sweep_points_dict'][qbn][
                        'sweep_points'][0],
                    'xmax': self.proc_data_dict['sweep_points_dict'][qbn][
                        'sweep_points'][-1],
                    'colors': 'gray'}


class CPhaseLeakageAnalysis(MultiQubit_TimeDomain_Analysis):

    def __init__(self, *args, **kwargs):
        super().__init__(*args, **kwargs)

    def process_data(self):
        super().process_data()

        self.leakage_qbname = self.get_param_value('leakage_qbname')
        self.cphase_qbname = self.get_param_value('cphase_qbname')
        if self.leakage_qbname is None and self.cphase_qbname is None:
            raise ValueError('Please provide either leakage_qbname or '
                             'cphase_qbname.')
        elif self.cphase_qbname is None:
            self.cphase_qbname = [qbn for qbn in self.qb_names if
                                  qbn != self.leakage_qbname][0]
        elif self.leakage_qbname is None:
            self.leakage_qbname = [qbn for qbn in self.qb_names if
                                   qbn != self.cphase_qbname]
            if len(self.leakage_qbname) > 0:
                self.leakage_qbname = self.leakage_qbname[0]
            else:
                self.leakage_qbname = None

        for qbn, data in self.proc_data_dict['data_to_fit'].items():
            if data.shape[1] != self.proc_data_dict['sweep_points_dict'][qbn][
                    'sweep_points'].size:
                self.proc_data_dict['data_to_fit'][qbn] = data.T

        # convert phases to radians
        for qbn in self.qb_names:
            sweep_dict = self.proc_data_dict['sweep_points_dict'][qbn]
            sweep_dict['sweep_points'] *= np.pi/180

        # reshape data for ease of use
        self.proc_data_dict['data_to_fit_reshaped'] = {
            qbn: np.reshape(
                self.proc_data_dict['data_to_fit'][qbn][
                    :, :-self.num_cal_points],
                (2*self.proc_data_dict['data_to_fit'][qbn][
                    :, :-self.num_cal_points].shape[0],
                self.proc_data_dict['data_to_fit'][qbn][
                    :, :-self.num_cal_points].shape[1]//2))
            for qbn in self.qb_names}

    def prepare_fitting(self):
        self.fit_dicts = OrderedDict()
        self.leakage_values = np.array([])
        labels = ['e', 'g']
        for i, qbn in enumerate(self.qb_names):
            for row in range(self.proc_data_dict['data_to_fit_reshaped'][
                                 qbn].shape[0]):
                phases = np.unique(self.proc_data_dict['sweep_points_dict'][
                    qbn]['msmt_sweep_points'])
                data = self.proc_data_dict['data_to_fit_reshaped'][qbn][row, :]
                key = 'fit_{}{}_{}'.format(labels[row % 2], row, qbn)
                if qbn == self.cphase_qbname:
                    # fit cphase qb results to a cosine
                    model = lmfit.Model(fit_mods.CosFunc)
                    guess_pars = fit_mods.Cos_guess(
                        model=model,
                        t=phases,
                        data=data)
                    guess_pars['amplitude'].vary = True
                    guess_pars['offset'].vary = True
                    guess_pars['frequency'].value = 1/(2*np.pi)
                    guess_pars['frequency'].vary = False
                    guess_pars['phase'].vary = True

                    self.fit_dicts[key] = {
                        'fit_fn': fit_mods.CosFunc,
                        'fit_xvals': {'t': phases},
                        'fit_yvals': {'data': data},
                        'guess_pars': guess_pars}
                else:
                    if self.get_param_value('classified_ro', False):
                        self.leakage_values = np.append(self.leakage_values,
                                                        np.mean(data))
                    else:
                        # fit leakage qb results to a constant
                        model = lmfit.models.ConstantModel()
                        guess_pars = model.guess(data=data, x=phases)

                        self.fit_dicts[key] = {
                            'fit_fn': model.func,
                            'fit_xvals': {'x': phases},
                            'fit_yvals': {'data': data},
                            'guess_pars': guess_pars}

    def analyze_fit_results(self):
        self.proc_data_dict['analysis_params_dict'] = OrderedDict()
        # get cphases population losses
        keys = [k for k in list(self.fit_dicts.keys()) if
                self.cphase_qbname in k]
        fit_res_objs = [self.fit_dicts[k]['fit_res'] for k in keys]
        # cphases
        phases = np.array([fr.best_values['phase'] for fr in fit_res_objs])
        phases_errs = np.array([fr.params['phase'].stderr
                                for fr in fit_res_objs])
        phases_errs[phases_errs == None] = 0.0

        cphases = phases[0::2] - phases[1::2]
        cphases[cphases < 0] += 2*np.pi
        cphases_stderrs = np.sqrt(np.array(phases_errs[0::2]**2 +
                                           phases_errs[1::2]**2,
                                           dtype=np.float64))
        self.proc_data_dict['analysis_params_dict'][
            'cphase'] = {'val': cphases, 'stderr': cphases_stderrs}

        # population losses
        amps = np.array([fr.best_values['amplitude'] for fr in fit_res_objs])
        amps_errs = np.array([fr.params['amplitude'].stderr
                                for fr in fit_res_objs])
        amps_errs[amps_errs == None] = 0.0

        population_loss = (amps[0::2] - amps[1::2])/amps[1::2]
        x   = amps[0::2] - amps[1::2]
        x_err = np.array(amps_errs[0::2]**2 + amps_errs[1::2]**2,
                         dtype=np.float64)
        y = amps[1::2]
        y_err = amps_errs[1::2]
        try:
            population_loss_stderrs = np.sqrt(np.array(
                ((y * x_err) ** 2 + (x * y_err) ** 2) / (y ** 4),
                dtype=np.float64))
        except:
            population_loss_stderrs = float("nan")
        self.proc_data_dict['analysis_params_dict'][
            'population_loss'] = {'val': population_loss,
                                  'stderr': population_loss_stderrs}

        if self.leakage_qbname is not None:
            # get leakage
            if self.get_param_value('classified_ro', False):
                leakage = self.leakage_values[0::2]
                leakage_errs = np.zeros(len(leakage))
            else:
                keys = [k for k in list(self.fit_dicts.keys()) if
                        self.leakage_qbname in k]
                fit_res_objs = [self.fit_dicts[k]['fit_res'] for k in keys]

                lines = np.array([fr.best_values['c'] for fr in fit_res_objs])
                lines_errs = np.array([fr.params['c'].stderr for
                                       fr in fit_res_objs])
                lines_errs[lines_errs == None] = 0.0

                leakage = lines[0::2] - lines[1::2]
                leakage_errs = np.array(np.sqrt(lines_errs[0::2]**2 +
                                                lines_errs[1::2]**2),
                                 dtype=np.float64)

            self.proc_data_dict['analysis_params_dict'][
                'leakage'] = {'val': leakage, 'stderr': leakage_errs}

        self.save_processed_data(key='analysis_params_dict')

    def plot_traces(self, prob_label, data_2d, qbn):
        plotsize = self.get_default_plot_params(set=False)[
            'figure.figsize']
        plotsize = (plotsize[0], plotsize[0]/1.25)
        if data_2d.shape[1] != self.proc_data_dict[
                'sweep_points_dict'][qbn]['sweep_points'].size:
            data_2d = data_2d.T

        data_2d_reshaped = np.reshape(
            data_2d[:, :-self.num_cal_points],
            (2*data_2d[:, :-self.num_cal_points].shape[0],
             data_2d[:, :-self.num_cal_points].shape[1]//2))

        data_2d_cal_reshaped = [[data_2d[:, -self.num_cal_points:]]] * \
                               (2*data_2d[:, :-self.num_cal_points].shape[0])

        ref_states_plot_dicts = {}
        for row in range(data_2d_reshaped.shape[0]):
            phases = np.unique(self.proc_data_dict['sweep_points_dict'][qbn][
                    'msmt_sweep_points'])
            data = data_2d_reshaped[row, :]
            legend_bbox_to_anchor = (1, -0.15)
            legend_pos = 'upper right'
            legend_ncol = 2

            if qbn == self.cphase_qbname and \
                    self.get_latex_prob_label(prob_label) == \
                    self.get_latex_prob_label(self.data_to_fit[qbn]):
                figure_name = 'Cphase_{}_{}'.format(qbn, prob_label)
            elif qbn == self.leakage_qbname and \
                    self.get_latex_prob_label(prob_label) == \
                    self.get_latex_prob_label(self.data_to_fit[qbn]):
                figure_name = 'Leakage_{}_{}'.format(qbn, prob_label)
            else:
                figure_name = 'projected_plot_' + qbn + '_' + \
                              prob_label

            # plot cal points
            if self.num_cal_points > 0:
                data_w_cal = data_2d_cal_reshaped[row][0][0]
                for i, cal_pts_idxs in enumerate(
                        self.cal_states_dict.values()):
                    s = '{}_{}_{}'.format(row, qbn, prob_label)
                    ref_state_plot_name = list(
                        self.cal_states_dict)[i] + '_' + s
                    ref_states_plot_dicts[ref_state_plot_name] = {
                        'fig_id': figure_name,
                        'plotfn': self.plot_line,
                        'plotsize': plotsize,
                        'xvals': self.proc_data_dict[
                            'sweep_points_dict'][qbn][
                            'cal_points_sweep_points'][
                            cal_pts_idxs],
                        'yvals': data_w_cal[cal_pts_idxs],
                        'setlabel': list(
                            self.cal_states_dict)[i] if
                        row == 0 else '',
                        'do_legend': row == 0,
                        'legend_bbox_to_anchor':
                            legend_bbox_to_anchor,
                        'legend_pos': legend_pos,
                        'legend_ncol': legend_ncol,
                        'linestyle': 'none',
                        'line_kws': {'color':
                            self.get_cal_state_color(
                                list(self.cal_states_dict)[i])}}
                # phases = phases[:-self.num_cal_points]
                # data = data[:-self.num_cal_points]

            if self.leakage_qbname is not None:
                legend_label = '{} in $|g\\rangle$'.format(
                    self.leakage_qbname) if row % 2 != 0 else \
                    '{} in $|e\\rangle$'.format(
                        self.leakage_qbname)
            else:
                legend_label = 'qbc in $|g\\rangle$' if \
                    row % 2 != 0 else 'qbc in $|e\\rangle$'
            hard_sweep_params = self.get_param_value('hard_sweep_params')
            sweep_name = self.get_param_value('sweep_name')
            sweep_unit = self.get_param_value('sweep_unit')
            if hard_sweep_params is not None:
                xlabel = list(hard_sweep_params)[0]
                xunit = list(hard_sweep_params.values())[0][
                    'unit']
            elif (sweep_name is not None) and (sweep_unit is not None):
                xlabel = sweep_name
                xunit = sweep_unit
            else:
                xlabel = self.raw_data_dict['sweep_parameter_names']
                xunit = self.raw_data_dict['sweep_parameter_units']
            if np.ndim(xunit) > 0:
                xunit = xunit[0]
            self.plot_dicts['data_{}_{}_{}'.format(
                row, qbn, prob_label)] = {
                'plotfn': self.plot_line,
                'fig_id': figure_name,
                'plotsize': plotsize,
                'xvals': phases,
                'xlabel': xlabel,
                'xunit': xunit,
                'yvals': data,
                'ylabel': '{} state population'.format(
                    self.get_latex_prob_label(prob_label)),
                'yunit': '',
                'yscale': self.get_param_value("yscale", "linear"),
                'setlabel': 'Data - ' + legend_label
                if row in [0, 1] else '',
                'title': self.raw_data_dict['timestamp'] + ' ' +
                         self.raw_data_dict['measurementstring'] + '-' + qbn,
                'linestyle': 'none',
                'color': 'C0' if row % 2 == 0 else 'C2',
                'do_legend': row in [0, 1],
                'legend_ncol': legend_ncol,
                'legend_bbox_to_anchor': legend_bbox_to_anchor,
                'legend_pos': legend_pos}

            if self.do_fitting and 'projected' not in figure_name:
                k = 'fit_{}{}_{}'.format(
                    'e' if row % 2 == 0 else 'g', row, qbn)

                if qbn == self.cphase_qbname:
                    fit_res = self.fit_dicts[k]['fit_res']
                    self.plot_dicts[k + '_' + prob_label] = {
                        'fig_id': figure_name,
                        'plotfn': self.plot_fit,
                        'fit_res': fit_res,
                        'setlabel': 'Fit - ' + legend_label
                        if row in [0, 1] else '',
                        'color': 'C0' if row % 2 == 0 else 'C2',
                        'do_legend': row in [0, 1],
                        'legend_ncol': legend_ncol,
                        'legend_bbox_to_anchor':
                            legend_bbox_to_anchor,
                        'legend_pos': legend_pos}
                else:
                    if self.get_param_value('classified_ro', False):
                        pass
                    else:
                        fit_res = self.fit_dicts[k]['fit_res']
                        xvals = fit_res.userkws[
                            fit_res.model.independent_vars[0]]
                        xfine = np.linspace(min(xvals), max(xvals), 100)
                        yvals = fit_res.model.func(
                            xfine, **fit_res.best_values)
                        if not hasattr(yvals, '__iter__'):
                            yvals = np.array(len(xfine)*[yvals])

                        self.plot_dicts[k] = {
                            'fig_id': figure_name,
                            'plotfn': self.plot_line,
                            'xvals': xfine,
                            'yvals': yvals,
                            'marker': '',
                            'setlabel': 'Fit - ' + legend_label
                            if row in [0, 1] else '',
                            'do_legend': row in [0, 1],
                            'legend_ncol': legend_ncol,
                            'color': 'C0' if row % 2 == 0 else 'C2',
                            'legend_bbox_to_anchor':
                                legend_bbox_to_anchor,
                            'legend_pos': legend_pos}

        # ref state plots need to be added at the end, otherwise the
        # legend for |g> and |e> is added twice (because of the
        # condition do_legend = (row in [0,1]) in the plot dicts above
        if self.num_cal_points > 0:
            self.plot_dicts.update(ref_states_plot_dicts)
        return figure_name

    def prepare_plots(self):
        if self.options_dict.get('plot_all_traces', True):
            for j, qbn in enumerate(self.qb_names):
                if self.options_dict.get('plot_all_probs', True):
                    for prob_label, data_2d in self.proc_data_dict[
                            'projected_data_dict'][qbn].items():
                        figure_name = self.plot_traces(prob_label, data_2d, qbn)
                else:
                    figure_name = self.plot_traces(
                        self.data_to_fit[qbn], self.proc_data_dict[
                            'data_to_fit'][qbn], qbn)

                if self.do_fitting and len(self.proc_data_dict[
                               'analysis_params_dict']['cphase']['val']) == 1:
                        if qbn == self.cphase_qbname:
                            textstr = 'Cphase = {:.2f}'.format(
                                self.proc_data_dict['analysis_params_dict'][
                                    'cphase']['val'][0]*180/np.pi) + \
                                      r'$^{\circ}$' + \
                                    '$\\pm${:.2f}'.format(self.proc_data_dict[
                                          'analysis_params_dict']['cphase'][
                                          'stderr'][0] * 180 / np.pi) + \
                                      r'$^{\circ}$'
                            textstr += '\nPopulation loss = ' + \
                                       '{:.3f} $\\pm$ {:.3f}'.format(
                                self.proc_data_dict[
                                    'analysis_params_dict'][
                                    'population_loss']['val'][0],
                                                self.proc_data_dict[
                                    'analysis_params_dict'][
                                    'population_loss']['stderr'][0])
                            self.plot_dicts['text_msg_' + qbn] = {
                                'fig_id': 'Cphase_{}_pe'.format(qbn),
                                'ypos': -0.2,
                                'xpos': -0.05,
                                'horizontalalignment': 'left',
                                'verticalalignment': 'top',
                                'plotfn': self.plot_text,
                                'text_string': textstr}
                        else:
                            textstr = 'Leakage = {:.5f} $\\pm$ {:.5f}'.format(
                                self.proc_data_dict['analysis_params_dict'][
                                    'leakage']['val'][0],
                                self.proc_data_dict['analysis_params_dict'][
                                    'leakage']['stderr'][0])
                            self.plot_dicts['text_msg_' + qbn] = {
                                'fig_id': figure_name,
                                'ypos': -0.2,
                                'xpos': -0.05,
                                'horizontalalignment': 'left',
                                'verticalalignment': 'top',
                                'plotfn': self.plot_text,
                                'text_string': textstr}

        # plot analysis results
        if self.do_fitting and len(self.proc_data_dict[
                'analysis_params_dict']['cphase']['val']) > 1:
            # unique_swpts2d = [np.unique(arr) for arr in self.raw_data_dict[
            #     'sweep_points_2D_dict'][self.qb_names[0]]]
            # swpts2d_lengths = np.array([len(np.unique(arr)) for arr in
            #                             unique_swpts2d])
            # swpts2d_idxs = np.where(swpts2d_lengths > 1)[0]
            assert ('soft_sweep_params' in self.metadata)
            ss_pars = self.metadata['soft_sweep_params']

            for idx, ss_pname in enumerate(ss_pars):
                for param_name, results_dict in self.proc_data_dict[
                        'analysis_params_dict'].items():
                    reps = len(results_dict['val']) / \
                           len(ss_pars[ss_pname]['values'])
                    plot_name = '{}_vs_{}'.format(param_name, ss_pname)
                    if param_name == 'cphase':
                        yvals = results_dict['val']*180/np.pi - 180
                        yerr = results_dict['stderr']*180/np.pi
                        ylabel = param_name + '-$180^{\\circ}$'
                        self.plot_dicts[plot_name+'_hline'] = {
                            'fig_id': plot_name,
                            'plotfn': self.plot_hlines,
                            'y': 0,
                            'xmin': np.min(ss_pars[ss_pname]['values']),
                            'xmax': np.max(ss_pars[ss_pname]['values']),
                            'colors': 'gray'}
                    else:
                        yvals = results_dict['val']
                        yerr = results_dict['stderr']
                        ylabel = param_name
                    self.plot_dicts[plot_name] = {
                        'plotfn': self.plot_line,
                        'xvals': np.repeat(ss_pars[ss_pname]['values'], reps),
                        'xlabel': ss_pname,
                        'xunit': ss_pars[ss_pname]['unit'],
                        'yvals': yvals,
                        'yerr': yerr if param_name != 'leakage' else None,
                        'ylabel': ylabel,
                        'yunit': 'deg' if param_name == 'cphase' else '',
                        'linestyle': 'none',
                        'do_legend': False}


class CZDynamicPhaseAnalysis(MultiQubit_TimeDomain_Analysis):

    def __init__(self, *args, **kwargs):
        super().__init__(*args, **kwargs)

    def process_data(self):
        super().process_data()
        # convert phases to radians
        for qbn in self.qb_names:
            sweep_dict = self.proc_data_dict['sweep_points_dict'][qbn]
            sweep_dict['sweep_points'] *= np.pi/180

        # get data with flux pulse and w/o flux pulse
        self.data_with_fp = OrderedDict()
        self.data_no_fp = OrderedDict()
        for qbn in self.qb_names:
            all_data = self.proc_data_dict['data_to_fit'][qbn]
            if self.num_cal_points != 0:
                all_data = all_data[:-self.num_cal_points]
            self.data_with_fp[qbn] = all_data[0: len(all_data)//2]
            self.data_no_fp[qbn] = all_data[len(all_data)//2:]

    def prepare_fitting(self):
        self.fit_dicts = OrderedDict()
        for qbn in self.qb_names:
            sweep_points = np.unique(
                self.proc_data_dict['sweep_points_dict'][qbn][
                    'msmt_sweep_points'])
            for i, data in enumerate([self.data_with_fp[qbn],
                                      self.data_no_fp[qbn]]):
                cos_mod = lmfit.Model(fit_mods.CosFunc)
                guess_pars = fit_mods.Cos_guess(
                    model=cos_mod,
                    t=sweep_points,
                    data=data)
                guess_pars['amplitude'].vary = True
                guess_pars['offset'].vary = True
                guess_pars['frequency'].value = 1/(2*np.pi)
                guess_pars['frequency'].vary = False
                guess_pars['phase'].vary = True

                key = 'cos_fit_{}_{}'.format(qbn, 'wfp' if i == 0 else 'nofp')
                self.fit_dicts[key] = {
                    'fit_fn': fit_mods.CosFunc,
                    'fit_xvals': {'t': sweep_points},
                    'fit_yvals': {'data': data},
                    'guess_pars': guess_pars}

    def analyze_fit_results(self):
        self.proc_data_dict['analysis_params_dict'] = OrderedDict()
        for qbn in self.qb_names:
            self.proc_data_dict['analysis_params_dict'][qbn] = OrderedDict()
            self.proc_data_dict['analysis_params_dict'][qbn][
                'dynamic_phase'] = {
                'val': (self.fit_dicts[f'cos_fit_{qbn}_wfp'][
                            'fit_res'].best_values['phase'] -
                        self.fit_dicts[f'cos_fit_{qbn}_nofp'][
                            'fit_res'].best_values['phase']),
                'stderr': np.sqrt(
                    self.fit_dicts[f'cos_fit_{qbn}_wfp'][
                        'fit_res'].params['phase'].stderr**2 +
                    self.fit_dicts[f'cos_fit_{qbn}_nofp'][
                        'fit_res'].params['phase'].stderr**2)
                }
        self.save_processed_data(key='analysis_params_dict')

    def prepare_plots(self):
        super().prepare_plots()
        for qbn in self.qb_names:
            for i, data in enumerate([self.data_with_fp[qbn],
                                      self.data_no_fp[qbn]]):
                fit_key = f'cos_fit_{qbn}_wfp' if i == 0 else \
                    f'cos_fit_{qbn}_nofp'
                plot_name_suffix = 'fit_'+'wfp' if i == 0 else 'nofp'
                cal_pts_data = self.proc_data_dict['data_to_fit'][qbn][
                               -self.num_cal_points:]
                base_plot_name = 'Dynamic_phase_' + qbn
                self.prepare_projected_data_plot(
                    fig_name=base_plot_name,
                    data=np.concatenate((data,cal_pts_data)),
                    sweep_points=np.unique(
                        self.proc_data_dict['sweep_points_dict'][qbn][
                            'sweep_points']),
                    data_label='with flux pulse' if i == 0 else 'no flux pulse',
                    plot_name_suffix=qbn + plot_name_suffix,
                    qb_name=qbn,
                    do_legend_cal_states=(i == 0))
                if self.do_fitting:
                    fit_res = self.fit_dicts[fit_key]['fit_res']
                    self.plot_dicts[plot_name_suffix + '_' + qbn] = {
                        'fig_id': base_plot_name,
                        'plotfn': self.plot_fit,
                        'fit_res': fit_res ,
                        'setlabel': 'cosine fit',
                        'color': 'r',
                        'do_legend': i == 0}

                    textstr = 'Dynamic phase {}:\n\t{:.2f}'.format(
                        qbn,
                        self.proc_data_dict['analysis_params_dict'][qbn][
                            'dynamic_phase']['val']*180/np.pi) + \
                              r'$^{\circ}$' + \
                            '$\\pm${:.2f}'.format(
                        self.proc_data_dict['analysis_params_dict'][qbn][
                            'dynamic_phase']['stderr']*180/np.pi) + \
                              r'$^{\circ}$'

                    fpl = self.get_param_value('flux_pulse_length')
                    if fpl is not None:
                        textstr += '\n length: {:.2f} ns'.format(fpl*1e9)
                    fpa = self.get_param_value('flux_pulse_amp')
                    if fpa is not None:
                        textstr += '\n amp: {:.4f} V'.format(fpa)

                    self.plot_dicts['text_msg_' + qbn] = {
                        'fig_id': base_plot_name,
                        'ypos': -0.15,
                        'xpos': -0.05,
                        'horizontalalignment': 'left',
                        'verticalalignment': 'top',
                        'plotfn': self.plot_text,
                        'text_string': textstr}
            for plot_name in list(self.plot_dicts)[::-1]:
                if self.plot_dicts[plot_name].get('do_legend', False):
                    break
            self.plot_dicts[plot_name].update(
                {'legend_ncol': 2,
                 'legend_bbox_to_anchor': (1, -0.15),
                 'legend_pos': 'upper right'})

class MultiQutrit_Timetrace_Analysis(ba.BaseDataAnalysis):
    """
    Analysis class for timetraces, in particular use to compute
    Optimal SNR integration weights.
    """
    def __init__(self, qb_names=None, auto=True, **kwargs):
        """
        Initializes the timetrace analysis class.
        Args:
            qb_names (list): name of the qubits to analyze (can be a subset
                of the measured qubits)
            auto (bool): Start analysis automatically
            **kwargs:
                t_start: timestamp of the first timetrace
                t_stop: timestamp of the last timetrace to analyze
                options_dict (dict): relevant parameters:
                    acq_weights_basis (list, dict):
                        list of basis vectors used to compute optimal weight.
                        e.g. ["ge", 'gf'], the first basis vector will be the
                        "e" timetrace minus the "g" timetrace and the second basis
                        vector is f - g. The first letter in each basis state is the
                        "reference state", i.e. the one of which the timetrace
                         is substracted. Can also be passed as a dictionary where
                         keys are the qubit names and the values are lists of basis states
                         in case different bases should be used for different qubits.
                    orthonormalize (bool): Whether or not to orthonormalize the
                        weight basis
                    tmax (float): time boundary for the plot (not the weights)
                        in seconds.
                    scale_weights (bool): scales the weights near unity to avoid
                        loss of precision on FPGA if weights are too small

        """

        if qb_names is not None:
            self.params_dict = {}
            for qbn in qb_names:
                s = 'Instrument settings.' + qbn
                for trans_name in ['ge', 'ef']:
                    self.params_dict[f'ro_mod_freq_' + qbn] = \
                        s + f'.ro_mod_freq'
            self.numeric_params = list(self.params_dict)

        self.qb_names = qb_names
        super().__init__(auto=auto, **kwargs)

    def extract_data(self):
        super().extract_data()

        if self.qb_names is None:
            # get all qubits from cal_points of first timetrace
            cp = CalibrationPoints.from_string(
                self.get_param_value('cal_points', None, 0))
            self.qb_names = deepcopy(cp.qb_names)

        self.channel_map = self.get_param_value('channel_map', None,
                                                metadata_index=0)
        if self.channel_map is None:
            # assume same channel map for all timetraces (pick 0th)
            value_names = self.raw_data_dict[0]['value_names']
            if np.ndim(value_names) > 0:
                value_names = value_names
            if 'w' in value_names[0]:
                self.channel_map = a_tools.get_qb_channel_map_from_hdf(
                    self.qb_names, value_names=value_names,
                    file_path=self.raw_data_dict['folder'])
            else:
                self.channel_map = {}
                for qbn in self.qb_names:
                    self.channel_map[qbn] = value_names

        if len(self.channel_map) == 0:
            raise ValueError('No qubit RO channels have been found.')

    def process_data(self):
        super().process_data()
        pdd = self.proc_data_dict

        pdd['analysis_params_dict'] = dict()
        ana_params = pdd['analysis_params_dict']
        ana_params['timetraces'] = defaultdict(dict)
        ana_params['optimal_weights'] = defaultdict(dict)
        ana_params['optimal_weights_basis_labels'] = defaultdict(dict)
        for qbn in self.qb_names:
            # retrieve time traces
            for i, rdd in enumerate(self.raw_data_dict):
                ttrace_per_ro_ch = [rdd["measured_data"][ch]
                                    for ch in self.channel_map[qbn]]
                if len(ttrace_per_ro_ch) != 2:
                    raise NotImplementedError(
                        'This analysis does not support optimal weight '
                        f'measurement based on {len(ttrace_per_ro_ch)} ro channels.'
                        f' Try again with 2 RO channels.')
                cp = CalibrationPoints.from_string(
                    self.get_param_value('cal_points', None, i))
                # get state of qubit. There can be only one cal point per sequence
                # when using uhf for time traces so it is the 0th state
                qb_state = cp.states[0][cp.qb_names.index(qbn)]
                # store all timetraces in same pdd for convenience
                ana_params['timetraces'][qbn].update(
                    {qb_state: ttrace_per_ro_ch[0] + 1j *ttrace_per_ro_ch[1]})

            timetraces = ana_params['timetraces'][qbn] # for convenience
            basis_labels = self.get_param_value('acq_weights_basis', None, 0)
            if basis_labels is None:
                # guess basis labels from # states measured
                basis_labels = ["ge", "gf"] \
                    if len(ana_params['timetraces'][qbn]) > 2 else ['ge']

            if isinstance(basis_labels, dict):
                # if different basis for qubits, then select the according one
                basis_labels = basis_labels[qbn]

            # check that states from the basis are included in mmnt
            for bs in basis_labels:
                for qb_s in bs:
                     assert qb_s in timetraces,\
                         f'State: {qb_s} on {qbn} was not provided in the given ' \
                         f'timestamps but was requested as part of the basis' \
                         f' {basis_labels}. Please choose another weight basis.'
            basis = np.array([timetraces[b[1]] - timetraces[b[0]]
                              for b in basis_labels])

            # orthonormalize if required
            if self.get_param_value("orthonormalize", False):
                basis = math.gram_schmidt(basis.T).T
                basis_labels = [bs + "_ortho" if bs != basis_labels[0] else bs
                                for bs in basis_labels]

            # scale if required
            if self.get_param_value('scale_weights', True):
                k = np.amax([(np.max(np.abs(b.real)),
                              np.max(np.abs(b.imag))) for b in basis])
                basis /= k
            ana_params['optimal_weights'][qbn] = basis
            ana_params['optimal_weights_basis_labels'][qbn] = basis_labels

            self.save_processed_data()

    def prepare_plots(self):

        pdd = self.proc_data_dict
        rdd = self.raw_data_dict
        ana_params = self.proc_data_dict['analysis_params_dict']
        for qbn in self.qb_names:
            mod_freq = float(
                rdd[0].get(f'ro_mod_freq_{qbn}',
                           self.get_hdf_param_value(f"Instrument settings/{qbn}",
                                                    'ro_mod_freq')))
            tbase = rdd[0]['hard_sweep_points']
            basis_labels = pdd["analysis_params_dict"][
                'optimal_weights_basis_labels'][qbn]
            title = 'Optimal SNR weights ' + qbn + \
                    "".join(['\n' + rddi["timestamp"] for rddi in rdd]) \
                            + f'\nWeight Basis: {basis_labels}'
            plot_name = f"weights_{qbn}"
            xlabel = "Time, $t$"
            modulation = np.exp(2j * np.pi * mod_freq * tbase)

            for ax_id, (state, ttrace) in \
                enumerate(ana_params["timetraces"][qbn].items()):
                for func, label in zip((np.real, np.imag), ('I', "Q")):
                    # plot timetraces for each state, I and Q channels
                    self.plot_dicts[f"{plot_name}_{state}_{label}"] = {
                        'fig_id': plot_name,
                        'ax_id': ax_id,
                        'plotfn': self.plot_line,
                        'xvals': tbase,
                        'xunit': 's',
                        "marker": "",
                        'yvals': func(ttrace*modulation),
                        'ylabel': 'Voltage, $V$',
                        'yunit': 'V',
                        "sharex": True,
                        "xrange": (0, self.get_param_value('tmax', 400e-9, 0)),
                        "setdesc": label + f"_{state}",
                        "setlabel": "",
                        "do_legend":True,
                        "legend_pos": "upper right",
                        'numplotsx': 1,
                        'numplotsy': len(rdd) + 1, # #states + 1 for weights
                        'plotsize': (10,
                                     (len(rdd) + 1) * 3), # 3 inches per plot
                        'title': title if ax_id == 0 else ""}
            ax_id = len(ana_params["timetraces"][qbn]) # id plots for weights
            for i, weights in enumerate(ana_params['optimal_weights'][qbn]):
                for func, label in zip((np.real, np.imag), ('I', "Q")):
                    self.plot_dicts[f"{plot_name}_weights_{label}_{i}"] = {
                        'fig_id': plot_name,
                        'ax_id': ax_id,
                        'plotfn': self.plot_line,
                        'xvals': tbase,
                        'xlabel': xlabel,
                        "setlabel": "",
                        "marker": "",
                        'xunit': 's',
                        'yvals': func(weights * modulation),
                        'ylabel': 'Voltage, $V$ (arb.u.)',
                        "sharex": True,
                        "xrange": (0, self.get_param_value('tmax', 400e-9, 0)),
                        "setdesc": label + f"_{i+1}",
                        "do_legend": True,
                        "legend_pos": "upper right",
                        }


class MultiQutrit_Singleshot_Readout_Analysis(MultiQubit_TimeDomain_Analysis):
    """
    Analysis class for parallel SSRO qutrit/qubit calibration. It is a child class
    from the tda.MultiQubit_Timedomain_Analysis as it uses the same functions to
    - preprocess the data to remove active reset/preselection
    - extract the channel map
    - reorder the data per qubit
    Note that in the future, it might be useful to transfer these functionalities
    to the base analysis.
    """

    def __init__(self,
                 options_dict: dict = None, auto=True, **kw):
        '''
        options dict options:
            'nr_bins' : number of bins to use for the histograms
            'post_select' :
            'post_select_threshold' :
            'nr_samples' : amount of different samples (e.g. ground and excited = 2)
            'sample_0' : index of first sample (ground-state)
            'sample_1' : index of second sample (first excited-state)
            'max_datapoints' : maximum amount of datapoints for culumative fit
            'log_hist' : use log scale for the y-axis of the 1D histograms
            'verbose' : see BaseDataAnalysis
            'presentation_mode' : see BaseDataAnalysis
            'classif_method': how to classify the data.
                'ncc' : default. Nearest Cluster Center
                'gmm': gaussian mixture model.
                'threshold': finds optimal vertical and horizontal thresholds.
            'classif_kw': kw to pass to the classifier
            see BaseDataAnalysis for more.
        '''
        super().__init__(options_dict=options_dict, auto=False,
                         **kw)
        self.params_dict = {
            'measurementstring': 'measurementstring',
            'measured_data': 'measured_data',
            'value_names': 'value_names',
            'value_units': 'value_units'}
        self.numeric_params = []
        self.DEFAULT_CLASSIF = "gmm"
        self.classif_method = self.options_dict.get("classif_method",
                                                    self.DEFAULT_CLASSIF)

        self.create_job(options_dict=options_dict, auto=auto, **kw)

        if auto:
            self.run_analysis()

    def extract_data(self):
        super().extract_data()
        self.preselection = \
            self.get_param_value("preparation_params",
                                 {}).get("preparation_type", "wait") == "preselection"
        default_states_info = defaultdict(dict)
        default_states_info.update({"g": {"label": r"$|g\rangle$"},
                               "e": {"label": r"$|e\rangle$"},
                               "f": {"label": r"$|f\rangle$"}
                               })

        self.states_info = \
            self.get_param_value("states_info",
                                {qbn: deepcopy(default_states_info)
                                 for qbn in self.qb_names})

    def process_data(self):
        """
        Create the histograms based on the raw data
        """
        ######################################################
        #  Separating data into shots for each level         #
        ######################################################
        super().process_data()
        del self.proc_data_dict['data_to_fit'] # not used in this analysis
        n_states = len(self.cp.states)

        # prepare data in convenient format, i.e. arrays per qubit and per state
        # e.g. {'qb1': {'g': np.array of shape (n_shots, n_ro_ch}, ...}, ...}
        shots_per_qb = dict()        # store shots per qb and per state
        presel_shots_per_qb = dict() # store preselection ro
        means = defaultdict(OrderedDict)    # store mean per qb for each ro_ch
        pdd = self.proc_data_dict    # for convenience of notation

        for qbn in self.qb_names:
            # shape is (n_shots, n_ro_ch) i.e. one column for each ro_ch
            shots_per_qb[qbn] = \
                np.asarray(list(
                    pdd['meas_results_per_qb'][qbn].values())).T
            # make 2D array in case only one channel (1D array)
            if len(shots_per_qb[qbn].shape) == 1:
                shots_per_qb[qbn] = np.expand_dims(shots_per_qb[qbn],
                                                   axis=-1)
            for i, qb_state in enumerate(self.cp.get_states(qbn)[qbn]):
                means[qbn][qb_state] = np.mean(shots_per_qb[qbn][i::n_states],
                                               axis=0)
            if self.preselection:
                # preselection shots were removed so look at raw data
                # and look at only the first out of every two readouts
                presel_shots_per_qb[qbn] = \
                    np.asarray(list(
                        pdd['meas_results_per_qb_raw'][qbn].values())).T[::2]
                # make 2D array in case only one channel (1D array)
                if len(presel_shots_per_qb[qbn].shape) == 1:
                    presel_shots_per_qb[qbn] = \
                        np.expand_dims(presel_shots_per_qb[qbn], axis=-1)

        # create placeholders for analysis data
        pdd['analysis_params'] = dict()
        pdd['data'] = defaultdict(dict)
        pdd['analysis_params']['state_prob_mtx'] = defaultdict(dict)
        pdd['analysis_params']['classifier_params'] = defaultdict(dict)
        pdd['analysis_params']['means'] = defaultdict(dict)
        pdd['analysis_params']["n_shots"] = len(shots_per_qb[qbn])
        self.clf_ = defaultdict(dict)
        # create placeholders for analysis with preselection
        if self.preselection:
            pdd['data_masked'] = defaultdict(dict)
            pdd['analysis_params']['state_prob_mtx_masked'] = defaultdict(dict)
            pdd['analysis_params']['n_shots_masked'] = defaultdict(dict)

        n_shots = len(shots_per_qb[qbn]) // n_states

        for qbn, qb_shots in shots_per_qb.items():
            # create mapping to integer following ordering in cal_points.
            # Notes:
            # 1) the state_integer should to the order of pdd[qbn]['means'] so that
            # when passing the init_means to the GMM model, it is ensured that each
            # gaussian component will predict the state_integer associated to that state
            # 2) the mapping cannot be preestablished because the GMM predicts labels
            # in range(n_components). For instance, if a qubit has states "g", "f"
            # then the model will predicts 0's and 1's, so the typical g=0, e=1, f=2
            # mapping would fail. The number of different states can be different
            # for each qubit and therefore the mapping should also be done per qubit.
            state_integer = 0
            for state in means[qbn].keys():
                self.states_info[qbn][state]["int"] = state_integer
                state_integer += 1

            # note that if some states are repeated, they are assigned the same label
            qb_states_integer_repr = \
                [self.states_info[qbn][s]["int"]
                 for s in self.cp.get_states(qbn)[qbn]]
            prep_states = np.tile(qb_states_integer_repr, n_shots)

            pdd['analysis_params']['means'][qbn] = deepcopy(means[qbn])
            pdd['data'][qbn] = dict(X=deepcopy(qb_shots),
                                    prep_states=prep_states)
            # self.proc_data_dict['keyed_data'] = deepcopy(data)

            assert np.ndim(qb_shots) == 2, "Data must be a two D array. " \
                                    "Received shape {}, ndim {}"\
                                    .format(qb_shots.shape, np.ndim(qb_shots))
            pred_states, clf_params, clf = \
                self._classify(qb_shots, prep_states,
                               method=self.classif_method, qb_name=qbn,
                               **self.options_dict.get("classif_kw", dict()))
            # order "unique" states to have in usual order "gef" etc.
            state_labels_ordered = self._order_state_labels(
                list(means[qbn].keys()))
            # translate to corresponding integers
            state_labels_ordered_int = [self.states_info[qbn][s]['int'] for s in
                                        state_labels_ordered]
            fm = self.fidelity_matrix(prep_states, pred_states,
                                      labels=state_labels_ordered_int)

            # save fidelity matrix and classifier
            pdd['analysis_params']['state_prob_mtx'][qbn] = fm
            pdd['analysis_params']['classifier_params'][qbn] = clf_params
            self.clf_[qbn] = clf
            if self.preselection:
                #re do with classification first of preselection and masking
                pred_presel = self.clf_[qbn].predict(presel_shots_per_qb[qbn])
                presel_filter = \
                    pred_presel == self.states_info[qbn]['g']['int']
                if np.sum(presel_filter) == 0:
                    log.warning(f"{qbn}: No data left after preselection! "
                                f"Skipping preselection data & figures.")
                    continue
                qb_shots_masked = qb_shots[presel_filter]
                prep_states = prep_states[presel_filter]
                pred_states = self.clf_[qbn].predict(qb_shots_masked)
                fm = self.fidelity_matrix(prep_states, pred_states,
                                          labels=state_labels_ordered_int)

                pdd['data_masked'][qbn] = dict(X=deepcopy(qb_shots_masked),
                                          prep_states=deepcopy(prep_states))
                pdd['analysis_params']['state_prob_mtx_masked'][qbn] = fm
                pdd['analysis_params']['n_shots_masked'][qbn] = \
                    qb_shots_masked.shape[0]

        self.save_processed_data()

    def _classify(self, X, prep_state, method, qb_name, **kw):
        """

        Args:
            X: measured data to classify
            prep_state: prepared states (true values)
            type: classification method
            qb_name: name of the qubit to classify

        Returns:

        """
        if np.ndim(X) == 1:
            X = X.reshape((-1,1))
        params = dict()

        if method == 'ncc':
            ncc = SSROQutrit.NCC(
                self.proc_data_dict['analysis_params']['means'][qb_name])
            pred_states = ncc.predict(X)
            # self.clf_ = ncc
            return pred_states, dict(), ncc

        elif method == 'gmm':
            cov_type = kw.pop("covariance_type", "tied")
            # full allows full covariance matrix for each level. Other options
            # see GM documentation
            # assumes if repeated state, should be considered of the same component
            # this classification method should not be used for multiplexed SSRO
            # analysis
            n_qb_states = len(np.unique(self.cp.get_states(qb_name)[qb_name]))
            gm = GM(n_components=n_qb_states,
                    covariance_type=cov_type,
                    random_state=0,
                    means_init=[mu for _, mu in
                                self.proc_data_dict['analysis_params']
                                    ['means'][qb_name].items()])
            gm.fit(X)
            pred_states = np.argmax(gm.predict_proba(X), axis=1)

            params['means_'] = gm.means_
            params['covariances_'] = gm.covariances_
            params['covariance_type'] = gm.covariance_type
            params['weights_'] = gm.weights_
            params['precisions_cholesky_'] = gm.precisions_cholesky_
            return pred_states, params, gm

        elif method == "threshold":
            tree = DTC(max_depth=kw.pop("max_depth", X.shape[1]),
                       random_state=0, **kw)
            tree.fit(X, prep_state)
            pred_states = tree.predict(X)
            params["thresholds"], params["mapping"] = \
                self._extract_tree_info(tree, self.cp.get_states(qb_name)[qb_name])
            if len(params["thresholds"]) != X.shape[1]:
                msg = "Best 2 thresholds to separate this data lie on axis {}" \
                    ", most probably because the data is not well separated." \
                    "The classifier attribute clf_ can still be used for " \
                    "classification (which was done to obtain the state " \
                    "assignment probability matrix), but only the threshold" \
                    " yielding highest gini impurity decrease was returned." \
                    "\nTo circumvent this problem, you can either choose" \
                    " a second threshold manually (fidelity will likely be " \
                    "worse), make the data more separable, or use another " \
                    "classification method."
                logging.warning(msg.format(list(params['thresholds'].keys())[0]))
            return pred_states, params, tree
        elif method == "threshold_brute":
            raise NotImplementedError()
        else:
            raise NotImplementedError("Classification method: {} is not "
                                      "implemented. Available methods: {}"
                                      .format(method, ['ncc', 'gmm',
                                                       'threshold']))
    @staticmethod
    def _get_covariances(gmm, cov_type=None):
       return SSROQutrit._get_covariances(gmm, cov_type=cov_type)

    @staticmethod
    def fidelity_matrix(prep_states, pred_states, levels=('g', 'e', 'f'),
                        plot=False, labels=None, normalize=True):

        return SSROQutrit.fidelity_matrix(prep_states, pred_states,
                                          levels=levels, plot=plot,
                                          normalize=normalize, labels=labels)

    @staticmethod
    def plot_fidelity_matrix(fm, target_names,
                             title="State Assignment Probability Matrix",
                             auto_shot_info=True, ax=None,
                             cmap=None, normalize=True, show=False):
        return SSROQutrit.plot_fidelity_matrix(
            fm, target_names, title=title, ax=ax,
            auto_shot_info=auto_shot_info,
            cmap=cmap, normalize=normalize, show=show)

    @staticmethod
    def _extract_tree_info(tree_clf, class_names=None):
        return SSROQutrit._extract_tree_info(tree_clf,
                                             class_names=class_names)

    @staticmethod
    def _to_codeword_idx(tuple):
        return SSROQutrit._to_codeword_idx(tuple)

    @staticmethod
    def plot_scatter_and_marginal_hist(data, y_true=None, plot_fitting=False,
                                       **kwargs):
        return SSROQutrit.plot_scatter_and_marginal_hist(
            data, y_true=y_true, plot_fitting=plot_fitting, **kwargs)

    @staticmethod
    def plot_clf_boundaries(X, clf, ax=None, cmap=None):
        return SSROQutrit.plot_clf_boundaries(X, clf, ax=ax, cmap=cmap)

    @staticmethod
    def plot_std(mean, cov, ax, n_std=1.0, facecolor='none', **kwargs):
        return SSROQutrit.plot_std(mean, cov, ax,n_std=n_std,
                                   facecolor=facecolor, **kwargs)

    @staticmethod
    def plot_1D_hist(data, y_true=None, plot_fitting=True,
                     **kwargs):
        return SSROQutrit.plot_1D_hist(data, y_true=y_true,
                                       plot_fitting=plot_fitting, **kwargs)

    @staticmethod
    def _order_state_labels(states_labels,
                            order="gefhabcdijklmnopqrtuvwxyz0123456789"):
        """
        Orders state labels according to provided ordering. e.g. for default
        ("f", "e", "g") would become ("g", "e", "f")
        Args:
            states_labels (list, tuple): list of states_labels
            order (str): custom string order

        Returns:

        """
        try:
            indices = [order.index(s) for s in states_labels]
            order_for_states = np.argsort(indices).astype(np.int32)
            return np.array(states_labels)[order_for_states]

        except Exception as e:
            log.error(f"Could not find order in state_labels:"
                      f"{states_labels}. Probably because one or several "
                      f"states are not part of '{order}'. Error: {e}."
                      f" Returning same as input order")
            return states_labels


    def plot(self, **kwargs):
        if not self.get_param_value("plot", True):
            return # no plotting if "plot" is False
        cmap = plt.get_cmap('tab10')
        show = self.options_dict.get("show", False)
        pdd = self.proc_data_dict
        for qbn in self.qb_names:
            n_qb_states = len(np.unique(self.cp.get_states(qbn)[qbn]))
            tab_x = a_tools.truncate_colormap(cmap, 0,
                                              n_qb_states/10)

            kwargs = {
                "states": list(pdd["analysis_params"]['means'][qbn].keys()),
                "xlabel": "Integration Unit 1, $u_1$",
                "ylabel": "Integration Unit 2, $u_2$",
                "scale":self.options_dict.get("hist_scale", "linear"),
                "cmap":tab_x}
            data_keys = [k for k in list(pdd.keys()) if
                            k.startswith("data") and qbn in pdd[k]]

            for dk in data_keys:
                data = pdd[dk][qbn]
                title =  self.raw_data_dict['timestamp'] + f" {qbn} " + dk + \
                    "\n{} classifier".format(self.classif_method)
                kwargs.update(dict(title=title))

                # plot data and histograms
                n_shots_to_plot = self.get_param_value('n_shots_to_plot', None)
                if n_shots_to_plot is not None:
                    n_shots_to_plot *= n_qb_states
                if data['X'].shape[1] == 1:
                    if self.classif_method == "gmm":
                        kwargs['means'] = pdd['analysis_params']['means'][qbn]
                        kwargs['std'] = np.sqrt(self._get_covariances(self.clf_[qbn]))
                    kwargs['colors'] = cmap(np.unique(data['prep_states']))
                    fig, main_ax = self.plot_1D_hist(data['X'][:n_shots_to_plot],
                                            data["prep_states"][:n_shots_to_plot],
                                            **kwargs)
                else:
                    fig = self.plot_scatter_and_marginal_hist(
                        data['X'][:n_shots_to_plot],
                        data["prep_states"][:n_shots_to_plot],
                        **kwargs)

                    # plot clf_boundaries
                    main_ax = fig.get_axes()[0]
                    self.plot_clf_boundaries(data['X'], self.clf_[qbn], ax=main_ax,
                                             cmap=tab_x)
                    # plot means and std dev
                    means = pdd['analysis_params']['means'][qbn]
                    try:
                        covs = self._get_covariances(self.clf_[qbn])
                    except Exception as e: # not a gmm model--> no cov.
                        covs = []

                    for i, mean in enumerate(means.values()):
                        main_ax.scatter(mean[0], mean[1], color='w', s=80)
                        if len(covs) != 0:
                            self.plot_std(mean, covs[i],
                                          n_std=1, ax=main_ax,
                                          edgecolor='w', linestyle='--',
                                          linewidth=1)

                # plot thresholds and mapping
                plt_fn = {0: main_ax.axvline, 1: main_ax.axhline}
                thresholds = pdd['analysis_params'][
                    'classifier_params'][qbn].get("thresholds", dict())
                mapping = pdd['analysis_params'][
                    'classifier_params'][qbn].get("mapping", dict())
                for k, thres in thresholds.items():
                    plt_fn[k](thres, linewidth=2,
                              label="threshold i.u. {}: {:.5f}".format(k, thres),
                              color='k', linestyle="--")
                    main_ax.legend(loc=[0.2,-0.62])

                ax_frac = {0: (0.07, 0.1), # locations for codewords
                           1: (0.83, 0.1),
                           2: (0.07, 0.9),
                           3: (0.83, 0.9)}
                for cw, state in mapping.items():
                    main_ax.annotate("0b{:02b}".format(cw) + f":{state}",
                                     ax_frac[cw], xycoords='axes fraction')

                self.figs[f'{qbn}_{self.classif_method}_classifier_{dk}'] = fig
            if show:
                plt.show()

            # state assignment prob matrix
            title = self.raw_data_dict['timestamp'] + "\n{} State Assignment" \
                " Probability Matrix\nTotal # shots:{}"\
                .format(self.classif_method,
                        self.proc_data_dict['analysis_params']['n_shots'])
            fig = self.plot_fidelity_matrix(
                self.proc_data_dict['analysis_params']['state_prob_mtx'][qbn],
                self._order_state_labels(kwargs['states']),
                title=title,
                show=show,
                auto_shot_info=False)
            self.figs[f'{qbn}_state_prob_matrix_{self.classif_method}'] = fig

            if self.preselection and \
                    len(pdd['analysis_params']['state_prob_mtx_masked'][qbn]) != 0:
                title = self.raw_data_dict['timestamp'] + \
                    "\n{} State Assignment Probability Matrix Masked"\
                    "\nTotal # shots:{}".format(
                        self.classif_method,
                        self.proc_data_dict['analysis_params']['n_shots_masked'][qbn])

                fig = self.plot_fidelity_matrix(
                    pdd['analysis_params']['state_prob_mtx_masked'][qbn],
                    self._order_state_labels(kwargs['states']),
                    title=title, show=show, auto_shot_info=False)
                fig_key = f'{qbn}_state_prob_matrix_masked_{self.classif_method}'
                self.figs[fig_key] = fig<|MERGE_RESOLUTION|>--- conflicted
+++ resolved
@@ -885,31 +885,8 @@
                          self.raw_data_dict['measurementstring'] +
                          '\nRaw data ' + suffix + ' ' + qb_name)
             plot_name = 'raw_plot_' + qb_name + suffix
-<<<<<<< HEAD
-            # get xunit and label: temporarily with try catch for old
-            # sequences which do not have unit and label in meta data
-            hard_sweep_params = self.get_param_value('hard_sweep_params')
-            sweep_name = self.get_param_value('sweep_name')
-            sweep_unit = self.get_param_value('sweep_unit')
-            if self.sp is not None:
-                _, xunit, xlabel = self.sp.get_sweep_params_description(
-                    param_names=self.mospm[qb_name], dimension=1)[0]
-            elif hard_sweep_params is not None:
-                xlabel = list(hard_sweep_params)[0]
-                xunit = list(hard_sweep_params.values())[0][
-                    'unit']
-            elif (sweep_name is not None) and (sweep_unit is not None):
-                xlabel = sweep_name
-                xunit = sweep_unit
-            else:
-                xlabel = self.raw_data_dict['sweep_parameter_names']
-                xunit = self.raw_data_dict['sweep_parameter_units']
-            if np.ndim(xunit) > 0:
-                xunit = xunit[0]
-=======
             xlabel, xunit = self.get_xaxis_label_unit(qb_name)
 
->>>>>>> 8ebec353
             for ax_id, ro_channel in enumerate(raw_data_dict):
                 if self.get_param_value('TwoD', default_value=False):
                     if self.sp is None:
@@ -1024,29 +1001,7 @@
             title += '\n' + title_suffix
 
         plot_dict_name = fig_name + '_' + plot_name_suffix
-<<<<<<< HEAD
-        # get x info (try for old sequences which do not have info in meta
-        hard_sweep_params = self.get_param_value('hard_sweep_params')
-        sweep_name = self.get_param_value('sweep_name')
-        sweep_unit = self.get_param_value('sweep_unit')
-        if self.sp is not None:
-            _, xunit, xlabel = self.sp.get_sweep_params_description(
-                param_names=self.mospm[qb_name], dimension=1)[0]
-        elif hard_sweep_params is not None:
-            xlabel = list(hard_sweep_params)[0]
-            xunit = list(hard_sweep_params.values())[0][
-                'unit']
-        elif (sweep_name is not None) and (sweep_unit is not None):
-            xlabel = sweep_name
-            xunit = sweep_unit
-        else:
-            xlabel = self.raw_data_dict['sweep_parameter_names']
-            xunit = self.raw_data_dict['sweep_parameter_units']
-        if np.ndim(xunit) > 0:
-            xunit = xunit[0]
-=======
         xlabel, xunit = self.get_xaxis_label_unit(qb_name)
->>>>>>> 8ebec353
 
         if self.get_param_value('TwoD', default_value=False):
             if self.sp is None:
