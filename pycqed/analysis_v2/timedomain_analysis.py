import lmfit
import numpy as np
from numpy.linalg import inv
import scipy as sp
import itertools
import matplotlib as mpl
from collections import OrderedDict, defaultdict

from sklearn.mixture import GaussianMixture as GM
from sklearn.tree import DecisionTreeClassifier as DTC

from pycqed.analysis import fitting_models as fit_mods
from pycqed.analysis import analysis_toolbox as a_tools
import pycqed.analysis_v2.base_analysis as ba
import pycqed.analysis_v2.readout_analysis as roa
from pycqed.analysis_v2.readout_analysis import \
    Singleshot_Readout_Analysis_Qutrit as SSROQutrit
import pycqed.analysis_v2.tomography_qudev as tomo
from pycqed.analysis.tools.plotting import SI_val_to_msg_str
from copy import deepcopy
from pycqed.measurement.sweep_points import SweepPoints
from pycqed.measurement.calibration.calibration_points import CalibrationPoints
import matplotlib.pyplot as plt
from pycqed.analysis.three_state_rotation import predict_proba_avg_ro
import logging

from pycqed.utilities import math
from pycqed.utilities.general import find_symmetry_index
import pycqed.measurement.waveform_control.segment as seg_mod

log = logging.getLogger(__name__)
try:
    import qutip as qtp
except ImportError as e:
    log.warning('Could not import qutip, tomography code will not work')


class AveragedTimedomainAnalysis(ba.BaseDataAnalysis):
    def __init__(self, *args, **kwargs):
        super().__init__(*args, **kwargs)
        self.single_timestamp = True
        self.params_dict = {
            'value_names': 'value_names',
            'measured_values': 'measured_values',
            'measurementstring': 'measurementstring',
            'exp_metadata': 'exp_metadata'}
        self.numeric_params = []
        if kwargs.get('auto', True):
            self.run_analysis()

    def process_data(self):
        self.metadata = self.raw_data_dict.get('exp_metadata', {})
        if self.metadata is None:
            self.metadata = {}
        cal_points = self.metadata.get('cal_points', None)
        cal_points = self.options_dict.get('cal_points', cal_points)
        cal_points_list = roa.convert_channel_names_to_index(
            cal_points, len(self.raw_data_dict['measured_values'][0]),
            self.raw_data_dict['value_names'])
        self.proc_data_dict['cal_points_list'] = cal_points_list
        measured_values = self.raw_data_dict['measured_values']
        cal_idxs = self._find_calibration_indices()
        scales = [np.std(x[cal_idxs]) for x in measured_values]
        observable_vectors = np.zeros((len(cal_points_list),
                                       len(measured_values)))
        observable_vector_stds = np.ones_like(observable_vectors)
        for i, observable in enumerate(cal_points_list):
            for ch_idx, seg_idxs in enumerate(observable):
                x = measured_values[ch_idx][seg_idxs] / scales[ch_idx]
                if len(x) > 0:
                    observable_vectors[i][ch_idx] = np.mean(x)
                if len(x) > 1:
                    observable_vector_stds[i][ch_idx] = np.std(x)
        Omtx = (observable_vectors[1:] - observable_vectors[0]).T
        d0 = observable_vectors[0]
        corr_values = np.zeros(
            (len(cal_points_list) - 1, len(measured_values[0])))
        for i in range(len(measured_values[0])):
            d = np.array([x[i] / scale for x, scale in zip(measured_values,
                                                           scales)])
            corr_values[:, i] = inv(Omtx.T.dot(Omtx)).dot(Omtx.T).dot(d - d0)
        self.proc_data_dict['corr_values'] = corr_values

    def measurement_operators_and_results(self):
        """
        Converts the calibration points to measurement operators. Assumes that
        the calibration points are ordered the same as the basis states for
        the tomography calculation (e.g. for two qubits |gg>, |ge>, |eg>, |ee>).
        Also assumes that each calibration in the passed cal_points uses
        different segments.

        Returns:
            A tuple of
                the measured values with outthe calibration points;
                the measurement operators corresponding to each channel;
                and the expected covariation matrix between the operators.
        """
        d = len(self.proc_data_dict['cal_points_list'])
        cal_point_idxs = [set() for _ in range(d)]
        for i, idxs_lists in enumerate(self.proc_data_dict['cal_points_list']):
            for idxs in idxs_lists:
                cal_point_idxs[i].update(idxs)
        cal_point_idxs = [sorted(list(idxs)) for idxs in cal_point_idxs]
        cal_point_idxs = np.array(cal_point_idxs)
        raw_data = self.raw_data_dict['measured_values']
        means = [None] * d
        residuals = [list() for _ in raw_data]
        for i, cal_point_idx in enumerate(cal_point_idxs):
            means[i] = [np.mean(ch_data[cal_point_idx]) for ch_data in raw_data]
            for j, ch_residuals in enumerate(residuals):
                ch_residuals += list(raw_data[j][cal_point_idx] - means[i][j])
        means = np.array(means)
        residuals = np.array(residuals)
        Fs = [np.diag(ms) for ms in means.T]
        Omega = residuals.dot(residuals.T) / len(residuals.T)
        data_idxs = np.setdiff1d(np.arange(len(raw_data[0])),
                                 cal_point_idxs.flatten())
        data = np.array([ch_data[data_idxs] for ch_data in raw_data])
        return data, Fs, Omega

    def _find_calibration_indices(self):
        cal_indices = set()
        cal_points = self.options_dict['cal_points']
        nr_segments = self.raw_data_dict['measured_values'].shape[-1]
        for observable in cal_points:
            if isinstance(observable, (list, np.ndarray)):
                for idxs in observable:
                    cal_indices.update({idx % nr_segments for idx in idxs})
            else:  # assume dictionaries
                for idxs in observable.values():
                    cal_indices.update({idx % nr_segments for idx in idxs})
        return list(cal_indices)


def all_cal_points(d, nr_ch, reps=1):
    """
    Generates a list of calibration points for a Hilbert space of dimension d,
    with nr_ch channels and reps reprtitions of each calibration point.
    """
    return [[list(range(-reps*i, -reps*(i-1)))]*nr_ch for i in range(d, 0, -1)]


class Single_Qubit_TimeDomainAnalysis(ba.BaseDataAnalysis):

    def process_data(self):
        """
        This takes care of rotating and normalizing the data if required.
        this should work for several input types.
            - I/Q values (2 quadratures + cal points)
            - weight functions (1 quadrature + cal points)
            - counts (no cal points)

        There are several options possible to specify the normalization
        using the options dict.
            cal_points (tuple) of indices of the calibrati  on points

            zero_coord, one_coord
        """

        cal_points = self.options_dict.get('cal_points', None)
        zero_coord = self.options_dict.get('zero_coord', None)
        one_coord = self.options_dict.get('one_coord', None)

        if cal_points is None:
            # default for all standard Timedomain experiments
            cal_points = [list(range(-4, -2)), list(range(-2, 0))]

        if len(self.raw_data_dict['measured_values']) == 1:
            # if only one weight function is used rotation is not required
            self.proc_data_dict['corr_data'] = a_tools.rotate_and_normalize_data_1ch(
                self.raw_data_dict['measured_values'][0],
                cal_zero_points=cal_points[0],
                cal_one_points=cal_points[1])
        else:
            self.proc_data_dict['corr_data'], zero_coord, one_coord = \
                a_tools.rotate_and_normalize_data(
                    data=self.raw_data_dict['measured_values'][0:2],
                    zero_coord=zero_coord,
                    one_coord=one_coord,
                    cal_zero_points=cal_points[0],
                    cal_one_points=cal_points[1])

        # This should be added to the hdf5 datafile but cannot because of the
        # way that the "new" analysis works.

        # self.add_dataset_to_analysisgroup('Corrected data',
        #                                   self.proc_data_dict['corr_data'])


class MultiQubit_TimeDomain_Analysis(ba.BaseDataAnalysis):

    def __init__(self,
                 qb_names: list=None, label: str='',
                 t_start: str=None, t_stop: str=None, data_file_path: str=None,
                 options_dict: dict=None, extract_only: bool=False,
                 do_fitting: bool=True, auto=True,
                 params_dict=None, numeric_params=None, **kwargs):

        super().__init__(t_start=t_start, t_stop=t_stop, label=label,
                         data_file_path=data_file_path,
                         options_dict=options_dict,
                         extract_only=extract_only,
                         do_fitting=do_fitting, **kwargs)

        self.qb_names = qb_names
        self.params_dict = params_dict
        if self.params_dict is None:
            self.params_dict = {}
        self.numeric_params = numeric_params
        if self.numeric_params is None:
            self.numeric_params = []

        if not hasattr(self, "job"):
            self.create_job(qb_names=qb_names, t_start=t_start, t_stop=t_stop,
                            label=label, data_file_path=data_file_path,
                            do_fitting=do_fitting, options_dict=options_dict,
                            extract_only=extract_only, params_dict=params_dict,
                            numeric_params=numeric_params, **kwargs)
        if auto:
            self.run_analysis()

    def extract_data(self):
        super().extract_data()

        if self.qb_names is None:
            self.qb_names = self.get_param_value('ro_qubits')
            if self.qb_names is None:
                raise ValueError('Provide the "qb_names."')

        self.data_filter = self.get_param_value('data_filter')
        self.prep_params = self.get_param_value('preparation_params',
                                           default_value=dict())
        self.channel_map = self.get_param_value('meas_obj_value_names_map')
        if self.channel_map is None:
            # if the new name meas_obj_value_names_map is not found, try with
            # the old name channel_map
            self.channel_map = self.get_param_value('channel_map')
            if self.channel_map is None:
                value_names = self.raw_data_dict['value_names']
                if np.ndim(value_names) > 0:
                    value_names = value_names
                if 'w' in value_names[0]:
                    self.channel_map = a_tools.get_qb_channel_map_from_hdf(
                        self.qb_names, value_names=value_names,
                        file_path=self.raw_data_dict['folder'])
                else:
                    self.channel_map = {}
                    for qbn in self.qb_names:
                        self.channel_map[qbn] = value_names

        if len(self.channel_map) == 0:
            raise ValueError('No qubit RO channels have been found.')

        # creates self.sp
        self.get_sweep_points()

    def get_sweep_points(self):
        self.sp = self.get_param_value('sweep_points')
        if self.sp is not None:
            self.sp = SweepPoints.cast_init(self.sp)

    def create_sweep_points_dict(self):
        sweep_points_dict = self.get_param_value('sweep_points_dict')
        hard_sweep_params = self.get_param_value('hard_sweep_params')
        if self.sp is not None:
            self.mospm = self.get_param_value('meas_obj_sweep_points_map')
            if self.mospm is None:
                raise ValueError('When providing "sweep_points", '
                                 '"meas_obj_sweep_points_map" has to be '
                                 'provided in addition.')
            self.proc_data_dict['sweep_points_dict'] = \
                {qbn: {'sweep_points': self.sp.get_sweep_params_property(
                    'values', 0, self.mospm[qbn])[0]}
                 for qbn in self.qb_names}
        elif sweep_points_dict is not None:
            # assumed to be of the form {qbn1: swpts_array1, qbn2: swpts_array2}
            self.proc_data_dict['sweep_points_dict'] = \
                {qbn: {'sweep_points': sweep_points_dict[qbn]}
                 for qbn in self.qb_names}
        elif hard_sweep_params is not None:
            self.proc_data_dict['sweep_points_dict'] = \
                {qbn: {'sweep_points': list(hard_sweep_params.values())[0][
                    'values']} for qbn in self.qb_names}
        else:
            self.proc_data_dict['sweep_points_dict'] = \
                {qbn: {'sweep_points': self.data_filter(
                    self.raw_data_dict['hard_sweep_points'])}
                    for qbn in self.qb_names}

    def create_sweep_points_2D_dict(self):
        soft_sweep_params = self.get_param_value('soft_sweep_params')
        if self.sp is not None:
            self.proc_data_dict['sweep_points_2D_dict'] = OrderedDict()
            for qbn in self.qb_names:
                self.proc_data_dict['sweep_points_2D_dict'][qbn] = \
                    OrderedDict()
                for pn in self.mospm[qbn]:
                    if pn in self.sp[1]:
                        self.proc_data_dict['sweep_points_2D_dict'][qbn][
                            pn] = self.sp[1][pn][0]
        elif soft_sweep_params is not None:
            self.proc_data_dict['sweep_points_2D_dict'] = \
                {qbn: {pn: soft_sweep_params[pn]['values'] for
                       pn in soft_sweep_params}
                 for qbn in self.qb_names}
        else:
            if len(self.raw_data_dict['soft_sweep_points'].shape) == 1:
                self.proc_data_dict['sweep_points_2D_dict'] = \
                    {qbn: {self.raw_data_dict['sweep_parameter_names'][1]:
                               self.raw_data_dict['soft_sweep_points']} for
                     qbn in self.qb_names}
            else:
                sspn = self.raw_data_dict['sweep_parameter_names'][1:]
                self.proc_data_dict['sweep_points_2D_dict'] = \
                    {qbn: {sspn[i]: self.raw_data_dict['soft_sweep_points'][i]
                           for i in range(len(sspn))} for qbn in self.qb_names}
        if self.get_param_value('percentage_done', 100) < 100:
            # This indicated an interrupted measurement.
            # Remove non-measured sweep points in that case.
            # raw_data_dict['soft_sweep_points'] is obtained in
            # BaseDataAnalysis.add_measured_data(), and its length should
            # always correspond to the actual number of measured soft sweep
            # points.
            ssl = len(self.raw_data_dict['soft_sweep_points'])
            for sps in self.proc_data_dict['sweep_points_2D_dict'].values():
                for k, v in sps.items():
                    sps[k] = v[:ssl]

    def create_meas_results_per_qb(self):
        measured_RO_channels = list(self.raw_data_dict['measured_data'])
        meas_results_per_qb_raw = {}
        meas_results_per_qb = {}
        for qb_name, RO_channels in self.channel_map.items():
            meas_results_per_qb_raw[qb_name] = {}
            meas_results_per_qb[qb_name] = {}
            if isinstance(RO_channels, str):
                meas_ROs_per_qb = [RO_ch for RO_ch in measured_RO_channels
                                   if RO_channels in RO_ch]
                for meas_RO in meas_ROs_per_qb:
                    meas_results_per_qb_raw[qb_name][meas_RO] = \
                        self.raw_data_dict[
                            'measured_data'][meas_RO]
                    meas_results_per_qb[qb_name][meas_RO] = \
                        self.data_filter(
                            meas_results_per_qb_raw[qb_name][meas_RO])

            elif isinstance(RO_channels, list):
                for qb_RO_ch in RO_channels:
                    meas_ROs_per_qb = [RO_ch for RO_ch in measured_RO_channels
                                       if qb_RO_ch in RO_ch]

                    for meas_RO in meas_ROs_per_qb:
                        meas_results_per_qb_raw[qb_name][meas_RO] = \
                            self.raw_data_dict[
                                'measured_data'][meas_RO]
                        meas_results_per_qb[qb_name][meas_RO] = \
                            self.data_filter(
                                meas_results_per_qb_raw[qb_name][meas_RO])
            else:
                raise TypeError('The RO channels for {} must either be a list '
                                'or a string.'.format(qb_name))
        self.proc_data_dict['meas_results_per_qb_raw'] = \
            meas_results_per_qb_raw
        self.proc_data_dict['meas_results_per_qb'] = \
            meas_results_per_qb

    def process_data(self):
        super().process_data()

        self.data_with_reset = False
        if self.data_filter is None:
            if 'active' in self.prep_params.get('preparation_type', 'wait'):
                reset_reps = self.prep_params.get('reset_reps', 1)
                self.data_filter = lambda x: x[reset_reps::reset_reps+1]
                self.data_with_reset = True
            elif "preselection" in self.prep_params.get('preparation_type',
                                                        'wait'):
                self.data_filter = lambda x: x[1::2]  # filter preselection RO
        if self.data_filter is None:
            self.data_filter = lambda x: x

        self.create_sweep_points_dict()
        self.create_meas_results_per_qb()

        # temporary fix for appending calibration points to x values but
        # without breaking sequences not yet using this interface.
        rotate = self.get_param_value('rotate', default_value=False)
        cal_points = self.get_param_value('cal_points')
        last_ge_pulses = self.get_param_value('last_ge_pulses',
                                              default_value=False)

        if self.get_param_value("data_type", "averaged") == "singleshot":
            predict_proba = self.get_param_value("predict_proba", False)
            if predict_proba and self.get_param_value("classified_ro", False):
                log.warning("predict_proba set to 'False' as probabilities are"
                            "already obtained from classified readout")
                predict_proba = False
            self.process_single_shots(
                predict_proba=predict_proba,
                classifier_params=self.get_param_value("classifier_params"),
                states_map=self.get_param_value("states_map"))
            # ensure rotation is removed when single shots yield probabilities
            if self.get_param_value("classified_ro", False) or predict_proba:
                rotate = False
        try:
            self.cp = CalibrationPoints.from_string(cal_points)
            # for now assuming the same for all qubits.
            self.cal_states_dict = self.cp.get_indices(
                self.qb_names)[self.qb_names[0]]
            if rotate:
                cal_states_rots = self.cp.get_rotations(last_ge_pulses,
                        self.qb_names[0])[self.qb_names[0]] if rotate else None
                self.cal_states_rotations = self.get_param_value(
                    'cal_states_rotations', default_value=cal_states_rots)
            else:
                self.cal_states_rotations = None
            sweep_points_w_calpts = \
                {qbn: {'sweep_points': self.cp.extend_sweep_points(
                    self.proc_data_dict['sweep_points_dict'][qbn][
                        'sweep_points'], qbn)} for qbn in self.qb_names}
            self.proc_data_dict['sweep_points_dict'] = sweep_points_w_calpts
        except TypeError as e:
            log.error(e)
            log.warning("Failed retrieving cal point objects or states. "
                        "Please update measurement to provide cal point object "
                        "in metadata. Trying to get them using the old way ...")
            if rotate:
                self.cal_states_rotations = self.get_param_value(
                    'cal_states_rotations', default_value=None)
            else:
                self.cal_states_rotations = None
            self.cal_states_dict = self.get_param_value('cal_states_dict',
                                                         default_value={})

        # create projected_data_dict
        self.data_to_fit = deepcopy(self.get_param_value('data_to_fit', {}))
        # TODO: Steph 15.09.2020
        # This is a hack to allow list inside data_to_fit. These lists are
        # currently only supported by MultiCZgate_CalibAnalysis
        for qbn in self.data_to_fit:
            if isinstance(self.data_to_fit[qbn], (list, tuple)):
                self.data_to_fit[qbn] = self.data_to_fit[qbn][0]
        global_PCA = self.get_param_value('global_PCA', default_value=False)
        if self.cal_states_rotations is not None or global_PCA:
            self.cal_states_analysis()
        else:
            # this assumes data obtained with classifier detector!
            # ie pg, pe, pf are expected to be in the value_names
            self.proc_data_dict['projected_data_dict'] = OrderedDict()
<<<<<<< HEAD

=======
>>>>>>> 1d7ac634
            for qbn, data_dict in self.proc_data_dict[
                    'meas_results_per_qb'].items():
                self.proc_data_dict['projected_data_dict'][qbn] = OrderedDict()
                for state_prob in ['pg', 'pe', 'pf']:
                    self.proc_data_dict['projected_data_dict'][qbn].update(
                        {state_prob: data for key, data in data_dict.items()
                         if state_prob in key})
            if self.cal_states_dict is None:
                self.cal_states_dict = {}
            self.num_cal_points = np.array(list(
                self.cal_states_dict.values())).flatten().size

            # correct probabilities given calibration matrix
            if self.get_param_value("correction_matrix") is not None:
                self.proc_data_dict['projected_data_dict_corrected'] = \
                    OrderedDict()
                for qbn, data_dict in self.proc_data_dict[
                    'meas_results_per_qb'].items():
                    self.proc_data_dict['projected_data_dict'][qbn] = \
                        OrderedDict()
                    probas_raw = np.asarray([
                        data_dict[k] for k in data_dict for state_prob in
                        ['pg', 'pe', 'pf'] if state_prob in k])
                    corr_mtx = self.get_param_value("correction_matrix")[qbn]
                    probas_corrected = np.linalg.inv(corr_mtx).T @ probas_raw
                    for state_prob in ['pg', 'pe', 'pf']:
                        self.proc_data_dict['projected_data_dict_corrected'][
                            qbn].update({state_prob: data for key, data in
                             zip(["pg", "pe", "pf"], probas_corrected)})

        # get data_to_fit
        self.proc_data_dict['data_to_fit'] = OrderedDict()
        for qbn, prob_data in self.proc_data_dict[
                'projected_data_dict'].items():
            if qbn in self.data_to_fit:
                self.proc_data_dict['data_to_fit'][qbn] = prob_data[
                    self.data_to_fit[qbn]]

        # create msmt_sweep_points, sweep_points, cal_points_sweep_points
        for qbn in self.qb_names:
            if self.num_cal_points > 0:
                self.proc_data_dict['sweep_points_dict'][qbn][
                    'msmt_sweep_points'] = \
                    self.proc_data_dict['sweep_points_dict'][qbn][
                    'sweep_points'][:-self.num_cal_points]
                self.proc_data_dict['sweep_points_dict'][qbn][
                    'cal_points_sweep_points'] = \
                    self.proc_data_dict['sweep_points_dict'][qbn][
                        'sweep_points'][-self.num_cal_points::]
            else:
                self.proc_data_dict['sweep_points_dict'][qbn][
                    'msmt_sweep_points'] = self.proc_data_dict[
                    'sweep_points_dict'][qbn]['sweep_points']
                self.proc_data_dict['sweep_points_dict'][qbn][
                    'cal_points_sweep_points'] = []
        if self.options_dict.get('TwoD', False):
            self.create_sweep_points_2D_dict()

    def get_cal_data_points(self):
        if len(self.cal_states_rotations) == 0:
            # "To use PCA (no cal states rotation), the measurement function
            # has to specify the following in the metadata:
            # - CalibrationPoints with qubit names but empty states
            # - cal_states_rotations = {}
            # - rotate = True
            # - data_to_fit defined ({qbn: 'prob_to_fit'})
            self.cal_states_dict = {qbn: [] for qbn in self.qb_names}
            self.cal_states_dict_for_rotation = self.cal_states_dict
        else:
            if self.cal_states_dict is None:
                log.info('Assuming two cal states, |g> and |e>, and using '
                      'sweep_points[-4:-2] as |g> cal points, and '
                      'sweep_points[-2::] as |e> cal points.')
                self.cal_states_dict = OrderedDict()
                indices = list(range(-len(self.cal_states_rotations)*2, 0))
                for state, rot_idx in self.cal_states_rotations.items():
                    self.cal_states_dict[self.get_latex_prob_label(state)] = \
                        indices[2*rot_idx: 2*rot_idx+2]
                self.cal_states_dict_for_rotation = OrderedDict()
                for qbn in self.qb_names:
                    self.cal_states_dict_for_rotation[qbn] = self.cal_states_dict
            else:
                self.cal_states_dict_for_rotation = OrderedDict()
                states = False
                cal_states_rotations = self.cal_states_rotations
                for key in cal_states_rotations.keys():
                    if key == 'g' or key == 'e' or key == 'f':
                        states = True
                for qbn in self.qb_names:
                    self.cal_states_dict_for_rotation[qbn] = OrderedDict()
                    if states:
                        cal_states_rot_qb = cal_states_rotations
                    else:
                        cal_states_rot_qb = cal_states_rotations[qbn]
                    for i in range(len(cal_states_rot_qb)):
                        cal_state = \
                            [k for k, idx in cal_states_rot_qb.items()
                             if idx == i][0]
                        self.cal_states_dict_for_rotation[qbn][cal_state] = \
                            self.cal_states_dict[cal_state]

        self.num_cal_points = np.array(list(
            self.cal_states_dict.values())).flatten().size

    def cal_states_analysis(self):
        self.get_cal_data_points()
        self.proc_data_dict['projected_data_dict'] = OrderedDict(
            {qbn: '' for qbn in self.qb_names})
        for qbn in self.qb_names:
            cal_states_dict = self.cal_states_dict_for_rotation[qbn]
            if len(cal_states_dict) not in [0, 2, 3]:
                raise NotImplementedError('Calibration states rotation is '
                                          'currently only implemented for 0, '
                                          '2, or 3 cal states per qubit.')

            if self.get_param_value('TwoD', default_value=False):
                if len(cal_states_dict) == 3:
                    self.proc_data_dict['projected_data_dict'].update(
                        self.rotate_data_3_cal_states_TwoD(
                            qbn, self.proc_data_dict['meas_results_per_qb'],
                            self.channel_map,
                            self.cal_states_dict_for_rotation))
                else:
                    self.proc_data_dict['projected_data_dict'].update(
                        self.rotate_data_TwoD(
                            qbn, self.proc_data_dict['meas_results_per_qb'],
                            self.channel_map, self.cal_states_dict_for_rotation,
                            self.data_to_fit,
                            global_PCA=self.get_param_value(
                                'global_PCA', default_value=False),
                            data_mostly_g=self.get_param_value(
                                'data_mostly_g', default_value=True)))
            else:
                if len(cal_states_dict) == 3:
                    self.proc_data_dict['projected_data_dict'].update(
                        self.rotate_data_3_cal_states(
                            qbn, self.proc_data_dict['meas_results_per_qb'],
                            self.channel_map,
                            self.cal_states_dict_for_rotation))
                else:
                    self.proc_data_dict['projected_data_dict'].update(
                        self.rotate_data(
                            qbn, self.proc_data_dict['meas_results_per_qb'],
                            self.channel_map, self.cal_states_dict_for_rotation,
                            self.data_to_fit))

    @staticmethod
    def rotate_data_3_cal_states(qb_name, meas_results_per_qb, channel_map,
                                 cal_states_dict):
        # FOR 3 CAL STATES
        rotated_data_dict = OrderedDict()
        meas_res_dict  =meas_results_per_qb[qb_name]
        rotated_data_dict[qb_name] = OrderedDict()
        cal_pts_idxs = list(cal_states_dict[qb_name].values())
        cal_points_data = np.zeros((len(cal_pts_idxs), 2))
        if list(meas_res_dict) == channel_map[qb_name]:
            raw_data = np.array([v for v in meas_res_dict.values()]).T
            for i, cal_idx in enumerate(cal_pts_idxs):
                cal_points_data[i, :] = np.mean(raw_data[cal_idx, :],
                                                axis=0)
            rotated_data = predict_proba_avg_ro(raw_data, cal_points_data)
            for i, state in enumerate(list(cal_states_dict[qb_name])):
                rotated_data_dict[qb_name][f'p{state}'] = rotated_data[:, i]
        else:
            raise NotImplementedError('Calibration states rotation with 3 '
                                      'cal states only implemented for '
                                      '2 readout channels per qubit.')
        return rotated_data_dict

    @staticmethod
    def rotate_data(qb_name, meas_results_per_qb, channel_map,
                    cal_states_dict, data_to_fit):
        # ONLY WORKS FOR 2 CAL STATES
        meas_res_dict = meas_results_per_qb[qb_name]
        rotated_data_dict = OrderedDict()
        if len(cal_states_dict[qb_name]) == 0:
            cal_zero_points = None
            cal_one_points = None
        else:
            cal_zero_points = list(cal_states_dict[qb_name].values())[0]
            cal_one_points = list(cal_states_dict[qb_name].values())[1]
        rotated_data_dict[qb_name] = OrderedDict()
        if len(meas_res_dict) == 1:
            # one RO channel per qubit
            if cal_zero_points is None and cal_one_points is None:
                data = meas_res_dict[list(meas_res_dict)[0]]
                rotated_data_dict[qb_name][data_to_fit[qb_name]] = \
                    (data - np.min(data))/(np.max(data) - np.min(data))
            else:
                rotated_data_dict[qb_name][data_to_fit[qb_name]] = \
                    a_tools.rotate_and_normalize_data_1ch(
                        data=meas_res_dict[list(meas_res_dict)[0]],
                        cal_zero_points=cal_zero_points,
                        cal_one_points=cal_one_points)
        elif list(meas_res_dict) == channel_map[qb_name]:
            # two RO channels per qubit
            rotated_data_dict[qb_name][data_to_fit[qb_name]], _, _ = \
                a_tools.rotate_and_normalize_data_IQ(
                    data=np.array([v for v in meas_res_dict.values()]),
                    cal_zero_points=cal_zero_points,
                    cal_one_points=cal_one_points)
        else:
            # multiple readouts per qubit per channel
            if isinstance(channel_map[qb_name], str):
                qb_ro_ch0 = channel_map[qb_name]
            else:
                qb_ro_ch0 = channel_map[qb_name][0]
            ro_suffixes = [s[len(qb_ro_ch0)+1::] for s in
                           list(meas_res_dict) if qb_ro_ch0 in s]
            for i, ro_suf in enumerate(ro_suffixes):
                if len(ro_suffixes) == len(meas_res_dict):
                    # one RO ch per qubit
                    rotated_data_dict[qb_name][ro_suf] = \
                        a_tools.rotate_and_normalize_data_1ch(
                            data=meas_res_dict[list(meas_res_dict)[i]],
                            cal_zero_points=cal_zero_points,
                            cal_one_points=cal_one_points)
                else:
                    # two RO ch per qubit
                    keys = [k for k in meas_res_dict if ro_suf in k]
                    correct_keys = [k for k in keys
                                    if k[len(qb_ro_ch0)+1::] == ro_suf]
                    data_array = np.array([meas_res_dict[k]
                                           for k in correct_keys])
                    rotated_data_dict[qb_name][ro_suf], \
                    _, _ = \
                        a_tools.rotate_and_normalize_data_IQ(
                            data=data_array,
                            cal_zero_points=cal_zero_points,
                            cal_one_points=cal_one_points)
        return rotated_data_dict

    @staticmethod
    def rotate_data_3_cal_states_TwoD(qb_name, meas_results_per_qb,
                                      channel_map, cal_states_dict):
        # FOR 3 CAL STATES
        meas_res_dict = meas_results_per_qb[qb_name]
        rotated_data_dict = OrderedDict()
        rotated_data_dict[qb_name] = OrderedDict()
        cal_pts_idxs = list(cal_states_dict[qb_name].values())
        cal_points_data = np.zeros((len(cal_pts_idxs), 2))
        if list(meas_res_dict) == channel_map[qb_name]:
            # two RO channels per qubit
            raw_data_arr = meas_res_dict[list(meas_res_dict)[0]]
            for i, state in enumerate(list(cal_states_dict[qb_name])):
                rotated_data_dict[qb_name][f'p{state}'] = np.zeros(
                    raw_data_arr.shape)
            for col in range(raw_data_arr.shape[1]):
                raw_data = np.concatenate([
                    v[:, col].reshape(len(v[:, col]), 1) for
                    v in meas_res_dict.values()], axis=1)
                for i, cal_idx in enumerate(cal_pts_idxs):
                    cal_points_data[i, :] = np.mean(raw_data[cal_idx, :],
                                                    axis=0)
                # rotated data is (raw_data_arr.shape[0], 3)
                rotated_data = predict_proba_avg_ro(
                    raw_data, cal_points_data)

                for i, state in enumerate(list(cal_states_dict[qb_name])):
                    rotated_data_dict[qb_name][f'p{state}'][:, col] = \
                        rotated_data[:, i]
        else:
            raise NotImplementedError('Calibration states rotation with 3 '
                                      'cal states only implemented for '
                                      '2 readout channels per qubit.')
        # transpose data
        for i, state in enumerate(list(cal_states_dict[qb_name])):
            rotated_data_dict[qb_name][f'p{state}'] = \
                rotated_data_dict[qb_name][f'p{state}'].T
        return rotated_data_dict


    @staticmethod
    def rotate_data_TwoD(qb_name, meas_results_per_qb, channel_map,
                         cal_states_dict, data_to_fit,
                         global_PCA=False, data_mostly_g=None):
        meas_res_dict = meas_results_per_qb[qb_name]
        rotated_data_dict = OrderedDict()
        if len(cal_states_dict[qb_name]) == 0:
            cal_zero_points = None
            cal_one_points = None
        else:
            cal_zero_points = list(cal_states_dict[qb_name].values())[0]
            cal_one_points = list(cal_states_dict[qb_name].values())[1]
        rotated_data_dict[qb_name] = OrderedDict()
        if len(meas_res_dict) == 1:
            if global_PCA:
                raise NotImplementedError('Global PCA is not implemented \
                                        for one channel RO!')
            # one RO channel per qubit
            raw_data_arr = meas_res_dict[list(meas_res_dict)[0]]
            rotated_data_dict[qb_name][data_to_fit[qb_name]] = \
                deepcopy(raw_data_arr.transpose())
            for col in range(raw_data_arr.shape[1]):
                rotated_data_dict[qb_name][data_to_fit[qb_name]][col] = \
                    a_tools.rotate_and_normalize_data_1ch(
                        data=raw_data_arr[:, col],
                        cal_zero_points=cal_zero_points,
                        cal_one_points=cal_one_points)
        elif list(meas_res_dict) == channel_map[qb_name]:
            # two RO channels per qubit
            raw_data_arr = meas_res_dict[list(meas_res_dict)[0]]
            rotated_data_dict[qb_name][data_to_fit[qb_name]] = \
                deepcopy(raw_data_arr.transpose())
            if not global_PCA:
                for col in range(raw_data_arr.shape[1]):
                    data_array = np.array(
                        [v[:, col] for v in meas_res_dict.values()])
                    rotated_data_dict[qb_name][
                            data_to_fit[qb_name]][col], _, _ = \
                        a_tools.rotate_and_normalize_data_IQ(
                            data=data_array,
                            cal_zero_points=cal_zero_points,
                            cal_one_points=cal_one_points)
            else:
                data_array = np.array(
                    [v.T.flatten() for v in meas_res_dict.values()])
                rot_flat_data, _, _ = \
                    a_tools.rotate_and_normalize_data_IQ(
                        data=data_array,
                        cal_zero_points=None,  # if cal_points are None, rotation via PCA
                        cal_one_points=None,
                        data_mostly_g=data_mostly_g  # True if most points are expected to be ground state
                    )
                rotated_data_dict[qb_name][data_to_fit[qb_name]] = \
                    np.reshape(rot_flat_data, raw_data_arr.T.shape)
        else:
            if global_PCA:
                raise NotImplementedError('Global PCA is not implemented \
                                        for multiple RPs per qubit channel!')
            # multiple readouts per qubit per channel
            if isinstance(channel_map[qb_name], str):
                qb_ro_ch0 = channel_map[qb_name]
            else:
                qb_ro_ch0 = channel_map[qb_name][0]

            ro_suffixes = [s[len(qb_ro_ch0)+1::] for s in
                           list(meas_res_dict) if qb_ro_ch0 in s]

            for i, ro_suf in enumerate(ro_suffixes):
                if len(ro_suffixes) == len(meas_res_dict):
                    # one RO ch per qubit
                    raw_data_arr = meas_res_dict[list(meas_res_dict)[i]]
                    rotated_data_dict[qb_name][ro_suf] = \
                        deepcopy(raw_data_arr.transpose())
                    for col in range(raw_data_arr.shape[1]):
                        rotated_data_dict[qb_name][
                            ro_suf][col] = \
                            a_tools.rotate_and_normalize_data_1ch(
                                data=raw_data_arr[:, col],
                                cal_zero_points=cal_zero_points,
                                cal_one_points=cal_one_points)
                else:
                    # two RO ch per qubit
                    raw_data_arr = meas_res_dict[list(meas_res_dict)[i]]
                    rotated_data_dict[qb_name][ro_suf] = \
                        deepcopy(raw_data_arr.transpose())
                    for col in range(raw_data_arr.shape[1]):
                        data_array = np.array(
                            [v[:, col] for k, v in meas_res_dict.items()
                             if ro_suf in k])
                        rotated_data_dict[qb_name][ro_suf][col], _, _ = \
                            a_tools.rotate_and_normalize_data_IQ(
                                data=data_array,
                                cal_zero_points=cal_zero_points,
                                cal_one_points=cal_one_points)
        return rotated_data_dict

    def get_xaxis_label_unit(self, qb_name):
        hard_sweep_params = self.get_param_value('hard_sweep_params')
        sweep_name = self.get_param_value('sweep_name')
        sweep_unit = self.get_param_value('sweep_unit')
        if self.sp is not None:
            _, xunit, xlabel = self.sp.get_sweep_params_description(
                param_names=self.mospm[qb_name], dimension=0)[0]
        elif hard_sweep_params is not None:
            xlabel = list(hard_sweep_params)[0]
            xunit = list(hard_sweep_params.values())[0][
                'unit']
        elif (sweep_name is not None) and (sweep_unit is not None):
            xlabel = sweep_name
            xunit = sweep_unit
        else:
            xlabel = self.raw_data_dict['sweep_parameter_names']
            xunit = self.raw_data_dict['sweep_parameter_units']
        if np.ndim(xlabel) > 0:
            xlabel = xlabel[0]
        if np.ndim(xunit) > 0:
            xunit = xunit[0]
        return xlabel, xunit

    @staticmethod
    def get_cal_state_color(cal_state_label):
        if cal_state_label == 'g' or cal_state_label == r'$|g\rangle$':
            return 'k'
        elif cal_state_label == 'e' or cal_state_label == r'$|e\rangle$':
            return 'gray'
        elif cal_state_label == 'f' or cal_state_label == r'$|f\rangle$':
            return 'C8'
        else:
            return 'C4'

    @staticmethod
    def get_latex_prob_label(prob_label):
        if '$' in prob_label:
            return prob_label
        elif 'p' in prob_label.lower():
            return r'$|{}\rangle$'.format(prob_label[-1])
        else:
            return r'$|{}\rangle$'.format(prob_label)

    def _get_single_shots_per_qb(self, raw=False):
        """
        Gets single shots from the proc_data_dict and arranges
        them as arrays per qubit
        Args:
            raw (bool): whether or not to return  raw shots (before
            data filtering)

        Returns: shots_per_qb: dict where keys are qb_names and
            values are arrays of shape (n_shots, n_value_names) for
            1D measurements and (n_shots*n_soft_sp, n_value_names) for
            2D measurements

        """
        # prepare data in convenient format, i.e. arrays per qubit
        shots_per_qb = dict()        # store shots per qb and per state
        pdd = self.proc_data_dict    # for convenience of notation
        key = 'meas_results_per_qb'
        if raw:
            key += "_raw"
        for qbn in self.qb_names:
                # if "1D measurement" , shape is (n_shots, n_vn) i.e. one
                # column for each value_name (often equal to n_ro_ch)
                shots_per_qb[qbn] = \
                    np.asarray(list(
                        pdd[key][qbn].values())).T
                # if "2D measurement" reshape from (n_soft_sp, n_shots, n_vn)
                #  to ( n_shots * n_soft_sp, n_ro_ch)
                if np.ndim(shots_per_qb[qbn]) == 3:
                    assert self.get_param_value("TwoD", False) == True, \
                        "'TwoD' is False but single shot data seems to be 2D"
                    n_vn = shots_per_qb[qbn].shape[-1]
                    n_vn = shots_per_qb[qbn].shape[-1]
                    # put softsweep as inner most loop for easier processing
                    shots_per_qb[qbn] = np.swapaxes(shots_per_qb[qbn], 0, 1)
                    # reshape to 2D array
                    shots_per_qb[qbn] = shots_per_qb[qbn].reshape((-1, n_vn))
                # make 2D array in case only one channel (1D array)
                elif np.ndim(shots_per_qb[qbn]) == 1:
                    shots_per_qb[qbn] = np.expand_dims(shots_per_qb[qbn],
                                                       axis=-1)

        return shots_per_qb

    def _get_preselection_masks(self, presel_shots_per_qb, preselection_qbs=None,
                                predict_proba=True,
                                classifier_params=None,
                                preselection_state_int=0):
        """
        Prepares preselection masks for each qubit considered in the keys of
        "preselection_qbs" using the preslection readouts of presel_shots_per_qb
        Args:
            presel_shots_per_qb (dict): {qb_name: preselection_shot_readouts}
            preselection_qbs (dict): keys are the qubits for which the masks have to be
                computed and values are list of qubit to consider jointly for preselection.
                e.g. {"qb1": ["qb1", "qb2"], "qb2": ["qb2"]}. In this case shots of qb1 will
                only be kept if both qb1 and qb2 are in the state specified by
                preselection_state_int (usually, the ground state), while qb2 is preselected
                independently of qb1.
                 Defaults to None: in this case each qubit is preselected independently from others
            predict_proba (bool): whether or not to consider input as raw voltages shots.
                Should be false if input shots are already probabilities, e.g. when using
                classified readout.

            classifier_params (dict): classifier params
            preselection_state_int (int): integer corresponding to the state of the classifier
                on which preselection should be performed. Defaults to 0 (i.e. ground state
                in most cases).

        Returns:
            preselection_masks (dict): dictionary of boolean arrays of shots to keep
            (indicated with True) for each qubit

        """
        presel_mask_single_qb = {}
        for qbn, presel_shots in presel_shots_per_qb.items():
            if not predict_proba:
                # shots were obtained with classifier detector and
                # are already probas
                presel_proba = presel_shots_per_qb[qbn]
            else:
                # use classifier calibrated to classify preselection readouts
                presel_proba = a_tools.predict_gm_proba_from_clf(
                    presel_shots_per_qb[qbn], classifier_params[qbn])
            presel_classified = np.argmax(presel_proba, axis=1)
            # create boolean array of shots to keep.
            # each time ro is the ground state --> true otherwise false
            presel_mask_single_qb[qbn] = presel_classified == preselection_state_int

            if np.sum(presel_mask_single_qb[qbn]) == 0:
                # FIXME: Nathan should probably not be error but just continue
                #  without preselection ?
                raise ValueError(f"{qbn}: No data left after preselection!")

        # compute final mask taking into account all qubits in presel_qubits for each qubit
        presel_mask = {}

        if preselection_qbs is None:
            # default is each qubit preselected individually
            # note that the list includes the qubit name twice as the minimal
            # number of arguments in logical_and.reduce() is 2.
            preselection_qbs = {qbn: [qbn] for qbn in presel_shots_per_qb}

        for qbn, presel_qbs in preselection_qbs.items():
            if len(presel_qbs) == 1:
                presel_qbs = [presel_qbs[0], presel_qbs[0]]
            presel_mask[qbn] = np.logical_and.reduce(
                [presel_mask_single_qb[qb] for qb in presel_qbs])

        return presel_mask

    def process_single_shots(self, predict_proba=True,
                             classifier_params=None,
                             states_map=None):
        """
        Processes single shots from proc_data_dict("meas_results_per_qb")
        This includes assigning probabilities to each shot (optional),
        preselect shots on the ground state if there is a preselection readout,
        average the shots/probabilities.

        Args:
            predict_proba (bool): whether or not to assign probabilities to shots.
                If True, it assumes that shots in the proc_data_dict are the
                raw voltages on n channels. If False, it assumes either that
                shots were acquired with the classifier detector (i.e. shots
                are the probabilities of being in each state of the classifier)
                or that they are raw voltages. Note that when preselection
                the function checks for "classified_ro" and if it is false,
                 (i.e. the input are raw voltages and not probas) then it uses
                  the classifier on the preselection readouts regardless of the
                  "predict_proba" flag (preselection requires classif of ground state).
            classifier_params (dict): dict where keys are qb_names and values
                are dictionaries of classifier parameters passed to
                a_tools.predict_proba_from_clf(). Defaults to
                qb.acq_classifier_params(). Note: it
            states_map (dict):
                list of states corresponding to the different integers output
                by the classifier. Defaults to  {0: "g", 1: "e", 2: "f", 3: "h"}

        Other parameters taken from self.get_param_value:
            use_preselection (bool): whether or not preselection should be used
                before averaging. If true, then checks if there is a preselection
                readout in prep_params and if so, performs preselection on the
                ground state
            n_shots (int): number of shots per readout. Used to infer the number
                of readouts. Defaults to qb.acq_shots. WATCH OUT, sometimes
                for mutli-qubit detector uses max(qb.acq_shots() for qb in qbs),
                such that acq_shots found in the hdf5 file might be different than
                the actual number of shots used for the experiment.
                it is therefore safer to pass the number of shots in the metadata.
            TwoD (bool): Whether data comes from a 2D sweep, i.e. several concatenated
                sequences. Used for proper reshaping when using preselection
        Returns:

        """
        if states_map is None:
            states_map = {0: "g", 1: "e", 2: "f", 3: "h"}

        # get preselection information
        prep_params_presel = self.prep_params.get('preparation_type', "wait") \
                             == "preselection"
        use_preselection = self.get_param_value("use_preselection", True)
        # activate preselection flag only if preselection is in prep_params
        # and the user wants to use the preselection readouts
        preselection = prep_params_presel and use_preselection

        # returns for each qb: (n_shots, n_ch) or (n_soft_sp* n_shots, n_ch)
        # where n_soft_sp is the inner most loop i.e. the first dim is ordered as
        # (shot0_ssp0, shot0_ssp1, ... , shot1_ssp0, shot1_ssp1, ...)
        shots_per_qb = self._get_single_shots_per_qb()

        # determine number of shots
        n_shots = self.get_param_value("n_shots")
        if n_shots is None:
            n_shots_from_hdf = [
                int(self.get_hdf_param_value(f"Instrument settings/{qbn}",
                                             "acq_shots")) for qbn in self.qb_names]
            if len(np.unique(n_shots_from_hdf)) > 1:
                log.warning("Number of shots extracted from hdf are not all the same:"
                            "assuming n_shots=max(qb.acq_shots() for qb in qb_names)")
            n_shots = np.max(n_shots_from_hdf)

        # determine number of readouts per sequence
        if self.get_param_value("TwoD", False):
            n_seqs = self.sp.length(1)  # corresponds to number of soft sweep points
        else:
            n_seqs = 1
        # does not count preselection readout
        n_readouts = list(shots_per_qb.values())[0].shape[0] // (n_shots * n_seqs)

        # get classification parameters
        if classifier_params is None:
            classifier_params = {}
            from numpy import array  # for eval
            for qbn in self.qb_names:
                classifier_params[qbn] =  eval(self.get_hdf_param_value(
                f'Instrument settings/{qbn}', "acq_classifier_params"))

        # prepare preselection mask
        if preselection:
            # get preselection readouts
            preselection_ro_mask = np.tile([True]*n_seqs + [False]*n_seqs,
                                           n_shots*n_readouts )
            presel_shots_per_qb = \
                {qbn: presel_shots[preselection_ro_mask] for qbn, presel_shots in
                 self._get_single_shots_per_qb(raw=True).items()}
            # create boolean array of shots to keep.
            # each time ro is the ground state --> true otherwise false
            g_state_int = [k for k, v in states_map.items() if v == "g"][0]
            preselection_masks = self._get_preselection_masks(
                presel_shots_per_qb,
                preselection_qbs=self.get_param_value("preselection_qbs"),
                predict_proba= not self.get_param_value('classified_ro', False),
                classifier_params=classifier_params,
                preselection_state_int=g_state_int)
            self.proc_data_dict['percent_data_after_presel'] = {} #initialize
        else:
            # keep all shots
            preselection_masks = {qbn: np.ones(len(shots), dtype=bool)
                                  for qbn, shots in shots_per_qb.items()}
        self.proc_data_dict['preselection_masks'] = preselection_masks

        # process single shots per qubit
        for qbn, shots in shots_per_qb.items():
            if predict_proba:
                # shots become probabilities with shape (n_shots, n_states)
                try:
                    shots = a_tools.predict_gm_proba_from_clf(
                        shots, classifier_params[qbn])
                except ValueError as e:
                    log.error(f'If the following error relates to number'
                              ' of features, probably wrong classifer parameters'
                              ' were passed (e.g. a classifier trained with'
                              ' a different number of channels than in the'
                              f' current measurement): {e}')
                    raise e
                if not 'meas_results_per_qb_probs' in self.proc_data_dict:
                    self.proc_data_dict['meas_results_per_qb_probs'] = {}
                self.proc_data_dict['meas_results_per_qb_probs'][qbn] = shots


            # TODO: Nathan: if predict_proba is activated then we should
            #  first classify, then do a count table and thereby estimate
            #  average proba
            averaged_shots = [] # either raw voltage shots or probas
            preselection_percentages = []
            for ro in range(n_readouts*n_seqs):
                shots_single_ro = shots[ro::n_readouts*n_seqs]
                presel_mask_single_ro = preselection_masks[qbn][ro::n_readouts*n_seqs]
                preselection_percentages.append(100*np.sum(presel_mask_single_ro)/
                                                len(presel_mask_single_ro))
                averaged_shots.append(
                    np.mean(shots_single_ro[presel_mask_single_ro], axis=0))
            if self.get_param_value("TwoD", False):
                averaged_shots = np.reshape(averaged_shots, (n_readouts, n_seqs, -1))
                averaged_shots = np.swapaxes(averaged_shots, 0, 1) # return to original 2D shape
            # reshape to (n_prob or n_ch or 1, n_readouts) if 1d
            # or (n_prob or n_ch or 1, n_readouts, n_ssp) if 2d
            averaged_shots = np.array(averaged_shots).T

            if preselection:
                self.proc_data_dict['percent_data_after_presel'][qbn] = \
                    f"{np.mean(preselection_percentages):.2f} $\\pm$ " \
                    f"{np.std(preselection_percentages):.2f}%"
            if predict_proba:
                # value names are different from what was previously in
                # meas_results_per_qb and therefore "artificial" values
                # are made based on states
                self.proc_data_dict['meas_results_per_qb'][qbn] = \
                    {"p" + states_map[i]: p for i, p in enumerate(averaged_shots)}
            else:
                # reuse value names that were already there if did not classify
                for i, k in enumerate(
                        self.proc_data_dict['meas_results_per_qb'][qbn]):
                    self.proc_data_dict['meas_results_per_qb'][qbn][k] = \
                        averaged_shots[i]

    def prepare_plots(self):
        if self.get_param_value('plot_proj_data', default_value=True):
            for qb_name, corr_data in self.proc_data_dict[
                    'projected_data_dict'].items():
                fig_name = 'projected_plot_' + qb_name
                if isinstance(corr_data, dict):
                    for data_key, data in corr_data.items():
                        if self.cal_states_rotations is None:
                            data_label = data_key
                            title_suffix = ''
                            plot_name_suffix = data_key
                            plot_cal_points = False
                            data_axis_label = 'Population'
                        else:
                            fig_name = 'projected_plot_' + qb_name + \
                                       data_key
                            data_label = 'Data'
                            title_suffix = data_key
                            plot_name_suffix = ''
                            plot_cal_points = (
                                not self.options_dict.get('TwoD', False))
                            data_axis_label = '{} state population'.format(
                                self.get_latex_prob_label(data_key))
                        self.prepare_projected_data_plot(
                            fig_name, data, qb_name=qb_name,
                            data_label=data_label,
                            title_suffix=title_suffix,
                            plot_name_suffix=plot_name_suffix,
                            data_axis_label=data_axis_label,
                            plot_cal_points=plot_cal_points)

                else:
                    fig_name = 'projected_plot_' + qb_name
                    self.prepare_projected_data_plot(
                        fig_name, corr_data, qb_name=qb_name,
                        plot_cal_points=(
                            not self.options_dict.get('TwoD', False)))

        if self.get_param_value('plot_raw_data', default_value=True):
            # self.cal_states_rotations is not None:
            self.prepare_raw_data_plots(plot_filtered=False)
            if 'preparation_params' in self.metadata:
                if 'active' in self.metadata['preparation_params'].get(
                        'preparation_type', 'wait'):
                    self.prepare_raw_data_plots(plot_filtered=True)

    def prepare_raw_data_plots(self, plot_filtered=False):
        if plot_filtered or not self.data_with_reset:
            key = 'meas_results_per_qb'
            suffix = 'filtered' if self.data_with_reset else ''
            func_for_swpts = lambda qb_name: self.proc_data_dict[
                'sweep_points_dict'][qb_name]['sweep_points']
        else:
            key = 'meas_results_per_qb_raw'
            suffix = ''
            func_for_swpts = lambda qb_name: self.raw_data_dict[
                'hard_sweep_points']
        for qb_name, raw_data_dict in self.proc_data_dict[key].items():
            if qb_name not in self.qb_names:
                continue
            sweep_points = func_for_swpts(qb_name)
            if len(raw_data_dict) == 1:
                numplotsx = 1
                numplotsy = 1
            elif len(raw_data_dict) == 2:
                numplotsx = 1
                numplotsy = 2
            else:
                numplotsx = 2
                numplotsy = len(raw_data_dict) // 2 + len(raw_data_dict) % 2

            plotsize = self.get_default_plot_params(set=False)['figure.figsize']
            fig_title = (self.raw_data_dict['timestamp'] + ' ' +
                         self.raw_data_dict['measurementstring'] +
                         '\nRaw data ' + suffix + ' ' + qb_name)
            plot_name = 'raw_plot_' + qb_name + suffix
            xlabel, xunit = self.get_xaxis_label_unit(qb_name)

            for ax_id, ro_channel in enumerate(raw_data_dict):
                if self.get_param_value('TwoD', default_value=False):
                    if self.sp is None:
                        soft_sweep_params = self.get_param_value(
                            'soft_sweep_params')
                        if soft_sweep_params is not None:
                            yunit = list(soft_sweep_params.values())[0]['unit']
                        else:
                            yunit = self.raw_data_dict[
                                'sweep_parameter_units'][1]
                        if np.ndim(yunit) > 0:
                            yunit = yunit[0]
                    for pn, ssp in self.proc_data_dict['sweep_points_2D_dict'][
                            qb_name].items():
                        ylabel = pn
                        if self.sp is not None:
                            yunit = self.sp.get_sweep_params_property(
                                'unit', dimension=1, param_names=pn)
                            ylabel = self.sp.get_sweep_params_property(
                                'label', dimension=1, param_names=pn)
                        self.plot_dicts[f'{plot_name}_{ro_channel}_{pn}'] = {
                            'fig_id': plot_name + '_' + pn,
                            'ax_id': ax_id,
                            'plotfn': self.plot_colorxy,
                            'xvals': sweep_points,
                            'yvals': ssp,
                            'zvals': raw_data_dict[ro_channel].T,
                            'xlabel': xlabel,
                            'xunit': xunit,
                            'ylabel': ylabel,
                            'yunit': yunit,
                            'numplotsx': numplotsx,
                            'numplotsy': numplotsy,
                            'plotsize': (plotsize[0]*numplotsx,
                                         plotsize[1]*numplotsy),
                            'title': fig_title,
                            'clabel': '{} (Vpeak)'.format(ro_channel)}
                else:
                    self.plot_dicts[plot_name + '_' + ro_channel] = {
                        'fig_id': plot_name,
                        'ax_id': ax_id,
                        'plotfn': self.plot_line,
                        'xvals': sweep_points,
                        'xlabel': xlabel,
                        'xunit': xunit,
                        'yvals': raw_data_dict[ro_channel],
                        'ylabel': '{} (Vpeak)'.format(ro_channel),
                        'yunit': '',
                        'numplotsx': numplotsx,
                        'numplotsy': numplotsy,
                        'plotsize': (plotsize[0]*numplotsx,
                                     plotsize[1]*numplotsy),
                        'title': fig_title}
            if len(raw_data_dict) == 1:
                self.plot_dicts[
                    plot_name + '_' + list(raw_data_dict)[0]]['ax_id'] = None

    def prepare_projected_data_plot(
            self, fig_name, data, qb_name, title_suffix='', sweep_points=None,
            plot_cal_points=True, plot_name_suffix='', data_label='Data',
            data_axis_label='', do_legend_data=True, do_legend_cal_states=True):
        title_suffix = qb_name + title_suffix
        if data_axis_label == '':
            data_axis_label = '{} state population'.format(
                self.get_latex_prob_label(self.data_to_fit[qb_name]))
        plotsize = self.get_default_plot_params(set=False)['figure.figsize']
        plotsize = (plotsize[0], plotsize[0]/1.25)

        if sweep_points is None:
            sweep_points = self.proc_data_dict['sweep_points_dict'][qb_name][
                'sweep_points']
        plot_names_cal = []
        if plot_cal_points and self.num_cal_points != 0:
            yvals = data[:-self.num_cal_points]
            xvals = sweep_points[:-self.num_cal_points]
            # plot cal points
            for i, cal_pts_idxs in enumerate(
                    self.cal_states_dict.values()):
                plot_dict_name_cal = fig_name + '_' + \
                                     list(self.cal_states_dict)[i] + '_' + \
                                     plot_name_suffix
                plot_names_cal += [plot_dict_name_cal]
                self.plot_dicts[plot_dict_name_cal] = {
                    'fig_id': fig_name,
                    'plotfn': self.plot_line,
                    'plotsize': plotsize,
                    'xvals': self.proc_data_dict['sweep_points_dict'][qb_name][
                        'cal_points_sweep_points'][cal_pts_idxs],
                    'yvals': data[cal_pts_idxs],
                    'setlabel': list(self.cal_states_dict)[i],
                    'do_legend': do_legend_cal_states,
                    'legend_bbox_to_anchor': (1, 0.5),
                    'legend_pos': 'center left',
                    'linestyle': 'none',
                    'line_kws': {'color': self.get_cal_state_color(
                        list(self.cal_states_dict)[i])}}

                self.plot_dicts[plot_dict_name_cal+'_line'] = {
                    'fig_id': fig_name,
                    'plotsize': plotsize,
                    'plotfn': self.plot_hlines,
                    'y': np.mean(data[cal_pts_idxs]),
                    'xmin': self.proc_data_dict['sweep_points_dict'][qb_name][
                        'sweep_points'][0],
                    'xmax': self.proc_data_dict['sweep_points_dict'][qb_name][
                        'sweep_points'][-1],
                    'colors': 'gray'}

        else:
            yvals = data
            xvals = sweep_points
        title = (self.raw_data_dict['timestamp'] + ' ' +
                 self.raw_data_dict['measurementstring'])
        if title_suffix is not None:
            title += '\n' + title_suffix

        plot_dict_name = fig_name + '_' + plot_name_suffix
        xlabel, xunit = self.get_xaxis_label_unit(qb_name)

        if self.get_param_value('TwoD', default_value=False):
            if self.sp is None:
                soft_sweep_params = self.get_param_value(
                    'soft_sweep_params')
                if soft_sweep_params is not None:
                    yunit = list(soft_sweep_params.values())[0]['unit']
                else:
                    yunit = self.raw_data_dict['sweep_parameter_units'][1]
                if np.ndim(yunit) > 0:
                    yunit = yunit[0]
            for pn, ssp in self.proc_data_dict['sweep_points_2D_dict'][
                    qb_name].items():
                ylabel = pn
                if self.sp is not None:
                    yunit = self.sp.get_sweep_params_property(
                        'unit', dimension=1, param_names=pn)
                    ylabel = self.sp.get_sweep_params_property(
                        'label', dimension=1, param_names=pn)
                self.plot_dicts[f'{plot_dict_name}_{pn}'] = {
                    'plotfn': self.plot_colorxy,
                    'fig_id': fig_name + '_' + pn,
                    'xvals': xvals,
                    'yvals': ssp,
                    'zvals': yvals,
                    'xlabel': xlabel,
                    'xunit': xunit,
                    'ylabel': ylabel,
                    'yunit': yunit,
                    'title': title,
                    'clabel': data_axis_label}
        else:
            self.plot_dicts[plot_dict_name] = {
                'plotfn': self.plot_line,
                'fig_id': fig_name,
                'plotsize': plotsize,
                'xvals': xvals,
                'xlabel': xlabel,
                'xunit': xunit,
                'yvals': yvals,
                'ylabel': data_axis_label,
                'yunit': '',
                'setlabel': data_label,
                'title': title,
                'linestyle': 'none',
                'do_legend': do_legend_data,
                'legend_bbox_to_anchor': (1, 0.5),
                'legend_pos': 'center left'}
        if len(plot_names_cal) > 0:
            if do_legend_data and not do_legend_cal_states:
                for plot_name in plot_names_cal:
                    plot_dict_cal = self.plot_dicts.pop(plot_name)
                    self.plot_dicts[plot_name] = plot_dict_cal


class Idling_Error_Rate_Analyisis(ba.BaseDataAnalysis):

    def __init__(self, t_start: str=None, t_stop: str=None,
                 label: str='', data_file_path: str=None,
                 options_dict: dict=None, extract_only: bool=False,
                 do_fitting: bool=True, auto=True):
        super().__init__(t_start=t_start, t_stop=t_stop,
                         label=label,
                         data_file_path=data_file_path,
                         options_dict=options_dict,
                         extract_only=extract_only, do_fitting=do_fitting)

        self.params_dict = {'xlabel': 'sweep_name',
                            'xunit': 'sweep_unit',
                            'xvals': 'sweep_points',
                            'measurementstring': 'measurementstring',
                            'value_names': 'value_names',
                            'value_units': 'value_units',
                            'measured_values': 'measured_values'}
        self.numeric_params = []
        if auto:
            self.run_analysis()

    def process_data(self):
        post_sel_th = self.options_dict.get('post_sel_th', 0.5)
        raw_shots = self.raw_data_dict['measured_values'][0][0]
        post_sel_shots = raw_shots[::2]
        data_shots = raw_shots[1::2]
        data_shots[np.where(post_sel_shots > post_sel_th)] = np.nan

        states = ['0', '1', '+']
        self.proc_data_dict['xvals'] = np.unique(self.raw_data_dict['xvals'])
        for i, state in enumerate(states):
            self.proc_data_dict['shots_{}'.format(state)] =data_shots[i::3]

            self.proc_data_dict['yvals_{}'.format(state)] = \
                np.nanmean(np.reshape(self.proc_data_dict['shots_{}'.format(state)],
                               (len(self.proc_data_dict['xvals']), -1),
                               order='F'), axis=1)


    def prepare_plots(self):
        # assumes that value names are unique in an experiment
        states = ['0', '1', '+']
        for i, state in enumerate(states):
            yvals = self.proc_data_dict['yvals_{}'.format(state)]
            xvals =  self.proc_data_dict['xvals']

            self.plot_dicts['Prepare in {}'.format(state)] = {
                'ax_id': 'main',
                'plotfn': self.plot_line,
                'xvals': xvals,
                'xlabel': self.raw_data_dict['xlabel'][0],
                'xunit': self.raw_data_dict['xunit'][0][0],
                'yvals': yvals,
                'ylabel': 'Counts',
                'yrange': [0, 1],
                'xrange': self.options_dict.get('xrange', None),
                'yunit': 'frac',
                'setlabel': 'Prepare in {}'.format(state),
                'do_legend':True,
                'title': (self.raw_data_dict['timestamps'][0]+' - ' +
                          self.raw_data_dict['timestamps'][-1] + '\n' +
                          self.raw_data_dict['measurementstring'][0]),
                'legend_pos': 'upper right'}
        if self.do_fitting:
            for state in ['0', '1', '+']:
                self.plot_dicts['fit_{}'.format(state)] = {
                    'ax_id': 'main',
                    'plotfn': self.plot_fit,
                    'fit_res': self.fit_dicts['fit {}'.format(state)]['fit_res'],
                    'plot_init': self.options_dict['plot_init'],
                    'setlabel': 'fit |{}>'.format(state),
                    'do_legend': True,
                    'legend_pos': 'upper right'}

                self.plot_dicts['fit_text']={
                    'ax_id':'main',
                    'box_props': 'fancy',
                    'xpos':1.05,
                    'horizontalalignment':'left',
                    'plotfn': self.plot_text,
                    'text_string': self.proc_data_dict['fit_msg']}



    def analyze_fit_results(self):
        fit_msg =''
        states = ['0', '1', '+']
        for state in states:
            fr = self.fit_res['fit {}'.format(state)]
            N1 = fr.params['N1'].value, fr.params['N1'].stderr
            N2 = fr.params['N2'].value, fr.params['N2'].stderr
            fit_msg += ('Prep |{}> : \n\tN_1 = {:.2g} $\pm$ {:.2g}'
                    '\n\tN_2 = {:.2g} $\pm$ {:.2g}\n').format(
                state, N1[0], N1[1], N2[0], N2[1])

        self.proc_data_dict['fit_msg'] = fit_msg

    def prepare_fitting(self):
        self.fit_dicts = OrderedDict()
        states = ['0', '1', '+']
        for i, state in enumerate(states):
            yvals = self.proc_data_dict['yvals_{}'.format(state)]
            xvals =  self.proc_data_dict['xvals']

            mod = lmfit.Model(fit_mods.idle_error_rate_exp_decay)
            mod.guess = fit_mods.idle_err_rate_guess.__get__(mod, mod.__class__)

            # Done here explicitly so that I can overwrite a specific guess
            guess_pars = mod.guess(N=xvals, data=yvals)
            vary_N2 = self.options_dict.get('vary_N2', True)

            if not vary_N2:
                guess_pars['N2'].value = 1e21
                guess_pars['N2'].vary = False
            self.fit_dicts['fit {}'.format(states[i])] = {
                'model': mod,
                'fit_xvals': {'N': xvals},
                'fit_yvals': {'data': yvals},
                'guess_pars': guess_pars}
            # Allows fixing the double exponential coefficient


class Grovers_TwoQubitAllStates_Analysis(ba.BaseDataAnalysis):

    def __init__(self, t_start: str=None, t_stop: str=None,
                 label: str='', data_file_path: str=None,
                 options_dict: dict=None, extract_only: bool=False,
                 do_fitting: bool=True, auto=True):
        super().__init__(t_start=t_start, t_stop=t_stop,
                         label=label,
                         data_file_path=data_file_path,
                         options_dict=options_dict,
                         extract_only=extract_only, do_fitting=do_fitting)

        self.params_dict = {'xlabel': 'sweep_name',
                            'xunit': 'sweep_unit',
                            'xvals': 'sweep_points',
                            'measurementstring': 'measurementstring',
                            'value_names': 'value_names',
                            'value_units': 'value_units',
                            'measured_values': 'measured_values'}
        self.numeric_params = []
        if auto:
            self.run_analysis()

    def process_data(self):
        self.proc_data_dict = OrderedDict()
        normalize_to_cal_points = self.options_dict.get('normalize_to_cal_points', True)
        cal_points = [
                        [[-4, -3], [-2, -1]],
                        [[-4, -2], [-3, -1]],
                       ]
        for idx in [0,1]:
            yvals = list(self.raw_data_dict['measured_data'].values())[idx][0]

            self.proc_data_dict['ylabel_{}'.format(idx)] = \
                self.raw_data_dict['value_names'][0][idx]
            self.proc_data_dict['yunit'] = self.raw_data_dict['value_units'][0][idx]

            if normalize_to_cal_points:
                yvals = a_tools.rotate_and_normalize_data_1ch(yvals,
                    cal_zero_points=cal_points[idx][0],
                    cal_one_points=cal_points[idx][1])
            self.proc_data_dict['yvals_{}'.format(idx)] = yvals

        y0 = self.proc_data_dict['yvals_0']
        y1 = self.proc_data_dict['yvals_1']
        p_success = ((y0[0]*y1[0]) +
                     (1-y0[1])*y1[1] +
                     (y0[2])*(1-y1[2]) +
                     (1-y0[3])*(1-y1[3]) )/4
        self.proc_data_dict['p_success'] = p_success


    def prepare_plots(self):
        # assumes that value names are unique in an experiment
        for i in [0, 1]:
            yvals = self.proc_data_dict['yvals_{}'.format(i)]
            xvals =  self.raw_data_dict['xvals'][0]
            ylabel = self.proc_data_dict['ylabel_{}'.format(i)]
            self.plot_dicts['main_{}'.format(ylabel)] = {
                'plotfn': self.plot_line,
                'xvals': self.raw_data_dict['xvals'][0],
                'xlabel': self.raw_data_dict['xlabel'][0],
                'xunit': self.raw_data_dict['xunit'][0][0],
                'yvals': self.proc_data_dict['yvals_{}'.format(i)],
                'ylabel': ylabel,
                'yunit': self.proc_data_dict['yunit'],
                'title': (self.raw_data_dict['timestamps'][0] + ' \n' +
                          self.raw_data_dict['measurementstring'][0]),
                'do_legend': False,
                'legend_pos': 'upper right'}


        self.plot_dicts['limit_text']={
            'ax_id':'main_{}'.format(ylabel),
            'box_props': 'fancy',
            'xpos':1.05,
            'horizontalalignment':'left',
            'plotfn': self.plot_text,
            'text_string': 'P succes = {:.3f}'.format(self.proc_data_dict['p_success'])}








class FlippingAnalysis(Single_Qubit_TimeDomainAnalysis):

    def __init__(self, t_start: str=None, t_stop: str=None,
                 data_file_path: str=None,
                 options_dict: dict=None, extract_only: bool=False,
                 do_fitting: bool=True, auto=True):
        super().__init__(t_start=t_start, t_stop=t_stop,
                         data_file_path=data_file_path,
                         options_dict=options_dict,
                         extract_only=extract_only, do_fitting=do_fitting)
        self.single_timestamp = True

        self.params_dict = {'xlabel': 'sweep_name',
                            'xunit': 'sweep_unit',
                            'measurementstring': 'measurementstring',
                            'sweep_points': 'sweep_points',
                            'value_names': 'value_names',
                            'value_units': 'value_units',
                            'measured_values': 'measured_values'}
        # This analysis makes a hardcoded assumption on the calibration points
        self.options_dict['cal_points'] = [list(range(-4, -2)),
                                           list(range(-2, 0))]

        self.numeric_params = []
        if auto:
            self.run_analysis()

    def prepare_fitting(self):
        self.fit_dicts = OrderedDict()
        # Even though we expect an exponentially damped oscillation we use
        # a simple cosine as this gives more reliable fitting and we are only
        # interested in extracting the frequency of the oscillation
        cos_mod = lmfit.Model(fit_mods.CosFunc)

        guess_pars = fit_mods.Cos_guess(
            model=cos_mod, t=self.raw_data_dict['sweep_points'][:-4],
            data=self.proc_data_dict['corr_data'][:-4])

        # This enforces the oscillation to start at the equator
        # and ensures that any over/under rotation is absorbed in the
        # frequency
        guess_pars['amplitude'].value = 0.5
        guess_pars['amplitude'].vary = False
        guess_pars['offset'].value = 0.5
        guess_pars['offset'].vary = False

        self.fit_dicts['cos_fit'] = {
            'fit_fn': fit_mods.CosFunc,
            'fit_xvals': {'t': self.raw_data_dict['sweep_points'][:-4]},
            'fit_yvals': {'data': self.proc_data_dict['corr_data'][:-4]},
            'guess_pars': guess_pars}

        # In the case there are very few periods we fall back on a small
        # angle approximation to extract the drive detuning
        poly_mod = lmfit.models.PolynomialModel(degree=1)
        # the detuning can be estimated using on a small angle approximation
        # c1 = d/dN (cos(2*pi*f N) ) evaluated at N = 0 -> c1 = -2*pi*f
        poly_mod.set_param_hint('frequency', expr='-c1/(2*pi)')
        guess_pars = poly_mod.guess(x=self.raw_data_dict['sweep_points'][:-4],
                                    data=self.proc_data_dict['corr_data'][:-4])
        # Constraining the line ensures that it will only give a good fit
        # if the small angle approximation holds
        guess_pars['c0'].vary = False
        guess_pars['c0'].value = 0.5

        self.fit_dicts['line_fit'] = {
            'model': poly_mod,
            'fit_xvals': {'x': self.raw_data_dict['sweep_points'][:-4]},
            'fit_yvals': {'data': self.proc_data_dict['corr_data'][:-4]},
            'guess_pars': guess_pars}

    def analyze_fit_results(self):
        sf_line = self._get_scale_factor_line()
        sf_cos = self._get_scale_factor_cos()
        self.proc_data_dict['scale_factor'] = self.get_scale_factor()

        msg = 'Scale fact. based on '
        if self.proc_data_dict['scale_factor'] == sf_cos:
            msg += 'cos fit\n'
        else:
            msg += 'line fit\n'
        msg += 'cos fit: {:.4f}\n'.format(sf_cos)
        msg += 'line fit: {:.4f}'.format(sf_line)

        self.raw_data_dict['scale_factor_msg'] = msg
        # TODO: save scale factor to file

    def get_scale_factor(self):
        """
        Returns the scale factor that should correct for the error in the
        pulse amplitude.
        """
        # Model selection based on the Bayesian Information Criterion (BIC)
        # as  calculated by lmfit
        if (self.fit_dicts['line_fit']['fit_res'].bic <
                self.fit_dicts['cos_fit']['fit_res'].bic):
            scale_factor = self._get_scale_factor_line()
        else:
            scale_factor = self._get_scale_factor_cos()
        return scale_factor

    def _get_scale_factor_cos(self):
        # 1/period of the oscillation corresponds to the (fractional)
        # over/under rotation error per gate
        frequency = self.fit_dicts['cos_fit']['fit_res'].params['frequency']

        # the square is needed to account for the difference between
        # power and amplitude
        scale_factor = (1+frequency)**2

        phase = np.rad2deg(self.fit_dicts['cos_fit']['fit_res'].params['phase']) % 360
        # phase ~90 indicates an under rotation so the scale factor
        # has to be larger than 1. A phase ~270 indicates an over
        # rotation so then the scale factor has to be smaller than one.
        if phase > 180:
            scale_factor = 1/scale_factor

        return scale_factor

    def _get_scale_factor_line(self):
        # 1/period of the oscillation corresponds to the (fractional)
        # over/under rotation error per gate
        frequency = self.fit_dicts['line_fit']['fit_res'].params['frequency']
        scale_factor = (1+frequency)**2
        # no phase sign check is needed here as this is contained in the
        # sign of the coefficient

        return scale_factor

    def prepare_plots(self):
        self.plot_dicts['main'] = {
            'plotfn': self.plot_line,
            'xvals': self.raw_data_dict['sweep_points'],
            'xlabel': self.raw_data_dict['xlabel'],
            'xunit': self.raw_data_dict['xunit'],  # does not do anything yet
            'yvals': self.proc_data_dict['corr_data'],
            'ylabel': 'Excited state population',
            'yunit': '',
            'setlabel': 'data',
            'title': (self.raw_data_dict['timestamp'] + ' ' +
                      self.raw_data_dict['measurementstring']),
            'do_legend': True,
            'legend_pos': 'upper right'}

        if self.do_fitting:
            self.plot_dicts['line_fit'] = {
                'ax_id': 'main',
                'plotfn': self.plot_fit,
                'fit_res': self.fit_dicts['line_fit']['fit_res'],
                'plot_init': self.options_dict['plot_init'],
                'setlabel': 'line fit',
                'do_legend': True,
                'legend_pos': 'upper right'}

            self.plot_dicts['cos_fit'] = {
                'ax_id': 'main',
                'plotfn': self.plot_fit,
                'fit_res': self.fit_dicts['cos_fit']['fit_res'],
                'plot_init': self.options_dict['plot_init'],
                'setlabel': 'cos fit',
                'do_legend': True,
                'legend_pos': 'upper right'}

            self.plot_dicts['text_msg'] = {
                'ax_id': 'main',
                'ypos': 0.15,
                'plotfn': self.plot_text,
                'box_props': 'fancy',
                'text_string': self.raw_data_dict['scale_factor_msg']}


class Intersect_Analysis(Single_Qubit_TimeDomainAnalysis):
    """
    Analysis to extract the intercept of two parameters.

    relevant options_dict parameters
        ch_idx_A (int) specifies first channel for intercept
        ch_idx_B (int) specifies second channel for intercept if same as first
            it will assume data was taken interleaved.
    """
    def __init__(self, t_start: str=None, t_stop: str=None,
                 data_file_path: str=None,
                 options_dict: dict=None, extract_only: bool=False,
                 do_fitting: bool=True, auto=True):

        super().__init__(t_start=t_start, t_stop=t_stop,
                         data_file_path=data_file_path,
                         options_dict=options_dict,
                         extract_only=extract_only, do_fitting=do_fitting)
        self.single_timestamp = False

        self.params_dict = {'xlabel': 'sweep_name',
                            'xvals': 'sweep_points',
                            'xunit': 'sweep_unit',
                            'measurementstring': 'measurementstring',
                            'value_names': 'value_names',
                            'value_units': 'value_units',
                            'measured_values': 'measured_values'}

        self.numeric_params = []
        if auto:
            self.run_analysis()


    def process_data(self):
        """
        selects the relevant acq channel based on "ch_idx_A" and "ch_idx_B"
        specified in the options dict. If ch_idx_A and ch_idx_B are the same
        it will unzip the data.
        """
        self.proc_data_dict = deepcopy(self.raw_data_dict)
        # The channel containing the data must be specified in the options dict
        ch_idx_A = self.options_dict.get('ch_idx_A', 0)
        ch_idx_B = self.options_dict.get('ch_idx_B', 0)


        self.proc_data_dict['ylabel'] = self.raw_data_dict['value_names'][0][ch_idx_A]
        self.proc_data_dict['yunit'] = self.raw_data_dict['value_units'][0][ch_idx_A]

        if ch_idx_A == ch_idx_B:
            yvals = list(self.raw_data_dict['measured_data'].values())[ch_idx_A][0]
            self.proc_data_dict['xvals_A'] = self.raw_data_dict['xvals'][0][::2]
            self.proc_data_dict['xvals_B'] = self.raw_data_dict['xvals'][0][1::2]
            self.proc_data_dict['yvals_A'] = yvals[::2]
            self.proc_data_dict['yvals_B'] = yvals[1::2]
        else:
            self.proc_data_dict['xvals_A'] = self.raw_data_dict['xvals'][0]
            self.proc_data_dict['xvals_B'] = self.raw_data_dict['xvals'][0]

            self.proc_data_dict['yvals_A'] = list(self.raw_data_dict
                ['measured_data'].values())[ch_idx_A][0]
            self.proc_data_dict['yvals_B'] = list(self.raw_data_dict
                ['measured_data'].values())[ch_idx_B][0]

    def prepare_fitting(self):
        self.fit_dicts = OrderedDict()

        self.fit_dicts['line_fit_A'] = {
            'model': lmfit.models.PolynomialModel(degree=2),
            'fit_xvals': {'x': self.proc_data_dict['xvals_A']},
            'fit_yvals': {'data': self.proc_data_dict['yvals_A']}}

        self.fit_dicts['line_fit_B'] = {
            'model': lmfit.models.PolynomialModel(degree=2),
            'fit_xvals': {'x': self.proc_data_dict['xvals_B']},
            'fit_yvals': {'data': self.proc_data_dict['yvals_B']}}


    def analyze_fit_results(self):
        fr_0 = self.fit_res['line_fit_A'].best_values
        fr_1 = self.fit_res['line_fit_B'].best_values

        c0 = (fr_0['c0'] - fr_1['c0'])
        c1 = (fr_0['c1'] - fr_1['c1'])
        c2 = (fr_0['c2'] - fr_1['c2'])
        poly_coeff = [c0, c1, c2]
        poly = np.polynomial.polynomial.Polynomial([fr_0['c0'],
                                                   fr_0['c1'], fr_0['c2']])
        ic = np.polynomial.polynomial.polyroots(poly_coeff)

        self.proc_data_dict['intersect_L'] = ic[0], poly(ic[0])
        self.proc_data_dict['intersect_R'] = ic[1], poly(ic[1])

        if (((np.min(self.proc_data_dict['xvals']))< ic[0]) and
                ( ic[0] < (np.max(self.proc_data_dict['xvals'])))):
            self.proc_data_dict['intersect'] =self.proc_data_dict['intersect_L']
        else:
            self.proc_data_dict['intersect'] =self.proc_data_dict['intersect_R']

    def prepare_plots(self):
        self.plot_dicts['main'] = {
            'plotfn': self.plot_line,
            'xvals': self.proc_data_dict['xvals_A'],
            'xlabel': self.proc_data_dict['xlabel'][0],
            'xunit': self.proc_data_dict['xunit'][0][0],
            'yvals': self.proc_data_dict['yvals_A'],
            'ylabel': self.proc_data_dict['ylabel'],
            'yunit': self.proc_data_dict['yunit'],
            'setlabel': 'A',
            'title': (self.proc_data_dict['timestamps'][0] + ' \n' +
                      self.proc_data_dict['measurementstring'][0]),
            'do_legend': True,
            'yrange': (0,1),
            'legend_pos': 'upper right'}

        self.plot_dicts['on'] = {
            'plotfn': self.plot_line,
            'ax_id': 'main',
            'xvals': self.proc_data_dict['xvals_B'],
            'xlabel': self.proc_data_dict['xlabel'][0],
            'xunit': self.proc_data_dict['xunit'][0][0],
            'yvals': self.proc_data_dict['yvals_B'],
            'ylabel': self.proc_data_dict['ylabel'],
            'yunit': self.proc_data_dict['yunit'],
            'setlabel': 'B',
            'do_legend': True,
            'legend_pos': 'upper right'}

        if self.do_fitting:
            self.plot_dicts['line_fit_A'] = {
                'ax_id': 'main',
                'plotfn': self.plot_fit,
                'fit_res': self.fit_dicts['line_fit_A']['fit_res'],
                'plot_init': self.options_dict['plot_init'],
                'setlabel': 'Fit A',
                'do_legend': True}
            self.plot_dicts['line_fit_B'] = {
                'ax_id': 'main',
                'plotfn': self.plot_fit,
                'fit_res': self.fit_dicts['line_fit_B']['fit_res'],
                'plot_init': self.options_dict['plot_init'],
                'setlabel': 'Fit B',
                'do_legend': True}


            ic, ic_unit = SI_val_to_msg_str(
                self.proc_data_dict['intersect'][0],
                 self.proc_data_dict['xunit'][0][0], return_type=float)
            self.plot_dicts['intercept_message'] = {
                'ax_id': 'main',
                'plotfn': self.plot_line,
                'xvals': [self.proc_data_dict['intersect'][0]],
                'yvals': [self.proc_data_dict['intersect'][1]],
                'line_kws': {'alpha': .5, 'color':'gray',
                            'markersize':15},
                'marker': 'o',
                'setlabel': 'Intercept: {:.1f} {}'.format(ic, ic_unit),
                'do_legend': True}

    def get_intersect(self):

        return self.proc_data_dict['intersect']



class CZ_1QPhaseCal_Analysis(ba.BaseDataAnalysis):
    """
    Analysis to extract the intercept for a single qubit phase calibration
    experiment

    N.B. this is a less generic version of "Intersect_Analysis" and should
    be deprecated (MAR Dec 2017)
    """
    def __init__(self, t_start: str=None, t_stop: str=None,
                 data_file_path: str=None,
                 options_dict: dict=None, extract_only: bool=False,
                 do_fitting: bool=True, auto=True):
        super().__init__(t_start=t_start, t_stop=t_stop,
                         data_file_path=data_file_path,
                         options_dict=options_dict,
                         extract_only=extract_only, do_fitting=do_fitting)
        self.single_timestamp = False

        self.params_dict = {'xlabel': 'sweep_name',
                            'xunit': 'sweep_unit',
                            'xvals': 'sweep_points',
                            'measurementstring': 'measurementstring',
                            'value_names': 'value_names',
                            'value_units': 'value_units',
                            'measured_values': 'measured_values'}

        self.numeric_params = []
        if auto:
            self.run_analysis()

    def process_data(self):
        """
        selects the relevant acq channel based on "ch_idx" in options dict and
        then splits the data for th
        """
        self.proc_data_dict = OrderedDict()
        # The channel containing the data must be specified in the options dict
        ch_idx = self.options_dict['ch_idx']

        yvals = list(self.raw_data_dict['measured_data'].values())[ch_idx][0]

        self.proc_data_dict['ylabel'] = self.raw_data_dict['value_names'][0][ch_idx]
        self.proc_data_dict['yunit'] = self.raw_data_dict['value_units'][0][ch_idx]
        self.proc_data_dict['xvals_off'] = self.raw_data_dict['xvals'][0][::2]
        self.proc_data_dict['xvals_on'] = self.raw_data_dict['xvals'][0][1::2]
        self.proc_data_dict['yvals_off'] = yvals[::2]
        self.proc_data_dict['yvals_on'] = yvals[1::2]


    def prepare_fitting(self):
        self.fit_dicts = OrderedDict()

        self.fit_dicts['line_fit_off'] = {
            'model': lmfit.models.PolynomialModel(degree=1),
            'fit_xvals': {'x': self.proc_data_dict['xvals_off']},
            'fit_yvals': {'data': self.proc_data_dict['yvals_off']}}

        self.fit_dicts['line_fit_on'] = {
            'model': lmfit.models.PolynomialModel(degree=1),
            'fit_xvals': {'x': self.proc_data_dict['xvals_on']},
            'fit_yvals': {'data': self.proc_data_dict['yvals_on']}}


    def analyze_fit_results(self):
        fr_0 = self.fit_res['line_fit_off'].best_values
        fr_1 = self.fit_res['line_fit_on'].best_values
        ic = -(fr_0['c0'] - fr_1['c0'])/(fr_0['c1'] - fr_1['c1'])

        self.proc_data_dict['zero_phase_diff_intersect'] = ic


    def prepare_plots(self):
        self.plot_dicts['main'] = {
            'plotfn': self.plot_line,
            'xvals': self.proc_data_dict['xvals_off'],
            'xlabel': self.raw_data_dict['xlabel'][0],
            'xunit': self.raw_data_dict['xunit'][0][0],
            'yvals': self.proc_data_dict['yvals_off'],
            'ylabel': self.proc_data_dict['ylabel'],
            'yunit': self.proc_data_dict['yunit'],
            'setlabel': 'CZ off',
            'title': (self.raw_data_dict['timestamps'][0] + ' \n' +
                      self.raw_data_dict['measurementstring'][0]),
            'do_legend': True,
            'yrange': (0,1),
            'legend_pos': 'upper right'}

        self.plot_dicts['on'] = {
            'plotfn': self.plot_line,
            'ax_id': 'main',
            'xvals': self.proc_data_dict['xvals_on'],
            'xlabel': self.raw_data_dict['xlabel'][0],
            'xunit': self.raw_data_dict['xunit'][0][0],
            'yvals': self.proc_data_dict['yvals_on'],
            'ylabel': self.proc_data_dict['ylabel'],
            'yunit': self.proc_data_dict['yunit'],
            'setlabel': 'CZ on',
            'do_legend': True,
            'legend_pos': 'upper right'}

        if self.do_fitting:
            self.plot_dicts['line_fit_off'] = {
                'ax_id': 'main',
                'plotfn': self.plot_fit,
                'fit_res': self.fit_dicts['line_fit_off']['fit_res'],
                'plot_init': self.options_dict['plot_init'],
                'setlabel': 'Fit CZ off',
                'do_legend': True}
            self.plot_dicts['line_fit_on'] = {
                'ax_id': 'main',
                'plotfn': self.plot_fit,
                'fit_res': self.fit_dicts['line_fit_on']['fit_res'],
                'plot_init': self.options_dict['plot_init'],
                'setlabel': 'Fit CZ on',
                'do_legend': True}


            ic, ic_unit = SI_val_to_msg_str(
                self.proc_data_dict['zero_phase_diff_intersect'],
                 self.raw_data_dict['xunit'][0][0], return_type=float)
            self.plot_dicts['intercept_message'] = {
                'ax_id': 'main',
                'plotfn': self.plot_line,
                'xvals': [self.proc_data_dict['zero_phase_diff_intersect']],
                'yvals': [np.mean(self.proc_data_dict['xvals_on'])],
                'line_kws': {'alpha': 0},
                'setlabel': 'Intercept: {:.1f} {}'.format(ic, ic_unit),
                'do_legend': True}

    def get_zero_phase_diff_intersect(self):

        return self.proc_data_dict['zero_phase_diff_intersect']


class Oscillation_Analysis(ba.BaseDataAnalysis):
    """
    Very basic analysis to determine the phase of a single oscillation
    that has an assumed period of 360 degrees.
    """
    def __init__(self, t_start: str=None, t_stop: str=None,
                 data_file_path: str=None,
                 label: str='',
                 options_dict: dict=None, extract_only: bool=False,
                 do_fitting: bool=True, auto=True):
        super().__init__(t_start=t_start, t_stop=t_stop,
                         label=label,
                         data_file_path=data_file_path,
                         options_dict=options_dict,
                         extract_only=extract_only, do_fitting=do_fitting)
        self.single_timestamp = False

        self.params_dict = {'xlabel': 'sweep_name',
                            'xunit': 'sweep_unit',
                            'xvals': 'sweep_points',
                            'measurementstring': 'measurementstring',
                            'value_names': 'value_names',
                            'value_units': 'value_units',
                            'measured_values': 'measured_values'}

        self.numeric_params = []
        if auto:
            self.run_analysis()

    def process_data(self):
        self.proc_data_dict = OrderedDict()
        idx = 1

        self.proc_data_dict['yvals'] = list(self.raw_data_dict['measured_data'].values())[idx][0]
        self.proc_data_dict['ylabel'] = self.raw_data_dict['value_names'][0][idx]
        self.proc_data_dict['yunit'] = self.raw_data_dict['value_units'][0][idx]

    def prepare_fitting(self):
        self.fit_dicts = OrderedDict()
        cos_mod = fit_mods.CosModel
        guess_pars = fit_mods.Cos_guess(
            model=cos_mod, t=self.raw_data_dict['xvals'][0],
            data=self.proc_data_dict['yvals'], freq_guess=1/360)
        guess_pars['frequency'].value = 1/360
        guess_pars['frequency'].vary = False
        self.fit_dicts['cos_fit'] = {
            'fit_fn': fit_mods.CosFunc,
            'fit_xvals': {'t': self.raw_data_dict['xvals'][0]},
            'fit_yvals': {'data': self.proc_data_dict['yvals']},
            'guess_pars': guess_pars}

    def analyze_fit_results(self):
        fr = self.fit_res['cos_fit'].best_values
        self.proc_data_dict['phi'] =  np.rad2deg(fr['phase'])


    def prepare_plots(self):
        self.plot_dicts['main'] = {
            'plotfn': self.plot_line,
            'xvals': self.raw_data_dict['xvals'][0],
            'xlabel': self.raw_data_dict['xlabel'][0],
            'xunit': self.raw_data_dict['xunit'][0][0],
            'yvals': self.proc_data_dict['yvals'],
            'ylabel': self.proc_data_dict['ylabel'],
            'yunit': self.proc_data_dict['yunit'],
            'title': (self.raw_data_dict['timestamps'][0] + ' \n' +
                      self.raw_data_dict['measurementstring'][0]),
            'do_legend': True,
            # 'yrange': (0,1),
            'legend_pos': 'upper right'}

        if self.do_fitting:
            self.plot_dicts['cos_fit'] = {
                'ax_id': 'main',
                'plotfn': self.plot_fit,
                'fit_res': self.fit_dicts['cos_fit']['fit_res'],
                'plot_init': self.options_dict['plot_init'],
                'setlabel': 'Fit',
                'do_legend': True}


class Conditional_Oscillation_Analysis(ba.BaseDataAnalysis):
    """
    Analysis to extract quantities from a conditional oscillation.

    """
    def __init__(self, t_start: str=None, t_stop: str=None,
                 data_file_path: str=None,
                 label: str='',
                 options_dict: dict=None, extract_only: bool=False,
                 do_fitting: bool=True, auto=True):
        super().__init__(t_start=t_start, t_stop=t_stop,
                         label=label,
                         data_file_path=data_file_path,
                         options_dict=options_dict,
                         extract_only=extract_only, do_fitting=do_fitting)
        self.single_timestamp = False

        self.params_dict = {'xlabel': 'sweep_name',
                            'xunit': 'sweep_unit',
                            'xvals': 'sweep_points',
                            'measurementstring': 'measurementstring',
                            'value_names': 'value_names',
                            'value_units': 'value_units',
                            'measured_values': 'measured_values'}

        self.numeric_params = []
        if auto:
            self.run_analysis()

    def process_data(self):
        """
        selects the relevant acq channel based on "ch_idx_osc" and
        "ch_idx_spec" in the options dict and then splits the data for the
        off and on cases
        """
        self.proc_data_dict = OrderedDict()
        # The channel containing the data must be specified in the options dict
        ch_idx_spec = self.options_dict.get('ch_idx_spec', 0)
        ch_idx_osc = self.options_dict.get('ch_idx_osc', 1)
        normalize_to_cal_points = self.options_dict.get('normalize_to_cal_points', True)
        cal_points = [
                        [[-4, -3], [-2, -1]],
                        [[-4, -2], [-3, -1]],
                       ]


        i = 0
        for idx, type_str in zip([ch_idx_osc, ch_idx_spec], ['osc', 'spec']):
            yvals = list(self.raw_data_dict['measured_data'].values())[idx][0]
            self.proc_data_dict['ylabel_{}'.format(type_str)] = self.raw_data_dict['value_names'][0][idx]
            self.proc_data_dict['yunit'] = self.raw_data_dict['value_units'][0][idx]

            if normalize_to_cal_points:
                yvals = a_tools.rotate_and_normalize_data_1ch(yvals,
                    cal_zero_points=cal_points[i][0],
                    cal_one_points=cal_points[i][1])
                i +=1

                self.proc_data_dict['yvals_{}_off'.format(type_str)] = yvals[::2]
                self.proc_data_dict['yvals_{}_on'.format(type_str)] = yvals[1::2]
                self.proc_data_dict['xvals_off'] = self.raw_data_dict['xvals'][0][::2]
                self.proc_data_dict['xvals_on'] = self.raw_data_dict['xvals'][0][1::2]

            else:
                self.proc_data_dict['yvals_{}_off'.format(type_str)] = yvals[::2]
                self.proc_data_dict['yvals_{}_on'.format(type_str)] = yvals[1::2]


                self.proc_data_dict['xvals_off'] = self.raw_data_dict['xvals'][0][::2]
                self.proc_data_dict['xvals_on'] = self.raw_data_dict['xvals'][0][1::2]

    def prepare_fitting(self):
        self.fit_dicts = OrderedDict()
        cos_mod = fit_mods.CosModel
        guess_pars = fit_mods.Cos_guess(
            model=cos_mod, t=self.proc_data_dict['xvals_off'][:-2],
            data=self.proc_data_dict['yvals_osc_off'][:-2],
            freq_guess=1/360)
        guess_pars['frequency'].value = 1/360
        guess_pars['frequency'].vary = False
        self.fit_dicts['cos_fit_off'] = {
            'fit_fn': fit_mods.CosFunc,
            'fit_xvals': {'t': self.proc_data_dict['xvals_off'][:-2]},
            'fit_yvals': {'data': self.proc_data_dict['yvals_osc_off'][:-2]},
            'guess_pars': guess_pars}


        cos_mod = fit_mods.CosModel
        guess_pars = fit_mods.Cos_guess(
            model=cos_mod, t=self.proc_data_dict['xvals_on'][:-2],
            data=self.proc_data_dict['yvals_osc_on'][:-2],
            freq_guess=1/360)
        guess_pars['frequency'].value = 1/360
        guess_pars['frequency'].vary = False
        self.fit_dicts['cos_fit_on'] = {
            'fit_fn': fit_mods.CosFunc,
            'fit_xvals': {'t': self.proc_data_dict['xvals_on'][:-2]},
            'fit_yvals': {'data': self.proc_data_dict['yvals_osc_on'][:-2]},
            'guess_pars': guess_pars}

    def analyze_fit_results(self):
        fr_0 = self.fit_res['cos_fit_off'].params
        fr_1 = self.fit_res['cos_fit_on'].params

        phi0 = np.rad2deg(fr_0['phase'].value)
        phi1 = np.rad2deg(fr_1['phase'].value)

        phi0_stderr = np.rad2deg(fr_0['phase'].stderr)
        phi1_stderr = np.rad2deg(fr_1['phase'].stderr)

        self.proc_data_dict['phi_0'] = phi0, phi0_stderr
        self.proc_data_dict['phi_1'] = phi1, phi1_stderr
        phi_cond_stderr = (phi0_stderr**2+phi1_stderr**2)**.5
        self.proc_data_dict['phi_cond'] = (phi1 -phi0), phi_cond_stderr


        osc_amp = np.mean([fr_0['amplitude'], fr_1['amplitude']])
        osc_amp_stderr = np.sqrt(fr_0['amplitude'].stderr**2 +
                                 fr_1['amplitude']**2)/2

        self.proc_data_dict['osc_amp_0'] = (fr_0['amplitude'].value,
                                            fr_0['amplitude'].stderr)
        self.proc_data_dict['osc_amp_1'] = (fr_1['amplitude'].value,
                                            fr_1['amplitude'].stderr)

        self.proc_data_dict['osc_offs_0'] = (fr_0['offset'].value,
                                            fr_0['offset'].stderr)
        self.proc_data_dict['osc_offs_1'] = (fr_1['offset'].value,
                                            fr_1['offset'].stderr)


        offs_stderr = (fr_0['offset'].stderr**2+fr_1['offset'].stderr**2)**.5
        self.proc_data_dict['offs_diff'] = (
            fr_1['offset'].value - fr_0['offset'].value, offs_stderr)

        # self.proc_data_dict['osc_amp'] = (osc_amp, osc_amp_stderr)
        self.proc_data_dict['missing_fraction'] = (
            np.mean(self.proc_data_dict['yvals_spec_on'][:-2]) -
            np.mean(self.proc_data_dict['yvals_spec_off'][:-2]))


    def prepare_plots(self):
        self._prepare_main_oscillation_figure()
        self._prepare_spectator_qubit_figure()

    def _prepare_main_oscillation_figure(self):
        self.plot_dicts['main'] = {
            'plotfn': self.plot_line,
            'xvals': self.proc_data_dict['xvals_off'],
            'xlabel': self.raw_data_dict['xlabel'][0],
            'xunit': self.raw_data_dict['xunit'][0][0],
            'yvals': self.proc_data_dict['yvals_osc_off'],
            'ylabel': self.proc_data_dict['ylabel_osc'],
            'yunit': self.proc_data_dict['yunit'],
            'setlabel': 'CZ off',
            'title': (self.raw_data_dict['timestamps'][0] + ' \n' +
                      self.raw_data_dict['measurementstring'][0]),
            'do_legend': True,
            # 'yrange': (0,1),
            'legend_pos': 'upper right'}

        self.plot_dicts['on'] = {
            'plotfn': self.plot_line,
            'ax_id': 'main',
            'xvals': self.proc_data_dict['xvals_on'],
            'xlabel': self.raw_data_dict['xlabel'][0],
            'xunit': self.raw_data_dict['xunit'][0][0],
            'yvals': self.proc_data_dict['yvals_osc_on'],
            'ylabel': self.proc_data_dict['ylabel_osc'],
            'yunit': self.proc_data_dict['yunit'],
            'setlabel': 'CZ on',
            'do_legend': True,
            'legend_pos': 'upper right'}

        if self.do_fitting:
            self.plot_dicts['cos_fit_off'] = {
                'ax_id': 'main',
                'plotfn': self.plot_fit,
                'fit_res': self.fit_dicts['cos_fit_off']['fit_res'],
                'plot_init': self.options_dict['plot_init'],
                'setlabel': 'Fit CZ off',
                'do_legend': True}
            self.plot_dicts['cos_fit_on'] = {
                'ax_id': 'main',
                'plotfn': self.plot_fit,
                'fit_res': self.fit_dicts['cos_fit_on']['fit_res'],
                'plot_init': self.options_dict['plot_init'],
                'setlabel': 'Fit CZ on',
                'do_legend': True}

            # offset as a guide for the eye
            y = self.fit_res['cos_fit_off'].params['offset'].value
            self.plot_dicts['cos_off_offset'] ={
                'plotfn': self.plot_matplot_ax_method,
                'ax_id':'main',
                'func': 'axhline',
                'plot_kws': {
                    'y': y, 'color': 'C0', 'linestyle': 'dotted'}
                    }

            phase_message = (
                'Phase diff.: {:.1f} $\pm$ {:.1f} deg\n'
                'Phase off: {:.1f} $\pm$ {:.1f}deg\n'
                'Phase on: {:.1f} $\pm$ {:.1f}deg\n'
                'Osc. amp. off: {:.4f} $\pm$ {:.4f}\n'
                'Osc. amp. on: {:.4f} $\pm$ {:.4f}\n'
                'Offs. diff.: {:.4f} $\pm$ {:.4f}\n'
                'Osc. offs. off: {:.4f} $\pm$ {:.4f}\n'
                'Osc. offs. on: {:.4f} $\pm$ {:.4f}'.format(
                    self.proc_data_dict['phi_cond'][0],
                    self.proc_data_dict['phi_cond'][1],
                    self.proc_data_dict['phi_0'][0],
                    self.proc_data_dict['phi_0'][1],
                    self.proc_data_dict['phi_1'][0],
                    self.proc_data_dict['phi_1'][1],
                    self.proc_data_dict['osc_amp_0'][0],
                    self.proc_data_dict['osc_amp_0'][1],
                    self.proc_data_dict['osc_amp_1'][0],
                    self.proc_data_dict['osc_amp_1'][1],
                    self.proc_data_dict['offs_diff'][0],
                    self.proc_data_dict['offs_diff'][1],
                    self.proc_data_dict['osc_offs_0'][0],
                    self.proc_data_dict['osc_offs_0'][1],
                    self.proc_data_dict['osc_offs_1'][0],
                    self.proc_data_dict['osc_offs_1'][1]))
            self.plot_dicts['phase_message'] = {
                'ax_id': 'main',
                'ypos': 0.9,
                'xpos': 1.45,
                'plotfn': self.plot_text,
                'box_props': 'fancy',
                'line_kws': {'alpha': 0},
                'text_string': phase_message}

    def _prepare_spectator_qubit_figure(self):

        self.plot_dicts['spectator_qubit'] = {
            'plotfn': self.plot_line,
            'xvals': self.proc_data_dict['xvals_off'],
            'xlabel': self.raw_data_dict['xlabel'][0],
            'xunit': self.raw_data_dict['xunit'][0][0],
            'yvals': self.proc_data_dict['yvals_spec_off'],
            'ylabel': self.proc_data_dict['ylabel_spec'],
            'yunit': self.proc_data_dict['yunit'],
            'setlabel': 'CZ off',
            'title': (self.raw_data_dict['timestamps'][0] + ' \n' +
                      self.raw_data_dict['measurementstring'][0]),
            'do_legend': True,
            # 'yrange': (0,1),
            'legend_pos': 'upper right'}

        self.plot_dicts['spec_on'] = {
            'plotfn': self.plot_line,
            'ax_id': 'spectator_qubit',
            'xvals': self.proc_data_dict['xvals_on'],
            'xlabel': self.raw_data_dict['xlabel'][0],
            'xunit': self.raw_data_dict['xunit'][0][0],
            'yvals': self.proc_data_dict['yvals_spec_on'],
            'ylabel': self.proc_data_dict['ylabel_spec'],
            'yunit': self.proc_data_dict['yunit'],
            'setlabel': 'CZ on',
            'do_legend': True,
            'legend_pos': 'upper right'}

        if self.do_fitting:
            leak_msg = (
                'Missing fraction: {:.2f} % '.format(
                    self.proc_data_dict['missing_fraction']*100))
            self.plot_dicts['leak_msg'] = {
                'ax_id': 'spectator_qubit',
                'ypos': 0.7,
                'plotfn': self.plot_text,
                'box_props': 'fancy',
                'line_kws': {'alpha': 0},
                'text_string': leak_msg}
            # offset as a guide for the eye
            y = self.fit_res['cos_fit_on'].params['offset'].value
            self.plot_dicts['cos_on_offset'] ={
                'plotfn': self.plot_matplot_ax_method,
                'ax_id':'main',
                'func': 'axhline',
                'plot_kws': {
                    'y': y, 'color': 'C1', 'linestyle': 'dotted'}
                    }


class StateTomographyAnalysis(ba.BaseDataAnalysis):
    """
    Analyses the results of the state tomography experiment and calculates
    the corresponding quantum state.

    Possible options that can be passed in the options_dict parameter:
        cal_points: A data structure specifying the indices of the calibration
                    points. See the AveragedTimedomainAnalysis for format.
                    The calibration points need to be in the same order as the
                    used basis for the result.
        data_type: 'averaged' or 'singleshot'. For singleshot data each
                   measurement outcome is saved and arbitrary order correlations
                   between the states can be calculated.
        meas_operators: (optional) A list of qutip operators or numpy 2d arrays.
                        This overrides the measurement operators otherwise
                        found from the calibration points.
        covar_matrix: (optional) The covariance matrix of the measurement
                      operators as a 2d numpy array. Overrides the one found
                      from the calibration points.
        use_covariance_matrix (bool): Flag to define whether to use the
            covariance matrix
        basis_rots_str: A list of standard PycQED pulse names that were
                             applied to qubits before measurement
        basis_rots: As an alternative to single_qubit_pulses, the basis
                    rotations applied to the system as qutip operators or numpy
                    matrices can be given.
        mle: True/False, whether to do maximum likelihood fit. If False, only
             least squares fit will be done, which could give negative
             eigenvalues for the density matrix.
        rho_target (optional): A qutip density matrix that the result will be
                               compared to when calculating fidelity.
    """
    def __init__(self, *args, **kwargs):
        auto = kwargs.pop('auto', True)
        super().__init__(*args, **kwargs)
        kwargs['auto'] = auto
        self.single_timestamp = True
        self.params_dict = {'exp_metadata': 'exp_metadata'}
        self.numeric_params = []
        self.data_type = self.options_dict['data_type']
        if self.data_type == 'averaged':
            self.base_analysis = AveragedTimedomainAnalysis(*args, **kwargs)
        elif self.data_type == 'singleshot':
            self.base_analysis = roa.MultiQubit_SingleShot_Analysis(
                *args, **kwargs)
        else:
            raise KeyError("Invalid tomography data mode: '" + self.data_type +
                           "'. Valid modes are 'averaged' and 'singleshot'.")
        if kwargs.get('auto', True):
            self.run_analysis()

    def process_data(self):
        tomography_qubits = self.options_dict.get('tomography_qubits', None)
        data, Fs, Omega = self.base_analysis.measurement_operators_and_results(
                              tomography_qubits)
        if 'data_filter' in self.options_dict:
            data = self.options_dict['data_filter'](data.T).T

        data = data.T
        for i, v in enumerate(data):
            data[i] = v / v.sum()
        data = data.T

        Fs = self.options_dict.get('meas_operators', Fs)
        Fs = [qtp.Qobj(F) for F in Fs]
        d = Fs[0].shape[0]
        self.proc_data_dict['d'] = d
        Omega = self.options_dict.get('covar_matrix', Omega)
        if Omega is None:
            Omega = np.diag(np.ones(len(Fs)))
        elif len(Omega.shape) == 1:
            Omega = np.diag(Omega)

        metadata = self.raw_data_dict.get('exp_metadata',
                                          self.options_dict.get(
                                              'exp_metadata', {}))
        if metadata is None:
            metadata = {}
        self.raw_data_dict['exp_metadata'] = metadata
        basis_rots_str = metadata.get('basis_rots_str', None)
        basis_rots_str = self.options_dict.get('basis_rots_str', basis_rots_str)
        if basis_rots_str is not None:
            nr_qubits = int(np.round(np.log2(d)))
            pulse_list = list(itertools.product(basis_rots_str,
                                                repeat=nr_qubits))
            rotations = tomo.standard_qubit_pulses_to_rotations(pulse_list)
        else:
            rotations = metadata.get('basis_rots', None)
            rotations = self.options_dict.get('basis_rots', rotations)
            if rotations is None:
                raise KeyError("Either 'basis_rots_str' or 'basis_rots' "
                               "parameter must be passed in the options "
                               "dictionary or in the experimental metadata.")
        rotations = [qtp.Qobj(U) for U in rotations]

        all_Fs = tomo.rotated_measurement_operators(rotations, Fs)
        all_Fs = list(itertools.chain(*np.array(all_Fs, dtype=np.object).T))
        all_mus = np.array(list(itertools.chain(*data.T)))
        all_Omegas = sp.linalg.block_diag(*[Omega] * len(data[0]))


        self.proc_data_dict['meas_operators'] = all_Fs
        self.proc_data_dict['covar_matrix'] = all_Omegas
        self.proc_data_dict['meas_results'] = all_mus

        if self.options_dict.get('pauli_raw', False):
            pauli_raw = self.generate_raw_pauli_set()
            rho_raw = tomo.pauli_set_to_density_matrix(pauli_raw)
            self.proc_data_dict['rho_raw'] = rho_raw
            self.proc_data_dict['rho'] = rho_raw
        else:
            rho_ls = tomo.least_squares_tomography(
                all_mus, all_Fs,
                all_Omegas if self.get_param_value('use_covariance_matrix', False)
                else None )
            self.proc_data_dict['rho_ls'] = rho_ls
            self.proc_data_dict['rho'] = rho_ls
            if self.options_dict.get('mle', False):
                rho_mle = tomo.mle_tomography(
                    all_mus, all_Fs,
                    all_Omegas if self.get_param_value('use_covariance_matrix', False) else None,
                    rho_guess=rho_ls)
                self.proc_data_dict['rho_mle'] = rho_mle
                self.proc_data_dict['rho'] = rho_mle

        rho = self.proc_data_dict['rho']
        self.proc_data_dict['purity'] = (rho * rho).tr().real

        rho_target = metadata.get('rho_target', None)
        rho_target = self.options_dict.get('rho_target', rho_target)
        if rho_target is not None:
            self.proc_data_dict['fidelity'] = tomo.fidelity(rho, rho_target)
        if d == 4:
            self.proc_data_dict['concurrence'] = tomo.concurrence(rho)
        else:
            self.proc_data_dict['concurrence'] = 0

    def prepare_plots(self):
        self.prepare_density_matrix_plot()
        d = self.proc_data_dict['d']
        if 2 ** (d.bit_length() - 1) == d:
            # dimension is power of two, plot expectation values of pauli
            # operators
            self.prepare_pauli_basis_plot()

    def prepare_density_matrix_plot(self):
        self.tight_fig = self.options_dict.get('tight_fig', False)
        rho_target = self.raw_data_dict['exp_metadata'].get('rho_target', None)
        rho_target = self.options_dict.get('rho_target', rho_target)
        d = self.proc_data_dict['d']
        xtick_labels = self.options_dict.get('rho_ticklabels', None)
        ytick_labels = self.options_dict.get('rho_ticklabels', None)
        if 2 ** (d.bit_length() - 1) == d:
            nr_qubits = d.bit_length() - 1
            fmt_string = '{{:0{}b}}'.format(nr_qubits)
            labels = [fmt_string.format(i) for i in range(2 ** nr_qubits)]
            if xtick_labels is None:
                xtick_labels = ['$|' + lbl + r'\rangle$' for lbl in labels]
            if ytick_labels is None:
                ytick_labels = [r'$\langle' + lbl + '|$' for lbl in labels]
        color = (0.5 * np.angle(self.proc_data_dict['rho'].full()) / np.pi) % 1.
        cmap = self.options_dict.get('rho_colormap', self.default_phase_cmap())
        if self.options_dict.get('pauli_raw', False):
            title = 'Density matrix reconstructed from the Pauli set\n'
        elif self.options_dict.get('mle', False):
            title = 'Maximum likelihood fit of the density matrix\n'
        else:
            title = 'Least squares fit of the density matrix\n'
        empty_artist = mpl.patches.Rectangle((0, 0), 0, 0, visible=False)
        legend_entries = [(empty_artist,
                           r'Purity, $Tr(\rho^2) = {:.1f}\%$'.format(
                               100 * self.proc_data_dict['purity']))]
        if rho_target is not None:
            legend_entries += [
                (empty_artist, r'Fidelity, $F = {:.1f}\%$'.format(
                    100 * self.proc_data_dict['fidelity']))]
        if d == 4:
            legend_entries += [
                (empty_artist, r'Concurrence, $C = {:.2f}$'.format(
                    self.proc_data_dict['concurrence']))]
        meas_string = self.base_analysis.\
            raw_data_dict['measurementstring']
        if isinstance(meas_string, list):
            if len(meas_string) > 1:
                meas_string = meas_string[0] + ' to ' + meas_string[-1]
            else:
                meas_string = meas_string[0]
        self.plot_dicts['density_matrix'] = {
            'plotfn': self.plot_bar3D,
            '3d': True,
            '3d_azim': -35,
            '3d_elev': 35,
            'xvals': np.arange(d),
            'yvals': np.arange(d),
            'zvals': np.abs(self.proc_data_dict['rho'].full()),
            'zrange': (0, 1),
            'color': color,
            'colormap': cmap,
            'bar_widthx': 0.5,
            'bar_widthy': 0.5,
            'xtick_loc': np.arange(d),
            'xtick_labels': xtick_labels,
            'ytick_loc': np.arange(d),
            'ytick_labels': ytick_labels,
            'ctick_loc': np.linspace(0, 1, 5),
            'ctick_labels': ['$0$', r'$\frac{1}{2}\pi$', r'$\pi$',
                             r'$\frac{3}{2}\pi$', r'$2\pi$'],
            'clabel': 'Phase (rad)',
            'title': (title + self.raw_data_dict['timestamp'] + ' ' +
                      meas_string),
            'do_legend': True,
            'legend_entries': legend_entries,
            'legend_kws': dict(loc='upper left', bbox_to_anchor=(0, 0.94))
        }

        if rho_target is not None:
            rho_target = qtp.Qobj(rho_target)
            if rho_target.type == 'ket':
                rho_target = rho_target * rho_target.dag()
            elif rho_target.type == 'bra':
                rho_target = rho_target.dag() * rho_target
            self.plot_dicts['density_matrix_target'] = {
                'plotfn': self.plot_bar3D,
                '3d': True,
                '3d_azim': -35,
                '3d_elev': 35,
                'xvals': np.arange(d),
                'yvals': np.arange(d),
                'zvals': np.abs(rho_target.full()),
                'zrange': (0, 1),
                'color': (0.5 * np.angle(rho_target.full()) / np.pi) % 1.,
                'colormap': cmap,
                'bar_widthx': 0.5,
                'bar_widthy': 0.5,
                'xtick_loc': np.arange(d),
                'xtick_labels': xtick_labels,
                'ytick_loc': np.arange(d),
                'ytick_labels': ytick_labels,
                'ctick_loc': np.linspace(0, 1, 5),
                'ctick_labels': ['$0$', r'$\frac{1}{2}\pi$', r'$\pi$',
                                 r'$\frac{3}{2}\pi$', r'$2\pi$'],
                'clabel': 'Phase (rad)',
                'title': ('Target density matrix\n' +
                          self.raw_data_dict['timestamp'] + ' ' +
                          meas_string),
                'bar_kws': dict(zorder=1),
            }

    def generate_raw_pauli_set(self):
        nr_qubits = self.proc_data_dict['d'].bit_length() - 1
        pauli_raw_values = []
        for op in tomo.generate_pauli_set(nr_qubits)[1]:
            nr_terms = 0
            sum_terms = 0.
            for meas_op, meas_res in zip(self.proc_data_dict['meas_operators'],
                                         self.proc_data_dict['meas_results']):
                trace = (meas_op*op).tr().real
                clss = int(trace*2)
                if clss < 0:
                    sum_terms -= meas_res
                    nr_terms += 1
                elif clss > 0:
                    sum_terms += meas_res
                    nr_terms += 1
            pauli_raw_values.append(2**nr_qubits*sum_terms/nr_terms)
        return pauli_raw_values

    def prepare_pauli_basis_plot(self):
        yexp = tomo.density_matrix_to_pauli_basis(self.proc_data_dict['rho'])
        nr_qubits = self.proc_data_dict['d'].bit_length() - 1
        labels = list(itertools.product(*[['I', 'X', 'Y', 'Z']]*nr_qubits))
        labels = [''.join(label_list) for label_list in labels]
        if nr_qubits == 1:
            order = [1, 2, 3]
        elif nr_qubits == 2:
            order = [1, 2, 3, 4, 8, 12, 5, 6, 7, 9, 10, 11, 13, 14, 15]
        elif nr_qubits == 3:
            order = [1, 2, 3, 4, 8, 12, 16, 32, 48] + \
                    [5, 6, 7, 9, 10, 11, 13, 14, 15] + \
                    [17, 18, 19, 33, 34, 35, 49, 50, 51] + \
                    [20, 24, 28, 36, 40, 44, 52, 56, 60] + \
                    [21, 22, 23, 25, 26, 27, 29, 30, 31] + \
                    [37, 38, 39, 41, 42, 43, 45, 46, 47] + \
                    [53, 54, 55, 57, 58, 59, 61, 62, 63]
        else:
            order = np.arange(4**nr_qubits)[1:]
        if self.options_dict.get('pauli_raw', False):
            fit_type = 'raw counts'
        elif self.options_dict.get('mle', False):
            fit_type = 'maximum likelihood estimation'
        else:
            fit_type = 'least squares fit'
        meas_string = self.base_analysis. \
            raw_data_dict['measurementstring']
        if np.ndim(meas_string) > 0:
            if len(meas_string) > 1:
                meas_string = meas_string[0] + ' to ' + meas_string[-1]
            else:
                meas_string = meas_string[0]
        self.plot_dicts['pauli_basis'] = {
            'plotfn': self.plot_bar,
            'xcenters': np.arange(len(order)),
            'xwidth': 0.4,
            'xrange': (-1, len(order)),
            'yvals': np.array(yexp)[order],
            'xlabel': r'Pauli operator, $\hat{O}$',
            'ylabel': r'Expectation value, $\mathrm{Tr}(\hat{O} \hat{\rho})$',
            'title': 'Pauli operators, ' + fit_type + '\n' +
                      self.raw_data_dict['timestamp'] + ' ' + meas_string,
            'yrange': (-1.1, 1.1),
            'xtick_loc': np.arange(4**nr_qubits - 1),
            'xtick_rotation': 90,
            'xtick_labels': np.array(labels)[order],
            'bar_kws': dict(zorder=10),
            'setlabel': 'Fit to experiment',
            'do_legend': True
        }
        if nr_qubits > 2:
            self.plot_dicts['pauli_basis']['plotsize'] = (10, 5)

        rho_target = self.raw_data_dict['exp_metadata'].get('rho_target', None)
        rho_target = self.options_dict.get('rho_target', rho_target)
        if rho_target is not None:
            rho_target = qtp.Qobj(rho_target)
            ytar = tomo.density_matrix_to_pauli_basis(rho_target)
            self.plot_dicts['pauli_basis_target'] = {
                'plotfn': self.plot_bar,
                'ax_id': 'pauli_basis',
                'xcenters': np.arange(len(order)),
                'xwidth': 0.8,
                'yvals': np.array(ytar)[order],
                'xtick_loc': np.arange(len(order)),
                'xtick_labels': np.array(labels)[order],
                'bar_kws': dict(color='0.8', zorder=0),
                'setlabel': 'Target values',
                'do_legend': True
            }

        purity_str = r'Purity, $Tr(\rho^2) = {:.1f}\%$'.format(
            100 * self.proc_data_dict['purity'])
        if rho_target is not None:
            fidelity_str = '\n' + r'Fidelity, $F = {:.1f}\%$'.format(
                100 * self.proc_data_dict['fidelity'])
        else:
            fidelity_str = ''
        if self.proc_data_dict['d'] == 4:
            concurrence_str = '\n' + r'Concurrence, $C = {:.1f}\%$'.format(
                100 * self.proc_data_dict['concurrence'])
        else:
            concurrence_str = ''
        self.plot_dicts['pauli_info_labels'] = {
            'ax_id': 'pauli_basis',
            'plotfn': self.plot_line,
            'xvals': [0],
            'yvals': [0],
            'line_kws': {'alpha': 0},
            'setlabel': purity_str + fidelity_str,
            'do_legend': True
        }

    def default_phase_cmap(self):
        cols = np.array(((41, 39, 231), (61, 130, 163), (208, 170, 39),
                         (209, 126, 4), (181, 28, 20), (238, 76, 152),
                         (251, 130, 242), (162, 112, 251))) / 255
        n = len(cols)
        cdict = {
            'red': [[i/n, cols[i%n][0], cols[i%n][0]] for i in range(n+1)],
            'green': [[i/n, cols[i%n][1], cols[i%n][1]] for i in range(n+1)],
            'blue': [[i/n, cols[i%n][2], cols[i%n][2]] for i in range(n+1)],
        }

        return mpl.colors.LinearSegmentedColormap('DMDefault', cdict)


class ReadoutROPhotonsAnalysis(Single_Qubit_TimeDomainAnalysis):
    """
    Analyses the photon number in the RO based on the
    readout_photons_in_resonator function

    function specific options for options dict:
    f_qubit
    chi
    artif_detuning
    print_fit_results
    """

    def __init__(self, t_start: str=None, t_stop: str=None,
                 label: str='', data_file_path: str=None,
                 close_figs: bool=False, options_dict: dict=None,
                 extract_only: bool=False, do_fitting: bool=False,
                 auto: bool=True):
        super().__init__(t_start=t_start, t_stop=t_stop,
                         data_file_path=data_file_path,
                         options_dict=options_dict,
                         close_figs=close_figs, label=label,
                         extract_only=extract_only, do_fitting=do_fitting)
        if self.options_dict.get('TwoD', None) is None:
            self.options_dict['TwoD'] = True
        self.label = label
        self.params_dict = {
            'measurementstring': 'measurementstring',
            'sweep_points': 'sweep_points',
            'sweep_points_2D': 'sweep_points_2D',
            'value_names': 'value_names',
            'value_units': 'value_units',
            'measured_values': 'measured_values'}

        self.numeric_params = self.options_dict.get('numeric_params',
                                                   OrderedDict())

        self.kappa = self.options_dict.get('kappa_effective', None)
        self.chi = self.options_dict.get('chi', None)
        self.T2 = self.options_dict.get('T2echo', None)
        self.artif_detuning = self.options_dict.get('artif_detuning', 0)

        if (self.kappa is None) or (self.chi is None) or (self.T2 is None):
            raise ValueError('kappa_effective, chi and T2echo must be passed to '
                             'the options_dict.')

        if auto:
            self.run_analysis()

    def process_data(self):
        self.proc_data_dict = OrderedDict()
        self.proc_data_dict['qubit_state'] = [[],[]]
        self.proc_data_dict['delay_to_relax'] = self.raw_data_dict[
                                                    'sweep_points_2D'][0]
        self.proc_data_dict['ramsey_times'] = []

        for i,x in enumerate(np.transpose(self.raw_data_dict[
                        'measured_data']['raw w0 _measure'][0])):
            self.proc_data_dict['qubit_state'][0].append([])
            self.proc_data_dict['qubit_state'][1].append([])

            for j,y in enumerate(np.transpose(self.raw_data_dict[
                    'measured_data']['raw w0 _measure'][0])[i]):

                if j%2 == 0:
                    self.proc_data_dict['qubit_state'][0][i].append(y)

                else:
                    self.proc_data_dict['qubit_state'][1][i].append(y)
        for i,x in enumerate( self.raw_data_dict['sweep_points'][0]):
            if i % 2 == 0:
                self.proc_data_dict['ramsey_times'].append(x)

    #I STILL NEED to pass Chi
    def prepare_fitting(self):
        self.proc_data_dict['photon_number'] = [[],[]]
        self.proc_data_dict['fit_results'] = []
        self.proc_data_dict['ramsey_fit_results'] = [[],[]]


        for i,tau in enumerate(self.proc_data_dict['delay_to_relax']):

            self.proc_data_dict['ramsey_fit_results'][0].append(self.fit_Ramsey(
                            self.proc_data_dict['ramsey_times'][:-4],
                            self.proc_data_dict['qubit_state'][0][i][:-4]/
                            max(self.proc_data_dict['qubit_state'][0][i][:-4]),
                            state=0,
                            kw=self.options_dict))

            self.proc_data_dict['ramsey_fit_results'][1].append(self.fit_Ramsey(
                            self.proc_data_dict['ramsey_times'][:-4],
                            self.proc_data_dict['qubit_state'][1][i][:-4]/
                            max(self.proc_data_dict['qubit_state'][1][i][:-4]),
                            state=1,
                            kw=self.options_dict))

            n01 = self.proc_data_dict['ramsey_fit_results'
                                         ][0][i][0].params['n0'].value
            n02 = self.proc_data_dict['ramsey_fit_results'
                                         ][1][i][0].params['n0'].value

            self.proc_data_dict['photon_number'][0].append(n01)
            self.proc_data_dict['photon_number'][1].append(n02)


    def run_fitting(self):
        print_fit_results = self.params_dict.pop('print_fit_results',False)

        exp_dec_mod = lmfit.Model(fit_mods.ExpDecayFunc)
        exp_dec_mod.set_param_hint('n',
                                   value=1,
                                   vary=False)
        exp_dec_mod.set_param_hint('offset',
                                   value=0,
                                   min=0,
                                   vary=True)
        exp_dec_mod.set_param_hint('tau',
                                   value=self.proc_data_dict[
                                                'delay_to_relax'][-1],
                                   min=1e-11,
                                   vary=True)
        exp_dec_mod.set_param_hint('amplitude',
                                   value=1,
                                   min=0,
                                   vary=True)
        params = exp_dec_mod.make_params()
        self.fit_res = OrderedDict()
        self.fit_res['ground_state'] = exp_dec_mod.fit(
                                data=self.proc_data_dict['photon_number'][0],
                                params=params,
                                t=self.proc_data_dict['delay_to_relax'])
        self.fit_res['excited_state'] = exp_dec_mod.fit(
                                data=self.proc_data_dict['photon_number'][1],
                                params=params,
                                t=self.proc_data_dict['delay_to_relax'])
        if print_fit_results:
            print(self.fit_res['ground_state'].fit_report())
            print(self.fit_res['excited_state'].fit_report())

    def fit_Ramsey(self, x, y, state, **kw):

        x = np.array(x)

        y = np.array(y)

        exp_dec_p_mod = lmfit.Model(fit_mods.ExpDecayPmod)
        comb_exp_dec_mod = lmfit.Model(fit_mods.CombinedOszExpDecayFunc)

        average = np.mean(y)

        ft_of_data = np.fft.fft(y)
        index_of_fourier_maximum = np.argmax(np.abs(
            ft_of_data[1:len(ft_of_data) // 2])) + 1
        max_ramsey_delay = x[-1] - x[0]

        fft_axis_scaling = 1 / max_ramsey_delay
        freq_est = fft_axis_scaling * index_of_fourier_maximum

        n_est = (freq_est-self.artif_detuning)/(2 * self.chi)


        exp_dec_p_mod.set_param_hint('T2echo',
                                   value=self.T2,
                                   vary=False)
        exp_dec_p_mod.set_param_hint('offset',
                                   value=average,
                                   min=0,
                                   vary=True)
        exp_dec_p_mod.set_param_hint('delta',
                                   value=self.artif_detuning,
                                   vary=False)
        exp_dec_p_mod.set_param_hint('amplitude',
                                   value=1,
                                   min=0,
                                   vary=True)
        exp_dec_p_mod.set_param_hint('kappa',
                                   value=self.kappa[state],
                                   vary=False)
        exp_dec_p_mod.set_param_hint('chi',
                                   value=self.chi,
                                   vary=False)
        exp_dec_p_mod.set_param_hint('n0',
                                      value=n_est,
                                      min=0,
                                      vary=True)
        exp_dec_p_mod.set_param_hint('phase',
                                       value=0,
                                       vary=True)


        comb_exp_dec_mod.set_param_hint('tau',
                                     value=self.T2,
                                     vary=True)
        comb_exp_dec_mod.set_param_hint('offset',
                                        value=average,
                                        min=0,
                                        vary=True)
        comb_exp_dec_mod.set_param_hint('oscillation_offset',
                                        value=average,
                                        min=0,
                                        vary=True)
        comb_exp_dec_mod.set_param_hint('amplitude',
                                     value=1,
                                     min=0,
                                     vary=True)
        comb_exp_dec_mod.set_param_hint('tau_gauss',
                                     value=self.kappa[state],
                                     vary=True)
        comb_exp_dec_mod.set_param_hint('n0',
                                     value=n_est,
                                     min=0,
                                     vary=True)
        comb_exp_dec_mod.set_param_hint('phase',
                                     value=0,
                                     vary=True)
        comb_exp_dec_mod.set_param_hint('delta',
                                     value=self.artif_detuning,
                                     vary=False)
        comb_exp_dec_mod.set_param_hint('chi',
                                     value=self.chi,
                                     vary=False)

        if (np.average(y[:4]) >
                np.average(y[4:8])):
            phase_estimate = 0
        else:
            phase_estimate = np.pi
        exp_dec_p_mod.set_param_hint('phase',
                                     value=phase_estimate, vary=True)
        comb_exp_dec_mod.set_param_hint('phase',
                                     value=phase_estimate, vary=True)

        amplitude_guess = 0.5
        if np.all(np.logical_and(y >= 0, y <= 1)):
            exp_dec_p_mod.set_param_hint('amplitude',
                                         value=amplitude_guess,
                                         min=0.00,
                                         max=4.0,
                                         vary=True)
            comb_exp_dec_mod.set_param_hint('amplitude',
                                         value=amplitude_guess,
                                         min=0.00,
                                         max=4.0,
                                         vary=True)

        else:
            print('data is not normalized, varying amplitude')
            exp_dec_p_mod.set_param_hint('amplitude',
                                         value=max(y),
                                         min=0.00,
                                         max=4.0,
                                         vary=True)
            comb_exp_dec_mod.set_param_hint('amplitude',
                                        value=max(y),
                                        min=0.00,
                                        max=4.0,
                                        vary=True)

        fit_res_1 = exp_dec_p_mod.fit(data=y,
                                    t=x,
                                    params= exp_dec_p_mod.make_params())

        fit_res_2 = comb_exp_dec_mod.fit(data=y,
                                         t=x,
                                         params= comb_exp_dec_mod.make_params())


        if fit_res_1.chisqr > .35:
            log.warning('Fit did not converge, varying phase')
            fit_res_lst = []

            for phase_estimate in np.linspace(0, 2*np.pi, 10):

                for i, del_amp in enumerate(np.linspace(
                        -max(y)/10, max(y)/10, 10)):
                    exp_dec_p_mod.set_param_hint('phase',
                                                 value=phase_estimate,
                                                 vary=False)
                    exp_dec_p_mod.set_param_hint('amplitude',
                                                 value=max(y)+ del_amp)

                    fit_res_lst += [exp_dec_p_mod.fit(
                        data=y,
                        t=x,
                        params= exp_dec_p_mod.make_params())]

            chisqr_lst = [fit_res_1.chisqr for fit_res_1 in fit_res_lst]
            fit_res_1 = fit_res_lst[np.argmin(chisqr_lst)]

        if fit_res_2.chisqr > .35:
            log.warning('Fit did not converge, varying phase')
            fit_res_lst = []

            for phase_estimate in np.linspace(0, 2*np.pi, 10):

                for i, del_amp in enumerate(np.linspace(
                        -max(y)/10, max(y)/10, 10)):
                    comb_exp_dec_mod.set_param_hint('phase',
                                                 value=phase_estimate,
                                                 vary=False)
                    comb_exp_dec_mod.set_param_hint('amplitude',
                                                 value=max(y)+ del_amp)

                    fit_res_lst += [comb_exp_dec_mod.fit(
                        data=y,
                        t=x,
                        params= comb_exp_dec_mod.make_params())]

            chisqr_lst = [fit_res_2.chisqr for fit_res_2 in fit_res_lst]
            fit_res_2 = fit_res_lst[np.argmin(chisqr_lst)]

        if fit_res_1.chisqr < fit_res_2.chisqr:
            self.proc_data_dict['params'] = exp_dec_p_mod.make_params()
            return [fit_res_1,fit_res_1,fit_res_2]
        else:
            self.proc_data_dict['params'] = comb_exp_dec_mod.make_params()
            return [fit_res_2,fit_res_1,fit_res_2]


    def prepare_plots(self):
            self.prepare_2D_sweep_plot()
            self.prepare_photon_number_plot()
            self.prepare_ramsey_plots()

    def prepare_2D_sweep_plot(self):
        self.plot_dicts['off_full_data_'+self.label] = {
            'title': 'Raw data |g>',
            'plotfn': self.plot_colorxy,
            'xvals': self.proc_data_dict['ramsey_times'],
            'xlabel': 'Ramsey delays',
            'xunit': 's',
            'yvals': self.proc_data_dict['delay_to_relax'],
            'ylabel': 'Delay after first RO-pulse',
            'yunit': 's',
            'zvals': np.array(self.proc_data_dict['qubit_state'][0]) }

        self.plot_dicts['on_full_data_'+self.label] = {
            'title': 'Raw data |e>',
            'plotfn': self.plot_colorxy,
            'xvals': self.proc_data_dict['ramsey_times'],
            'xlabel': 'Ramsey delays',
            'xunit': 's',
            'yvals': self.proc_data_dict['delay_to_relax'],
            'ylabel': 'Delay after first RO-pulse',
            'yunit': 's',
            'zvals': np.array(self.proc_data_dict['qubit_state'][1])  }



    def prepare_ramsey_plots(self):
        x_fit = np.linspace(self.proc_data_dict['ramsey_times'][0],
                            max(self.proc_data_dict['ramsey_times']),101)
        for i in range(len(self.proc_data_dict['ramsey_fit_results'][0])):

            self.plot_dicts['off_'+str(i)] = {
                'title': 'Ramsey w t_delay = '+\
                         str(self.proc_data_dict['delay_to_relax'][i])+ \
                         ' s, in |g> state',
                'ax_id':'ramsey_off_'+str(i),
                'plotfn': self.plot_line,
                'xvals': self.proc_data_dict['ramsey_times'],
                'xlabel': 'Ramsey delays',
                'xunit': 's',
                'yvals': np.array(self.proc_data_dict['qubit_state'][0][i]/
                             max(self.proc_data_dict['qubit_state'][0][i][:-4])),
                'ylabel': 'Measured qubit state',
                'yunit': '',
                'marker': 'o',
                'setlabel': '|g> data_'+str(i),
                'do_legend': True }

            self.plot_dicts['off_fit_'+str(i)] = {
                'title': 'Ramsey w t_delay = '+ \
                         str(self.proc_data_dict['delay_to_relax'][i])+ \
                         ' s, in |g> state',
                'ax_id':'ramsey_off_'+str(i),
                'plotfn': self.plot_line,
                'xvals': x_fit,
                'yvals':  self.proc_data_dict['ramsey_fit_results'][0][i][1].eval(
                    self.proc_data_dict['ramsey_fit_results'][0][i][1].params,
                    t=x_fit),
                'linestyle': '-',
                'marker': '',
                'setlabel': '|g> fit_model'+str(i),
                'do_legend': True  }

            self.plot_dicts['off_fit_2_'+str(i)] = {
                'title': 'Ramsey w t_delay = '+ \
                         str(self.proc_data_dict['delay_to_relax'][i])+ \
                         ' s, in |g> state',
                'ax_id':'ramsey_off_'+str(i),
                'plotfn': self.plot_line,
                'xvals': x_fit,
                'yvals':  self.proc_data_dict['ramsey_fit_results'][0][i][2].eval(
                    self.proc_data_dict['ramsey_fit_results'][0][i][2].params,
                    t=x_fit),
                'linestyle': '-',
                'marker': '',
                'setlabel': '|g> fit_simpel_model'+str(i),
                'do_legend': True  }

            self.plot_dicts['hidden_g_'+str(i)] = {
                'ax_id':'ramsey_off_'+str(i),
                'plotfn': self.plot_line,
                'xvals': [0],
                'yvals': [0],
                'color': 'w',
                'setlabel': 'Residual photon count = '
                             ''+str(self.proc_data_dict['photon_number'][0][i]),
                'do_legend': True }


            self.plot_dicts['on_'+str(i)] = {
                'title': 'Ramsey w t_delay = '+ \
                         str(self.proc_data_dict['delay_to_relax'][i])+ \
                         ' s, in |e> state',
                'ax_id':'ramsey_on_'+str(i),
                'plotfn': self.plot_line,
                'xvals': self.proc_data_dict['ramsey_times'],
                'xlabel': 'Ramsey delays',
                'xunit': 's',
                'yvals':  np.array(self.proc_data_dict['qubit_state'][1][i]/
                             max(self.proc_data_dict['qubit_state'][1][i][:-4])),
                'ylabel': 'Measured qubit state',
                'yunit': '',
                'marker': 'o',
                'setlabel': '|e> data_'+str(i),
                'do_legend': True }

            self.plot_dicts['on_fit_'+str(i)] = {
                'title': 'Ramsey w t_delay = '+ \
                         str(self.proc_data_dict['delay_to_relax'][i])+ \
                         ' s, in |e> state',
                'ax_id':'ramsey_on_'+str(i),
                'plotfn': self.plot_line,
                'xvals': x_fit,
                'yvals':  self.proc_data_dict['ramsey_fit_results'][1][i][1].eval(
                    self.proc_data_dict['ramsey_fit_results'][1][i][1].params,
                    t=x_fit),
                'linestyle': '-',
                'marker': '',
                'setlabel': '|e> fit_model'+str(i),
                'do_legend': True }

            self.plot_dicts['on_fit_2_'+str(i)] = {
                'title': 'Ramsey w t_delay = '+ \
                         str(self.proc_data_dict['delay_to_relax'][i])+ \
                         ' s, in |e> state',
                'ax_id':'ramsey_on_'+str(i),
                'plotfn': self.plot_line,
                'xvals': x_fit,
                'yvals':  self.proc_data_dict['ramsey_fit_results'][1][i][2].eval(
                    self.proc_data_dict['ramsey_fit_results'][1][i][2].params,
                    t=x_fit),
                'linestyle': '-',
                'marker': '',
                'setlabel': '|e> fit_simpel_model'+str(i),
                'do_legend': True }

            self.plot_dicts['hidden_e_'+str(i)] = {
                'ax_id':'ramsey_on_'+str(i),
                'plotfn': self.plot_line,
                'xvals': [0],
                'yvals': [0],
                'color': 'w',
                'setlabel': 'Residual photon count = '
                            ''+str(self.proc_data_dict['photon_number'][1][i]),
                'do_legend': True }


    def prepare_photon_number_plot(self):


        ylabel = 'Average photon number'
        yunit = ''

        x_fit = np.linspace(min(self.proc_data_dict['delay_to_relax']),
                            max(self.proc_data_dict['delay_to_relax']),101)
        minmax_data = [min(min(self.proc_data_dict['photon_number'][0]),
                           min(self.proc_data_dict['photon_number'][1])),
                       max(max(self.proc_data_dict['photon_number'][0]),
                           max(self.proc_data_dict['photon_number'][1]))]
        minmax_data[0] -= minmax_data[0]/5
        minmax_data[1] += minmax_data[1]/5

        self.proc_data_dict['photon_number'][1],

        self.fit_res['excited_state'].eval(
            self.fit_res['excited_state'].params,
            t=x_fit)
        self.plot_dicts['Photon number count'] = {
            'plotfn': self.plot_line,
            'xlabel': 'Delay after first RO-pulse',
            'ax_id': 'Photon number count ',
            'xunit': 's',
            'xvals': self.proc_data_dict['delay_to_relax'],
            'yvals': self.proc_data_dict['photon_number'][0],
            'ylabel': ylabel,
            'yunit': yunit,
            'yrange': minmax_data,
            'title': 'Residual photon number',
            'color': 'b',
            'linestyle': '',
            'marker': 'o',
            'setlabel': '|g> data',
            'func': 'semilogy',
            'do_legend': True}

        self.plot_dicts['main2'] = {
            'plotfn': self.plot_line,
            'xunit': 's',
            'xvals': x_fit,
            'yvals': self.fit_res['ground_state'].eval(
                self.fit_res['ground_state'].params,
                t=x_fit),
            'yrange': minmax_data,
            'ax_id': 'Photon number count ',
            'color': 'b',
            'linestyle': '-',
            'marker': '',
            'setlabel': '|g> fit',
            'func': 'semilogy',
            'do_legend': True}

        self.plot_dicts['main3'] = {
            'plotfn': self.plot_line,
            'xunit': 's',
            'xvals': self.proc_data_dict['delay_to_relax'],
            'yvals': self.proc_data_dict['photon_number'][1],
            'yrange': minmax_data,
            'ax_id': 'Photon number count ',
            'color': 'r',
            'linestyle': '',
            'marker': 'o',
            'setlabel': '|e> data',
            'func': 'semilogy',
            'do_legend': True}

        self.plot_dicts['main4'] = {
            'plotfn': self.plot_line,
            'xunit': 's',
            'ax_id': 'Photon number count ',
            'xvals': x_fit,
            'yvals': self.fit_res['excited_state'].eval(
                self.fit_res['excited_state'].params,
                t=x_fit),
            'yrange': minmax_data,
            'ylabel': ylabel,
            'color': 'r',
            'linestyle': '-',
            'marker': '',
            'setlabel': '|e> fit',
            'func': 'semilogy',
            'do_legend': True}

        self.plot_dicts['hidden_1'] = {
            'ax_id': 'Photon number count ',
            'plotfn': self.plot_line,
            'yrange': minmax_data,
            'xvals': [0],
            'yvals': [0],
            'color': 'w',
            'setlabel': 'tau_g = '
                        ''+str("%.3f" %
                        (self.fit_res['ground_state'].params['tau'].value*1e9))+''
                        ' ns',
            'do_legend': True }


        self.plot_dicts['hidden_2'] = {
            'ax_id': 'Photon number count ',
            'plotfn': self.plot_line,
            'yrange': minmax_data,
            'xvals': [0],
            'yvals': [0],
            'color': 'w',
            'setlabel': 'tau_e = '
                        ''+str("%.3f" %
                        (self.fit_res['excited_state'].params['tau'].value*1e9))+''
                        ' ns',
            'do_legend': True}


class RODynamicPhaseAnalysis(MultiQubit_TimeDomain_Analysis):

    def __init__(self, qb_names: list=None,  t_start: str=None, t_stop: str=None,
                 data_file_path: str=None, single_timestamp: bool=False,
                 options_dict: dict=None, extract_only: bool=False,
                 do_fitting: bool=True, auto=True):

        super().__init__(qb_names=qb_names, t_start=t_start, t_stop=t_stop,
                         data_file_path=data_file_path,
                         options_dict=options_dict,
                         extract_only=extract_only,
                         do_fitting=do_fitting,
                         auto=False)

        if auto:
            self.run_analysis()

    def process_data(self):

        super().process_data()

        if 'qbp_name' in self.metadata:
            self.pulsed_qbname = self.metadata['qbp_name']
        else:
            self.pulsed_qbname = self.options_dict.get('pulsed_qbname')
        self.measured_qubits = [qbn for qbn in self.channel_map if
                                qbn != self.pulsed_qbname]

    def prepare_fitting(self):
        self.fit_dicts = OrderedDict()
        for qbn in self.measured_qubits:
            ro_dict = self.proc_data_dict['projected_data_dict'][qbn]
            sweep_points = self.proc_data_dict['sweep_points_dict'][qbn][
                'msmt_sweep_points']
            for ro_suff, data in ro_dict.items():
                cos_mod = lmfit.Model(fit_mods.CosFunc)
                if self.num_cal_points != 0:
                    data = data[:-self.num_cal_points]
                guess_pars = fit_mods.Cos_guess(
                    model=cos_mod,
                    t=sweep_points,
                    data=data)
                guess_pars['amplitude'].vary = True
                guess_pars['offset'].vary = True
                guess_pars['frequency'].vary = True
                guess_pars['phase'].vary = True

                key = 'cos_fit_{}{}'.format(qbn, ro_suff)
                self.fit_dicts[key] = {
                    'fit_fn': fit_mods.CosFunc,
                    'fit_xvals': {'t': sweep_points},
                    'fit_yvals': {'data': data},
                    'guess_pars': guess_pars}

    def analyze_fit_results(self):

        self.dynamic_phases = OrderedDict()
        for meas_qbn in self.measured_qubits:
            self.dynamic_phases[meas_qbn] = \
                (self.fit_dicts['cos_fit_{}_measure'.format(meas_qbn)][
                    'fit_res'].best_values['phase'] -
                 self.fit_dicts['cos_fit_{}_ref_measure'.format(meas_qbn)][
                    'fit_res'].best_values['phase'])*180/np.pi

    def prepare_plots(self):

        super().prepare_plots()

        if self.do_fitting:
            for meas_qbn in self.measured_qubits:
                sweep_points_dict = self.proc_data_dict['sweep_points_dict'][
                    meas_qbn]
                if self.num_cal_points != 0:
                    yvals = [self.proc_data_dict['projected_data_dict'][meas_qbn][
                                 '_ref_measure'][:-self.num_cal_points],
                             self.proc_data_dict['projected_data_dict'][meas_qbn][
                                 '_measure'][:-self.num_cal_points]]
                    sweep_points = sweep_points_dict['msmt_sweep_points']

                    # plot cal points
                    for i, cal_pts_idxs in enumerate(
                            self.cal_states_dict.values()):
                        key = list(self.cal_states_dict)[i] + meas_qbn
                        self.plot_dicts[key] = {
                            'fig_id': 'dyn_phase_plot_' + meas_qbn,
                            'plotfn': self.plot_line,
                            'xvals': np.mean([
                                sweep_points_dict['cal_points_sweep_points'][
                                    cal_pts_idxs],
                                sweep_points_dict['cal_points_sweep_points'][
                                    cal_pts_idxs]],
                                axis=0),
                            'yvals': np.mean([
                                self.proc_data_dict['projected_data_dict'][meas_qbn][
                                    '_ref_measure'][cal_pts_idxs],
                                self.proc_data_dict['projected_data_dict'][meas_qbn][
                                    '_measure'][cal_pts_idxs]],
                                             axis=0),
                            'setlabel': list(self.cal_states_dict)[i],
                            'do_legend': True,
                            'legend_bbox_to_anchor': (1, 0.5),
                            'legend_pos': 'center left',
                            'linestyle': 'none',
                            'line_kws': {'color': self.get_cal_state_color(
                                list(self.cal_states_dict)[i])}}

                else:
                    yvals = [self.proc_data_dict['projected_data_dict'][meas_qbn][
                                 '_ref_measure'],
                             self.proc_data_dict['projected_data_dict'][meas_qbn][
                                 '_measure']]
                    sweep_points = sweep_points_dict['sweep_points']

                self.plot_dicts['dyn_phase_plot_' + meas_qbn] = {
                    'plotfn': self.plot_line,
                    'xvals': [sweep_points, sweep_points],
                    'xlabel': self.raw_data_dict['xlabel'][0],
                    'xunit': self.raw_data_dict['xunit'][0][0],
                    'yvals': yvals,
                    'ylabel': 'Excited state population',
                    'yunit': '',
                    'setlabel': ['with measurement', 'no measurement'],
                    'title': (self.raw_data_dict['timestamps'][0] + ' ' +
                              self.raw_data_dict['measurementstring'][0]),
                    'linestyle': 'none',
                    'do_legend': True,
                    'legend_bbox_to_anchor': (1, 0.5),
                    'legend_pos': 'center left'}

                self.plot_dicts['cos_fit_' + meas_qbn + '_ref_measure'] = {
                    'fig_id': 'dyn_phase_plot_' + meas_qbn,
                    'plotfn': self.plot_fit,
                    'fit_res': self.fit_dicts['cos_fit_{}_ref_measure'.format(
                                    meas_qbn)]['fit_res'],
                    'setlabel': 'cos fit',
                    'do_legend': True,
                    'legend_bbox_to_anchor': (1, 0.5),
                    'legend_pos': 'center left'}

                self.plot_dicts['cos_fit_' + meas_qbn + '_measure'] = {
                    'fig_id': 'dyn_phase_plot_' + meas_qbn,
                    'plotfn': self.plot_fit,
                    'fit_res': self.fit_dicts['cos_fit_{}_measure'.format(
                                    meas_qbn)]['fit_res'],
                    'setlabel': 'cos fit',
                    'do_legend': True,
                    'legend_bbox_to_anchor': (1, 0.5),
                    'legend_pos': 'center left'}

                textstr = 'Dynamic phase = {:.2f}'.format(
                    self.dynamic_phases[meas_qbn]) + r'$^{\circ}$'
                self.plot_dicts['text_msg_' + meas_qbn] = {
                    'fig_id': 'dyn_phase_plot_' + meas_qbn,
                    'ypos': -0.175,
                    'xpos': 0.5,
                    'horizontalalignment': 'center',
                    'verticalalignment': 'top',
                    'plotfn': self.plot_text,
                    'text_string': textstr}


class FluxAmplitudeSweepAnalysis(MultiQubit_TimeDomain_Analysis):
    def __init__(self, qb_names, *args, **kwargs):
        self.mask_freq = kwargs.pop('mask_freq', None)
        self.mask_amp = kwargs.pop('mask_amp', None)

        super().__init__(qb_names, *args, **kwargs)

    def process_data(self):
        super().process_data()

        pdd = self.proc_data_dict
        nr_sp = {qb: len(pdd['sweep_points_dict'][qb]['sweep_points'])
                 for qb in self.qb_names}
        nr_sp2d = {qb: len(list(pdd['sweep_points_2D_dict'][qb].values())[0])
                           for qb in self.qb_names}
        nr_cp = self.num_cal_points

        # make matrix out of vector
        data_reshaped = {qb: np.reshape(deepcopy(
            pdd['data_to_fit'][qb]).T.flatten(), (nr_sp[qb], nr_sp2d[qb]))
                         for qb in self.qb_names}
        pdd['data_reshaped'] = data_reshaped

        # remove calibration points from data to fit
        data_no_cp = {qb: np.array([pdd['data_reshaped'][qb][i, :]
                                    for i in range(nr_sp[qb]-nr_cp)])
            for qb in self.qb_names}

        # apply mask
        for qb in self.qb_names:
            if self.mask_freq is None:
                self.mask_freq = [True]*nr_sp2d[qb] # by default, no point is masked
            if self.mask_amp is None:
                self.mask_amp = [True]*(nr_sp[qb]-nr_cp)

        pdd['freqs_masked'] = {}
        pdd['amps_masked'] = {}
        pdd['data_masked'] = {}
        for qb in self.qb_names:
            sp_param = [k for k in self.mospm[qb] if 'freq' in k][0]
            pdd['freqs_masked'][qb] = \
                pdd['sweep_points_2D_dict'][qb][sp_param][self.mask_freq]
            pdd['amps_masked'][qb] = \
                pdd['sweep_points_dict'][qb]['sweep_points'][
                :-self.num_cal_points][self.mask_amp]
            data_masked = data_no_cp[qb][self.mask_amp,:]
            pdd['data_masked'][qb] = data_masked[:, self.mask_freq]

    def prepare_fitting(self):
        pdd = self.proc_data_dict
        self.fit_dicts = OrderedDict()

        # Gaussian fit of amplitude slices
        gauss_mod = fit_mods.GaussianModel_v2()
        for qb in self.qb_names:
            for i in range(len(pdd['amps_masked'][qb])):
                data = pdd['data_masked'][qb][i,:]
                self.fit_dicts[f'gauss_fit_{qb}_{i}'] = {
                    'model': gauss_mod,
                    'fit_xvals': {'x': pdd['freqs_masked'][qb]},
                    'fit_yvals': {'data': data}
                    }

    def analyze_fit_results(self):
        pdd = self.proc_data_dict

        pdd['gauss_center'] = {}
        pdd['gauss_center_err'] = {}
        pdd['filtered_center'] = {}
        pdd['filtered_amps'] = {}

        for qb in self.qb_names:
            pdd['gauss_center'][qb] = np.array([
                self.fit_res[f'gauss_fit_{qb}_{i}'].best_values['center']
                for i in range(len(pdd['amps_masked'][qb]))])
            pdd['gauss_center_err'][qb] = np.array([
                self.fit_res[f'gauss_fit_{qb}_{i}'].params['center'].stderr
                for i in range(len(pdd['amps_masked'][qb]))])

            # filter out points with stderr > 1e6 Hz
            pdd['filtered_center'][qb] = np.array([])
            pdd['filtered_amps'][qb] = np.array([])
            for i, stderr in enumerate(pdd['gauss_center_err'][qb]):
                try:
                    if stderr < 1e6:
                        pdd['filtered_center'][qb] = \
                            np.append(pdd['filtered_center'][qb],
                                  pdd['gauss_center'][qb][i])
                        pdd['filtered_amps'][qb] = \
                            np.append(pdd['filtered_amps'][qb],
                            pdd['sweep_points_dict'][qb]\
                            ['sweep_points'][:-self.num_cal_points][i])
                except:
                    continue

            # if gaussian fitting does not work (i.e. all points were filtered
            # out above) use max value of data to get an estimate of freq
            if len(pdd['filtered_amps'][qb]) == 0:
                for qb in self.qb_names:
                    freqs = np.array([])
                    for i in range(pdd['data_masked'][qb].shape[0]):
                        freqs = np.append(freqs, pdd['freqs_masked'][qb]\
                            [np.argmax(pdd['data_masked'][qb][i,:])])
                    pdd['filtered_center'][qb] = freqs
                    pdd['filtered_amps'][qb] = pdd['amps_masked'][qb]

            # fit the freqs to the qubit model
            freq_mod = lmfit.Model(fit_mods.Qubit_dac_to_freq)
            freq_mod.guess = fit_mods.Qubit_dac_arch_guess.__get__(
                freq_mod, freq_mod.__class__)

            self.fit_dicts[f'freq_fit_{qb}'] = {
                'model': freq_mod,
                'fit_xvals': {'dac_voltage': pdd['filtered_amps'][qb]},
                'fit_yvals': {'data': pdd['filtered_center'][qb]}}

            self.run_fitting()

    def prepare_plots(self):
        pdd = self.proc_data_dict
        rdd = self.raw_data_dict

        for qb in self.qb_names:
            sp_param = [k for k in self.mospm[qb] if 'freq' in k][0]
            self.plot_dicts[f'data_2d_{qb}'] = {
                'title': rdd['measurementstring'] +
                            '\n' + rdd['timestamp'],
                'ax_id': f'data_2d_{qb}',
                'plotfn': self.plot_colorxy,
                'xvals': pdd['sweep_points_dict'][qb]['sweep_points'],
                'yvals': pdd['sweep_points_2D_dict'][qb][sp_param],
                'zvals': np.transpose(pdd['data_reshaped'][qb]),
                'xlabel': r'Flux pulse amplitude',
                'xunit': 'V',
                'ylabel': r'Qubit drive frequency',
                'yunit': 'Hz',
                'zlabel': 'Excited state population',
            }

            if self.do_fitting:
                if self.options_dict.get('scatter', True):
                    label = f'freq_scatter_{qb}_scatter'
                    self.plot_dicts[label] = {
                        'title': rdd['measurementstring'] +
                        '\n' + rdd['timestamp'],
                        'ax_id': f'data_2d_{qb}',
                        'plotfn': self.plot_line,
                        'linestyle': '',
                        'marker': 'o',
                        'xvals': pdd['filtered_amps'][qb],
                        'yvals': pdd['filtered_center'][qb],
                        'xlabel': r'Flux pulse amplitude',
                        'xunit': 'V',
                        'ylabel': r'Qubit drive frequency',
                        'yunit': 'Hz',
                        'color': 'purple',
                    }

                amps = pdd['sweep_points_dict'][qb]['sweep_points'][
                                     :-self.num_cal_points]

                label = f'freq_scatter_{qb}'
                self.plot_dicts[label] = {
                    'title': rdd['measurementstring'] +
                             '\n' + rdd['timestamp'],
                    'ax_id': f'data_2d_{qb}',
                    'plotfn': self.plot_line,
                    'linestyle': '-',
                    'marker': '',
                    'xvals': amps,
                    'yvals': fit_mods.Qubit_dac_to_freq(amps,
                            **self.fit_res[f'freq_fit_{qb}'].best_values),
                    'color': 'red',
                }


class T1FrequencySweepAnalysis(MultiQubit_TimeDomain_Analysis):
    def process_data(self):
        super().process_data()

        pdd = self.proc_data_dict
        nr_cp = self.num_cal_points
        self.lengths = OrderedDict()
        self.amps = OrderedDict()
        self.freqs = OrderedDict()
        for qbn in self.qb_names:
            len_key = [pn for pn in self.mospm[qbn] if 'length' in pn]
            if len(len_key) == 0:
                raise KeyError('Couldn"t find sweep points corresponding to '
                               'flux pulse length.')
            self.lengths[qbn] = self.sp.get_sweep_params_property(
                'values', 0, len_key[0])

            amp_key = [pn for pn in self.mospm[qbn] if 'amp' in pn]
            if len(len_key) == 0:
                raise KeyError('Couldn"t find sweep points corresponding to '
                               'flux pulse amplitude.')
            self.amps[qbn] = self.sp.get_sweep_params_property(
                'values', 1, amp_key[0])

            freq_key = [pn for pn in self.mospm[qbn] if 'freq' in pn]
            if len(freq_key) == 0:
                self.freqs[qbn] = None
            else:
                self.freqs[qbn] =self.sp.get_sweep_params_property(
                    'values', 1, freq_key[0])

        nr_amps = len(self.amps[self.qb_names[0]])
        nr_lengths = len(self.lengths[self.qb_names[0]])

        # make matrix out of vector
        data_reshaped_no_cp = {qb: np.reshape(deepcopy(
                pdd['data_to_fit'][qb][
                :, :pdd['data_to_fit'][qb].shape[1]-nr_cp]).flatten(),
                (nr_amps, nr_lengths)) for qb in self.qb_names}

        pdd['data_reshaped_no_cp'] = data_reshaped_no_cp

        pdd['mask'] = {qb: np.ones(nr_amps, dtype=np.bool)
                           for qb in self.qb_names}

    def prepare_fitting(self):
        pdd = self.proc_data_dict

        self.fit_dicts = OrderedDict()
        exp_mod = fit_mods.ExponentialModel()
        for qb in self.qb_names:
            for i, data in enumerate(pdd['data_reshaped_no_cp'][qb]):
                self.fit_dicts[f'exp_fit_{qb}_amp_{i}'] = {
                    'model': exp_mod,
                    'fit_xvals': {'x': self.lengths[qb]},
                    'fit_yvals': {'data': data}}

    def analyze_fit_results(self):
        pdd = self.proc_data_dict

        pdd['T1'] = {}
        pdd['T1_err'] = {}

        for qb in self.qb_names:
            pdd['T1'][qb] = np.array([
                abs(self.fit_res[f'exp_fit_{qb}_amp_{i}'].best_values['decay'])
                for i in range(len(self.amps[qb]))])

            pdd['T1_err'][qb] = np.array([
                self.fit_res[f'exp_fit_{qb}_amp_{i}'].params['decay'].stderr
                for i in range(len(self.amps[qb]))])

            for i in range(len(self.amps[qb])):
                try:
                    if pdd['T1_err'][qb][i] >= 10 * pdd['T1'][qb][i]:
                        pdd['mask'][qb][i] = False
                except TypeError:
                    pdd['mask'][qb][i] = False

    def prepare_plots(self):
        pdd = self.proc_data_dict
        rdd = self.raw_data_dict

        for qb in self.qb_names:
            for p, param_values in enumerate([self.amps, self.freqs]):
                if param_values is None:
                    continue
                suffix = '_amp' if p == 0 else '_freq'
                mask = pdd['mask'][qb]
                xlabel = r'Flux pulse amplitude' if p == 0 else \
                    r'Derived qubit frequency'
                
                if self.do_fitting:
                    # Plot T1 vs flux pulse amplitude
                    label = f'T1_fit_{qb}{suffix}'
                    self.plot_dicts[label] = {
                        'title': rdd['measurementstring'] + '\n' + rdd['timestamp'],
                        'plotfn': self.plot_line,
                        'linestyle': '-',
                        'xvals': param_values[qb][mask],
                        'yvals': pdd['T1'][qb][mask],
                        'yerr': pdd['T1_err'][qb][mask],
                        'xlabel': xlabel,
                        'xunit': 'V' if p == 0 else 'Hz',
                        'ylabel': r'T1',
                        'yunit': 's',
                        'color': 'blue',
                    }

                # Plot rotated integrated average in dependece of flux pulse
                # amplitude and length
                label = f'T1_color_plot_{qb}{suffix}'
                self.plot_dicts[label] = {
                    'title': rdd['measurementstring'] + '\n' + rdd['timestamp'],
                    'plotfn': self.plot_colorxy,
                    'linestyle': '-',
                    'xvals': param_values[qb][mask],
                    'yvals': self.lengths[qb],
                    'zvals': np.transpose(pdd['data_reshaped_no_cp'][qb][mask]),
                    'xlabel': xlabel,
                    'xunit': 'V' if p == 0 else 'Hz',
                    'ylabel': r'Flux pulse length',
                    'yunit': 's',
                    'zlabel': r'Excited state population'
                }

                # Plot population loss for the first flux pulse length as a
                # function of flux pulse amplitude
                label = f'Pop_loss_{qb}{suffix}'
                self.plot_dicts[label] = {
                    'title': rdd['measurementstring'] + '\n' + rdd['timestamp'],
                    'plotfn': self.plot_line,
                    'linestyle': '-',
                    'xvals': param_values[qb][mask],
                    'yvals': 1 - pdd['data_reshaped_no_cp'][qb][:, 0][mask],
                    'xlabel': xlabel,
                    'xunit': 'V' if p == 0 else 'Hz',
                    'ylabel': r'Pop. loss @ {:.0f} ns'.format(
                        self.lengths[qb][0]/1e-9
                    ),
                    'yunit': '',
                }

            # Plot all fits in single figure
            if self.options_dict.get('all_fits', False) and self.do_fitting:
                colormap = self.options_dict.get('colormap', mpl.cm.plasma)
                for i in range(len(self.amps[qb])):
                    color = colormap(i/(len(self.amps[qb])-1))
                    label = f'exp_fit_{qb}_amp_{i}'
                    fitid = param_values[qb][i]
                    self.plot_dicts[label] = {
                        'title': rdd['measurementstring'] + '\n' + rdd['timestamp'],
                        'fig_id': f'T1_fits_{qb}',
                        'xlabel': r'Flux pulse length',
                        'xunit': 's',
                        'ylabel': r'Excited state population',
                        'plotfn': self.plot_fit,
                        'fit_res': self.fit_res[label],
                        'plot_init': self.options_dict.get('plot_init', False),
                        'color': color,
                        'setlabel': f'freq={fitid:.4f}' if p == 1
                                            else f'amp={fitid:.4f}',
                        'do_legend': False,
                        'legend_bbox_to_anchor': (1, 1),
                        'legend_pos': 'upper left',
                        }
    
                    label = f'freq_scatter_{qb}_{i}'
                    self.plot_dicts[label] = {
                        'fig_id': f'T1_fits_{qb}',
                        'plotfn': self.plot_line,
                        'xvals': self.lengths[qb],
                        'linestyle': '',
                        'yvals': pdd['data_reshaped_no_cp'][qb][i, :],
                        'color': color,
                        'setlabel': f'freq={fitid:.4f}' if p == 1
                                            else f'amp={fitid:.4f}',
                    }


class T2FrequencySweepAnalysis(MultiQubit_TimeDomain_Analysis):
    def process_data(self):
        super().process_data()

        pdd = self.proc_data_dict
        nr_cp = self.num_cal_points
        nr_amps = len(self.metadata['amplitudes'])
        nr_lengths = len(self.metadata['flux_lengths'])
        nr_phases = len(self.metadata['phases'])

        # make matrix out of vector
        data_reshaped_no_cp = {qb: np.reshape(
            deepcopy(pdd['data_to_fit'][qb][
                     :, :pdd['data_to_fit'][qb].shape[1]-nr_cp]).flatten(),
            (nr_amps, nr_lengths, nr_phases)) for qb in self.qb_names}

        pdd['data_reshaped_no_cp'] = data_reshaped_no_cp
        if self.metadata['use_cal_points']:
            pdd['cal_point_data'] = {qb: deepcopy(
                pdd['data_to_fit'][qb][
                len(pdd['data_to_fit'][qb])-nr_cp:]) for qb in self.qb_names}

        pdd['mask'] = {qb: np.ones(nr_amps, dtype=np.bool)
                           for qb in self.qb_names}

    def prepare_fitting(self):
        pdd = self.proc_data_dict
        self.fit_dicts = OrderedDict()
        nr_amps = len(self.metadata['amplitudes'])

        for qb in self.qb_names:
            for i in range(nr_amps):
                for j, data in enumerate(pdd['data_reshaped_no_cp'][qb][i]):
                    cos_mod = fit_mods.CosModel
                    guess_pars = fit_mods.Cos_guess(
                        model=cos_mod, t=self.metadata['phases'],
                        data=data,
                        freq_guess=1/360)
                    guess_pars['frequency'].value = 1/360
                    guess_pars['frequency'].vary = False
                    self.fit_dicts[f'cos_fit_{qb}_{i}_{j}'] = {
                        'fit_fn': fit_mods.CosFunc,
                        'fit_xvals': {'t': self.metadata['phases']},
                        'fit_yvals': {'data': data},
                        'guess_pars': guess_pars}

    def analyze_fit_results(self):
        pdd = self.proc_data_dict

        pdd['T2'] = {}
        pdd['T2_err'] = {}
        pdd['phase_contrast'] = {}
        nr_lengths = len(self.metadata['flux_lengths'])
        nr_amps = len(self.metadata['amplitudes'])

        for qb in self.qb_names:
            pdd['phase_contrast'][qb] = {}
            exp_mod = fit_mods.ExponentialModel()
            for i in range(nr_amps):
                pdd['phase_contrast'][qb][f'amp_{i}'] = np.array([self.fit_res[
                                                        f'cos_fit_{qb}_{i}_{j}'
                                                    ].best_values['amplitude']
                                                    for j in
                                                    range(nr_lengths)])

                self.fit_dicts[f'exp_fit_{qb}_{i}'] = {
                    'model': exp_mod,
                    'fit_xvals': {'x': self.metadata['flux_lengths']},
                    'fit_yvals': {'data': np.array([self.fit_res[
                                                        f'cos_fit_{qb}_{i}_{j}'
                                                    ].best_values['amplitude']
                                                    for j in
                                                    range(nr_lengths)])}}

            self.run_fitting()

            pdd['T2'][qb] = np.array([
                abs(self.fit_res[f'exp_fit_{qb}_{i}'].best_values['decay'])
                for i in range(len(self.metadata['amplitudes']))])

            pdd['mask'][qb] = []
            for i in range(len(self.metadata['amplitudes'])):
                try:
                    if self.fit_res[f'exp_fit_{qb}_{i}']\
                                            .params['decay'].stderr >= 1e-5:
                        pdd['mask'][qb][i] = False
                except TypeError:
                    pdd['mask'][qb][i] = False

    def prepare_plots(self):
        pdd = self.proc_data_dict
        rdd = self.raw_data_dict

        for qb in self.qb_names:
            mask = pdd['mask'][qb]
            label = f'T2_fit_{qb}'
            xvals = self.metadata['amplitudes'][mask] if \
                self.metadata['frequencies'] is None else \
                self.metadata['frequencies'][mask]
            xlabel = r'Flux pulse amplitude' if \
                self.metadata['frequencies'] is None else \
                r'Derived qubit frequency'
            self.plot_dicts[label] = {
                'plotfn': self.plot_line,
                'linestyle': '-',
                'xvals': xvals,
                'yvals': pdd['T2'][qb][mask],
                'xlabel': xlabel,
                'xunit': 'V' if self.metadata['frequencies'] is None else 'Hz',
                'ylabel': r'T2',
                'yunit': 's',
                'color': 'blue',
            }

            # Plot all fits in single figure
            if not self.options_dict.get('all_fits', False):
                continue

            colormap = self.options_dict.get('colormap', mpl.cm.plasma)
            for i in range(len(self.metadata['amplitudes'])):
                color = colormap(i/(len(self.metadata['frequencies'])-1))
                label = f'exp_fit_{qb}_amp_{i}'
                freqs = self.metadata['frequencies'] is not None
                fitid = self.metadata.get('frequencies',
                                          self.metadata['amplitudes'])[i]
                self.plot_dicts[label] = {
                    'title': rdd['measurementstring'] +
                            '\n' + rdd['timestamp'],
                    'ax_id': f'T2_fits_{qb}',
                    'xlabel': r'Flux pulse length',
                    'xunit': 's',
                    'ylabel': r'Excited state population',
                    'plotfn': self.plot_fit,
                    'fit_res': self.fit_res[label],
                    'plot_init': self.options_dict.get('plot_init', False),
                    'color': color,
                    'setlabel': f'freq={fitid:.4f}' if freqs
                                        else f'amp={fitid:.4f}',
                    'do_legend': False,
                    'legend_bbox_to_anchor': (1, 1),
                    'legend_pos': 'upper left',
                    }

                label = f'freq_scatter_{qb}_{i}'
                self.plot_dicts[label] = {
                    'ax_id': f'T2_fits_{qb}',
                    'plotfn': self.plot_line,
                    'xvals': self.metadata['phases'],
                    'linestyle': '',
                    'yvals': pdd['data_reshaped_no_cp'][qb][i,:],
                    'color': color,
                    'setlabel': f'freq={fitid:.4f}' if freqs
                                        else f'amp={fitid:.4f}',
                }


class MeasurementInducedDephasingAnalysis(MultiQubit_TimeDomain_Analysis):
    def process_data(self):
        super().process_data()

        rdd = self.raw_data_dict
        pdd = self.proc_data_dict

        pdd['data_reshaped'] = {qb: [] for qb in pdd['data_to_fit']}
        pdd['amps_reshaped'] = np.unique(self.metadata['hard_sweep_params']['ro_amp_scale']['values'])
        pdd['phases_reshaped'] = []
        for amp in pdd['amps_reshaped']:
            mask = self.metadata['hard_sweep_params']['ro_amp_scale']['values'] == amp
            pdd['phases_reshaped'].append(self.metadata['hard_sweep_params']['phase']['values'][mask])
            for qb in self.qb_names:
                pdd['data_reshaped'][qb].append(pdd['data_to_fit'][qb][:len(mask)][mask])

    def prepare_fitting(self):
        pdd = self.proc_data_dict
        rdd = self.raw_data_dict
        self.fit_dicts = OrderedDict()
        for qb in self.qb_names:
            for i, data in enumerate(pdd['data_reshaped'][qb]):
                cos_mod = fit_mods.CosModel
                guess_pars = fit_mods.Cos_guess(
                    model=cos_mod, t=pdd['phases_reshaped'][i],
                    data=data, freq_guess=1/360)
                guess_pars['frequency'].value = 1/360
                guess_pars['frequency'].vary = False
                self.fit_dicts[f'cos_fit_{qb}_{i}'] = {
                    'fit_fn': fit_mods.CosFunc,
                    'fit_xvals': {'t': pdd['phases_reshaped'][i]},
                    'fit_yvals': {'data': data},
                    'guess_pars': guess_pars}

    def analyze_fit_results(self):
        pdd = self.proc_data_dict

        pdd['phase_contrast'] = {}
        pdd['phase_offset'] = {}
        pdd['sigma'] = {}
        pdd['sigma_err'] = {}
        pdd['a'] = {}
        pdd['a_err'] = {}
        pdd['c'] = {}
        pdd['c_err'] = {}

        for qb in self.qb_names:
            pdd['phase_contrast'][qb] = np.array([
                self.fit_res[f'cos_fit_{qb}_{i}'].best_values['amplitude']
                for i, _ in enumerate(pdd['data_reshaped'][qb])])
            pdd['phase_offset'][qb] = np.array([
                self.fit_res[f'cos_fit_{qb}_{i}'].best_values['phase']
                for i, _ in enumerate(pdd['data_reshaped'][qb])])
            pdd['phase_offset'][qb] += np.pi * (pdd['phase_contrast'][qb] < 0)
            pdd['phase_offset'][qb] = (pdd['phase_offset'][qb] + np.pi) % (2 * np.pi) - np.pi
            pdd['phase_offset'][qb] = 180*np.unwrap(pdd['phase_offset'][qb])/np.pi
            pdd['phase_contrast'][qb] = np.abs(pdd['phase_contrast'][qb])

            gauss_mod = lmfit.models.GaussianModel()
            self.fit_dicts[f'phase_contrast_fit_{qb}'] = {
                'model': gauss_mod,
                'guess_dict': {'center': {'value': 0, 'vary': False}},
                'fit_xvals': {'x': pdd['amps_reshaped']},
                'fit_yvals': {'data': pdd['phase_contrast'][qb]}}

            quadratic_mod = lmfit.models.QuadraticModel()
            self.fit_dicts[f'phase_offset_fit_{qb}'] = {
                'model': quadratic_mod,
                'guess_dict': {'b': {'value': 0, 'vary': False}},
                'fit_xvals': {'x': pdd['amps_reshaped']},
                'fit_yvals': {'data': pdd['phase_offset'][qb]}}

            self.run_fitting()
            self.save_fit_results()

            pdd['sigma'][qb] = self.fit_res[f'phase_contrast_fit_{qb}'].best_values['sigma']
            pdd['sigma_err'][qb] = self.fit_res[f'phase_contrast_fit_{qb}'].params['sigma']. \
                stderr
            pdd['a'][qb] = self.fit_res[f'phase_offset_fit_{qb}'].best_values['a']
            pdd['a_err'][qb] = self.fit_res[f'phase_offset_fit_{qb}'].params['a'].stderr
            pdd['c'][qb] = self.fit_res[f'phase_offset_fit_{qb}'].best_values['c']
            pdd['c_err'][qb] = self.fit_res[f'phase_offset_fit_{qb}'].params['c'].stderr

            pdd['sigma_err'][qb] = float('nan') if pdd['sigma_err'][qb] is None \
                else pdd['sigma_err'][qb]
            pdd['a_err'][qb] = float('nan') if pdd['a_err'][qb] is None else pdd['a_err'][qb]
            pdd['c_err'][qb] = float('nan') if pdd['c_err'][qb] is None else pdd['c_err'][qb]

    def prepare_plots(self):
        pdd = self.proc_data_dict
        rdd = self.raw_data_dict

        phases_equal = True
        for phases in pdd['phases_reshaped'][1:]:
            if not np.all(phases == pdd['phases_reshaped'][0]):
                phases_equal = False
                break

        for qb in self.qb_names:
            if phases_equal:
                self.plot_dicts[f'data_2d_{qb}'] = {
                    'title': rdd['measurementstring'] +
                             '\n' + rdd['timestamp'],
                    'plotfn': self.plot_colorxy,
                    'xvals': pdd['phases_reshaped'][0],
                    'yvals': pdd['amps_reshaped'],
                    'zvals': pdd['data_reshaped'][qb],
                    'xlabel': r'Pulse phase, $\phi$',
                    'xunit': 'deg',
                    'ylabel': r'Readout pulse amplitude scale, $V_{RO}/V_{ref}$',
                    'yunit': '',
                    'zlabel': 'Excited state population',
                }

            colormap = self.options_dict.get('colormap', mpl.cm.plasma)
            for i, amp in enumerate(pdd['amps_reshaped']):
                color = colormap(i/(len(pdd['amps_reshaped'])-1))
                label = f'cos_data_{qb}_{i}'
                self.plot_dicts[label] = {
                    'title': rdd['measurementstring'] +
                             '\n' + rdd['timestamp'],
                    'ax_id': f'amplitude_crossections_{qb}',
                    'plotfn': self.plot_line,
                    'xvals': pdd['phases_reshaped'][i],
                    'yvals': pdd['data_reshaped'][qb][i],
                    'xlabel': r'Pulse phase, $\phi$',
                    'xunit': 'deg',
                    'ylabel': 'Excited state population',
                    'linestyle': '',
                    'color': color,
                    'setlabel': f'amp={amp:.4f}',
                    'do_legend': True,
                    'legend_bbox_to_anchor': (1, 1),
                    'legend_pos': 'upper left',
                }
            if self.do_fitting:
                for i, amp in enumerate(pdd['amps_reshaped']):
                    color = colormap(i/(len(pdd['amps_reshaped'])-1))
                    label = f'cos_fit_{qb}_{i}'
                    self.plot_dicts[label] = {
                        'ax_id': f'amplitude_crossections_{qb}',
                        'plotfn': self.plot_fit,
                        'fit_res': self.fit_res[label],
                        'plot_init': self.options_dict.get('plot_init', False),
                        'color': color,
                        'setlabel': f'fit, amp={amp:.4f}',
                    }

                # Phase contrast
                self.plot_dicts[f'phase_contrast_data_{qb}'] = {
                    'title': rdd['measurementstring'] +
                             '\n' + rdd['timestamp'],
                    'ax_id': f'phase_contrast_{qb}',
                    'plotfn': self.plot_line,
                    'xvals': pdd['amps_reshaped'],
                    'yvals': 200*pdd['phase_contrast'][qb],
                    'xlabel': r'Readout pulse amplitude scale, $V_{RO}/V_{ref}$',
                    'xunit': '',
                    'ylabel': 'Phase contrast',
                    'yunit': '%',
                    'linestyle': '',
                    'color': 'k',
                    'setlabel': 'data',
                    'do_legend': True,
                }
                self.plot_dicts[f'phase_contrast_fit_{qb}'] = {
                    'ax_id': f'phase_contrast_{qb}',
                    'plotfn': self.plot_line,
                    'xvals': pdd['amps_reshaped'],
                    'yvals': 200*self.fit_res[f'phase_contrast_fit_{qb}'].best_fit,
                    'color': 'r',
                    'marker': '',
                    'setlabel': 'fit',
                    'do_legend': True,
                }
                self.plot_dicts[f'phase_contrast_labels_{qb}'] = {
                    'ax_id': f'phase_contrast_{qb}',
                    'plotfn': self.plot_line,
                    'xvals': pdd['amps_reshaped'],
                    'yvals': 200*pdd['phase_contrast'][qb],
                    'marker': '',
                    'linestyle': '',
                    'setlabel': r'$\sigma = ({:.5f} \pm {:.5f})$ V'.
                        format(pdd['sigma'][qb], pdd['sigma_err'][qb]),
                    'do_legend': True,
                    'legend_bbox_to_anchor': (1, 1),
                    'legend_pos': 'upper left',
                }

                # Phase offset
                self.plot_dicts[f'phase_offset_data_{qb}'] = {
                    'title': rdd['measurementstring'] +
                             '\n' + rdd['timestamp'],
                    'ax_id': f'phase_offset_{qb}',
                    'plotfn': self.plot_line,
                    'xvals': pdd['amps_reshaped'],
                    'yvals': pdd['phase_offset'][qb],
                    'xlabel': r'Readout pulse amplitude scale, $V_{RO}/V_{ref}$',
                    'xunit': '',
                    'ylabel': 'Phase offset',
                    'yunit': 'deg',
                    'linestyle': '',
                    'color': 'k',
                    'setlabel': 'data',
                    'do_legend': True,
                }
                self.plot_dicts[f'phase_offset_fit_{qb}'] = {
                    'ax_id': f'phase_offset_{qb}',
                    'plotfn': self.plot_line,
                    'xvals': pdd['amps_reshaped'],
                    'yvals': self.fit_res[f'phase_offset_fit_{qb}'].best_fit,
                    'color': 'r',
                    'marker': '',
                    'setlabel': 'fit',
                    'do_legend': True,
                }
                self.plot_dicts[f'phase_offset_labels_{qb}'] = {
                    'ax_id': f'phase_offset_{qb}',
                    'plotfn': self.plot_line,
                    'xvals': pdd['amps_reshaped'],
                    'yvals': pdd['phase_offset'][qb],
                    'marker': '',
                    'linestyle': '',
                    'setlabel': r'$a = {:.0f} \pm {:.0f}$ deg/V${{}}^2$'.
                        format(pdd['a'][qb], pdd['a_err'][qb]) + '\n' +
                                r'$c = {:.1f} \pm {:.1f}$ deg'.
                        format(pdd['c'][qb], pdd['c_err'][qb]),
                    'do_legend': True,
                    'legend_bbox_to_anchor': (1, 1),
                    'legend_pos': 'upper left',
                }


class DriveCrosstalkCancellationAnalysis(MultiQubit_TimeDomain_Analysis):
    def process_data(self):
        super().process_data()
        if self.sp is None:
            raise ValueError('This analysis needs a SweepPoints '
                             'class instance.')

        pdd = self.proc_data_dict
        # get the ramsey phases as the values of the first sweep parameter
        # in the 2nd sweep dimension.
        # !!! This assumes all qubits have the same ramsey phases !!!
        pdd['ramsey_phases'] = self.sp.get_sweep_params_property('values', 1)
        pdd['qb_sweep_points'] = {}
        pdd['qb_sweep_param'] = {}
        for k, v in self.sp.get_sweep_dimension(0).items():
            if k == 'phase':
                continue
            qb, param = k.split('.')
            pdd['qb_sweep_points'][qb] = v[0]
            pdd['qb_sweep_param'][qb] = (param, v[1], v[2])
        pdd['qb_msmt_vals'] = {}
        pdd['qb_cal_vals'] = {}

        for qb, data in pdd['data_to_fit'].items():
            pdd['qb_msmt_vals'][qb] = data[:, :-self.num_cal_points].reshape(
                len(pdd['qb_sweep_points'][qb]), len(pdd['ramsey_phases']))
            pdd['qb_cal_vals'][qb] = data[0, -self.num_cal_points:]

    def prepare_fitting(self):
        pdd = self.proc_data_dict
        self.fit_dicts = OrderedDict()
        for qb in self.qb_names:
            for i, data in enumerate(pdd['qb_msmt_vals'][qb]):
                cos_mod = fit_mods.CosModel
                guess_pars = fit_mods.Cos_guess(
                    model=cos_mod, t=pdd['ramsey_phases'],
                    data=data, freq_guess=1/360)
                guess_pars['frequency'].value = 1/360
                guess_pars['frequency'].vary = False
                self.fit_dicts[f'cos_fit_{qb}_{i}'] = {
                    'fit_fn': fit_mods.CosFunc,
                    'fit_xvals': {'t': pdd['ramsey_phases']},
                    'fit_yvals': {'data': data},
                    'guess_pars': guess_pars}

    def analyze_fit_results(self):
        pdd = self.proc_data_dict

        pdd['phase_contrast'] = {}
        pdd['phase_offset'] = {}

        for qb in self.qb_names:
            pdd['phase_contrast'][qb] = np.array([
                2*self.fit_res[f'cos_fit_{qb}_{i}'].best_values['amplitude']
                for i, _ in enumerate(pdd['qb_msmt_vals'][qb])])
            pdd['phase_offset'][qb] = np.array([
                self.fit_res[f'cos_fit_{qb}_{i}'].best_values['phase']
                for i, _ in enumerate(pdd['qb_msmt_vals'][qb])])
            pdd['phase_offset'][qb] *= 180/np.pi
            pdd['phase_offset'][qb] += 180 * (pdd['phase_contrast'][qb] < 0)
            pdd['phase_offset'][qb] = (pdd['phase_offset'][qb] + 180) % 360 - 180
            pdd['phase_contrast'][qb] = np.abs(pdd['phase_contrast'][qb])

    def prepare_plots(self):
        pdd = self.proc_data_dict
        rdd = self.raw_data_dict

        for qb in self.qb_names:
            self.plot_dicts[f'data_2d_{qb}'] = {
                'title': rdd['measurementstring'] +
                         '\n' + rdd['timestamp'] + '\n' + qb,
                'plotfn': self.plot_colorxy,
                'xvals': pdd['ramsey_phases'],
                'yvals': pdd['qb_sweep_points'][qb],
                'zvals': pdd['qb_msmt_vals'][qb],
                'xlabel': r'Ramsey phase, $\phi$',
                'xunit': 'deg',
                'ylabel': pdd['qb_sweep_param'][qb][2],
                'yunit': pdd['qb_sweep_param'][qb][1],
                'zlabel': 'Excited state population',
            }

            colormap = self.options_dict.get('colormap', mpl.cm.plasma)
            for i, pval in enumerate(pdd['qb_sweep_points'][qb]):
                if i == len(pdd['qb_sweep_points'][qb]) - 1:
                    legendlabel='data, ref.'
                else:
                    legendlabel = f'data, {pdd["qb_sweep_param"][qb][0]}='\
                                  f'{pval:.4f}{pdd["qb_sweep_param"][qb][1]}'
                color = colormap(i/(len(pdd['qb_sweep_points'][qb])-1))
                label = f'cos_data_{qb}_{i}'

                self.plot_dicts[label] = {
                    'title': rdd['measurementstring'] +
                             '\n' + rdd['timestamp'] + '\n' + qb,
                    'ax_id': f'param_crossections_{qb}',
                    'plotfn': self.plot_line,
                    'xvals': pdd['ramsey_phases'],
                    'yvals': pdd['qb_msmt_vals'][qb][i],
                    'xlabel': r'Ramsey phase, $\phi$',
                    'xunit': 'deg',
                    'ylabel': 'Excited state population',
                    'linestyle': '',
                    'color': color,
                    'setlabel': legendlabel,
                    'do_legend': False,
                    'legend_bbox_to_anchor': (1, 1),
                    'legend_pos': 'upper left',
                }
            if self.do_fitting:
                for i, pval in enumerate(pdd['qb_sweep_points'][qb]):
                    if i == len(pdd['qb_sweep_points'][qb]) - 1:
                        legendlabel = 'fit, ref.'
                    else:
                        legendlabel = f'fit, {pdd["qb_sweep_param"][qb][0]}='\
                                      f'{pval:.4f}{pdd["qb_sweep_param"][qb][1]}'
                    color = colormap(i/(len(pdd['qb_sweep_points'][qb])-1))
                    label = f'cos_fit_{qb}_{i}'
                    self.plot_dicts[label] = {
                        'ax_id': f'param_crossections_{qb}',
                        'plotfn': self.plot_fit,
                        'fit_res': self.fit_res[label],
                        'plot_init': self.options_dict.get('plot_init', False),
                        'color': color,
                        'do_legend': False,
                        # 'setlabel': legendlabel
                    }

                # Phase contrast
                self.plot_dicts[f'phase_contrast_data_{qb}'] = {
                    'title': rdd['measurementstring'] +
                             '\n' + rdd['timestamp'] + '\n' + qb,
                    'ax_id': f'phase_contrast_{qb}',
                    'plotfn': self.plot_line,
                    'xvals': pdd['qb_sweep_points'][qb][:-1],
                    'yvals': pdd['phase_contrast'][qb][:-1] * 100,
                    'xlabel': pdd['qb_sweep_param'][qb][2],
                    'xunit': pdd['qb_sweep_param'][qb][1],
                    'ylabel': 'Phase contrast',
                    'yunit': '%',
                    'linestyle': '-',
                    'marker': 'o',
                    'color': 'C0',
                    'setlabel': 'data',
                    'do_legend': True,
                }
                self.plot_dicts[f'phase_contrast_ref_{qb}'] = {
                    'ax_id': f'phase_contrast_{qb}',
                    'plotfn': self.plot_hlines,
                    'xmin': pdd['qb_sweep_points'][qb][:-1].min(),
                    'xmax': pdd['qb_sweep_points'][qb][:-1].max(),
                    'y': pdd['phase_contrast'][qb][-1] * 100,
                    'linestyle': '--',
                    'colors': '0.6',
                    'setlabel': 'ref',
                    'do_legend': True,
                }

                # Phase offset
                self.plot_dicts[f'phase_offset_data_{qb}'] = {
                    'title': rdd['measurementstring'] +
                             '\n' + rdd['timestamp'] + '\n' + qb,
                    'ax_id': f'phase_offset_{qb}',
                    'plotfn': self.plot_line,
                    'xvals': pdd['qb_sweep_points'][qb][:-1],
                    'yvals': pdd['phase_offset'][qb][:-1],
                    'xlabel': pdd['qb_sweep_param'][qb][2],
                    'xunit': pdd['qb_sweep_param'][qb][1],
                    'ylabel': 'Phase offset',
                    'yunit': 'deg',
                    'linestyle': '-',
                    'marker': 'o',
                    'color': 'C0',
                    'setlabel': 'data',
                    'do_legend': True,
                }
                self.plot_dicts[f'phase_offset_ref_{qb}'] = {
                    'ax_id': f'phase_offset_{qb}',
                    'plotfn': self.plot_hlines,
                    'xmin': pdd['qb_sweep_points'][qb][:-1].min(),
                    'xmax': pdd['qb_sweep_points'][qb][:-1].max(),
                    'y': pdd['phase_offset'][qb][-1],
                    'linestyle': '--',
                    'colors': '0.6',
                    'setlabel': 'ref',
                    'do_legend': True,
                }


class FluxlineCrosstalkAnalysis(MultiQubit_TimeDomain_Analysis):
    def __init__(self, qb_names, *args, **kwargs):
        params_dict = {f'{qbn}.amp_to_freq_model':
                       f'Instrument settings.{qbn}.fit_ge_freq_from_flux_pulse_amp'
                       for qbn in qb_names}
        kwargs['params_dict'] = kwargs.get('params_dict', {})
        kwargs['params_dict'].update(params_dict)
        super().__init__(qb_names, *args, **kwargs)

    def process_data(self):
        super().process_data()
        if self.sp is None:
            raise ValueError('This analysis needs a SweepPoints '
                             'class instance.')

        pdd = self.proc_data_dict
        # get the ramsey phases as the values of the first sweep parameter
        # in the 1st sweep dimension.
        # !!! This assumes all qubits have the same ramsey phases !!!
        pdd['ramsey_phases'] = self.sp.get_sweep_params_property('values', 0)
        pdd['target_amps'] = self.sp.get_sweep_params_property('values', 1)
        pdd['target_fluxpulse_length'] = \
            self.get_param_value('target_fluxpulse_length')
        pdd['crosstalk_qubits_amplitudes'] = \
            self.get_param_value('crosstalk_qubits_amplitudes')

        pdd['qb_msmt_vals'] = {qb:
            pdd['data_to_fit'][qb][:, :-self.num_cal_points].reshape(
                len(pdd['target_amps']), len(pdd['ramsey_phases']))
            for qb in self.qb_names}
        pdd['qb_cal_vals'] = {
            qb: pdd['data_to_fit'][qb][0, -self.num_cal_points:]
            for qb in self.qb_names}

    def prepare_fitting(self):
        pdd = self.proc_data_dict
        self.fit_dicts = OrderedDict()
        for qb in self.qb_names:
            for i, data in enumerate(pdd['qb_msmt_vals'][qb]):
                self.fit_dicts[f'cos_fit_{qb}_{i}'] = {
                    'model': cos_mod,
                    'guess_dict': {'frequency': {'value': 1 / 360,
                                                 'vary': False}},
                    'fit_xvals': {'t': pdd['ramsey_phases']},
                    'fit_yvals': {'data': data}}

    def analyze_fit_results(self):
        pdd = self.proc_data_dict

        pdd['phase_contrast'] = {}
        pdd['phase_offset'] = {}
        pdd['freq_offset'] = {}
        pdd['freq'] = {}

        self.skip_qb_freq_fits = self.get_param_value('skip_qb_freq_fits', False)

        if not self.skip_qb_freq_fits:
            pdd['flux'] = {}

        for qb in self.qb_names:
            pdd['phase_contrast'][qb] = np.array([
                2 * self.fit_res[f'cos_fit_{qb}_{i}'].best_values['amplitude']
                for i, _ in enumerate(pdd['qb_msmt_vals'][qb])])
            pdd['phase_offset'][qb] = np.array([
                self.fit_res[f'cos_fit_{qb}_{i}'].best_values['phase']
                for i, _ in enumerate(pdd['qb_msmt_vals'][qb])])
            pdd['phase_offset'][qb] *= 180 / np.pi
            pdd['phase_offset'][qb] += 180 * (pdd['phase_contrast'][qb] < 0)
            pdd['phase_offset'][qb] = (pdd['phase_offset'][qb] + 180) % 360 - 180
            pdd['phase_offset'][qb] = \
                np.unwrap(pdd['phase_offset'][qb] / 180 * np.pi) * 180 / np.pi
            pdd['phase_contrast'][qb] = np.abs(pdd['phase_contrast'][qb])
            pdd['freq_offset'][qb] = pdd['phase_offset'][qb] / 360 / pdd[
                'target_fluxpulse_length']
            fr = lmfit.Model(lambda a, f_a=1, f0=0: a * f_a + f0).fit(
                data=pdd['freq_offset'][qb], a=pdd['target_amps'])
            pdd['freq_offset'][qb] -= fr.best_values['f0']

            if not self.skip_qb_freq_fits:
                mpars = eval(self.raw_data_dict[f'{qb}.amp_to_freq_model'])
                freq_idle = fit_mods.Qubit_dac_to_freq(
                    pdd['crosstalk_qubits_amplitudes'].get(qb, 0), **mpars)
                pdd['freq'][qb] = pdd['freq_offset'][qb] + freq_idle
                mpars.update({'V_per_phi0': 1, 'dac_sweet_spot': 0})
                pdd['flux'][qb] = fit_mods.Qubit_freq_to_dac(
                    pdd['freq'][qb], **mpars)



        # fit fitted results to linear models
        lin_mod = lmfit.Model(lambda x, a=1, b=0: a*x + b)
        def guess(model, data, x, **kwargs):
            a_guess = (data[-1] - data[0])/(x[-1] - x[0])
            b_guess = data[0] - x[0]*a_guess
            return model.make_params(a=a_guess, b=b_guess)
        lin_mod.guess = guess.__get__(lin_mod, lin_mod.__class__)

        keys_to_fit = []
        for qb in self.qb_names:
            for param in ['phase_offset', 'freq_offset', 'flux']:
                if param == 'flux' and self.skip_qb_freq_fits:
                    continue
                key = f'{param}_fit_{qb}'
                self.fit_dicts[key] = {
                    'model': lin_mod,
                    'fit_xvals': {'x': pdd['target_amps']},
                    'fit_yvals': {'data': pdd[param][qb]}}
                keys_to_fit.append(key)
        self.run_fitting(keys_to_fit=keys_to_fit)

    def prepare_plots(self):
        pdd = self.proc_data_dict
        rdd = self.raw_data_dict

        for qb in self.qb_names:
            self.plot_dicts[f'data_2d_{qb}'] = {
                'title': rdd['measurementstring'] +
                         '\n' + rdd['timestamp'] + '\n' + qb,
                'plotfn': self.plot_colorxy,
                'xvals': pdd['ramsey_phases'],
                'yvals': pdd['target_amps'],
                'zvals': pdd['qb_msmt_vals'][qb],
                'xlabel': r'Ramsey phase, $\phi$',
                'xunit': 'deg',
                'ylabel': self.sp.get_sweep_params_property('label', 1,
                                                            'target_amp'),
                'yunit': self.sp.get_sweep_params_property('unit', 1,
                                                           'target_amp'),
                'zlabel': 'Excited state population',
            }

            colormap = self.options_dict.get('colormap', mpl.cm.plasma)
            for i, pval in enumerate(pdd['target_amps']):
                legendlabel = f'data, amp. = {pval:.4f} V'
                color = colormap(i / (len(pdd['target_amps']) - 1))
                label = f'cos_data_{qb}_{i}'

                self.plot_dicts[label] = {
                    'title': rdd['measurementstring'] +
                             '\n' + rdd['timestamp'] + '\n' + qb,
                    'ax_id': f'param_crossections_{qb}',
                    'plotfn': self.plot_line,
                    'xvals': pdd['ramsey_phases'],
                    'yvals': pdd['qb_msmt_vals'][qb][i],
                    'xlabel': r'Ramsey phase, $\phi$',
                    'xunit': 'deg',
                    'ylabel': 'Excited state population',
                    'linestyle': '',
                    'color': color,
                    'setlabel': legendlabel,
                    'do_legend': False,
                    'legend_bbox_to_anchor': (1, 1),
                    'legend_pos': 'upper left',
                }
            if self.do_fitting:
                for i, pval in enumerate(pdd['target_amps']):
                    legendlabel = f'fit, amp. = {pval:.4f} V'
                    color = colormap(i / (len(pdd['target_amps']) - 1))
                    label = f'cos_fit_{qb}_{i}'
                    self.plot_dicts[label] = {
                        'ax_id': f'param_crossections_{qb}',
                        'plotfn': self.plot_fit,
                        'fit_res': self.fit_res[label],
                        'plot_init': self.options_dict.get('plot_init', False),
                        'color': color,
                        'setlabel': legendlabel,
                        'do_legend': False,
                    }

                # Phase contrast
                self.plot_dicts[f'phase_contrast_data_{qb}'] = {
                    'title': rdd['measurementstring'] +
                             '\n' + rdd['timestamp'] + '\n' + qb,
                    'ax_id': f'phase_contrast_{qb}',
                    'plotfn': self.plot_line,
                    'xvals': pdd['target_amps'],
                    'yvals': pdd['phase_contrast'][qb] * 100,
                    'xlabel':self.sp.get_sweep_params_property('label', 1,
                                                               'target_amp'),
                    'xunit': self.sp.get_sweep_params_property('unit', 1,
                                                               'target_amp'),
                    'ylabel': 'Phase contrast',
                    'yunit': '%',
                    'linestyle': '-',
                    'marker': 'o',
                    'color': 'C0',
                }

                # Phase offset
                self.plot_dicts[f'phase_offset_data_{qb}'] = {
                    'title': rdd['measurementstring'] +
                             '\n' + rdd['timestamp'] + '\n' + qb,
                    'ax_id': f'phase_offset_{qb}',
                    'plotfn': self.plot_line,
                    'xvals': pdd['target_amps'],
                    'yvals': pdd['phase_offset'][qb],
                    'xlabel':self.sp.get_sweep_params_property('label', 1,
                                                               'target_amp'),
                    'xunit': self.sp.get_sweep_params_property('unit', 1,
                                                               'target_amp'),
                    'ylabel': 'Phase offset',
                    'yunit': 'deg',
                    'linestyle': 'none',
                    'marker': 'o',
                    'color': 'C0',
                }

                # Frequency offset
                self.plot_dicts[f'freq_offset_data_{qb}'] = {
                    'title': rdd['measurementstring'] +
                             '\n' + rdd['timestamp'] + '\n' + qb,
                    'ax_id': f'freq_offset_{qb}',
                    'plotfn': self.plot_line,
                    'xvals': pdd['target_amps'],
                    'yvals': pdd['freq_offset'][qb],
                    'xlabel':self.sp.get_sweep_params_property('label', 1,
                                                               'target_amp'),
                    'xunit': self.sp.get_sweep_params_property('unit', 1,
                                                               'target_amp'),
                    'ylabel': 'Freq. offset, $\\Delta f$',
                    'yunit': 'Hz',
                    'linestyle': 'none',
                    'marker': 'o',
                    'color': 'C0',
                }

                if not self.skip_qb_freq_fits:
                    # Flux
                    self.plot_dicts[f'flux_data_{qb}'] = {
                        'title': rdd['measurementstring'] +
                                 '\n' + rdd['timestamp'] + '\n' + qb,
                        'ax_id': f'flux_{qb}',
                        'plotfn': self.plot_line,
                        'xvals': pdd['target_amps'],
                        'yvals': pdd['flux'][qb],
                        'xlabel': self.sp[1]['target_amp'][2],
                        'xunit': self.sp[1]['target_amp'][1],
                        'ylabel': 'Flux, $\\Phi$',
                        'yunit': '$\\Phi_0$',
                        'linestyle': 'none',
                        'marker': 'o',
                        'color': 'C0',
                    }

                for param in ['phase_offset', 'freq_offset', 'flux']:
                    if param == 'flux' and self.skip_qb_freq_fits:
                        continue
                    self.plot_dicts[f'{param}_fit_{qb}'] = {
                        'ax_id': f'{param}_{qb}',
                        'plotfn': self.plot_fit,
                        'fit_res': self.fit_res[f'{param}_fit_{qb}'],
                        'plot_init': self.options_dict.get('plot_init', False),
                        'linestyle': '-',
                        'marker': '',
                        'color': 'C1',
                    }

class RabiAnalysis(MultiQubit_TimeDomain_Analysis):

    def __init__(self, qb_names, *args, **kwargs):
        params_dict = {}
        for qbn in qb_names:
            s = 'Instrument settings.'+qbn
            for trans_name in ['ge', 'ef']:
                params_dict[f'{trans_name}_amp180_'+qbn] = \
                    s+f'.{trans_name}_amp180'
                params_dict[f'{trans_name}_amp90scale_'+qbn] = \
                    s+f'.{trans_name}_amp90_scale'
        kwargs['params_dict'] = params_dict
        kwargs['numeric_params'] = list(params_dict)
        super().__init__(qb_names, *args, **kwargs)

    def prepare_fitting(self):
        self.fit_dicts = OrderedDict()
        for qbn in self.qb_names:
            data = self.proc_data_dict['data_to_fit'][qbn]
            sweep_points = self.proc_data_dict['sweep_points_dict'][qbn][
                'msmt_sweep_points']
            if self.num_cal_points != 0:
                data = data[:-self.num_cal_points]
            cos_mod = lmfit.Model(fit_mods.CosFunc)
            guess_pars = fit_mods.Cos_guess(
                model=cos_mod, t=sweep_points, data=data)
            guess_pars['amplitude'].vary = True
            guess_pars['amplitude'].min = -10
            guess_pars['offset'].vary = True
            guess_pars['frequency'].vary = True
            guess_pars['phase'].vary = True

            key = 'cos_fit_' + qbn
            self.fit_dicts[key] = {
                'fit_fn': fit_mods.CosFunc,
                'fit_xvals': {'t': sweep_points},
                'fit_yvals': {'data': data},
                'guess_pars': guess_pars}

    def analyze_fit_results(self):
        self.proc_data_dict['analysis_params_dict'] = OrderedDict()
        for qbn in self.qb_names:
            fit_res = self.fit_dicts['cos_fit_' + qbn]['fit_res']
            sweep_points = self.proc_data_dict['sweep_points_dict'][qbn][
                'msmt_sweep_points']
            self.proc_data_dict['analysis_params_dict'][qbn] = \
                self.get_amplitudes(fit_res=fit_res, sweep_points=sweep_points)
        self.save_processed_data(key='analysis_params_dict')

    def get_amplitudes(self, fit_res, sweep_points):
        # Extract the best fitted frequency and phase.
        freq_fit = fit_res.best_values['frequency']
        phase_fit = fit_res.best_values['phase']

        freq_std = fit_res.params['frequency'].stderr
        phase_std = fit_res.params['phase'].stderr

        # If fitted_phase<0, shift fitted_phase by 4. This corresponds to a
        # shift of 2pi in the argument of cos.
        if np.abs(phase_fit) < 0.1:
            phase_fit = 0

        # If phase_fit<1, the piHalf amplitude<0.
        if phase_fit < 1:
            log.info('The data could not be fitted correctly. '
                         'The fitted phase "%s" <1, which gives '
                         'negative piHalf '
                         'amplitude.' % phase_fit)

        stepsize = sweep_points[1] - sweep_points[0]
        if freq_fit > 2 * stepsize:
            log.info('The data could not be fitted correctly. The '
                         'frequency "%s" is too high.' % freq_fit)
        n = np.arange(-2, 10)

        piPulse_vals = (n*np.pi - phase_fit)/(2*np.pi*freq_fit)
        piHalfPulse_vals = (n*np.pi + np.pi/2 - phase_fit)/(2*np.pi*freq_fit)

        # find piHalfPulse
        try:
            piHalfPulse = \
                np.min(piHalfPulse_vals[piHalfPulse_vals >= sweep_points[1]])
            n_piHalf_pulse = n[piHalfPulse_vals==piHalfPulse]
        except ValueError:
            piHalfPulse = np.asarray([])

        if piHalfPulse.size == 0 or piHalfPulse > max(sweep_points):
            i = 0
            while (piHalfPulse_vals[i] < min(sweep_points) and
                   i<piHalfPulse_vals.size):
                i+=1
            piHalfPulse = piHalfPulse_vals[i]
            n_piHalf_pulse = n[i]

        # find piPulse
        try:
            if piHalfPulse.size != 0:
                piPulse = \
                    np.min(piPulse_vals[piPulse_vals >= piHalfPulse])
            else:
                piPulse = np.min(piPulse_vals[piPulse_vals >= 0.001])
            n_pi_pulse = n[piHalfPulse_vals == piHalfPulse]

        except ValueError:
            piPulse = np.asarray([])

        if piPulse.size == 0:
            i = 0
            while (piPulse_vals[i] < min(sweep_points) and
                   i < piPulse_vals.size):
                i += 1
            piPulse = piPulse_vals[i]
            n_pi_pulse = n[i]

        try:
            freq_idx = fit_res.var_names.index('frequency')
            phase_idx = fit_res.var_names.index('phase')
            if fit_res.covar is not None:
                cov_freq_phase = fit_res.covar[freq_idx, phase_idx]
            else:
                cov_freq_phase = 0
        except ValueError:
            cov_freq_phase = 0

        try:
            piPulse_std = self.calculate_pulse_stderr(
                f=freq_fit,
                phi=phase_fit,
                f_err=freq_std,
                phi_err=phase_std,
                period_num=n_pi_pulse,
                cov=cov_freq_phase)
            piHalfPulse_std = self.calculate_pulse_stderr(
                f=freq_fit,
                phi=phase_fit,
                f_err=freq_std,
                phi_err=phase_std,
                period_num=n_piHalf_pulse,
                cov=cov_freq_phase)
        except Exception as e:
            log.error(e)
            piPulse_std = 0
            piHalfPulse_std = 0

        rabi_amplitudes = {'piPulse': piPulse,
                           'piPulse_stderr': piPulse_std,
                           'piHalfPulse': piHalfPulse,
                           'piHalfPulse_stderr': piHalfPulse_std}

        return rabi_amplitudes

    def calculate_pulse_stderr(self, f, phi, f_err, phi_err,
                               period_num, cov=0):
        x = period_num + phi
        return np.sqrt((f_err*x/(2*np.pi*(f**2)))**2 +
                       (phi_err/(2*np.pi*f))**2 -
                       2*(cov**2)*x/((2*np.pi*(f**3))**2))[0]

    def prepare_plots(self):
        super().prepare_plots()

        if self.do_fitting:
            for qbn in self.qb_names:
                base_plot_name = 'Rabi_' + qbn
                self.prepare_projected_data_plot(
                    fig_name=base_plot_name,
                    data=self.proc_data_dict['data_to_fit'][qbn],
                    plot_name_suffix=qbn+'fit',
                    qb_name=qbn)

                fit_res = self.fit_dicts['cos_fit_' + qbn]['fit_res']
                self.plot_dicts['fit_' + qbn] = {
                    'fig_id': base_plot_name,
                    'plotfn': self.plot_fit,
                    'fit_res': fit_res,
                    'setlabel': 'cosine fit',
                    'color': 'r',
                    'do_legend': True,
                    'legend_ncol': 2,
                    'legend_bbox_to_anchor': (1, -0.15),
                    'legend_pos': 'upper right'}

                rabi_amplitudes = self.proc_data_dict['analysis_params_dict']
                self.plot_dicts['piamp_marker_' + qbn] = {
                    'fig_id': base_plot_name,
                    'plotfn': self.plot_line,
                    'xvals': np.array([rabi_amplitudes[qbn]['piPulse']]),
                    'yvals': np.array([fit_res.model.func(
                        rabi_amplitudes[qbn]['piPulse'],
                        **fit_res.best_values)]),
                    'setlabel': '$\pi$-Pulse amp',
                    'color': 'r',
                    'marker': 'o',
                    'line_kws': {'markersize': 10},
                    'linestyle': '',
                    'do_legend': True,
                    'legend_ncol': 2,
                    'legend_bbox_to_anchor': (1, -0.15),
                    'legend_pos': 'upper right'}

                self.plot_dicts['piamp_hline_' + qbn] = {
                    'fig_id': base_plot_name,
                    'plotfn': self.plot_hlines,
                    'y': [fit_res.model.func(
                        rabi_amplitudes[qbn]['piPulse'],
                        **fit_res.best_values)],
                    'xmin': self.proc_data_dict['sweep_points_dict'][qbn][
                        'sweep_points'][0],
                    'xmax': self.proc_data_dict['sweep_points_dict'][qbn][
                        'sweep_points'][-1],
                    'colors': 'gray'}

                self.plot_dicts['pihalfamp_marker_' + qbn] = {
                    'fig_id': base_plot_name,
                    'plotfn': self.plot_line,
                    'xvals': np.array([rabi_amplitudes[qbn]['piHalfPulse']]),
                    'yvals': np.array([fit_res.model.func(
                        rabi_amplitudes[qbn]['piHalfPulse'],
                        **fit_res.best_values)]),
                    'setlabel': '$\pi /2$-Pulse amp',
                    'color': 'm',
                    'marker': 'o',
                    'line_kws': {'markersize': 10},
                    'linestyle': '',
                    'do_legend': True,
                    'legend_ncol': 2,
                    'legend_bbox_to_anchor': (1, -0.15),
                    'legend_pos': 'upper right'}

                self.plot_dicts['pihalfamp_hline_' + qbn] = {
                    'fig_id': base_plot_name,
                    'plotfn': self.plot_hlines,
                    'y': [fit_res.model.func(
                        rabi_amplitudes[qbn]['piHalfPulse'],
                        **fit_res.best_values)],
                    'xmin': self.proc_data_dict['sweep_points_dict'][qbn][
                        'sweep_points'][0],
                    'xmax': self.proc_data_dict['sweep_points_dict'][qbn][
                        'sweep_points'][-1],
                    'colors': 'gray'}

                trans_name = 'ef' if 'f' in self.data_to_fit[qbn] else 'ge'
                old_pipulse_val = self.raw_data_dict[
                    f'{trans_name}_amp180_'+qbn]
                if old_pipulse_val != old_pipulse_val:
                    old_pipulse_val = 0
                old_pihalfpulse_val = self.raw_data_dict[
                    f'{trans_name}_amp90scale_'+qbn]
                if old_pihalfpulse_val != old_pihalfpulse_val:
                    old_pihalfpulse_val = 0
                old_pihalfpulse_val *= old_pipulse_val

                textstr = ('  $\pi-Amp$ = {:.3f} V'.format(
                    rabi_amplitudes[qbn]['piPulse']) +
                           ' $\pm$ {:.3f} V '.format(
                    rabi_amplitudes[qbn]['piPulse_stderr']) +
                           '\n$\pi/2-Amp$ = {:.3f} V '.format(
                    rabi_amplitudes[qbn]['piHalfPulse']) +
                           ' $\pm$ {:.3f} V '.format(
                    rabi_amplitudes[qbn]['piHalfPulse_stderr']) +
                           '\n  $\pi-Amp_{old}$ = ' + '{:.3f} V '.format(
                    old_pipulse_val) +
                           '\n$\pi/2-Amp_{old}$ = ' + '{:.3f} V '.format(
                    old_pihalfpulse_val))
                self.plot_dicts['text_msg_' + qbn] = {
                    'fig_id': base_plot_name,
                    'ypos': -0.2,
                    'xpos': 0,
                    'horizontalalignment': 'left',
                    'verticalalignment': 'top',
                    'plotfn': self.plot_text,
                    'text_string': textstr}


class T1Analysis(MultiQubit_TimeDomain_Analysis):

    def __init__(self, qb_names, *args, **kwargs):
        params_dict = {}
        for qbn in qb_names:
            s = 'Instrument settings.'+qbn
            for trans_name in ['ge', 'ef']:
                params_dict[f'{trans_name}_T1_'+qbn] = s+'.T1{}'.format(
                    '_ef' if trans_name == 'ef' else '')
        kwargs['params_dict'] = params_dict
        kwargs['numeric_params'] = list(params_dict)
        super().__init__(qb_names, *args, **kwargs)

    def prepare_fitting(self):
        self.fit_dicts = OrderedDict()
        for qbn in self.qb_names:
            data = self.proc_data_dict['data_to_fit'][qbn]
            sweep_points = self.proc_data_dict['sweep_points_dict'][qbn][
                'msmt_sweep_points']
            if self.num_cal_points != 0:
                data = data[:-self.num_cal_points]
            exp_decay_mod = lmfit.Model(fit_mods.ExpDecayFunc)
            guess_pars = fit_mods.exp_dec_guess(
                model=exp_decay_mod, data=data, t=sweep_points)
            guess_pars['amplitude'].vary = True
            guess_pars['tau'].vary = True
            if self.options_dict.get('vary_offset', False):
                guess_pars['offset'].vary = True
            else:
                guess_pars['offset'].value = 0
                guess_pars['offset'].vary = False
            key = 'exp_decay_' + qbn
            self.fit_dicts[key] = {
                'fit_fn': exp_decay_mod.func,
                'fit_xvals': {'t': sweep_points},
                'fit_yvals': {'data': data},
                'guess_pars': guess_pars}

    def analyze_fit_results(self):
        self.proc_data_dict['analysis_params_dict'] = OrderedDict()
        for qbn in self.qb_names:
            self.proc_data_dict['analysis_params_dict'][qbn] = OrderedDict()
            self.proc_data_dict['analysis_params_dict'][qbn]['T1'] = \
                self.fit_dicts['exp_decay_' + qbn]['fit_res'].best_values['tau']
            self.proc_data_dict['analysis_params_dict'][qbn]['T1_stderr'] = \
                self.fit_dicts['exp_decay_' + qbn]['fit_res'].params[
                    'tau'].stderr
        self.save_processed_data(key='analysis_params_dict')

    def prepare_plots(self):
        super().prepare_plots()

        if self.do_fitting:
            for qbn in self.qb_names:
                # rename base plot
                base_plot_name = 'T1_' + qbn
                self.prepare_projected_data_plot(
                    fig_name=base_plot_name,
                    data=self.proc_data_dict['data_to_fit'][qbn],
                    plot_name_suffix=qbn+'fit',
                    qb_name=qbn)

                self.plot_dicts['fit_' + qbn] = {
                    'fig_id': base_plot_name,
                    'plotfn': self.plot_fit,
                    'fit_res': self.fit_dicts['exp_decay_' + qbn]['fit_res'],
                    'setlabel': 'exp decay fit',
                    'do_legend': True,
                    'color': 'r',
                    'legend_ncol': 2,
                    'legend_bbox_to_anchor': (1, -0.15),
                    'legend_pos': 'upper right'}

                trans_name = 'ef' if 'f' in self.data_to_fit[qbn] else 'ge'
                old_T1_val = self.raw_data_dict[f'{trans_name}_T1_'+qbn]
                if old_T1_val != old_T1_val:
                    old_T1_val = 0
                T1_dict = self.proc_data_dict['analysis_params_dict']
                textstr = '$T_1$ = {:.2f} $\mu$s'.format(
                            T1_dict[qbn]['T1']*1e6) \
                          + ' $\pm$ {:.2f} $\mu$s'.format(
                            T1_dict[qbn]['T1_stderr']*1e6) \
                          + '\nold $T_1$ = {:.2f} $\mu$s'.format(old_T1_val*1e6)
                self.plot_dicts['text_msg_' + qbn] = {
                    'fig_id': base_plot_name,
                    'ypos': -0.2,
                    'xpos': 0,
                    'horizontalalignment': 'left',
                    'verticalalignment': 'top',
                    'plotfn': self.plot_text,
                    'text_string': textstr}


class RamseyAnalysis(MultiQubit_TimeDomain_Analysis):

    def __init__(self, qb_names, *args, **kwargs):
        params_dict = {}
        for qbn in qb_names:
            s = 'Instrument settings.'+qbn
            for trans_name in ['ge', 'ef']:
                params_dict[f'{trans_name}_freq_'+qbn] = s+f'.{trans_name}_freq'
        kwargs['params_dict'] = params_dict
        kwargs['numeric_params'] = list(params_dict)
        super().__init__(qb_names, *args, **kwargs)

    def prepare_fitting(self):
        if self.options_dict.get('fit_gaussian_decay', True):
            self.fit_keys = ['exp_decay_', 'gauss_decay_']
        else:
            self.fit_keys = ['exp_decay_']
        self.fit_dicts = OrderedDict()
        for qbn in self.qb_names:
            data = self.proc_data_dict['data_to_fit'][qbn]
            sweep_points = self.proc_data_dict['sweep_points_dict'][qbn][
                'msmt_sweep_points']
            if self.num_cal_points != 0:
                data = data[:-self.num_cal_points]
            for i, key in enumerate([k + qbn for k in self.fit_keys]):
                exp_damped_decay_mod = lmfit.Model(fit_mods.ExpDampOscFunc)
                guess_pars = fit_mods.exp_damp_osc_guess(
                    model=exp_damped_decay_mod, data=data, t=sweep_points,
                    n_guess=i+1)
                guess_pars['amplitude'].vary = False
                guess_pars['amplitude'].value = 0.5
                guess_pars['frequency'].vary = True
                guess_pars['tau'].vary = True
                guess_pars['phase'].vary = True
                guess_pars['n'].vary = False
                guess_pars['oscillation_offset'].vary = \
                        'f' in self.data_to_fit[qbn]
                # guess_pars['exponential_offset'].value = 0.5
                guess_pars['exponential_offset'].vary = True
                self.fit_dicts[key] = {
                    'fit_fn': exp_damped_decay_mod .func,
                    'fit_xvals': {'t': sweep_points},
                    'fit_yvals': {'data': data},
                    'guess_pars': guess_pars}

    def analyze_fit_results(self):
        if 'artificial_detuning' in self.options_dict:
            artificial_detuning_dict = OrderedDict(
                [(qbn, self.options_dict['artificial_detuning'])
             for qbn in self.qb_names])
        elif 'artificial_detuning_dict' in self.metadata:
            artificial_detuning_dict = self.metadata[
                'artificial_detuning_dict']
        elif 'artificial_detuning' in self.metadata:
            artificial_detuning_dict = OrderedDict(
                [(qbn, self.metadata['artificial_detuning'])
                 for qbn in self.qb_names])
        else:
            raise ValueError('"artificial_detuning" not found.')

        self.proc_data_dict['analysis_params_dict'] = OrderedDict()
        for qbn in self.qb_names:
            self.proc_data_dict['analysis_params_dict'][qbn] = OrderedDict()
            for key in [k + qbn for k in self.fit_keys]:
                self.proc_data_dict['analysis_params_dict'][qbn][key] = \
                    OrderedDict()
                fit_res = self.fit_dicts[key]['fit_res']
                for par in fit_res.params:
                    if fit_res.params[par].stderr is None:
                        fit_res.params[par].stderr = 0

                trans_name = 'ef' if 'f' in self.data_to_fit[qbn] else 'ge'
                old_qb_freq = self.raw_data_dict[f'{trans_name}_freq_'+qbn]
                if old_qb_freq != old_qb_freq:
                    old_qb_freq = 0
                self.proc_data_dict['analysis_params_dict'][qbn][key][
                    'old_qb_freq'] = old_qb_freq
                self.proc_data_dict['analysis_params_dict'][qbn][key][
                    'new_qb_freq'] = old_qb_freq + \
                                     artificial_detuning_dict[qbn] - \
                                     fit_res.best_values['frequency']
                self.proc_data_dict['analysis_params_dict'][qbn][key][
                    'new_qb_freq_stderr'] = fit_res.params['frequency'].stderr
                self.proc_data_dict['analysis_params_dict'][qbn][key][
                    'T2_star'] = fit_res.best_values['tau']
                self.proc_data_dict['analysis_params_dict'][qbn][key][
                    'T2_star_stderr'] = fit_res.params['tau'].stderr
                self.proc_data_dict['analysis_params_dict'][qbn][key][
                    'artificial_detuning'] = artificial_detuning_dict[qbn]
        hdf_group_name_suffix = self.options_dict.get(
            'hdf_group_name_suffix', '')
        self.save_processed_data(key='analysis_params_dict' +
                                     hdf_group_name_suffix)

    def prepare_plots(self):
        super().prepare_plots()

        if self.do_fitting:
            ramsey_dict = self.proc_data_dict['analysis_params_dict']
            for qbn in self.qb_names:
                base_plot_name = 'Ramsey_' + qbn
                self.prepare_projected_data_plot(
                    fig_name=base_plot_name,
                    data=self.proc_data_dict['data_to_fit'][qbn],
                    plot_name_suffix=qbn+'fit',
                    qb_name=qbn)

                exp_decay_fit_key = self.fit_keys[0] + qbn
                old_qb_freq = ramsey_dict[qbn][
                    exp_decay_fit_key]['old_qb_freq']
                textstr = ''
                T2_star_str = ''

                for i, key in enumerate([k + qbn for k in self.fit_keys]):

                    fit_res = self.fit_dicts[key]['fit_res']
                    self.plot_dicts['fit_' + key] = {
                        'fig_id': base_plot_name,
                        'plotfn': self.plot_fit,
                        'fit_res': fit_res,
                        'setlabel': 'exp decay fit' if i == 0 else
                            'gauss decay fit',
                        'do_legend': True,
                        'color': 'r' if i == 0 else 'C4',
                        'legend_bbox_to_anchor': (1, -0.15),
                        'legend_pos': 'upper right'}

                    if i != 0:
                        textstr += '\n'
                    textstr += \
                        ('$f_{{qubit \_ new \_ {{{key}}} }}$ = '.format(
                            key=('exp' if i == 0 else 'gauss')) +
                            '{:.6f} GHz '.format(
                            ramsey_dict[qbn][key]['new_qb_freq']*1e-9) +
                            '$\pm$ {:.2E} GHz '.format(
                            ramsey_dict[qbn][key][
                                'new_qb_freq_stderr']*1e-9))
                    T2_star_str += \
                        ('\n$T_{{2,{{{key}}} }}^\star$ = '.format(
                            key=('exp' if i == 0 else 'gauss')) +
                            '{:.2f} $\mu$s'.format(
                            fit_res.params['tau'].value*1e6) +
                            '$\pm$ {:.2f} $\mu$s'.format(
                            fit_res.params['tau'].stderr*1e6))

                textstr += '\n$f_{qubit \_ old}$ = '+'{:.6f} GHz '.format(
                    old_qb_freq*1e-9)
                textstr += ('\n$\Delta f$ = {:.4f} MHz '.format(
                    (ramsey_dict[qbn][exp_decay_fit_key]['new_qb_freq'] -
                    old_qb_freq)*1e-6) + '$\pm$ {:.2E} MHz'.format(
                    self.fit_dicts[exp_decay_fit_key]['fit_res'].params[
                        'frequency'].stderr*1e-6) +
                    '\n$f_{Ramsey}$ = '+'{:.4f} MHz $\pm$ {:.2E} MHz'.format(
                    self.fit_dicts[exp_decay_fit_key]['fit_res'].params[
                        'frequency'].value*1e-6,
                    self.fit_dicts[exp_decay_fit_key]['fit_res'].params[
                        'frequency'].stderr*1e-6))
                textstr += T2_star_str
                textstr += '\nartificial detuning = {:.2f} MHz'.format(
                    ramsey_dict[qbn][exp_decay_fit_key][
                        'artificial_detuning']*1e-6)

                self.plot_dicts['text_msg_' + qbn] = {
                    'fig_id': base_plot_name,
                    'ypos': -0.2,
                    'xpos': -0.025,
                    'horizontalalignment': 'left',
                    'verticalalignment': 'top',
                    'plotfn': self.plot_text,
                    'text_string': textstr}

                self.plot_dicts['half_hline_' + qbn] = {
                    'fig_id': base_plot_name,
                    'plotfn': self.plot_hlines,
                    'y': 0.5,
                    'xmin': self.proc_data_dict['sweep_points_dict'][qbn][
                        'sweep_points'][0],
                    'xmax': self.proc_data_dict['sweep_points_dict'][qbn][
                        'sweep_points'][-1],
                    'colors': 'gray'}


class QScaleAnalysis(MultiQubit_TimeDomain_Analysis):
    def __init__(self, qb_names, *args, **kwargs):
        params_dict = {}
        for qbn in qb_names:
            s = 'Instrument settings.'+qbn
            for trans_name in ['ge', 'ef']:
                params_dict[f'{trans_name}_qscale_'+qbn] = \
                    s+f'.{trans_name}_motzoi'
        kwargs['params_dict'] = params_dict
        kwargs['numeric_params'] = list(params_dict)
        super().__init__(qb_names, *args, **kwargs)

    def process_data(self):
        super().process_data()

        self.proc_data_dict['qscale_data'] = OrderedDict()
        for qbn in self.qb_names:
            self.proc_data_dict['qscale_data'][qbn] = OrderedDict()
            sweep_points = deepcopy(self.proc_data_dict['sweep_points_dict'][
                                        qbn]['msmt_sweep_points'])
            # check if the sweep points are repeated 3 times as they have to be
            # for the qscale analysis:
            # Takes the first 3 entries and check if they are all the same or different.
            # Needed For backwards compatibility with QudevTransmon.measure_qscale()
            # that does not (yet) use Sweeppoints object.

            unique_sp = np.unique(sweep_points[:3])
            if unique_sp.size > 1:
                sweep_points = np.repeat(sweep_points, 3)
            # replace in proc_data_dict; otherwise plotting in base class fails
            self.proc_data_dict['sweep_points_dict'][qbn][
                'msmt_sweep_points'] = sweep_points
            self.proc_data_dict['sweep_points_dict'][qbn][
                'sweep_points'] = np.concatenate([
                sweep_points, self.proc_data_dict['sweep_points_dict'][qbn][
                    'cal_points_sweep_points']])

            data = self.proc_data_dict['data_to_fit'][qbn]
            if self.num_cal_points != 0:
                data = data[:-self.num_cal_points]
            self.proc_data_dict['qscale_data'][qbn]['sweep_points_xx'] = \
                sweep_points[0::3]
            self.proc_data_dict['qscale_data'][qbn]['sweep_points_xy'] = \
                sweep_points[1::3]
            self.proc_data_dict['qscale_data'][qbn]['sweep_points_xmy'] = \
                sweep_points[2::3]
            self.proc_data_dict['qscale_data'][qbn]['data_xx'] = \
                data[0::3]
            self.proc_data_dict['qscale_data'][qbn]['data_xy'] = \
                data[1::3]
            self.proc_data_dict['qscale_data'][qbn]['data_xmy'] = \
                data[2::3]

    def prepare_fitting(self):
        self.fit_dicts = OrderedDict()

        for qbn in self.qb_names:
            for msmt_label in ['_xx', '_xy', '_xmy']:
                sweep_points = self.proc_data_dict['qscale_data'][qbn][
                    'sweep_points' + msmt_label]
                data = self.proc_data_dict['qscale_data'][qbn][
                    'data' + msmt_label]

                # As a workaround for a weird bug letting crash the analysis
                # every second time, we do not use lmfit.models.ConstantModel
                # and lmfit.models.LinearModel, but create custom models.
                if msmt_label == '_xx':
                    model = lmfit.Model(lambda x, c: c)
                    guess_pars = model.make_params(c=np.mean(data))
                else:
                    model = lmfit.Model(lambda x, slope, intercept:
                                        slope * x + intercept)
                    slope = (data[-1] - data[0]) / \
                            (sweep_points[-1] - sweep_points[0])
                    intercept = data[-1] - slope * sweep_points[-1]
                    guess_pars = model.make_params(slope=slope,
                                                   intercept=intercept)

                key = 'fit' + msmt_label + '_' + qbn
                self.fit_dicts[key] = {
                    'fit_fn': model.func,
                    'fit_xvals': {'x': sweep_points},
                    'fit_yvals': {'data': data},
                    'guess_pars': guess_pars}

    def analyze_fit_results(self):
        self.proc_data_dict['analysis_params_dict'] = OrderedDict()
        # The best qscale parameter is the point where all 3 curves intersect.
        threshold = 0.02
        for qbn in self.qb_names:
            self.proc_data_dict['analysis_params_dict'][qbn] = OrderedDict()
            fitparams0 = self.fit_dicts['fit_xx'+'_'+qbn]['fit_res'].params
            fitparams1 = self.fit_dicts['fit_xy'+'_'+qbn]['fit_res'].params
            fitparams2 = self.fit_dicts['fit_xmy'+'_'+qbn]['fit_res'].params

            intercept_diff_mean = fitparams1['intercept'].value - \
                                  fitparams2['intercept'].value
            slope_diff_mean = fitparams2['slope'].value - \
                              fitparams1['slope'].value
            optimal_qscale = intercept_diff_mean/slope_diff_mean

            # Warning if Xpi/2Xpi line is not within +/-threshold of 0.5
            if (fitparams0['c'].value > (0.5 + threshold)) or \
                    (fitparams0['c'].value < (0.5 - threshold)):
                log.warning('The trace from the X90-X180 pulses is '
                                'NOT within $\pm${} of the expected value '
                                'of 0.5.'.format(threshold))
            # Warning if optimal_qscale is not within +/-threshold of 0.5
            y_optimal_qscale = optimal_qscale * fitparams2['slope'].value + \
                                 fitparams2['intercept'].value
            if (y_optimal_qscale > (0.5 + threshold)) or \
                    (y_optimal_qscale < (0.5 - threshold)):
                log.warning('The optimal qscale found gives a population '
                                'that is NOT within $\pm${} of the expected '
                                'value of 0.5.'.format(threshold))

            # Calculate standard deviation
            intercept_diff_std_squared = \
                fitparams1['intercept'].stderr**2 + \
                fitparams2['intercept'].stderr**2
            slope_diff_std_squared = \
                fitparams2['slope'].stderr**2 + fitparams1['slope'].stderr**2

            optimal_qscale_stderr = np.sqrt(
                intercept_diff_std_squared*(1/slope_diff_mean**2) +
                slope_diff_std_squared*(intercept_diff_mean /
                                        (slope_diff_mean**2))**2)

            self.proc_data_dict['analysis_params_dict'][qbn]['qscale'] = \
                optimal_qscale
            self.proc_data_dict['analysis_params_dict'][qbn][
                'qscale_stderr'] = optimal_qscale_stderr

    def prepare_plots(self):
        super().prepare_plots()

        color_dict = {'_xx': '#365C91',
                      '_xy': '#683050',
                      '_xmy': '#3C7541'}
        label_dict = {'_xx': r'$X_{\pi/2}X_{\pi}$',
                      '_xy': r'$X_{\pi/2}Y_{\pi}$',
                      '_xmy': r'$X_{\pi/2}Y_{-\pi}$'}
        for qbn in self.qb_names:
            base_plot_name = 'Qscale_' + qbn
            for msmt_label in ['_xx', '_xy', '_xmy']:
                sweep_points = self.proc_data_dict['qscale_data'][qbn][
                    'sweep_points' + msmt_label]
                data = self.proc_data_dict['qscale_data'][qbn][
                    'data' + msmt_label]
                if msmt_label == '_xx':
                    plot_name = base_plot_name
                else:
                    plot_name = 'data' + msmt_label + '_' + qbn
                xlabel, xunit = self.get_xaxis_label_unit(qbn)
                self.plot_dicts[plot_name] = {
                    'plotfn': self.plot_line,
                    'xvals': sweep_points,
                    'xlabel': xlabel,
                    'xunit': xunit,
                    'yvals': data,
                    'ylabel': '{} state population'.format(
                        self.get_latex_prob_label(self.data_to_fit[qbn])),
                    'yunit': '',
                    'setlabel': 'Data\n' + label_dict[msmt_label],
                    'title': (self.raw_data_dict['timestamp'] + ' ' +
                              self.raw_data_dict['measurementstring'] +
                              '\n' + qbn),
                    'linestyle': 'none',
                    'color': color_dict[msmt_label],
                    'do_legend': True,
                    'legend_bbox_to_anchor': (1, 0.5),
                    'legend_pos': 'center left'}
                if msmt_label != '_xx':
                    self.plot_dicts[plot_name]['fig_id'] = base_plot_name

                if self.do_fitting:
                    # plot fit
                    xfine = np.linspace(sweep_points[0], sweep_points[-1], 1000)
                    fit_key = 'fit' + msmt_label + '_' + qbn
                    fit_res = self.fit_dicts[fit_key]['fit_res']
                    yvals = fit_res.model.func(xfine, **fit_res.best_values)
                    if not hasattr(yvals, '__iter__'):
                        yvals = np.array(len(xfine)*[yvals])
                    self.plot_dicts[fit_key] = {
                        'fig_id': base_plot_name,
                        'plotfn': self.plot_line,
                        'xvals': xfine,
                        'yvals': yvals,
                        'marker': '',
                        'setlabel': 'Fit\n' + label_dict[msmt_label],
                        'do_legend': True,
                        'color': color_dict[msmt_label],
                        'legend_bbox_to_anchor': (1, 0.5),
                        'legend_pos': 'center left'}

                    trans_name = 'ef' if 'f' in self.data_to_fit[qbn] else 'ge'
                    old_qscale_val = self.raw_data_dict[
                        f'{trans_name}_qscale_'+qbn]
                    if old_qscale_val != old_qscale_val:
                        old_qscale_val = 0
                    textstr = 'Qscale = {:.4f} $\pm$ {:.4f}'.format(
                        self.proc_data_dict['analysis_params_dict'][qbn][
                            'qscale'],
                        self.proc_data_dict['analysis_params_dict'][qbn][
                            'qscale_stderr']) + \
                            '\nold Qscale= {:.4f}'.format(old_qscale_val)

                    self.plot_dicts['text_msg_' + qbn] = {
                        'fig_id': base_plot_name,
                        'ypos': -0.175,
                        'xpos': 0.5,
                        'horizontalalignment': 'center',
                        'verticalalignment': 'top',
                        'plotfn': self.plot_text,
                        'text_string': textstr}

            # plot cal points
            if self.num_cal_points != 0:
                for i, cal_pts_idxs in enumerate(
                        self.cal_states_dict.values()):
                    plot_dict_name = list(self.cal_states_dict)[i] + \
                                     '_' + qbn
                    self.plot_dicts[plot_dict_name] = {
                        'fig_id': base_plot_name,
                        'plotfn': self.plot_line,
                        'xvals': np.mean([
                            self.proc_data_dict['sweep_points_dict'][qbn]
                            ['cal_points_sweep_points'][cal_pts_idxs],
                            self.proc_data_dict['sweep_points_dict'][qbn]
                            ['cal_points_sweep_points'][cal_pts_idxs]],
                            axis=0),
                        'yvals': self.proc_data_dict[
                            'data_to_fit'][qbn][cal_pts_idxs],
                        'setlabel': list(self.cal_states_dict)[i],
                        'do_legend': True,
                        'legend_bbox_to_anchor': (1, 0.5),
                        'legend_pos': 'center left',
                        'linestyle': 'none',
                        'line_kws': {'color': self.get_cal_state_color(
                            list(self.cal_states_dict)[i])}}

                    self.plot_dicts[plot_dict_name + '_line'] = {
                        'fig_id': base_plot_name,
                        'plotfn': self.plot_hlines,
                        'y': np.mean(
                            self.proc_data_dict[
                                'data_to_fit'][qbn][cal_pts_idxs]),
                        'xmin': self.proc_data_dict['sweep_points_dict'][
                            qbn]['sweep_points'][0],
                        'xmax': self.proc_data_dict['sweep_points_dict'][
                            qbn]['sweep_points'][-1],
                        'colors': 'gray'}


class EchoAnalysis(MultiQubit_TimeDomain_Analysis):

    def __init__(self, *args, **kwargs):
        auto = kwargs.pop('auto', True)
        super().__init__(*args, auto=False, **kwargs)
        if self.options_dict.get('artificial_detuning', None) is not None:
            self.echo_analysis = RamseyAnalysis(*args, auto=False, **kwargs)
        else:
            if 'options_dict' in kwargs:
                # kwargs.pop('options_dict')
                kwargs['options_dict'].update({'vary_offset': True})
            else:
                kwargs['options_dict'] = {'vary_offset': True}
            self.echo_analysis = T1Analysis(*args, auto=False, **kwargs)

        if auto:
            self.echo_analysis.extract_data()
            self.echo_analysis.process_data()
            self.echo_analysis.prepare_fitting()
            self.echo_analysis.run_fitting()
            self.echo_analysis.save_fit_results()
            self.analyze_fit_results()
            self.prepare_plots()

    def analyze_fit_results(self):
        self.echo_analysis.analyze_fit_results()
        self.proc_data_dict['analysis_params_dict'] = OrderedDict()
        for qbn in self.qb_names:
            self.proc_data_dict['analysis_params_dict'][qbn] = OrderedDict()

            params_dict = self.echo_analysis.proc_data_dict[
                'analysis_params_dict'][qbn]
            if 'T1' in params_dict:
                self.proc_data_dict['analysis_params_dict'][qbn][
                    'T2_echo'] = params_dict['T1']
                self.proc_data_dict['analysis_params_dict'][qbn][
                    'T2_echo_stderr'] = params_dict['T1_stderr']
            else:
                self.proc_data_dict['analysis_params_dict'][qbn][
                    'T2_echo'] = params_dict['exp_decay_'+qbn][
                    'T2_star']
                self.proc_data_dict['analysis_params_dict'][qbn][
                    'T2_echo_stderr'] = params_dict['exp_decay_'+qbn][
                    'T2_star_stderr']

    def prepare_plots(self):
        self.echo_analysis.prepare_plots()
        for qbn in self.qb_names:
            # rename base plot
            figure_name = 'Echo_' + qbn
            echo_plot_key_t1 = [key for key in self.echo_analysis.plot_dicts if
                                'T1_'+qbn in key]
            echo_plot_key_ram = [key for key in self.echo_analysis.plot_dicts if
                                 'Ramsey_'+qbn in key]
            if len(echo_plot_key_t1) != 0:
                echo_plot_name = echo_plot_key_t1[0]
            elif len(echo_plot_key_ram) != 0:
                echo_plot_name = echo_plot_key_ram[0]
            else:
                raise ValueError('Neither T1 nor Ramsey plots were found.')

            self.echo_analysis.plot_dicts[echo_plot_name][
                'legend_pos'] = 'upper right'
            self.echo_analysis.plot_dicts[echo_plot_name][
                'legend_bbox_to_anchor'] = (1, -0.15)

            for plot_label in self.echo_analysis.plot_dicts:
                if qbn in plot_label:
                    if 'raw' not in plot_label and 'projected' not in plot_label:
                        self.echo_analysis.plot_dicts[plot_label]['fig_id'] = \
                            figure_name

            old_T2e_val = a_tools.get_instr_setting_value_from_file(
                file_path=self.echo_analysis.raw_data_dict['folder'],
                instr_name=qbn, param_name='T2{}'.format(
                    '_ef' if 'f' in self.echo_analysis.data_to_fit[qbn]
                    else ''))
            T2_dict = self.proc_data_dict['analysis_params_dict']
            textstr = '$T_2$ echo = {:.2f} $\mu$s'.format(
                T2_dict[qbn]['T2_echo']*1e6) \
                      + ' $\pm$ {:.2f} $\mu$s'.format(
                T2_dict[qbn]['T2_echo_stderr']*1e6) \
                      + '\nold $T_2$ echo = {:.2f} $\mu$s'.format(
                old_T2e_val*1e6)

            self.echo_analysis.plot_dicts['text_msg_' + qbn][
                'text_string'] = textstr

        self.echo_analysis.plot(key_list='auto')
        self.echo_analysis.save_figures(close_figs=True)


class RamseyAddPulseAnalysis(MultiQubit_TimeDomain_Analysis):

    def __init__(self, *args, **kwargs):
        auto = kwargs.pop('auto', True)
        super().__init__(*args, auto=False, **kwargs)
        options_dict = kwargs.pop('options_dict', OrderedDict())
        options_dict_no = deepcopy(options_dict)
        options_dict_no.update(dict(
            data_filter=lambda raw: np.concatenate([
                raw[:-4][1::2], raw[-4:]]),
            hdf_group_name_suffix='_no_pulse'))
        self.ramsey_analysis = RamseyAnalysis(
            *args, auto=False, options_dict=options_dict_no,
            **kwargs)
        options_dict_with = deepcopy(options_dict)
        options_dict_with.update(dict(
            data_filter=lambda raw: np.concatenate([
                raw[:-4][0::2], raw[-4:]]),
            hdf_group_name_suffix='_with_pulse'))
        self.ramsey_add_pulse_analysis = RamseyAnalysis(
            *args, auto=False, options_dict=options_dict_with,
            **kwargs)


        if auto:
            self.ramsey_analysis.extract_data()
            self.ramsey_analysis.process_data()
            self.ramsey_analysis.prepare_fitting()
            self.ramsey_analysis.run_fitting()
            self.ramsey_analysis.save_fit_results()
            self.ramsey_add_pulse_analysis.extract_data()
            self.ramsey_add_pulse_analysis.process_data()
            self.ramsey_add_pulse_analysis.prepare_fitting()
            self.ramsey_add_pulse_analysis.run_fitting()
            self.ramsey_add_pulse_analysis.save_fit_results()
            self.raw_data_dict = self.ramsey_analysis.raw_data_dict
            self.analyze_fit_results()
            self.prepare_plots()
            keylist = []
            for qbn in self.qb_names:
                figure_name = 'CrossZZ_' + qbn
                keylist.append(figure_name+'with')
                keylist.append(figure_name+'no')
            self.plot()
            self.save_figures(close_figs=True)

    def analyze_fit_results(self):
        self.cross_kerr = 0.0
        self.ramsey_analysis.analyze_fit_results()
        self.ramsey_add_pulse_analysis.analyze_fit_results()

        self.proc_data_dict['analysis_params_dict'] = OrderedDict()


        for qbn in self.qb_names:

            self.proc_data_dict['analysis_params_dict'][qbn] = OrderedDict()

            self.params_dict_ramsey = self.ramsey_analysis.proc_data_dict[
                'analysis_params_dict'][qbn]
            self.params_dict_add_pulse = \
                self.ramsey_add_pulse_analysis.proc_data_dict[
                    'analysis_params_dict'][qbn]
            self.cross_kerr = self.params_dict_ramsey[
                                  'exp_decay_'+str(qbn)]['new_qb_freq'] \
                            - self.params_dict_add_pulse[
                                  'exp_decay_'+str(qbn)]['new_qb_freq']
            self.cross_kerr_error = np.sqrt(
                (self.params_dict_ramsey[
                    'exp_decay_'+str(qbn)]['new_qb_freq_stderr'])**2 +
                (self.params_dict_add_pulse[
                    'exp_decay_' + str(qbn)]['new_qb_freq_stderr'])**2)

    def prepare_plots(self):
        self.ramsey_analysis.prepare_plots()
        self.ramsey_add_pulse_analysis.prepare_plots()

        self.ramsey_analysis.plot(key_list='auto')
        self.ramsey_analysis.save_figures(close_figs=True, savebase='Ramsey_no')

        self.ramsey_add_pulse_analysis.plot(key_list='auto')
        self.ramsey_add_pulse_analysis.save_figures(close_figs=True,
                                                    savebase='Ramsey_with')

        self.options_dict['plot_proj_data'] = False
        self.metadata = {'plot_proj_data': False, 'plot_raw_data': False}
        super().prepare_plots()

        try:
            xunit = self.metadata["sweep_unit"]
            xlabel = self.metadata["sweep_name"]
        except KeyError:
            xlabel = self.raw_data_dict['sweep_parameter_names'][0]
            xunit = self.raw_data_dict['sweep_parameter_units'][0]
        if np.ndim(xunit) > 0:
            xunit = xunit[0]
        title = (self.raw_data_dict['timestamp'] + ' ' +
                 self.raw_data_dict['measurementstring'])

        for qbn in self.qb_names:
            data_no = self.ramsey_analysis.proc_data_dict['data_to_fit'][
                          qbn][:-self.ramsey_analysis.num_cal_points]
            data_with = self.ramsey_add_pulse_analysis.proc_data_dict[
                            'data_to_fit'][
                            qbn][:-self.ramsey_analysis.num_cal_points]
            delays = self.ramsey_analysis.proc_data_dict['sweep_points_dict'][
                         qbn]['sweep_points'][
                     :-self.ramsey_analysis.num_cal_points]

            figure_name = 'CrossZZ_' + qbn
            self.plot_dicts[figure_name+'with'] = {
                'fig_id': figure_name,
                'plotfn': self.plot_line,
                'xvals': delays,
                'yvals': data_with,
                'xlabel': xlabel,
                'xunit': xunit,
                'ylabel': '|e> state population',
                'setlabel': 'with $\\pi$-pulse',
                'title': title,
                'color': 'r',
                'marker': 'o',
                'line_kws': {'markersize': 5},
                'linestyle': 'none',
                'do_legend': True,
                'legend_ncol': 2,
                'legend_bbox_to_anchor': (1, -0.15),
                'legend_pos': 'upper right'}

            if self.do_fitting:
                fit_res_with = self.ramsey_add_pulse_analysis.fit_dicts[
                    'exp_decay_' + qbn]['fit_res']
                self.plot_dicts['fit_with_'+qbn] = {
                    'fig_id': figure_name,
                    'plotfn': self.plot_fit,
                    'xlabel': 'Ramsey delay',
                    'xunit': 's',
                    'fit_res': fit_res_with,
                    'setlabel': 'with $\\pi$-pulse - fit',
                    'title': title,
                    'do_legend': True,
                    'color': 'r',
                    'legend_ncol': 2,
                    'legend_bbox_to_anchor': (1, -0.15),
                    'legend_pos': 'upper right'}

            self.plot_dicts[figure_name+'no'] = {
                'fig_id': figure_name,
                'plotfn': self.plot_line,
                'xvals': delays,
                'yvals': data_no,
                'setlabel': 'no $\\pi$-pulse',
                'title': title,
                'color': 'g',
                'marker': 'o',
                'line_kws': {'markersize': 5},
                'linestyle': 'none',
                'do_legend': True,
                'legend_ncol': 2,
                'legend_bbox_to_anchor': (1, -0.15),
                'legend_pos': 'upper right'}

            if self.do_fitting:
                fit_res_no = self.ramsey_analysis.fit_dicts[
                    'exp_decay_' + qbn]['fit_res']
                self.plot_dicts['fit_no_'+qbn] = {
                    'fig_id': figure_name,
                    'plotfn': self.plot_fit,
                    'xlabel': 'Ramsey delay',
                    'xunit': 's',
                    'fit_res': fit_res_no,
                    'setlabel': 'no $\\pi$-pulse - fit',
                    'title': title,
                    'do_legend': True,
                    'color': 'g',
                    'legend_ncol': 2,
                    'legend_bbox_to_anchor': (1, -0.15),
                    'legend_pos': 'upper right'}

            textstr = r'$\alpha ZZ$ = {:.2f} +- {:.2f}'.format(
               self.cross_kerr*1e-3, self.cross_kerr_error*1e-3) + ' kHz'

            self.plot_dicts['text_msg_' + qbn] = {'fig_id': figure_name,
                                                  'text_string': textstr,
                                                  'ypos': -0.2,
                                                  'xpos': -0.075,
                                                  'horizontalalignment': 'left',
                                                  'verticalalignment': 'top',
                                                  'plotfn': self.plot_text}




class OverUnderRotationAnalysis(MultiQubit_TimeDomain_Analysis):

    def __init__(self, *args, **kwargs):
        super().__init__(*args, **kwargs)

    def prepare_fitting(self):
        self.fit_dicts = OrderedDict()
        for qbn in self.qb_names:
            data = self.proc_data_dict['projected_data_dict'][qbn]
            sweep_points = self.proc_data_dict['sweep_points_dict'][qbn][
                'msmt_sweep_points']
            if self.num_cal_points != 0:
                data = data[:-self.num_cal_points]
            model = lmfit.models.LinearModel()
            guess_pars = model.guess(data=data, x=sweep_points)
            guess_pars['intercept'].value = 0.5
            guess_pars['intercept'].vary = False
            key = 'fit_' + qbn
            self.fit_dicts[key] = {
                'fit_fn': model.func,
                'fit_xvals': {'x': sweep_points},
                'fit_yvals': {'data': data},
                'guess_pars': guess_pars}

    def analyze_fit_results(self):
        self.proc_data_dict['analysis_params_dict'] = OrderedDict()
        for qbn in self.qb_names:
            try:
                old_amp180 = a_tools.get_instr_setting_value_from_file(
                    file_path=self.raw_data_dict['folder'][0],
                    instr_name=qbn, param_name='amp180{}'.format(
                        '_ef' if 'f' in self.data_to_fit[qbn] else ''))
            except KeyError:
                old_amp180 = a_tools.get_instr_setting_value_from_file(
                    file_path=self.raw_data_dict['folder'][0],
                    instr_name=qbn, param_name='{}_amp180'.format(
                        'ef' if 'f' in self.data_to_fit[qbn] else 'ge'))

            self.proc_data_dict['analysis_params_dict'][qbn] = OrderedDict()
            self.proc_data_dict['analysis_params_dict'][qbn][
                'corrected_amp'] = old_amp180 - self.fit_dicts[
                'fit_' + qbn]['fit_res'].best_values['slope']*old_amp180
            self.proc_data_dict['analysis_params_dict'][qbn][
                'corrected_amp_stderr'] = self.fit_dicts[
                'fit_' + qbn]['fit_res'].params['slope'].stderr*old_amp180

    def prepare_plots(self):
        super().prepare_plots()

        if self.do_fitting:
            for qbn in self.qb_names:
                # rename base plot
                if self.fit_dicts['fit_' + qbn][
                        'fit_res'].best_values['slope'] >= 0:
                    base_plot_name = 'OverRotation_' + qbn
                else:
                    base_plot_name = 'UnderRotation_' + qbn
                self.prepare_projected_data_plot(
                    fig_name=base_plot_name,
                    data=self.proc_data_dict['data_to_fit'][qbn],
                    plot_name_suffix=qbn+'fit',
                    qb_name=qbn)

                self.plot_dicts['fit_' + qbn] = {
                    'fig_id': base_plot_name,
                    'plotfn': self.plot_fit,
                    'fit_res': self.fit_dicts['fit_' + qbn]['fit_res'],
                    'setlabel': 'linear fit',
                    'do_legend': True,
                    'color': 'r',
                    'legend_ncol': 2,
                    'legend_bbox_to_anchor': (1, -0.15),
                    'legend_pos': 'upper right'}

                try:
                    old_amp180 = a_tools.get_instr_setting_value_from_file(
                        file_path=self.raw_data_dict['folder'][0],
                        instr_name=qbn, param_name='amp180{}'.format(
                            '_ef' if 'f' in self.data_to_fit[qbn] else ''))
                except KeyError:
                    old_amp180 = a_tools.get_instr_setting_value_from_file(
                        file_path=self.raw_data_dict['folder'][0],
                        instr_name=qbn, param_name='{}_amp180'.format(
                            'ef' if 'f' in self.data_to_fit[qbn] else 'ge'))
                correction_dict = self.proc_data_dict['analysis_params_dict']
                fit_res = self.fit_dicts['fit_' + qbn]['fit_res']
                textstr = '$\pi$-Amp = {:.4f} mV'.format(
                    correction_dict[qbn]['corrected_amp']*1e3) \
                          + ' $\pm$ {:.1e} mV'.format(
                    correction_dict[qbn]['corrected_amp_stderr']*1e3) \
                          + '\nold $\pi$-Amp = {:.4f} mV'.format(
                    old_amp180*1e3) \
                          + '\namp. correction = {:.4f} mV'.format(
                              fit_res.best_values['slope']*old_amp180*1e3) \
                          + '\nintercept = {:.2f}'.format(
                              fit_res.best_values['intercept'])
                self.plot_dicts['text_msg_' + qbn] = {
                    'fig_id': base_plot_name,
                    'ypos': -0.2,
                    'xpos': 0,
                    'horizontalalignment': 'left',
                    'verticalalignment': 'top',
                    'plotfn': self.plot_text,
                    'text_string': textstr}

                self.plot_dicts['half_hline_' + qbn] = {
                    'fig_id': base_plot_name,
                    'plotfn': self.plot_hlines,
                    'y': 0.5,
                    'xmin': self.proc_data_dict['sweep_points_dict'][qbn][
                        'sweep_points'][0],
                    'xmax': self.proc_data_dict['sweep_points_dict'][qbn][
                        'sweep_points'][-1],
                    'colors': 'gray'}


class MultiCZgate_Calib_Analysis(MultiQubit_TimeDomain_Analysis):

    def __init__(self, *args, **kwargs):
        options_dict = kwargs.pop('options_dict', {})
        options_dict.update({'TwoD': True})
        kwargs.update({'options_dict': options_dict})
        self.phase_key = 'phase_diffs'
        self.legend_label_func = lambda qbn, row: ''
        super().__init__(*args, **kwargs)

    def extract_data(self):
        super().extract_data()

        # Find leakage and ramsey qubit names
        self.leakage_qbnames = self.get_param_value('leakage_qbnames',
                                                    default_value=[])
        self.ramsey_qbnames = self.get_param_value('ramsey_qbnames',
                                                   default_value=[])
        self.gates_list = self.get_param_value('gates_list', default_value=[])

        # FIXME: Nathan @Author of the next 4 lines: this code seems to be
        #  a bit hacky and should at least be commented.
        if not len(self.gates_list):
            leakage_qbnames_temp = len(self.ramsey_qbnames) * ['']
            self.gates_list = [(qbl, qbr) for qbl, qbr in
                               zip(leakage_qbnames_temp, self.ramsey_qbnames)]

<<<<<<< HEAD
    def process_data(self):
        super().process_data()
=======
        # TODO: Steph 15.09.2020
        # This is a hack. It should be done in MultiQubit_TimeDomain_Analysis
        # but would break every analysis inheriting from it but we just needed
        # it to work for this analysis :) 
        self.data_to_fit = self.get_param_value('data_to_fit', {})
        for qbn in self.data_to_fit:
            # make values of data_to_fit be lists
            if isinstance(self.data_to_fit[qbn], str):
                self.data_to_fit[qbn] = [self.data_to_fit[qbn]]

        # Overwrite data_to_fit in proc_data_dict
        self.proc_data_dict['data_to_fit'] = OrderedDict()
        for qbn, prob_data in self.proc_data_dict[
                'projected_data_dict'].items():
            if qbn in self.data_to_fit:
                self.proc_data_dict['data_to_fit'][qbn] = {
                    prob_label: prob_data[prob_label] for prob_label in
                    self.data_to_fit[qbn]}
>>>>>>> 1d7ac634

        # Make sure data has the right shape (len(hard_sp), len(soft_sp))
        for qbn, prob_data in self.proc_data_dict['data_to_fit'].items():
            for prob_label, data in prob_data.items():
                if data.shape[1] != self.proc_data_dict[
                        'sweep_points_dict'][qbn]['sweep_points'].size:
                    self.proc_data_dict['data_to_fit'][qbn][prob_label] = data.T

        # reshape data for ease of use
        self.proc_data_dict['data_to_fit_reshaped'] = OrderedDict()
        for qbn in self.qb_names:
            self.proc_data_dict['data_to_fit_reshaped'][qbn] = {
                prob_label: np.reshape(
                    self.proc_data_dict['data_to_fit'][qbn][prob_label][
                    :, :-self.num_cal_points],
                    (2*self.proc_data_dict['data_to_fit'][qbn][prob_label][
                       :, :-self.num_cal_points].shape[0],
                     self.proc_data_dict['data_to_fit'][qbn][prob_label][
                     :, :-self.num_cal_points].shape[1]//2))
                for prob_label in self.proc_data_dict['data_to_fit'][qbn]}

        # convert phases to radians
        for qbn in self.qb_names:
            sweep_dict = self.proc_data_dict['sweep_points_dict'][qbn]
            sweep_dict['sweep_points'] *= np.pi/180

    def plot_traces(self, prob_label, data_2d, qbn):
        plotsize = self.get_default_plot_params(set=False)[
            'figure.figsize']
        plotsize = (plotsize[0], plotsize[0]/1.25)
        if data_2d.shape[1] != self.proc_data_dict[
                'sweep_points_dict'][qbn]['sweep_points'].size:
            data_2d = data_2d.T

        data_2d_reshaped = np.reshape(
            data_2d[:, :-self.num_cal_points],
            (2*data_2d[:, :-self.num_cal_points].shape[0],
             data_2d[:, :-self.num_cal_points].shape[1]//2))

        data_2d_cal_reshaped = [[data_2d[:, -self.num_cal_points:]]] * \
                               (2*data_2d[:, :-self.num_cal_points].shape[0])

        ref_states_plot_dicts = {}
        for row in range(data_2d_reshaped.shape[0]):
            phases = np.unique(self.proc_data_dict['sweep_points_dict'][qbn][
                                   'msmt_sweep_points'])
            data = data_2d_reshaped[row, :]
            legend_bbox_to_anchor = (1, -0.15)
            legend_pos = 'upper right'
            legend_ncol = 2

            if qbn in self.ramsey_qbnames and self.get_latex_prob_label(
                    prob_label) in [self.get_latex_prob_label(pl)
                                    for pl in self.data_to_fit[qbn]]:
                figure_name = '{}_{}_{}'.format(self.phase_key, qbn, prob_label)
            elif qbn in self.leakage_qbnames and self.get_latex_prob_label(
                    prob_label) in [self.get_latex_prob_label(pl)
                                    for pl in self.data_to_fit[qbn]]:
                figure_name = 'Leakage_{}_{}'.format(qbn, prob_label)
            else:
                figure_name = 'projected_plot_' + qbn + '_' + \
                              prob_label

            # plot cal points
            if self.num_cal_points > 0:
                data_w_cal = data_2d_cal_reshaped[row][0][0]
                for i, cal_pts_idxs in enumerate(
                        self.cal_states_dict.values()):
                    s = '{}_{}_{}'.format(row, qbn, prob_label)
                    ref_state_plot_name = list(
                        self.cal_states_dict)[i] + '_' + s
                    ref_states_plot_dicts[ref_state_plot_name] = {
                        'fig_id': figure_name,
                        'plotfn': self.plot_line,
                        'plotsize': plotsize,
                        'xvals': self.proc_data_dict[
                            'sweep_points_dict'][qbn][
                            'cal_points_sweep_points'][
                            cal_pts_idxs],
                        'yvals': data_w_cal[cal_pts_idxs],
                        'setlabel': list(
                            self.cal_states_dict)[i] if
                        row == 0 else '',
                        'do_legend': row == 0,
                        'legend_bbox_to_anchor':
                            legend_bbox_to_anchor,
                        'legend_pos': legend_pos,
                        'legend_ncol': legend_ncol,
                        'linestyle': 'none',
                        'line_kws': {'color':
                            self.get_cal_state_color(
                                list(self.cal_states_dict)[i])}}

            xlabel, xunit = self.get_xaxis_label_unit(qbn)
            self.plot_dicts['data_{}_{}_{}'.format(
                row, qbn, prob_label)] = {
                'plotfn': self.plot_line,
                'fig_id': figure_name,
                'plotsize': plotsize,
                'xvals': phases,
                'xlabel': xlabel,
                'xunit': xunit,
                'yvals': data,
                'ylabel': '{} state population'.format(
                    self.get_latex_prob_label(prob_label)),
                'yunit': '',
                'yscale': self.get_param_value("yscale", "linear"),
                'setlabel': 'Data - ' + self.legend_label_func(qbn, row)
                    if row in [0, 1] else '',
                'title': self.raw_data_dict['timestamp'] + ' ' +
                         self.raw_data_dict['measurementstring'] + '-' + qbn,
                'linestyle': 'none',
                'color': 'C0' if row % 2 == 0 else 'C2',
                'do_legend': row in [0, 1],
                'legend_ncol': legend_ncol,
                'legend_bbox_to_anchor': legend_bbox_to_anchor,
                'legend_pos': legend_pos}
            if self.proc_data_dict.get('percent_data_after_presel',
                                       False):
                textstr = "Preselection {} = \n {}".format(qbn,
                    self.proc_data_dict.get('percent_data_after_presel')[qbn])
                self.plot_dicts['text_msg_{}_{}_{}'.format(
                row, qbn, prob_label)] = {
                    'fig_id': figure_name,
                    'ypos': -0.2,
                    'xpos': -0.1,
                    'horizontalalignment': 'left',
                    'verticalalignment': 'top',
                    'box_props': None,
                    'plotfn': self.plot_text,
                    'text_string': textstr}

            if self.do_fitting and 'projected' not in figure_name:
                if qbn in self.leakage_qbnames and self.get_param_value(
                        'classified_ro', False):
                    continue

                k = 'fit_{}{}_{}_{}'.format(
                    'on' if row % 2 == 0 else 'off', row, prob_label, qbn)
                if f'Cos_{k}' in self.fit_dicts:
                    fit_res = self.fit_dicts[f'Cos_{k}']['fit_res']
                    self.plot_dicts[k + '_' + prob_label] = {
                        'fig_id': figure_name,
                        'plotfn': self.plot_fit,
                        'fit_res': fit_res,
                        'setlabel': 'Fit - ' + self.legend_label_func(qbn, row)
                            if row in [0, 1] else '',
                        'color': 'C0' if row % 2 == 0 else 'C2',
                        'do_legend': row in [0, 1],
                        'legend_ncol': legend_ncol,
                        'legend_bbox_to_anchor':
                            legend_bbox_to_anchor,
                        'legend_pos': legend_pos}
                elif f'Linear_{k}' in self.fit_dicts:
                    fit_res = self.fit_dicts[f'Linear_{k}']['fit_res']
                    xvals = fit_res.userkws[
                        fit_res.model.independent_vars[0]]
                    xfine = np.linspace(min(xvals), max(xvals), 100)
                    yvals = fit_res.model.func(
                        xfine, **fit_res.best_values)
                    if not hasattr(yvals, '__iter__'):
                        yvals = np.array(len(xfine)*[yvals])

                    self.plot_dicts[k] = {
                        'fig_id': figure_name,
                        'plotfn': self.plot_line,
                        'xvals': xfine,
                        'yvals': yvals,
                        'marker': '',
                        'setlabel': 'Fit - ' + self.legend_label_func(
                            qbn, row) if row in [0, 1] else '',
                        'do_legend': row in [0, 1],
                        'legend_ncol': legend_ncol,
                        'color': 'C0' if row % 2 == 0 else 'C2',
                        'legend_bbox_to_anchor':
                            legend_bbox_to_anchor,
                        'legend_pos': legend_pos}

        # ref state plots need to be added at the end, otherwise the
        # legend for |g> and |e> is added twice (because of the
        # condition do_legend = (row in [0,1]) in the plot dicts above
        if self.num_cal_points > 0:
            self.plot_dicts.update(ref_states_plot_dicts)
        return figure_name

    def prepare_fitting(self):
        self.fit_dicts = OrderedDict()
        self.leakage_values = np.array([])
        labels = ['on', 'off']
        for i, qbn in enumerate(self.qb_names):
            for prob_label in self.data_to_fit[qbn]:
                for row in range(self.proc_data_dict['data_to_fit_reshaped'][
                                     qbn][prob_label].shape[0]):
                    phases = np.unique(self.proc_data_dict['sweep_points_dict'][
                                           qbn]['msmt_sweep_points'])
                    data = self.proc_data_dict['data_to_fit_reshaped'][qbn][
                        prob_label][row, :]
                    key = 'fit_{}{}_{}_{}'.format(labels[row % 2], row,
                                                   prob_label, qbn)
                    if qbn in self.leakage_qbnames and prob_label == 'pf':
                        if self.get_param_value('classified_ro', False):
                            self.leakage_values = np.append(self.leakage_values,
                                                            np.mean(data))
                        else:
                            # fit leakage qb results to a constant
                            model = lmfit.models.ConstantModel()
                            guess_pars = model.guess(data=data, x=phases)
                            self.fit_dicts[f'Linear_{key}'] = {
                                'fit_fn': model.func,
                                'fit_xvals': {'x': phases},
                                'fit_yvals': {'data': data},
                                'guess_pars': guess_pars}
                    elif prob_label == 'pe' or prob_label == 'pg':
                        # fit ramsey qb results to a cosine
                        model = lmfit.Model(fit_mods.CosFunc)
                        guess_pars = fit_mods.Cos_guess(
                            model=model,
                            t=phases,
                            data=data, freq_guess=1/(2*np.pi))
                        guess_pars['frequency'].value = 1/(2*np.pi)
                        guess_pars['frequency'].vary = False

                        self.fit_dicts[f'Cos_{key}'] = {
                            'fit_fn': fit_mods.CosFunc,
                            'fit_xvals': {'t': phases},
                            'fit_yvals': {'data': data},
                            'guess_pars': guess_pars}

    def analyze_fit_results(self):
        self.proc_data_dict['analysis_params_dict'] = OrderedDict()

        for qbn in self.qb_names:
            # Cos fits
            keys = [k for k in list(self.fit_dicts.keys()) if
                    (k.startswith('Cos') and k.endswith(qbn))]
            if len(keys) > 0:
                fit_res_objs = [self.fit_dicts[k]['fit_res'] for k in keys]
                # cosine amplitudes
                amps = np.array([fr.best_values['amplitude'] for fr
                                 in fit_res_objs])
                amps_errs = np.array([fr.params['amplitude'].stderr
                                      for fr in fit_res_objs], dtype=np.float64)
                amps_errs = np.nan_to_num(amps_errs)
                # amps_errs.dtype = amps.dtype
                if qbn in self.ramsey_qbnames:
                    # phase_diffs
                    phases = np.array([fr.best_values['phase'] for fr in
                                       fit_res_objs])
                    phases_errs = np.array([fr.params['phase'].stderr for fr in
                                            fit_res_objs], dtype=np.float64)
                    phases_errs = np.nan_to_num(phases_errs)
                    phase_diffs = phases[0::2] - phases[1::2]
                    phase_diffs %= (2*np.pi)
                    phase_diffs_stderrs = np.sqrt(np.array(phases_errs[0::2]**2 +
                                                           phases_errs[1::2]**2,
                                                           dtype=np.float64))
                    self.proc_data_dict['analysis_params_dict'][
                        f'{self.phase_key}_{qbn}'] = {
                        'val': phase_diffs, 'stderr': phase_diffs_stderrs}

                    # population_loss = (cos_amp_g - cos_amp_e)/ cos_amp_g
                    population_loss = (amps[1::2] - amps[0::2])/amps[1::2]
                    x   = amps[1::2] - amps[0::2]
                    x_err = np.array(amps_errs[0::2]**2 + amps_errs[1::2]**2,
                                     dtype=np.float64)
                    y = amps[1::2]
                    y_err = amps_errs[1::2]
                    try:
                        population_loss_stderrs = np.sqrt(np.array(
                            ((y * x_err) ** 2 + (x * y_err) ** 2) / (y ** 4),
                            dtype=np.float64))
                    except:
                        population_loss_stderrs = float("nan")
                    self.proc_data_dict['analysis_params_dict'][
                        f'population_loss_{qbn}'] = \
                        {'val': population_loss, 'stderr': population_loss_stderrs}
                else:
                    self.proc_data_dict['analysis_params_dict'][
                        f'amps_{qbn}'] = {
                        'val': amps[1::2], 'stderr': amps_errs[1::2]}

            # Linear fits
            keys = [k for k in list(self.fit_dicts.keys()) if
                    (k.startswith('Linear') and k.endswith(qbn))]
            if len(keys) > 0:
                fit_res_objs = [self.fit_dicts[k]['fit_res'] for k in keys]
                # get leakage
                lines = np.array([fr.best_values['c'] for fr
                                  in fit_res_objs])
                lines_errs = np.array([fr.params['c'].stderr for
                                       fr in fit_res_objs], dtype=np.float64)
                lines_errs = np.nan_to_num(lines_errs)

                leakage = lines[0::2]
                leakage_errs = np.array(lines_errs[0::2], dtype=np.float64)
                leakage_increase = lines[0::2] - lines[1::2]
                leakage_increase_errs = np.array(np.sqrt(lines_errs[0::2]**2,
                                                         lines_errs[1::2]**2),
                                                 dtype=np.float64)
                self.proc_data_dict['analysis_params_dict'][
                    f'leakage_{qbn}'] = \
                    {'val': leakage, 'stderr': leakage_errs}
                self.proc_data_dict['analysis_params_dict'][
                    f'leakage_increase_{qbn}'] = {'val': leakage_increase,
                                                  'stderr': leakage_increase_errs}

            # special case: if classified detector was used, we get leakage
            # for free
            if qbn in self.leakage_qbnames and self.get_param_value(
                    'classified_ro', False):
                leakage = self.leakage_values[0::2]
                leakage_errs = np.zeros(len(leakage))
                leakage_increase = self.leakage_values[0::2] - \
                                   self.leakage_values[1::2]
                leakage_increase_errs = np.zeros(len(leakage))
                self.proc_data_dict['analysis_params_dict'][
                    f'leakage_{qbn}'] = \
                    {'val': leakage, 'stderr': leakage_errs}
                self.proc_data_dict['analysis_params_dict'][
                    f'leakage_increase_{qbn}'] = {'val': leakage_increase,
                                                  'stderr': leakage_increase_errs}

        self.save_processed_data(key='analysis_params_dict')

    def prepare_plots(self):
        len_ssp = len(self.proc_data_dict['analysis_params_dict'][
                          f'{self.phase_key}_{self.ramsey_qbnames[0]}']['val'])
        if self.options_dict.get('plot_all_traces', True):
            for j, qbn in enumerate(self.qb_names):
                if self.options_dict.get('plot_all_probs', True):
                    for prob_label, data_2d in self.proc_data_dict[
                            'projected_data_dict'][qbn].items():
                        figure_name = self.plot_traces(prob_label, data_2d, qbn)
                else:
                    for prob_label, data_2d in self.proc_data_dict[
                            'data_to_fit'][qbn]:
                        figure_name = self.plot_traces(prob_label, data_2d, qbn)

                if self.do_fitting and len_ssp == 1:
                    self.options_dict.update({'TwoD': False,
                                              'plot_proj_data': False})
                    super().prepare_plots()

                    if qbn in self.ramsey_qbnames:
                        # add the cphase + leakage textboxes to the
                        # cphase_qbr_pe figure
                        figure_name = f'{self.phase_key}_{qbn}_pe'
                        textstr = '{} = \n{:.2f}'.format(
                            self.phase_key,
                            self.proc_data_dict['analysis_params_dict'][
                                f'{self.phase_key}_{qbn}']['val'][0]*180/np.pi) + \
                                  r'$^{\circ}$' + \
                                  '$\\pm${:.2f}'.format(
                                      self.proc_data_dict[
                                          'analysis_params_dict'][
                                          f'{self.phase_key}_{qbn}'][
                                          'stderr'][0] * 180 / np.pi) + \
                                  r'$^{\circ}$'
                        textstr += '\nContrast loss = \n' + \
                                   '{:.3f} $\\pm$ {:.3f}'.format(
                                       self.proc_data_dict[
                                           'analysis_params_dict'][
                                           f'population_loss_{qbn}']['val'][0],
                                       self.proc_data_dict[
                                           'analysis_params_dict'][
                                           f'population_loss_{qbn}'][
                                           'stderr'][0])
<<<<<<< HEAD
                        if self.proc_data_dict.get('percent_data_after_presel',
                                                   False):
                            textstr += "\nPreselection = \n {}".format(
                                self.proc_data_dict.get('percent_data_after_presel'))
                        self.plot_dicts['text_msg_' + qbn] = {
                            'fig_id': '{}_{}_pe'.format(self.phase_key, qbn),
=======
                        self.plot_dicts['cphase_text_msg_' + qbn] = {
                            'fig_id': figure_name,
>>>>>>> 1d7ac634
                            'ypos': -0.2,
                            'xpos': -0.1,
                            'horizontalalignment': 'left',
                            'verticalalignment': 'top',
                            'box_props': None,
                            'plotfn': self.plot_text,
                            'text_string': textstr}

                        qbl = [gl[0] for gl in self.gates_list
                               if qbn == gl[1]]
                        if len(qbl):
                            qbl = qbl[0]
                            textstr = 'Leakage =\n{:.5f} $\\pm$ {:.5f}'.format(
                                self.proc_data_dict['analysis_params_dict'][
                                    f'leakage_{qbl}']['val'][0],
                                self.proc_data_dict['analysis_params_dict'][
                                    f'leakage_{qbl}']['stderr'][0])
                            textstr += '\n\n$\\Delta$Leakage = \n' \
                                       '{:.5f} $\\pm$ {:.5f}'.format(
                                self.proc_data_dict['analysis_params_dict'][
                                    f'leakage_increase_{qbl}']['val'][0],
                                self.proc_data_dict['analysis_params_dict'][
                                    f'leakage_increase_{qbl}']['stderr'][0])
                            self.plot_dicts['cphase_text_msg_' + qbl] = {
                                'fig_id': figure_name,
                                'ypos': -0.2,
                                'xpos': 0.175,
                                'horizontalalignment': 'left',
                                'verticalalignment': 'top',
                                'box_props': None,
                                'plotfn': self.plot_text,
                                'text_string': textstr}

                    else:
                        if f'amps_{qbn}' in self.proc_data_dict[
                                'analysis_params_dict']:
                            figure_name = f'Leakage_{qbn}_pg'
                            textstr = 'Amplitude CZ int. OFF = \n' + \
                                       '{:.3f} $\\pm$ {:.3f}'.format(
                                           self.proc_data_dict[
                                               'analysis_params_dict'][
                                               f'amps_{qbn}']['val'][0],
                                           self.proc_data_dict[
                                               'analysis_params_dict'][
                                               f'amps_{qbn}']['stderr'][0])
                            self.plot_dicts['swap_text_msg_' + qbn] = {
                                'fig_id': figure_name,
                                'ypos': -0.2,
                                'xpos': -0.1,
                                'horizontalalignment': 'left',
                                'verticalalignment': 'top',
                                'box_props': None,
                                'plotfn': self.plot_text,
                                'text_string': textstr}

        # plot analysis results
        if self.do_fitting and len_ssp > 1:
            for qbn in self.qb_names:
                ss_pars = self.proc_data_dict['sweep_points_2D_dict'][qbn]
                for idx, ss_pname in enumerate(ss_pars):
                    xvals = self.sp.get_sweep_params_property('values', 1,
                                                              ss_pname)
                    xlabel = self.sp.get_sweep_params_property('label', 1,
                                                               ss_pname)
                    xunit = self.sp.get_sweep_params_property('unit', 1,
                                                               ss_pname)
                    for param_name, results_dict in self.proc_data_dict[
                            'analysis_params_dict'].items():
                        if qbn in param_name:
                            reps = len(results_dict['val']) / len(xvals)
                            plot_name = f'{param_name}_vs_{xlabel}'
                            if 'phase' in param_name:
                                yvals = results_dict['val']*180/np.pi - (180 if
                                    len(self.leakage_qbnames) > 0 else 0)
                                yerr = results_dict['stderr']*180/np.pi
                                ylabel = param_name + ('-$180^{\\circ}$' if
                                    len(self.leakage_qbnames) > 0 else '')
                                self.plot_dicts[plot_name+'_hline'] = {
                                    'fig_id': plot_name,
                                    'plotfn': self.plot_hlines,
                                    'y': 0,
                                    'xmin': np.min(xvals),
                                    'xmax': np.max(xvals),
                                    'colors': 'gray'}
                            else:
                                yvals = results_dict['val']
                                yerr = results_dict['stderr']
                                ylabel = param_name

                            if 'phase' in param_name:
                                yunit = 'deg'
                            elif 'freq' in param_name:
                                yunit = 'Hz'
                            else:
                                yunit = ''
                            self.plot_dicts[plot_name] = {
                                'plotfn': self.plot_line,
                                'xvals': np.repeat(xvals, reps),
                                'xlabel': xlabel,
                                'xunit': xunit,
                                'yvals': yvals,
                                'yerr': yerr if param_name != 'leakage'
                                    else None,
                                'ylabel': ylabel,
                                'yunit': yunit,
                                'title': self.raw_data_dict['timestamp'] + ' ' +
                                         self.raw_data_dict['measurementstring']
                                         + '-' + qbn,
                                'linestyle': 'none',
                                'do_legend': False}


class CPhaseLeakageAnalysis(MultiCZgate_Calib_Analysis):

    def __init__(self, *args, **kwargs):
        super().__init__(*args, **kwargs)

    def extract_data(self):
        super().extract_data()
        # Find leakage and ramsey qubit names
        # first try the legacy code
        leakage_qbname = self.get_param_value('leakage_qbname')
        ramsey_qbname = self.get_param_value('ramsey_qbname')
        if leakage_qbname is not None and ramsey_qbname is not None:
            self.gates_list += [(leakage_qbname, ramsey_qbname)]
            self.leakage_qbnames = [leakage_qbname]
            self.ramsey_qbnames = [ramsey_qbname]
        else:
            # new measurement framework
            task_list = self.get_param_value('task_list', default_value=[])
            for task in task_list:
                self.gates_list += [(task['qbl'], task['qbr'])]
                self.leakage_qbnames += [task['qbl']]
                self.ramsey_qbnames += [task['qbr']]

        if len(self.leakage_qbnames) == 0 and len(self.ramsey_qbnames) == 0:
            raise ValueError('Please provide either leakage_qbnames or '
                             'ramsey_qbnames.')
        elif len(self.ramsey_qbnames) == 0:
            self.ramsey_qbnames = [qbn for qbn in self.qb_names if
                                  qbn not in self.leakage_qbnames]
        elif len(self.leakage_qbnames) == 0:
            self.leakage_qbnames = [qbn for qbn in self.qb_names if
                                   qbn not in self.ramsey_qbnames]
            if len(self.leakage_qbnames) == 0:
                self.leakage_qbnames = None

        # prepare list of qubits on which must be considered simultaneously
        # for preselection. Default: preselect on all qubits in the gate = ground
        default_preselection_qbs = defaultdict(list)
        for qbn in self.qb_names:
            for gate_qbs in self.gates_list:
                if qbn in gate_qbs:
                    default_preselection_qbs[qbn].extend(gate_qbs)
        preselection_qbs = self.get_param_value("preselection_qbs",
                                                default_preselection_qbs)
        self.options_dict.update({"preselection_qbs": preselection_qbs})

    def process_data(self):
        super().process_data()


        self.phase_key = 'cphase'
        if len(self.leakage_qbnames) > 0:
            def legend_label_func(qbn, row, gates_list=self.gates_list):
                leakage_qbnames = [qb_tup[0] for qb_tup in gates_list]
                if qbn in leakage_qbnames:
                    return f'{qbn} in $|g\\rangle$' if row % 2 != 0 else \
                        f'{qbn} in $|e\\rangle$'
                else:
                    qbln = [qb_tup for qb_tup in gates_list
                            if qbn == qb_tup[1]][0][0]
                    return f'{qbln} in $|g\\rangle$' if row % 2 != 0 else \
                        f'{qbln} in $|e\\rangle$'
        else:
            legend_label_func = lambda qbn, row: \
                'qbc in $|g\\rangle$' if row % 2 != 0 else \
                    'qbc in $|e\\rangle$'
        self.legend_label_func = legend_label_func


class DynamicPhaseAnalysis(MultiCZgate_Calib_Analysis):

    def __init__(self, *args, **kwargs):
        super().__init__(*args, **kwargs)

    def process_data(self):
        super().process_data()

        if len(self.ramsey_qbnames) == 0:
            self.ramsey_qbnames = self.qb_names

        self.phase_key = 'dynamic_phase'
        self.legend_label_func = lambda qbn, row: 'no FP' \
            if row % 2 != 0 else 'with FP'


class CryoscopeAnalysis(DynamicPhaseAnalysis):

    def __init__(self, qb_names, *args, **kwargs):
        options_dict = kwargs.get('options_dict', {})
        unwrap_phases = options_dict.pop('unwrap_phases', True)
        options_dict['unwrap_phases'] = unwrap_phases
        kwargs['options_dict'] = options_dict
        params_dict = {}
        for qbn in qb_names:
            s = f'Instrument settings.{qbn}'
            params_dict[f'ge_freq_{qbn}'] = s+f'.ge_freq'
        kwargs['params_dict'] = params_dict
        kwargs['numeric_params'] = list(params_dict)
        super().__init__(qb_names, *args, **kwargs)

    def process_data(self):
        super().process_data()
        self.phase_key = 'delta_phase'

    def analyze_fit_results(self):
        super().analyze_fit_results()

        global_delta_tau = self.get_param_value('estimation_window')
        task_list = self.get_param_value('task_list')
        for qbn in self.qb_names:
            delta_tau = deepcopy(global_delta_tau)
            if delta_tau is None:
                if task_list is None:
                    log.warning(f'estimation_window is None and task_list was '
                                f'for {qbn} not found. Assuming no '
                                f'estimation_window was used.')
                else:
                    task = [t for t in task_list if t['qb'] == qbn]
                    if not len(task):
                        raise ValueError(f'{qbn} not found in task_list.')
                    delta_tau = task[0].get('estimation_window', None)

            if delta_tau is None:
                raise NotImplementedError(
                    'Analysis for a cryoscope measurement without an '
                    'estimation_window not yet implemented.')

            delta_phases = self.proc_data_dict['analysis_params_dict'][
                f'{self.phase_key}_{qbn}']
            delta_phases_vals = delta_phases['val']
            delta_phases_errs = delta_phases['stderr']
            if self.get_param_value('unwrap_phases', False):
                delta_phases_vals = np.unwrap((delta_phases_vals + np.pi) %
                                              (2*np.pi) - np.pi)
            self.proc_data_dict['analysis_params_dict'][
                f'{self.phase_key}_{qbn}']['val'] = delta_phases_vals

            delta_freqs = delta_phases_vals/2/np.pi/delta_tau
            delta_freqs_errs = delta_phases_errs/2/np.pi/delta_tau
            self.proc_data_dict['analysis_params_dict'][f'delta_freq_{qbn}'] = \
                {'val': delta_freqs, 'stderr': delta_freqs_errs}

            qb_freqs = self.raw_data_dict[f'ge_freq_{qbn}'] + delta_freqs
            self.proc_data_dict['analysis_params_dict'][f'freq_{qbn}'] = \
                {'val':  qb_freqs, 'stderr': delta_freqs_errs}


    def get_generated_and_measured_pulse(self, qbn=None):
        """
        Args:
            qbn: specifies for which qubit to calculate the quantities for.
                Defaults to the first qubit in qb_names.

        Returns: A tuple (tvals_gen, volts_gen, tvals_meas, freqs_meas,
                freq_errs_meas, volt_freq_conv)
            tvals_gen: time values for the generated fluxpulse
            volts_gen: voltages of the generated fluxpulse
            tvals_meas: time-values for the measured qubit frequencies
            freqs_meas: measured qubit frequencies
            freq_errs_meas: errors of measured qubit frequencies
            volt_freq_conv: dictionary of fit params for frequency-voltage 
                conversion
        """
        if qbn is None:
            qbn = self.qb_names[0]

        tvals_meas = self.proc_data_dict['sweep_points_2D_dict'][qbn][
            f'{qbn}_truncation_length']
        freqs_meas = self.proc_data_dict['analysis_params_dict'][
            f'freq_{qbn}']['val']
        freq_errs_meas = self.proc_data_dict['analysis_params_dict'][
            f'freq_{qbn}']['stderr']

        # Flux pulse parameters
        # Needs to be changed when support for other pulses is added.
        op_dict = {
            'pulse_type': f'Instrument settings.{qbn}.flux_pulse_type',
            'channel': f'Instrument settings.{qbn}.flux_pulse_channel',
            'aux_channels_dict': f'Instrument settings.{qbn}.'
                                 f'flux_pulse_aux_channels_dict',
            'amplitude': f'Instrument settings.{qbn}.flux_pulse_amplitude',
            'frequency': f'Instrument settings.{qbn}.flux_pulse_frequency',
            'phase': f'Instrument settings.{qbn}.flux_pulse_phase',
            'pulse_length': f'Instrument settings.{qbn}.'
                            f'flux_pulse_pulse_length',
            'truncation_length': f'Instrument settings.{qbn}.'
                                 f'flux_pulse_truncation_length',
            'buffer_length_start': f'Instrument settings.{qbn}.'
                                   f'flux_pulse_buffer_length_start',
            'buffer_length_end': f'Instrument settings.{qbn}.'
                                 f'flux_pulse_buffer_length_end',
            'extra_buffer_aux_pulse': f'Instrument settings.{qbn}.'
                                      f'flux_pulse_extra_buffer_aux_pulse',
            'pulse_delay': f'Instrument settings.{qbn}.'
                           f'flux_pulse_pulse_delay',
            'basis_rotation': f'Instrument settings.{qbn}.'
                              f'flux_pulse_basis_rotation',
            'gaussian_filter_sigma': f'Instrument settings.{qbn}.'
                                     f'flux_pulse_gaussian_filter_sigma',
        }

        params_dict = {
            'volt_freq_conv': f'Instrument settings.{qbn}.'
                              f'fit_ge_freq_from_flux_pulse_amp',
            'flux_channel': f'Instrument settings.{qbn}.'
                            f'flux_pulse_channel',
            **op_dict
        }

        dd = self.get_data_from_timestamp_list(params_dict)
        dd['element_name'] = 'element'

        pulse = seg_mod.UnresolvedPulse(dd).pulse_obj
        pulse.algorithm_time(0)

        tvals_gen = np.arange(0, pulse.length, 1 / 2.4e9)
        volts_gen = pulse.chan_wf(dd['flux_channel'], tvals_gen)
        volt_freq_conv = dd['volt_freq_conv']

        return tvals_gen, volts_gen, tvals_meas, freqs_meas, freq_errs_meas, \
               volt_freq_conv


class CZDynamicPhaseAnalysis(MultiQubit_TimeDomain_Analysis):

    def __init__(self, *args, **kwargs):
        super().__init__(*args, **kwargs)

    def process_data(self):
        super().process_data()
        # convert phases to radians
        for qbn in self.qb_names:
            sweep_dict = self.proc_data_dict['sweep_points_dict'][qbn]
            sweep_dict['sweep_points'] *= np.pi/180

        # get data with flux pulse and w/o flux pulse
        self.data_with_fp = OrderedDict()
        self.data_no_fp = OrderedDict()
        for qbn in self.qb_names:
            all_data = self.proc_data_dict['data_to_fit'][qbn]
            if self.num_cal_points != 0:
                all_data = all_data[:-self.num_cal_points]
            self.data_with_fp[qbn] = all_data[0: len(all_data)//2]
            self.data_no_fp[qbn] = all_data[len(all_data)//2:]

    def prepare_fitting(self):
        self.fit_dicts = OrderedDict()
        for qbn in self.qb_names:
            sweep_points = np.unique(
                self.proc_data_dict['sweep_points_dict'][qbn][
                    'msmt_sweep_points'])
            for i, data in enumerate([self.data_with_fp[qbn],
                                      self.data_no_fp[qbn]]):
                cos_mod = lmfit.Model(fit_mods.CosFunc)
                guess_pars = fit_mods.Cos_guess(
                    model=cos_mod,
                    t=sweep_points,
                    data=data, freq_guess=1/(2*np.pi))
                guess_pars['frequency'].value = 1/(2*np.pi)
                guess_pars['frequency'].vary = False

                key = 'cos_fit_{}_{}'.format(qbn, 'wfp' if i == 0 else 'nofp')
                self.fit_dicts[key] = {
                    'fit_fn': fit_mods.CosFunc,
                    'fit_xvals': {'t': sweep_points},
                    'fit_yvals': {'data': data},
                    'guess_pars': guess_pars}

    def analyze_fit_results(self):
        self.proc_data_dict['analysis_params_dict'] = OrderedDict()
        for qbn in self.qb_names:
            self.proc_data_dict['analysis_params_dict'][qbn] = OrderedDict()
            self.proc_data_dict['analysis_params_dict'][qbn][
                'dynamic_phase'] = {
                'val': (self.fit_dicts[f'cos_fit_{qbn}_wfp'][
                            'fit_res'].best_values['phase'] -
                        self.fit_dicts[f'cos_fit_{qbn}_nofp'][
                            'fit_res'].best_values['phase']),
                'stderr': np.sqrt(
                    self.fit_dicts[f'cos_fit_{qbn}_wfp'][
                        'fit_res'].params['phase'].stderr**2 +
                    self.fit_dicts[f'cos_fit_{qbn}_nofp'][
                        'fit_res'].params['phase'].stderr**2)
            }
        self.save_processed_data(key='analysis_params_dict')

    def prepare_plots(self):
        super().prepare_plots()
        for qbn in self.qb_names:
            for i, data in enumerate([self.data_with_fp[qbn],
                                      self.data_no_fp[qbn]]):
                fit_key = f'cos_fit_{qbn}_wfp' if i == 0 else \
                    f'cos_fit_{qbn}_nofp'
                plot_name_suffix = 'fit_'+'wfp' if i == 0 else 'nofp'
                cal_pts_data = self.proc_data_dict['data_to_fit'][qbn][
                               -self.num_cal_points:]
                base_plot_name = 'Dynamic_phase_' + qbn
                self.prepare_projected_data_plot(
                    fig_name=base_plot_name,
                    data=np.concatenate((data,cal_pts_data)),
                    sweep_points=np.unique(
                        self.proc_data_dict['sweep_points_dict'][qbn][
                            'sweep_points']),
                    data_label='with flux pulse' if i == 0 else 'no flux pulse',
                    plot_name_suffix=qbn + plot_name_suffix,
                    qb_name=qbn,
                    do_legend_cal_states=(i == 0))
                if self.do_fitting:
                    fit_res = self.fit_dicts[fit_key]['fit_res']
                    self.plot_dicts[plot_name_suffix + '_' + qbn] = {
                        'fig_id': base_plot_name,
                        'plotfn': self.plot_fit,
                        'fit_res': fit_res ,
                        'setlabel': 'cosine fit',
                        'color': 'r',
                        'do_legend': i == 0}

                    textstr = 'Dynamic phase {}:\n\t{:.2f}'.format(
                        qbn,
                        self.proc_data_dict['analysis_params_dict'][qbn][
                            'dynamic_phase']['val']*180/np.pi) + \
                              r'$^{\circ}$' + \
                              '$\\pm${:.2f}'.format(
                                  self.proc_data_dict['analysis_params_dict'][qbn][
                                      'dynamic_phase']['stderr']*180/np.pi) + \
                              r'$^{\circ}$'

                    fpl = self.get_param_value('flux_pulse_length')
                    if fpl is not None:
                        textstr += '\n length: {:.2f} ns'.format(fpl*1e9)
                    fpa = self.get_param_value('flux_pulse_amp')
                    if fpa is not None:
                        textstr += '\n amp: {:.4f} V'.format(fpa)

                    self.plot_dicts['text_msg_' + qbn] = {
                        'fig_id': base_plot_name,
                        'ypos': -0.15,
                        'xpos': -0.05,
                        'horizontalalignment': 'left',
                        'verticalalignment': 'top',
                        'plotfn': self.plot_text,
                        'text_string': textstr}
            for plot_name in list(self.plot_dicts)[::-1]:
                if self.plot_dicts[plot_name].get('do_legend', False):
                    break
            self.plot_dicts[plot_name].update(
                {'legend_ncol': 2,
                 'legend_bbox_to_anchor': (1, -0.15),
                 'legend_pos': 'upper right'})


class MultiQutrit_Timetrace_Analysis(ba.BaseDataAnalysis):
    """
    Analysis class for timetraces, in particular use to compute
    Optimal SNR integration weights.
    """
    def __init__(self, qb_names=None, auto=True, **kwargs):
        """
        Initializes the timetrace analysis class.
        Args:
            qb_names (list): name of the qubits to analyze (can be a subset
                of the measured qubits)
            auto (bool): Start analysis automatically
            **kwargs:
                t_start: timestamp of the first timetrace
                t_stop: timestamp of the last timetrace to analyze
                options_dict (dict): relevant parameters:
                    acq_weights_basis (list, dict):
                        list of basis vectors used to compute optimal weight.
                        e.g. ["ge", 'gf'], the first basis vector will be the
                        "e" timetrace minus the "g" timetrace and the second basis
                        vector is f - g. The first letter in each basis state is the
                        "reference state", i.e. the one of which the timetrace
                         is substracted. Can also be passed as a dictionary where
                         keys are the qubit names and the values are lists of basis states
                         in case different bases should be used for different qubits.
                    orthonormalize (bool): Whether or not to orthonormalize the
                        weight basis
                    tmax (float): time boundary for the plot (not the weights)
                        in seconds.
                    scale_weights (bool): scales the weights near unity to avoid
                        loss of precision on FPGA if weights are too small

        """

        if qb_names is not None:
            self.params_dict = {}
            for qbn in qb_names:
                s = 'Instrument settings.' + qbn
                for trans_name in ['ge', 'ef']:
                    self.params_dict[f'ro_mod_freq_' + qbn] = \
                        s + f'.ro_mod_freq'
            self.numeric_params = list(self.params_dict)

        self.qb_names = qb_names
        super().__init__(**kwargs)
        if auto:
            self.run_analysis()

    def extract_data(self):
        super().extract_data()

        if self.qb_names is None:
            # get all qubits from cal_points of first timetrace
            cp = CalibrationPoints.from_string(
                self.get_param_value('cal_points', None, 0))
            self.qb_names = deepcopy(cp.qb_names)

        self.channel_map = self.get_param_value('channel_map', None,
                                                metadata_index=0)
        if self.channel_map is None:
            # assume same channel map for all timetraces (pick 0th)
            value_names = self.raw_data_dict[0]['value_names']
            if np.ndim(value_names) > 0:
                value_names = value_names
            if 'w' in value_names[0]:
                self.channel_map = a_tools.get_qb_channel_map_from_hdf(
                    self.qb_names, value_names=value_names,
                    file_path=self.raw_data_dict['folder'])
            else:
                self.channel_map = {}
                for qbn in self.qb_names:
                    self.channel_map[qbn] = value_names

        if len(self.channel_map) == 0:
            raise ValueError('No qubit RO channels have been found.')

    def process_data(self):
        super().process_data()
        pdd = self.proc_data_dict

        pdd['analysis_params_dict'] = dict()
        ana_params = pdd['analysis_params_dict']
        ana_params['timetraces'] = defaultdict(dict)
        ana_params['optimal_weights'] = defaultdict(dict)
        ana_params['optimal_weights_basis_labels'] = defaultdict(dict)
        for qbn in self.qb_names:
            # retrieve time traces
            for i, rdd in enumerate(self.raw_data_dict):
                ttrace_per_ro_ch = [rdd["measured_data"][ch]
                                    for ch in self.channel_map[qbn]]
                if len(ttrace_per_ro_ch) != 2:
                    raise NotImplementedError(
                        'This analysis does not support optimal weight '
                        f'measurement based on {len(ttrace_per_ro_ch)} ro channels.'
                        f' Try again with 2 RO channels.')
                cp = CalibrationPoints.from_string(
                    self.get_param_value('cal_points', None, i))
                # get state of qubit. There can be only one cal point per sequence
                # when using uhf for time traces so it is the 0th state
                qb_state = cp.states[0][cp.qb_names.index(qbn)]
                # store all timetraces in same pdd for convenience
                ana_params['timetraces'][qbn].update(
                    {qb_state: ttrace_per_ro_ch[0] + 1j *ttrace_per_ro_ch[1]})

            timetraces = ana_params['timetraces'][qbn] # for convenience
            basis_labels = self.get_param_value('acq_weights_basis', None, 0)
            if basis_labels is None:
                # guess basis labels from # states measured
                basis_labels = ["ge", "gf"] \
                    if len(ana_params['timetraces'][qbn]) > 2 else ['ge']

            if isinstance(basis_labels, dict):
                # if different basis for qubits, then select the according one
                basis_labels = basis_labels[qbn]

            # check that states from the basis are included in mmnt
            for bs in basis_labels:
                for qb_s in bs:
                     assert qb_s in timetraces,\
                         f'State: {qb_s} on {qbn} was not provided in the given ' \
                         f'timestamps but was requested as part of the basis' \
                         f' {basis_labels}. Please choose another weight basis.'
            basis = np.array([timetraces[b[1]] - timetraces[b[0]]
                              for b in basis_labels])

            # orthonormalize if required
            if self.get_param_value("orthonormalize", False):
                basis = math.gram_schmidt(basis.T).T
                basis_labels = [bs + "_ortho" if bs != basis_labels[0] else bs
                                for bs in basis_labels]

            # scale if required
            if self.get_param_value('scale_weights', True):
                k = np.amax([(np.max(np.abs(b.real)),
                              np.max(np.abs(b.imag))) for b in basis])
                basis /= k
            ana_params['optimal_weights'][qbn] = basis
            ana_params['optimal_weights_basis_labels'][qbn] = basis_labels

            self.save_processed_data()

    def prepare_plots(self):

        pdd = self.proc_data_dict
        rdd = self.raw_data_dict
        ana_params = self.proc_data_dict['analysis_params_dict']
        for qbn in self.qb_names:
            mod_freq = float(
                rdd[0].get(f'ro_mod_freq_{qbn}',
                           self.get_hdf_param_value(f"Instrument settings/{qbn}",
                                                    'ro_mod_freq')))
            tbase = rdd[0]['hard_sweep_points']
            basis_labels = pdd["analysis_params_dict"][
                'optimal_weights_basis_labels'][qbn]
            title = 'Optimal SNR weights ' + qbn + \
                    "".join(['\n' + rddi["timestamp"] for rddi in rdd]) \
                            + f'\nWeight Basis: {basis_labels}'
            plot_name = f"weights_{qbn}"
            xlabel = "Time, $t$"
            modulation = np.exp(2j * np.pi * mod_freq * tbase)

            for ax_id, (state, ttrace) in \
                enumerate(ana_params["timetraces"][qbn].items()):
                for func, label in zip((np.real, np.imag), ('I', "Q")):
                    # plot timetraces for each state, I and Q channels
                    self.plot_dicts[f"{plot_name}_{state}_{label}"] = {
                        'fig_id': plot_name,
                        'ax_id': ax_id,
                        'plotfn': self.plot_line,
                        'xvals': tbase,
                        "marker": "",
                        'yvals': func(ttrace*modulation),
                        'ylabel': 'Voltage, $V$',
                        'yunit': 'V',
                        "sharex": True,
                        "setdesc": label + f"_{state}",
                        "setlabel": "",
                        "do_legend":True,
                        "legend_pos": "upper right",
                        'numplotsx': 1,
                        'numplotsy': len(rdd) + 1, # #states + 1 for weights
                        'plotsize': (10,
                                     (len(rdd) + 1) * 3), # 3 inches per plot
                        'title': title if ax_id == 0 else ""}
            ax_id = len(ana_params["timetraces"][qbn]) # id plots for weights
            for i, weights in enumerate(ana_params['optimal_weights'][qbn]):
                for func, label in zip((np.real, np.imag), ('I', "Q")):
                    self.plot_dicts[f"{plot_name}_weights_{label}_{i}"] = {
                        'fig_id': plot_name,
                        'ax_id': ax_id,
                        'plotfn': self.plot_line,
                        'xvals': tbase,
                        'xlabel': xlabel,
                        "setlabel": "",
                        "marker": "",
                        'xunit': 's',
                        'yvals': func(weights * modulation),
                        'ylabel': 'Voltage, $V$ (arb.u.)',
                        "sharex": True,
                        "xrange": (0, self.get_param_value('tmax', 1200e-9, 0)),
                        "setdesc": label + f"_{i+1}",
                        "do_legend": True,
                        "legend_pos": "upper right",
                        }


class MultiQutrit_Singleshot_Readout_Analysis(MultiQubit_TimeDomain_Analysis):
    """
    Analysis class for parallel SSRO qutrit/qubit calibration. It is a child class
    from the tda.MultiQubit_Timedomain_Analysis as it uses the same functions to
    - preprocess the data to remove active reset/preselection
    - extract the channel map
    - reorder the data per qubit
    Note that in the future, it might be useful to transfer these functionalities
    to the base analysis.
    """

    def __init__(self,
                 options_dict: dict = None, auto=True, **kw):
        '''
        options dict options:
            'nr_bins' : number of bins to use for the histograms
            'post_select' :
            'post_select_threshold' :
            'nr_samples' : amount of different samples (e.g. ground and excited = 2)
            'sample_0' : index of first sample (ground-state)
            'sample_1' : index of second sample (first excited-state)
            'max_datapoints' : maximum amount of datapoints for culumative fit
            'log_hist' : use log scale for the y-axis of the 1D histograms
            'verbose' : see BaseDataAnalysis
            'presentation_mode' : see BaseDataAnalysis
            'classif_method': how to classify the data.
                'ncc' : default. Nearest Cluster Center
                'gmm': gaussian mixture model.
                'threshold': finds optimal vertical and horizontal thresholds.
            'classif_kw': kw to pass to the classifier
            see BaseDataAnalysis for more.
        '''
        super().__init__(options_dict=options_dict, auto=False,
                         **kw)
        self.params_dict = {
            'measurementstring': 'measurementstring',
            'measured_data': 'measured_data',
            'value_names': 'value_names',
            'value_units': 'value_units'}
        self.numeric_params = []
        self.DEFAULT_CLASSIF = "gmm"
        self.classif_method = self.options_dict.get("classif_method",
                                                    self.DEFAULT_CLASSIF)

        self.create_job(options_dict=options_dict, auto=auto, **kw)

        if auto:
            self.run_analysis()

    def extract_data(self):
        super().extract_data()
        self.preselection = \
            self.get_param_value("preparation_params",
                                 {}).get("preparation_type", "wait") == "preselection"
        default_states_info = defaultdict(dict)
        default_states_info.update({"g": {"label": r"$|g\rangle$"},
                               "e": {"label": r"$|e\rangle$"},
                               "f": {"label": r"$|f\rangle$"}
                               })

        self.states_info = \
            self.get_param_value("states_info",
                                {qbn: deepcopy(default_states_info)
                                 for qbn in self.qb_names})

    def process_data(self):
        """
        Create the histograms based on the raw data
        """
        ######################################################
        #  Separating data into shots for each level         #
        ######################################################
        super().process_data()
        del self.proc_data_dict['data_to_fit'] # not used in this analysis
        n_states = len(self.cp.states)

        # prepare data in convenient format, i.e. arrays per qubit and per state
        # e.g. {'qb1': {'g': np.array of shape (n_shots, n_ro_ch}, ...}, ...}
        shots_per_qb = dict()        # store shots per qb and per state
        presel_shots_per_qb = dict() # store preselection ro
        means = defaultdict(OrderedDict)    # store mean per qb for each ro_ch
        pdd = self.proc_data_dict    # for convenience of notation

        for qbn in self.qb_names:
            # shape is (n_shots, n_ro_ch) i.e. one column for each ro_ch
            shots_per_qb[qbn] = \
                np.asarray(list(
                    pdd['meas_results_per_qb'][qbn].values())).T
            # make 2D array in case only one channel (1D array)
            if len(shots_per_qb[qbn].shape) == 1:
                shots_per_qb[qbn] = np.expand_dims(shots_per_qb[qbn],
                                                   axis=-1)
            for i, qb_state in enumerate(self.cp.get_states(qbn)[qbn]):
                means[qbn][qb_state] = np.mean(shots_per_qb[qbn][i::n_states],
                                               axis=0)
            if self.preselection:
                # preselection shots were removed so look at raw data
                # and look at only the first out of every two readouts
                presel_shots_per_qb[qbn] = \
                    np.asarray(list(
                        pdd['meas_results_per_qb_raw'][qbn].values())).T[::2]
                # make 2D array in case only one channel (1D array)
                if len(presel_shots_per_qb[qbn].shape) == 1:
                    presel_shots_per_qb[qbn] = \
                        np.expand_dims(presel_shots_per_qb[qbn], axis=-1)

        # create placeholders for analysis data
        pdd['analysis_params'] = dict()
        pdd['data'] = defaultdict(dict)
        pdd['analysis_params']['state_prob_mtx'] = defaultdict(dict)
        pdd['analysis_params']['classifier_params'] = defaultdict(dict)
        pdd['analysis_params']['means'] = defaultdict(dict)
        pdd['analysis_params']["n_shots"] = len(shots_per_qb[qbn])
        self.clf_ = defaultdict(dict)
        # create placeholders for analysis with preselection
        if self.preselection:
            pdd['data_masked'] = defaultdict(dict)
            pdd['analysis_params']['state_prob_mtx_masked'] = defaultdict(dict)
            pdd['analysis_params']['n_shots_masked'] = defaultdict(dict)

        n_shots = len(shots_per_qb[qbn]) // n_states

        for qbn, qb_shots in shots_per_qb.items():
            # create mapping to integer following ordering in cal_points.
            # Notes:
            # 1) the state_integer should to the order of pdd[qbn]['means'] so that
            # when passing the init_means to the GMM model, it is ensured that each
            # gaussian component will predict the state_integer associated to that state
            # 2) the mapping cannot be preestablished because the GMM predicts labels
            # in range(n_components). For instance, if a qubit has states "g", "f"
            # then the model will predicts 0's and 1's, so the typical g=0, e=1, f=2
            # mapping would fail. The number of different states can be different
            # for each qubit and therefore the mapping should also be done per qubit.
            state_integer = 0
            for state in means[qbn].keys():
                self.states_info[qbn][state]["int"] = state_integer
                state_integer += 1

            # note that if some states are repeated, they are assigned the same label
            qb_states_integer_repr = \
                [self.states_info[qbn][s]["int"]
                 for s in self.cp.get_states(qbn)[qbn]]
            prep_states = np.tile(qb_states_integer_repr, n_shots)

            pdd['analysis_params']['means'][qbn] = deepcopy(means[qbn])
            pdd['data'][qbn] = dict(X=deepcopy(qb_shots),
                                    prep_states=prep_states)
            # self.proc_data_dict['keyed_data'] = deepcopy(data)

            assert np.ndim(qb_shots) == 2, "Data must be a two D array. " \
                                    "Received shape {}, ndim {}"\
                                    .format(qb_shots.shape, np.ndim(qb_shots))
            pred_states, clf_params, clf = \
                self._classify(qb_shots, prep_states,
                               method=self.classif_method, qb_name=qbn,
                               **self.options_dict.get("classif_kw", dict()))
            # order "unique" states to have in usual order "gef" etc.
            state_labels_ordered = self._order_state_labels(
                list(means[qbn].keys()))
            # translate to corresponding integers
            state_labels_ordered_int = [self.states_info[qbn][s]['int'] for s in
                                        state_labels_ordered]
            fm = self.fidelity_matrix(prep_states, pred_states,
                                      labels=state_labels_ordered_int)

            # save fidelity matrix and classifier
            pdd['analysis_params']['state_prob_mtx'][qbn] = fm
            pdd['analysis_params']['classifier_params'][qbn] = clf_params
            self.clf_[qbn] = clf
            if self.preselection:
                #re do with classification first of preselection and masking
                pred_presel = self.clf_[qbn].predict(presel_shots_per_qb[qbn])
                presel_filter = \
                    pred_presel == self.states_info[qbn]['g']['int']
                if np.sum(presel_filter) == 0:
                    log.warning(f"{qbn}: No data left after preselection! "
                                f"Skipping preselection data & figures.")
                    continue
                qb_shots_masked = qb_shots[presel_filter]
                prep_states = prep_states[presel_filter]
                pred_states = self.clf_[qbn].predict(qb_shots_masked)
                fm = self.fidelity_matrix(prep_states, pred_states,
                                          labels=state_labels_ordered_int)

                pdd['data_masked'][qbn] = dict(X=deepcopy(qb_shots_masked),
                                          prep_states=deepcopy(prep_states))
                pdd['analysis_params']['state_prob_mtx_masked'][qbn] = fm
                pdd['analysis_params']['n_shots_masked'][qbn] = \
                    qb_shots_masked.shape[0]

        self.save_processed_data()

    def _classify(self, X, prep_state, method, qb_name, **kw):
        """

        Args:
            X: measured data to classify
            prep_state: prepared states (true values)
            type: classification method
            qb_name: name of the qubit to classify

        Returns:

        """
        if np.ndim(X) == 1:
            X = X.reshape((-1,1))
        params = dict()

        if method == 'ncc':
            ncc = SSROQutrit.NCC(
                self.proc_data_dict['analysis_params']['means'][qb_name])
            pred_states = ncc.predict(X)
            # self.clf_ = ncc
            return pred_states, dict(), ncc

        elif method == 'gmm':
            cov_type = kw.pop("covariance_type", "tied")
            # full allows full covariance matrix for each level. Other options
            # see GM documentation
            # assumes if repeated state, should be considered of the same component
            # this classification method should not be used for multiplexed SSRO
            # analysis
            n_qb_states = len(np.unique(self.cp.get_states(qb_name)[qb_name]))
            gm = GM(n_components=n_qb_states,
                    covariance_type=cov_type,
                    random_state=0,
                    weights_init=[1 / n_qb_states] * n_qb_states,
                    means_init=[mu for _, mu in
                                self.proc_data_dict['analysis_params']
                                    ['means'][qb_name].items()])
            gm.fit(X)
            pred_states = np.argmax(gm.predict_proba(X), axis=1)

            params['means_'] = gm.means_
            params['covariances_'] = gm.covariances_
            params['covariance_type'] = gm.covariance_type
            params['weights_'] = gm.weights_
            params['precisions_cholesky_'] = gm.precisions_cholesky_
            return pred_states, params, gm

        elif method == "threshold":
            tree = DTC(max_depth=kw.pop("max_depth", X.shape[1]),
                       random_state=0, **kw)
            tree.fit(X, prep_state)
            pred_states = tree.predict(X)
            params["thresholds"], params["mapping"] = \
                self._extract_tree_info(tree, self.cp.get_states(qb_name)[qb_name])
            if len(params["thresholds"]) != X.shape[1]:
                msg = "Best 2 thresholds to separate this data lie on axis {}" \
                    ", most probably because the data is not well separated." \
                    "The classifier attribute clf_ can still be used for " \
                    "classification (which was done to obtain the state " \
                    "assignment probability matrix), but only the threshold" \
                    " yielding highest gini impurity decrease was returned." \
                    "\nTo circumvent this problem, you can either choose" \
                    " a second threshold manually (fidelity will likely be " \
                    "worse), make the data more separable, or use another " \
                    "classification method."
                logging.warning(msg.format(list(params['thresholds'].keys())[0]))
            return pred_states, params, tree
        elif method == "threshold_brute":
            raise NotImplementedError()
        else:
            raise NotImplementedError("Classification method: {} is not "
                                      "implemented. Available methods: {}"
                                      .format(method, ['ncc', 'gmm',
                                                       'threshold']))
    @staticmethod
    def _get_covariances(gmm, cov_type=None):
       return SSROQutrit._get_covariances(gmm, cov_type=cov_type)

    @staticmethod
    def fidelity_matrix(prep_states, pred_states, levels=('g', 'e', 'f'),
                        plot=False, labels=None, normalize=True):

        return SSROQutrit.fidelity_matrix(prep_states, pred_states,
                                          levels=levels, plot=plot,
                                          normalize=normalize, labels=labels)

    @staticmethod
    def plot_fidelity_matrix(fm, target_names,
                             title="State Assignment Probability Matrix",
                             auto_shot_info=True, ax=None,
                             cmap=None, normalize=True, show=False):
        return SSROQutrit.plot_fidelity_matrix(
            fm, target_names, title=title, ax=ax,
            auto_shot_info=auto_shot_info,
            cmap=cmap, normalize=normalize, show=show)

    @staticmethod
    def _extract_tree_info(tree_clf, class_names=None):
        return SSROQutrit._extract_tree_info(tree_clf,
                                             class_names=class_names)

    @staticmethod
    def _to_codeword_idx(tuple):
        return SSROQutrit._to_codeword_idx(tuple)

    @staticmethod
    def plot_scatter_and_marginal_hist(data, y_true=None, plot_fitting=False,
                                       **kwargs):
        return SSROQutrit.plot_scatter_and_marginal_hist(
            data, y_true=y_true, plot_fitting=plot_fitting, **kwargs)

    @staticmethod
    def plot_clf_boundaries(X, clf, ax=None, cmap=None):
        return SSROQutrit.plot_clf_boundaries(X, clf, ax=ax, cmap=cmap)

    @staticmethod
    def plot_std(mean, cov, ax, n_std=1.0, facecolor='none', **kwargs):
        return SSROQutrit.plot_std(mean, cov, ax,n_std=n_std,
                                   facecolor=facecolor, **kwargs)

    @staticmethod
    def plot_1D_hist(data, y_true=None, plot_fitting=True,
                     **kwargs):
        return SSROQutrit.plot_1D_hist(data, y_true=y_true,
                                       plot_fitting=plot_fitting, **kwargs)

    @staticmethod
    def _order_state_labels(states_labels,
                            order="gefhabcdijklmnopqrtuvwxyz0123456789"):
        """
        Orders state labels according to provided ordering. e.g. for default
        ("f", "e", "g") would become ("g", "e", "f")
        Args:
            states_labels (list, tuple): list of states_labels
            order (str): custom string order

        Returns:

        """
        try:
            indices = [order.index(s) for s in states_labels]
            order_for_states = np.argsort(indices).astype(np.int32)
            return np.array(states_labels)[order_for_states]

        except Exception as e:
            log.error(f"Could not find order in state_labels:"
                      f"{states_labels}. Probably because one or several "
                      f"states are not part of '{order}'. Error: {e}."
                      f" Returning same as input order")
            return states_labels


    def plot(self, **kwargs):
        if not self.get_param_value("plot", True):
            return # no plotting if "plot" is False
        cmap = plt.get_cmap('tab10')
        show = self.options_dict.get("show", False)
        pdd = self.proc_data_dict
        for qbn in self.qb_names:
            n_qb_states = len(np.unique(self.cp.get_states(qbn)[qbn]))
            tab_x = a_tools.truncate_colormap(cmap, 0,
                                              n_qb_states/10)

            kwargs = {
                "states": list(pdd["analysis_params"]['means'][qbn].keys()),
                "xlabel": "Integration Unit 1, $u_1$",
                "ylabel": "Integration Unit 2, $u_2$",
                "scale":self.options_dict.get("hist_scale", "linear"),
                "cmap":tab_x}
            data_keys = [k for k in list(pdd.keys()) if
                            k.startswith("data") and qbn in pdd[k]]

            for dk in data_keys:
                data = pdd[dk][qbn]
                title =  self.raw_data_dict['timestamp'] + f" {qbn} " + dk + \
                    "\n{} classifier".format(self.classif_method)
                kwargs.update(dict(title=title))

                # plot data and histograms
                n_shots_to_plot = self.get_param_value('n_shots_to_plot', None)
                if n_shots_to_plot is not None:
                    n_shots_to_plot *= n_qb_states
                if data['X'].shape[1] == 1:
                    if self.classif_method == "gmm":
                        kwargs['means'] = pdd['analysis_params']['means'][qbn]
                        kwargs['std'] = np.sqrt(self._get_covariances(self.clf_[qbn]))
                    kwargs['colors'] = cmap(np.unique(data['prep_states']))
                    fig, main_ax = self.plot_1D_hist(data['X'][:n_shots_to_plot],
                                            data["prep_states"][:n_shots_to_plot],
                                            **kwargs)
                else:
                    fig = self.plot_scatter_and_marginal_hist(
                        data['X'][:n_shots_to_plot],
                        data["prep_states"][:n_shots_to_plot],
                        **kwargs)

                    # plot clf_boundaries
                    main_ax = fig.get_axes()[0]
                    self.plot_clf_boundaries(data['X'], self.clf_[qbn], ax=main_ax,
                                             cmap=tab_x)
                    # plot means and std dev
                    means = pdd['analysis_params']['means'][qbn]
                    try:
                        clf_means = pdd['analysis_params'][
                            'classifier_params'][qbn]['means_']
                    except Exception as e: # not a gmm model--> no clf_means.
                        clf_means = []
                    try:
                        covs = self._get_covariances(self.clf_[qbn])
                    except Exception as e: # not a gmm model--> no cov.
                        covs = []

                    for i, mean in enumerate(means.values()):
                        main_ax.scatter(mean[0], mean[1], color='w', s=80)
                        if len(clf_means):
                            main_ax.scatter(clf_means[i][0], clf_means[i][1],
                                                      color='k', s=80)
                        if len(covs) != 0:
                            self.plot_std(clf_means[i] if len(clf_means)
                                          else mean,
                                          covs[i],
                                          n_std=1, ax=main_ax,
                                          edgecolor='k', linestyle='--',
                                          linewidth=1)

                # plot thresholds and mapping
                plt_fn = {0: main_ax.axvline, 1: main_ax.axhline}
                thresholds = pdd['analysis_params'][
                    'classifier_params'][qbn].get("thresholds", dict())
                mapping = pdd['analysis_params'][
                    'classifier_params'][qbn].get("mapping", dict())
                for k, thres in thresholds.items():
                    plt_fn[k](thres, linewidth=2,
                              label="threshold i.u. {}: {:.5f}".format(k, thres),
                              color='k', linestyle="--")
                    main_ax.legend(loc=[0.2,-0.62])

                ax_frac = {0: (0.07, 0.1), # locations for codewords
                           1: (0.83, 0.1),
                           2: (0.07, 0.9),
                           3: (0.83, 0.9)}
                for cw, state in mapping.items():
                    main_ax.annotate("0b{:02b}".format(cw) + f":{state}",
                                     ax_frac[cw], xycoords='axes fraction')

                self.figs[f'{qbn}_{self.classif_method}_classifier_{dk}'] = fig
            if show:
                plt.show()

            # state assignment prob matrix
            title = self.raw_data_dict['timestamp'] + "\n{} State Assignment" \
                " Probability Matrix\nTotal # shots:{}"\
                .format(self.classif_method,
                        self.proc_data_dict['analysis_params']['n_shots'])
            fig = self.plot_fidelity_matrix(
                self.proc_data_dict['analysis_params']['state_prob_mtx'][qbn],
                self._order_state_labels(kwargs['states']),
                title=title,
                show=show,
                auto_shot_info=False)
            self.figs[f'{qbn}_state_prob_matrix_{self.classif_method}'] = fig

            if self.preselection and \
                    len(pdd['analysis_params']['state_prob_mtx_masked'][qbn]) != 0:
                title = self.raw_data_dict['timestamp'] + \
                    "\n{} State Assignment Probability Matrix Masked"\
                    "\nTotal # shots:{}".format(
                        self.classif_method,
                        self.proc_data_dict['analysis_params']['n_shots_masked'][qbn])

                fig = self.plot_fidelity_matrix(
                    pdd['analysis_params']['state_prob_mtx_masked'][qbn],
                    self._order_state_labels(kwargs['states']),
                    title=title, show=show, auto_shot_info=False)
                fig_key = f'{qbn}_state_prob_matrix_masked_{self.classif_method}'
                self.figs[fig_key] = fig


class FluxPulseTimingAnalysis(MultiQubit_TimeDomain_Analysis):

    def __init__(self, qb_names, *args, **kwargs):
        params_dict = {}
        for qbn in qb_names:
            s = 'Instrument settings.'+qbn
        kwargs['params_dict'] = params_dict
        kwargs['numeric_params'] = list(params_dict)
        # super().__init__(qb_names, *args, **kwargs)

        options_dict = kwargs.pop('options_dict', {})
        options_dict['TwoD'] = True
        kwargs['options_dict'] = options_dict
        super().__init__(qb_names, *args, **kwargs)

    def process_data(self):
        super().process_data()

        # Make sure data has the right shape (len(hard_sp), len(soft_sp))
        for qbn, data in self.proc_data_dict['data_to_fit'].items():
            if data.shape[1] != self.proc_data_dict['sweep_points_dict'][qbn][
                'sweep_points'].size:
                self.proc_data_dict['data_to_fit'][qbn] = data.T

    def prepare_fitting(self):
        self.fit_dicts = OrderedDict()
        for qbn in self.qb_names:
            data = self.proc_data_dict['data_to_fit'][qbn][0]
            sweep_points = self.proc_data_dict['sweep_points_dict'][qbn][
                'msmt_sweep_points']
            if self.num_cal_points != 0:
                data = data[:-self.num_cal_points]
            TwoErrorFuncModel = lmfit.Model(fit_mods.TwoErrorFunc)
            guess_pars = fit_mods.TwoErrorFunc_guess(model=TwoErrorFuncModel,
                                               data=data, \
                                            delays=sweep_points)
            guess_pars['amp'].vary = True
            guess_pars['mu_A'].vary = True
            guess_pars['mu_B'].vary = True
            guess_pars['sigma'].vary = True
            guess_pars['offset'].vary = True
            key = 'two_error_func_' + qbn
            self.fit_dicts[key] = {
                'fit_fn': TwoErrorFuncModel.func,
                'fit_xvals': {'x': sweep_points},
                'fit_yvals': {'data': data},
                'guess_pars': guess_pars}


    def analyze_fit_results(self):
        self.proc_data_dict['analysis_params_dict'] = OrderedDict()
        for qbn in self.qb_names:
            mu_A = self.fit_dicts['two_error_func_' + qbn]['fit_res'].best_values[
                'mu_A']
            mu_B = self.fit_dicts['two_error_func_' + qbn]['fit_res'].best_values[
                'mu_B']
            fp_length = a_tools.get_instr_setting_value_from_file(
                file_path=self.raw_data_dict['folder'],
                instr_name=qbn, param_name='flux_pulse_pulse_length')


            self.proc_data_dict['analysis_params_dict'][qbn] = OrderedDict()
            self.proc_data_dict['analysis_params_dict'][qbn]['delay'] = \
                mu_A + 0.5 * (mu_B - mu_A) - fp_length / 2
            self.proc_data_dict['analysis_params_dict'][qbn]['delay_stderr'] = \
                1 / 2 * np.sqrt(
                    self.fit_dicts['two_error_func_' + qbn]['fit_res'].params[
                        'mu_A'].stderr ** 2
                    + self.fit_dicts['two_error_func_' + qbn]['fit_res'].params[
                        'mu_B'].stderr ** 2)
            self.proc_data_dict['analysis_params_dict'][qbn]['fp_length'] = \
                (mu_B - mu_A)
            self.proc_data_dict['analysis_params_dict'][qbn]['fp_length_stderr'] = \
                np.sqrt(
                    self.fit_dicts['two_error_func_' + qbn]['fit_res'].params[
                        'mu_A'].stderr ** 2
                    + self.fit_dicts['two_error_func_' + qbn]['fit_res'].params[
                        'mu_B'].stderr ** 2)
        self.save_processed_data(key='analysis_params_dict')

    def prepare_plots(self):
        self.options_dict.update({'TwoD': False,
                                  'plot_proj_data': False})
        super().prepare_plots()

        if self.do_fitting:
            for qbn in self.qb_names:
                # rename base plot
                base_plot_name = 'Pulse_timing_' + qbn
                self.prepare_projected_data_plot(
                    fig_name=base_plot_name,
                    data=self.proc_data_dict['data_to_fit'][qbn][0],
                    plot_name_suffix=qbn+'fit',
                    qb_name=qbn)

                self.plot_dicts['fit_' + qbn] = {
                    'fig_id': base_plot_name,
                    'plotfn': self.plot_fit,
                    'fit_res': self.fit_dicts['two_error_func_' + qbn]['fit_res'],
                    'setlabel': 'two error func. fit',
                    'do_legend': True,
                    'color': 'r',
                    'legend_ncol': 1,
                    'legend_bbox_to_anchor': (1, -0.15),
                    'legend_pos': 'upper right'}

                apd = self.proc_data_dict['analysis_params_dict']
                textstr = 'delay = {:.2f} ns'.format(apd[qbn]['delay']*1e9) \
                          + ' $\pm$ {:.2f} ns'.format(apd[qbn]['delay_stderr']
                                                      * 1e9)
                textstr += '\n\nflux_pulse_length:\n  fitted = {:.2f} ns'.format(
                    apd[qbn]['fp_length'] * 1e9) \
                           + ' $\pm$ {:.2f} ns'.format(
                    apd[qbn]['fp_length_stderr'] * 1e9)
                textstr += '\n  set = {:.2f} ns'.format(
                    1e9 * a_tools.get_instr_setting_value_from_file(
                        file_path=self.raw_data_dict['folder'],
                        instr_name=qbn, param_name='flux_pulse_pulse_length'))

                self.plot_dicts['text_msg_' + qbn] = {
                    'fig_id': base_plot_name,
                    'ypos': -0.2,
                    'xpos': 0,
                    'horizontalalignment': 'left',
                    'verticalalignment': 'top',
                    'plotfn': self.plot_text,
                    'text_string': textstr}


class FluxPulseTimingBetweenQubitsAnalysis(MultiQubit_TimeDomain_Analysis):

    def __init__(self, qb_names, *args, **kwargs):
        params_dict = {}
        for qbn in qb_names:
            s = 'Instrument settings.' + qbn
        kwargs['params_dict'] = params_dict
        kwargs['numeric_params'] = list(params_dict)
        # super().__init__(qb_names, *args, **kwargs)

        options_dict = kwargs.pop('options_dict', {})
        options_dict['TwoD'] = True
        kwargs['options_dict'] = options_dict
        super().__init__(qb_names, *args, **kwargs)

    #         self.analyze_results()

    def process_data(self):
        super().process_data()

        # Make sure data has the right shape (len(hard_sp), len(soft_sp))
        for qbn, data in self.proc_data_dict['data_to_fit'].items():
            if data.shape[1] != self.proc_data_dict['sweep_points_dict'][qbn][
                'sweep_points'].size:
                self.proc_data_dict['data_to_fit'][qbn] = data.T

        self.proc_data_dict['analysis_params_dict'] = OrderedDict()
        for qbn in self.qb_names:
            data = self.proc_data_dict['data_to_fit'][qbn][0]
            sweep_points = self.proc_data_dict['sweep_points_dict'][qbn][
                'msmt_sweep_points']
            delays = np.zeros(len(sweep_points) * 2 - 1)
            delays[0::2] = sweep_points
            delays[1::2] = sweep_points[:-1] + np.diff(sweep_points) / 2
            if self.num_cal_points != 0:
                data = data[:-self.num_cal_points]
            symmetry_idx, corr_data = find_symmetry_index(data)
            delay = delays[symmetry_idx]

            self.proc_data_dict['analysis_params_dict'][qbn] = OrderedDict()
            self.proc_data_dict['analysis_params_dict'][qbn]['delays'] = delays
            self.proc_data_dict['analysis_params_dict'][qbn]['delay'] = delay
            self.proc_data_dict['analysis_params_dict'][qbn][
                'delay_stderr'] = np.diff(delays).mean()
            self.proc_data_dict['analysis_params_dict'][qbn][
                'corr_data'] = np.array(corr_data)
        self.save_processed_data(key='analysis_params_dict')

    def prepare_plots(self):
        self.options_dict.update({'TwoD': False,
                                  'plot_proj_data': False})
        super().prepare_plots()
        rdd = self.raw_data_dict
        for qbn in self.qb_names:
            # rename base plot
            base_plot_name = 'Pulse_timing_' + qbn
            self.prepare_projected_data_plot(
                fig_name=base_plot_name,
                data=self.proc_data_dict['data_to_fit'][qbn][0],
                plot_name_suffix=qbn + 'fit',
                qb_name=qbn)

            corr_data = self.proc_data_dict['analysis_params_dict'][qbn][
                'corr_data']
            delays = self.proc_data_dict['analysis_params_dict'][qbn]['delays']

            self.plot_dicts['Autoconvolution_' + qbn] = {
                'title': rdd['measurementstring'] +
                         '\n' + rdd['timestamp'] + '\n' + qbn,
                'fig_name': f'Autoconvolution_{qbn}',
                'fig_id': f'Autoconvolution_{qbn}',
                'plotfn': self.plot_line,
                'xvals': delays[0::2] / 1e-9,
                'yvals': corr_data[0::2],
                'xlabel': r'Delay time',
                'xunit': 'ns',
                'ylabel': 'Autoconvolution function',
                'linestyle': '-',
                'color': 'k',
                #                                     'setlabel': legendlabel,
                'do_legend': False,
                'legend_bbox_to_anchor': (1, 1),
                'legend_pos': 'upper left',
            }

            self.plot_dicts['Autoconvolution2_' + qbn] = {
                'fig_id': f'Autoconvolution_{qbn}',
                'plotfn': self.plot_line,
                'xvals': delays[1::2] / 1e-9,
                'yvals': corr_data[1::2],
                'color': 'r'}

            self.plot_dicts['corr_vline_' + qbn] = {
                'fig_id': f'Autoconvolution_{qbn}',
                'plotfn': self.plot_vlines,
                'x': self.proc_data_dict['analysis_params_dict'][qbn][
                         'delay'] / 1e-9,
                'ymin': corr_data.min(),
                'ymax': corr_data.max(),
                'colors': 'gray'}

            apd = self.proc_data_dict['analysis_params_dict']
            textstr = 'delay = {:.2f} ns'.format(apd[qbn]['delay'] * 1e9) \
                      + ' $\pm$ {:.2f} ns'.format(apd[qbn]['delay_stderr']
                                                  * 1e9)
            self.plot_dicts['text_msg_' + qbn] = {
                'fig_id': f'Autoconvolution_{qbn}',
                'ypos': -0.2,
                'xpos': 0,
                'horizontalalignment': 'left',
                'verticalalignment': 'top',
                'plotfn': self.plot_text,
                'text_string': textstr}


class FluxPulseScopeAnalysis(MultiQubit_TimeDomain_Analysis):

    def __init__(self, *args, **kwargs):
        options_dict = kwargs.pop('options_dict', {})
        options_dict['TwoD'] = True
        kwargs['options_dict'] = options_dict
        super().__init__(*args, **kwargs)

    def process_data(self):
        super().process_data()

        self.rectangles_exclude = self.get_param_value('rectangles_exclude')
        # dictionaries with keys qubit names and values a list of tuples of
        # 2 numbers specifying ranges to exclude
        freq_ranges_exclude = self.get_param_value('freq_ranges_exclude')
        delay_ranges_exclude = self.get_param_value('delay_ranges_exclude')

        self.proc_data_dict['proc_data_to_fit'] = deepcopy(
            self.proc_data_dict['data_to_fit'])
        self.proc_data_dict['proc_sweep_points_2D_dict'] = deepcopy(
            self.proc_data_dict['sweep_points_2D_dict'])
        self.proc_data_dict['proc_sweep_points_dict'] = deepcopy(
            self.proc_data_dict['sweep_points_dict'])
        if freq_ranges_exclude is not None:
            for qbn, freq_range_list in freq_ranges_exclude.items():
                if freq_range_list is None:
                    continue
                param_name = self.mospm[qbn][1]
                freqs = self.proc_data_dict['proc_sweep_points_2D_dict'][qbn][
                    param_name]
                data = self.proc_data_dict['proc_data_to_fit'][qbn]
                for freq_range in freq_range_list:
                    reduction_arr = np.logical_not(
                        np.logical_and(freqs > freq_range[0],
                                       freqs < freq_range[1]))
                    freqs_reshaped = freqs[reduction_arr]
                    self.proc_data_dict['proc_data_to_fit'][qbn] = \
                        data[reduction_arr]
                    self.proc_data_dict['proc_sweep_points_2D_dict'][qbn][
                        param_name] = freqs_reshaped

        # exclude delays
        if delay_ranges_exclude is not None:
            for qbn, delay_range_list in delay_ranges_exclude.items():
                if delay_range_list is None:
                    continue
                delays = self.proc_data_dict['proc_sweep_points_dict'][qbn][
                    'msmt_sweep_points']
                data = self.proc_data_dict['proc_data_to_fit'][qbn]
                for delay_range in delay_range_list:
                    reduction_arr = np.logical_not(
                        np.logical_and(delays > delay_range[0],
                                       delays < delay_range[1]))
                    delays_reshaped = delays[reduction_arr]
                    self.proc_data_dict['proc_data_to_fit'][qbn] = \
                        np.concatenate([
                            data[:, :-self.num_cal_points][:, reduction_arr],
                            data[:, -self.num_cal_points:]], axis=1)
                    self.proc_data_dict['proc_sweep_points_dict'][qbn][
                        'msmt_sweep_points'] = delays_reshaped
                    self.proc_data_dict['proc_sweep_points_dict'][qbn][
                        'sweep_points'] = np.concatenate([
                        self.proc_data_dict['proc_sweep_points_dict'][qbn][
                            'msmt_sweep_points'], self.proc_data_dict[
                            'sweep_points_dict'][qbn][
                            'cal_points_sweep_points']])

        self.sign_of_peaks = self.get_param_value('sign_of_peaks',
                                                  default_value=OrderedDict())
        if self.sign_of_peaks is None:
            self.sign_of_peaks = {}
        if len(self.sign_of_peaks) == 0:
            for qbn in self.qb_names:
                msmt_data = self.proc_data_dict['proc_data_to_fit'][qbn][
                    :, :-self.num_cal_points]
                self.sign_of_peaks[qbn] = np.sign(np.mean(msmt_data) -
                                                  np.median(msmt_data))

        self.sigma_guess = self.get_param_value('sigma_guess')
        if self.sigma_guess is None:
            self.sigma_guess = {qbn: 10e6 for qbn in self.qb_names}

        self.from_lower = self.get_param_value('from_lower')
        if self.from_lower is None:
            self.from_lower = {qbn: False for qbn in self.qb_names}
        self.ghost = self.get_param_value('ghost')
        if self.ghost is None:
            self.ghost = {qbn: False for qbn in self.qb_names}

    def prepare_fitting_slice(self, freqs, qbn, mu_guess,
                              slice_idx=None, data_slice=None):
        if slice_idx is None:
            raise ValueError('"since_idx" cannot both be None. It is used '
                             'for unique names in the fit_dicts.')
        if data_slice is None:
            data_slice = self.proc_data_dict['proc_data_to_fit'][qbn][
                         :, slice_idx]
        GaussianModel = fit_mods.GaussianModel
        ampl_guess = (data_slice.max() - data_slice.min()) / \
                     0.4 * self.sign_of_peaks[qbn] * self.sigma_guess[qbn]
        offset_guess = data_slice[0]
        GaussianModel.set_param_hint('sigma',
                                     value=self.sigma_guess[qbn],
                                     vary=False)
        GaussianModel.set_param_hint('mu',
                                     value=mu_guess,
                                     vary=True)
        GaussianModel.set_param_hint('ampl',
                                     value=ampl_guess,
                                     vary=True)
        GaussianModel.set_param_hint('offset',
                                     value=offset_guess,
                                     vary=True)
        guess_pars = GaussianModel.make_params()

        key = f'gauss_fit_{qbn}_slice{slice_idx}'
        self.fit_dicts[key] = {
            'fit_fn': GaussianModel.func,
            'fit_xvals': {'freq': freqs},
            'fit_yvals': {'data': data_slice},
            'guess_pars': guess_pars}

    def prepare_fitting(self):
        self.fit_dicts = OrderedDict()
        self.freqs_for_fit = OrderedDict()
        for qbn in self.qb_names:
            param_name = self.mospm[qbn][1]
            data = self.proc_data_dict['proc_data_to_fit'][qbn]
            delays = self.proc_data_dict['proc_sweep_points_dict'][qbn][
                'sweep_points']
            self.freqs_for_fit[qbn] = len(delays) * ['']
            for i, delay in enumerate(delays):
                data_slice = data[:, i]
                freqs = self.proc_data_dict['proc_sweep_points_2D_dict'][qbn][
                    param_name]
                if self.rectangles_exclude is not None and \
                        self.rectangles_exclude.get(qbn, None) is not None:
                    for rectangle in self.rectangles_exclude[qbn]:
                        if rectangle[0] < delay < rectangle[1]:
                            reduction_arr = np.logical_not(
                                np.logical_and(freqs > rectangle[2],
                                               freqs < rectangle[3]))
                            freqs = freqs[reduction_arr]
                            data_slice = data_slice[reduction_arr]
                self.freqs_for_fit[qbn][i] = freqs
                mu_guess = freqs[np.argmax(
                    data_slice * self.sign_of_peaks[qbn])]
                self.prepare_fitting_slice(freqs, qbn, mu_guess, i,
                                           data_slice=data_slice)

    def analyze_fit_results(self):
        self.proc_data_dict['analysis_params_dict'] = OrderedDict()
        for qbn in self.qb_names:
            delays = self.proc_data_dict['proc_sweep_points_dict'][qbn][
                'sweep_points']
            fitted_freqs = np.zeros(len(delays))
            fitted_freqs_errs = np.zeros(len(delays))
            fit_keys = [k for k in self.fit_dicts if qbn in k]
            assert len(fitted_freqs) == len(fit_keys)
            deep = False
            for i, fk in enumerate(fit_keys):
                fit_res = self.fit_dicts[fk]['fit_res']
                fitted_freqs[i] = fit_res.best_values['mu']
                fitted_freqs_errs[i] = fit_res.params['mu'].stderr
                if self.from_lower[qbn]:
                    if self.ghost[qbn]:
                        if (fitted_freqs[i - 1] - fit_res.best_values['mu']) / \
                                fitted_freqs[i - 1] > 0.05 and i > len(delays)-4:
                            deep = False
                        condition1 = ((fitted_freqs[i-1] -
                                     fit_res.best_values['mu']) /
                                     fitted_freqs[i-1]) < -0.015
                        condition2 = (i > 1 and i < (len(fitted_freqs) -
                                                     len(delays)))
                        if condition1 and condition2:
                            if deep:
                                mu_guess = fitted_freqs[i-1]
                                self.prepare_fitting_slice(
                                    self.freqs_for_fit[qbn][i], qbn, mu_guess, i)
                                self.run_fitting(keys_to_fit=[fk])
                                fitted_freqs[i] = self.fit_dicts[fk][
                                    'fit_res'].best_values['mu']
                                fitted_freqs_errs[i] = self.fit_dicts[fk][
                                    'fit_res'].params['mu'].stderr
                            deep = True
                else:
                    if self.ghost[qbn]:
                        if (fitted_freqs[i - 1] - fit_res.best_values['mu']) / \
                                fitted_freqs[i - 1] > -0.05 and \
                                i > len(delays) - 4:
                            deep = False
                        if (fitted_freqs[i - 1] - fit_res.best_values['mu']) / \
                                fitted_freqs[i - 1] > 0.015 and i > 1:
                            if deep:
                                mu_guess = fitted_freqs[i - 1]
                                self.prepare_fitting_slice(
                                    self.freqs_for_fit[qbn][i], qbn, mu_guess, i)
                                self.run_fitting(keys_to_fit=[fk])
                                fitted_freqs[i] = self.fit_dicts[fk][
                                    'fit_res'].best_values['mu']
                                fitted_freqs_errs[i] = self.fit_dicts[fk][
                                    'fit_res'].params['mu'].stderr
                            deep = True

            self.proc_data_dict['analysis_params_dict'][
                f'fitted_freqs_{qbn}'] = {'val': fitted_freqs,
                                          'stderr': fitted_freqs_errs}

        self.save_processed_data(key='analysis_params_dict')

    def prepare_plots(self):
        super().prepare_plots()

        if self.do_fitting:
            for qbn in self.qb_names:
                base_plot_name = 'FluxPulseScope_' + qbn
                xlabel, xunit = self.get_xaxis_label_unit(qbn)
                param_name = self.mospm[qbn][1]
                ylabel = self.sp.get_sweep_params_property(
                    'label', dimension=1, param_names=param_name)
                yunit = self.sp.get_sweep_params_property(
                    'unit', dimension=1, param_names=param_name)
                self.plot_dicts[f'{base_plot_name}_main'] = {
                    'plotfn': self.plot_colorxy,
                    'fig_id': base_plot_name,
                    'xvals': self.proc_data_dict['proc_sweep_points_dict'][qbn][
                        'sweep_points'],
                    'yvals': self.proc_data_dict['proc_sweep_points_2D_dict'][
                        qbn][param_name],
                    'zvals': self.proc_data_dict['proc_data_to_fit'][qbn],
                    'xlabel': xlabel,
                    'xunit': xunit,
                    'ylabel': ylabel,
                    'yunit': yunit,
                    'title': (self.raw_data_dict['timestamp'] + ' ' +
                              self.raw_data_dict['measurementstring'] + ' ' +
                              qbn),
                    'clabel': '{} state population'.format(
                        self.get_latex_prob_label(self.data_to_fit[qbn]))}

                self.plot_dicts[f'{base_plot_name}_fit'] = {
                    'fig_id': base_plot_name,
                    'plotfn': self.plot_line,
                    'xvals': self.proc_data_dict['proc_sweep_points_dict'][qbn][
                        'sweep_points'],
                    'yvals': self.proc_data_dict['analysis_params_dict'][
                                                 f'fitted_freqs_{qbn}']['val'],
                    'color': 'r',
                    'linestyle': '-',
                    'marker': None,}<|MERGE_RESOLUTION|>--- conflicted
+++ resolved
@@ -447,10 +447,6 @@
             # this assumes data obtained with classifier detector!
             # ie pg, pe, pf are expected to be in the value_names
             self.proc_data_dict['projected_data_dict'] = OrderedDict()
-<<<<<<< HEAD
-
-=======
->>>>>>> 1d7ac634
             for qbn, data_dict in self.proc_data_dict[
                     'meas_results_per_qb'].items():
                 self.proc_data_dict['projected_data_dict'][qbn] = OrderedDict()
@@ -3821,7 +3817,7 @@
                 mask = pdd['mask'][qb]
                 xlabel = r'Flux pulse amplitude' if p == 0 else \
                     r'Derived qubit frequency'
-                
+
                 if self.do_fitting:
                     # Plot T1 vs flux pulse amplitude
                     label = f'T1_fit_{qb}{suffix}'
@@ -3896,7 +3892,7 @@
                         'legend_bbox_to_anchor': (1, 1),
                         'legend_pos': 'upper left',
                         }
-    
+
                     label = f'freq_scatter_{qb}_{i}'
                     self.plot_dicts[label] = {
                         'fig_id': f'T1_fits_{qb}',
@@ -5976,14 +5972,13 @@
             self.gates_list = [(qbl, qbr) for qbl, qbr in
                                zip(leakage_qbnames_temp, self.ramsey_qbnames)]
 
-<<<<<<< HEAD
     def process_data(self):
         super().process_data()
-=======
+
         # TODO: Steph 15.09.2020
         # This is a hack. It should be done in MultiQubit_TimeDomain_Analysis
         # but would break every analysis inheriting from it but we just needed
-        # it to work for this analysis :) 
+        # it to work for this analysis :)
         self.data_to_fit = self.get_param_value('data_to_fit', {})
         for qbn in self.data_to_fit:
             # make values of data_to_fit be lists
@@ -5998,7 +5993,6 @@
                 self.proc_data_dict['data_to_fit'][qbn] = {
                     prob_label: prob_data[prob_label] for prob_label in
                     self.data_to_fit[qbn]}
->>>>>>> 1d7ac634
 
         # Make sure data has the right shape (len(hard_sp), len(soft_sp))
         for qbn, prob_data in self.proc_data_dict['data_to_fit'].items():
@@ -6366,17 +6360,13 @@
                                            'analysis_params_dict'][
                                            f'population_loss_{qbn}'][
                                            'stderr'][0])
-<<<<<<< HEAD
                         if self.proc_data_dict.get('percent_data_after_presel',
                                                    False):
                             textstr += "\nPreselection = \n {}".format(
                                 self.proc_data_dict.get('percent_data_after_presel'))
-                        self.plot_dicts['text_msg_' + qbn] = {
-                            'fig_id': '{}_{}_pe'.format(self.phase_key, qbn),
-=======
+
                         self.plot_dicts['cphase_text_msg_' + qbn] = {
                             'fig_id': figure_name,
->>>>>>> 1d7ac634
                             'ypos': -0.2,
                             'xpos': -0.1,
                             'horizontalalignment': 'left',
@@ -6649,7 +6639,7 @@
             tvals_meas: time-values for the measured qubit frequencies
             freqs_meas: measured qubit frequencies
             freq_errs_meas: errors of measured qubit frequencies
-            volt_freq_conv: dictionary of fit params for frequency-voltage 
+            volt_freq_conv: dictionary of fit params for frequency-voltage
                 conversion
         """
         if qbn is None:
