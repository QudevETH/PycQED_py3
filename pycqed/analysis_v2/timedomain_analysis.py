import lmfit
import numpy as np
from numpy.linalg import inv
import scipy as sp
import itertools
import matplotlib as mpl
from collections import OrderedDict, defaultdict

from sklearn.mixture import GaussianMixture as GM
from sklearn.tree import DecisionTreeClassifier as DTC

from pycqed.analysis import fitting_models as fit_mods
from pycqed.analysis import analysis_toolbox as a_tools
import pycqed.analysis_v2.base_analysis as ba
import pycqed.analysis_v2.readout_analysis as roa
from pycqed.analysis_v2.readout_analysis import \
    Singleshot_Readout_Analysis_Qutrit as SSROQutrit
import pycqed.analysis_v2.tomography_qudev as tomo
from pycqed.analysis.tools.plotting import SI_val_to_msg_str
from copy import deepcopy
from pycqed.measurement.sweep_points import SweepPoints
from pycqed.measurement.calibration.calibration_points import CalibrationPoints
import matplotlib.pyplot as plt
from pycqed.analysis.three_state_rotation import predict_proba_avg_ro
import logging

from pycqed.utilities import math

log = logging.getLogger(__name__)
try:
    import qutip as qtp
except ImportError as e:
    log.warning('Could not import qutip, tomography code will not work')


class AveragedTimedomainAnalysis(ba.BaseDataAnalysis):
    def __init__(self, *args, **kwargs):
        super().__init__(*args, **kwargs)
        self.single_timestamp = True
        self.params_dict = {
            'value_names': 'value_names',
            'measured_values': 'measured_values',
            'measurementstring': 'measurementstring',
            'exp_metadata': 'exp_metadata'}
        self.numeric_params = []
        if kwargs.get('auto', True):
            self.run_analysis()

    def process_data(self):
        self.metadata = self.raw_data_dict.get('exp_metadata', {})
        if self.metadata is None:
            self.metadata = {}
        cal_points = self.metadata.get('cal_points', None)
        cal_points = self.options_dict.get('cal_points', cal_points)
        cal_points_list = roa.convert_channel_names_to_index(
            cal_points, len(self.raw_data_dict['measured_values'][0]),
            self.raw_data_dict['value_names'])
        self.proc_data_dict['cal_points_list'] = cal_points_list
        measured_values = self.raw_data_dict['measured_values']
        cal_idxs = self._find_calibration_indices()
        scales = [np.std(x[cal_idxs]) for x in measured_values]
        observable_vectors = np.zeros((len(cal_points_list),
                                       len(measured_values)))
        observable_vector_stds = np.ones_like(observable_vectors)
        for i, observable in enumerate(cal_points_list):
            for ch_idx, seg_idxs in enumerate(observable):
                x = measured_values[ch_idx][seg_idxs] / scales[ch_idx]
                if len(x) > 0:
                    observable_vectors[i][ch_idx] = np.mean(x)
                if len(x) > 1:
                    observable_vector_stds[i][ch_idx] = np.std(x)
        Omtx = (observable_vectors[1:] - observable_vectors[0]).T
        d0 = observable_vectors[0]
        corr_values = np.zeros(
            (len(cal_points_list) - 1, len(measured_values[0])))
        for i in range(len(measured_values[0])):
            d = np.array([x[i] / scale for x, scale in zip(measured_values,
                                                           scales)])
            corr_values[:, i] = inv(Omtx.T.dot(Omtx)).dot(Omtx.T).dot(d - d0)
        self.proc_data_dict['corr_values'] = corr_values

    def measurement_operators_and_results(self):
        """
        Converts the calibration points to measurement operators. Assumes that
        the calibration points are ordered the same as the basis states for
        the tomography calculation (e.g. for two qubits |gg>, |ge>, |eg>, |ee>).
        Also assumes that each calibration in the passed cal_points uses
        different segments.

        Returns:
            A tuple of
                the measured values with outthe calibration points;
                the measurement operators corresponding to each channel;
                and the expected covariation matrix between the operators.
        """
        d = len(self.proc_data_dict['cal_points_list'])
        cal_point_idxs = [set() for _ in range(d)]
        for i, idxs_lists in enumerate(self.proc_data_dict['cal_points_list']):
            for idxs in idxs_lists:
                cal_point_idxs[i].update(idxs)
        cal_point_idxs = [sorted(list(idxs)) for idxs in cal_point_idxs]
        cal_point_idxs = np.array(cal_point_idxs)
        raw_data = self.raw_data_dict['measured_values']
        means = [None] * d
        residuals = [list() for _ in raw_data]
        for i, cal_point_idx in enumerate(cal_point_idxs):
            means[i] = [np.mean(ch_data[cal_point_idx]) for ch_data in raw_data]
            for j, ch_residuals in enumerate(residuals):
                ch_residuals += list(raw_data[j][cal_point_idx] - means[i][j])
        means = np.array(means)
        residuals = np.array(residuals)
        Fs = [np.diag(ms) for ms in means.T]
        Omega = residuals.dot(residuals.T) / len(residuals.T)
        data_idxs = np.setdiff1d(np.arange(len(raw_data[0])),
                                 cal_point_idxs.flatten())
        data = np.array([ch_data[data_idxs] for ch_data in raw_data])
        return data, Fs, Omega

    def _find_calibration_indices(self):
        cal_indices = set()
        cal_points = self.options_dict['cal_points']
        nr_segments = self.raw_data_dict['measured_values'].shape[-1]
        for observable in cal_points:
            if isinstance(observable, (list, np.ndarray)):
                for idxs in observable:
                    cal_indices.update({idx % nr_segments for idx in idxs})
            else:  # assume dictionaries
                for idxs in observable.values():
                    cal_indices.update({idx % nr_segments for idx in idxs})
        return list(cal_indices)


def all_cal_points(d, nr_ch, reps=1):
    """
    Generates a list of calibration points for a Hilbert space of dimension d,
    with nr_ch channels and reps reprtitions of each calibration point.
    """
    return [[list(range(-reps*i, -reps*(i-1)))]*nr_ch for i in range(d, 0, -1)]


class Single_Qubit_TimeDomainAnalysis(ba.BaseDataAnalysis):

    def process_data(self):
        """
        This takes care of rotating and normalizing the data if required.
        this should work for several input types.
            - I/Q values (2 quadratures + cal points)
            - weight functions (1 quadrature + cal points)
            - counts (no cal points)

        There are several options possible to specify the normalization
        using the options dict.
            cal_points (tuple) of indices of the calibrati  on points

            zero_coord, one_coord
        """

        cal_points = self.options_dict.get('cal_points', None)
        zero_coord = self.options_dict.get('zero_coord', None)
        one_coord = self.options_dict.get('one_coord', None)

        if cal_points is None:
            # default for all standard Timedomain experiments
            cal_points = [list(range(-4, -2)), list(range(-2, 0))]

        if len(self.raw_data_dict['measured_values']) == 1:
            # if only one weight function is used rotation is not required
            self.proc_data_dict['corr_data'] = a_tools.rotate_and_normalize_data_1ch(
                self.raw_data_dict['measured_values'][0],
                cal_zero_points=cal_points[0],
                cal_one_points=cal_points[1])
        else:
            self.proc_data_dict['corr_data'], zero_coord, one_coord = \
                a_tools.rotate_and_normalize_data(
                    data=self.raw_data_dict['measured_values'][0:2],
                    zero_coord=zero_coord,
                    one_coord=one_coord,
                    cal_zero_points=cal_points[0],
                    cal_one_points=cal_points[1])

        # This should be added to the hdf5 datafile but cannot because of the
        # way that the "new" analysis works.

        # self.add_dataset_to_analysisgroup('Corrected data',
        #                                   self.proc_data_dict['corr_data'])


class MultiQubit_TimeDomain_Analysis(ba.BaseDataAnalysis):

    def __init__(self,
                 qb_names: list=None, label: str='',
                 t_start: str=None, t_stop: str=None, data_file_path: str=None,
                 options_dict: dict=None, extract_only: bool=False,
                 do_fitting: bool=True, auto=True,
                 params_dict=None, numeric_params=None, **kwargs):

        super().__init__(t_start=t_start, t_stop=t_stop, label=label,
                         data_file_path=data_file_path,
                         options_dict=options_dict,
                         extract_only=extract_only,
                         do_fitting=do_fitting, **kwargs)

        self.qb_names = qb_names
        self.params_dict = params_dict
        if self.params_dict is None:
            self.params_dict = {}
        self.numeric_params = numeric_params
        if self.numeric_params is None:
            self.numeric_params = []

        if not hasattr(self, "job"):
            self.create_job(qb_names=qb_names, t_start=t_start, t_stop=t_stop,
                            label=label, data_file_path=data_file_path,
                            do_fitting=do_fitting, options_dict=options_dict,
                            extract_only=extract_only, params_dict=params_dict,
                            numeric_params=numeric_params, **kwargs)
        if auto:
            self.run_analysis()

    def extract_data(self):
        super().extract_data()

        if self.qb_names is None:
            self.qb_names = self.get_param_value('ro_qubits')
            if self.qb_names is None:
                raise ValueError('Provide the "qb_names."')

        self.channel_map = self.get_param_value('meas_obj_value_names_map')
        if self.channel_map is None:
            # if the new name meas_obj_value_names_map is not found, try with
            # the old name channel_map
            self.channel_map = self.get_param_value('channel_map')
            if self.channel_map is None:
                value_names = self.raw_data_dict['value_names']
                if np.ndim(value_names) > 0:
                    value_names = value_names
                if 'w' in value_names[0]:
                    self.channel_map = a_tools.get_qb_channel_map_from_hdf(
                        self.qb_names, value_names=value_names,
                        file_path=self.raw_data_dict['folder'])
                else:
                    self.channel_map = {}
                    for qbn in self.qb_names:
                        self.channel_map[qbn] = value_names

        if len(self.channel_map) == 0:
            raise ValueError('No qubit RO channels have been found.')

        # creates self.sp
        self.get_sweep_points()

    def get_sweep_points(self):
        self.sp = self.get_param_value('sweep_points')
        if self.sp is not None:
            self.sp = SweepPoints(from_dict_list=self.sp)

    def create_sweep_points_dict(self):
        sweep_points_dict = self.get_param_value('sweep_points_dict')
        hard_sweep_params = self.get_param_value('hard_sweep_params')
        if self.sp is not None:
            self.mospm = self.get_param_value('meas_obj_sweep_points_map')
            if self.mospm is None:
                raise ValueError('When providing "sweep_points", '
                                 '"meas_obj_sweep_points_map" has to be '
                                 'provided in addition.')
            self.proc_data_dict['sweep_points_dict'] = \
                {qbn: {'sweep_points': self.sp.get_sweep_params_property(
                    'values', 0, self.mospm[qbn])[0]}
                 for qbn in self.qb_names}
        elif sweep_points_dict is not None:
            # assumed to be of the form {qbn1: swpts_array1, qbn2: swpts_array2}
            self.proc_data_dict['sweep_points_dict'] = \
                {qbn: {'sweep_points': sweep_points_dict[qbn]}
                 for qbn in self.qb_names}
        elif hard_sweep_params is not None:
            self.proc_data_dict['sweep_points_dict'] = \
                {qbn: {'sweep_points': list(hard_sweep_params.values())[0][
                    'values']} for qbn in self.qb_names}
<<<<<<< HEAD
=======
        elif self.sp is not None:
            self.mospm = self.get_param_value('meas_obj_sweep_points_map')
            if self.mospm is None:
                raise ValueError('Please provide "meas_obj_sweep_points_map."')
            self.proc_data_dict['sweep_points_dict'] = \
                {qbn: {'sweep_points': self.sp.get_sweep_params_property(
                    'values', 0, self.mospm[qbn])[0]}
                 for qbn in self.qb_names}
>>>>>>> 75d1b929
        else:
            self.proc_data_dict['sweep_points_dict'] = \
                {qbn: {'sweep_points': self.data_filter(
                    self.raw_data_dict['hard_sweep_points'])}
                    for qbn in self.qb_names}

    def create_sweep_points_2D_dict(self):
        soft_sweep_params = self.get_param_value('soft_sweep_params')
        if self.sp is not None:
            self.proc_data_dict['sweep_points_2D_dict'] = OrderedDict()
            for qbn in self.qb_names:
                self.proc_data_dict['sweep_points_2D_dict'][qbn] = \
                    OrderedDict()
                for pn in self.mospm[qbn]:
                    if pn in self.sp[1]:
                        self.proc_data_dict['sweep_points_2D_dict'][qbn][
                            pn] = self.sp[1][pn][0]
        elif soft_sweep_params is not None:
            self.proc_data_dict['sweep_points_2D_dict'] = \
                {qbn: {pn: soft_sweep_params[pn]['values'] for
                       pn in soft_sweep_params}
                 for qbn in self.qb_names}
        else:
            if len(self.raw_data_dict['soft_sweep_points'].shape) == 1:
                self.proc_data_dict['sweep_points_2D_dict'] = \
                    {qbn: {self.raw_data_dict['sweep_parameter_names'][1]:
                               self.raw_data_dict['soft_sweep_points']} for
                     qbn in self.qb_names}
            else:
                sspn = self.raw_data_dict['sweep_parameter_names'][1:]
                self.proc_data_dict['sweep_points_2D_dict'] = \
                    {qbn: {sspn[i]: self.raw_data_dict['soft_sweep_points'][i]
                           for i in range(len(sspn))} for qbn in self.qb_names}
        if self.get_param_value('percentage_done', 100) < 100:
            # This indicated an interrupted measurement.
            # Remove non-measured sweep points in that case.
            # raw_data_dict['soft_sweep_points'] is obtained in
            # BaseDataAnalysis.add_measured_data(), and its length should
            # always correspond to the actual number of measured soft sweep
            # points.
            ssl = len(self.raw_data_dict['soft_sweep_points'])
            for sps in self.proc_data_dict['sweep_points_2D_dict'].values():
                for k, v in sps.items():
                    sps[k] = v[:ssl]

    def create_meas_results_per_qb(self):
        measured_RO_channels = list(self.raw_data_dict['measured_data'])
        meas_results_per_qb_raw = {}
        meas_results_per_qb = {}
        for qb_name, RO_channels in self.channel_map.items():
            meas_results_per_qb_raw[qb_name] = {}
            meas_results_per_qb[qb_name] = {}
            if isinstance(RO_channels, str):
                meas_ROs_per_qb = [RO_ch for RO_ch in measured_RO_channels
                                   if RO_channels in RO_ch]
                for meas_RO in meas_ROs_per_qb:
                    meas_results_per_qb_raw[qb_name][meas_RO] = \
                        self.raw_data_dict[
                            'measured_data'][meas_RO]
                    meas_results_per_qb[qb_name][meas_RO] = \
                        self.data_filter(
                            meas_results_per_qb_raw[qb_name][meas_RO])

            elif isinstance(RO_channels, list):
                for qb_RO_ch in RO_channels:
                    meas_ROs_per_qb = [RO_ch for RO_ch in measured_RO_channels
                                       if qb_RO_ch in RO_ch]

                    for meas_RO in meas_ROs_per_qb:
                        meas_results_per_qb_raw[qb_name][meas_RO] = \
                            self.raw_data_dict[
                                'measured_data'][meas_RO]
                        meas_results_per_qb[qb_name][meas_RO] = \
                            self.data_filter(
                                meas_results_per_qb_raw[qb_name][meas_RO])
            else:
                raise TypeError('The RO channels for {} must either be a list '
                                'or a string.'.format(qb_name))
        self.proc_data_dict['meas_results_per_qb_raw'] = \
            meas_results_per_qb_raw
        self.proc_data_dict['meas_results_per_qb'] = \
            meas_results_per_qb

    def process_data(self):
        super().process_data()
        self.data_filter = self.get_param_value('data_filter')
        prep_params = self.get_param_value('preparation_params',
                                           default_value=dict())
        self.data_with_reset = False
        if self.data_filter is None:
            if 'active' in prep_params.get('preparation_type', 'wait'):
                reset_reps = prep_params.get('reset_reps', 1)
                self.data_filter = lambda x: x[reset_reps::reset_reps+1]
                self.data_with_reset = True
            elif "preselection" in prep_params.get('preparation_type', 'wait'):
                self.data_filter = lambda x: x[1::2]  # filter preselection RO
        if self.data_filter is None:
            self.data_filter = lambda x: x

        self.create_sweep_points_dict()
        self.create_meas_results_per_qb()

        # temporary fix for appending calibration points to x values but
        # without breaking sequences not yet using this interface.
        rotate = self.get_param_value('rotate', default_value=False)
        cal_points = self.get_param_value('cal_points')
        last_ge_pulses = self.get_param_value('last_ge_pulses',
                                              default_value=False)
        try:
            self.cp = CalibrationPoints.from_string(cal_points)
            # for now assuming the same for all qubits.
            self.cal_states_dict = self.cp.get_indices(
                self.qb_names, prep_params)[self.qb_names[0]]
            if rotate:
                cal_states_rots = self.cp.get_rotations(last_ge_pulses,
                        self.qb_names[0])[self.qb_names[0]] if rotate else None
                self.cal_states_rotations = self.get_param_value(
                    'cal_states_rotations', default_value=cal_states_rots)
            else:
                self.cal_states_rotations = None
            sweep_points_w_calpts = \
                {qbn: {'sweep_points': self.cp.extend_sweep_points(
                    self.proc_data_dict['sweep_points_dict'][qbn][
                        'sweep_points'], qbn)} for qbn in self.qb_names}
            self.proc_data_dict['sweep_points_dict'] = sweep_points_w_calpts
        except TypeError as e:
            log.error(e)
            log.warning("Failed retrieving cal point objects or states. "
                        "Please update measurement to provide cal point object "
                        "in metadata. Trying to get them using the old way ...")
            if rotate:
                self.cal_states_rotations = self.get_param_value(
                    'cal_states_rotations', default_value=None)
            else:
                self.cal_states_rotations = None
            self.cal_states_dict = self.get_param_value('cal_states_dict',
                                                         default_value={})

        # create projected_data_dict
        self.data_to_fit = self.get_param_value('data_to_fit', {})
        global_PCA = self.get_param_value('global_PCA', default_value=False)
        if self.cal_states_rotations is not None or global_PCA:
            self.cal_states_analysis()
        else:
            # this assumes data obtained with classifier detector!
            # ie pg, pe, pf are expected to be in the value_names
            self.proc_data_dict['projected_data_dict'] = OrderedDict()
            for qbn, data_dict in self.proc_data_dict[
                    'meas_results_per_qb'].items():
                self.proc_data_dict['projected_data_dict'][qbn] = OrderedDict()
                for state_prob in ['pg', 'pe', 'pf']:
                    self.proc_data_dict['projected_data_dict'][qbn].update(
                        {state_prob: data for key, data in data_dict.items()
                         if state_prob in key})
            if self.cal_states_dict is None:
                self.cal_states_dict = {}
            self.num_cal_points = np.array(list(
                self.cal_states_dict.values())).flatten().size

            # correct probabilities given calibration matrix
            if self.get_param_value("correction_matrix") is not None:
                self.proc_data_dict['projected_data_dict_corrected'] = OrderedDict()
                for qbn, data_dict in self.proc_data_dict[
                    'meas_results_per_qb'].items():
                    self.proc_data_dict['projected_data_dict'][qbn] = OrderedDict()
                    probas_raw = np.asarray([data_dict[k] for k in data_dict
                                             for state_prob in ['pg', 'pe', 'pf'] if
                                             state_prob in k])
                    corr_mtx = self.get_param_value("correction_matrix")[qbn]
                    probas_corrected = np.linalg.inv(corr_mtx).T @ probas_raw
                    for state_prob in ['pg', 'pe', 'pf']:
                        self.proc_data_dict['projected_data_dict_corrected'][qbn].update(
                            {state_prob: data for key, data in
                             zip(["pg", "pe", "pf"], probas_corrected)})

        # get data_to_fit
        self.proc_data_dict['data_to_fit'] = OrderedDict()
        for qbn, prob_data in self.proc_data_dict[
                'projected_data_dict'].items():
            if qbn in self.data_to_fit:
                self.proc_data_dict['data_to_fit'][qbn] = prob_data[
                    self.data_to_fit[qbn]]

        # create msmt_sweep_points, sweep_points, cal_points_sweep_points
        for qbn in self.qb_names:
            if self.num_cal_points > 0:
                self.proc_data_dict['sweep_points_dict'][qbn][
                    'msmt_sweep_points'] = \
                    self.proc_data_dict['sweep_points_dict'][qbn][
                    'sweep_points'][:-self.num_cal_points]
                self.proc_data_dict['sweep_points_dict'][qbn][
                    'cal_points_sweep_points'] = \
                    self.proc_data_dict['sweep_points_dict'][qbn][
                        'sweep_points'][-self.num_cal_points::]
            else:
                self.proc_data_dict['sweep_points_dict'][qbn][
                    'msmt_sweep_points'] = self.proc_data_dict[
                    'sweep_points_dict'][qbn]['sweep_points']
                self.proc_data_dict['sweep_points_dict'][qbn][
                    'cal_points_sweep_points'] = []
        if self.options_dict.get('TwoD', False):
            self.create_sweep_points_2D_dict()

    def get_cal_data_points(self):
        if len(self.cal_states_rotations) == 0:
            # "To use PCA (no cal states rotation), the measurement function
            # has to specify the following in the metadata:
            # - CalibrationPoints with qubit names but empty states
            # - cal_states_rotations = {}
            # - rotate = True
            # - data_to_fit defined ({qbn: 'prob_to_fit'})
            self.cal_states_dict = {qbn: [] for qbn in self.qb_names}
            self.cal_states_dict_for_rotation = self.cal_states_dict
        else:
            if self.cal_states_dict is None:
                log.info('Assuming two cal states, |g> and |e>, and using '
                      'sweep_points[-4:-2] as |g> cal points, and '
                      'sweep_points[-2::] as |e> cal points.')
                self.cal_states_dict = OrderedDict()
                indices = list(range(-len(self.cal_states_rotations)*2, 0))
                for state, rot_idx in self.cal_states_rotations.items():
                    self.cal_states_dict[self.get_latex_prob_label(state)] = \
                        indices[2*rot_idx: 2*rot_idx+2]
                self.cal_states_dict_for_rotation = OrderedDict()
                for qbn in self.qb_names:
                    self.cal_states_dict_for_rotation[qbn] = self.cal_states_dict
            else:
                self.cal_states_dict_for_rotation = OrderedDict()
                states = False
                cal_states_rotations = self.cal_states_rotations
                for key in cal_states_rotations.keys():
                    if key == 'g' or key == 'e' or key == 'f':
                        states = True
                for qbn in self.qb_names:
                    self.cal_states_dict_for_rotation[qbn] = OrderedDict()
                    if states:
                        cal_states_rot_qb = cal_states_rotations
                    else:
                        cal_states_rot_qb = cal_states_rotations[qbn]
                    for i in range(len(cal_states_rot_qb)):
                        cal_state = \
                            [k for k, idx in cal_states_rot_qb.items()
                             if idx == i][0]
                        self.cal_states_dict_for_rotation[qbn][cal_state] = \
                            self.cal_states_dict[cal_state]

        self.num_cal_points = np.array(list(
            self.cal_states_dict.values())).flatten().size

    def cal_states_analysis(self):
        self.get_cal_data_points()
        self.proc_data_dict['projected_data_dict'] = OrderedDict(
            {qbn: '' for qbn in self.qb_names})
        for qbn in self.qb_names:
            cal_states_dict = self.cal_states_dict_for_rotation[qbn]
            if len(cal_states_dict) not in [0, 2, 3]:
                raise NotImplementedError('Calibration states rotation is '
                                          'currently only implemented for 0, '
                                          '2, or 3 cal states per qubit.')

            if self.get_param_value('TwoD', default_value=False):
                if len(cal_states_dict) == 3:
                    self.proc_data_dict['projected_data_dict'].update(
                        self.rotate_data_3_cal_states_TwoD(
                            qbn, self.proc_data_dict['meas_results_per_qb'],
                            self.channel_map,
                            self.cal_states_dict_for_rotation))
                else:
                    self.proc_data_dict['projected_data_dict'].update(
                        self.rotate_data_TwoD(
                            qbn, self.proc_data_dict['meas_results_per_qb'],
                            self.channel_map, self.cal_states_dict_for_rotation,
                            self.data_to_fit,
                            global_PCA=self.get_param_value(
                                'global_PCA', default_value=False),
                            data_mostly_g=self.get_param_value(
                                'data_mostly_g', default_value=True)))
            else:
                if len(cal_states_dict) == 3:
                    self.proc_data_dict['projected_data_dict'].update(
                        self.rotate_data_3_cal_states(
                            qbn, self.proc_data_dict['meas_results_per_qb'],
                            self.channel_map,
                            self.cal_states_dict_for_rotation))
                else:
                    self.proc_data_dict['projected_data_dict'].update(
                        self.rotate_data(
                            qbn, self.proc_data_dict['meas_results_per_qb'],
                            self.channel_map, self.cal_states_dict_for_rotation,
                            self.data_to_fit))

    @staticmethod
    def rotate_data_3_cal_states(qb_name, meas_results_per_qb, channel_map,
                                 cal_states_dict):
        # FOR 3 CAL STATES
        rotated_data_dict = OrderedDict()
        meas_res_dict  =meas_results_per_qb[qb_name]
        rotated_data_dict[qb_name] = OrderedDict()
        cal_pts_idxs = list(cal_states_dict[qb_name].values())
        cal_points_data = np.zeros((len(cal_pts_idxs), 2))
        if list(meas_res_dict) == channel_map[qb_name]:
            raw_data = np.array([v for v in meas_res_dict.values()]).T
            for i, cal_idx in enumerate(cal_pts_idxs):
                cal_points_data[i, :] = np.mean(raw_data[cal_idx, :],
                                                axis=0)
            rotated_data = predict_proba_avg_ro(raw_data, cal_points_data)
            for i, state in enumerate(list(cal_states_dict[qb_name])):
                rotated_data_dict[qb_name][f'p{state}'] = rotated_data[:, i]
        else:
            raise NotImplementedError('Calibration states rotation with 3 '
                                      'cal states only implemented for '
                                      '2 readout channels per qubit.')
        return rotated_data_dict

    @staticmethod
    def rotate_data(qb_name, meas_results_per_qb, channel_map,
                    cal_states_dict, data_to_fit):
        # ONLY WORKS FOR 2 CAL STATES
        meas_res_dict = meas_results_per_qb[qb_name]
        rotated_data_dict = OrderedDict()
        if len(cal_states_dict[qb_name]) == 0:
            cal_zero_points = None
            cal_one_points = None
        else:
            cal_zero_points = list(cal_states_dict[qb_name].values())[0]
            cal_one_points = list(cal_states_dict[qb_name].values())[1]
        rotated_data_dict[qb_name] = OrderedDict()
        if len(meas_res_dict) == 1:
            # one RO channel per qubit
            if cal_zero_points is None and cal_one_points is None:
                data = meas_res_dict[list(meas_res_dict)[0]]
                rotated_data_dict[qb_name][data_to_fit[qb_name]] = \
                    (data - np.min(data))/(np.max(data) - np.min(data))
            else:
                rotated_data_dict[qb_name][data_to_fit[qb_name]] = \
                    a_tools.rotate_and_normalize_data_1ch(
                        data=meas_res_dict[list(meas_res_dict)[0]],
                        cal_zero_points=cal_zero_points,
                        cal_one_points=cal_one_points)
        elif list(meas_res_dict) == channel_map[qb_name]:
            # two RO channels per qubit
            rotated_data_dict[qb_name][data_to_fit[qb_name]], _, _ = \
                a_tools.rotate_and_normalize_data_IQ(
                    data=np.array([v for v in meas_res_dict.values()]),
                    cal_zero_points=cal_zero_points,
                    cal_one_points=cal_one_points)
        else:
            # multiple readouts per qubit per channel
            if isinstance(channel_map[qb_name], str):
                qb_ro_ch0 = channel_map[qb_name]
            else:
                qb_ro_ch0 = channel_map[qb_name][0]
            ro_suffixes = [s[len(qb_ro_ch0)+1::] for s in
                           list(meas_res_dict) if qb_ro_ch0 in s]
            for i, ro_suf in enumerate(ro_suffixes):
                if len(ro_suffixes) == len(meas_res_dict):
                    # one RO ch per qubit
                    rotated_data_dict[qb_name][ro_suf] = \
                        a_tools.rotate_and_normalize_data_1ch(
                            data=meas_res_dict[list(meas_res_dict)[i]],
                            cal_zero_points=cal_zero_points,
                            cal_one_points=cal_one_points)
                else:
                    # two RO ch per qubit
                    keys = [k for k in meas_res_dict if ro_suf in k]
                    correct_keys = [k for k in keys
                                    if k[len(qb_ro_ch0)+1::] == ro_suf]
                    data_array = np.array([meas_res_dict[k]
                                           for k in correct_keys])
                    rotated_data_dict[qb_name][ro_suf], \
                    _, _ = \
                        a_tools.rotate_and_normalize_data_IQ(
                            data=data_array,
                            cal_zero_points=cal_zero_points,
                            cal_one_points=cal_one_points)
        return rotated_data_dict

    @staticmethod
    def rotate_data_3_cal_states_TwoD(qb_name, meas_results_per_qb,
                                      channel_map, cal_states_dict):
        # FOR 3 CAL STATES
        meas_res_dict = meas_results_per_qb[qb_name]
        rotated_data_dict = OrderedDict()
        rotated_data_dict[qb_name] = OrderedDict()
        cal_pts_idxs = list(cal_states_dict[qb_name].values())
        cal_points_data = np.zeros((len(cal_pts_idxs), 2))
        if list(meas_res_dict) == channel_map[qb_name]:
            # two RO channels per qubit
            raw_data_arr = meas_res_dict[list(meas_res_dict)[0]]
            for i, state in enumerate(list(cal_states_dict[qb_name])):
                rotated_data_dict[qb_name][f'p{state}'] = np.zeros(
                    raw_data_arr.shape)
            for col in range(raw_data_arr.shape[1]):
                raw_data = np.concatenate([
                    v[:, col].reshape(len(v[:, col]), 1) for
                    v in meas_res_dict.values()], axis=1)
                for i, cal_idx in enumerate(cal_pts_idxs):
                    cal_points_data[i, :] = np.mean(raw_data[cal_idx, :],
                                                    axis=0)
                # rotated data is (raw_data_arr.shape[0], 3)
                rotated_data = predict_proba_avg_ro(
                    raw_data, cal_points_data)

                for i, state in enumerate(list(cal_states_dict[qb_name])):
                    rotated_data_dict[qb_name][f'p{state}'][:, col] = \
                        rotated_data[:, i]
        else:
            raise NotImplementedError('Calibration states rotation with 3 '
                                      'cal states only implemented for '
                                      '2 readout channels per qubit.')
        # transpose data
        for i, state in enumerate(list(cal_states_dict[qb_name])):
            rotated_data_dict[qb_name][f'p{state}'] = \
                rotated_data_dict[qb_name][f'p{state}'].T
        return rotated_data_dict


    @staticmethod
    def rotate_data_TwoD(qb_name, meas_results_per_qb, channel_map,
                         cal_states_dict, data_to_fit,
                         global_PCA=False, data_mostly_g=None):
        meas_res_dict = meas_results_per_qb[qb_name]
        rotated_data_dict = OrderedDict()
        if len(cal_states_dict[qb_name]) == 0:
            cal_zero_points = None
            cal_one_points = None
        else:
            cal_zero_points = list(cal_states_dict[qb_name].values())[0]
            cal_one_points = list(cal_states_dict[qb_name].values())[1]
        rotated_data_dict[qb_name] = OrderedDict()
        if len(meas_res_dict) == 1:
            if global_PCA:
                raise NotImplementedError('Global PCA is not implemented \
                                        for one channel RO!')
            # one RO channel per qubit
            raw_data_arr = meas_res_dict[list(meas_res_dict)[0]]
            rotated_data_dict[qb_name][data_to_fit[qb_name]] = \
                deepcopy(raw_data_arr.transpose())
            for col in range(raw_data_arr.shape[1]):
                rotated_data_dict[qb_name][data_to_fit[qb_name]][col] = \
                    a_tools.rotate_and_normalize_data_1ch(
                        data=raw_data_arr[:, col],
                        cal_zero_points=cal_zero_points,
                        cal_one_points=cal_one_points)
        elif list(meas_res_dict) == channel_map[qb_name]:
            # two RO channels per qubit
            raw_data_arr = meas_res_dict[list(meas_res_dict)[0]]
            rotated_data_dict[qb_name][data_to_fit[qb_name]] = \
                deepcopy(raw_data_arr.transpose())
            if not global_PCA:
                for col in range(raw_data_arr.shape[1]):
                    data_array = np.array(
                        [v[:, col] for v in meas_res_dict.values()])
                    rotated_data_dict[qb_name][
                            data_to_fit[qb_name]][col], _, _ = \
                        a_tools.rotate_and_normalize_data_IQ(
                            data=data_array,
                            cal_zero_points=cal_zero_points,
                            cal_one_points=cal_one_points)
            else:
                data_array = np.array(
                    [v.T.flatten() for v in meas_res_dict.values()])
                rot_flat_data, _, _ = \
                    a_tools.rotate_and_normalize_data_IQ(
                        data=data_array,
                        cal_zero_points=None,  # if cal_points are None, rotation via PCA
                        cal_one_points=None,
                        data_mostly_g=data_mostly_g  # True if most points are expected to be ground state
                    )
                rotated_data_dict[qb_name][data_to_fit[qb_name]] = \
                    np.reshape(rot_flat_data, raw_data_arr.T.shape)
        else:
            if global_PCA:
                raise NotImplementedError('Global PCA is not implemented \
                                        for multiple RPs per qubit channel!')
            # multiple readouts per qubit per channel
            if isinstance(channel_map[qb_name], str):
                qb_ro_ch0 = channel_map[qb_name]
            else:
                qb_ro_ch0 = channel_map[qb_name][0]

            ro_suffixes = [s[len(qb_ro_ch0)+1::] for s in
                           list(meas_res_dict) if qb_ro_ch0 in s]

            for i, ro_suf in enumerate(ro_suffixes):
                if len(ro_suffixes) == len(meas_res_dict):
                    # one RO ch per qubit
                    raw_data_arr = meas_res_dict[list(meas_res_dict)[i]]
                    rotated_data_dict[qb_name][ro_suf] = \
                        deepcopy(raw_data_arr.transpose())
                    for col in range(raw_data_arr.shape[1]):
                        rotated_data_dict[qb_name][
                            ro_suf][col] = \
                            a_tools.rotate_and_normalize_data_1ch(
                                data=raw_data_arr[:, col],
                                cal_zero_points=cal_zero_points,
                                cal_one_points=cal_one_points)
                else:
                    # two RO ch per qubit
                    raw_data_arr = meas_res_dict[list(meas_res_dict)[i]]
                    rotated_data_dict[qb_name][ro_suf] = \
                        deepcopy(raw_data_arr.transpose())
                    for col in range(raw_data_arr.shape[1]):
                        data_array = np.array(
                            [v[:, col] for k, v in meas_res_dict.items()
                             if ro_suf in k])
                        rotated_data_dict[qb_name][ro_suf][col], _, _ = \
                            a_tools.rotate_and_normalize_data_IQ(
                                data=data_array,
                                cal_zero_points=cal_zero_points,
                                cal_one_points=cal_one_points)
        return rotated_data_dict

    def get_xaxis_label_unit(self, qb_name):
        hard_sweep_params = self.get_param_value('hard_sweep_params')
        sweep_name = self.get_param_value('sweep_name')
        sweep_unit = self.get_param_value('sweep_unit')
        if self.sp is not None:
            _, xunit, xlabel = self.sp.get_sweep_params_description(
                param_names=self.mospm[qb_name], dimension=0)[0]
        elif hard_sweep_params is not None:
            xlabel = list(hard_sweep_params)[0]
            xunit = list(hard_sweep_params.values())[0][
                'unit']
        elif (sweep_name is not None) and (sweep_unit is not None):
            xlabel = sweep_name
            xunit = sweep_unit
        else:
            xlabel = self.raw_data_dict['sweep_parameter_names']
            xunit = self.raw_data_dict['sweep_parameter_units']
        if np.ndim(xlabel) > 0:
            xlabel = xlabel[0]
        if np.ndim(xunit) > 0:
            xunit = xunit[0]
        return xlabel, xunit

    @staticmethod
    def get_cal_state_color(cal_state_label):
        if cal_state_label == 'g' or cal_state_label == r'$|g\rangle$':
            return 'k'
        elif cal_state_label == 'e' or cal_state_label == r'$|e\rangle$':
            return 'gray'
        elif cal_state_label == 'f' or cal_state_label == r'$|f\rangle$':
            return 'C8'
        else:
            return 'C4'

    @staticmethod
    def get_latex_prob_label(prob_label):
        if '$' in prob_label:
            return prob_label
        elif 'p' in prob_label.lower():
            return r'$|{}\rangle$'.format(prob_label[-1])
        else:
            return r'$|{}\rangle$'.format(prob_label)

    def prepare_plots(self):
        if self.get_param_value('plot_proj_data', default_value=True):
            for qb_name, corr_data in self.proc_data_dict[
                    'projected_data_dict'].items():
                fig_name = 'projected_plot_' + qb_name
                if isinstance(corr_data, dict):
                    for data_key, data in corr_data.items():
                        if self.cal_states_rotations is None:
                            data_label = data_key
                            title_suffix = ''
                            plot_name_suffix = data_key
                            plot_cal_points = False
                            data_axis_label = 'Population'
                        else:
                            fig_name = 'projected_plot_' + qb_name + \
                                       data_key
                            data_label = 'Data'
                            title_suffix = data_key
                            plot_name_suffix = ''
                            plot_cal_points = (
                                not self.options_dict.get('TwoD', False))
                            data_axis_label = '{} state population'.format(
                                self.get_latex_prob_label(data_key))
                        self.prepare_projected_data_plot(
                            fig_name, data, qb_name=qb_name,
                            data_label=data_label,
                            title_suffix=title_suffix,
                            plot_name_suffix=plot_name_suffix,
                            data_axis_label=data_axis_label,
                            plot_cal_points=plot_cal_points)

                else:
                    fig_name = 'projected_plot_' + qb_name
                    self.prepare_projected_data_plot(
                        fig_name, corr_data, qb_name=qb_name,
                        plot_cal_points=(
                            not self.options_dict.get('TwoD', False)))

        if self.get_param_value('plot_raw_data', default_value=True):
            # self.cal_states_rotations is not None:
            self.prepare_raw_data_plots(plot_filtered=False)
            if 'preparation_params' in self.metadata:
                if 'active' in self.metadata['preparation_params'].get(
                        'preparation_type', 'wait'):
                    self.prepare_raw_data_plots(plot_filtered=True)

    def prepare_raw_data_plots(self, plot_filtered=False):
        if plot_filtered or not self.data_with_reset:
            key = 'meas_results_per_qb'
            suffix = 'filtered' if self.data_with_reset else ''
            func_for_swpts = lambda qb_name: self.proc_data_dict[
                'sweep_points_dict'][qb_name]['sweep_points']
        else:
            key = 'meas_results_per_qb_raw'
            suffix = ''
            func_for_swpts = lambda qb_name: self.raw_data_dict[
                'hard_sweep_points']
        for qb_name, raw_data_dict in self.proc_data_dict[key].items():
            if qb_name not in self.qb_names:
                continue
            sweep_points = func_for_swpts(qb_name)
            if len(raw_data_dict) == 1:
                numplotsx = 1
                numplotsy = 1
            elif len(raw_data_dict) == 2:
                numplotsx = 1
                numplotsy = 2
            else:
                numplotsx = 2
                numplotsy = len(raw_data_dict) // 2 + len(raw_data_dict) % 2

            plotsize = self.get_default_plot_params(set=False)['figure.figsize']
            fig_title = (self.raw_data_dict['timestamp'] + ' ' +
                         self.raw_data_dict['measurementstring'] +
                         '\nRaw data ' + suffix + ' ' + qb_name)
            plot_name = 'raw_plot_' + qb_name + suffix
            xlabel, xunit = self.get_xaxis_label_unit(qb_name)

            for ax_id, ro_channel in enumerate(raw_data_dict):
                if self.get_param_value('TwoD', default_value=False):
                    if self.sp is None:
                        soft_sweep_params = self.get_param_value(
                            'soft_sweep_params')
                        if soft_sweep_params is not None:
                            yunit = list(soft_sweep_params.values())[0]['unit']
                        else:
                            yunit = self.raw_data_dict[
                                'sweep_parameter_units'][1]
                        if np.ndim(yunit) > 0:
                            yunit = yunit[0]
                    for pn, ssp in self.proc_data_dict['sweep_points_2D_dict'][
                            qb_name].items():
                        ylabel = pn
                        if self.sp is not None:
                            yunit = self.sp.get_sweep_params_property(
                                'unit', dimension=1, param_names=pn)
                            ylabel = self.sp.get_sweep_params_property(
<<<<<<< HEAD
                                'label', dimension=1, param_names=pn)
=======
                                'label', dimension=2, param_names=pn)
>>>>>>> 75d1b929
                        self.plot_dicts[f'{plot_name}_{ro_channel}_{pn}'] = {
                            'fig_id': plot_name + '_' + pn,
                            'ax_id': ax_id,
                            'plotfn': self.plot_colorxy,
                            'xvals': sweep_points,
                            'yvals': ssp,
                            'zvals': raw_data_dict[ro_channel].T,
                            'xlabel': xlabel,
                            'xunit': xunit,
                            'ylabel': ylabel,
                            'yunit': yunit,
                            'numplotsx': numplotsx,
                            'numplotsy': numplotsy,
                            'plotsize': (plotsize[0]*numplotsx,
                                         plotsize[1]*numplotsy),
                            'title': fig_title,
                            'clabel': '{} (Vpeak)'.format(ro_channel)}
                else:
                    self.plot_dicts[plot_name + '_' + ro_channel] = {
                        'fig_id': plot_name,
                        'ax_id': ax_id,
                        'plotfn': self.plot_line,
                        'xvals': sweep_points,
                        'xlabel': xlabel,
                        'xunit': xunit,
                        'yvals': raw_data_dict[ro_channel],
                        'ylabel': '{} (Vpeak)'.format(ro_channel),
                        'yunit': '',
                        'numplotsx': numplotsx,
                        'numplotsy': numplotsy,
                        'plotsize': (plotsize[0]*numplotsx,
                                     plotsize[1]*numplotsy),
                        'title': fig_title}
            if len(raw_data_dict) == 1:
                self.plot_dicts[
                    plot_name + '_' + list(raw_data_dict)[0]]['ax_id'] = None

    def prepare_projected_data_plot(
            self, fig_name, data, qb_name, title_suffix='', sweep_points=None,
            plot_cal_points=True, plot_name_suffix='', data_label='Data',
            data_axis_label='', do_legend_data=True, do_legend_cal_states=True):
        title_suffix = qb_name + title_suffix
        if data_axis_label == '':
            data_axis_label = '{} state population'.format(
                self.get_latex_prob_label(self.data_to_fit[qb_name]))
        plotsize = self.get_default_plot_params(set=False)['figure.figsize']
        plotsize = (plotsize[0], plotsize[0]/1.25)

        if sweep_points is None:
            sweep_points = self.proc_data_dict['sweep_points_dict'][qb_name][
                'sweep_points']
        plot_names_cal = []
        if plot_cal_points and self.num_cal_points != 0:
            yvals = data[:-self.num_cal_points]
            xvals = sweep_points[:-self.num_cal_points]
            # plot cal points
            for i, cal_pts_idxs in enumerate(
                    self.cal_states_dict.values()):
                plot_dict_name_cal = fig_name + '_' + \
                                     list(self.cal_states_dict)[i] + '_' + \
                                     plot_name_suffix
                plot_names_cal += [plot_dict_name_cal]
                self.plot_dicts[plot_dict_name_cal] = {
                    'fig_id': fig_name,
                    'plotfn': self.plot_line,
                    'plotsize': plotsize,
                    'xvals': self.proc_data_dict['sweep_points_dict'][qb_name][
                        'cal_points_sweep_points'][cal_pts_idxs],
                    'yvals': data[cal_pts_idxs],
                    'setlabel': list(self.cal_states_dict)[i],
                    'do_legend': do_legend_cal_states,
                    'legend_bbox_to_anchor': (1, 0.5),
                    'legend_pos': 'center left',
                    'linestyle': 'none',
                    'line_kws': {'color': self.get_cal_state_color(
                        list(self.cal_states_dict)[i])}}

                self.plot_dicts[plot_dict_name_cal+'_line'] = {
                    'fig_id': fig_name,
                    'plotsize': plotsize,
                    'plotfn': self.plot_hlines,
                    'y': np.mean(data[cal_pts_idxs]),
                    'xmin': self.proc_data_dict['sweep_points_dict'][qb_name][
                        'sweep_points'][0],
                    'xmax': self.proc_data_dict['sweep_points_dict'][qb_name][
                        'sweep_points'][-1],
                    'colors': 'gray'}

        else:
            yvals = data
            xvals = sweep_points
        title = (self.raw_data_dict['timestamp'] + ' ' +
                 self.raw_data_dict['measurementstring'])
        if title_suffix is not None:
            title += '\n' + title_suffix

        plot_dict_name = fig_name + '_' + plot_name_suffix
        xlabel, xunit = self.get_xaxis_label_unit(qb_name)

        if self.get_param_value('TwoD', default_value=False):
            if self.sp is None:
                soft_sweep_params = self.get_param_value(
                    'soft_sweep_params')
                if soft_sweep_params is not None:
                    yunit = list(soft_sweep_params.values())[0]['unit']
                else:
                    yunit = self.raw_data_dict['sweep_parameter_units'][1]
                if np.ndim(yunit) > 0:
                    yunit = yunit[0]
            for pn, ssp in self.proc_data_dict['sweep_points_2D_dict'][
                    qb_name].items():
                ylabel = pn
                if self.sp is not None:
                    yunit = self.sp.get_sweep_params_property(
                        'unit', dimension=1, param_names=pn)
                    ylabel = self.sp.get_sweep_params_property(
<<<<<<< HEAD
                        'label', dimension=1, param_names=pn)
=======
                        'label', dimension=2, param_names=pn)
>>>>>>> 75d1b929
                self.plot_dicts[f'{plot_dict_name}_{pn}'] = {
                    'plotfn': self.plot_colorxy,
                    'fig_id': fig_name + '_' + pn,
                    'xvals': xvals,
                    'yvals': ssp,
                    'zvals': yvals,
                    'xlabel': xlabel,
                    'xunit': xunit,
                    'ylabel': ylabel,
                    'yunit': yunit,
                    'title': title,
                    'clabel': data_axis_label}
        else:
            self.plot_dicts[plot_dict_name] = {
                'plotfn': self.plot_line,
                'fig_id': fig_name,
                'plotsize': plotsize,
                'xvals': xvals,
                'xlabel': xlabel,
                'xunit': xunit,
                'yvals': yvals,
                'ylabel': data_axis_label,
                'yunit': '',
                'setlabel': data_label,
                'title': title,
                'linestyle': 'none',
                'do_legend': do_legend_data,
                'legend_bbox_to_anchor': (1, 0.5),
                'legend_pos': 'center left'}
        if len(plot_names_cal) > 0:
            if do_legend_data and not do_legend_cal_states:
                for plot_name in plot_names_cal:
                    plot_dict_cal = self.plot_dicts.pop(plot_name)
                    self.plot_dicts[plot_name] = plot_dict_cal


class Idling_Error_Rate_Analyisis(ba.BaseDataAnalysis):

    def __init__(self, t_start: str=None, t_stop: str=None,
                 label: str='', data_file_path: str=None,
                 options_dict: dict=None, extract_only: bool=False,
                 do_fitting: bool=True, auto=True):
        super().__init__(t_start=t_start, t_stop=t_stop,
                         label=label,
                         data_file_path=data_file_path,
                         options_dict=options_dict,
                         extract_only=extract_only, do_fitting=do_fitting)

        self.params_dict = {'xlabel': 'sweep_name',
                            'xunit': 'sweep_unit',
                            'xvals': 'sweep_points',
                            'measurementstring': 'measurementstring',
                            'value_names': 'value_names',
                            'value_units': 'value_units',
                            'measured_values': 'measured_values'}
        self.numeric_params = []
        if auto:
            self.run_analysis()

    def process_data(self):
        post_sel_th = self.options_dict.get('post_sel_th', 0.5)
        raw_shots = self.raw_data_dict['measured_values'][0][0]
        post_sel_shots = raw_shots[::2]
        data_shots = raw_shots[1::2]
        data_shots[np.where(post_sel_shots > post_sel_th)] = np.nan

        states = ['0', '1', '+']
        self.proc_data_dict['xvals'] = np.unique(self.raw_data_dict['xvals'])
        for i, state in enumerate(states):
            self.proc_data_dict['shots_{}'.format(state)] =data_shots[i::3]

            self.proc_data_dict['yvals_{}'.format(state)] = \
                np.nanmean(np.reshape(self.proc_data_dict['shots_{}'.format(state)],
                               (len(self.proc_data_dict['xvals']), -1),
                               order='F'), axis=1)


    def prepare_plots(self):
        # assumes that value names are unique in an experiment
        states = ['0', '1', '+']
        for i, state in enumerate(states):
            yvals = self.proc_data_dict['yvals_{}'.format(state)]
            xvals =  self.proc_data_dict['xvals']

            self.plot_dicts['Prepare in {}'.format(state)] = {
                'ax_id': 'main',
                'plotfn': self.plot_line,
                'xvals': xvals,
                'xlabel': self.raw_data_dict['xlabel'][0],
                'xunit': self.raw_data_dict['xunit'][0][0],
                'yvals': yvals,
                'ylabel': 'Counts',
                'yrange': [0, 1],
                'xrange': self.options_dict.get('xrange', None),
                'yunit': 'frac',
                'setlabel': 'Prepare in {}'.format(state),
                'do_legend':True,
                'title': (self.raw_data_dict['timestamps'][0]+' - ' +
                          self.raw_data_dict['timestamps'][-1] + '\n' +
                          self.raw_data_dict['measurementstring'][0]),
                'legend_pos': 'upper right'}
        if self.do_fitting:
            for state in ['0', '1', '+']:
                self.plot_dicts['fit_{}'.format(state)] = {
                    'ax_id': 'main',
                    'plotfn': self.plot_fit,
                    'fit_res': self.fit_dicts['fit {}'.format(state)]['fit_res'],
                    'plot_init': self.options_dict['plot_init'],
                    'setlabel': 'fit |{}>'.format(state),
                    'do_legend': True,
                    'legend_pos': 'upper right'}

                self.plot_dicts['fit_text']={
                    'ax_id':'main',
                    'box_props': 'fancy',
                    'xpos':1.05,
                    'horizontalalignment':'left',
                    'plotfn': self.plot_text,
                    'text_string': self.proc_data_dict['fit_msg']}



    def analyze_fit_results(self):
        fit_msg =''
        states = ['0', '1', '+']
        for state in states:
            fr = self.fit_res['fit {}'.format(state)]
            N1 = fr.params['N1'].value, fr.params['N1'].stderr
            N2 = fr.params['N2'].value, fr.params['N2'].stderr
            fit_msg += ('Prep |{}> : \n\tN_1 = {:.2g} $\pm$ {:.2g}'
                    '\n\tN_2 = {:.2g} $\pm$ {:.2g}\n').format(
                state, N1[0], N1[1], N2[0], N2[1])

        self.proc_data_dict['fit_msg'] = fit_msg

    def prepare_fitting(self):
        self.fit_dicts = OrderedDict()
        states = ['0', '1', '+']
        for i, state in enumerate(states):
            yvals = self.proc_data_dict['yvals_{}'.format(state)]
            xvals =  self.proc_data_dict['xvals']

            mod = lmfit.Model(fit_mods.idle_error_rate_exp_decay)
            mod.guess = fit_mods.idle_err_rate_guess.__get__(mod, mod.__class__)

            # Done here explicitly so that I can overwrite a specific guess
            guess_pars = mod.guess(N=xvals, data=yvals)
            vary_N2 = self.options_dict.get('vary_N2', True)

            if not vary_N2:
                guess_pars['N2'].value = 1e21
                guess_pars['N2'].vary = False
            self.fit_dicts['fit {}'.format(states[i])] = {
                'model': mod,
                'fit_xvals': {'N': xvals},
                'fit_yvals': {'data': yvals},
                'guess_pars': guess_pars}
            # Allows fixing the double exponential coefficient


class Grovers_TwoQubitAllStates_Analysis(ba.BaseDataAnalysis):

    def __init__(self, t_start: str=None, t_stop: str=None,
                 label: str='', data_file_path: str=None,
                 options_dict: dict=None, extract_only: bool=False,
                 do_fitting: bool=True, auto=True):
        super().__init__(t_start=t_start, t_stop=t_stop,
                         label=label,
                         data_file_path=data_file_path,
                         options_dict=options_dict,
                         extract_only=extract_only, do_fitting=do_fitting)

        self.params_dict = {'xlabel': 'sweep_name',
                            'xunit': 'sweep_unit',
                            'xvals': 'sweep_points',
                            'measurementstring': 'measurementstring',
                            'value_names': 'value_names',
                            'value_units': 'value_units',
                            'measured_values': 'measured_values'}
        self.numeric_params = []
        if auto:
            self.run_analysis()

    def process_data(self):
        self.proc_data_dict = OrderedDict()
        normalize_to_cal_points = self.options_dict.get('normalize_to_cal_points', True)
        cal_points = [
                        [[-4, -3], [-2, -1]],
                        [[-4, -2], [-3, -1]],
                       ]
        for idx in [0,1]:
            yvals = list(self.raw_data_dict['measured_data'].values())[idx][0]

            self.proc_data_dict['ylabel_{}'.format(idx)] = \
                self.raw_data_dict['value_names'][0][idx]
            self.proc_data_dict['yunit'] = self.raw_data_dict['value_units'][0][idx]

            if normalize_to_cal_points:
                yvals = a_tools.rotate_and_normalize_data_1ch(yvals,
                    cal_zero_points=cal_points[idx][0],
                    cal_one_points=cal_points[idx][1])
            self.proc_data_dict['yvals_{}'.format(idx)] = yvals

        y0 = self.proc_data_dict['yvals_0']
        y1 = self.proc_data_dict['yvals_1']
        p_success = ((y0[0]*y1[0]) +
                     (1-y0[1])*y1[1] +
                     (y0[2])*(1-y1[2]) +
                     (1-y0[3])*(1-y1[3]) )/4
        self.proc_data_dict['p_success'] = p_success


    def prepare_plots(self):
        # assumes that value names are unique in an experiment
        for i in [0, 1]:
            yvals = self.proc_data_dict['yvals_{}'.format(i)]
            xvals =  self.raw_data_dict['xvals'][0]
            ylabel = self.proc_data_dict['ylabel_{}'.format(i)]
            self.plot_dicts['main_{}'.format(ylabel)] = {
                'plotfn': self.plot_line,
                'xvals': self.raw_data_dict['xvals'][0],
                'xlabel': self.raw_data_dict['xlabel'][0],
                'xunit': self.raw_data_dict['xunit'][0][0],
                'yvals': self.proc_data_dict['yvals_{}'.format(i)],
                'ylabel': ylabel,
                'yunit': self.proc_data_dict['yunit'],
                'title': (self.raw_data_dict['timestamps'][0] + ' \n' +
                          self.raw_data_dict['measurementstring'][0]),
                'do_legend': False,
                'legend_pos': 'upper right'}


        self.plot_dicts['limit_text']={
            'ax_id':'main_{}'.format(ylabel),
            'box_props': 'fancy',
            'xpos':1.05,
            'horizontalalignment':'left',
            'plotfn': self.plot_text,
            'text_string': 'P succes = {:.3f}'.format(self.proc_data_dict['p_success'])}








class FlippingAnalysis(Single_Qubit_TimeDomainAnalysis):

    def __init__(self, t_start: str=None, t_stop: str=None,
                 data_file_path: str=None,
                 options_dict: dict=None, extract_only: bool=False,
                 do_fitting: bool=True, auto=True):
        super().__init__(t_start=t_start, t_stop=t_stop,
                         data_file_path=data_file_path,
                         options_dict=options_dict,
                         extract_only=extract_only, do_fitting=do_fitting)
        self.single_timestamp = True

        self.params_dict = {'xlabel': 'sweep_name',
                            'xunit': 'sweep_unit',
                            'measurementstring': 'measurementstring',
                            'sweep_points': 'sweep_points',
                            'value_names': 'value_names',
                            'value_units': 'value_units',
                            'measured_values': 'measured_values'}
        # This analysis makes a hardcoded assumption on the calibration points
        self.options_dict['cal_points'] = [list(range(-4, -2)),
                                           list(range(-2, 0))]

        self.numeric_params = []
        if auto:
            self.run_analysis()

    def prepare_fitting(self):
        self.fit_dicts = OrderedDict()
        # Even though we expect an exponentially damped oscillation we use
        # a simple cosine as this gives more reliable fitting and we are only
        # interested in extracting the frequency of the oscillation
        cos_mod = lmfit.Model(fit_mods.CosFunc)

        guess_pars = fit_mods.Cos_guess(
            model=cos_mod, t=self.raw_data_dict['sweep_points'][:-4],
            data=self.proc_data_dict['corr_data'][:-4])

        # This enforces the oscillation to start at the equator
        # and ensures that any over/under rotation is absorbed in the
        # frequency
        guess_pars['amplitude'].value = 0.5
        guess_pars['amplitude'].vary = False
        guess_pars['offset'].value = 0.5
        guess_pars['offset'].vary = False

        self.fit_dicts['cos_fit'] = {
            'fit_fn': fit_mods.CosFunc,
            'fit_xvals': {'t': self.raw_data_dict['sweep_points'][:-4]},
            'fit_yvals': {'data': self.proc_data_dict['corr_data'][:-4]},
            'guess_pars': guess_pars}

        # In the case there are very few periods we fall back on a small
        # angle approximation to extract the drive detuning
        poly_mod = lmfit.models.PolynomialModel(degree=1)
        # the detuning can be estimated using on a small angle approximation
        # c1 = d/dN (cos(2*pi*f N) ) evaluated at N = 0 -> c1 = -2*pi*f
        poly_mod.set_param_hint('frequency', expr='-c1/(2*pi)')
        guess_pars = poly_mod.guess(x=self.raw_data_dict['sweep_points'][:-4],
                                    data=self.proc_data_dict['corr_data'][:-4])
        # Constraining the line ensures that it will only give a good fit
        # if the small angle approximation holds
        guess_pars['c0'].vary = False
        guess_pars['c0'].value = 0.5

        self.fit_dicts['line_fit'] = {
            'model': poly_mod,
            'fit_xvals': {'x': self.raw_data_dict['sweep_points'][:-4]},
            'fit_yvals': {'data': self.proc_data_dict['corr_data'][:-4]},
            'guess_pars': guess_pars}

    def analyze_fit_results(self):
        sf_line = self._get_scale_factor_line()
        sf_cos = self._get_scale_factor_cos()
        self.proc_data_dict['scale_factor'] = self.get_scale_factor()

        msg = 'Scale fact. based on '
        if self.proc_data_dict['scale_factor'] == sf_cos:
            msg += 'cos fit\n'
        else:
            msg += 'line fit\n'
        msg += 'cos fit: {:.4f}\n'.format(sf_cos)
        msg += 'line fit: {:.4f}'.format(sf_line)

        self.raw_data_dict['scale_factor_msg'] = msg
        # TODO: save scale factor to file

    def get_scale_factor(self):
        """
        Returns the scale factor that should correct for the error in the
        pulse amplitude.
        """
        # Model selection based on the Bayesian Information Criterion (BIC)
        # as  calculated by lmfit
        if (self.fit_dicts['line_fit']['fit_res'].bic <
                self.fit_dicts['cos_fit']['fit_res'].bic):
            scale_factor = self._get_scale_factor_line()
        else:
            scale_factor = self._get_scale_factor_cos()
        return scale_factor

    def _get_scale_factor_cos(self):
        # 1/period of the oscillation corresponds to the (fractional)
        # over/under rotation error per gate
        frequency = self.fit_dicts['cos_fit']['fit_res'].params['frequency']

        # the square is needed to account for the difference between
        # power and amplitude
        scale_factor = (1+frequency)**2

        phase = np.rad2deg(self.fit_dicts['cos_fit']['fit_res'].params['phase']) % 360
        # phase ~90 indicates an under rotation so the scale factor
        # has to be larger than 1. A phase ~270 indicates an over
        # rotation so then the scale factor has to be smaller than one.
        if phase > 180:
            scale_factor = 1/scale_factor

        return scale_factor

    def _get_scale_factor_line(self):
        # 1/period of the oscillation corresponds to the (fractional)
        # over/under rotation error per gate
        frequency = self.fit_dicts['line_fit']['fit_res'].params['frequency']
        scale_factor = (1+frequency)**2
        # no phase sign check is needed here as this is contained in the
        # sign of the coefficient

        return scale_factor

    def prepare_plots(self):
        self.plot_dicts['main'] = {
            'plotfn': self.plot_line,
            'xvals': self.raw_data_dict['sweep_points'],
            'xlabel': self.raw_data_dict['xlabel'],
            'xunit': self.raw_data_dict['xunit'],  # does not do anything yet
            'yvals': self.proc_data_dict['corr_data'],
            'ylabel': 'Excited state population',
            'yunit': '',
            'setlabel': 'data',
            'title': (self.raw_data_dict['timestamp'] + ' ' +
                      self.raw_data_dict['measurementstring']),
            'do_legend': True,
            'legend_pos': 'upper right'}

        if self.do_fitting:
            self.plot_dicts['line_fit'] = {
                'ax_id': 'main',
                'plotfn': self.plot_fit,
                'fit_res': self.fit_dicts['line_fit']['fit_res'],
                'plot_init': self.options_dict['plot_init'],
                'setlabel': 'line fit',
                'do_legend': True,
                'legend_pos': 'upper right'}

            self.plot_dicts['cos_fit'] = {
                'ax_id': 'main',
                'plotfn': self.plot_fit,
                'fit_res': self.fit_dicts['cos_fit']['fit_res'],
                'plot_init': self.options_dict['plot_init'],
                'setlabel': 'cos fit',
                'do_legend': True,
                'legend_pos': 'upper right'}

            self.plot_dicts['text_msg'] = {
                'ax_id': 'main',
                'ypos': 0.15,
                'plotfn': self.plot_text,
                'box_props': 'fancy',
                'text_string': self.raw_data_dict['scale_factor_msg']}


class Intersect_Analysis(Single_Qubit_TimeDomainAnalysis):
    """
    Analysis to extract the intercept of two parameters.

    relevant options_dict parameters
        ch_idx_A (int) specifies first channel for intercept
        ch_idx_B (int) specifies second channel for intercept if same as first
            it will assume data was taken interleaved.
    """
    def __init__(self, t_start: str=None, t_stop: str=None,
                 data_file_path: str=None,
                 options_dict: dict=None, extract_only: bool=False,
                 do_fitting: bool=True, auto=True):

        super().__init__(t_start=t_start, t_stop=t_stop,
                         data_file_path=data_file_path,
                         options_dict=options_dict,
                         extract_only=extract_only, do_fitting=do_fitting)
        self.single_timestamp = False

        self.params_dict = {'xlabel': 'sweep_name',
                            'xvals': 'sweep_points',
                            'xunit': 'sweep_unit',
                            'measurementstring': 'measurementstring',
                            'value_names': 'value_names',
                            'value_units': 'value_units',
                            'measured_values': 'measured_values'}

        self.numeric_params = []
        if auto:
            self.run_analysis()


    def process_data(self):
        """
        selects the relevant acq channel based on "ch_idx_A" and "ch_idx_B"
        specified in the options dict. If ch_idx_A and ch_idx_B are the same
        it will unzip the data.
        """
        self.proc_data_dict = deepcopy(self.raw_data_dict)
        # The channel containing the data must be specified in the options dict
        ch_idx_A = self.options_dict.get('ch_idx_A', 0)
        ch_idx_B = self.options_dict.get('ch_idx_B', 0)


        self.proc_data_dict['ylabel'] = self.raw_data_dict['value_names'][0][ch_idx_A]
        self.proc_data_dict['yunit'] = self.raw_data_dict['value_units'][0][ch_idx_A]

        if ch_idx_A == ch_idx_B:
            yvals = list(self.raw_data_dict['measured_data'].values())[ch_idx_A][0]
            self.proc_data_dict['xvals_A'] = self.raw_data_dict['xvals'][0][::2]
            self.proc_data_dict['xvals_B'] = self.raw_data_dict['xvals'][0][1::2]
            self.proc_data_dict['yvals_A'] = yvals[::2]
            self.proc_data_dict['yvals_B'] = yvals[1::2]
        else:
            self.proc_data_dict['xvals_A'] = self.raw_data_dict['xvals'][0]
            self.proc_data_dict['xvals_B'] = self.raw_data_dict['xvals'][0]

            self.proc_data_dict['yvals_A'] = list(self.raw_data_dict
                ['measured_data'].values())[ch_idx_A][0]
            self.proc_data_dict['yvals_B'] = list(self.raw_data_dict
                ['measured_data'].values())[ch_idx_B][0]

    def prepare_fitting(self):
        self.fit_dicts = OrderedDict()

        self.fit_dicts['line_fit_A'] = {
            'model': lmfit.models.PolynomialModel(degree=2),
            'fit_xvals': {'x': self.proc_data_dict['xvals_A']},
            'fit_yvals': {'data': self.proc_data_dict['yvals_A']}}

        self.fit_dicts['line_fit_B'] = {
            'model': lmfit.models.PolynomialModel(degree=2),
            'fit_xvals': {'x': self.proc_data_dict['xvals_B']},
            'fit_yvals': {'data': self.proc_data_dict['yvals_B']}}


    def analyze_fit_results(self):
        fr_0 = self.fit_res['line_fit_A'].best_values
        fr_1 = self.fit_res['line_fit_B'].best_values

        c0 = (fr_0['c0'] - fr_1['c0'])
        c1 = (fr_0['c1'] - fr_1['c1'])
        c2 = (fr_0['c2'] - fr_1['c2'])
        poly_coeff = [c0, c1, c2]
        poly = np.polynomial.polynomial.Polynomial([fr_0['c0'],
                                                   fr_0['c1'], fr_0['c2']])
        ic = np.polynomial.polynomial.polyroots(poly_coeff)

        self.proc_data_dict['intersect_L'] = ic[0], poly(ic[0])
        self.proc_data_dict['intersect_R'] = ic[1], poly(ic[1])

        if (((np.min(self.proc_data_dict['xvals']))< ic[0]) and
                ( ic[0] < (np.max(self.proc_data_dict['xvals'])))):
            self.proc_data_dict['intersect'] =self.proc_data_dict['intersect_L']
        else:
            self.proc_data_dict['intersect'] =self.proc_data_dict['intersect_R']

    def prepare_plots(self):
        self.plot_dicts['main'] = {
            'plotfn': self.plot_line,
            'xvals': self.proc_data_dict['xvals_A'],
            'xlabel': self.proc_data_dict['xlabel'][0],
            'xunit': self.proc_data_dict['xunit'][0][0],
            'yvals': self.proc_data_dict['yvals_A'],
            'ylabel': self.proc_data_dict['ylabel'],
            'yunit': self.proc_data_dict['yunit'],
            'setlabel': 'A',
            'title': (self.proc_data_dict['timestamps'][0] + ' \n' +
                      self.proc_data_dict['measurementstring'][0]),
            'do_legend': True,
            'yrange': (0,1),
            'legend_pos': 'upper right'}

        self.plot_dicts['on'] = {
            'plotfn': self.plot_line,
            'ax_id': 'main',
            'xvals': self.proc_data_dict['xvals_B'],
            'xlabel': self.proc_data_dict['xlabel'][0],
            'xunit': self.proc_data_dict['xunit'][0][0],
            'yvals': self.proc_data_dict['yvals_B'],
            'ylabel': self.proc_data_dict['ylabel'],
            'yunit': self.proc_data_dict['yunit'],
            'setlabel': 'B',
            'do_legend': True,
            'legend_pos': 'upper right'}

        if self.do_fitting:
            self.plot_dicts['line_fit_A'] = {
                'ax_id': 'main',
                'plotfn': self.plot_fit,
                'fit_res': self.fit_dicts['line_fit_A']['fit_res'],
                'plot_init': self.options_dict['plot_init'],
                'setlabel': 'Fit A',
                'do_legend': True}
            self.plot_dicts['line_fit_B'] = {
                'ax_id': 'main',
                'plotfn': self.plot_fit,
                'fit_res': self.fit_dicts['line_fit_B']['fit_res'],
                'plot_init': self.options_dict['plot_init'],
                'setlabel': 'Fit B',
                'do_legend': True}


            ic, ic_unit = SI_val_to_msg_str(
                self.proc_data_dict['intersect'][0],
                 self.proc_data_dict['xunit'][0][0], return_type=float)
            self.plot_dicts['intercept_message'] = {
                'ax_id': 'main',
                'plotfn': self.plot_line,
                'xvals': [self.proc_data_dict['intersect'][0]],
                'yvals': [self.proc_data_dict['intersect'][1]],
                'line_kws': {'alpha': .5, 'color':'gray',
                            'markersize':15},
                'marker': 'o',
                'setlabel': 'Intercept: {:.1f} {}'.format(ic, ic_unit),
                'do_legend': True}

    def get_intersect(self):

        return self.proc_data_dict['intersect']



class CZ_1QPhaseCal_Analysis(ba.BaseDataAnalysis):
    """
    Analysis to extract the intercept for a single qubit phase calibration
    experiment

    N.B. this is a less generic version of "Intersect_Analysis" and should
    be deprecated (MAR Dec 2017)
    """
    def __init__(self, t_start: str=None, t_stop: str=None,
                 data_file_path: str=None,
                 options_dict: dict=None, extract_only: bool=False,
                 do_fitting: bool=True, auto=True):
        super().__init__(t_start=t_start, t_stop=t_stop,
                         data_file_path=data_file_path,
                         options_dict=options_dict,
                         extract_only=extract_only, do_fitting=do_fitting)
        self.single_timestamp = False

        self.params_dict = {'xlabel': 'sweep_name',
                            'xunit': 'sweep_unit',
                            'xvals': 'sweep_points',
                            'measurementstring': 'measurementstring',
                            'value_names': 'value_names',
                            'value_units': 'value_units',
                            'measured_values': 'measured_values'}

        self.numeric_params = []
        if auto:
            self.run_analysis()

    def process_data(self):
        """
        selects the relevant acq channel based on "ch_idx" in options dict and
        then splits the data for th
        """
        self.proc_data_dict = OrderedDict()
        # The channel containing the data must be specified in the options dict
        ch_idx = self.options_dict['ch_idx']

        yvals = list(self.raw_data_dict['measured_data'].values())[ch_idx][0]

        self.proc_data_dict['ylabel'] = self.raw_data_dict['value_names'][0][ch_idx]
        self.proc_data_dict['yunit'] = self.raw_data_dict['value_units'][0][ch_idx]
        self.proc_data_dict['xvals_off'] = self.raw_data_dict['xvals'][0][::2]
        self.proc_data_dict['xvals_on'] = self.raw_data_dict['xvals'][0][1::2]
        self.proc_data_dict['yvals_off'] = yvals[::2]
        self.proc_data_dict['yvals_on'] = yvals[1::2]


    def prepare_fitting(self):
        self.fit_dicts = OrderedDict()

        self.fit_dicts['line_fit_off'] = {
            'model': lmfit.models.PolynomialModel(degree=1),
            'fit_xvals': {'x': self.proc_data_dict['xvals_off']},
            'fit_yvals': {'data': self.proc_data_dict['yvals_off']}}

        self.fit_dicts['line_fit_on'] = {
            'model': lmfit.models.PolynomialModel(degree=1),
            'fit_xvals': {'x': self.proc_data_dict['xvals_on']},
            'fit_yvals': {'data': self.proc_data_dict['yvals_on']}}


    def analyze_fit_results(self):
        fr_0 = self.fit_res['line_fit_off'].best_values
        fr_1 = self.fit_res['line_fit_on'].best_values
        ic = -(fr_0['c0'] - fr_1['c0'])/(fr_0['c1'] - fr_1['c1'])

        self.proc_data_dict['zero_phase_diff_intersect'] = ic


    def prepare_plots(self):
        self.plot_dicts['main'] = {
            'plotfn': self.plot_line,
            'xvals': self.proc_data_dict['xvals_off'],
            'xlabel': self.raw_data_dict['xlabel'][0],
            'xunit': self.raw_data_dict['xunit'][0][0],
            'yvals': self.proc_data_dict['yvals_off'],
            'ylabel': self.proc_data_dict['ylabel'],
            'yunit': self.proc_data_dict['yunit'],
            'setlabel': 'CZ off',
            'title': (self.raw_data_dict['timestamps'][0] + ' \n' +
                      self.raw_data_dict['measurementstring'][0]),
            'do_legend': True,
            'yrange': (0,1),
            'legend_pos': 'upper right'}

        self.plot_dicts['on'] = {
            'plotfn': self.plot_line,
            'ax_id': 'main',
            'xvals': self.proc_data_dict['xvals_on'],
            'xlabel': self.raw_data_dict['xlabel'][0],
            'xunit': self.raw_data_dict['xunit'][0][0],
            'yvals': self.proc_data_dict['yvals_on'],
            'ylabel': self.proc_data_dict['ylabel'],
            'yunit': self.proc_data_dict['yunit'],
            'setlabel': 'CZ on',
            'do_legend': True,
            'legend_pos': 'upper right'}

        if self.do_fitting:
            self.plot_dicts['line_fit_off'] = {
                'ax_id': 'main',
                'plotfn': self.plot_fit,
                'fit_res': self.fit_dicts['line_fit_off']['fit_res'],
                'plot_init': self.options_dict['plot_init'],
                'setlabel': 'Fit CZ off',
                'do_legend': True}
            self.plot_dicts['line_fit_on'] = {
                'ax_id': 'main',
                'plotfn': self.plot_fit,
                'fit_res': self.fit_dicts['line_fit_on']['fit_res'],
                'plot_init': self.options_dict['plot_init'],
                'setlabel': 'Fit CZ on',
                'do_legend': True}


            ic, ic_unit = SI_val_to_msg_str(
                self.proc_data_dict['zero_phase_diff_intersect'],
                 self.raw_data_dict['xunit'][0][0], return_type=float)
            self.plot_dicts['intercept_message'] = {
                'ax_id': 'main',
                'plotfn': self.plot_line,
                'xvals': [self.proc_data_dict['zero_phase_diff_intersect']],
                'yvals': [np.mean(self.proc_data_dict['xvals_on'])],
                'line_kws': {'alpha': 0},
                'setlabel': 'Intercept: {:.1f} {}'.format(ic, ic_unit),
                'do_legend': True}

    def get_zero_phase_diff_intersect(self):

        return self.proc_data_dict['zero_phase_diff_intersect']


class Oscillation_Analysis(ba.BaseDataAnalysis):
    """
    Very basic analysis to determine the phase of a single oscillation
    that has an assumed period of 360 degrees.
    """
    def __init__(self, t_start: str=None, t_stop: str=None,
                 data_file_path: str=None,
                 label: str='',
                 options_dict: dict=None, extract_only: bool=False,
                 do_fitting: bool=True, auto=True):
        super().__init__(t_start=t_start, t_stop=t_stop,
                         label=label,
                         data_file_path=data_file_path,
                         options_dict=options_dict,
                         extract_only=extract_only, do_fitting=do_fitting)
        self.single_timestamp = False

        self.params_dict = {'xlabel': 'sweep_name',
                            'xunit': 'sweep_unit',
                            'xvals': 'sweep_points',
                            'measurementstring': 'measurementstring',
                            'value_names': 'value_names',
                            'value_units': 'value_units',
                            'measured_values': 'measured_values'}

        self.numeric_params = []
        if auto:
            self.run_analysis()

    def process_data(self):
        self.proc_data_dict = OrderedDict()
        idx = 1

        self.proc_data_dict['yvals'] = list(self.raw_data_dict['measured_data'].values())[idx][0]
        self.proc_data_dict['ylabel'] = self.raw_data_dict['value_names'][0][idx]
        self.proc_data_dict['yunit'] = self.raw_data_dict['value_units'][0][idx]

    def prepare_fitting(self):
        self.fit_dicts = OrderedDict()
        cos_mod = lmfit.Model(fit_mods.CosFunc)
        cos_mod.guess = fit_mods.Cos_guess.__get__(cos_mod, cos_mod.__class__)
        self.fit_dicts['cos_fit'] = {
            'model': cos_mod,
            'guess_dict': {'frequency': {'value': 1/360, 'vary': False}},
            'fit_xvals': {'t': self.raw_data_dict['xvals'][0]},
            'fit_yvals': {'data': self.proc_data_dict['yvals']}}

    def analyze_fit_results(self):
        fr = self.fit_res['cos_fit'].best_values
        self.proc_data_dict['phi'] =  np.rad2deg(fr['phase'])


    def prepare_plots(self):
        self.plot_dicts['main'] = {
            'plotfn': self.plot_line,
            'xvals': self.raw_data_dict['xvals'][0],
            'xlabel': self.raw_data_dict['xlabel'][0],
            'xunit': self.raw_data_dict['xunit'][0][0],
            'yvals': self.proc_data_dict['yvals'],
            'ylabel': self.proc_data_dict['ylabel'],
            'yunit': self.proc_data_dict['yunit'],
            'title': (self.raw_data_dict['timestamps'][0] + ' \n' +
                      self.raw_data_dict['measurementstring'][0]),
            'do_legend': True,
            # 'yrange': (0,1),
            'legend_pos': 'upper right'}

        if self.do_fitting:
            self.plot_dicts['cos_fit'] = {
                'ax_id': 'main',
                'plotfn': self.plot_fit,
                'fit_res': self.fit_dicts['cos_fit']['fit_res'],
                'plot_init': self.options_dict['plot_init'],
                'setlabel': 'Fit',
                'do_legend': True}


class Conditional_Oscillation_Analysis(ba.BaseDataAnalysis):
    """
    Analysis to extract quantities from a conditional oscillation.

    """
    def __init__(self, t_start: str=None, t_stop: str=None,
                 data_file_path: str=None,
                 label: str='',
                 options_dict: dict=None, extract_only: bool=False,
                 do_fitting: bool=True, auto=True):
        super().__init__(t_start=t_start, t_stop=t_stop,
                         label=label,
                         data_file_path=data_file_path,
                         options_dict=options_dict,
                         extract_only=extract_only, do_fitting=do_fitting)
        self.single_timestamp = False

        self.params_dict = {'xlabel': 'sweep_name',
                            'xunit': 'sweep_unit',
                            'xvals': 'sweep_points',
                            'measurementstring': 'measurementstring',
                            'value_names': 'value_names',
                            'value_units': 'value_units',
                            'measured_values': 'measured_values'}

        self.numeric_params = []
        if auto:
            self.run_analysis()

    def process_data(self):
        """
        selects the relevant acq channel based on "ch_idx_osc" and
        "ch_idx_spec" in the options dict and then splits the data for the
        off and on cases
        """
        self.proc_data_dict = OrderedDict()
        # The channel containing the data must be specified in the options dict
        ch_idx_spec = self.options_dict.get('ch_idx_spec', 0)
        ch_idx_osc = self.options_dict.get('ch_idx_osc', 1)
        normalize_to_cal_points = self.options_dict.get('normalize_to_cal_points', True)
        cal_points = [
                        [[-4, -3], [-2, -1]],
                        [[-4, -2], [-3, -1]],
                       ]


        i = 0
        for idx, type_str in zip([ch_idx_osc, ch_idx_spec], ['osc', 'spec']):
            yvals = list(self.raw_data_dict['measured_data'].values())[idx][0]
            self.proc_data_dict['ylabel_{}'.format(type_str)] = self.raw_data_dict['value_names'][0][idx]
            self.proc_data_dict['yunit'] = self.raw_data_dict['value_units'][0][idx]

            if normalize_to_cal_points:
                yvals = a_tools.rotate_and_normalize_data_1ch(yvals,
                    cal_zero_points=cal_points[i][0],
                    cal_one_points=cal_points[i][1])
                i +=1

                self.proc_data_dict['yvals_{}_off'.format(type_str)] = yvals[::2]
                self.proc_data_dict['yvals_{}_on'.format(type_str)] = yvals[1::2]
                self.proc_data_dict['xvals_off'] = self.raw_data_dict['xvals'][0][::2]
                self.proc_data_dict['xvals_on'] = self.raw_data_dict['xvals'][0][1::2]

            else:
                self.proc_data_dict['yvals_{}_off'.format(type_str)] = yvals[::2]
                self.proc_data_dict['yvals_{}_on'.format(type_str)] = yvals[1::2]


                self.proc_data_dict['xvals_off'] = self.raw_data_dict['xvals'][0][::2]
                self.proc_data_dict['xvals_on'] = self.raw_data_dict['xvals'][0][1::2]



    def prepare_fitting(self):
        self.fit_dicts = OrderedDict()
        cos_mod0 = lmfit.Model(fit_mods.CosFunc)
        cos_mod0.guess = fit_mods.Cos_guess.__get__(cos_mod0, cos_mod0.__class__)
        self.fit_dicts['cos_fit_off'] = {
            'model': cos_mod0,
            'guess_dict': {'frequency': {'value': 1/360, 'vary': False}},
            'fit_xvals': {'t': self.proc_data_dict['xvals_off'][:-2]},
            'fit_yvals': {'data': self.proc_data_dict['yvals_osc_off'][:-2]}}

        cos_mod1 = lmfit.Model(fit_mods.CosFunc)
        cos_mod1.guess = fit_mods.Cos_guess.__get__(cos_mod1, cos_mod1.__class__)
        self.fit_dicts['cos_fit_on'] = {
            'model': cos_mod1,
            'guess_dict': {'frequency': {'value': 1/360, 'vary': False}},
            'fit_xvals': {'t': self.proc_data_dict['xvals_on'][:-2]},
            'fit_yvals': {'data': self.proc_data_dict['yvals_osc_on'][:-2]}}

    def analyze_fit_results(self):
        fr_0 = self.fit_res['cos_fit_off'].params
        fr_1 = self.fit_res['cos_fit_on'].params

        phi0 = np.rad2deg(fr_0['phase'].value)
        phi1 = np.rad2deg(fr_1['phase'].value)

        phi0_stderr = np.rad2deg(fr_0['phase'].stderr)
        phi1_stderr = np.rad2deg(fr_1['phase'].stderr)

        self.proc_data_dict['phi_0'] = phi0, phi0_stderr
        self.proc_data_dict['phi_1'] = phi1, phi1_stderr
        phi_cond_stderr = (phi0_stderr**2+phi1_stderr**2)**.5
        self.proc_data_dict['phi_cond'] = (phi1 -phi0), phi_cond_stderr


        osc_amp = np.mean([fr_0['amplitude'], fr_1['amplitude']])
        osc_amp_stderr = np.sqrt(fr_0['amplitude'].stderr**2 +
                                 fr_1['amplitude']**2)/2

        self.proc_data_dict['osc_amp_0'] = (fr_0['amplitude'].value,
                                            fr_0['amplitude'].stderr)
        self.proc_data_dict['osc_amp_1'] = (fr_1['amplitude'].value,
                                            fr_1['amplitude'].stderr)

        self.proc_data_dict['osc_offs_0'] = (fr_0['offset'].value,
                                            fr_0['offset'].stderr)
        self.proc_data_dict['osc_offs_1'] = (fr_1['offset'].value,
                                            fr_1['offset'].stderr)


        offs_stderr = (fr_0['offset'].stderr**2+fr_1['offset'].stderr**2)**.5
        self.proc_data_dict['offs_diff'] = (
            fr_1['offset'].value - fr_0['offset'].value, offs_stderr)

        # self.proc_data_dict['osc_amp'] = (osc_amp, osc_amp_stderr)
        self.proc_data_dict['missing_fraction'] = (
            np.mean(self.proc_data_dict['yvals_spec_on'][:-2]) -
            np.mean(self.proc_data_dict['yvals_spec_off'][:-2]))


    def prepare_plots(self):
        self._prepare_main_oscillation_figure()
        self._prepare_spectator_qubit_figure()

    def _prepare_main_oscillation_figure(self):
        self.plot_dicts['main'] = {
            'plotfn': self.plot_line,
            'xvals': self.proc_data_dict['xvals_off'],
            'xlabel': self.raw_data_dict['xlabel'][0],
            'xunit': self.raw_data_dict['xunit'][0][0],
            'yvals': self.proc_data_dict['yvals_osc_off'],
            'ylabel': self.proc_data_dict['ylabel_osc'],
            'yunit': self.proc_data_dict['yunit'],
            'setlabel': 'CZ off',
            'title': (self.raw_data_dict['timestamps'][0] + ' \n' +
                      self.raw_data_dict['measurementstring'][0]),
            'do_legend': True,
            # 'yrange': (0,1),
            'legend_pos': 'upper right'}

        self.plot_dicts['on'] = {
            'plotfn': self.plot_line,
            'ax_id': 'main',
            'xvals': self.proc_data_dict['xvals_on'],
            'xlabel': self.raw_data_dict['xlabel'][0],
            'xunit': self.raw_data_dict['xunit'][0][0],
            'yvals': self.proc_data_dict['yvals_osc_on'],
            'ylabel': self.proc_data_dict['ylabel_osc'],
            'yunit': self.proc_data_dict['yunit'],
            'setlabel': 'CZ on',
            'do_legend': True,
            'legend_pos': 'upper right'}

        if self.do_fitting:
            self.plot_dicts['cos_fit_off'] = {
                'ax_id': 'main',
                'plotfn': self.plot_fit,
                'fit_res': self.fit_dicts['cos_fit_off']['fit_res'],
                'plot_init': self.options_dict['plot_init'],
                'setlabel': 'Fit CZ off',
                'do_legend': True}
            self.plot_dicts['cos_fit_on'] = {
                'ax_id': 'main',
                'plotfn': self.plot_fit,
                'fit_res': self.fit_dicts['cos_fit_on']['fit_res'],
                'plot_init': self.options_dict['plot_init'],
                'setlabel': 'Fit CZ on',
                'do_legend': True}

            # offset as a guide for the eye
            y = self.fit_res['cos_fit_off'].params['offset'].value
            self.plot_dicts['cos_off_offset'] ={
                'plotfn': self.plot_matplot_ax_method,
                'ax_id':'main',
                'func': 'axhline',
                'plot_kws': {
                    'y': y, 'color': 'C0', 'linestyle': 'dotted'}
                    }

            phase_message = (
                'Phase diff.: {:.1f} $\pm$ {:.1f} deg\n'
                'Phase off: {:.1f} $\pm$ {:.1f}deg\n'
                'Phase on: {:.1f} $\pm$ {:.1f}deg\n'
                'Osc. amp. off: {:.4f} $\pm$ {:.4f}\n'
                'Osc. amp. on: {:.4f} $\pm$ {:.4f}\n'
                'Offs. diff.: {:.4f} $\pm$ {:.4f}\n'
                'Osc. offs. off: {:.4f} $\pm$ {:.4f}\n'
                'Osc. offs. on: {:.4f} $\pm$ {:.4f}'.format(
                    self.proc_data_dict['phi_cond'][0],
                    self.proc_data_dict['phi_cond'][1],
                    self.proc_data_dict['phi_0'][0],
                    self.proc_data_dict['phi_0'][1],
                    self.proc_data_dict['phi_1'][0],
                    self.proc_data_dict['phi_1'][1],
                    self.proc_data_dict['osc_amp_0'][0],
                    self.proc_data_dict['osc_amp_0'][1],
                    self.proc_data_dict['osc_amp_1'][0],
                    self.proc_data_dict['osc_amp_1'][1],
                    self.proc_data_dict['offs_diff'][0],
                    self.proc_data_dict['offs_diff'][1],
                    self.proc_data_dict['osc_offs_0'][0],
                    self.proc_data_dict['osc_offs_0'][1],
                    self.proc_data_dict['osc_offs_1'][0],
                    self.proc_data_dict['osc_offs_1'][1]))
            self.plot_dicts['phase_message'] = {
                'ax_id': 'main',
                'ypos': 0.9,
                'xpos': 1.45,
                'plotfn': self.plot_text,
                'box_props': 'fancy',
                'line_kws': {'alpha': 0},
                'text_string': phase_message}

    def _prepare_spectator_qubit_figure(self):

        self.plot_dicts['spectator_qubit'] = {
            'plotfn': self.plot_line,
            'xvals': self.proc_data_dict['xvals_off'],
            'xlabel': self.raw_data_dict['xlabel'][0],
            'xunit': self.raw_data_dict['xunit'][0][0],
            'yvals': self.proc_data_dict['yvals_spec_off'],
            'ylabel': self.proc_data_dict['ylabel_spec'],
            'yunit': self.proc_data_dict['yunit'],
            'setlabel': 'CZ off',
            'title': (self.raw_data_dict['timestamps'][0] + ' \n' +
                      self.raw_data_dict['measurementstring'][0]),
            'do_legend': True,
            # 'yrange': (0,1),
            'legend_pos': 'upper right'}

        self.plot_dicts['spec_on'] = {
            'plotfn': self.plot_line,
            'ax_id': 'spectator_qubit',
            'xvals': self.proc_data_dict['xvals_on'],
            'xlabel': self.raw_data_dict['xlabel'][0],
            'xunit': self.raw_data_dict['xunit'][0][0],
            'yvals': self.proc_data_dict['yvals_spec_on'],
            'ylabel': self.proc_data_dict['ylabel_spec'],
            'yunit': self.proc_data_dict['yunit'],
            'setlabel': 'CZ on',
            'do_legend': True,
            'legend_pos': 'upper right'}

        if self.do_fitting:
            leak_msg = (
                'Missing fraction: {:.2f} % '.format(
                    self.proc_data_dict['missing_fraction']*100))
            self.plot_dicts['leak_msg'] = {
                'ax_id': 'spectator_qubit',
                'ypos': 0.7,
                'plotfn': self.plot_text,
                'box_props': 'fancy',
                'line_kws': {'alpha': 0},
                'text_string': leak_msg}
            # offset as a guide for the eye
            y = self.fit_res['cos_fit_on'].params['offset'].value
            self.plot_dicts['cos_on_offset'] ={
                'plotfn': self.plot_matplot_ax_method,
                'ax_id':'main',
                'func': 'axhline',
                'plot_kws': {
                    'y': y, 'color': 'C1', 'linestyle': 'dotted'}
                    }


class StateTomographyAnalysis(ba.BaseDataAnalysis):
    """
    Analyses the results of the state tomography experiment and calculates
    the corresponding quantum state.

    Possible options that can be passed in the options_dict parameter:
        cal_points: A data structure specifying the indices of the calibration
                    points. See the AveragedTimedomainAnalysis for format.
                    The calibration points need to be in the same order as the
                    used basis for the result.
        data_type: 'averaged' or 'singleshot'. For singleshot data each
                   measurement outcome is saved and arbitrary order correlations
                   between the states can be calculated.
        meas_operators: (optional) A list of qutip operators or numpy 2d arrays.
                        This overrides the measurement operators otherwise
                        found from the calibration points.
        covar_matrix: (optional) The covariance matrix of the measurement
                      operators as a 2d numpy array. Overrides the one found
                      from the calibration points.
        use_covariance_matrix (bool): Flag to define whether to use the
            covariance matrix
        basis_rots_str: A list of standard PycQED pulse names that were
                             applied to qubits before measurement
        basis_rots: As an alternative to single_qubit_pulses, the basis
                    rotations applied to the system as qutip operators or numpy
                    matrices can be given.
        mle: True/False, whether to do maximum likelihood fit. If False, only
             least squares fit will be done, which could give negative
             eigenvalues for the density matrix.
        rho_target (optional): A qutip density matrix that the result will be
                               compared to when calculating fidelity.
    """
    def __init__(self, *args, **kwargs):
        auto = kwargs.pop('auto', True)
        super().__init__(*args, **kwargs)
        kwargs['auto'] = auto
        self.single_timestamp = True
        self.params_dict = {'exp_metadata': 'exp_metadata'}
        self.numeric_params = []
        self.data_type = self.options_dict['data_type']
        if self.data_type == 'averaged':
            self.base_analysis = AveragedTimedomainAnalysis(*args, **kwargs)
        elif self.data_type == 'singleshot':
            self.base_analysis = roa.MultiQubit_SingleShot_Analysis(
                *args, **kwargs)
        else:
            raise KeyError("Invalid tomography data mode: '" + self.data_type +
                           "'. Valid modes are 'averaged' and 'singleshot'.")

        if kwargs.get('auto', True):
            self.run_analysis()

    def process_data(self):
        tomography_qubits = self.options_dict.get('tomography_qubits', None)
        data, Fs, Omega = self.base_analysis.measurement_operators_and_results(
                              tomography_qubits)
        if 'data_filter' in self.options_dict:
            data = self.options_dict['data_filter'](data.T).T

        data = data.T
        for i, v in enumerate(data):
            data[i] = v / v.sum()
        data = data.T

        Fs = self.options_dict.get('meas_operators', Fs)
        Fs = [qtp.Qobj(F) for F in Fs]
        d = Fs[0].shape[0]
        self.proc_data_dict['d'] = d
        Omega = self.options_dict.get('covar_matrix', Omega)
        if Omega is None:
            Omega = np.diag(np.ones(len(Fs)))
        elif len(Omega.shape) == 1:
            Omega = np.diag(Omega)

        metadata = self.raw_data_dict.get('exp_metadata',
                                          self.options_dict.get(
                                              'exp_metadata', {}))
        if metadata is None:
            metadata = {}
        self.raw_data_dict['exp_metadata'] = metadata
        basis_rots_str = metadata.get('basis_rots_str', None)
        basis_rots_str = self.options_dict.get('basis_rots_str', basis_rots_str)
        if basis_rots_str is not None:
            nr_qubits = int(np.round(np.log2(d)))
            pulse_list = list(itertools.product(basis_rots_str,
                                                repeat=nr_qubits))
            rotations = tomo.standard_qubit_pulses_to_rotations(pulse_list)
        else:
            rotations = metadata.get('basis_rots', None)
            rotations = self.options_dict.get('basis_rots', rotations)
            if rotations is None:
                raise KeyError("Either 'basis_rots_str' or 'basis_rots' "
                               "parameter must be passed in the options "
                               "dictionary or in the experimental metadata.")
        rotations = [qtp.Qobj(U) for U in rotations]

        all_Fs = tomo.rotated_measurement_operators(rotations, Fs)
        all_Fs = list(itertools.chain(*np.array(all_Fs, dtype=np.object).T))
        all_mus = np.array(list(itertools.chain(*data.T)))
        all_Omegas = sp.linalg.block_diag(*[Omega] * len(data[0]))


        self.proc_data_dict['meas_operators'] = all_Fs
        self.proc_data_dict['covar_matrix'] = all_Omegas
        self.proc_data_dict['meas_results'] = all_mus

        if self.options_dict.get('pauli_raw', False):
            pauli_raw = self.generate_raw_pauli_set()
            rho_raw = tomo.pauli_set_to_density_matrix(pauli_raw)
            self.proc_data_dict['rho_raw'] = rho_raw
            self.proc_data_dict['rho'] = rho_raw
        else:
            rho_ls = tomo.least_squares_tomography(
                all_mus, all_Fs,
                all_Omegas if self.get_param_value('use_covariance_matrix', False)
                else None )
            self.proc_data_dict['rho_ls'] = rho_ls
            self.proc_data_dict['rho'] = rho_ls
            if self.options_dict.get('mle', False):
                rho_mle = tomo.mle_tomography(
                    all_mus, all_Fs,
                    all_Omegas if self.get_param_value('use_covariance_matrix', False) else None,
                    rho_guess=rho_ls)
                self.proc_data_dict['rho_mle'] = rho_mle
                self.proc_data_dict['rho'] = rho_mle

        rho = self.proc_data_dict['rho']
        self.proc_data_dict['purity'] = (rho * rho).tr().real

        rho_target = metadata.get('rho_target', None)
        rho_target = self.options_dict.get('rho_target', rho_target)
        if rho_target is not None:
            self.proc_data_dict['fidelity'] = tomo.fidelity(rho, rho_target)
        if d == 4:
            self.proc_data_dict['concurrence'] = tomo.concurrence(rho)

    def prepare_plots(self):
        self.prepare_density_matrix_plot()
        d = self.proc_data_dict['d']
        if 2 ** (d.bit_length() - 1) == d:
            # dimension is power of two, plot expectation values of pauli
            # operators
            self.prepare_pauli_basis_plot()

    def prepare_density_matrix_plot(self):
        self.tight_fig = self.options_dict.get('tight_fig', False)
        rho_target = self.raw_data_dict['exp_metadata'].get('rho_target', None)
        rho_target = self.options_dict.get('rho_target', rho_target)
        d = self.proc_data_dict['d']
        xtick_labels = self.options_dict.get('rho_ticklabels', None)
        ytick_labels = self.options_dict.get('rho_ticklabels', None)
        if 2 ** (d.bit_length() - 1) == d:
            nr_qubits = d.bit_length() - 1
            fmt_string = '{{:0{}b}}'.format(nr_qubits)
            labels = [fmt_string.format(i) for i in range(2 ** nr_qubits)]
            if xtick_labels is None:
                xtick_labels = ['$|' + lbl + r'\rangle$' for lbl in labels]
            if ytick_labels is None:
                ytick_labels = [r'$\langle' + lbl + '|$' for lbl in labels]
        color = (0.5 * np.angle(self.proc_data_dict['rho'].full()) / np.pi) % 1.
        cmap = self.options_dict.get('rho_colormap', self.default_phase_cmap())
        if self.options_dict.get('pauli_raw', False):
            title = 'Density matrix reconstructed from the Pauli set\n'
        elif self.options_dict.get('mle', False):
            title = 'Maximum likelihood fit of the density matrix\n'
        else:
            title = 'Least squares fit of the density matrix\n'
        empty_artist = mpl.patches.Rectangle((0, 0), 0, 0, visible=False)
        legend_entries = [(empty_artist,
                           r'Purity, $Tr(\rho^2) = {:.1f}\%$'.format(
                               100 * self.proc_data_dict['purity']))]
        if rho_target is not None:
            legend_entries += [
                (empty_artist, r'Fidelity, $F = {:.1f}\%$'.format(
                    100 * self.proc_data_dict['fidelity']))]
        if d == 4:
            legend_entries += [
                (empty_artist, r'Concurrence, $C = {:.2f}$'.format(
                    self.proc_data_dict['concurrence']))]
        meas_string = self.base_analysis.\
            raw_data_dict['measurementstring']
        if isinstance(meas_string, list):
            if len(meas_string) > 1:
                meas_string = meas_string[0] + ' to ' + meas_string[-1]
            else:
                meas_string = meas_string[0]
        self.plot_dicts['density_matrix'] = {
            'plotfn': self.plot_bar3D,
            '3d': True,
            '3d_azim': -35,
            '3d_elev': 35,
            'xvals': np.arange(d),
            'yvals': np.arange(d),
            'zvals': np.abs(self.proc_data_dict['rho'].full()),
            'zrange': (0, 1),
            'color': color,
            'colormap': cmap,
            'bar_widthx': 0.5,
            'bar_widthy': 0.5,
            'xtick_loc': np.arange(d),
            'xtick_labels': xtick_labels,
            'ytick_loc': np.arange(d),
            'ytick_labels': ytick_labels,
            'ctick_loc': np.linspace(0, 1, 5),
            'ctick_labels': ['$0$', r'$\frac{1}{2}\pi$', r'$\pi$',
                             r'$\frac{3}{2}\pi$', r'$2\pi$'],
            'clabel': 'Phase (rad)',
            'title': (title + self.raw_data_dict['timestamp'] + ' ' +
                      meas_string),
            'do_legend': True,
            'legend_entries': legend_entries,
            'legend_kws': dict(loc='upper left', bbox_to_anchor=(0, 0.94))
        }

        if rho_target is not None:
            rho_target = qtp.Qobj(rho_target)
            if rho_target.type == 'ket':
                rho_target = rho_target * rho_target.dag()
            elif rho_target.type == 'bra':
                rho_target = rho_target.dag() * rho_target
            self.plot_dicts['density_matrix_target'] = {
                'plotfn': self.plot_bar3D,
                '3d': True,
                '3d_azim': -35,
                '3d_elev': 35,
                'xvals': np.arange(d),
                'yvals': np.arange(d),
                'zvals': np.abs(rho_target.full()),
                'zrange': (0, 1),
                'color': (0.5 * np.angle(rho_target.full()) / np.pi) % 1.,
                'colormap': cmap,
                'bar_widthx': 0.5,
                'bar_widthy': 0.5,
                'xtick_loc': np.arange(d),
                'xtick_labels': xtick_labels,
                'ytick_loc': np.arange(d),
                'ytick_labels': ytick_labels,
                'ctick_loc': np.linspace(0, 1, 5),
                'ctick_labels': ['$0$', r'$\frac{1}{2}\pi$', r'$\pi$',
                                 r'$\frac{3}{2}\pi$', r'$2\pi$'],
                'clabel': 'Phase (rad)',
                'title': ('Target density matrix\n' +
                          self.raw_data_dict['timestamp'] + ' ' +
                          meas_string),
                'bar_kws': dict(zorder=1),
            }

    def generate_raw_pauli_set(self):
        nr_qubits = self.proc_data_dict['d'].bit_length() - 1
        pauli_raw_values = []
        for op in tomo.generate_pauli_set(nr_qubits)[1]:
            nr_terms = 0
            sum_terms = 0.
            for meas_op, meas_res in zip(self.proc_data_dict['meas_operators'],
                                         self.proc_data_dict['meas_results']):
                trace = (meas_op*op).tr().real
                clss = int(trace*2)
                if clss < 0:
                    sum_terms -= meas_res
                    nr_terms += 1
                elif clss > 0:
                    sum_terms += meas_res
                    nr_terms += 1
            pauli_raw_values.append(2**nr_qubits*sum_terms/nr_terms)
        return pauli_raw_values

    def prepare_pauli_basis_plot(self):
        yexp = tomo.density_matrix_to_pauli_basis(self.proc_data_dict['rho'])
        nr_qubits = self.proc_data_dict['d'].bit_length() - 1
        labels = list(itertools.product(*[['I', 'X', 'Y', 'Z']]*nr_qubits))
        labels = [''.join(label_list) for label_list in labels]
        if nr_qubits == 1:
            order = [1, 2, 3]
        elif nr_qubits == 2:
            order = [1, 2, 3, 4, 8, 12, 5, 6, 7, 9, 10, 11, 13, 14, 15]
        elif nr_qubits == 3:
            order = [1, 2, 3, 4, 8, 12, 16, 32, 48] + \
                    [5, 6, 7, 9, 10, 11, 13, 14, 15] + \
                    [17, 18, 19, 33, 34, 35, 49, 50, 51] + \
                    [20, 24, 28, 36, 40, 44, 52, 56, 60] + \
                    [21, 22, 23, 25, 26, 27, 29, 30, 31] + \
                    [37, 38, 39, 41, 42, 43, 45, 46, 47] + \
                    [53, 54, 55, 57, 58, 59, 61, 62, 63]
        else:
            order = np.arange(4**nr_qubits)[1:]
        if self.options_dict.get('pauli_raw', False):
            fit_type = 'raw counts'
        elif self.options_dict.get('mle', False):
            fit_type = 'maximum likelihood estimation'
        else:
            fit_type = 'least squares fit'
        meas_string = self.base_analysis. \
            raw_data_dict['measurementstring']
        if np.ndim(meas_string) > 0:
            if len(meas_string) > 1:
                meas_string = meas_string[0] + ' to ' + meas_string[-1]
            else:
                meas_string = meas_string[0]
        self.plot_dicts['pauli_basis'] = {
            'plotfn': self.plot_bar,
            'xcenters': np.arange(len(order)),
            'xwidth': 0.4,
            'xrange': (-1, len(order)),
            'yvals': np.array(yexp)[order],
            'xlabel': r'Pauli operator, $\hat{O}$',
            'ylabel': r'Expectation value, $\mathrm{Tr}(\hat{O} \hat{\rho})$',
            'title': 'Pauli operators, ' + fit_type + '\n' +
                      self.raw_data_dict['timestamp'] + ' ' + meas_string,
            'yrange': (-1.1, 1.1),
            'xtick_loc': np.arange(4**nr_qubits - 1),
            'xtick_rotation': 90,
            'xtick_labels': np.array(labels)[order],
            'bar_kws': dict(zorder=10),
            'setlabel': 'Fit to experiment',
            'do_legend': True
        }
        if nr_qubits > 2:
            self.plot_dicts['pauli_basis']['plotsize'] = (10, 5)

        rho_target = self.raw_data_dict['exp_metadata'].get('rho_target', None)
        rho_target = self.options_dict.get('rho_target', rho_target)
        if rho_target is not None:
            rho_target = qtp.Qobj(rho_target)
            ytar = tomo.density_matrix_to_pauli_basis(rho_target)
            self.plot_dicts['pauli_basis_target'] = {
                'plotfn': self.plot_bar,
                'ax_id': 'pauli_basis',
                'xcenters': np.arange(len(order)),
                'xwidth': 0.8,
                'yvals': np.array(ytar)[order],
                'xtick_loc': np.arange(len(order)),
                'xtick_labels': np.array(labels)[order],
                'bar_kws': dict(color='0.8', zorder=0),
                'setlabel': 'Target values',
                'do_legend': True
            }

        purity_str = r'Purity, $Tr(\rho^2) = {:.1f}\%$'.format(
            100 * self.proc_data_dict['purity'])
        if rho_target is not None:
            fidelity_str = '\n' + r'Fidelity, $F = {:.1f}\%$'.format(
                100 * self.proc_data_dict['fidelity'])
        else:
            fidelity_str = ''
        if self.proc_data_dict['d'] == 4:
            concurrence_str = '\n' + r'Concurrence, $C = {:.1f}\%$'.format(
                100 * self.proc_data_dict['concurrence'])
        else:
            concurrence_str = ''
        self.plot_dicts['pauli_info_labels'] = {
            'ax_id': 'pauli_basis',
            'plotfn': self.plot_line,
            'xvals': [0],
            'yvals': [0],
            'line_kws': {'alpha': 0},
            'setlabel': purity_str + fidelity_str,
            'do_legend': True
        }

    def default_phase_cmap(self):
        cols = np.array(((41, 39, 231), (61, 130, 163), (208, 170, 39),
                         (209, 126, 4), (181, 28, 20), (238, 76, 152),
                         (251, 130, 242), (162, 112, 251))) / 255
        n = len(cols)
        cdict = {
            'red': [[i/n, cols[i%n][0], cols[i%n][0]] for i in range(n+1)],
            'green': [[i/n, cols[i%n][1], cols[i%n][1]] for i in range(n+1)],
            'blue': [[i/n, cols[i%n][2], cols[i%n][2]] for i in range(n+1)],
        }

        return mpl.colors.LinearSegmentedColormap('DMDefault', cdict)


class ReadoutROPhotonsAnalysis(Single_Qubit_TimeDomainAnalysis):
    """
    Analyses the photon number in the RO based on the
    readout_photons_in_resonator function

    function specific options for options dict:
    f_qubit
    chi
    artif_detuning
    print_fit_results
    """

    def __init__(self, t_start: str=None, t_stop: str=None,
                 label: str='', data_file_path: str=None,
                 close_figs: bool=False, options_dict: dict=None,
                 extract_only: bool=False, do_fitting: bool=False,
                 auto: bool=True):
        super().__init__(t_start=t_start, t_stop=t_stop,
                         data_file_path=data_file_path,
                         options_dict=options_dict,
                         close_figs=close_figs, label=label,
                         extract_only=extract_only, do_fitting=do_fitting)
        if self.options_dict.get('TwoD', None) is None:
            self.options_dict['TwoD'] = True
        self.label = label
        self.params_dict = {
            'measurementstring': 'measurementstring',
            'sweep_points': 'sweep_points',
            'sweep_points_2D': 'sweep_points_2D',
            'value_names': 'value_names',
            'value_units': 'value_units',
            'measured_values': 'measured_values'}

        self.numeric_params = self.options_dict.get('numeric_params',
                                                   OrderedDict())

        self.kappa = self.options_dict.get('kappa_effective', None)
        self.chi = self.options_dict.get('chi', None)
        self.T2 = self.options_dict.get('T2echo', None)
        self.artif_detuning = self.options_dict.get('artif_detuning', 0)

        if (self.kappa is None) or (self.chi is None) or (self.T2 is None):
            raise ValueError('kappa_effective, chi and T2echo must be passed to '
                             'the options_dict.')

        if auto:
            self.run_analysis()

    def process_data(self):
        self.proc_data_dict = OrderedDict()
        self.proc_data_dict['qubit_state'] = [[],[]]
        self.proc_data_dict['delay_to_relax'] = self.raw_data_dict[
                                                    'sweep_points_2D'][0]
        self.proc_data_dict['ramsey_times'] = []

        for i,x in enumerate(np.transpose(self.raw_data_dict[
                        'measured_data']['raw w0 _measure'][0])):
            self.proc_data_dict['qubit_state'][0].append([])
            self.proc_data_dict['qubit_state'][1].append([])

            for j,y in enumerate(np.transpose(self.raw_data_dict[
                    'measured_data']['raw w0 _measure'][0])[i]):

                if j%2 == 0:
                    self.proc_data_dict['qubit_state'][0][i].append(y)

                else:
                    self.proc_data_dict['qubit_state'][1][i].append(y)
        for i,x in enumerate( self.raw_data_dict['sweep_points'][0]):
            if i % 2 == 0:
                self.proc_data_dict['ramsey_times'].append(x)

    #I STILL NEED to pass Chi
    def prepare_fitting(self):
        self.proc_data_dict['photon_number'] = [[],[]]
        self.proc_data_dict['fit_results'] = []
        self.proc_data_dict['ramsey_fit_results'] = [[],[]]


        for i,tau in enumerate(self.proc_data_dict['delay_to_relax']):

            self.proc_data_dict['ramsey_fit_results'][0].append(self.fit_Ramsey(
                            self.proc_data_dict['ramsey_times'][:-4],
                            self.proc_data_dict['qubit_state'][0][i][:-4]/
                            max(self.proc_data_dict['qubit_state'][0][i][:-4]),
                            state=0,
                            kw=self.options_dict))

            self.proc_data_dict['ramsey_fit_results'][1].append(self.fit_Ramsey(
                            self.proc_data_dict['ramsey_times'][:-4],
                            self.proc_data_dict['qubit_state'][1][i][:-4]/
                            max(self.proc_data_dict['qubit_state'][1][i][:-4]),
                            state=1,
                            kw=self.options_dict))

            n01 = self.proc_data_dict['ramsey_fit_results'
                                         ][0][i][0].params['n0'].value
            n02 = self.proc_data_dict['ramsey_fit_results'
                                         ][1][i][0].params['n0'].value

            self.proc_data_dict['photon_number'][0].append(n01)
            self.proc_data_dict['photon_number'][1].append(n02)


    def run_fitting(self):
        print_fit_results = self.params_dict.pop('print_fit_results',False)

        exp_dec_mod = lmfit.Model(fit_mods.ExpDecayFunc)
        exp_dec_mod.set_param_hint('n',
                                   value=1,
                                   vary=False)
        exp_dec_mod.set_param_hint('offset',
                                   value=0,
                                   min=0,
                                   vary=True)
        exp_dec_mod.set_param_hint('tau',
                                   value=self.proc_data_dict[
                                                'delay_to_relax'][-1],
                                   min=1e-11,
                                   vary=True)
        exp_dec_mod.set_param_hint('amplitude',
                                   value=1,
                                   min=0,
                                   vary=True)
        params = exp_dec_mod.make_params()
        self.fit_res = OrderedDict()
        self.fit_res['ground_state'] = exp_dec_mod.fit(
                                data=self.proc_data_dict['photon_number'][0],
                                params=params,
                                t=self.proc_data_dict['delay_to_relax'])
        self.fit_res['excited_state'] = exp_dec_mod.fit(
                                data=self.proc_data_dict['photon_number'][1],
                                params=params,
                                t=self.proc_data_dict['delay_to_relax'])
        if print_fit_results:
            print(self.fit_res['ground_state'].fit_report())
            print(self.fit_res['excited_state'].fit_report())

    def fit_Ramsey(self, x, y, state, **kw):

        x = np.array(x)

        y = np.array(y)

        exp_dec_p_mod = lmfit.Model(fit_mods.ExpDecayPmod)
        comb_exp_dec_mod = lmfit.Model(fit_mods.CombinedOszExpDecayFunc)

        average = np.mean(y)

        ft_of_data = np.fft.fft(y)
        index_of_fourier_maximum = np.argmax(np.abs(
            ft_of_data[1:len(ft_of_data) // 2])) + 1
        max_ramsey_delay = x[-1] - x[0]

        fft_axis_scaling = 1 / max_ramsey_delay
        freq_est = fft_axis_scaling * index_of_fourier_maximum

        n_est = (freq_est-self.artif_detuning)/(2 * self.chi)


        exp_dec_p_mod.set_param_hint('T2echo',
                                   value=self.T2,
                                   vary=False)
        exp_dec_p_mod.set_param_hint('offset',
                                   value=average,
                                   min=0,
                                   vary=True)
        exp_dec_p_mod.set_param_hint('delta',
                                   value=self.artif_detuning,
                                   vary=False)
        exp_dec_p_mod.set_param_hint('amplitude',
                                   value=1,
                                   min=0,
                                   vary=True)
        exp_dec_p_mod.set_param_hint('kappa',
                                   value=self.kappa[state],
                                   vary=False)
        exp_dec_p_mod.set_param_hint('chi',
                                   value=self.chi,
                                   vary=False)
        exp_dec_p_mod.set_param_hint('n0',
                                      value=n_est,
                                      min=0,
                                      vary=True)
        exp_dec_p_mod.set_param_hint('phase',
                                       value=0,
                                       vary=True)


        comb_exp_dec_mod.set_param_hint('tau',
                                     value=self.T2,
                                     vary=True)
        comb_exp_dec_mod.set_param_hint('offset',
                                        value=average,
                                        min=0,
                                        vary=True)
        comb_exp_dec_mod.set_param_hint('oscillation_offset',
                                        value=average,
                                        min=0,
                                        vary=True)
        comb_exp_dec_mod.set_param_hint('amplitude',
                                     value=1,
                                     min=0,
                                     vary=True)
        comb_exp_dec_mod.set_param_hint('tau_gauss',
                                     value=self.kappa[state],
                                     vary=True)
        comb_exp_dec_mod.set_param_hint('n0',
                                     value=n_est,
                                     min=0,
                                     vary=True)
        comb_exp_dec_mod.set_param_hint('phase',
                                     value=0,
                                     vary=True)
        comb_exp_dec_mod.set_param_hint('delta',
                                     value=self.artif_detuning,
                                     vary=False)
        comb_exp_dec_mod.set_param_hint('chi',
                                     value=self.chi,
                                     vary=False)

        if (np.average(y[:4]) >
                np.average(y[4:8])):
            phase_estimate = 0
        else:
            phase_estimate = np.pi
        exp_dec_p_mod.set_param_hint('phase',
                                     value=phase_estimate, vary=True)
        comb_exp_dec_mod.set_param_hint('phase',
                                     value=phase_estimate, vary=True)

        amplitude_guess = 0.5
        if np.all(np.logical_and(y >= 0, y <= 1)):
            exp_dec_p_mod.set_param_hint('amplitude',
                                         value=amplitude_guess,
                                         min=0.00,
                                         max=4.0,
                                         vary=True)
            comb_exp_dec_mod.set_param_hint('amplitude',
                                         value=amplitude_guess,
                                         min=0.00,
                                         max=4.0,
                                         vary=True)

        else:
            print('data is not normalized, varying amplitude')
            exp_dec_p_mod.set_param_hint('amplitude',
                                         value=max(y),
                                         min=0.00,
                                         max=4.0,
                                         vary=True)
            comb_exp_dec_mod.set_param_hint('amplitude',
                                        value=max(y),
                                        min=0.00,
                                        max=4.0,
                                        vary=True)

        fit_res_1 = exp_dec_p_mod.fit(data=y,
                                    t=x,
                                    params= exp_dec_p_mod.make_params())

        fit_res_2 = comb_exp_dec_mod.fit(data=y,
                                         t=x,
                                         params= comb_exp_dec_mod.make_params())


        if fit_res_1.chisqr > .35:
            log.warning('Fit did not converge, varying phase')
            fit_res_lst = []

            for phase_estimate in np.linspace(0, 2*np.pi, 10):

                for i, del_amp in enumerate(np.linspace(
                        -max(y)/10, max(y)/10, 10)):
                    exp_dec_p_mod.set_param_hint('phase',
                                                 value=phase_estimate,
                                                 vary=False)
                    exp_dec_p_mod.set_param_hint('amplitude',
                                                 value=max(y)+ del_amp)

                    fit_res_lst += [exp_dec_p_mod.fit(
                        data=y,
                        t=x,
                        params= exp_dec_p_mod.make_params())]

            chisqr_lst = [fit_res_1.chisqr for fit_res_1 in fit_res_lst]
            fit_res_1 = fit_res_lst[np.argmin(chisqr_lst)]

        if fit_res_2.chisqr > .35:
            log.warning('Fit did not converge, varying phase')
            fit_res_lst = []

            for phase_estimate in np.linspace(0, 2*np.pi, 10):

                for i, del_amp in enumerate(np.linspace(
                        -max(y)/10, max(y)/10, 10)):
                    comb_exp_dec_mod.set_param_hint('phase',
                                                 value=phase_estimate,
                                                 vary=False)
                    comb_exp_dec_mod.set_param_hint('amplitude',
                                                 value=max(y)+ del_amp)

                    fit_res_lst += [comb_exp_dec_mod.fit(
                        data=y,
                        t=x,
                        params= comb_exp_dec_mod.make_params())]

            chisqr_lst = [fit_res_2.chisqr for fit_res_2 in fit_res_lst]
            fit_res_2 = fit_res_lst[np.argmin(chisqr_lst)]

        if fit_res_1.chisqr < fit_res_2.chisqr:
            self.proc_data_dict['params'] = exp_dec_p_mod.make_params()
            return [fit_res_1,fit_res_1,fit_res_2]
        else:
            self.proc_data_dict['params'] = comb_exp_dec_mod.make_params()
            return [fit_res_2,fit_res_1,fit_res_2]


    def prepare_plots(self):
            self.prepare_2D_sweep_plot()
            self.prepare_photon_number_plot()
            self.prepare_ramsey_plots()

    def prepare_2D_sweep_plot(self):
        self.plot_dicts['off_full_data_'+self.label] = {
            'title': 'Raw data |g>',
            'plotfn': self.plot_colorxy,
            'xvals': self.proc_data_dict['ramsey_times'],
            'xlabel': 'Ramsey delays',
            'xunit': 's',
            'yvals': self.proc_data_dict['delay_to_relax'],
            'ylabel': 'Delay after first RO-pulse',
            'yunit': 's',
            'zvals': np.array(self.proc_data_dict['qubit_state'][0]) }

        self.plot_dicts['on_full_data_'+self.label] = {
            'title': 'Raw data |e>',
            'plotfn': self.plot_colorxy,
            'xvals': self.proc_data_dict['ramsey_times'],
            'xlabel': 'Ramsey delays',
            'xunit': 's',
            'yvals': self.proc_data_dict['delay_to_relax'],
            'ylabel': 'Delay after first RO-pulse',
            'yunit': 's',
            'zvals': np.array(self.proc_data_dict['qubit_state'][1])  }



    def prepare_ramsey_plots(self):
        x_fit = np.linspace(self.proc_data_dict['ramsey_times'][0],
                            max(self.proc_data_dict['ramsey_times']),101)
        for i in range(len(self.proc_data_dict['ramsey_fit_results'][0])):

            self.plot_dicts['off_'+str(i)] = {
                'title': 'Ramsey w t_delay = '+\
                         str(self.proc_data_dict['delay_to_relax'][i])+ \
                         ' s, in |g> state',
                'ax_id':'ramsey_off_'+str(i),
                'plotfn': self.plot_line,
                'xvals': self.proc_data_dict['ramsey_times'],
                'xlabel': 'Ramsey delays',
                'xunit': 's',
                'yvals': np.array(self.proc_data_dict['qubit_state'][0][i]/
                             max(self.proc_data_dict['qubit_state'][0][i][:-4])),
                'ylabel': 'Measured qubit state',
                'yunit': '',
                'marker': 'o',
                'setlabel': '|g> data_'+str(i),
                'do_legend': True }

            self.plot_dicts['off_fit_'+str(i)] = {
                'title': 'Ramsey w t_delay = '+ \
                         str(self.proc_data_dict['delay_to_relax'][i])+ \
                         ' s, in |g> state',
                'ax_id':'ramsey_off_'+str(i),
                'plotfn': self.plot_line,
                'xvals': x_fit,
                'yvals':  self.proc_data_dict['ramsey_fit_results'][0][i][1].eval(
                    self.proc_data_dict['ramsey_fit_results'][0][i][1].params,
                    t=x_fit),
                'linestyle': '-',
                'marker': '',
                'setlabel': '|g> fit_model'+str(i),
                'do_legend': True  }

            self.plot_dicts['off_fit_2_'+str(i)] = {
                'title': 'Ramsey w t_delay = '+ \
                         str(self.proc_data_dict['delay_to_relax'][i])+ \
                         ' s, in |g> state',
                'ax_id':'ramsey_off_'+str(i),
                'plotfn': self.plot_line,
                'xvals': x_fit,
                'yvals':  self.proc_data_dict['ramsey_fit_results'][0][i][2].eval(
                    self.proc_data_dict['ramsey_fit_results'][0][i][2].params,
                    t=x_fit),
                'linestyle': '-',
                'marker': '',
                'setlabel': '|g> fit_simpel_model'+str(i),
                'do_legend': True  }

            self.plot_dicts['hidden_g_'+str(i)] = {
                'ax_id':'ramsey_off_'+str(i),
                'plotfn': self.plot_line,
                'xvals': [0],
                'yvals': [0],
                'color': 'w',
                'setlabel': 'Residual photon count = '
                             ''+str(self.proc_data_dict['photon_number'][0][i]),
                'do_legend': True }


            self.plot_dicts['on_'+str(i)] = {
                'title': 'Ramsey w t_delay = '+ \
                         str(self.proc_data_dict['delay_to_relax'][i])+ \
                         ' s, in |e> state',
                'ax_id':'ramsey_on_'+str(i),
                'plotfn': self.plot_line,
                'xvals': self.proc_data_dict['ramsey_times'],
                'xlabel': 'Ramsey delays',
                'xunit': 's',
                'yvals':  np.array(self.proc_data_dict['qubit_state'][1][i]/
                             max(self.proc_data_dict['qubit_state'][1][i][:-4])),
                'ylabel': 'Measured qubit state',
                'yunit': '',
                'marker': 'o',
                'setlabel': '|e> data_'+str(i),
                'do_legend': True }

            self.plot_dicts['on_fit_'+str(i)] = {
                'title': 'Ramsey w t_delay = '+ \
                         str(self.proc_data_dict['delay_to_relax'][i])+ \
                         ' s, in |e> state',
                'ax_id':'ramsey_on_'+str(i),
                'plotfn': self.plot_line,
                'xvals': x_fit,
                'yvals':  self.proc_data_dict['ramsey_fit_results'][1][i][1].eval(
                    self.proc_data_dict['ramsey_fit_results'][1][i][1].params,
                    t=x_fit),
                'linestyle': '-',
                'marker': '',
                'setlabel': '|e> fit_model'+str(i),
                'do_legend': True }

            self.plot_dicts['on_fit_2_'+str(i)] = {
                'title': 'Ramsey w t_delay = '+ \
                         str(self.proc_data_dict['delay_to_relax'][i])+ \
                         ' s, in |e> state',
                'ax_id':'ramsey_on_'+str(i),
                'plotfn': self.plot_line,
                'xvals': x_fit,
                'yvals':  self.proc_data_dict['ramsey_fit_results'][1][i][2].eval(
                    self.proc_data_dict['ramsey_fit_results'][1][i][2].params,
                    t=x_fit),
                'linestyle': '-',
                'marker': '',
                'setlabel': '|e> fit_simpel_model'+str(i),
                'do_legend': True }

            self.plot_dicts['hidden_e_'+str(i)] = {
                'ax_id':'ramsey_on_'+str(i),
                'plotfn': self.plot_line,
                'xvals': [0],
                'yvals': [0],
                'color': 'w',
                'setlabel': 'Residual photon count = '
                            ''+str(self.proc_data_dict['photon_number'][1][i]),
                'do_legend': True }


    def prepare_photon_number_plot(self):


        ylabel = 'Average photon number'
        yunit = ''

        x_fit = np.linspace(min(self.proc_data_dict['delay_to_relax']),
                            max(self.proc_data_dict['delay_to_relax']),101)
        minmax_data = [min(min(self.proc_data_dict['photon_number'][0]),
                           min(self.proc_data_dict['photon_number'][1])),
                       max(max(self.proc_data_dict['photon_number'][0]),
                           max(self.proc_data_dict['photon_number'][1]))]
        minmax_data[0] -= minmax_data[0]/5
        minmax_data[1] += minmax_data[1]/5

        self.proc_data_dict['photon_number'][1],

        self.fit_res['excited_state'].eval(
            self.fit_res['excited_state'].params,
            t=x_fit)
        self.plot_dicts['Photon number count'] = {
            'plotfn': self.plot_line,
            'xlabel': 'Delay after first RO-pulse',
            'ax_id': 'Photon number count ',
            'xunit': 's',
            'xvals': self.proc_data_dict['delay_to_relax'],
            'yvals': self.proc_data_dict['photon_number'][0],
            'ylabel': ylabel,
            'yunit': yunit,
            'yrange': minmax_data,
            'title': 'Residual photon number',
            'color': 'b',
            'linestyle': '',
            'marker': 'o',
            'setlabel': '|g> data',
            'func': 'semilogy',
            'do_legend': True}

        self.plot_dicts['main2'] = {
            'plotfn': self.plot_line,
            'xunit': 's',
            'xvals': x_fit,
            'yvals': self.fit_res['ground_state'].eval(
                self.fit_res['ground_state'].params,
                t=x_fit),
            'yrange': minmax_data,
            'ax_id': 'Photon number count ',
            'color': 'b',
            'linestyle': '-',
            'marker': '',
            'setlabel': '|g> fit',
            'func': 'semilogy',
            'do_legend': True}

        self.plot_dicts['main3'] = {
            'plotfn': self.plot_line,
            'xunit': 's',
            'xvals': self.proc_data_dict['delay_to_relax'],
            'yvals': self.proc_data_dict['photon_number'][1],
            'yrange': minmax_data,
            'ax_id': 'Photon number count ',
            'color': 'r',
            'linestyle': '',
            'marker': 'o',
            'setlabel': '|e> data',
            'func': 'semilogy',
            'do_legend': True}

        self.plot_dicts['main4'] = {
            'plotfn': self.plot_line,
            'xunit': 's',
            'ax_id': 'Photon number count ',
            'xvals': x_fit,
            'yvals': self.fit_res['excited_state'].eval(
                self.fit_res['excited_state'].params,
                t=x_fit),
            'yrange': minmax_data,
            'ylabel': ylabel,
            'color': 'r',
            'linestyle': '-',
            'marker': '',
            'setlabel': '|e> fit',
            'func': 'semilogy',
            'do_legend': True}

        self.plot_dicts['hidden_1'] = {
            'ax_id': 'Photon number count ',
            'plotfn': self.plot_line,
            'yrange': minmax_data,
            'xvals': [0],
            'yvals': [0],
            'color': 'w',
            'setlabel': 'tau_g = '
                        ''+str("%.3f" %
                        (self.fit_res['ground_state'].params['tau'].value*1e9))+''
                        ' ns',
            'do_legend': True }


        self.plot_dicts['hidden_2'] = {
            'ax_id': 'Photon number count ',
            'plotfn': self.plot_line,
            'yrange': minmax_data,
            'xvals': [0],
            'yvals': [0],
            'color': 'w',
            'setlabel': 'tau_e = '
                        ''+str("%.3f" %
                        (self.fit_res['excited_state'].params['tau'].value*1e9))+''
                        ' ns',
            'do_legend': True}


class RODynamicPhaseAnalysis(MultiQubit_TimeDomain_Analysis):

    def __init__(self, qb_names: list=None,  t_start: str=None, t_stop: str=None,
                 data_file_path: str=None, single_timestamp: bool=False,
                 options_dict: dict=None, extract_only: bool=False,
                 do_fitting: bool=True, auto=True):

        super().__init__(qb_names=qb_names, t_start=t_start, t_stop=t_stop,
                         data_file_path=data_file_path,
                         options_dict=options_dict,
                         extract_only=extract_only,
                         do_fitting=do_fitting,
                         auto=False)

        if auto:
            self.run_analysis()

    def process_data(self):

        super().process_data()

        if 'qbp_name' in self.metadata:
            self.pulsed_qbname = self.metadata['qbp_name']
        else:
            self.pulsed_qbname = self.options_dict.get('pulsed_qbname')
        self.measured_qubits = [qbn for qbn in self.channel_map if
                                qbn != self.pulsed_qbname]

    def prepare_fitting(self):
        self.fit_dicts = OrderedDict()
        for qbn in self.measured_qubits:
            ro_dict = self.proc_data_dict['projected_data_dict'][qbn]
            sweep_points = self.proc_data_dict['sweep_points_dict'][qbn][
                'msmt_sweep_points']
            for ro_suff, data in ro_dict.items():
                cos_mod = lmfit.Model(fit_mods.CosFunc)
                if self.num_cal_points != 0:
                    data = data[:-self.num_cal_points]
                guess_pars = fit_mods.Cos_guess(
                    model=cos_mod,
                    t=sweep_points,
                    data=data)
                guess_pars['amplitude'].vary = True
                guess_pars['offset'].vary = True
                guess_pars['frequency'].vary = True
                guess_pars['phase'].vary = True

                key = 'cos_fit_{}{}'.format(qbn, ro_suff)
                self.fit_dicts[key] = {
                    'fit_fn': fit_mods.CosFunc,
                    'fit_xvals': {'t': sweep_points},
                    'fit_yvals': {'data': data},
                    'guess_pars': guess_pars}

    def analyze_fit_results(self):

        self.dynamic_phases = OrderedDict()
        for meas_qbn in self.measured_qubits:
            self.dynamic_phases[meas_qbn] = \
                (self.fit_dicts['cos_fit_{}_measure'.format(meas_qbn)][
                    'fit_res'].best_values['phase'] -
                 self.fit_dicts['cos_fit_{}_ref_measure'.format(meas_qbn)][
                    'fit_res'].best_values['phase'])*180/np.pi

    def prepare_plots(self):

        super().prepare_plots()

        if self.do_fitting:
            for meas_qbn in self.measured_qubits:
                sweep_points_dict = self.proc_data_dict['sweep_points_dict'][
                    meas_qbn]
                if self.num_cal_points != 0:
                    yvals = [self.proc_data_dict['projected_data_dict'][meas_qbn][
                                 '_ref_measure'][:-self.num_cal_points],
                             self.proc_data_dict['projected_data_dict'][meas_qbn][
                                 '_measure'][:-self.num_cal_points]]
                    sweep_points = sweep_points_dict['msmt_sweep_points']

                    # plot cal points
                    for i, cal_pts_idxs in enumerate(
                            self.cal_states_dict.values()):
                        key = list(self.cal_states_dict)[i] + meas_qbn
                        self.plot_dicts[key] = {
                            'fig_id': 'dyn_phase_plot_' + meas_qbn,
                            'plotfn': self.plot_line,
                            'xvals': np.mean([
                                sweep_points_dict['cal_points_sweep_points'][
                                    cal_pts_idxs],
                                sweep_points_dict['cal_points_sweep_points'][
                                    cal_pts_idxs]],
                                axis=0),
                            'yvals': np.mean([
                                self.proc_data_dict['projected_data_dict'][meas_qbn][
                                    '_ref_measure'][cal_pts_idxs],
                                self.proc_data_dict['projected_data_dict'][meas_qbn][
                                    '_measure'][cal_pts_idxs]],
                                             axis=0),
                            'setlabel': list(self.cal_states_dict)[i],
                            'do_legend': True,
                            'legend_bbox_to_anchor': (1, 0.5),
                            'legend_pos': 'center left',
                            'linestyle': 'none',
                            'line_kws': {'color': self.get_cal_state_color(
                                list(self.cal_states_dict)[i])}}

                else:
                    yvals = [self.proc_data_dict['projected_data_dict'][meas_qbn][
                                 '_ref_measure'],
                             self.proc_data_dict['projected_data_dict'][meas_qbn][
                                 '_measure']]
                    sweep_points = sweep_points_dict['sweep_points']

                self.plot_dicts['dyn_phase_plot_' + meas_qbn] = {
                    'plotfn': self.plot_line,
                    'xvals': [sweep_points, sweep_points],
                    'xlabel': self.raw_data_dict['xlabel'][0],
                    'xunit': self.raw_data_dict['xunit'][0][0],
                    'yvals': yvals,
                    'ylabel': 'Excited state population',
                    'yunit': '',
                    'setlabel': ['with measurement', 'no measurement'],
                    'title': (self.raw_data_dict['timestamps'][0] + ' ' +
                              self.raw_data_dict['measurementstring'][0]),
                    'linestyle': 'none',
                    'do_legend': True,
                    'legend_bbox_to_anchor': (1, 0.5),
                    'legend_pos': 'center left'}

                self.plot_dicts['cos_fit_' + meas_qbn + '_ref_measure'] = {
                    'fig_id': 'dyn_phase_plot_' + meas_qbn,
                    'plotfn': self.plot_fit,
                    'fit_res': self.fit_dicts['cos_fit_{}_ref_measure'.format(
                                    meas_qbn)]['fit_res'],
                    'setlabel': 'cos fit',
                    'do_legend': True,
                    'legend_bbox_to_anchor': (1, 0.5),
                    'legend_pos': 'center left'}

                self.plot_dicts['cos_fit_' + meas_qbn + '_measure'] = {
                    'fig_id': 'dyn_phase_plot_' + meas_qbn,
                    'plotfn': self.plot_fit,
                    'fit_res': self.fit_dicts['cos_fit_{}_measure'.format(
                                    meas_qbn)]['fit_res'],
                    'setlabel': 'cos fit',
                    'do_legend': True,
                    'legend_bbox_to_anchor': (1, 0.5),
                    'legend_pos': 'center left'}

                textstr = 'Dynamic phase = {:.2f}'.format(
                    self.dynamic_phases[meas_qbn]) + r'$^{\circ}$'
                self.plot_dicts['text_msg_' + meas_qbn] = {
                    'fig_id': 'dyn_phase_plot_' + meas_qbn,
                    'ypos': -0.175,
                    'xpos': 0.5,
                    'horizontalalignment': 'center',
                    'verticalalignment': 'top',
                    'plotfn': self.plot_text,
                    'text_string': textstr}


class FluxAmplitudeSweepAnalysis(MultiQubit_TimeDomain_Analysis):
    def __init__(self, qb_names, *args, **kwargs):
        self.mask_freq = kwargs.pop('mask_freq', None)
        self.mask_amp = kwargs.pop('mask_amp', None)

        super().__init__(qb_names, *args, **kwargs)

    def process_data(self):
        super().process_data()

        pdd = self.proc_data_dict
        nr_sp = {qb: len(pdd['sweep_points_dict'][qb]['sweep_points'])
                 for qb in self.qb_names}
        nr_sp2d = {qb: len(list(pdd['sweep_points_2D_dict'][qb].values())[0])
                           for qb in self.qb_names}
        nr_cp = self.num_cal_points

        # make matrix out of vector
        data_reshaped = {qb: np.reshape(deepcopy(
            pdd['data_to_fit'][qb]).T.flatten(), (nr_sp[qb], nr_sp2d[qb]))
                         for qb in self.qb_names}
        pdd['data_reshaped'] = data_reshaped

        # remove calibration points from data to fit
        data_no_cp = {qb: np.array([pdd['data_reshaped'][qb][i, :]
                                    for i in range(nr_sp[qb]-nr_cp)])
            for qb in self.qb_names}

        # apply mask
        for qb in self.qb_names:
            if self.mask_freq is None:
                self.mask_freq = [True]*nr_sp2d[qb] # by default, no point is masked
            if self.mask_amp is None:
                self.mask_amp = [True]*(nr_sp[qb]-nr_cp)

        pdd['freqs_masked'] = {}
        pdd['amps_masked'] = {}
        pdd['data_masked'] = {}
        for qb in self.qb_names:
            sp_param = [k for k in self.mospm[qb] if 'freq' in k][0]
            pdd['freqs_masked'][qb] = \
                pdd['sweep_points_2D_dict'][qb][sp_param][self.mask_freq]
            pdd['amps_masked'][qb] = \
                pdd['sweep_points_dict'][qb]['sweep_points'][
                :-self.num_cal_points][self.mask_amp]
            data_masked = data_no_cp[qb][self.mask_amp,:]
            pdd['data_masked'][qb] = data_masked[:, self.mask_freq]

    def prepare_fitting(self):
        pdd = self.proc_data_dict
        self.fit_dicts = OrderedDict()

        # Gaussian fit of amplitude slices
        gauss_mod = fit_mods.GaussianModel_v2()
        for qb in self.qb_names:
            for i in range(len(pdd['amps_masked'][qb])):
                data = pdd['data_masked'][qb][i,:]
                self.fit_dicts[f'gauss_fit_{qb}_{i}'] = {
                    'model': gauss_mod,
                    'fit_xvals': {'x': pdd['freqs_masked'][qb]},
                    'fit_yvals': {'data': data}
                    }

    def analyze_fit_results(self):
        pdd = self.proc_data_dict

        pdd['gauss_center'] = {}
        pdd['gauss_center_err'] = {}
        pdd['filtered_center'] = {}
        pdd['filtered_amps'] = {}

        for qb in self.qb_names:
            pdd['gauss_center'][qb] = np.array([
                self.fit_res[f'gauss_fit_{qb}_{i}'].best_values['center']
                for i in range(len(pdd['amps_masked'][qb]))])
            pdd['gauss_center_err'][qb] = np.array([
                self.fit_res[f'gauss_fit_{qb}_{i}'].params['center'].stderr
                for i in range(len(pdd['amps_masked'][qb]))])

            # filter out points with stderr > 1e6 Hz
            pdd['filtered_center'][qb] = np.array([])
            pdd['filtered_amps'][qb] = np.array([])
            for i, stderr in enumerate(pdd['gauss_center_err'][qb]):
                try:
                    if stderr < 1e6:
                        pdd['filtered_center'][qb] = \
                            np.append(pdd['filtered_center'][qb],
                                  pdd['gauss_center'][qb][i])
                        pdd['filtered_amps'][qb] = \
                            np.append(pdd['filtered_amps'][qb],
                            pdd['sweep_points_dict'][qb]\
                            ['sweep_points'][:-self.num_cal_points][i])
                except:
                    continue

            # if gaussian fitting does not work (i.e. all points were filtered
            # out above) use max value of data to get an estimate of freq
            if len(pdd['filtered_amps'][qb]) == 0:
                for qb in self.qb_names:
                    freqs = np.array([])
                    for i in range(pdd['data_masked'][qb].shape[0]):
                        freqs = np.append(freqs, pdd['freqs_masked'][qb]\
                            [np.argmax(pdd['data_masked'][qb][i,:])])
                    pdd['filtered_center'][qb] = freqs
                    pdd['filtered_amps'][qb] = pdd['amps_masked'][qb]

            # fit the freqs to the qubit model
            freq_mod = lmfit.Model(fit_mods.Qubit_dac_to_freq)
            freq_mod.guess = fit_mods.Qubit_dac_arch_guess.__get__(
                freq_mod, freq_mod.__class__)

            self.fit_dicts[f'freq_fit_{qb}'] = {
                'model': freq_mod,
                'fit_xvals': {'dac_voltage': pdd['filtered_amps'][qb]},
                'fit_yvals': {'data': pdd['filtered_center'][qb]}}

            self.run_fitting()

    def prepare_plots(self):
        pdd = self.proc_data_dict
        rdd = self.raw_data_dict

        for qb in self.qb_names:
            sp_param = [k for k in self.mospm[qb] if 'freq' in k][0]
            self.plot_dicts[f'data_2d_{qb}'] = {
                'title': rdd['measurementstring'] +
                            '\n' + rdd['timestamp'],
                'ax_id': f'data_2d_{qb}',
                'plotfn': self.plot_colorxy,
                'xvals': pdd['sweep_points_dict'][qb]['sweep_points'],
                'yvals': pdd['sweep_points_2D_dict'][qb][sp_param],
                'zvals': np.transpose(pdd['data_reshaped'][qb]),
                'xlabel': r'Flux pulse amplitude',
                'xunit': 'V',
                'ylabel': r'Qubit drive frequency',
                'yunit': 'Hz',
                'zlabel': 'Excited state population',
            }

            if self.do_fitting:
                if self.options_dict.get('scatter', True):
                    label = f'freq_scatter_{qb}_scatter'
                    self.plot_dicts[label] = {
                        'title': rdd['measurementstring'] +
                        '\n' + rdd['timestamp'],
                        'ax_id': f'data_2d_{qb}',
                        'plotfn': self.plot_line,
                        'linestyle': '',
                        'marker': 'o',
                        'xvals': pdd['filtered_amps'][qb],
                        'yvals': pdd['filtered_center'][qb],
                        'xlabel': r'Flux pulse amplitude',
                        'xunit': 'V',
                        'ylabel': r'Qubit drive frequency',
                        'yunit': 'Hz',
                        'color': 'purple',
                    }

                amps = pdd['sweep_points_dict'][qb]['sweep_points'][
                                     :-self.num_cal_points]

                label = f'freq_scatter_{qb}'
                self.plot_dicts[label] = {
                    'title': rdd['measurementstring'] +
                             '\n' + rdd['timestamp'],
                    'ax_id': f'data_2d_{qb}',
                    'plotfn': self.plot_line,
                    'linestyle': '-',
                    'marker': '',
                    'xvals': amps,
                    'yvals': fit_mods.Qubit_dac_to_freq(amps,
                            **self.fit_res[f'freq_fit_{qb}'].best_values),
                    'color': 'red',
                }


class T1FrequencySweepAnalysis(MultiQubit_TimeDomain_Analysis):
    def process_data(self):
        super().process_data()

        pdd = self.proc_data_dict
        nr_cp = self.num_cal_points
        self.lengths = OrderedDict()
        self.amps = OrderedDict()
        self.freqs = OrderedDict()
        for qbn in self.qb_names:
            len_key = [pn for pn in self.mospm[qbn] if 'length' in pn]
            if len(len_key) == 0:
                raise KeyError('Couldn"t find sweep points corresponding to '
                               'flux pulse length.')
            self.lengths[qbn] = self.sp.get_sweep_params_property(
                'values', 0, len_key[0])

            amp_key = [pn for pn in self.mospm[qbn] if 'amp' in pn]
            if len(len_key) == 0:
                raise KeyError('Couldn"t find sweep points corresponding to '
                               'flux pulse amplitude.')
            self.amps[qbn] = self.sp.get_sweep_params_property(
                'values', 1, amp_key[0])

            freq_key = [pn for pn in self.mospm[qbn] if 'freq' in pn]
            if len(freq_key) == 0:
                self.freqs[qbn] = None
            else:
                self.freqs[qbn] =self.sp.get_sweep_params_property(
                    'values', 1, freq_key[0])

        nr_amps = len(self.amps[self.qb_names[0]])
        nr_lengths = len(self.lengths[self.qb_names[0]])

        # make matrix out of vector
        data_reshaped_no_cp = {qb: np.reshape(deepcopy(
                pdd['data_to_fit'][qb][
                :, :pdd['data_to_fit'][qb].shape[1]-nr_cp]).flatten(),
                (nr_amps, nr_lengths)) for qb in self.qb_names}

        pdd['data_reshaped_no_cp'] = data_reshaped_no_cp

    def prepare_fitting(self):
        pdd = self.proc_data_dict

        self.fit_dicts = OrderedDict()
        exp_mod = fit_mods.ExponentialModel()
        for qb in self.qb_names:
            for i, data in enumerate(pdd['data_reshaped_no_cp'][qb]):
                self.fit_dicts[f'exp_fit_{qb}_amp_{i}'] = {
                    'model': exp_mod,
                    'fit_xvals': {'x': self.lengths[qb]},
                    'fit_yvals': {'data': data}}

    def analyze_fit_results(self):
        pdd = self.proc_data_dict

        pdd['T1'] = {}
        pdd['T1_err'] = {}
        pdd['mask'] = {}

        for qb in self.qb_names:
            pdd['T1'][qb] = np.array([
                abs(self.fit_res[f'exp_fit_{qb}_amp_{i}'].best_values['decay'])
                for i in range(len(self.amps[qb]))])

            pdd['T1_err'][qb] = np.array([
                self.fit_res[f'exp_fit_{qb}_amp_{i}'].params['decay'].stderr
                for i in range(len(self.amps[qb]))])

            pdd['mask'][qb] = []
            for i in range(len(self.amps[qb])):
                try:
                    if pdd['T1_err'][qb][i] < 10 * pdd['T1'][qb][i]:
                        pdd['mask'][qb].append(True)
                    else:
                        pdd['mask'][qb].append(False)
                except TypeError:
                    pdd['mask'][qb].append(False)

    def prepare_plots(self):
        pdd = self.proc_data_dict
        rdd = self.raw_data_dict

        for qb in self.qb_names:

            # Plot T1 vs flux pulse amplitude
            mask = pdd['mask'][qb]
            label = f'T1_fit_{qb}'
            xvals = self.amps[qb][mask] if self.freqs[qb] is None else \
                self.freqs[qb][mask]
            xlabel = r'Flux pulse amplitude' if self.freqs[qb] is None else \
                r'Derived qubit frequency'
            self.plot_dicts[label] = {
                'title': rdd['measurementstring'] + '\n' + rdd['timestamp'],
                'plotfn': self.plot_line,
                'linestyle': '-',
                'xvals': xvals,
                'yvals': pdd['T1'][qb][mask],
                'yerr': pdd['T1_err'][qb][mask],
                'xlabel': xlabel,
                'xunit': 'V' if self.freqs[qb] is None else 'Hz',
                'ylabel': r'T1',
                'yunit': 's',
                'color': 'blue',
            }

            # Plot rotated integrated average in dependece of flux pulse
            # amplitude and length
            label = f'T1_color_plot_{qb}'
            xvals = self.amps[qb][mask] if self.freqs[qb] is None else \
                self.freqs[qb][mask]
            xlabel = r'Flux pulse amplitude' if self.freqs[qb] is None else \
                r'Derived qubit frequency'
            self.plot_dicts[label] = {
                'title': rdd['measurementstring'] + '\n' + rdd['timestamp'],
                'plotfn': self.plot_colorxy,
                'linestyle': '-',
                'xvals': xvals,
                'yvals': self.lengths[qb],
                'zvals': np.transpose(pdd['data_reshaped_no_cp'][qb]),
                'xlabel': xlabel,
                'xunit': 'V' if self.freqs[qb] is None else 'Hz',
                'ylabel': r'Flux pulse length',
                'yunit': 's',
                'zlabel': r'Excited state population'
            }

            # Plot all fits in single figure
            if not self.options_dict.get('all_fits', False):
                continue

            colormap = self.options_dict.get('colormap', mpl.cm.plasma)
            for i in range(len(self.amps[qb])):
                color = colormap(i/(len(self.amps[qb])-1))
                label = f'exp_fit_{qb}_amp_{i}'
                freqs = self.freqs[qb] is not None
                fitid = (self.amps[qb] if self.freqs[qb] is None
                         else self.freqs[qb])[i]
                self.plot_dicts[label] = {
                    'title': rdd['measurementstring'] + '\n' + rdd['timestamp'],
                    'ax_id': f'T1_fits_{qb}',
                    'xlabel': r'Flux pulse length',
                    'xunit': 's',
                    'ylabel': r'Excited state population',
                    'plotfn': self.plot_fit,
                    'fit_res': self.fit_res[label],
                    'plot_init': self.options_dict.get('plot_init', False),
                    'color': color,
                    'setlabel': f'freq={fitid:.4f}' if freqs
                                        else f'amp={fitid:.4f}',
                    'do_legend': False,
                    'legend_bbox_to_anchor': (1, 1),
                    'legend_pos': 'upper left',
                    }

                label = f'freq_scatter_{qb}_{i}'
                self.plot_dicts[label] = {
                    'ax_id': f'T1_fits_{qb}',
                    'plotfn': self.plot_line,
                    'xvals': self.lengths[qb],
                    'linestyle': '',
                    'yvals': pdd['data_reshaped_no_cp'][qb][i,:],
                    'color': color,
                    'setlabel': f'freq={fitid:.4f}' if freqs
                                        else f'amp={fitid:.4f}',
                }


class T2FrequencySweepAnalysis(MultiQubit_TimeDomain_Analysis):
    def process_data(self):
        super().process_data()

        pdd = self.proc_data_dict
        nr_cp = self.num_cal_points
        nr_amps = len(self.metadata['amplitudes'])
        nr_lengths = len(self.metadata['flux_lengths'])
        nr_phases = len(self.metadata['phases'])

        # make matrix out of vector
        data_reshaped_no_cp = {qb: np.reshape(
            deepcopy(pdd['data_to_fit'][qb][
                     :, :pdd['data_to_fit'][qb].shape[1]-nr_cp]).flatten(),
            (nr_amps, nr_lengths, nr_phases)) for qb in self.qb_names}

        pdd['data_reshaped_no_cp'] = data_reshaped_no_cp
        if self.metadata['use_cal_points']:
            pdd['cal_point_data'] = {qb: deepcopy(
                pdd['data_to_fit'][qb][
                len(pdd['data_to_fit'][qb])-nr_cp:]) for qb in self.qb_names}

    def prepare_fitting(self):
        pdd = self.proc_data_dict

        self.fit_dicts = OrderedDict()

        nr_amps = len(self.metadata['amplitudes'])


        cos_mod = lmfit.Model(fit_mods.CosFunc)
        cos_mod.guess = fit_mods.Cos_guess.__get__(cos_mod, cos_mod.__class__)
        for qb in self.qb_names:
            for i in range(nr_amps):
                for j, data in enumerate(pdd['data_reshaped_no_cp'][qb][i]):
                    self.fit_dicts[f'cos_fit_{qb}_{i}_{j}'] = {
                        'model': cos_mod,
                        'fit_xvals': {'t': self.metadata['phases']},
                        'guess_dict': {'frequency': {'value': 1/360,
                                                 'vary': False}},
                        'fit_yvals': {'data': data}}

    def analyze_fit_results(self):
        pdd = self.proc_data_dict

        pdd['T2'] = {}
        pdd['T2_err'] = {}
        pdd['mask'] = {}
        pdd['phase_contrast'] = {}
        nr_lengths = len(self.metadata['flux_lengths'])
        nr_amps = len(self.metadata['amplitudes'])

        for qb in self.qb_names:
            pdd['phase_contrast'][qb] = {}
            exp_mod = fit_mods.ExponentialModel()
            for i in range(nr_amps):
                pdd['phase_contrast'][qb][f'amp_{i}'] = np.array([self.fit_res[
                                                        f'cos_fit_{qb}_{i}_{j}'
                                                    ].best_values['amplitude']
                                                    for j in
                                                    range(nr_lengths)])

                self.fit_dicts[f'exp_fit_{qb}_{i}'] = {
                    'model': exp_mod,
                    'fit_xvals': {'x': self.metadata['flux_lengths']},
                    'fit_yvals': {'data': np.array([self.fit_res[
                                                        f'cos_fit_{qb}_{i}_{j}'
                                                    ].best_values['amplitude']
                                                    for j in
                                                    range(nr_lengths)])}}

            self.run_fitting()

            pdd['T2'][qb] = np.array([
                abs(self.fit_res[f'exp_fit_{qb}_{i}'].best_values['decay'])
                for i in range(len(self.metadata['amplitudes']))])

            pdd['mask'][qb] = []
            for i in range(len(self.metadata['amplitudes'])):
                try:
                    if self.fit_res[f'exp_fit_{qb}_{i}']\
                                            .params['decay'].stderr < 1e-5:
                        pdd['mask'][qb].append(True)
                    else:
                        pdd['mask'][qb].append(False)
                except TypeError:
                    pdd['mask'][qb].append(False)

    def prepare_plots(self):
        pdd = self.proc_data_dict
        rdd = self.raw_data_dict

        for qb in self.qb_names:
            mask = pdd['mask'][qb]
            label = f'T2_fit_{qb}'
            xvals = self.metadata['amplitudes'][mask] if \
                self.metadata['frequencies'] is None else \
                self.metadata['frequencies'][mask]
            xlabel = r'Flux pulse amplitude' if \
                self.metadata['frequencies'] is None else \
                r'Derived qubit frequency'
            self.plot_dicts[label] = {
                'plotfn': self.plot_line,
                'linestyle': '-',
                'xvals': xvals,
                'yvals': pdd['T2'][qb][mask],
                'xlabel': xlabel,
                'xunit': 'V' if self.metadata['frequencies'] is None else 'Hz',
                'ylabel': r'T2',
                'yunit': 's',
                'color': 'blue',
            }

            # Plot all fits in single figure
            if not self.options_dict.get('all_fits', False):
                continue

            colormap = self.options_dict.get('colormap', mpl.cm.plasma)
            for i in range(len(self.metadata['amplitudes'])):
                color = colormap(i/(len(self.metadata['frequencies'])-1))
                label = f'exp_fit_{qb}_amp_{i}'
                freqs = self.metadata['frequencies'] is not None
                fitid = self.metadata.get('frequencies',
                                          self.metadata['amplitudes'])[i]
                self.plot_dicts[label] = {
                    'title': rdd['measurementstring'] +
                            '\n' + rdd['timestamp'],
                    'ax_id': f'T2_fits_{qb}',
                    'xlabel': r'Flux pulse length',
                    'xunit': 's',
                    'ylabel': r'Excited state population',
                    'plotfn': self.plot_fit,
                    'fit_res': self.fit_res[label],
                    'plot_init': self.options_dict.get('plot_init', False),
                    'color': color,
                    'setlabel': f'freq={fitid:.4f}' if freqs
                                        else f'amp={fitid:.4f}',
                    'do_legend': False,
                    'legend_bbox_to_anchor': (1, 1),
                    'legend_pos': 'upper left',
                    }

                label = f'freq_scatter_{qb}_{i}'
                self.plot_dicts[label] = {
                    'ax_id': f'T2_fits_{qb}',
                    'plotfn': self.plot_line,
                    'xvals': self.metadata['phases'],
                    'linestyle': '',
                    'yvals': pdd['data_reshaped_no_cp'][qb][i,:],
                    'color': color,
                    'setlabel': f'freq={fitid:.4f}' if freqs
                                        else f'amp={fitid:.4f}',
                }

class MeasurementInducedDephasingAnalysis(MultiQubit_TimeDomain_Analysis):
    def process_data(self):
        super().process_data()

        rdd = self.raw_data_dict
        pdd = self.proc_data_dict

        pdd['data_reshaped'] = {qb: [] for qb in pdd['data_to_fit']}
        pdd['amps_reshaped'] = np.unique(self.metadata['hard_sweep_params']['ro_amp_scale']['values'])
        pdd['phases_reshaped'] = []
        for amp in pdd['amps_reshaped']:
            mask = self.metadata['hard_sweep_params']['ro_amp_scale']['values'] == amp
            pdd['phases_reshaped'].append(self.metadata['hard_sweep_params']['phase']['values'][mask])
            for qb in self.qb_names:
                pdd['data_reshaped'][qb].append(pdd['data_to_fit'][qb][:len(mask)][mask])

    def prepare_fitting(self):
        pdd = self.proc_data_dict
        rdd = self.raw_data_dict
        self.fit_dicts = OrderedDict()
        cos_mod = lmfit.Model(fit_mods.CosFunc)
        cos_mod.guess = fit_mods.Cos_guess.__get__(cos_mod, cos_mod.__class__)
        for qb in self.qb_names:
            for i, data in enumerate(pdd['data_reshaped'][qb]):
                self.fit_dicts[f'cos_fit_{qb}_{i}'] = {
                    'model': cos_mod,
                    'guess_dict': {'frequency': {'value': 1/360,
                                                 'vary': False}},
                    'fit_xvals': {'t': pdd['phases_reshaped'][i]},
                    'fit_yvals': {'data': data}}

    def analyze_fit_results(self):
        pdd = self.proc_data_dict

        pdd['phase_contrast'] = {}
        pdd['phase_offset'] = {}
        pdd['sigma'] = {}
        pdd['sigma_err'] = {}
        pdd['a'] = {}
        pdd['a_err'] = {}
        pdd['c'] = {}
        pdd['c_err'] = {}

        for qb in self.qb_names:
            pdd['phase_contrast'][qb] = np.array([
                self.fit_res[f'cos_fit_{qb}_{i}'].best_values['amplitude']
                for i, _ in enumerate(pdd['data_reshaped'][qb])])
            pdd['phase_offset'][qb] = np.array([
                self.fit_res[f'cos_fit_{qb}_{i}'].best_values['phase']
                for i, _ in enumerate(pdd['data_reshaped'][qb])])
            pdd['phase_offset'][qb] += np.pi * (pdd['phase_contrast'][qb] < 0)
            pdd['phase_offset'][qb] = (pdd['phase_offset'][qb] + np.pi) % (2 * np.pi) - np.pi
            pdd['phase_offset'][qb] = 180*np.unwrap(pdd['phase_offset'][qb])/np.pi
            pdd['phase_contrast'][qb] = np.abs(pdd['phase_contrast'][qb])

            gauss_mod = lmfit.models.GaussianModel()
            self.fit_dicts[f'phase_contrast_fit_{qb}'] = {
                'model': gauss_mod,
                'guess_dict': {'center': {'value': 0, 'vary': False}},
                'fit_xvals': {'x': pdd['amps_reshaped']},
                'fit_yvals': {'data': pdd['phase_contrast'][qb]}}

            quadratic_mod = lmfit.models.QuadraticModel()
            self.fit_dicts[f'phase_offset_fit_{qb}'] = {
                'model': quadratic_mod,
                'guess_dict': {'b': {'value': 0, 'vary': False}},
                'fit_xvals': {'x': pdd['amps_reshaped']},
                'fit_yvals': {'data': pdd['phase_offset'][qb]}}

            self.run_fitting()
            self.save_fit_results()

            pdd['sigma'][qb] = self.fit_res[f'phase_contrast_fit_{qb}'].best_values['sigma']
            pdd['sigma_err'][qb] = self.fit_res[f'phase_contrast_fit_{qb}'].params['sigma']. \
                stderr
            pdd['a'][qb] = self.fit_res[f'phase_offset_fit_{qb}'].best_values['a']
            pdd['a_err'][qb] = self.fit_res[f'phase_offset_fit_{qb}'].params['a'].stderr
            pdd['c'][qb] = self.fit_res[f'phase_offset_fit_{qb}'].best_values['c']
            pdd['c_err'][qb] = self.fit_res[f'phase_offset_fit_{qb}'].params['c'].stderr

            pdd['sigma_err'][qb] = float('nan') if pdd['sigma_err'][qb] is None \
                else pdd['sigma_err'][qb]
            pdd['a_err'][qb] = float('nan') if pdd['a_err'][qb] is None else pdd['a_err'][qb]
            pdd['c_err'][qb] = float('nan') if pdd['c_err'][qb] is None else pdd['c_err'][qb]

    def prepare_plots(self):
        pdd = self.proc_data_dict
        rdd = self.raw_data_dict

        phases_equal = True
        for phases in pdd['phases_reshaped'][1:]:
            if not np.all(phases == pdd['phases_reshaped'][0]):
                phases_equal = False
                break

        for qb in self.qb_names:
            if phases_equal:
                self.plot_dicts[f'data_2d_{qb}'] = {
                    'title': rdd['measurementstring'] +
                             '\n' + rdd['timestamp'],
                    'plotfn': self.plot_colorxy,
                    'xvals': pdd['phases_reshaped'][0],
                    'yvals': pdd['amps_reshaped'],
                    'zvals': pdd['data_reshaped'][qb],
                    'xlabel': r'Pulse phase, $\phi$',
                    'xunit': 'deg',
                    'ylabel': r'Readout pulse amplitude scale, $V_{RO}/V_{ref}$',
                    'yunit': '',
                    'zlabel': 'Excited state population',
                }

            colormap = self.options_dict.get('colormap', mpl.cm.plasma)
            for i, amp in enumerate(pdd['amps_reshaped']):
                color = colormap(i/(len(pdd['amps_reshaped'])-1))
                label = f'cos_data_{qb}_{i}'
                self.plot_dicts[label] = {
                    'title': rdd['measurementstring'] +
                             '\n' + rdd['timestamp'],
                    'ax_id': f'amplitude_crossections_{qb}',
                    'plotfn': self.plot_line,
                    'xvals': pdd['phases_reshaped'][i],
                    'yvals': pdd['data_reshaped'][qb][i],
                    'xlabel': r'Pulse phase, $\phi$',
                    'xunit': 'deg',
                    'ylabel': 'Excited state population',
                    'linestyle': '',
                    'color': color,
                    'setlabel': f'amp={amp:.4f}',
                    'do_legend': True,
                    'legend_bbox_to_anchor': (1, 1),
                    'legend_pos': 'upper left',
                }
            if self.do_fitting:
                for i, amp in enumerate(pdd['amps_reshaped']):
                    color = colormap(i/(len(pdd['amps_reshaped'])-1))
                    label = f'cos_fit_{qb}_{i}'
                    self.plot_dicts[label] = {
                        'ax_id': f'amplitude_crossections_{qb}',
                        'plotfn': self.plot_fit,
                        'fit_res': self.fit_res[label],
                        'plot_init': self.options_dict.get('plot_init', False),
                        'color': color,
                        'setlabel': f'fit, amp={amp:.4f}',
                    }

                # Phase contrast
                self.plot_dicts[f'phase_contrast_data_{qb}'] = {
                    'title': rdd['measurementstring'] +
                             '\n' + rdd['timestamp'],
                    'ax_id': f'phase_contrast_{qb}',
                    'plotfn': self.plot_line,
                    'xvals': pdd['amps_reshaped'],
                    'yvals': 200*pdd['phase_contrast'][qb],
                    'xlabel': r'Readout pulse amplitude scale, $V_{RO}/V_{ref}$',
                    'xunit': '',
                    'ylabel': 'Phase contrast',
                    'yunit': '%',
                    'linestyle': '',
                    'color': 'k',
                    'setlabel': 'data',
                    'do_legend': True,
                }
                self.plot_dicts[f'phase_contrast_fit_{qb}'] = {
                    'ax_id': f'phase_contrast_{qb}',
                    'plotfn': self.plot_line,
                    'xvals': pdd['amps_reshaped'],
                    'yvals': 200*self.fit_res[f'phase_contrast_fit_{qb}'].best_fit,
                    'color': 'r',
                    'marker': '',
                    'setlabel': 'fit',
                    'do_legend': True,
                }
                self.plot_dicts[f'phase_contrast_labels_{qb}'] = {
                    'ax_id': f'phase_contrast_{qb}',
                    'plotfn': self.plot_line,
                    'xvals': pdd['amps_reshaped'],
                    'yvals': 200*pdd['phase_contrast'][qb],
                    'marker': '',
                    'linestyle': '',
                    'setlabel': r'$\sigma = ({:.5f} \pm {:.5f})$ V'.
                        format(pdd['sigma'][qb], pdd['sigma_err'][qb]),
                    'do_legend': True,
                    'legend_bbox_to_anchor': (1, 1),
                    'legend_pos': 'upper left',
                }

                # Phase offset
                self.plot_dicts[f'phase_offset_data_{qb}'] = {
                    'title': rdd['measurementstring'] +
                             '\n' + rdd['timestamp'],
                    'ax_id': f'phase_offset_{qb}',
                    'plotfn': self.plot_line,
                    'xvals': pdd['amps_reshaped'],
                    'yvals': pdd['phase_offset'][qb],
                    'xlabel': r'Readout pulse amplitude scale, $V_{RO}/V_{ref}$',
                    'xunit': '',
                    'ylabel': 'Phase offset',
                    'yunit': 'deg',
                    'linestyle': '',
                    'color': 'k',
                    'setlabel': 'data',
                    'do_legend': True,
                }
                self.plot_dicts[f'phase_offset_fit_{qb}'] = {
                    'ax_id': f'phase_offset_{qb}',
                    'plotfn': self.plot_line,
                    'xvals': pdd['amps_reshaped'],
                    'yvals': self.fit_res[f'phase_offset_fit_{qb}'].best_fit,
                    'color': 'r',
                    'marker': '',
                    'setlabel': 'fit',
                    'do_legend': True,
                }
                self.plot_dicts[f'phase_offset_labels_{qb}'] = {
                    'ax_id': f'phase_offset_{qb}',
                    'plotfn': self.plot_line,
                    'xvals': pdd['amps_reshaped'],
                    'yvals': pdd['phase_offset'][qb],
                    'marker': '',
                    'linestyle': '',
                    'setlabel': r'$a = {:.0f} \pm {:.0f}$ deg/V${{}}^2$'.
                        format(pdd['a'][qb], pdd['a_err'][qb]) + '\n' +
                                r'$c = {:.1f} \pm {:.1f}$ deg'.
                        format(pdd['c'][qb], pdd['c_err'][qb]),
                    'do_legend': True,
                    'legend_bbox_to_anchor': (1, 1),
                    'legend_pos': 'upper left',
                }


class DriveCrosstalkCancellationAnalysis(MultiQubit_TimeDomain_Analysis):
    def process_data(self):
        super().process_data()
        if self.sp is None:
            raise ValueError('This analysis needs a SweepPoints '
                             'class instance.')

        pdd = self.proc_data_dict
        # get the ramsey phases as the values of the first sweep parameter
        # in the 2nd sweep dimension.
        # !!! This assumes all qubits have the same ramsey phases !!!
        pdd['ramsey_phases'] = self.sp.get_sweep_params_property('values', 1)
        pdd['qb_sweep_points'] = {}
        pdd['qb_sweep_param'] = {}
        for k, v in self.sp.get_sweep_dimension(0).items():
            if k == 'phase':
                continue
            qb, param = k.split('.')
            pdd['qb_sweep_points'][qb] = v[0]
            pdd['qb_sweep_param'][qb] = (param, v[1], v[2])
        pdd['qb_msmt_vals'] = {}
        pdd['qb_cal_vals'] = {}

        for qb, data in pdd['data_to_fit'].items():
            pdd['qb_msmt_vals'][qb] = data[:, :-self.num_cal_points].reshape(
                len(pdd['qb_sweep_points'][qb]), len(pdd['ramsey_phases']))
            pdd['qb_cal_vals'][qb] = data[0, -self.num_cal_points:]

    def prepare_fitting(self):
        pdd = self.proc_data_dict
        self.fit_dicts = OrderedDict()
        cos_mod = lmfit.Model(fit_mods.CosFunc)
        cos_mod.guess = fit_mods.Cos_guess.__get__(cos_mod, cos_mod.__class__)
        for qb in self.qb_names:
            for i, data in enumerate(pdd['qb_msmt_vals'][qb]):
                self.fit_dicts[f'cos_fit_{qb}_{i}'] = {
                    'model': cos_mod,
                    'guess_dict': {'frequency': {'value': 1/360,
                                                 'vary': False}},
                    'fit_xvals': {'t': pdd['ramsey_phases']},
                    'fit_yvals': {'data': data}}

    def analyze_fit_results(self):
        pdd = self.proc_data_dict

        pdd['phase_contrast'] = {}
        pdd['phase_offset'] = {}

        for qb in self.qb_names:
            pdd['phase_contrast'][qb] = np.array([
                2*self.fit_res[f'cos_fit_{qb}_{i}'].best_values['amplitude']
                for i, _ in enumerate(pdd['qb_msmt_vals'][qb])])
            pdd['phase_offset'][qb] = np.array([
                self.fit_res[f'cos_fit_{qb}_{i}'].best_values['phase']
                for i, _ in enumerate(pdd['qb_msmt_vals'][qb])])
            pdd['phase_offset'][qb] *= 180/np.pi
            pdd['phase_offset'][qb] += 180 * (pdd['phase_contrast'][qb] < 0)
            pdd['phase_offset'][qb] = (pdd['phase_offset'][qb] + 180) % 360 - 180
            pdd['phase_contrast'][qb] = np.abs(pdd['phase_contrast'][qb])

    def prepare_plots(self):
        pdd = self.proc_data_dict
        rdd = self.raw_data_dict

        for qb in self.qb_names:
            self.plot_dicts[f'data_2d_{qb}'] = {
                'title': rdd['measurementstring'] +
                         '\n' + rdd['timestamp'] + '\n' + qb,
                'plotfn': self.plot_colorxy,
                'xvals': pdd['ramsey_phases'],
                'yvals': pdd['qb_sweep_points'][qb],
                'zvals': pdd['qb_msmt_vals'][qb],
                'xlabel': r'Ramsey phase, $\phi$',
                'xunit': 'deg',
                'ylabel': pdd['qb_sweep_param'][qb][2],
                'yunit': pdd['qb_sweep_param'][qb][1],
                'zlabel': 'Excited state population',
            }

            colormap = self.options_dict.get('colormap', mpl.cm.plasma)
            for i, pval in enumerate(pdd['qb_sweep_points'][qb]):
                if i == len(pdd['qb_sweep_points'][qb]) - 1:
                    legendlabel='data, ref.'
                else:
                    legendlabel = f'data, {pdd["qb_sweep_param"][qb][0]}='\
                                  f'{pval:.4f}{pdd["qb_sweep_param"][qb][1]}'
                color = colormap(i/(len(pdd['qb_sweep_points'][qb])-1))
                label = f'cos_data_{qb}_{i}'

                self.plot_dicts[label] = {
                    'title': rdd['measurementstring'] +
                             '\n' + rdd['timestamp'] + '\n' + qb,
                    'ax_id': f'param_crossections_{qb}',
                    'plotfn': self.plot_line,
                    'xvals': pdd['ramsey_phases'],
                    'yvals': pdd['qb_msmt_vals'][qb][i],
                    'xlabel': r'Ramsey phase, $\phi$',
                    'xunit': 'deg',
                    'ylabel': 'Excited state population',
                    'linestyle': '',
                    'color': color,
                    'setlabel': legendlabel,
                    'do_legend': False,
                    'legend_bbox_to_anchor': (1, 1),
                    'legend_pos': 'upper left',
                }
            if self.do_fitting:
                for i, pval in enumerate(pdd['qb_sweep_points'][qb]):
                    if i == len(pdd['qb_sweep_points'][qb]) - 1:
                        legendlabel = 'fit, ref.'
                    else:
                        legendlabel = f'fit, {pdd["qb_sweep_param"][qb][0]}='\
                                      f'{pval:.4f}{pdd["qb_sweep_param"][qb][1]}'
                    color = colormap(i/(len(pdd['qb_sweep_points'][qb])-1))
                    label = f'cos_fit_{qb}_{i}'
                    self.plot_dicts[label] = {
                        'ax_id': f'param_crossections_{qb}',
                        'plotfn': self.plot_fit,
                        'fit_res': self.fit_res[label],
                        'plot_init': self.options_dict.get('plot_init', False),
                        'color': color,
                        'do_legend': False,
                        # 'setlabel': legendlabel
                    }

                # Phase contrast
                self.plot_dicts[f'phase_contrast_data_{qb}'] = {
                    'title': rdd['measurementstring'] +
                             '\n' + rdd['timestamp'] + '\n' + qb,
                    'ax_id': f'phase_contrast_{qb}',
                    'plotfn': self.plot_line,
                    'xvals': pdd['qb_sweep_points'][qb][:-1],
                    'yvals': pdd['phase_contrast'][qb][:-1] * 100,
                    'xlabel': pdd['qb_sweep_param'][qb][2],
                    'xunit': pdd['qb_sweep_param'][qb][1],
                    'ylabel': 'Phase contrast',
                    'yunit': '%',
                    'linestyle': '-',
                    'marker': 'o',
                    'color': 'C0',
                    'setlabel': 'data',
                    'do_legend': True,
                }
                self.plot_dicts[f'phase_contrast_ref_{qb}'] = {
                    'ax_id': f'phase_contrast_{qb}',
                    'plotfn': self.plot_hlines,
                    'xmin': pdd['qb_sweep_points'][qb][:-1].min(),
                    'xmax': pdd['qb_sweep_points'][qb][:-1].max(),
                    'y': pdd['phase_contrast'][qb][-1] * 100,
                    'linestyle': '--',
                    'colors': '0.6',
                    'setlabel': 'ref',
                    'do_legend': True,
                }

                # Phase offset
                self.plot_dicts[f'phase_offset_data_{qb}'] = {
                    'title': rdd['measurementstring'] +
                             '\n' + rdd['timestamp'] + '\n' + qb,
                    'ax_id': f'phase_offset_{qb}',
                    'plotfn': self.plot_line,
                    'xvals': pdd['qb_sweep_points'][qb][:-1],
                    'yvals': pdd['phase_offset'][qb][:-1],
                    'xlabel': pdd['qb_sweep_param'][qb][2],
                    'xunit': pdd['qb_sweep_param'][qb][1],
                    'ylabel': 'Phase offset',
                    'yunit': 'deg',
                    'linestyle': '-',
                    'marker': 'o',
                    'color': 'C0',
                    'setlabel': 'data',
                    'do_legend': True,
                }
                self.plot_dicts[f'phase_offset_ref_{qb}'] = {
                    'ax_id': f'phase_offset_{qb}',
                    'plotfn': self.plot_hlines,
                    'xmin': pdd['qb_sweep_points'][qb][:-1].min(),
                    'xmax': pdd['qb_sweep_points'][qb][:-1].max(),
                    'y': pdd['phase_offset'][qb][-1],
                    'linestyle': '--',
                    'colors': '0.6',
                    'setlabel': 'ref',
                    'do_legend': True,
                }


class RabiAnalysis(MultiQubit_TimeDomain_Analysis):

    def __init__(self, qb_names, *args, **kwargs):
        params_dict = {}
        for qbn in qb_names:
            s = 'Instrument settings.'+qbn
            for trans_name in ['ge', 'ef']:
                params_dict[f'{trans_name}_amp180_'+qbn] = \
                    s+f'.{trans_name}_amp180'
                params_dict[f'{trans_name}_amp90scale_'+qbn] = \
                    s+f'.{trans_name}_amp90_scale'
        kwargs['params_dict'] = params_dict
        kwargs['numeric_params'] = list(params_dict)
        super().__init__(qb_names, *args, **kwargs)

    def prepare_fitting(self):
        self.fit_dicts = OrderedDict()
        for qbn in self.qb_names:
            data = self.proc_data_dict['data_to_fit'][qbn]
            sweep_points = self.proc_data_dict['sweep_points_dict'][qbn][
                'msmt_sweep_points']
            if self.num_cal_points != 0:
                data = data[:-self.num_cal_points]
            cos_mod = lmfit.Model(fit_mods.CosFunc)
            guess_pars = fit_mods.Cos_guess(
                model=cos_mod, t=sweep_points, data=data)
            guess_pars['amplitude'].vary = True
            guess_pars['amplitude'].min = -10
            guess_pars['offset'].vary = True
            guess_pars['frequency'].vary = True
            guess_pars['phase'].vary = True

            key = 'cos_fit_' + qbn
            self.fit_dicts[key] = {
                'fit_fn': fit_mods.CosFunc,
                'fit_xvals': {'t': sweep_points},
                'fit_yvals': {'data': data},
                'guess_pars': guess_pars}

    def analyze_fit_results(self):
        self.proc_data_dict['analysis_params_dict'] = OrderedDict()
        for qbn in self.qb_names:
            fit_res = self.fit_dicts['cos_fit_' + qbn]['fit_res']
            sweep_points = self.proc_data_dict['sweep_points_dict'][qbn][
                'msmt_sweep_points']
            self.proc_data_dict['analysis_params_dict'][qbn] = \
                self.get_amplitudes(fit_res=fit_res, sweep_points=sweep_points)
        self.save_processed_data(key='analysis_params_dict')

    def get_amplitudes(self, fit_res, sweep_points):
        # Extract the best fitted frequency and phase.
        freq_fit = fit_res.best_values['frequency']
        phase_fit = fit_res.best_values['phase']

        freq_std = fit_res.params['frequency'].stderr
        phase_std = fit_res.params['phase'].stderr

        # If fitted_phase<0, shift fitted_phase by 4. This corresponds to a
        # shift of 2pi in the argument of cos.
        if np.abs(phase_fit) < 0.1:
            phase_fit = 0

        # If phase_fit<1, the piHalf amplitude<0.
        if phase_fit < 1:
            log.info('The data could not be fitted correctly. '
                         'The fitted phase "%s" <1, which gives '
                         'negative piHalf '
                         'amplitude.' % phase_fit)

        stepsize = sweep_points[1] - sweep_points[0]
        if freq_fit > 2 * stepsize:
            log.info('The data could not be fitted correctly. The '
                         'frequency "%s" is too high.' % freq_fit)
        n = np.arange(-2, 10)

        piPulse_vals = (n*np.pi - phase_fit)/(2*np.pi*freq_fit)
        piHalfPulse_vals = (n*np.pi + np.pi/2 - phase_fit)/(2*np.pi*freq_fit)

        # find piHalfPulse
        try:
            piHalfPulse = \
                np.min(piHalfPulse_vals[piHalfPulse_vals >= sweep_points[1]])
            n_piHalf_pulse = n[piHalfPulse_vals==piHalfPulse]
        except ValueError:
            piHalfPulse = np.asarray([])

        if piHalfPulse.size == 0 or piHalfPulse > max(sweep_points):
            i = 0
            while (piHalfPulse_vals[i] < min(sweep_points) and
                   i<piHalfPulse_vals.size):
                i+=1
            piHalfPulse = piHalfPulse_vals[i]
            n_piHalf_pulse = n[i]

        # find piPulse
        try:
            if piHalfPulse.size != 0:
                piPulse = \
                    np.min(piPulse_vals[piPulse_vals >= piHalfPulse])
            else:
                piPulse = np.min(piPulse_vals[piPulse_vals >= 0.001])
            n_pi_pulse = n[piHalfPulse_vals == piHalfPulse]

        except ValueError:
            piPulse = np.asarray([])

        if piPulse.size == 0:
            i = 0
            while (piPulse_vals[i] < min(sweep_points) and
                   i < piPulse_vals.size):
                i += 1
            piPulse = piPulse_vals[i]
            n_pi_pulse = n[i]

        try:
            freq_idx = fit_res.var_names.index('frequency')
            phase_idx = fit_res.var_names.index('phase')
            if fit_res.covar is not None:
                cov_freq_phase = fit_res.covar[freq_idx, phase_idx]
            else:
                cov_freq_phase = 0
        except ValueError:
            cov_freq_phase = 0

        try:
            piPulse_std = self.calculate_pulse_stderr(
                f=freq_fit,
                phi=phase_fit,
                f_err=freq_std,
                phi_err=phase_std,
                period_num=n_pi_pulse,
                cov=cov_freq_phase)
            piHalfPulse_std = self.calculate_pulse_stderr(
                f=freq_fit,
                phi=phase_fit,
                f_err=freq_std,
                phi_err=phase_std,
                period_num=n_piHalf_pulse,
                cov=cov_freq_phase)
        except Exception as e:
            log.error(e)
            piPulse_std = 0
            piHalfPulse_std = 0

        rabi_amplitudes = {'piPulse': piPulse,
                           'piPulse_stderr': piPulse_std,
                           'piHalfPulse': piHalfPulse,
                           'piHalfPulse_stderr': piHalfPulse_std}

        return rabi_amplitudes

    def calculate_pulse_stderr(self, f, phi, f_err, phi_err,
                               period_num, cov=0):
        x = period_num + phi
        return np.sqrt((f_err*x/(2*np.pi*(f**2)))**2 +
                       (phi_err/(2*np.pi*f))**2 -
                       2*(cov**2)*x/((2*np.pi*(f**3))**2))[0]

    def prepare_plots(self):
        super().prepare_plots()

        if self.do_fitting:
            for qbn in self.qb_names:
                base_plot_name = 'Rabi_' + qbn
                self.prepare_projected_data_plot(
                    fig_name=base_plot_name,
                    data=self.proc_data_dict['data_to_fit'][qbn],
                    plot_name_suffix=qbn+'fit',
                    qb_name=qbn)

                fit_res = self.fit_dicts['cos_fit_' + qbn]['fit_res']
                self.plot_dicts['fit_' + qbn] = {
                    'fig_id': base_plot_name,
                    'plotfn': self.plot_fit,
                    'fit_res': fit_res,
                    'setlabel': 'cosine fit',
                    'color': 'r',
                    'do_legend': True,
                    'legend_ncol': 2,
                    'legend_bbox_to_anchor': (1, -0.15),
                    'legend_pos': 'upper right'}

                rabi_amplitudes = self.proc_data_dict['analysis_params_dict']
                self.plot_dicts['piamp_marker_' + qbn] = {
                    'fig_id': base_plot_name,
                    'plotfn': self.plot_line,
                    'xvals': np.array([rabi_amplitudes[qbn]['piPulse']]),
                    'yvals': np.array([fit_res.model.func(
                        rabi_amplitudes[qbn]['piPulse'],
                        **fit_res.best_values)]),
                    'setlabel': '$\pi$-Pulse amp',
                    'color': 'r',
                    'marker': 'o',
                    'line_kws': {'markersize': 10},
                    'linestyle': '',
                    'do_legend': True,
                    'legend_ncol': 2,
                    'legend_bbox_to_anchor': (1, -0.15),
                    'legend_pos': 'upper right'}

                self.plot_dicts['piamp_hline_' + qbn] = {
                    'fig_id': base_plot_name,
                    'plotfn': self.plot_hlines,
                    'y': [fit_res.model.func(
                        rabi_amplitudes[qbn]['piPulse'],
                        **fit_res.best_values)],
                    'xmin': self.proc_data_dict['sweep_points_dict'][qbn][
                        'sweep_points'][0],
                    'xmax': self.proc_data_dict['sweep_points_dict'][qbn][
                        'sweep_points'][-1],
                    'colors': 'gray'}

                self.plot_dicts['pihalfamp_marker_' + qbn] = {
                    'fig_id': base_plot_name,
                    'plotfn': self.plot_line,
                    'xvals': np.array([rabi_amplitudes[qbn]['piHalfPulse']]),
                    'yvals': np.array([fit_res.model.func(
                        rabi_amplitudes[qbn]['piHalfPulse'],
                        **fit_res.best_values)]),
                    'setlabel': '$\pi /2$-Pulse amp',
                    'color': 'm',
                    'marker': 'o',
                    'line_kws': {'markersize': 10},
                    'linestyle': '',
                    'do_legend': True,
                    'legend_ncol': 2,
                    'legend_bbox_to_anchor': (1, -0.15),
                    'legend_pos': 'upper right'}

                self.plot_dicts['pihalfamp_hline_' + qbn] = {
                    'fig_id': base_plot_name,
                    'plotfn': self.plot_hlines,
                    'y': [fit_res.model.func(
                        rabi_amplitudes[qbn]['piHalfPulse'],
                        **fit_res.best_values)],
                    'xmin': self.proc_data_dict['sweep_points_dict'][qbn][
                        'sweep_points'][0],
                    'xmax': self.proc_data_dict['sweep_points_dict'][qbn][
                        'sweep_points'][-1],
                    'colors': 'gray'}

                trans_name = 'ef' if 'f' in self.data_to_fit[qbn] else 'ge'
                old_pipulse_val = self.raw_data_dict[
                    f'{trans_name}_amp180_'+qbn]
                if old_pipulse_val != old_pipulse_val:
                    old_pipulse_val = 0
                old_pihalfpulse_val = self.raw_data_dict[
                    f'{trans_name}_amp90scale_'+qbn]
                if old_pihalfpulse_val != old_pihalfpulse_val:
                    old_pihalfpulse_val = 0
                old_pihalfpulse_val *= old_pipulse_val

                textstr = ('  $\pi-Amp$ = {:.3f} V'.format(
                    rabi_amplitudes[qbn]['piPulse']) +
                           ' $\pm$ {:.3f} V '.format(
                    rabi_amplitudes[qbn]['piPulse_stderr']) +
                           '\n$\pi/2-Amp$ = {:.3f} V '.format(
                    rabi_amplitudes[qbn]['piHalfPulse']) +
                           ' $\pm$ {:.3f} V '.format(
                    rabi_amplitudes[qbn]['piHalfPulse_stderr']) +
                           '\n  $\pi-Amp_{old}$ = ' + '{:.3f} V '.format(
                    old_pipulse_val) +
                           '\n$\pi/2-Amp_{old}$ = ' + '{:.3f} V '.format(
                    old_pihalfpulse_val))
                self.plot_dicts['text_msg_' + qbn] = {
                    'fig_id': base_plot_name,
                    'ypos': -0.2,
                    'xpos': 0,
                    'horizontalalignment': 'left',
                    'verticalalignment': 'top',
                    'plotfn': self.plot_text,
                    'text_string': textstr}


class T1Analysis(MultiQubit_TimeDomain_Analysis):

    def __init__(self, qb_names, *args, **kwargs):
        params_dict = {}
        for qbn in qb_names:
            s = 'Instrument settings.'+qbn
            for trans_name in ['ge', 'ef']:
                params_dict[f'{trans_name}_T1_'+qbn] = s+'.T1{}'.format(
                    '_ef' if trans_name == 'ef' else '')
        kwargs['params_dict'] = params_dict
        kwargs['numeric_params'] = list(params_dict)
        super().__init__(qb_names, *args, **kwargs)

    def prepare_fitting(self):
        self.fit_dicts = OrderedDict()
        for qbn in self.qb_names:
            data = self.proc_data_dict['data_to_fit'][qbn]
            sweep_points = self.proc_data_dict['sweep_points_dict'][qbn][
                'msmt_sweep_points']
            if self.num_cal_points != 0:
                data = data[:-self.num_cal_points]
            exp_decay_mod = lmfit.Model(fit_mods.ExpDecayFunc)
            guess_pars = fit_mods.exp_dec_guess(
                model=exp_decay_mod, data=data, t=sweep_points)
            guess_pars['amplitude'].vary = True
            guess_pars['tau'].vary = True
            if self.options_dict.get('vary_offset', False):
                guess_pars['offset'].vary = True
            else:
                guess_pars['offset'].value = 0
                guess_pars['offset'].vary = False
            key = 'exp_decay_' + qbn
            self.fit_dicts[key] = {
                'fit_fn': exp_decay_mod.func,
                'fit_xvals': {'t': sweep_points},
                'fit_yvals': {'data': data},
                'guess_pars': guess_pars}

    def analyze_fit_results(self):
        self.proc_data_dict['analysis_params_dict'] = OrderedDict()
        for qbn in self.qb_names:
            self.proc_data_dict['analysis_params_dict'][qbn] = OrderedDict()
            self.proc_data_dict['analysis_params_dict'][qbn]['T1'] = \
                self.fit_dicts['exp_decay_' + qbn]['fit_res'].best_values['tau']
            self.proc_data_dict['analysis_params_dict'][qbn]['T1_stderr'] = \
                self.fit_dicts['exp_decay_' + qbn]['fit_res'].params[
                    'tau'].stderr
        self.save_processed_data(key='analysis_params_dict')

    def prepare_plots(self):
        super().prepare_plots()

        if self.do_fitting:
            for qbn in self.qb_names:
                # rename base plot
                base_plot_name = 'T1_' + qbn
                self.prepare_projected_data_plot(
                    fig_name=base_plot_name,
                    data=self.proc_data_dict['data_to_fit'][qbn],
                    plot_name_suffix=qbn+'fit',
                    qb_name=qbn)

                self.plot_dicts['fit_' + qbn] = {
                    'fig_id': base_plot_name,
                    'plotfn': self.plot_fit,
                    'fit_res': self.fit_dicts['exp_decay_' + qbn]['fit_res'],
                    'setlabel': 'exp decay fit',
                    'do_legend': True,
                    'color': 'r',
                    'legend_ncol': 2,
                    'legend_bbox_to_anchor': (1, -0.15),
                    'legend_pos': 'upper right'}

                trans_name = 'ef' if 'f' in self.data_to_fit[qbn] else 'ge'
                old_T1_val = self.raw_data_dict[f'{trans_name}_T1_'+qbn]
                if old_T1_val != old_T1_val:
                    old_T1_val = 0
                T1_dict = self.proc_data_dict['analysis_params_dict']
                textstr = '$T_1$ = {:.2f} $\mu$s'.format(
                            T1_dict[qbn]['T1']*1e6) \
                          + ' $\pm$ {:.2f} $\mu$s'.format(
                            T1_dict[qbn]['T1_stderr']*1e6) \
                          + '\nold $T_1$ = {:.2f} $\mu$s'.format(old_T1_val*1e6)
                self.plot_dicts['text_msg_' + qbn] = {
                    'fig_id': base_plot_name,
                    'ypos': -0.2,
                    'xpos': 0,
                    'horizontalalignment': 'left',
                    'verticalalignment': 'top',
                    'plotfn': self.plot_text,
                    'text_string': textstr}


class RamseyAnalysis(MultiQubit_TimeDomain_Analysis):

    def __init__(self, qb_names, *args, **kwargs):
        params_dict = {}
        for qbn in qb_names:
            s = 'Instrument settings.'+qbn
            for trans_name in ['ge', 'ef']:
                params_dict[f'{trans_name}_freq_'+qbn] = s+f'.{trans_name}_freq'
        kwargs['params_dict'] = params_dict
        kwargs['numeric_params'] = list(params_dict)
        super().__init__(qb_names, *args, **kwargs)

    def prepare_fitting(self):
        if self.options_dict.get('fit_gaussian_decay', True):
            self.fit_keys = ['exp_decay_', 'gauss_decay_']
        else:
            self.fit_keys = ['exp_decay_']
        self.fit_dicts = OrderedDict()
        for qbn in self.qb_names:
            data = self.proc_data_dict['data_to_fit'][qbn]
            sweep_points = self.proc_data_dict['sweep_points_dict'][qbn][
                'msmt_sweep_points']
            if self.num_cal_points != 0:
                data = data[:-self.num_cal_points]
            for i, key in enumerate([k + qbn for k in self.fit_keys]):
                exp_damped_decay_mod = lmfit.Model(fit_mods.ExpDampOscFunc)
                guess_pars = fit_mods.exp_damp_osc_guess(
                    model=exp_damped_decay_mod, data=data, t=sweep_points,
                    n_guess=i+1)
                guess_pars['amplitude'].vary = False
                guess_pars['amplitude'].value = 0.5
                guess_pars['frequency'].vary = True
                guess_pars['tau'].vary = True
                guess_pars['phase'].vary = True
                guess_pars['n'].vary = False
                guess_pars['oscillation_offset'].vary = \
                        'f' in self.data_to_fit[qbn]
                # guess_pars['exponential_offset'].value = 0.5
                guess_pars['exponential_offset'].vary = True
                self.fit_dicts[key] = {
                    'fit_fn': exp_damped_decay_mod .func,
                    'fit_xvals': {'t': sweep_points},
                    'fit_yvals': {'data': data},
                    'guess_pars': guess_pars}

    def analyze_fit_results(self):
        if 'artificial_detuning' in self.options_dict:
            artificial_detuning_dict = OrderedDict(
                [(qbn, self.options_dict['artificial_detuning'])
             for qbn in self.qb_names])
        elif 'artificial_detuning_dict' in self.metadata:
            artificial_detuning_dict = self.metadata[
                'artificial_detuning_dict']
        elif 'artificial_detuning' in self.metadata:
            artificial_detuning_dict = OrderedDict(
                [(qbn, self.metadata['artificial_detuning'])
                 for qbn in self.qb_names])
        else:
            raise ValueError('"artificial_detuning" not found.')

        self.proc_data_dict['analysis_params_dict'] = OrderedDict()
        for qbn in self.qb_names:
            self.proc_data_dict['analysis_params_dict'][qbn] = OrderedDict()
            for key in [k + qbn for k in self.fit_keys]:
                self.proc_data_dict['analysis_params_dict'][qbn][key] = \
                    OrderedDict()
                fit_res = self.fit_dicts[key]['fit_res']
                for par in fit_res.params:
                    if fit_res.params[par].stderr is None:
                        fit_res.params[par].stderr = 0

                trans_name = 'ef' if 'f' in self.data_to_fit[qbn] else 'ge'
                old_qb_freq = self.raw_data_dict[f'{trans_name}_freq_'+qbn]
                if old_qb_freq != old_qb_freq:
                    old_qb_freq = 0
                self.proc_data_dict['analysis_params_dict'][qbn][key][
                    'old_qb_freq'] = old_qb_freq
                self.proc_data_dict['analysis_params_dict'][qbn][key][
                    'new_qb_freq'] = old_qb_freq + \
                                     artificial_detuning_dict[qbn] - \
                                     fit_res.best_values['frequency']
                self.proc_data_dict['analysis_params_dict'][qbn][key][
                    'new_qb_freq_stderr'] = fit_res.params['frequency'].stderr
                self.proc_data_dict['analysis_params_dict'][qbn][key][
                    'T2_star'] = fit_res.best_values['tau']
                self.proc_data_dict['analysis_params_dict'][qbn][key][
                    'T2_star_stderr'] = fit_res.params['tau'].stderr
                self.proc_data_dict['analysis_params_dict'][qbn][key][
                    'artificial_detuning'] = artificial_detuning_dict[qbn]
        hdf_group_name_suffix = self.options_dict.get(
            'hdf_group_name_suffix', '')
        self.save_processed_data(key='analysis_params_dict' +
                                     hdf_group_name_suffix)

    def prepare_plots(self):
        super().prepare_plots()

        if self.do_fitting:
            ramsey_dict = self.proc_data_dict['analysis_params_dict']
            for qbn in self.qb_names:
                base_plot_name = 'Ramsey_' + qbn
                self.prepare_projected_data_plot(
                    fig_name=base_plot_name,
                    data=self.proc_data_dict['data_to_fit'][qbn],
                    plot_name_suffix=qbn+'fit',
                    qb_name=qbn)

                exp_decay_fit_key = self.fit_keys[0] + qbn
                old_qb_freq = ramsey_dict[qbn][
                    exp_decay_fit_key]['old_qb_freq']
                textstr = ''
                T2_star_str = ''

                for i, key in enumerate([k + qbn for k in self.fit_keys]):

                    fit_res = self.fit_dicts[key]['fit_res']
                    self.plot_dicts['fit_' + key] = {
                        'fig_id': base_plot_name,
                        'plotfn': self.plot_fit,
                        'fit_res': fit_res,
                        'setlabel': 'exp decay fit' if i == 0 else
                            'gauss decay fit',
                        'do_legend': True,
                        'color': 'r' if i == 0 else 'C4',
                        'legend_bbox_to_anchor': (1, -0.15),
                        'legend_pos': 'upper right'}

                    if i != 0:
                        textstr += '\n'
                    textstr += \
                        ('$f_{{qubit \_ new \_ {{{key}}} }}$ = '.format(
                            key=('exp' if i == 0 else 'gauss')) +
                            '{:.6f} GHz '.format(
                            ramsey_dict[qbn][key]['new_qb_freq']*1e-9) +
                            '$\pm$ {:.2E} GHz '.format(
                            ramsey_dict[qbn][key][
                                'new_qb_freq_stderr']*1e-9))
                    T2_star_str += \
                        ('\n$T_{{2,{{{key}}} }}^\star$ = '.format(
                            key=('exp' if i == 0 else 'gauss')) +
                            '{:.2f} $\mu$s'.format(
                            fit_res.params['tau'].value*1e6) +
                            '$\pm$ {:.2f} $\mu$s'.format(
                            fit_res.params['tau'].stderr*1e6))

                textstr += '\n$f_{qubit \_ old}$ = '+'{:.6f} GHz '.format(
                    old_qb_freq*1e-9)
                textstr += ('\n$\Delta f$ = {:.4f} MHz '.format(
                    (ramsey_dict[qbn][exp_decay_fit_key]['new_qb_freq'] -
                    old_qb_freq)*1e-6) + '$\pm$ {:.2E} MHz'.format(
                    self.fit_dicts[exp_decay_fit_key]['fit_res'].params[
                        'frequency'].stderr*1e-6) +
                    '\n$f_{Ramsey}$ = '+'{:.4f} MHz $\pm$ {:.2E} MHz'.format(
                    self.fit_dicts[exp_decay_fit_key]['fit_res'].params[
                        'frequency'].value*1e-6,
                    self.fit_dicts[exp_decay_fit_key]['fit_res'].params[
                        'frequency'].stderr*1e-6))
                textstr += T2_star_str
                textstr += '\nartificial detuning = {:.2f} MHz'.format(
                    ramsey_dict[qbn][exp_decay_fit_key][
                        'artificial_detuning']*1e-6)

                self.plot_dicts['text_msg_' + qbn] = {
                    'fig_id': base_plot_name,
                    'ypos': -0.2,
                    'xpos': -0.025,
                    'horizontalalignment': 'left',
                    'verticalalignment': 'top',
                    'plotfn': self.plot_text,
                    'text_string': textstr}

                self.plot_dicts['half_hline_' + qbn] = {
                    'fig_id': base_plot_name,
                    'plotfn': self.plot_hlines,
                    'y': 0.5,
                    'xmin': self.proc_data_dict['sweep_points_dict'][qbn][
                        'sweep_points'][0],
                    'xmax': self.proc_data_dict['sweep_points_dict'][qbn][
                        'sweep_points'][-1],
                    'colors': 'gray'}


class QScaleAnalysis(MultiQubit_TimeDomain_Analysis):
    def __init__(self, qb_names, *args, **kwargs):
        params_dict = {}
        for qbn in qb_names:
            s = 'Instrument settings.'+qbn
            for trans_name in ['ge', 'ef']:
                params_dict[f'{trans_name}_qscale_'+qbn] = \
                    s+f'.{trans_name}_motzoi'
        kwargs['params_dict'] = params_dict
        kwargs['numeric_params'] = list(params_dict)
        super().__init__(qb_names, *args, **kwargs)

    def process_data(self):
        super().process_data()

        self.proc_data_dict['qscale_data'] = OrderedDict()
        for qbn in self.qb_names:
            self.proc_data_dict['qscale_data'][qbn] = OrderedDict()
            sweep_points = deepcopy(self.proc_data_dict['sweep_points_dict'][
                                        qbn]['msmt_sweep_points'])
            # check if the sweep points are repeated 3 times as they have to be
            # for the qscale analysis:
            # Takes the first 3 entries and check if they are all the same or different.
            # Needed For backwards compatibility with QudevTransmon.measure_qscale()
            # that does not (yet) use Sweeppoints object.

            unique_sp = np.unique(sweep_points[:3])
            if unique_sp.size > 1:
                sweep_points = np.repeat(sweep_points, 3)
            # replace in proc_data_dict; otherwise plotting in base class fails
            self.proc_data_dict['sweep_points_dict'][qbn][
                'msmt_sweep_points'] = sweep_points
            self.proc_data_dict['sweep_points_dict'][qbn][
                'sweep_points'] = np.concatenate([
                sweep_points, self.proc_data_dict['sweep_points_dict'][qbn][
                    'cal_points_sweep_points']])

            data = self.proc_data_dict['data_to_fit'][qbn]
            if self.num_cal_points != 0:
                data = data[:-self.num_cal_points]
            self.proc_data_dict['qscale_data'][qbn]['sweep_points_xx'] = \
                sweep_points[0::3]
            self.proc_data_dict['qscale_data'][qbn]['sweep_points_xy'] = \
                sweep_points[1::3]
            self.proc_data_dict['qscale_data'][qbn]['sweep_points_xmy'] = \
                sweep_points[2::3]
            self.proc_data_dict['qscale_data'][qbn]['data_xx'] = \
                data[0::3]
            self.proc_data_dict['qscale_data'][qbn]['data_xy'] = \
                data[1::3]
            self.proc_data_dict['qscale_data'][qbn]['data_xmy'] = \
                data[2::3]

    def prepare_fitting(self):
        self.fit_dicts = OrderedDict()

        for qbn in self.qb_names:
            for msmt_label in ['_xx', '_xy', '_xmy']:
                sweep_points = self.proc_data_dict['qscale_data'][qbn][
                    'sweep_points' + msmt_label]
                data = self.proc_data_dict['qscale_data'][qbn][
                    'data' + msmt_label]

                # As a workaround for a weird bug letting crash the analysis
                # every second time, we do not use lmfit.models.ConstantModel
                # and lmfit.models.LinearModel, but create custom models.
                if msmt_label == '_xx':
                    model = lmfit.Model(lambda x, c: c)
                    guess_pars = model.make_params(c=np.mean(data))
                else:
                    model = lmfit.Model(lambda x, slope, intercept:
                                        slope * x + intercept)
                    slope = (data[-1] - data[0]) / \
                            (sweep_points[-1] - sweep_points[0])
                    intercept = data[-1] - slope * sweep_points[-1]
                    guess_pars = model.make_params(slope=slope,
                                                   intercept=intercept)

                key = 'fit' + msmt_label + '_' + qbn
                self.fit_dicts[key] = {
                    'fit_fn': model.func,
                    'fit_xvals': {'x': sweep_points},
                    'fit_yvals': {'data': data},
                    'guess_pars': guess_pars}

    def analyze_fit_results(self):
        self.proc_data_dict['analysis_params_dict'] = OrderedDict()
        # The best qscale parameter is the point where all 3 curves intersect.
        threshold = 0.02
        for qbn in self.qb_names:
            self.proc_data_dict['analysis_params_dict'][qbn] = OrderedDict()
            fitparams0 = self.fit_dicts['fit_xx'+'_'+qbn]['fit_res'].params
            fitparams1 = self.fit_dicts['fit_xy'+'_'+qbn]['fit_res'].params
            fitparams2 = self.fit_dicts['fit_xmy'+'_'+qbn]['fit_res'].params

            intercept_diff_mean = fitparams1['intercept'].value - \
                                  fitparams2['intercept'].value
            slope_diff_mean = fitparams2['slope'].value - \
                              fitparams1['slope'].value
            optimal_qscale = intercept_diff_mean/slope_diff_mean

            # Warning if Xpi/2Xpi line is not within +/-threshold of 0.5
            if (fitparams0['c'].value > (0.5 + threshold)) or \
                    (fitparams0['c'].value < (0.5 - threshold)):
                log.warning('The trace from the X90-X180 pulses is '
                                'NOT within $\pm${} of the expected value '
                                'of 0.5.'.format(threshold))
            # Warning if optimal_qscale is not within +/-threshold of 0.5
            y_optimal_qscale = optimal_qscale * fitparams2['slope'].value + \
                                 fitparams2['intercept'].value
            if (y_optimal_qscale > (0.5 + threshold)) or \
                    (y_optimal_qscale < (0.5 - threshold)):
                log.warning('The optimal qscale found gives a population '
                                'that is NOT within $\pm${} of the expected '
                                'value of 0.5.'.format(threshold))

            # Calculate standard deviation
            intercept_diff_std_squared = \
                fitparams1['intercept'].stderr**2 + \
                fitparams2['intercept'].stderr**2
            slope_diff_std_squared = \
                fitparams2['slope'].stderr**2 + fitparams1['slope'].stderr**2

            optimal_qscale_stderr = np.sqrt(
                intercept_diff_std_squared*(1/slope_diff_mean**2) +
                slope_diff_std_squared*(intercept_diff_mean /
                                        (slope_diff_mean**2))**2)

            self.proc_data_dict['analysis_params_dict'][qbn]['qscale'] = \
                optimal_qscale
            self.proc_data_dict['analysis_params_dict'][qbn][
                'qscale_stderr'] = optimal_qscale_stderr

    def prepare_plots(self):
        super().prepare_plots()

        color_dict = {'_xx': '#365C91',
                      '_xy': '#683050',
                      '_xmy': '#3C7541'}
        label_dict = {'_xx': r'$X_{\pi/2}X_{\pi}$',
                      '_xy': r'$X_{\pi/2}Y_{\pi}$',
                      '_xmy': r'$X_{\pi/2}Y_{-\pi}$'}
        for qbn in self.qb_names:
            base_plot_name = 'Qscale_' + qbn
            for msmt_label in ['_xx', '_xy', '_xmy']:
                sweep_points = self.proc_data_dict['qscale_data'][qbn][
                    'sweep_points' + msmt_label]
                data = self.proc_data_dict['qscale_data'][qbn][
                    'data' + msmt_label]
                if msmt_label == '_xx':
                    plot_name = base_plot_name
                else:
                    plot_name = 'data' + msmt_label + '_' + qbn
                xlabel, xunit = self.get_xaxis_label_unit(qbn)
                self.plot_dicts[plot_name] = {
                    'plotfn': self.plot_line,
                    'xvals': sweep_points,
                    'xlabel': xlabel,
                    'xunit': xunit,
                    'yvals': data,
                    'ylabel': '{} state population'.format(
                        self.get_latex_prob_label(self.data_to_fit[qbn])),
                    'yunit': '',
                    'setlabel': 'Data\n' + label_dict[msmt_label],
                    'title': (self.raw_data_dict['timestamp'] + ' ' +
                              self.raw_data_dict['measurementstring'] +
                              '\n' + qbn),
                    'linestyle': 'none',
                    'color': color_dict[msmt_label],
                    'do_legend': True,
                    'legend_bbox_to_anchor': (1, 0.5),
                    'legend_pos': 'center left'}
                if msmt_label != '_xx':
                    self.plot_dicts[plot_name]['fig_id'] = base_plot_name

                if self.do_fitting:
                    # plot fit
                    xfine = np.linspace(sweep_points[0], sweep_points[-1], 1000)
                    fit_key = 'fit' + msmt_label + '_' + qbn
                    fit_res = self.fit_dicts[fit_key]['fit_res']
                    yvals = fit_res.model.func(xfine, **fit_res.best_values)
                    if not hasattr(yvals, '__iter__'):
                        yvals = np.array(len(xfine)*[yvals])
                    self.plot_dicts[fit_key] = {
                        'fig_id': base_plot_name,
                        'plotfn': self.plot_line,
                        'xvals': xfine,
                        'yvals': yvals,
                        'marker': '',
                        'setlabel': 'Fit\n' + label_dict[msmt_label],
                        'do_legend': True,
                        'color': color_dict[msmt_label],
                        'legend_bbox_to_anchor': (1, 0.5),
                        'legend_pos': 'center left'}

                    trans_name = 'ef' if 'f' in self.data_to_fit[qbn] else 'ge'
                    old_qscale_val = self.raw_data_dict[
                        f'{trans_name}_qscale_'+qbn]
                    if old_qscale_val != old_qscale_val:
                        old_qscale_val = 0
                    textstr = 'Qscale = {:.4f} $\pm$ {:.4f}'.format(
                        self.proc_data_dict['analysis_params_dict'][qbn][
                            'qscale'],
                        self.proc_data_dict['analysis_params_dict'][qbn][
                            'qscale_stderr']) + \
                            '\nold Qscale= {:.4f}'.format(old_qscale_val)

                    self.plot_dicts['text_msg_' + qbn] = {
                        'fig_id': base_plot_name,
                        'ypos': -0.175,
                        'xpos': 0.5,
                        'horizontalalignment': 'center',
                        'verticalalignment': 'top',
                        'plotfn': self.plot_text,
                        'text_string': textstr}

            # plot cal points
            if self.num_cal_points != 0:
                for i, cal_pts_idxs in enumerate(
                        self.cal_states_dict.values()):
                    plot_dict_name = list(self.cal_states_dict)[i] + \
                                     '_' + qbn
                    self.plot_dicts[plot_dict_name] = {
                        'fig_id': base_plot_name,
                        'plotfn': self.plot_line,
                        'xvals': np.mean([
                            self.proc_data_dict['sweep_points_dict'][qbn]
                            ['cal_points_sweep_points'][cal_pts_idxs],
                            self.proc_data_dict['sweep_points_dict'][qbn]
                            ['cal_points_sweep_points'][cal_pts_idxs]],
                            axis=0),
                        'yvals': self.proc_data_dict[
                            'data_to_fit'][qbn][cal_pts_idxs],
                        'setlabel': list(self.cal_states_dict)[i],
                        'do_legend': True,
                        'legend_bbox_to_anchor': (1, 0.5),
                        'legend_pos': 'center left',
                        'linestyle': 'none',
                        'line_kws': {'color': self.get_cal_state_color(
                            list(self.cal_states_dict)[i])}}

                    self.plot_dicts[plot_dict_name + '_line'] = {
                        'fig_id': base_plot_name,
                        'plotfn': self.plot_hlines,
                        'y': np.mean(
                            self.proc_data_dict[
                                'data_to_fit'][qbn][cal_pts_idxs]),
                        'xmin': self.proc_data_dict['sweep_points_dict'][
                            qbn]['sweep_points'][0],
                        'xmax': self.proc_data_dict['sweep_points_dict'][
                            qbn]['sweep_points'][-1],
                        'colors': 'gray'}


class EchoAnalysis(MultiQubit_TimeDomain_Analysis):

    def __init__(self, *args, **kwargs):
        auto = kwargs.pop('auto', True)
        super().__init__(*args, auto=False, **kwargs)
        if self.options_dict.get('artificial_detuning', None) is not None:
            self.echo_analysis = RamseyAnalysis(*args, auto=False, **kwargs)
        else:
            if 'options_dict' in kwargs:
                # kwargs.pop('options_dict')
                kwargs['options_dict'].update({'vary_offset': True})
            else:
                kwargs['options_dict'] = {'vary_offset': True}
            self.echo_analysis = T1Analysis(*args, auto=False, **kwargs)

        if auto:
            self.echo_analysis.extract_data()
            self.echo_analysis.process_data()
            self.echo_analysis.prepare_fitting()
            self.echo_analysis.run_fitting()
            self.echo_analysis.save_fit_results()
            self.analyze_fit_results()
            self.prepare_plots()

    def analyze_fit_results(self):
        self.echo_analysis.analyze_fit_results()
        self.proc_data_dict['analysis_params_dict'] = OrderedDict()
        for qbn in self.qb_names:
            self.proc_data_dict['analysis_params_dict'][qbn] = OrderedDict()

            params_dict = self.echo_analysis.proc_data_dict[
                'analysis_params_dict'][qbn]
            if 'T1' in params_dict:
                self.proc_data_dict['analysis_params_dict'][qbn][
                    'T2_echo'] = params_dict['T1']
                self.proc_data_dict['analysis_params_dict'][qbn][
                    'T2_echo_stderr'] = params_dict['T1_stderr']
            else:
                self.proc_data_dict['analysis_params_dict'][qbn][
                    'T2_echo'] = params_dict['exp_decay_'+qbn][
                    'T2_star']
                self.proc_data_dict['analysis_params_dict'][qbn][
                    'T2_echo_stderr'] = params_dict['exp_decay_'+qbn][
                    'T2_star_stderr']

    def prepare_plots(self):
        self.echo_analysis.prepare_plots()
        for qbn in self.qb_names:
            # rename base plot
            figure_name = 'Echo_' + qbn
            echo_plot_key_t1 = [key for key in self.echo_analysis.plot_dicts if
                                'T1_'+qbn in key]
            echo_plot_key_ram = [key for key in self.echo_analysis.plot_dicts if
                                 'Ramsey_'+qbn in key]
            if len(echo_plot_key_t1) != 0:
                echo_plot_name = echo_plot_key_t1[0]
            elif len(echo_plot_key_ram) != 0:
                echo_plot_name = echo_plot_key_ram[0]
            else:
                raise ValueError('Neither T1 nor Ramsey plots were found.')

            self.echo_analysis.plot_dicts[echo_plot_name][
                'legend_pos'] = 'upper right'
            self.echo_analysis.plot_dicts[echo_plot_name][
                'legend_bbox_to_anchor'] = (1, -0.15)

            for plot_label in self.echo_analysis.plot_dicts:
                if qbn in plot_label:
                    if 'raw' not in plot_label and 'projected' not in plot_label:
                        self.echo_analysis.plot_dicts[plot_label]['fig_id'] = \
                            figure_name

            old_T2e_val = a_tools.get_instr_setting_value_from_file(
                file_path=self.echo_analysis.raw_data_dict['folder'],
                instr_name=qbn, param_name='T2{}'.format(
                    '_ef' if 'f' in self.echo_analysis.data_to_fit[qbn]
                    else ''))
            T2_dict = self.proc_data_dict['analysis_params_dict']
            textstr = '$T_2$ echo = {:.2f} $\mu$s'.format(
                T2_dict[qbn]['T2_echo']*1e6) \
                      + ' $\pm$ {:.2f} $\mu$s'.format(
                T2_dict[qbn]['T2_echo_stderr']*1e6) \
                      + '\nold $T_2$ echo = {:.2f} $\mu$s'.format(
                old_T2e_val*1e6)

            self.echo_analysis.plot_dicts['text_msg_' + qbn][
                'text_string'] = textstr

        self.echo_analysis.plot(key_list='auto')
        self.echo_analysis.save_figures(close_figs=True)


class RamseyAddPulseAnalysis(MultiQubit_TimeDomain_Analysis):

    def __init__(self, *args, **kwargs):
        auto = kwargs.pop('auto', True)
        super().__init__(*args, auto=False, **kwargs)
        options_dict = kwargs.pop('options_dict', OrderedDict())
        options_dict_no = deepcopy(options_dict)
        options_dict_no.update(dict(
            data_filter=lambda raw: np.concatenate([
                raw[:-4][1::2], raw[-4:]]),
            hdf_group_name_suffix='_no_pulse'))
        self.ramsey_analysis = RamseyAnalysis(
            *args, auto=False, options_dict=options_dict_no,
            **kwargs)
        options_dict_with = deepcopy(options_dict)
        options_dict_with.update(dict(
            data_filter=lambda raw: np.concatenate([
                raw[:-4][0::2], raw[-4:]]),
            hdf_group_name_suffix='_with_pulse'))
        self.ramsey_add_pulse_analysis = RamseyAnalysis(
            *args, auto=False, options_dict=options_dict_with,
            **kwargs)


        if auto:
            self.ramsey_analysis.extract_data()
            self.ramsey_analysis.process_data()
            self.ramsey_analysis.prepare_fitting()
            self.ramsey_analysis.run_fitting()
            self.ramsey_analysis.save_fit_results()
            self.ramsey_add_pulse_analysis.extract_data()
            self.ramsey_add_pulse_analysis.process_data()
            self.ramsey_add_pulse_analysis.prepare_fitting()
            self.ramsey_add_pulse_analysis.run_fitting()
            self.ramsey_add_pulse_analysis.save_fit_results()
            self.raw_data_dict = self.ramsey_analysis.raw_data_dict
            self.analyze_fit_results()
            self.prepare_plots()
            keylist = []
            for qbn in self.qb_names:
                figure_name = 'CrossZZ_' + qbn
                keylist.append(figure_name+'with')
                keylist.append(figure_name+'no')
            self.plot()
            self.save_figures(close_figs=True)

    def analyze_fit_results(self):
        self.cross_kerr = 0.0
        self.ramsey_analysis.analyze_fit_results()
        self.ramsey_add_pulse_analysis.analyze_fit_results()

        self.proc_data_dict['analysis_params_dict'] = OrderedDict()


        for qbn in self.qb_names:

            self.proc_data_dict['analysis_params_dict'][qbn] = OrderedDict()

            self.params_dict_ramsey = self.ramsey_analysis.proc_data_dict[
                'analysis_params_dict'][qbn]
            self.params_dict_add_pulse = \
                self.ramsey_add_pulse_analysis.proc_data_dict[
                    'analysis_params_dict'][qbn]
            self.cross_kerr = self.params_dict_ramsey[
                                  'exp_decay_'+str(qbn)]['new_qb_freq'] \
                            - self.params_dict_add_pulse[
                                  'exp_decay_'+str(qbn)]['new_qb_freq']
            self.cross_kerr_error = np.sqrt(
                (self.params_dict_ramsey[
                    'exp_decay_'+str(qbn)]['new_qb_freq_stderr'])**2 +
                (self.params_dict_add_pulse[
                    'exp_decay_' + str(qbn)]['new_qb_freq_stderr'])**2)

    def prepare_plots(self):
        self.ramsey_analysis.prepare_plots()
        self.ramsey_add_pulse_analysis.prepare_plots()

        self.ramsey_analysis.plot(key_list='auto')
        self.ramsey_analysis.save_figures(close_figs=True, savebase='Ramsey_no')

        self.ramsey_add_pulse_analysis.plot(key_list='auto')
        self.ramsey_add_pulse_analysis.save_figures(close_figs=True,
                                                    savebase='Ramsey_with')

        self.options_dict['plot_proj_data'] = False
        self.metadata = {'plot_proj_data': False, 'plot_raw_data': False}
        super().prepare_plots()

        try:
            xunit = self.metadata["sweep_unit"]
            xlabel = self.metadata["sweep_name"]
        except KeyError:
            xlabel = self.raw_data_dict['sweep_parameter_names'][0]
            xunit = self.raw_data_dict['sweep_parameter_units'][0]
        if np.ndim(xunit) > 0:
            xunit = xunit[0]
        title = (self.raw_data_dict['timestamp'] + ' ' +
                 self.raw_data_dict['measurementstring'])

        for qbn in self.qb_names:
            data_no = self.ramsey_analysis.proc_data_dict['data_to_fit'][
                          qbn][:-self.ramsey_analysis.num_cal_points]
            data_with = self.ramsey_add_pulse_analysis.proc_data_dict[
                            'data_to_fit'][
                            qbn][:-self.ramsey_analysis.num_cal_points]
            delays = self.ramsey_analysis.proc_data_dict['sweep_points_dict'][
                         qbn]['sweep_points'][
                     :-self.ramsey_analysis.num_cal_points]

            figure_name = 'CrossZZ_' + qbn
            self.plot_dicts[figure_name+'with'] = {
                'fig_id': figure_name,
                'plotfn': self.plot_line,
                'xvals': delays,
                'yvals': data_with,
                'xlabel': xlabel,
                'xunit': xunit,
                'ylabel': '|e> state population',
                'setlabel': 'with $\\pi$-pulse',
                'title': title,
                'color': 'r',
                'marker': 'o',
                'line_kws': {'markersize': 5},
                'linestyle': 'none',
                'do_legend': True,
                'legend_ncol': 2,
                'legend_bbox_to_anchor': (1, -0.15),
                'legend_pos': 'upper right'}

            if self.do_fitting:
                fit_res_with = self.ramsey_add_pulse_analysis.fit_dicts[
                    'exp_decay_' + qbn]['fit_res']
                self.plot_dicts['fit_with_'+qbn] = {
                    'fig_id': figure_name,
                    'plotfn': self.plot_fit,
                    'xlabel': 'Ramsey delay',
                    'xunit': 's',
                    'fit_res': fit_res_with,
                    'setlabel': 'with $\\pi$-pulse - fit',
                    'title': title,
                    'do_legend': True,
                    'color': 'r',
                    'legend_ncol': 2,
                    'legend_bbox_to_anchor': (1, -0.15),
                    'legend_pos': 'upper right'}

            self.plot_dicts[figure_name+'no'] = {
                'fig_id': figure_name,
                'plotfn': self.plot_line,
                'xvals': delays,
                'yvals': data_no,
                'setlabel': 'no $\\pi$-pulse',
                'title': title,
                'color': 'g',
                'marker': 'o',
                'line_kws': {'markersize': 5},
                'linestyle': 'none',
                'do_legend': True,
                'legend_ncol': 2,
                'legend_bbox_to_anchor': (1, -0.15),
                'legend_pos': 'upper right'}

            if self.do_fitting:
                fit_res_no = self.ramsey_analysis.fit_dicts[
                    'exp_decay_' + qbn]['fit_res']
                self.plot_dicts['fit_no_'+qbn] = {
                    'fig_id': figure_name,
                    'plotfn': self.plot_fit,
                    'xlabel': 'Ramsey delay',
                    'xunit': 's',
                    'fit_res': fit_res_no,
                    'setlabel': 'no $\\pi$-pulse - fit',
                    'title': title,
                    'do_legend': True,
                    'color': 'g',
                    'legend_ncol': 2,
                    'legend_bbox_to_anchor': (1, -0.15),
                    'legend_pos': 'upper right'}

            textstr = r'$\alpha ZZ$ = {:.2f} +- {:.2f}'.format(
               self.cross_kerr*1e-3, self.cross_kerr_error*1e-3) + ' kHz'

            self.plot_dicts['text_msg_' + qbn] = {'fig_id': figure_name,
                                                  'text_string': textstr,
                                                  'ypos': -0.2,
                                                  'xpos': -0.075,
                                                  'horizontalalignment': 'left',
                                                  'verticalalignment': 'top',
                                                  'plotfn': self.plot_text}




class OverUnderRotationAnalysis(MultiQubit_TimeDomain_Analysis):

    def __init__(self, *args, **kwargs):
        super().__init__(*args, **kwargs)

    def prepare_fitting(self):
        self.fit_dicts = OrderedDict()
        for qbn in self.qb_names:
            data = self.proc_data_dict['projected_data_dict'][qbn]
            sweep_points = self.proc_data_dict['sweep_points_dict'][qbn][
                'msmt_sweep_points']
            if self.num_cal_points != 0:
                data = data[:-self.num_cal_points]
            model = lmfit.models.LinearModel()
            guess_pars = model.guess(data=data, x=sweep_points)
            guess_pars['intercept'].value = 0.5
            guess_pars['intercept'].vary = False
            key = 'fit_' + qbn
            self.fit_dicts[key] = {
                'fit_fn': model.func,
                'fit_xvals': {'x': sweep_points},
                'fit_yvals': {'data': data},
                'guess_pars': guess_pars}

    def analyze_fit_results(self):
        self.proc_data_dict['analysis_params_dict'] = OrderedDict()
        for qbn in self.qb_names:
            try:
                old_amp180 = a_tools.get_instr_setting_value_from_file(
                    file_path=self.raw_data_dict['folder'][0],
                    instr_name=qbn, param_name='amp180{}'.format(
                        '_ef' if 'f' in self.data_to_fit[qbn] else ''))
            except KeyError:
                old_amp180 = a_tools.get_instr_setting_value_from_file(
                    file_path=self.raw_data_dict['folder'][0],
                    instr_name=qbn, param_name='{}_amp180'.format(
                        'ef' if 'f' in self.data_to_fit[qbn] else 'ge'))

            self.proc_data_dict['analysis_params_dict'][qbn] = OrderedDict()
            self.proc_data_dict['analysis_params_dict'][qbn][
                'corrected_amp'] = old_amp180 - self.fit_dicts[
                'fit_' + qbn]['fit_res'].best_values['slope']*old_amp180
            self.proc_data_dict['analysis_params_dict'][qbn][
                'corrected_amp_stderr'] = self.fit_dicts[
                'fit_' + qbn]['fit_res'].params['slope'].stderr*old_amp180

    def prepare_plots(self):
        super().prepare_plots()

        if self.do_fitting:
            for qbn in self.qb_names:
                # rename base plot
                if self.fit_dicts['fit_' + qbn][
                        'fit_res'].best_values['slope'] >= 0:
                    base_plot_name = 'OverRotation_' + qbn
                else:
                    base_plot_name = 'UnderRotation_' + qbn
                self.prepare_projected_data_plot(
                    fig_name=base_plot_name,
                    data=self.proc_data_dict['data_to_fit'][qbn],
                    plot_name_suffix=qbn+'fit',
                    qb_name=qbn)

                self.plot_dicts['fit_' + qbn] = {
                    'fig_id': base_plot_name,
                    'plotfn': self.plot_fit,
                    'fit_res': self.fit_dicts['fit_' + qbn]['fit_res'],
                    'setlabel': 'linear fit',
                    'do_legend': True,
                    'color': 'r',
                    'legend_ncol': 2,
                    'legend_bbox_to_anchor': (1, -0.15),
                    'legend_pos': 'upper right'}

                try:
                    old_amp180 = a_tools.get_instr_setting_value_from_file(
                        file_path=self.raw_data_dict['folder'][0],
                        instr_name=qbn, param_name='amp180{}'.format(
                            '_ef' if 'f' in self.data_to_fit[qbn] else ''))
                except KeyError:
                    old_amp180 = a_tools.get_instr_setting_value_from_file(
                        file_path=self.raw_data_dict['folder'][0],
                        instr_name=qbn, param_name='{}_amp180'.format(
                            'ef' if 'f' in self.data_to_fit[qbn] else 'ge'))
                correction_dict = self.proc_data_dict['analysis_params_dict']
                fit_res = self.fit_dicts['fit_' + qbn]['fit_res']
                textstr = '$\pi$-Amp = {:.4f} mV'.format(
                    correction_dict[qbn]['corrected_amp']*1e3) \
                          + ' $\pm$ {:.1e} mV'.format(
                    correction_dict[qbn]['corrected_amp_stderr']*1e3) \
                          + '\nold $\pi$-Amp = {:.4f} mV'.format(
                    old_amp180*1e3) \
                          + '\namp. correction = {:.4f} mV'.format(
                              fit_res.best_values['slope']*old_amp180*1e3) \
                          + '\nintercept = {:.2f}'.format(
                              fit_res.best_values['intercept'])
                self.plot_dicts['text_msg_' + qbn] = {
                    'fig_id': base_plot_name,
                    'ypos': -0.2,
                    'xpos': 0,
                    'horizontalalignment': 'left',
                    'verticalalignment': 'top',
                    'plotfn': self.plot_text,
                    'text_string': textstr}

                self.plot_dicts['half_hline_' + qbn] = {
                    'fig_id': base_plot_name,
                    'plotfn': self.plot_hlines,
                    'y': 0.5,
                    'xmin': self.proc_data_dict['sweep_points_dict'][qbn][
                        'sweep_points'][0],
                    'xmax': self.proc_data_dict['sweep_points_dict'][qbn][
                        'sweep_points'][-1],
                    'colors': 'gray'}


class MultiCZgate_Calib_Analysis(MultiQubit_TimeDomain_Analysis):

    def __init__(self, *args, **kwargs):
        options_dict = kwargs.pop('options_dict', {})
        options_dict.update({'TwoD': True})
        kwargs.update({'options_dict': options_dict})
        self.phase_key = 'phase_diffs'
        self.legend_label_func = lambda qbn, row: ''
        super().__init__(*args, **kwargs)

    def process_data(self):
        super().process_data()

        # Find leakage and ramsey qubit names
        self.leakage_qbnames = self.get_param_value('leakage_qbnames',
                                            default_value=[])
        self.ramsey_qbnames = self.get_param_value('ramsey_qbnames',
                                                   default_value=[])

        # Make sure data has the right shape (len(hard_sp), len(soft_sp))
        for qbn, data in self.proc_data_dict['data_to_fit'].items():
            if data.shape[1] != self.proc_data_dict['sweep_points_dict'][qbn][
                    'sweep_points'].size:
                self.proc_data_dict['data_to_fit'][qbn] = data.T

        # reshape data for ease of use
        self.proc_data_dict['data_to_fit_reshaped'] = {
            qbn: np.reshape(
                self.proc_data_dict['data_to_fit'][qbn][
                :, :-self.num_cal_points],
                (2*self.proc_data_dict['data_to_fit'][qbn][
                   :, :-self.num_cal_points].shape[0],
                 self.proc_data_dict['data_to_fit'][qbn][
                 :, :-self.num_cal_points].shape[1]//2))
            for qbn in self.qb_names}

        # convert phases to radians
        for qbn in self.qb_names:
            sweep_dict = self.proc_data_dict['sweep_points_dict'][qbn]
            sweep_dict['sweep_points'] *= np.pi/180

    def plot_traces(self, prob_label, data_2d, qbn):
        plotsize = self.get_default_plot_params(set=False)[
            'figure.figsize']
        plotsize = (plotsize[0], plotsize[0]/1.25)
        if data_2d.shape[1] != self.proc_data_dict[
                'sweep_points_dict'][qbn]['sweep_points'].size:
            data_2d = data_2d.T

        data_2d_reshaped = np.reshape(
            data_2d[:, :-self.num_cal_points],
            (2*data_2d[:, :-self.num_cal_points].shape[0],
             data_2d[:, :-self.num_cal_points].shape[1]//2))

        data_2d_cal_reshaped = [[data_2d[:, -self.num_cal_points:]]] * \
                               (2*data_2d[:, :-self.num_cal_points].shape[0])

        ref_states_plot_dicts = {}
        for row in range(data_2d_reshaped.shape[0]):
            phases = np.unique(self.proc_data_dict['sweep_points_dict'][qbn][
                                   'msmt_sweep_points'])
            data = data_2d_reshaped[row, :]
            legend_bbox_to_anchor = (1, -0.15)
            legend_pos = 'upper right'
            legend_ncol = 2

            if qbn in self.ramsey_qbnames and \
                    self.get_latex_prob_label(prob_label) == \
                    self.get_latex_prob_label(self.data_to_fit[qbn]):
                figure_name = '{}_{}_{}'.format(self.phase_key, qbn, prob_label)
            elif qbn in self.leakage_qbnames and \
                    self.get_latex_prob_label(prob_label) == \
                    self.get_latex_prob_label(self.data_to_fit[qbn]):
                figure_name = 'Leakage_{}_{}'.format(qbn, prob_label)
            else:
                figure_name = 'projected_plot_' + qbn + '_' + \
                              prob_label

            # plot cal points
            if self.num_cal_points > 0:
                data_w_cal = data_2d_cal_reshaped[row][0][0]
                for i, cal_pts_idxs in enumerate(
                        self.cal_states_dict.values()):
                    s = '{}_{}_{}'.format(row, qbn, prob_label)
                    ref_state_plot_name = list(
                        self.cal_states_dict)[i] + '_' + s
                    ref_states_plot_dicts[ref_state_plot_name] = {
                        'fig_id': figure_name,
                        'plotfn': self.plot_line,
                        'plotsize': plotsize,
                        'xvals': self.proc_data_dict[
                            'sweep_points_dict'][qbn][
                            'cal_points_sweep_points'][
                            cal_pts_idxs],
                        'yvals': data_w_cal[cal_pts_idxs],
                        'setlabel': list(
                            self.cal_states_dict)[i] if
                        row == 0 else '',
                        'do_legend': row == 0,
                        'legend_bbox_to_anchor':
                            legend_bbox_to_anchor,
                        'legend_pos': legend_pos,
                        'legend_ncol': legend_ncol,
                        'linestyle': 'none',
                        'line_kws': {'color':
                            self.get_cal_state_color(
                                list(self.cal_states_dict)[i])}}

            xlabel, xunit = self.get_xaxis_label_unit(qbn)
            self.plot_dicts['data_{}_{}_{}'.format(
                row, qbn, prob_label)] = {
                'plotfn': self.plot_line,
                'fig_id': figure_name,
                'plotsize': plotsize,
                'xvals': phases,
                'xlabel': xlabel,
                'xunit': xunit,
                'yvals': data,
                'ylabel': '{} state population'.format(
                    self.get_latex_prob_label(prob_label)),
                'yunit': '',
                'yscale': self.get_param_value("yscale", "linear"),
                'setlabel': 'Data - ' + self.legend_label_func(qbn, row)
                    if row in [0, 1] else '',
                'title': self.raw_data_dict['timestamp'] + ' ' +
                         self.raw_data_dict['measurementstring'] + '-' + qbn,
                'linestyle': 'none',
                'color': 'C0' if row % 2 == 0 else 'C2',
                'do_legend': row in [0, 1],
                'legend_ncol': legend_ncol,
                'legend_bbox_to_anchor': legend_bbox_to_anchor,
                'legend_pos': legend_pos}

            if self.do_fitting and 'projected' not in figure_name:
                k = 'fit_{}{}_{}_'.format(
                    'on' if row % 2 == 0 else 'off', row, qbn)

                if qbn in self.ramsey_qbnames:
                    fit_res = self.fit_dicts[k]['fit_res']
                    self.plot_dicts[k + '_' + prob_label] = {
                        'fig_id': figure_name,
                        'plotfn': self.plot_fit,
                        'fit_res': fit_res,
                        'setlabel': 'Fit - ' + self.legend_label_func(qbn, row)
                            if row in [0, 1] else '',
                        'color': 'C0' if row % 2 == 0 else 'C2',
                        'do_legend': row in [0, 1],
                        'legend_ncol': legend_ncol,
                        'legend_bbox_to_anchor':
                            legend_bbox_to_anchor,
                        'legend_pos': legend_pos}
                else:
                    if self.get_param_value('classified_ro', False):
                        pass
                    else:
                        fit_res = self.fit_dicts[k]['fit_res']
                        xvals = fit_res.userkws[
                            fit_res.model.independent_vars[0]]
                        xfine = np.linspace(min(xvals), max(xvals), 100)
                        yvals = fit_res.model.func(
                            xfine, **fit_res.best_values)
                        if not hasattr(yvals, '__iter__'):
                            yvals = np.array(len(xfine)*[yvals])

                        self.plot_dicts[k] = {
                            'fig_id': figure_name,
                            'plotfn': self.plot_line,
                            'xvals': xfine,
                            'yvals': yvals,
                            'marker': '',
                            'setlabel': 'Fit - ' + self.legend_label_func(
                                qbn, row) if row in [0, 1] else '',
                            'do_legend': row in [0, 1],
                            'legend_ncol': legend_ncol,
                            'color': 'C0' if row % 2 == 0 else 'C2',
                            'legend_bbox_to_anchor':
                                legend_bbox_to_anchor,
                            'legend_pos': legend_pos}

        # ref state plots need to be added at the end, otherwise the
        # legend for |g> and |e> is added twice (because of the
        # condition do_legend = (row in [0,1]) in the plot dicts above
        if self.num_cal_points > 0:
            self.plot_dicts.update(ref_states_plot_dicts)
        return figure_name

    def prepare_fitting(self):
        self.fit_dicts = OrderedDict()
        self.leakage_values = np.array([])
        labels = ['on', 'off']
        for i, qbn in enumerate(self.qb_names):
            for row in range(self.proc_data_dict['data_to_fit_reshaped'][
                                 qbn].shape[0]):
                phases = np.unique(self.proc_data_dict['sweep_points_dict'][
                                       qbn]['msmt_sweep_points'])
                data = self.proc_data_dict['data_to_fit_reshaped'][qbn][row, :]
                key = 'fit_{}{}_{}_'.format(labels[row % 2], row, qbn)
                if qbn in self.ramsey_qbnames:
                    # fit ramsey qb results to a cosine
                    model = lmfit.Model(fit_mods.CosFunc)
                    guess_pars = fit_mods.Cos_guess(
                        model=model,
                        t=phases,
                        data=data)
                    guess_pars['amplitude'].vary = True
                    guess_pars['offset'].vary = True
                    guess_pars['frequency'].value = 1/(2*np.pi)
                    guess_pars['frequency'].vary = False
                    guess_pars['phase'].vary = True

                    self.fit_dicts[key] = {
                        'fit_fn': fit_mods.CosFunc,
                        'fit_xvals': {'t': phases},
                        'fit_yvals': {'data': data},
                        'guess_pars': guess_pars}
                else:
                    if self.get_param_value('classified_ro', False):
                        self.leakage_values = np.append(self.leakage_values,
                                                        np.mean(data))
                    else:
                        # fit leakage qb results to a constant
                        model = lmfit.models.ConstantModel()
                        guess_pars = model.guess(data=data, x=phases)
                        self.fit_dicts[key] = {
                            'fit_fn': model.func,
                            'fit_xvals': {'x': phases},
                            'fit_yvals': {'data': data},
                            'guess_pars': guess_pars}

    def analyze_fit_results(self):
        self.proc_data_dict['analysis_params_dict'] = OrderedDict()
        for cp_qbn in self.ramsey_qbnames:
            # get phase differences and population losses
            keys = [k for k in list(self.fit_dicts.keys()) if f'{cp_qbn}_' in k]
            fit_res_objs = [self.fit_dicts[k]['fit_res'] for k in keys]
            # phase_diffs
            phases = np.array([fr.best_values['phase'] for fr in fit_res_objs])
            phases_errs = np.array([fr.params['phase'].stderr
                                    for fr in fit_res_objs])
            phases_errs[phases_errs == None] = 0.0

            phase_diffs = phases[0::2] - phases[1::2]
            if self.phase_key == 'cphase':
                phase_diffs[phase_diffs < 0] += 2*np.pi
            phase_diffs_stderrs = np.sqrt(np.array(phases_errs[0::2]**2 +
                                               phases_errs[1::2]**2,
                                               dtype=np.float64))
            self.proc_data_dict['analysis_params_dict'][
                f'{self.phase_key}_{cp_qbn}'] = {'val': phase_diffs,
                                                 'stderr': phase_diffs_stderrs}

            # population losses
            amps = np.array([fr.best_values['amplitude'] for fr
                             in fit_res_objs])
            amps_errs = np.array([fr.params['amplitude'].stderr
                                  for fr in fit_res_objs])
            amps_errs[amps_errs == None] = 0.0

            # population_loss = (cos_amp_g - cos_amp_g)/ cos_amp_g
            population_loss = (amps[1::2] - amps[0::2])/amps[1::2]
            x   = amps[1::2] - amps[0::2]
            x_err = np.array(amps_errs[0::2]**2 + amps_errs[1::2]**2,
                             dtype=np.float64)
            y = amps[1::2]
            y_err = amps_errs[1::2]
            try:
                population_loss_stderrs = np.sqrt(np.array(
                    ((y * x_err) ** 2 + (x * y_err) ** 2) / (y ** 4),
                    dtype=np.float64))
            except:
                population_loss_stderrs = float("nan")
            self.proc_data_dict['analysis_params_dict'][
                f'population_loss_{cp_qbn}'] = \
                {'val': population_loss, 'stderr': population_loss_stderrs}

        for lk_qbn in self.leakage_qbnames:
            # get leakage
            if self.get_param_value('classified_ro', False):
                leakage = self.leakage_values[0::2]
                leakage_errs = np.zeros(len(leakage))
                leakage_increase = self.leakage_values[0::2] - \
                                   self.leakage_values[1::2]
                leakage_increase_errs = np.zeros(len(leakage))
            else:
                keys = [k for k in list(self.fit_dicts.keys()) if
                        f'{lk_qbn}_' in k]
                fit_res_objs = [self.fit_dicts[k]['fit_res'] for k in keys]

                lines = np.array([fr.best_values['c'] for fr
                                  in fit_res_objs])
                lines_errs = np.array([fr.params['c'].stderr for
                                       fr in fit_res_objs])
                lines_errs[lines_errs == None] = 0.0

                leakage = lines[0::2]
                leakage_errs = np.array(lines_errs[0::2], dtype=np.float64)
                leakage_increase = lines[0::2] - lines[1::2]
                leakage_increase_errs = np.array(np.sqrt(lines_errs[0::2]**2,
                                                         lines_errs[1::2]**2),
                                                 dtype=np.float64)

            self.proc_data_dict['analysis_params_dict'][
                f'leakage_{lk_qbn}'] = \
                {'val': leakage, 'stderr': leakage_errs}
            self.proc_data_dict['analysis_params_dict'][
                f'leakage_increase_{lk_qbn}'] = {'val': leakage_increase,
                                                 'stderr': leakage_increase_errs}

        self.save_processed_data(key='analysis_params_dict')

    def prepare_plots(self):
        len_ssp = len(self.proc_data_dict['analysis_params_dict'][
                          next(iter(self.proc_data_dict[
                                        'analysis_params_dict']))]['val'])
        if self.options_dict.get('plot_all_traces', True):
            for j, qbn in enumerate(self.qb_names):
                if self.options_dict.get('plot_all_probs', True):
                    for prob_label, data_2d in self.proc_data_dict[
                            'projected_data_dict'][qbn].items():
                        figure_name = self.plot_traces(prob_label, data_2d, qbn)
                else:
                    figure_name = self.plot_traces(
                        self.data_to_fit[qbn], self.proc_data_dict[
                            'data_to_fit'][qbn], qbn)

                if self.do_fitting and len_ssp == 1:
                    self.options_dict.update({'TwoD': False,
                                              'plot_proj_data': False})
                    super().prepare_plots()
                    if qbn in self.ramsey_qbnames:
                        textstr = '{} = \n\t{:.2f}'.format(
                            self.phase_key,
                            self.proc_data_dict['analysis_params_dict'][
                                f'{self.phase_key}_{qbn}']['val'][0]*180/np.pi) + \
                                  r'$^{\circ}$' + \
                                  '$\\pm${:.2f}'.format(
                                      self.proc_data_dict[
                                          'analysis_params_dict'][
                                          f'{self.phase_key}_{qbn}'][
                                          'stderr'][0] * 180 / np.pi) + \
                                  r'$^{\circ}$'
                        textstr += '\nPopulation loss = \n\t' + \
                                   '{:.3f} $\\pm$ {:.3f}'.format(
                                       self.proc_data_dict[
                                           'analysis_params_dict'][
                                           f'population_loss_{qbn}']['val'][0],
                                       self.proc_data_dict[
                                           'analysis_params_dict'][
                                           f'population_loss_{qbn}'][
                                           'stderr'][0])
                        self.plot_dicts['text_msg_' + qbn] = {
                            'fig_id': '{}_{}_pe'.format(self.phase_key, qbn),
                            'ypos': -0.2,
                            'xpos': -0.05,
                            'horizontalalignment': 'left',
                            'verticalalignment': 'top',
                            'plotfn': self.plot_text,
                            'text_string': textstr}
                    else:
                        textstr = 'Leakage = {:.5f} $\\pm$ {:.5f}'.format(
                            self.proc_data_dict['analysis_params_dict'][
                                f'leakage_{qbn}']['val'][0],
                            self.proc_data_dict['analysis_params_dict'][
                                f'leakage_{qbn}']['stderr'][0])
                        textstr += '\nLeakage increase = \n\t' \
                                   '{:.5f} $\\pm$ {:.5f}'.format(
                            self.proc_data_dict['analysis_params_dict'][
                                f'leakage_increase_{qbn}']['val'][0],
                            self.proc_data_dict['analysis_params_dict'][
                                f'leakage_increase_{qbn}']['stderr'][0])
                        self.plot_dicts['text_msg_' + qbn] = {
                            'fig_id': figure_name,
                            'ypos': -0.2,
                            'xpos': -0.05,
                            'horizontalalignment': 'left',
                            'verticalalignment': 'top',
                            'plotfn': self.plot_text,
                            'text_string': textstr}

        # plot analysis results
        if self.do_fitting and len_ssp > 1:
            for qbn in self.qb_names:
                ss_pars = self.proc_data_dict['sweep_points_2D_dict'][qbn]
                for idx, ss_pname in enumerate(ss_pars):
                    sp_info = self.sp[1][ss_pname]
                    for param_name, results_dict in self.proc_data_dict[
                            'analysis_params_dict'].items():
                        if qbn in param_name:
                            reps = len(results_dict['val']) / len(sp_info[0])
                            plot_name = f'{param_name}_vs_{sp_info[2]}'
                            if 'phase' in param_name:
                                yvals = results_dict['val']*180/np.pi - 180
                                yerr = results_dict['stderr']*180/np.pi
                                ylabel = param_name + '-$180^{\\circ}$'
                                self.plot_dicts[plot_name+'_hline'] = {
                                    'fig_id': plot_name,
                                    'plotfn': self.plot_hlines,
                                    'y': 0,
                                    'xmin': np.min(sp_info[0]),
                                    'xmax': np.max(sp_info[0]),
                                    'colors': 'gray'}
                            else:
                                yvals = results_dict['val']
                                yerr = results_dict['stderr']
                                ylabel = param_name
                            self.plot_dicts[plot_name] = {
                                'plotfn': self.plot_line,
                                'xvals': np.repeat(sp_info[0], reps),
                                'xlabel': sp_info[2],
                                'xunit': sp_info[1],
                                'yvals': yvals,
                                'yerr': yerr if param_name != 'leakage'
                                else None,
                                'ylabel': ylabel,
                                'yunit': 'deg' if 'phase' in param_name else '',
                                'linestyle': 'none',
                                'do_legend': False}


class CPhaseLeakageAnalysis(MultiCZgate_Calib_Analysis):

    def __init__(self, *args, **kwargs):
        super().__init__(*args, **kwargs)

    def process_data(self):
        super().process_data()

        self.gates_list = self.get_param_value('gates_list', default_value=[])
        # Find leakage and ramsey qubit names
        # first try the legacy code
        leakage_qbname = self.get_param_value('leakage_qbname')
        ramsey_qbname = self.get_param_value('ramsey_qbname')
        if leakage_qbname is not None and ramsey_qbname is not None:
            self.gates_list += [(leakage_qbname, ramsey_qbname)]
            self.leakage_qbnames = [leakage_qbname]
            self.ramsey_qbnames = [ramsey_qbname]
        else:
            # new measurement framework
            task_list = self.get_param_value('task_list', default_value=[])
            for task in task_list:
                self.gates_list += [(task['qbl'], task['qbr'])]
                self.leakage_qbnames += [task['qbl']]
                self.ramsey_qbnames += [task['qbr']]

        if len(self.leakage_qbnames) == 0 and len(self.ramsey_qbnames) == 0:
            raise ValueError('Please provide either leakage_qbnames or '
                             'ramsey_qbnames.')
        elif len(self.ramsey_qbnames) == 0:
            self.ramsey_qbnames = [qbn for qbn in self.qb_names if
                                  qbn not in self.leakage_qbnames]
        elif len(self.leakage_qbnames) == 0:
            self.leakage_qbnames = [qbn for qbn in self.qb_names if
                                   qbn not in self.ramsey_qbnames]
            if len(self.leakage_qbnames) == 0:
                self.leakage_qbnames = None

        self.phase_key = 'cphase'
        if len(self.leakage_qbnames) > 0:
            def legend_label_func(qbn, row, gates_list=self.gates_list):
                leakage_qbnames = [qb_tup[0] for qb_tup in gates_list]
                if qbn in leakage_qbnames:
                    return f'{qbn} in $|g\\rangle$' if row % 2 != 0 else \
                        f'{qbn} in $|e\\rangle$'
                else:
                    qbln = [qb_tup for qb_tup in gates_list
                            if qbn == qb_tup[1]][0][0]
                    return f'{qbln} in $|g\\rangle$' if row % 2 != 0 else \
                        f'{qbln} in $|e\\rangle$'
        else:
            legend_label_func = lambda qbn, row: \
                'qbc in $|g\\rangle$' if row % 2 != 0 else \
                    'qbc in $|e\\rangle$'
        self.legend_label_func = legend_label_func


class DynamicPhaseAnalysis(MultiCZgate_Calib_Analysis):

    def __init__(self, *args, **kwargs):
        super().__init__(*args, **kwargs)

    def process_data(self):
        super().process_data()

        if len(self.ramsey_qbnames) == 0:
            self.ramsey_qbnames = self.qb_names

        self.phase_key = 'dynamic_phase'
        self.legend_label_func = lambda qbn, row: 'no FP' \
            if row % 2 != 0 else 'with FP'


class CZDynamicPhaseAnalysis(MultiQubit_TimeDomain_Analysis):

    def __init__(self, *args, **kwargs):
        super().__init__(*args, **kwargs)

    def process_data(self):
        super().process_data()
        # convert phases to radians
        for qbn in self.qb_names:
            sweep_dict = self.proc_data_dict['sweep_points_dict'][qbn]
            sweep_dict['sweep_points'] *= np.pi/180

        # get data with flux pulse and w/o flux pulse
        self.data_with_fp = OrderedDict()
        self.data_no_fp = OrderedDict()
        for qbn in self.qb_names:
            all_data = self.proc_data_dict['data_to_fit'][qbn]
            if self.num_cal_points != 0:
                all_data = all_data[:-self.num_cal_points]
            self.data_with_fp[qbn] = all_data[0: len(all_data)//2]
            self.data_no_fp[qbn] = all_data[len(all_data)//2:]

    def prepare_fitting(self):
        self.fit_dicts = OrderedDict()
        for qbn in self.qb_names:
            sweep_points = np.unique(
                self.proc_data_dict['sweep_points_dict'][qbn][
                    'msmt_sweep_points'])
            for i, data in enumerate([self.data_with_fp[qbn],
                                      self.data_no_fp[qbn]]):
                cos_mod = lmfit.Model(fit_mods.CosFunc)
                guess_pars = fit_mods.Cos_guess(
                    model=cos_mod,
                    t=sweep_points,
                    data=data)
                guess_pars['amplitude'].vary = True
                guess_pars['offset'].vary = True
                guess_pars['frequency'].value = 1/(2*np.pi)
                guess_pars['frequency'].vary = False
                guess_pars['phase'].vary = True

                key = 'cos_fit_{}_{}'.format(qbn, 'wfp' if i == 0 else 'nofp')
                self.fit_dicts[key] = {
                    'fit_fn': fit_mods.CosFunc,
                    'fit_xvals': {'t': sweep_points},
                    'fit_yvals': {'data': data},
                    'guess_pars': guess_pars}

    def analyze_fit_results(self):
        self.proc_data_dict['analysis_params_dict'] = OrderedDict()
        for qbn in self.qb_names:
            self.proc_data_dict['analysis_params_dict'][qbn] = OrderedDict()
            self.proc_data_dict['analysis_params_dict'][qbn][
                'dynamic_phase'] = {
                'val': (self.fit_dicts[f'cos_fit_{qbn}_wfp'][
                            'fit_res'].best_values['phase'] -
                        self.fit_dicts[f'cos_fit_{qbn}_nofp'][
                            'fit_res'].best_values['phase']),
                'stderr': np.sqrt(
                    self.fit_dicts[f'cos_fit_{qbn}_wfp'][
                        'fit_res'].params['phase'].stderr**2 +
                    self.fit_dicts[f'cos_fit_{qbn}_nofp'][
                        'fit_res'].params['phase'].stderr**2)
            }
        self.save_processed_data(key='analysis_params_dict')

    def prepare_plots(self):
        super().prepare_plots()
        for qbn in self.qb_names:
            for i, data in enumerate([self.data_with_fp[qbn],
                                      self.data_no_fp[qbn]]):
                fit_key = f'cos_fit_{qbn}_wfp' if i == 0 else \
                    f'cos_fit_{qbn}_nofp'
                plot_name_suffix = 'fit_'+'wfp' if i == 0 else 'nofp'
                cal_pts_data = self.proc_data_dict['data_to_fit'][qbn][
                               -self.num_cal_points:]
                base_plot_name = 'Dynamic_phase_' + qbn
                self.prepare_projected_data_plot(
                    fig_name=base_plot_name,
                    data=np.concatenate((data,cal_pts_data)),
                    sweep_points=np.unique(
                        self.proc_data_dict['sweep_points_dict'][qbn][
                            'sweep_points']),
                    data_label='with flux pulse' if i == 0 else 'no flux pulse',
                    plot_name_suffix=qbn + plot_name_suffix,
                    qb_name=qbn,
                    do_legend_cal_states=(i == 0))
                if self.do_fitting:
                    fit_res = self.fit_dicts[fit_key]['fit_res']
                    self.plot_dicts[plot_name_suffix + '_' + qbn] = {
                        'fig_id': base_plot_name,
                        'plotfn': self.plot_fit,
                        'fit_res': fit_res ,
                        'setlabel': 'cosine fit',
                        'color': 'r',
                        'do_legend': i == 0}

                    textstr = 'Dynamic phase {}:\n\t{:.2f}'.format(
                        qbn,
                        self.proc_data_dict['analysis_params_dict'][qbn][
                            'dynamic_phase']['val']*180/np.pi) + \
                              r'$^{\circ}$' + \
                              '$\\pm${:.2f}'.format(
                                  self.proc_data_dict['analysis_params_dict'][qbn][
                                      'dynamic_phase']['stderr']*180/np.pi) + \
                              r'$^{\circ}$'

                    fpl = self.get_param_value('flux_pulse_length')
                    if fpl is not None:
                        textstr += '\n length: {:.2f} ns'.format(fpl*1e9)
                    fpa = self.get_param_value('flux_pulse_amp')
                    if fpa is not None:
                        textstr += '\n amp: {:.4f} V'.format(fpa)

                    self.plot_dicts['text_msg_' + qbn] = {
                        'fig_id': base_plot_name,
                        'ypos': -0.15,
                        'xpos': -0.05,
                        'horizontalalignment': 'left',
                        'verticalalignment': 'top',
                        'plotfn': self.plot_text,
                        'text_string': textstr}
            for plot_name in list(self.plot_dicts)[::-1]:
                if self.plot_dicts[plot_name].get('do_legend', False):
                    break
            self.plot_dicts[plot_name].update(
                {'legend_ncol': 2,
                 'legend_bbox_to_anchor': (1, -0.15),
                 'legend_pos': 'upper right'})


class MultiQutrit_Timetrace_Analysis(ba.BaseDataAnalysis):
    """
    Analysis class for timetraces, in particular use to compute
    Optimal SNR integration weights.
    """
    def __init__(self, qb_names=None, auto=True, **kwargs):
        """
        Initializes the timetrace analysis class.
        Args:
            qb_names (list): name of the qubits to analyze (can be a subset
                of the measured qubits)
            auto (bool): Start analysis automatically
            **kwargs:
                t_start: timestamp of the first timetrace
                t_stop: timestamp of the last timetrace to analyze
                options_dict (dict): relevant parameters:
                    acq_weights_basis (list, dict):
                        list of basis vectors used to compute optimal weight.
                        e.g. ["ge", 'gf'], the first basis vector will be the
                        "e" timetrace minus the "g" timetrace and the second basis
                        vector is f - g. The first letter in each basis state is the
                        "reference state", i.e. the one of which the timetrace
                         is substracted. Can also be passed as a dictionary where
                         keys are the qubit names and the values are lists of basis states
                         in case different bases should be used for different qubits.
                    orthonormalize (bool): Whether or not to orthonormalize the
                        weight basis
                    tmax (float): time boundary for the plot (not the weights)
                        in seconds.
                    scale_weights (bool): scales the weights near unity to avoid
                        loss of precision on FPGA if weights are too small

        """

        if qb_names is not None:
            self.params_dict = {}
            for qbn in qb_names:
                s = 'Instrument settings.' + qbn
                for trans_name in ['ge', 'ef']:
                    self.params_dict[f'ro_mod_freq_' + qbn] = \
                        s + f'.ro_mod_freq'
            self.numeric_params = list(self.params_dict)

        self.qb_names = qb_names
        super().__init__(**kwargs)
        if auto:
            self.run_analysis()

    def extract_data(self):
        super().extract_data()

        if self.qb_names is None:
            # get all qubits from cal_points of first timetrace
            cp = CalibrationPoints.from_string(
                self.get_param_value('cal_points', None, 0))
            self.qb_names = deepcopy(cp.qb_names)

        self.channel_map = self.get_param_value('channel_map', None,
                                                metadata_index=0)
        if self.channel_map is None:
            # assume same channel map for all timetraces (pick 0th)
            value_names = self.raw_data_dict[0]['value_names']
            if np.ndim(value_names) > 0:
                value_names = value_names
            if 'w' in value_names[0]:
                self.channel_map = a_tools.get_qb_channel_map_from_hdf(
                    self.qb_names, value_names=value_names,
                    file_path=self.raw_data_dict['folder'])
            else:
                self.channel_map = {}
                for qbn in self.qb_names:
                    self.channel_map[qbn] = value_names

        if len(self.channel_map) == 0:
            raise ValueError('No qubit RO channels have been found.')

    def process_data(self):
        super().process_data()
        pdd = self.proc_data_dict

        pdd['analysis_params_dict'] = dict()
        ana_params = pdd['analysis_params_dict']
        ana_params['timetraces'] = defaultdict(dict)
        ana_params['optimal_weights'] = defaultdict(dict)
        ana_params['optimal_weights_basis_labels'] = defaultdict(dict)
        for qbn in self.qb_names:
            # retrieve time traces
            for i, rdd in enumerate(self.raw_data_dict):
                ttrace_per_ro_ch = [rdd["measured_data"][ch]
                                    for ch in self.channel_map[qbn]]
                if len(ttrace_per_ro_ch) != 2:
                    raise NotImplementedError(
                        'This analysis does not support optimal weight '
                        f'measurement based on {len(ttrace_per_ro_ch)} ro channels.'
                        f' Try again with 2 RO channels.')
                cp = CalibrationPoints.from_string(
                    self.get_param_value('cal_points', None, i))
                # get state of qubit. There can be only one cal point per sequence
                # when using uhf for time traces so it is the 0th state
                qb_state = cp.states[0][cp.qb_names.index(qbn)]
                # store all timetraces in same pdd for convenience
                ana_params['timetraces'][qbn].update(
                    {qb_state: ttrace_per_ro_ch[0] + 1j *ttrace_per_ro_ch[1]})

            timetraces = ana_params['timetraces'][qbn] # for convenience
            basis_labels = self.get_param_value('acq_weights_basis', None, 0)
            if basis_labels is None:
                # guess basis labels from # states measured
                basis_labels = ["ge", "gf"] \
                    if len(ana_params['timetraces'][qbn]) > 2 else ['ge']

            if isinstance(basis_labels, dict):
                # if different basis for qubits, then select the according one
                basis_labels = basis_labels[qbn]

            # check that states from the basis are included in mmnt
            for bs in basis_labels:
                for qb_s in bs:
                     assert qb_s in timetraces,\
                         f'State: {qb_s} on {qbn} was not provided in the given ' \
                         f'timestamps but was requested as part of the basis' \
                         f' {basis_labels}. Please choose another weight basis.'
            basis = np.array([timetraces[b[1]] - timetraces[b[0]]
                              for b in basis_labels])

            # orthonormalize if required
            if self.get_param_value("orthonormalize", False):
                basis = math.gram_schmidt(basis.T).T
                basis_labels = [bs + "_ortho" if bs != basis_labels[0] else bs
                                for bs in basis_labels]

            # scale if required
            if self.get_param_value('scale_weights', True):
                k = np.amax([(np.max(np.abs(b.real)),
                              np.max(np.abs(b.imag))) for b in basis])
                basis /= k
            ana_params['optimal_weights'][qbn] = basis
            ana_params['optimal_weights_basis_labels'][qbn] = basis_labels

            self.save_processed_data()

    def prepare_plots(self):

        pdd = self.proc_data_dict
        rdd = self.raw_data_dict
        ana_params = self.proc_data_dict['analysis_params_dict']
        for qbn in self.qb_names:
            mod_freq = float(
                rdd[0].get(f'ro_mod_freq_{qbn}',
                           self.get_hdf_param_value(f"Instrument settings/{qbn}",
                                                    'ro_mod_freq')))
            tbase = rdd[0]['hard_sweep_points']
            basis_labels = pdd["analysis_params_dict"][
                'optimal_weights_basis_labels'][qbn]
            title = 'Optimal SNR weights ' + qbn + \
                    "".join(['\n' + rddi["timestamp"] for rddi in rdd]) \
                            + f'\nWeight Basis: {basis_labels}'
            plot_name = f"weights_{qbn}"
            xlabel = "Time, $t$"
            modulation = np.exp(2j * np.pi * mod_freq * tbase)

            for ax_id, (state, ttrace) in \
                enumerate(ana_params["timetraces"][qbn].items()):
                for func, label in zip((np.real, np.imag), ('I', "Q")):
                    # plot timetraces for each state, I and Q channels
                    self.plot_dicts[f"{plot_name}_{state}_{label}"] = {
                        'fig_id': plot_name,
                        'ax_id': ax_id,
                        'plotfn': self.plot_line,
                        'xvals': tbase,
                        "marker": "",
                        'yvals': func(ttrace*modulation),
                        'ylabel': 'Voltage, $V$',
                        'yunit': 'V',
                        "sharex": True,
                        "setdesc": label + f"_{state}",
                        "setlabel": "",
                        "do_legend":True,
                        "legend_pos": "upper right",
                        'numplotsx': 1,
                        'numplotsy': len(rdd) + 1, # #states + 1 for weights
                        'plotsize': (10,
                                     (len(rdd) + 1) * 3), # 3 inches per plot
                        'title': title if ax_id == 0 else ""}
            ax_id = len(ana_params["timetraces"][qbn]) # id plots for weights
            for i, weights in enumerate(ana_params['optimal_weights'][qbn]):
                for func, label in zip((np.real, np.imag), ('I', "Q")):
                    self.plot_dicts[f"{plot_name}_weights_{label}_{i}"] = {
                        'fig_id': plot_name,
                        'ax_id': ax_id,
                        'plotfn': self.plot_line,
                        'xvals': tbase,
                        'xlabel': xlabel,
                        "setlabel": "",
                        "marker": "",
                        'xunit': 's',
                        'yvals': func(weights * modulation),
                        'ylabel': 'Voltage, $V$ (arb.u.)',
                        "sharex": True,
                        "xrange": (0, self.get_param_value('tmax', 1200e-9, 0)),
                        "setdesc": label + f"_{i+1}",
                        "do_legend": True,
                        "legend_pos": "upper right",
                        }


class MultiQutrit_Singleshot_Readout_Analysis(MultiQubit_TimeDomain_Analysis):
    """
    Analysis class for parallel SSRO qutrit/qubit calibration. It is a child class
    from the tda.MultiQubit_Timedomain_Analysis as it uses the same functions to
    - preprocess the data to remove active reset/preselection
    - extract the channel map
    - reorder the data per qubit
    Note that in the future, it might be useful to transfer these functionalities
    to the base analysis.
    """

    def __init__(self,
                 options_dict: dict = None, auto=True, **kw):
        '''
        options dict options:
            'nr_bins' : number of bins to use for the histograms
            'post_select' :
            'post_select_threshold' :
            'nr_samples' : amount of different samples (e.g. ground and excited = 2)
            'sample_0' : index of first sample (ground-state)
            'sample_1' : index of second sample (first excited-state)
            'max_datapoints' : maximum amount of datapoints for culumative fit
            'log_hist' : use log scale for the y-axis of the 1D histograms
            'verbose' : see BaseDataAnalysis
            'presentation_mode' : see BaseDataAnalysis
            'classif_method': how to classify the data.
                'ncc' : default. Nearest Cluster Center
                'gmm': gaussian mixture model.
                'threshold': finds optimal vertical and horizontal thresholds.
            'classif_kw': kw to pass to the classifier
            see BaseDataAnalysis for more.
        '''
        super().__init__(options_dict=options_dict, auto=False,
                         **kw)
        self.params_dict = {
            'measurementstring': 'measurementstring',
            'measured_data': 'measured_data',
            'value_names': 'value_names',
            'value_units': 'value_units'}
        self.numeric_params = []
        self.DEFAULT_CLASSIF = "gmm"
        self.classif_method = self.options_dict.get("classif_method",
                                                    self.DEFAULT_CLASSIF)

        self.create_job(options_dict=options_dict, auto=auto, **kw)

        if auto:
            self.run_analysis()

    def extract_data(self):
        super().extract_data()
        self.preselection = \
            self.get_param_value("preparation_params",
                                 {}).get("preparation_type", "wait") == "preselection"
        default_states_info = defaultdict(dict)
        default_states_info.update({"g": {"label": r"$|g\rangle$"},
                               "e": {"label": r"$|e\rangle$"},
                               "f": {"label": r"$|f\rangle$"}
                               })

        self.states_info = \
            self.get_param_value("states_info",
                                {qbn: deepcopy(default_states_info)
                                 for qbn in self.qb_names})

    def process_data(self):
        """
        Create the histograms based on the raw data
        """
        ######################################################
        #  Separating data into shots for each level         #
        ######################################################
        super().process_data()
        del self.proc_data_dict['data_to_fit'] # not used in this analysis
        n_states = len(self.cp.states)

        # prepare data in convenient format, i.e. arrays per qubit and per state
        # e.g. {'qb1': {'g': np.array of shape (n_shots, n_ro_ch}, ...}, ...}
        shots_per_qb = dict()        # store shots per qb and per state
        presel_shots_per_qb = dict() # store preselection ro
        means = defaultdict(OrderedDict)    # store mean per qb for each ro_ch
        pdd = self.proc_data_dict    # for convenience of notation

        for qbn in self.qb_names:
            # shape is (n_shots, n_ro_ch) i.e. one column for each ro_ch
            shots_per_qb[qbn] = \
                np.asarray(list(
                    pdd['meas_results_per_qb'][qbn].values())).T
            # make 2D array in case only one channel (1D array)
            if len(shots_per_qb[qbn].shape) == 1:
                shots_per_qb[qbn] = np.expand_dims(shots_per_qb[qbn],
                                                   axis=-1)
            for i, qb_state in enumerate(self.cp.get_states(qbn)[qbn]):
                means[qbn][qb_state] = np.mean(shots_per_qb[qbn][i::n_states],
                                               axis=0)
            if self.preselection:
                # preselection shots were removed so look at raw data
                # and look at only the first out of every two readouts
                presel_shots_per_qb[qbn] = \
                    np.asarray(list(
                        pdd['meas_results_per_qb_raw'][qbn].values())).T[::2]
                # make 2D array in case only one channel (1D array)
                if len(presel_shots_per_qb[qbn].shape) == 1:
                    presel_shots_per_qb[qbn] = \
                        np.expand_dims(presel_shots_per_qb[qbn], axis=-1)

        # create placeholders for analysis data
        pdd['analysis_params'] = dict()
        pdd['data'] = defaultdict(dict)
        pdd['analysis_params']['state_prob_mtx'] = defaultdict(dict)
        pdd['analysis_params']['classifier_params'] = defaultdict(dict)
        pdd['analysis_params']['means'] = defaultdict(dict)
        pdd['analysis_params']["n_shots"] = len(shots_per_qb[qbn])
        self.clf_ = defaultdict(dict)
        # create placeholders for analysis with preselection
        if self.preselection:
            pdd['data_masked'] = defaultdict(dict)
            pdd['analysis_params']['state_prob_mtx_masked'] = defaultdict(dict)
            pdd['analysis_params']['n_shots_masked'] = defaultdict(dict)

        n_shots = len(shots_per_qb[qbn]) // n_states

        for qbn, qb_shots in shots_per_qb.items():
            # create mapping to integer following ordering in cal_points.
            # Notes:
            # 1) the state_integer should to the order of pdd[qbn]['means'] so that
            # when passing the init_means to the GMM model, it is ensured that each
            # gaussian component will predict the state_integer associated to that state
            # 2) the mapping cannot be preestablished because the GMM predicts labels
            # in range(n_components). For instance, if a qubit has states "g", "f"
            # then the model will predicts 0's and 1's, so the typical g=0, e=1, f=2
            # mapping would fail. The number of different states can be different
            # for each qubit and therefore the mapping should also be done per qubit.
            state_integer = 0
            for state in means[qbn].keys():
                self.states_info[qbn][state]["int"] = state_integer
                state_integer += 1

            # note that if some states are repeated, they are assigned the same label
            qb_states_integer_repr = \
                [self.states_info[qbn][s]["int"]
                 for s in self.cp.get_states(qbn)[qbn]]
            prep_states = np.tile(qb_states_integer_repr, n_shots)

            pdd['analysis_params']['means'][qbn] = deepcopy(means[qbn])
            pdd['data'][qbn] = dict(X=deepcopy(qb_shots),
                                    prep_states=prep_states)
            # self.proc_data_dict['keyed_data'] = deepcopy(data)

            assert np.ndim(qb_shots) == 2, "Data must be a two D array. " \
                                    "Received shape {}, ndim {}"\
                                    .format(qb_shots.shape, np.ndim(qb_shots))
            pred_states, clf_params, clf = \
                self._classify(qb_shots, prep_states,
                               method=self.classif_method, qb_name=qbn,
                               **self.options_dict.get("classif_kw", dict()))
            # order "unique" states to have in usual order "gef" etc.
            state_labels_ordered = self._order_state_labels(
                list(means[qbn].keys()))
            # translate to corresponding integers
            state_labels_ordered_int = [self.states_info[qbn][s]['int'] for s in
                                        state_labels_ordered]
            fm = self.fidelity_matrix(prep_states, pred_states,
                                      labels=state_labels_ordered_int)

            # save fidelity matrix and classifier
            pdd['analysis_params']['state_prob_mtx'][qbn] = fm
            pdd['analysis_params']['classifier_params'][qbn] = clf_params
            self.clf_[qbn] = clf
            if self.preselection:
                #re do with classification first of preselection and masking
                pred_presel = self.clf_[qbn].predict(presel_shots_per_qb[qbn])
                presel_filter = \
                    pred_presel == self.states_info[qbn]['g']['int']
                if np.sum(presel_filter) == 0:
                    log.warning(f"{qbn}: No data left after preselection! "
                                f"Skipping preselection data & figures.")
                    continue
                qb_shots_masked = qb_shots[presel_filter]
                prep_states = prep_states[presel_filter]
                pred_states = self.clf_[qbn].predict(qb_shots_masked)
                fm = self.fidelity_matrix(prep_states, pred_states,
                                          labels=state_labels_ordered_int)

                pdd['data_masked'][qbn] = dict(X=deepcopy(qb_shots_masked),
                                          prep_states=deepcopy(prep_states))
                pdd['analysis_params']['state_prob_mtx_masked'][qbn] = fm
                pdd['analysis_params']['n_shots_masked'][qbn] = \
                    qb_shots_masked.shape[0]

        self.save_processed_data()

    def _classify(self, X, prep_state, method, qb_name, **kw):
        """

        Args:
            X: measured data to classify
            prep_state: prepared states (true values)
            type: classification method
            qb_name: name of the qubit to classify

        Returns:

        """
        if np.ndim(X) == 1:
            X = X.reshape((-1,1))
        params = dict()

        if method == 'ncc':
            ncc = SSROQutrit.NCC(
                self.proc_data_dict['analysis_params']['means'][qb_name])
            pred_states = ncc.predict(X)
            # self.clf_ = ncc
            return pred_states, dict(), ncc

        elif method == 'gmm':
            cov_type = kw.pop("covariance_type", "tied")
            # full allows full covariance matrix for each level. Other options
            # see GM documentation
            # assumes if repeated state, should be considered of the same component
            # this classification method should not be used for multiplexed SSRO
            # analysis
            n_qb_states = len(np.unique(self.cp.get_states(qb_name)[qb_name]))
            gm = GM(n_components=n_qb_states,
                    covariance_type=cov_type,
                    random_state=0,
                    weights_init=[1 / n_qb_states] * n_qb_states,
                    means_init=[mu for _, mu in
                                self.proc_data_dict['analysis_params']
                                    ['means'][qb_name].items()])
            gm.fit(X)
            pred_states = np.argmax(gm.predict_proba(X), axis=1)

            params['means_'] = gm.means_
            params['covariances_'] = gm.covariances_
            params['covariance_type'] = gm.covariance_type
            params['weights_'] = gm.weights_
            params['precisions_cholesky_'] = gm.precisions_cholesky_
            return pred_states, params, gm

        elif method == "threshold":
            tree = DTC(max_depth=kw.pop("max_depth", X.shape[1]),
                       random_state=0, **kw)
            tree.fit(X, prep_state)
            pred_states = tree.predict(X)
            params["thresholds"], params["mapping"] = \
                self._extract_tree_info(tree, self.cp.get_states(qb_name)[qb_name])
            if len(params["thresholds"]) != X.shape[1]:
                msg = "Best 2 thresholds to separate this data lie on axis {}" \
                    ", most probably because the data is not well separated." \
                    "The classifier attribute clf_ can still be used for " \
                    "classification (which was done to obtain the state " \
                    "assignment probability matrix), but only the threshold" \
                    " yielding highest gini impurity decrease was returned." \
                    "\nTo circumvent this problem, you can either choose" \
                    " a second threshold manually (fidelity will likely be " \
                    "worse), make the data more separable, or use another " \
                    "classification method."
                logging.warning(msg.format(list(params['thresholds'].keys())[0]))
            return pred_states, params, tree
        elif method == "threshold_brute":
            raise NotImplementedError()
        else:
            raise NotImplementedError("Classification method: {} is not "
                                      "implemented. Available methods: {}"
                                      .format(method, ['ncc', 'gmm',
                                                       'threshold']))
    @staticmethod
    def _get_covariances(gmm, cov_type=None):
       return SSROQutrit._get_covariances(gmm, cov_type=cov_type)

    @staticmethod
    def fidelity_matrix(prep_states, pred_states, levels=('g', 'e', 'f'),
                        plot=False, labels=None, normalize=True):

        return SSROQutrit.fidelity_matrix(prep_states, pred_states,
                                          levels=levels, plot=plot,
                                          normalize=normalize, labels=labels)

    @staticmethod
    def plot_fidelity_matrix(fm, target_names,
                             title="State Assignment Probability Matrix",
                             auto_shot_info=True, ax=None,
                             cmap=None, normalize=True, show=False):
        return SSROQutrit.plot_fidelity_matrix(
            fm, target_names, title=title, ax=ax,
            auto_shot_info=auto_shot_info,
            cmap=cmap, normalize=normalize, show=show)

    @staticmethod
    def _extract_tree_info(tree_clf, class_names=None):
        return SSROQutrit._extract_tree_info(tree_clf,
                                             class_names=class_names)

    @staticmethod
    def _to_codeword_idx(tuple):
        return SSROQutrit._to_codeword_idx(tuple)

    @staticmethod
    def plot_scatter_and_marginal_hist(data, y_true=None, plot_fitting=False,
                                       **kwargs):
        return SSROQutrit.plot_scatter_and_marginal_hist(
            data, y_true=y_true, plot_fitting=plot_fitting, **kwargs)

    @staticmethod
    def plot_clf_boundaries(X, clf, ax=None, cmap=None):
        return SSROQutrit.plot_clf_boundaries(X, clf, ax=ax, cmap=cmap)

    @staticmethod
    def plot_std(mean, cov, ax, n_std=1.0, facecolor='none', **kwargs):
        return SSROQutrit.plot_std(mean, cov, ax,n_std=n_std,
                                   facecolor=facecolor, **kwargs)

    @staticmethod
    def plot_1D_hist(data, y_true=None, plot_fitting=True,
                     **kwargs):
        return SSROQutrit.plot_1D_hist(data, y_true=y_true,
                                       plot_fitting=plot_fitting, **kwargs)

    @staticmethod
    def _order_state_labels(states_labels,
                            order="gefhabcdijklmnopqrtuvwxyz0123456789"):
        """
        Orders state labels according to provided ordering. e.g. for default
        ("f", "e", "g") would become ("g", "e", "f")
        Args:
            states_labels (list, tuple): list of states_labels
            order (str): custom string order

        Returns:

        """
        try:
            indices = [order.index(s) for s in states_labels]
            order_for_states = np.argsort(indices).astype(np.int32)
            return np.array(states_labels)[order_for_states]

        except Exception as e:
            log.error(f"Could not find order in state_labels:"
                      f"{states_labels}. Probably because one or several "
                      f"states are not part of '{order}'. Error: {e}."
                      f" Returning same as input order")
            return states_labels


    def plot(self, **kwargs):
        if not self.get_param_value("plot", True):
            return # no plotting if "plot" is False
        cmap = plt.get_cmap('tab10')
        show = self.options_dict.get("show", False)
        pdd = self.proc_data_dict
        for qbn in self.qb_names:
            n_qb_states = len(np.unique(self.cp.get_states(qbn)[qbn]))
            tab_x = a_tools.truncate_colormap(cmap, 0,
                                              n_qb_states/10)

            kwargs = {
                "states": list(pdd["analysis_params"]['means'][qbn].keys()),
                "xlabel": "Integration Unit 1, $u_1$",
                "ylabel": "Integration Unit 2, $u_2$",
                "scale":self.options_dict.get("hist_scale", "linear"),
                "cmap":tab_x}
            data_keys = [k for k in list(pdd.keys()) if
                            k.startswith("data") and qbn in pdd[k]]

            for dk in data_keys:
                data = pdd[dk][qbn]
                title =  self.raw_data_dict['timestamp'] + f" {qbn} " + dk + \
                    "\n{} classifier".format(self.classif_method)
                kwargs.update(dict(title=title))

                # plot data and histograms
                n_shots_to_plot = self.get_param_value('n_shots_to_plot', None)
                if n_shots_to_plot is not None:
                    n_shots_to_plot *= n_qb_states
                if data['X'].shape[1] == 1:
                    if self.classif_method == "gmm":
                        kwargs['means'] = pdd['analysis_params']['means'][qbn]
                        kwargs['std'] = np.sqrt(self._get_covariances(self.clf_[qbn]))
                    kwargs['colors'] = cmap(np.unique(data['prep_states']))
                    fig, main_ax = self.plot_1D_hist(data['X'][:n_shots_to_plot],
                                            data["prep_states"][:n_shots_to_plot],
                                            **kwargs)
                else:
                    fig = self.plot_scatter_and_marginal_hist(
                        data['X'][:n_shots_to_plot],
                        data["prep_states"][:n_shots_to_plot],
                        **kwargs)

                    # plot clf_boundaries
                    main_ax = fig.get_axes()[0]
                    self.plot_clf_boundaries(data['X'], self.clf_[qbn], ax=main_ax,
                                             cmap=tab_x)
                    # plot means and std dev
                    means = pdd['analysis_params']['means'][qbn]
                    try:
                        clf_means = pdd['analysis_params'][
                            'classifier_params'][qbn]['means_']
                    except Exception as e: # not a gmm model--> no clf_means.
                        clf_means = []
                    try:
                        covs = self._get_covariances(self.clf_[qbn])
                    except Exception as e: # not a gmm model--> no cov.
                        covs = []

                    for i, mean in enumerate(means.values()):
                        main_ax.scatter(mean[0], mean[1], color='w', s=80)
                        if len(clf_means):
                            main_ax.scatter(clf_means[i][0], clf_means[i][1],
                                                      color='k', s=80)
                        if len(covs) != 0:
                            self.plot_std(clf_means[i] if len(clf_means)
                                          else mean,
                                          covs[i],
                                          n_std=1, ax=main_ax,
                                          edgecolor='k', linestyle='--',
                                          linewidth=1)

                # plot thresholds and mapping
                plt_fn = {0: main_ax.axvline, 1: main_ax.axhline}
                thresholds = pdd['analysis_params'][
                    'classifier_params'][qbn].get("thresholds", dict())
                mapping = pdd['analysis_params'][
                    'classifier_params'][qbn].get("mapping", dict())
                for k, thres in thresholds.items():
                    plt_fn[k](thres, linewidth=2,
                              label="threshold i.u. {}: {:.5f}".format(k, thres),
                              color='k', linestyle="--")
                    main_ax.legend(loc=[0.2,-0.62])

                ax_frac = {0: (0.07, 0.1), # locations for codewords
                           1: (0.83, 0.1),
                           2: (0.07, 0.9),
                           3: (0.83, 0.9)}
                for cw, state in mapping.items():
                    main_ax.annotate("0b{:02b}".format(cw) + f":{state}",
                                     ax_frac[cw], xycoords='axes fraction')

                self.figs[f'{qbn}_{self.classif_method}_classifier_{dk}'] = fig
            if show:
                plt.show()

            # state assignment prob matrix
            title = self.raw_data_dict['timestamp'] + "\n{} State Assignment" \
                " Probability Matrix\nTotal # shots:{}"\
                .format(self.classif_method,
                        self.proc_data_dict['analysis_params']['n_shots'])
            fig = self.plot_fidelity_matrix(
                self.proc_data_dict['analysis_params']['state_prob_mtx'][qbn],
                self._order_state_labels(kwargs['states']),
                title=title,
                show=show,
                auto_shot_info=False)
            self.figs[f'{qbn}_state_prob_matrix_{self.classif_method}'] = fig

            if self.preselection and \
                    len(pdd['analysis_params']['state_prob_mtx_masked'][qbn]) != 0:
                title = self.raw_data_dict['timestamp'] + \
                    "\n{} State Assignment Probability Matrix Masked"\
                    "\nTotal # shots:{}".format(
                        self.classif_method,
                        self.proc_data_dict['analysis_params']['n_shots_masked'][qbn])

                fig = self.plot_fidelity_matrix(
                    pdd['analysis_params']['state_prob_mtx_masked'][qbn],
                    self._order_state_labels(kwargs['states']),
                    title=title, show=show, auto_shot_info=False)
                fig_key = f'{qbn}_state_prob_matrix_masked_{self.classif_method}'
                self.figs[fig_key] = fig


class FluxPulseScopeAnalysis(MultiQubit_TimeDomain_Analysis):

    def __init__(self, *args, **kwargs):
        options_dict = kwargs.pop('options_dict', {})
        options_dict['TwoD'] = True
        kwargs['options_dict'] = options_dict
        super().__init__(*args, **kwargs)

    def process_data(self):
        super().process_data()

        self.rectangles_exclude = self.get_param_value('rectangles_exclude')
        # dictionaries with keys qubit names and values a list of tuples of
        # 2 numbers specifying ranges to exclude
        freq_ranges_exclude = self.get_param_value('freq_ranges_exclude')
        delay_ranges_exclude = self.get_param_value('delay_ranges_exclude')

        self.proc_data_dict['proc_data_to_fit'] = deepcopy(
            self.proc_data_dict['data_to_fit'])
        self.proc_data_dict['proc_sweep_points_2D_dict'] = deepcopy(
            self.proc_data_dict['sweep_points_2D_dict'])
        self.proc_data_dict['proc_sweep_points_dict'] = deepcopy(
            self.proc_data_dict['sweep_points_dict'])
        if freq_ranges_exclude is not None:
            for qbn, freq_range_list in freq_ranges_exclude.items():
                if freq_range_list is None:
                    continue
                param_name = self.mospm[qbn][1]
                freqs = self.proc_data_dict['proc_sweep_points_2D_dict'][qbn][
                    param_name]
                data = self.proc_data_dict['proc_data_to_fit'][qbn]
                for freq_range in freq_range_list:
                    reduction_arr = np.logical_not(
                        np.logical_and(freqs > freq_range[0],
                                       freqs < freq_range[1]))
                    freqs_reshaped = freqs[reduction_arr]
                    self.proc_data_dict['proc_data_to_fit'][qbn] = \
                        data[reduction_arr]
                    self.proc_data_dict['proc_sweep_points_2D_dict'][qbn][
                        param_name] = freqs_reshaped

        # exclude delays
        if delay_ranges_exclude is not None:
            for qbn, delay_range_list in delay_ranges_exclude.items():
                if delay_range_list is None:
                    continue
                delays = self.proc_data_dict['proc_sweep_points_dict'][qbn][
                    'msmt_sweep_points']
                data = self.proc_data_dict['proc_data_to_fit'][qbn]
                for delay_range in delay_range_list:
                    reduction_arr = np.logical_not(
                        np.logical_and(delays > delay_range[0],
                                       delays < delay_range[1]))
                    delays_reshaped = delays[reduction_arr]
                    self.proc_data_dict['proc_data_to_fit'][qbn] = \
                        np.concatenate([
                            data[:, :-self.num_cal_points][:, reduction_arr],
                            data[:, -self.num_cal_points:]], axis=1)
                    self.proc_data_dict['proc_sweep_points_dict'][qbn][
                        'msmt_sweep_points'] = delays_reshaped
                    self.proc_data_dict['proc_sweep_points_dict'][qbn][
                        'sweep_points'] = np.concatenate([
                        self.proc_data_dict['proc_sweep_points_dict'][qbn][
                            'msmt_sweep_points'], self.proc_data_dict[
                            'sweep_points_dict'][qbn][
                            'cal_points_sweep_points']])

        self.sign_of_peaks = self.get_param_value('sign_of_peaks',
                                                  default_value=OrderedDict())
        if self.sign_of_peaks is None:
            self.sign_of_peaks = {}
        if len(self.sign_of_peaks) == 0:
            for qbn in self.qb_names:
                msmt_data = self.proc_data_dict['proc_data_to_fit'][qbn][
                    :, :-self.num_cal_points]
                self.sign_of_peaks[qbn] = np.sign(np.mean(msmt_data) -
                                                  np.median(msmt_data))

        self.sigma_guess = self.get_param_value('sigma_guess')
        if self.sigma_guess is None:
            self.sigma_guess = {qbn: 10e6 for qbn in self.qb_names}

        self.from_lower = self.get_param_value('from_lower')
        if self.from_lower is None:
            self.from_lower = {qbn: False for qbn in self.qb_names}
        self.ghost = self.get_param_value('ghost')
        if self.ghost is None:
            self.ghost = {qbn: False for qbn in self.qb_names}

    def prepare_fitting_slice(self, freqs, qbn, slice_idx, mu_guess):
        data_slice = self.proc_data_dict['proc_data_to_fit'][qbn][:, slice_idx]
        GaussianModel = fit_mods.GaussianModel
        ampl_guess = (data_slice.max() - data_slice.min()) / \
                     0.4 * self.sign_of_peaks[qbn] * self.sigma_guess[qbn]
        offset_guess = data_slice[0]
        GaussianModel.set_param_hint('sigma',
                                     value=self.sigma_guess[qbn],
                                     vary=False)
        GaussianModel.set_param_hint('mu',
                                     value=mu_guess,
                                     vary=True)
        GaussianModel.set_param_hint('ampl',
                                     value=ampl_guess,
                                     vary=True)
        GaussianModel.set_param_hint('offset',
                                     value=offset_guess,
                                     vary=True)
        guess_pars = GaussianModel.make_params()

        key = f'gauss_fit_{qbn}_slice{slice_idx}'
        self.fit_dicts[key] = {
            'fit_fn': GaussianModel.func,
            'fit_xvals': {'freq': freqs},
            'fit_yvals': {'data': data_slice},
            'guess_pars': guess_pars}

    def prepare_fitting(self):
        self.fit_dicts = OrderedDict()
        self.freqs_for_fit = OrderedDict()
        for qbn in self.qb_names:
            param_name = self.mospm[qbn][1]
            data = self.proc_data_dict['proc_data_to_fit'][qbn]
            freqs = self.proc_data_dict['proc_sweep_points_2D_dict'][qbn][
                param_name]
            delays = self.proc_data_dict['proc_sweep_points_dict'][qbn][
                'sweep_points']
            for i, delay in enumerate(delays):
                data_slice = data[:, i]
                if self.rectangles_exclude is not None and \
                        self.rectangles_exclude.get(qbn, None) is not None:
                    for rectangle in self.rectangles_exclude[qbn]:
                        if rectangle[0] < delay < rectangle[1]:
                            reduction_arr = np.logical_not(
                                np.logical_and(freqs > rectangle[2],
                                               freqs < rectangle[3]))
                            freqs = freqs[reduction_arr]
                            data_slice = data_slice[reduction_arr]
                self.freqs_for_fit[qbn] = freqs
                mu_guess = freqs[np.argmax(
                    data_slice * self.sign_of_peaks[qbn])]
                self.prepare_fitting_slice(freqs, qbn, i, mu_guess)

    def analyze_fit_results(self):
        self.proc_data_dict['analysis_params_dict'] = OrderedDict()
        for qbn in self.qb_names:
            delays = self.proc_data_dict['proc_sweep_points_dict'][qbn][
                'sweep_points']
            fitted_freqs = np.zeros(len(delays))
            fitted_freqs_errs = np.zeros(len(delays))

            fit_keys = [k for k in self.fit_dicts if qbn in k]
            assert len(fit_keys) == len(fitted_freqs)
            deep = False
            for i, fk in enumerate(fit_keys):
                fit_res = self.fit_dicts[fk]['fit_res']
                fitted_freqs[i] = fit_res.best_values['mu']
                fitted_freqs_errs[i] = fit_res.params['mu'].stderr
                if self.from_lower[qbn]:
                    if self.ghost[qbn]:
                        if (fitted_freqs[i - 1] - fit_res.best_values['mu']) / \
                                fitted_freqs[i - 1] > 0.05 and i > len(delays)-4:
                            deep = False
                        condition1 = ((fitted_freqs[i-1] -
                                     fit_res.best_values['mu']) /
                                     fitted_freqs[i-1]) < -0.015
                        condition2 = (i > 1 and i < (len(fitted_freqs) -
                                                     len(delays)))
                        if condition1 and condition2:
                            if deep:
                                mu_guess = fitted_freqs[i-1]
                                self.prepare_fitting_slice(
                                    self.freqs_for_fit[qbn], qbn, i, mu_guess)
                                self.run_fitting(keys_to_fit=[fk])
                                fitted_freqs[i] = self.fit_dicts[fk][
                                    'fit_res'].best_values['mu']
                                fitted_freqs_errs[i] = self.fit_dicts[fk][
                                    'fit_res'].params['mu'].stderr
                            deep = True
                else:
                    if self.ghost[qbn]:
                        if (fitted_freqs[i - 1] - fit_res.best_values['mu']) / \
                                fitted_freqs[i - 1] > -0.05 and \
                                i > len(delays) - 4:
                            deep = False
                        if (fitted_freqs[i - 1] - fit_res.best_values['mu']) / \
                                fitted_freqs[i - 1] > 0.015 and i > 1:
                            if deep:
                                mu_guess = fitted_freqs[i - 1]
                                self.prepare_fitting_slice(
                                    self.freqs_for_fit[qbn], qbn, i, mu_guess)
                                self.run_fitting(keys_to_fit=[fk])
                                fitted_freqs[i] = self.fit_dicts[fk][
                                    'fit_res'].best_values['mu']
                                fitted_freqs_errs[i] = self.fit_dicts[fk][
                                    'fit_res'].params['mu'].stderr
                            deep = True

            self.proc_data_dict['analysis_params_dict'][
                f'fitted_freqs_{qbn}'] = {'val': fitted_freqs,
                                          'stderr': fitted_freqs_errs}

        self.save_processed_data(key='analysis_params_dict')

    def prepare_plots(self):
        super().prepare_plots()

        if self.do_fitting:
            for qbn in self.qb_names:
                base_plot_name = 'FluxPulseScope_' + qbn
                xlabel, xunit = self.get_xaxis_label_unit(qbn)
                param_name = self.mospm[qbn][1]
                ylabel = self.sp.get_sweep_params_property(
                    'label', dimension=1, param_names=param_name)
                yunit = self.sp.get_sweep_params_property(
                    'unit', dimension=1, param_names=param_name)
                self.plot_dicts[f'{base_plot_name}_main'] = {
                    'plotfn': self.plot_colorxy,
                    'fig_id': base_plot_name,
                    'xvals': self.proc_data_dict['proc_sweep_points_dict'][qbn][
                        'sweep_points'],
                    'yvals': self.proc_data_dict['proc_sweep_points_2D_dict'][
                        qbn][param_name],
                    'zvals': self.proc_data_dict['proc_data_to_fit'][qbn],
                    'xlabel': xlabel,
                    'xunit': xunit,
                    'ylabel': ylabel,
                    'yunit': yunit,
                    'title': (self.raw_data_dict['timestamp'] + ' ' +
                              self.raw_data_dict['measurementstring'] + ' ' +
                              qbn),
                    'clabel': '{} state population'.format(
                        self.get_latex_prob_label(self.data_to_fit[qbn]))}

                self.plot_dicts[f'{base_plot_name}_fit'] = {
                    'fig_id': base_plot_name,
                    'plotfn': self.plot_line,
                    'xvals': self.proc_data_dict['proc_sweep_points_dict'][qbn][
                        'sweep_points'],
                    'yvals': self.proc_data_dict['analysis_params_dict'][
                                                 f'fitted_freqs_{qbn}']['val'],
                    'color': 'r',
                    'linestyle': '-',
                    'marker': None,}<|MERGE_RESOLUTION|>--- conflicted
+++ resolved
@@ -276,17 +276,6 @@
             self.proc_data_dict['sweep_points_dict'] = \
                 {qbn: {'sweep_points': list(hard_sweep_params.values())[0][
                     'values']} for qbn in self.qb_names}
-<<<<<<< HEAD
-=======
-        elif self.sp is not None:
-            self.mospm = self.get_param_value('meas_obj_sweep_points_map')
-            if self.mospm is None:
-                raise ValueError('Please provide "meas_obj_sweep_points_map."')
-            self.proc_data_dict['sweep_points_dict'] = \
-                {qbn: {'sweep_points': self.sp.get_sweep_params_property(
-                    'values', 0, self.mospm[qbn])[0]}
-                 for qbn in self.qb_names}
->>>>>>> 75d1b929
         else:
             self.proc_data_dict['sweep_points_dict'] = \
                 {qbn: {'sweep_points': self.data_filter(
@@ -940,11 +929,7 @@
                             yunit = self.sp.get_sweep_params_property(
                                 'unit', dimension=1, param_names=pn)
                             ylabel = self.sp.get_sweep_params_property(
-<<<<<<< HEAD
                                 'label', dimension=1, param_names=pn)
-=======
-                                'label', dimension=2, param_names=pn)
->>>>>>> 75d1b929
                         self.plot_dicts[f'{plot_name}_{ro_channel}_{pn}'] = {
                             'fig_id': plot_name + '_' + pn,
                             'ax_id': ax_id,
@@ -1061,11 +1046,7 @@
                     yunit = self.sp.get_sweep_params_property(
                         'unit', dimension=1, param_names=pn)
                     ylabel = self.sp.get_sweep_params_property(
-<<<<<<< HEAD
                         'label', dimension=1, param_names=pn)
-=======
-                        'label', dimension=2, param_names=pn)
->>>>>>> 75d1b929
                 self.plot_dicts[f'{plot_dict_name}_{pn}'] = {
                     'plotfn': self.plot_colorxy,
                     'fig_id': fig_name + '_' + pn,
