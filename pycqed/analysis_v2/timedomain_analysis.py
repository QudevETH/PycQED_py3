import lmfit
import numpy as np
from numpy.linalg import inv
import scipy as sp
import itertools
import matplotlib as mpl
from collections import OrderedDict, defaultdict

from sklearn.mixture import GaussianMixture as GM
from sklearn.tree import DecisionTreeClassifier as DTC

from pycqed.analysis import fitting_models as fit_mods
from pycqed.analysis import analysis_toolbox as a_tools
import pycqed.analysis_v2.base_analysis as ba
import pycqed.analysis_v2.readout_analysis as roa
from pycqed.analysis_v2.readout_analysis import \
    Singleshot_Readout_Analysis_Qutrit as SSROQutrit
import pycqed.analysis_v2.tomography_qudev as tomo
from pycqed.analysis.tools.plotting import SI_val_to_msg_str
from copy import deepcopy
from pycqed.measurement.sweep_points import SweepPoints
from pycqed.measurement.calibration.calibration_points import CalibrationPoints
import matplotlib.pyplot as plt
from pycqed.analysis.three_state_rotation import predict_proba_avg_ro
import logging

from pycqed.utilities import math

log = logging.getLogger(__name__)
try:
    import qutip as qtp
except ImportError as e:
    log.warning('Could not import qutip, tomography code will not work')


class AveragedTimedomainAnalysis(ba.BaseDataAnalysis):
    def __init__(self, *args, **kwargs):
        super().__init__(*args, **kwargs)
        self.single_timestamp = True
        self.params_dict = {
            'value_names': 'value_names',
            'measured_values': 'measured_values',
            'measurementstring': 'measurementstring',
            'exp_metadata': 'exp_metadata'}
        self.numeric_params = []
        if kwargs.get('auto', True):
            self.run_analysis()

    def process_data(self):
        self.metadata = self.raw_data_dict.get('exp_metadata', {})
        if self.metadata is None:
            self.metadata = {}
        cal_points = self.metadata.get('cal_points', None)
        cal_points = self.options_dict.get('cal_points', cal_points)
        cal_points_list = roa.convert_channel_names_to_index(
            cal_points, len(self.raw_data_dict['measured_values'][0]),
            self.raw_data_dict['value_names'])
        self.proc_data_dict['cal_points_list'] = cal_points_list
        measured_values = self.raw_data_dict['measured_values']
        cal_idxs = self._find_calibration_indices()
        scales = [np.std(x[cal_idxs]) for x in measured_values]
        observable_vectors = np.zeros((len(cal_points_list),
                                       len(measured_values)))
        observable_vector_stds = np.ones_like(observable_vectors)
        for i, observable in enumerate(cal_points_list):
            for ch_idx, seg_idxs in enumerate(observable):
                x = measured_values[ch_idx][seg_idxs] / scales[ch_idx]
                if len(x) > 0:
                    observable_vectors[i][ch_idx] = np.mean(x)
                if len(x) > 1:
                    observable_vector_stds[i][ch_idx] = np.std(x)
        Omtx = (observable_vectors[1:] - observable_vectors[0]).T
        d0 = observable_vectors[0]
        corr_values = np.zeros(
            (len(cal_points_list) - 1, len(measured_values[0])))
        for i in range(len(measured_values[0])):
            d = np.array([x[i] / scale for x, scale in zip(measured_values,
                                                           scales)])
            corr_values[:, i] = inv(Omtx.T.dot(Omtx)).dot(Omtx.T).dot(d - d0)
        self.proc_data_dict['corr_values'] = corr_values

    def measurement_operators_and_results(self):
        """
        Converts the calibration points to measurement operators. Assumes that
        the calibration points are ordered the same as the basis states for
        the tomography calculation (e.g. for two qubits |gg>, |ge>, |eg>, |ee>).
        Also assumes that each calibration in the passed cal_points uses
        different segments.

        Returns:
            A tuple of
                the measured values with outthe calibration points;
                the measurement operators corresponding to each channel;
                and the expected covariation matrix between the operators.
        """
        d = len(self.proc_data_dict['cal_points_list'])
        cal_point_idxs = [set() for _ in range(d)]
        for i, idxs_lists in enumerate(self.proc_data_dict['cal_points_list']):
            for idxs in idxs_lists:
                cal_point_idxs[i].update(idxs)
        cal_point_idxs = [sorted(list(idxs)) for idxs in cal_point_idxs]
        cal_point_idxs = np.array(cal_point_idxs)
        raw_data = self.raw_data_dict['measured_values']
        means = [None] * d
        residuals = [list() for _ in raw_data]
        for i, cal_point_idx in enumerate(cal_point_idxs):
            means[i] = [np.mean(ch_data[cal_point_idx]) for ch_data in raw_data]
            for j, ch_residuals in enumerate(residuals):
                ch_residuals += list(raw_data[j][cal_point_idx] - means[i][j])
        means = np.array(means)
        residuals = np.array(residuals)
        Fs = [np.diag(ms) for ms in means.T]
        Omega = residuals.dot(residuals.T) / len(residuals.T)
        data_idxs = np.setdiff1d(np.arange(len(raw_data[0])),
                                 cal_point_idxs.flatten())
        data = np.array([ch_data[data_idxs] for ch_data in raw_data])
        return data, Fs, Omega

    def _find_calibration_indices(self):
        cal_indices = set()
        cal_points = self.options_dict['cal_points']
        nr_segments = self.raw_data_dict['measured_values'].shape[-1]
        for observable in cal_points:
            if isinstance(observable, (list, np.ndarray)):
                for idxs in observable:
                    cal_indices.update({idx % nr_segments for idx in idxs})
            else:  # assume dictionaries
                for idxs in observable.values():
                    cal_indices.update({idx % nr_segments for idx in idxs})
        return list(cal_indices)


def all_cal_points(d, nr_ch, reps=1):
    """
    Generates a list of calibration points for a Hilbert space of dimension d,
    with nr_ch channels and reps reprtitions of each calibration point.
    """
    return [[list(range(-reps*i, -reps*(i-1)))]*nr_ch for i in range(d, 0, -1)]


class Single_Qubit_TimeDomainAnalysis(ba.BaseDataAnalysis):

    def process_data(self):
        """
        This takes care of rotating and normalizing the data if required.
        this should work for several input types.
            - I/Q values (2 quadratures + cal points)
            - weight functions (1 quadrature + cal points)
            - counts (no cal points)

        There are several options possible to specify the normalization
        using the options dict.
            cal_points (tuple) of indices of the calibrati  on points

            zero_coord, one_coord
        """

        cal_points = self.options_dict.get('cal_points', None)
        zero_coord = self.options_dict.get('zero_coord', None)
        one_coord = self.options_dict.get('one_coord', None)

        if cal_points is None:
            # default for all standard Timedomain experiments
            cal_points = [list(range(-4, -2)), list(range(-2, 0))]

        if len(self.raw_data_dict['measured_values']) == 1:
            # if only one weight function is used rotation is not required
            self.proc_data_dict['corr_data'] = a_tools.rotate_and_normalize_data_1ch(
                self.raw_data_dict['measured_values'][0],
                cal_zero_points=cal_points[0],
                cal_one_points=cal_points[1])
        else:
            self.proc_data_dict['corr_data'], zero_coord, one_coord = \
                a_tools.rotate_and_normalize_data(
                    data=self.raw_data_dict['measured_values'][0:2],
                    zero_coord=zero_coord,
                    one_coord=one_coord,
                    cal_zero_points=cal_points[0],
                    cal_one_points=cal_points[1])

        # This should be added to the hdf5 datafile but cannot because of the
        # way that the "new" analysis works.

        # self.add_dataset_to_analysisgroup('Corrected data',
        #                                   self.proc_data_dict['corr_data'])


class MultiQubit_TimeDomain_Analysis(ba.BaseDataAnalysis):

    def __init__(self,
                 qb_names: list=None, label: str='',
                 t_start: str=None, t_stop: str=None, data_file_path: str=None,
                 options_dict: dict=None, extract_only: bool=False,
                 do_fitting: bool=True, auto=True,
                 params_dict=None, numeric_params=None, **kwargs):

        super().__init__(t_start=t_start, t_stop=t_stop, label=label,
                         data_file_path=data_file_path,
                         options_dict=options_dict,
                         extract_only=extract_only,
                         do_fitting=do_fitting, **kwargs)

        self.qb_names = qb_names
        self.params_dict = params_dict
        if self.params_dict is None:
            self.params_dict = {}
        self.numeric_params = numeric_params
        if self.numeric_params is None:
            self.numeric_params = []

        if not hasattr(self, "job"):
            self.create_job(qb_names=qb_names, t_start=t_start, t_stop=t_stop,
                            label=label, data_file_path=data_file_path,
                            do_fitting=do_fitting, options_dict=options_dict,
                            extract_only=extract_only, params_dict=params_dict,
                            numeric_params=numeric_params, **kwargs)
        if auto:
            self.run_analysis()

    def extract_data(self):
        super().extract_data()

<<<<<<< HEAD
        if self.qb_names is None:
            self.qb_names = self.get_param_value('ro_qubits')
            if self.qb_names is None:
                raise ValueError('Provide the "qb_names."')

        self.channel_map = self.get_param_value('channel_map')
=======
        self.channel_map = self.get_param_value('meas_obj_value_names_map')
>>>>>>> 8ebec353
        if self.channel_map is None:
            # if the new name meas_obj_value_names_map is not found, try with
            # the old name channel_map
            self.channel_map = self.get_param_value('channel_map')
            if self.channel_map is None:
                value_names = self.raw_data_dict['value_names']
                if np.ndim(value_names) > 0:
                    value_names = value_names
                if 'w' in value_names[0]:
                    self.channel_map = a_tools.get_qb_channel_map_from_hdf(
                        self.qb_names, value_names=value_names,
                        file_path=self.raw_data_dict['folder'])
                else:
                    self.channel_map = {}
                    for qbn in self.qb_names:
                        self.channel_map[qbn] = value_names

        if len(self.channel_map) == 0:
            raise ValueError('No qubit RO channels have been found.')

        # creates self.sp
        self.get_sweep_points()

    def get_sweep_points(self):
        self.sp = self.get_param_value('sweep_points')
        if self.sp is not None:
            self.sp = SweepPoints(from_dict_list=self.sp)

    def create_sweep_points_dict(self):
        sweep_points_dict = self.get_param_value('sweep_points_dict')
        hard_sweep_params = self.get_param_value('hard_sweep_params')
        if sweep_points_dict is not None:
            # assumed to be of the form {qbn1: swpts_array1, qbn2: swpts_array2}
            self.proc_data_dict['sweep_points_dict'] = \
                {qbn: {'sweep_points': sweep_points_dict[qbn]}
                 for qbn in self.qb_names}
        elif hard_sweep_params is not None:
            self.proc_data_dict['sweep_points_dict'] = \
                {qbn: {'sweep_points': list(hard_sweep_params.values())[0][
                    'values']} for qbn in self.qb_names}
        elif self.sp is not None:
            self.mospm = self.get_param_value('meas_obj_sweep_points_map')
            if self.mospm is None:
                raise ValueError('Please provide "meas_obj_sweep_points_map."')
            self.proc_data_dict['sweep_points_dict'] = \
                {qbn: {'sweep_points': self.sp.get_sweep_params_property(
                    'values', 0, self.mospm[qbn])[0]}
                 for qbn in self.qb_names}
        else:
            self.proc_data_dict['sweep_points_dict'] = \
                {qbn: {'sweep_points': self.data_filter(
                    self.raw_data_dict['hard_sweep_points'])}
                    for qbn in self.qb_names}

    def create_sweep_points_2D_dict(self):
        soft_sweep_params = self.get_param_value('soft_sweep_params')
        if self.sp is not None:
            self.proc_data_dict['sweep_points_2D_dict'] = OrderedDict()
            for qbn in self.qb_names:
                self.proc_data_dict['sweep_points_2D_dict'][qbn] = \
                    OrderedDict()
                for pn in self.mospm[qbn]:
                    if pn in self.sp[1]:
                        self.proc_data_dict['sweep_points_2D_dict'][qbn][
                            pn] = self.sp[1][pn][0]
        elif soft_sweep_params is not None:
            self.proc_data_dict['sweep_points_2D_dict'] = \
                {qbn: {pn: soft_sweep_params[pn]['values'] for
                       pn in soft_sweep_params}
                 for qbn in self.qb_names}
        else:
            if len(self.raw_data_dict['soft_sweep_points'].shape) == 1:
                self.proc_data_dict['sweep_points_2D_dict'] = \
                    {qbn: {self.raw_data_dict['sweep_parameter_names'][1]:
                               self.raw_data_dict['soft_sweep_points']} for
                     qbn in self.qb_names}
            else:
                sspn = self.raw_data_dict['sweep_parameter_names'][1:]
                self.proc_data_dict['sweep_points_2D_dict'] = \
                    {qbn: {sspn[i]: self.raw_data_dict['soft_sweep_points'][i]
                           for i in range(len(sspn))} for qbn in self.qb_names}

    def create_meas_results_per_qb(self):
        measured_RO_channels = list(self.raw_data_dict['measured_data'])
        meas_results_per_qb_raw = {}
        meas_results_per_qb = {}
        for qb_name, RO_channels in self.channel_map.items():
            meas_results_per_qb_raw[qb_name] = {}
            meas_results_per_qb[qb_name] = {}
            if isinstance(RO_channels, str):
                meas_ROs_per_qb = [RO_ch for RO_ch in measured_RO_channels
                                   if RO_channels in RO_ch]
                for meas_RO in meas_ROs_per_qb:
                    meas_results_per_qb_raw[qb_name][meas_RO] = \
                        self.raw_data_dict[
                            'measured_data'][meas_RO]
                    meas_results_per_qb[qb_name][meas_RO] = \
                        self.data_filter(
                            meas_results_per_qb_raw[qb_name][meas_RO])

            elif isinstance(RO_channels, list):
                for qb_RO_ch in RO_channels:
                    meas_ROs_per_qb = [RO_ch for RO_ch in measured_RO_channels
                                       if qb_RO_ch in RO_ch]

                    for meas_RO in meas_ROs_per_qb:
                        meas_results_per_qb_raw[qb_name][meas_RO] = \
                            self.raw_data_dict[
                                'measured_data'][meas_RO]
                        meas_results_per_qb[qb_name][meas_RO] = \
                            self.data_filter(
                                meas_results_per_qb_raw[qb_name][meas_RO])
            else:
                raise TypeError('The RO channels for {} must either be a list '
                                'or a string.'.format(qb_name))
        self.proc_data_dict['meas_results_per_qb_raw'] = \
            meas_results_per_qb_raw
        self.proc_data_dict['meas_results_per_qb'] = \
            meas_results_per_qb

    def process_data(self):
        super().process_data()
        self.data_filter = self.get_param_value('data_filter')
        prep_params = self.get_param_value('preparation_params',
                                           default_value=dict())
        self.data_with_reset = False
        if self.data_filter is None:
            if 'active' in prep_params.get('preparation_type', 'wait'):
                reset_reps = prep_params.get('reset_reps', 1)
                self.data_filter = lambda x: x[reset_reps::reset_reps+1]
                self.data_with_reset = True
            elif "preselection" in prep_params.get('preparation_type', 'wait'):
                self.data_filter = lambda x: x[1::2]  # filter preselection RO
        if self.data_filter is None:
            self.data_filter = lambda x: x

        self.create_sweep_points_dict()
        self.create_meas_results_per_qb()

        # temporary fix for appending calibration points to x values but
        # without breaking sequences not yet using this interface.
        rotate = self.get_param_value('rotate', default_value=False)
        cal_points = self.get_param_value('cal_points')
        last_ge_pulses = self.get_param_value('last_ge_pulses',
                                              default_value=False)
        try:
            self.cp = CalibrationPoints.from_string(cal_points)
            # for now assuming the same for all qubits.
            self.cal_states_dict = self.cp.get_indices(
                self.qb_names, prep_params)[self.qb_names[0]]
            if rotate:
                cal_states_rots = self.cp.get_rotations(last_ge_pulses,
                        self.qb_names[0])[self.qb_names[0]] if rotate else None
                self.cal_states_rotations = self.get_param_value(
                    'cal_states_rotations', default_value=cal_states_rots)
            else:
                self.cal_states_rotations = None
            sweep_points_w_calpts = \
                {qbn: {'sweep_points': self.cp.extend_sweep_points(
                    self.proc_data_dict['sweep_points_dict'][qbn][
                        'sweep_points'], qbn)} for qbn in self.qb_names}
            self.proc_data_dict['sweep_points_dict'] = sweep_points_w_calpts
        except TypeError as e:
            log.error(e)
            log.warning("Failed retrieving cal point objects or states. "
                        "Please update measurement to provide cal point object "
                        "in metadata. Trying to get them using the old way ...")
            if rotate:
                self.cal_states_rotations = self.get_param_value(
                    'cal_states_rotations', default_value=None)
            else:
                self.cal_states_rotations = None
            self.cal_states_dict = self.get_param_value('cal_states_dict',
                                                         default_value={})

        # create projected_data_dict
        self.data_to_fit = self.get_param_value('data_to_fit', {})
        global_PCA = self.get_param_value('global_PCA', default_value=False)
        if self.cal_states_rotations is not None or global_PCA:
            self.cal_states_analysis()
        else:
            # this assumes data obtained with classifier detector!
            # ie pg, pe, pf are expected to be in the value_names
            self.proc_data_dict['projected_data_dict'] = OrderedDict()
            for qbn, data_dict in self.proc_data_dict[
                    'meas_results_per_qb'].items():
                self.proc_data_dict['projected_data_dict'][qbn] = OrderedDict()
                for state_prob in ['pg', 'pe', 'pf']:
                    self.proc_data_dict['projected_data_dict'][qbn].update(
                        {state_prob: data for key, data in data_dict.items()
                         if state_prob in key})
            if self.cal_states_dict is None:
                self.cal_states_dict = {}
            self.num_cal_points = np.array(list(
                self.cal_states_dict.values())).flatten().size

            # correct probabilities given calibration matrix
            if self.get_param_value("correction_matrix") is not None:
                self.proc_data_dict['projected_data_dict_corrected'] = OrderedDict()
                for qbn, data_dict in self.proc_data_dict[
                    'meas_results_per_qb'].items():
                    self.proc_data_dict['projected_data_dict'][qbn] = OrderedDict()
                    probas_raw = np.asarray([data_dict[k] for k in data_dict
                                             for state_prob in ['pg', 'pe', 'pf'] if
                                             state_prob in k])
                    corr_mtx = self.get_param_value("correction_matrix")[qbn]
                    probas_corrected = np.linalg.inv(corr_mtx).T @ probas_raw
                    for state_prob in ['pg', 'pe', 'pf']:
                        self.proc_data_dict['projected_data_dict_corrected'][qbn].update(
                            {state_prob: data for key, data in
                             zip(["pg", "pe", "pf"], probas_corrected)})

        # get data_to_fit
        self.proc_data_dict['data_to_fit'] = OrderedDict()
        for qbn, prob_data in self.proc_data_dict[
                'projected_data_dict'].items():
            if qbn in self.data_to_fit:
                self.proc_data_dict['data_to_fit'][qbn] = prob_data[
                    self.data_to_fit[qbn]]

        # create msmt_sweep_points, sweep_points, cal_points_sweep_points
        for qbn in self.qb_names:
            if self.num_cal_points > 0:
                self.proc_data_dict['sweep_points_dict'][qbn][
                    'msmt_sweep_points'] = \
                    self.proc_data_dict['sweep_points_dict'][qbn][
                    'sweep_points'][:-self.num_cal_points]
                self.proc_data_dict['sweep_points_dict'][qbn][
                    'cal_points_sweep_points'] = \
                    self.proc_data_dict['sweep_points_dict'][qbn][
                        'sweep_points'][-self.num_cal_points::]
            else:
                self.proc_data_dict['sweep_points_dict'][qbn][
                    'msmt_sweep_points'] = self.proc_data_dict[
                    'sweep_points_dict'][qbn]['sweep_points']
                self.proc_data_dict['sweep_points_dict'][qbn][
                    'cal_points_sweep_points'] = []
        if self.options_dict.get('TwoD', False):
            self.create_sweep_points_2D_dict()

    def get_cal_data_points(self):
        if len(self.cal_states_rotations) == 0:
            # "To use PCA (no cal states rotation), the measurement function
            # has to specify the following in the metadata:
            # - CalibrationPoints with qubit names but empty states
            # - cal_states_rotations = {}
            # - rotate = True
            # - data_to_fit defined ({qbn: 'prob_to_fit'})
            self.cal_states_dict = {qbn: [] for qbn in self.qb_names}
            self.cal_states_dict_for_rotation = self.cal_states_dict
        else:
            if self.cal_states_dict is None:
                log.info('Assuming two cal states, |g> and |e>, and using '
                      'sweep_points[-4:-2] as |g> cal points, and '
                      'sweep_points[-2::] as |e> cal points.')
                self.cal_states_dict = OrderedDict()
                indices = list(range(-len(self.cal_states_rotations)*2, 0))
                for state, rot_idx in self.cal_states_rotations.items():
                    self.cal_states_dict[self.get_latex_prob_label(state)] = \
                        indices[2*rot_idx: 2*rot_idx+2]
                self.cal_states_dict_for_rotation = OrderedDict()
                for qbn in self.qb_names:
                    self.cal_states_dict_for_rotation[qbn] = self.cal_states_dict
            else:
                self.cal_states_dict_for_rotation = OrderedDict()
                states = False
                cal_states_rotations = self.cal_states_rotations
                for key in cal_states_rotations.keys():
                    if key == 'g' or key == 'e' or key == 'f':
                        states = True
                for qbn in self.qb_names:
                    self.cal_states_dict_for_rotation[qbn] = OrderedDict()
                    if states:
                        cal_states_rot_qb = cal_states_rotations
                    else:
                        cal_states_rot_qb = cal_states_rotations[qbn]
                    for i in range(len(cal_states_rot_qb)):
                        cal_state = \
                            [k for k, idx in cal_states_rot_qb.items()
                             if idx == i][0]
                        self.cal_states_dict_for_rotation[qbn][cal_state] = \
                            self.cal_states_dict[cal_state]

        self.num_cal_points = np.array(list(
            self.cal_states_dict.values())).flatten().size

    def cal_states_analysis(self):
        self.get_cal_data_points()
        self.proc_data_dict['projected_data_dict'] = OrderedDict(
            {qbn: '' for qbn in self.qb_names})
        for qbn in self.qb_names:
            cal_states_dict = self.cal_states_dict_for_rotation[qbn]
            if len(cal_states_dict) not in [0, 2, 3]:
                raise NotImplementedError('Calibration states rotation is '
                                          'currently only implemented for 0, '
                                          '2, or 3 cal states per qubit.')

            if self.get_param_value('TwoD', default_value=False):
                if len(cal_states_dict) == 3:
                    self.proc_data_dict['projected_data_dict'].update(
                        self.rotate_data_3_cal_states_TwoD(
                            qbn, self.proc_data_dict['meas_results_per_qb'],
                            self.channel_map,
                            self.cal_states_dict_for_rotation))
                else:
                    self.proc_data_dict['projected_data_dict'].update(
                        self.rotate_data_TwoD(
                            qbn, self.proc_data_dict['meas_results_per_qb'],
                            self.channel_map, self.cal_states_dict_for_rotation,
                            self.data_to_fit,
                            global_PCA=self.get_param_value(
                                'global_PCA', default_value=False),
                            data_mostly_g=self.get_param_value(
                                'data_mostly_g', default_value=True)))
            else:
                if len(cal_states_dict) == 3:
                    self.proc_data_dict['projected_data_dict'].update(
                        self.rotate_data_3_cal_states(
                            qbn, self.proc_data_dict['meas_results_per_qb'],
                            self.channel_map,
                            self.cal_states_dict_for_rotation))
                else:
                    self.proc_data_dict['projected_data_dict'].update(
                        self.rotate_data(
                            qbn, self.proc_data_dict['meas_results_per_qb'],
                            self.channel_map, self.cal_states_dict_for_rotation,
                            self.data_to_fit))

    @staticmethod
    def rotate_data_3_cal_states(qb_name, meas_results_per_qb, channel_map,
                                 cal_states_dict):
        # FOR 3 CAL STATES
        rotated_data_dict = OrderedDict()
        meas_res_dict  =meas_results_per_qb[qb_name]
        rotated_data_dict[qb_name] = OrderedDict()
        cal_pts_idxs = list(cal_states_dict[qb_name].values())
        cal_points_data = np.zeros((len(cal_pts_idxs), 2))
        if list(meas_res_dict) == channel_map[qb_name]:
            raw_data = np.array([v for v in meas_res_dict.values()]).T
            for i, cal_idx in enumerate(cal_pts_idxs):
                cal_points_data[i, :] = np.mean(raw_data[cal_idx, :],
                                                axis=0)
            rotated_data = predict_proba_avg_ro(raw_data, cal_points_data)
            for i, state in enumerate(list(cal_states_dict[qb_name])):
                rotated_data_dict[qb_name][f'p{state}'] = rotated_data[:, i]
        else:
            raise NotImplementedError('Calibration states rotation with 3 '
                                      'cal states only implemented for '
                                      '2 readout channels per qubit.')
        return rotated_data_dict

    @staticmethod
    def rotate_data(qb_name, meas_results_per_qb, channel_map,
                    cal_states_dict, data_to_fit):
        # ONLY WORKS FOR 2 CAL STATES
        meas_res_dict = meas_results_per_qb[qb_name]
        rotated_data_dict = OrderedDict()
        if len(cal_states_dict[qb_name]) == 0:
            cal_zero_points = None
            cal_one_points = None
        else:
            cal_zero_points = list(cal_states_dict[qb_name].values())[0]
            cal_one_points = list(cal_states_dict[qb_name].values())[1]
        rotated_data_dict[qb_name] = OrderedDict()
        if len(meas_res_dict) == 1:
            # one RO channel per qubit
            if cal_zero_points is None and cal_one_points is None:
                data = meas_res_dict[list(meas_res_dict)[0]]
                rotated_data_dict[qb_name][data_to_fit[qb_name]] = \
                    (data - np.min(data))/(np.max(data) - np.min(data))
            else:
                rotated_data_dict[qb_name][data_to_fit[qb_name]] = \
                    a_tools.rotate_and_normalize_data_1ch(
                        data=meas_res_dict[list(meas_res_dict)[0]],
                        cal_zero_points=cal_zero_points,
                        cal_one_points=cal_one_points)
        elif list(meas_res_dict) == channel_map[qb_name]:
            # two RO channels per qubit
            rotated_data_dict[qb_name][data_to_fit[qb_name]], _, _ = \
                a_tools.rotate_and_normalize_data_IQ(
                    data=np.array([v for v in meas_res_dict.values()]),
                    cal_zero_points=cal_zero_points,
                    cal_one_points=cal_one_points)
        else:
            # multiple readouts per qubit per channel
            if isinstance(channel_map[qb_name], str):
                qb_ro_ch0 = channel_map[qb_name]
            else:
                qb_ro_ch0 = channel_map[qb_name][0]
            ro_suffixes = [s[len(qb_ro_ch0)+1::] for s in
                           list(meas_res_dict) if qb_ro_ch0 in s]
            for i, ro_suf in enumerate(ro_suffixes):
                if len(ro_suffixes) == len(meas_res_dict):
                    # one RO ch per qubit
                    rotated_data_dict[qb_name][ro_suf] = \
                        a_tools.rotate_and_normalize_data_1ch(
                            data=meas_res_dict[list(meas_res_dict)[i]],
                            cal_zero_points=cal_zero_points,
                            cal_one_points=cal_one_points)
                else:
                    # two RO ch per qubit
                    keys = [k for k in meas_res_dict if ro_suf in k]
                    correct_keys = [k for k in keys
                                    if k[len(qb_ro_ch0)+1::] == ro_suf]
                    data_array = np.array([meas_res_dict[k]
                                           for k in correct_keys])
                    rotated_data_dict[qb_name][ro_suf], \
                    _, _ = \
                        a_tools.rotate_and_normalize_data_IQ(
                            data=data_array,
                            cal_zero_points=cal_zero_points,
                            cal_one_points=cal_one_points)
        return rotated_data_dict

    @staticmethod
    def rotate_data_3_cal_states_TwoD(qb_name, meas_results_per_qb,
                                      channel_map, cal_states_dict):
        # FOR 3 CAL STATES
        meas_res_dict = meas_results_per_qb[qb_name]
        rotated_data_dict = OrderedDict()
        rotated_data_dict[qb_name] = OrderedDict()
        cal_pts_idxs = list(cal_states_dict[qb_name].values())
        cal_points_data = np.zeros((len(cal_pts_idxs), 2))
        if list(meas_res_dict) == channel_map[qb_name]:
            # two RO channels per qubit
            raw_data_arr = meas_res_dict[list(meas_res_dict)[0]]
            for i, state in enumerate(list(cal_states_dict[qb_name])):
                rotated_data_dict[qb_name][f'p{state}'] = np.zeros(
                    raw_data_arr.shape)
            for col in range(raw_data_arr.shape[1]):
                raw_data = np.concatenate([
                    v[:, col].reshape(len(v[:, col]), 1) for
                    v in meas_res_dict.values()], axis=1)
                for i, cal_idx in enumerate(cal_pts_idxs):
                    cal_points_data[i, :] = np.mean(raw_data[cal_idx, :],
                                                    axis=0)
                # rotated data is (raw_data_arr.shape[0], 3)
                rotated_data = predict_proba_avg_ro(
                    raw_data, cal_points_data)

                for i, state in enumerate(list(cal_states_dict[qb_name])):
                    rotated_data_dict[qb_name][f'p{state}'][:, col] = \
                        rotated_data[:, i]
        else:
            raise NotImplementedError('Calibration states rotation with 3 '
                                      'cal states only implemented for '
                                      '2 readout channels per qubit.')
        return rotated_data_dict

    @staticmethod
    def rotate_data_TwoD(qb_name, meas_results_per_qb, channel_map,
                         cal_states_dict, data_to_fit,
                         global_PCA=False, data_mostly_g=None):
        meas_res_dict = meas_results_per_qb[qb_name]
        rotated_data_dict = OrderedDict()
        if len(cal_states_dict[qb_name]) == 0:
            cal_zero_points = None
            cal_one_points = None
        else:
            cal_zero_points = list(cal_states_dict[qb_name].values())[0]
            cal_one_points = list(cal_states_dict[qb_name].values())[1]
        rotated_data_dict[qb_name] = OrderedDict()
        if len(meas_res_dict) == 1:
            if global_PCA:
                raise NotImplementedError('Global PCA is not implemented \
                                        for one channel RO!')
            # one RO channel per qubit
            raw_data_arr = meas_res_dict[list(meas_res_dict)[0]]
            rotated_data_dict[qb_name][data_to_fit[qb_name]] = \
                deepcopy(raw_data_arr.transpose())
            for col in range(raw_data_arr.shape[1]):
                rotated_data_dict[qb_name][data_to_fit[qb_name]][col] = \
                    a_tools.rotate_and_normalize_data_1ch(
                        data=raw_data_arr[:, col],
                        cal_zero_points=cal_zero_points,
                        cal_one_points=cal_one_points)
        elif list(meas_res_dict) == channel_map[qb_name]:
            # two RO channels per qubit
            raw_data_arr = meas_res_dict[list(meas_res_dict)[0]]
            rotated_data_dict[qb_name][data_to_fit[qb_name]] = \
                deepcopy(raw_data_arr.transpose())
            if not global_PCA:
                for col in range(raw_data_arr.shape[1]):
                    data_array = np.array(
                        [v[:, col] for v in meas_res_dict.values()])
                    rotated_data_dict[qb_name][
                            data_to_fit[qb_name]][col], _, _ = \
                        a_tools.rotate_and_normalize_data_IQ(
                            data=data_array,
                            cal_zero_points=cal_zero_points,
                            cal_one_points=cal_one_points)
            else:
                data_array = np.array(
                    [v.flatten() for v in meas_res_dict.values()])
                rotated_data_dict[qb_name][
                    data_to_fit[qb_name]], _, _ = \
                    a_tools.rotate_and_normalize_data_IQ(
                        data=data_array,
                        cal_zero_points=None,  # if cal_points are None, rotation via PCA
                        cal_one_points=None,
                        data_mostly_g=data_mostly_g  # True if most points are expected to be ground state
                    )
        else:
            if global_PCA:
                raise NotImplementedError('Global PCA is not implemented \
                                        for multiple RPs per qubit channel!')
            # multiple readouts per qubit per channel
            if isinstance(channel_map[qb_name], str):
                qb_ro_ch0 = channel_map[qb_name]
            else:
                qb_ro_ch0 = channel_map[qb_name][0]

            ro_suffixes = [s[len(qb_ro_ch0)+1::] for s in
                           list(meas_res_dict) if qb_ro_ch0 in s]

            for i, ro_suf in enumerate(ro_suffixes):
                if len(ro_suffixes) == len(meas_res_dict):
                    # one RO ch per qubit
                    raw_data_arr = meas_res_dict[list(meas_res_dict)[i]]
                    rotated_data_dict[qb_name][ro_suf] = \
                        deepcopy(raw_data_arr.transpose())
                    for col in range(raw_data_arr.shape[1]):
                        rotated_data_dict[qb_name][
                            ro_suf][col] = \
                            a_tools.rotate_and_normalize_data_1ch(
                                data=raw_data_arr[:, col],
                                cal_zero_points=cal_zero_points,
                                cal_one_points=cal_one_points)
                else:
                    # two RO ch per qubit
                    raw_data_arr = meas_res_dict[list(meas_res_dict)[i]]
                    rotated_data_dict[qb_name][ro_suf] = \
                        deepcopy(raw_data_arr.transpose())
                    for col in range(raw_data_arr.shape[1]):
                        data_array = np.array(
                            [v[:, col] for k, v in meas_res_dict.items()
                             if ro_suf in k])
                        rotated_data_dict[qb_name][ro_suf][col], _, _ = \
                            a_tools.rotate_and_normalize_data_IQ(
                                data=data_array,
                                cal_zero_points=cal_zero_points,
                                cal_one_points=cal_one_points)
        return rotated_data_dict

    def get_xaxis_label_unit(self, qb_name):
        hard_sweep_params = self.get_param_value('hard_sweep_params')
        sweep_name = self.get_param_value('sweep_name')
        sweep_unit = self.get_param_value('sweep_unit')
        if self.sp is not None:
            _, xunit, xlabel = self.sp.get_sweep_params_description(
                param_names=self.mospm[qb_name], dimension=1)[0]
        elif hard_sweep_params is not None:
            xlabel = list(hard_sweep_params)[0]
            xunit = list(hard_sweep_params.values())[0][
                'unit']
        elif (sweep_name is not None) and (sweep_unit is not None):
            xlabel = sweep_name
            xunit = sweep_unit
        else:
            xlabel = self.raw_data_dict['sweep_parameter_names']
            xunit = self.raw_data_dict['sweep_parameter_units']
        if np.ndim(xlabel) > 0:
            xlabel = xlabel[0]
        if np.ndim(xunit) > 0:
            xunit = xunit[0]
        return xlabel, xunit

    @staticmethod
    def get_cal_state_color(cal_state_label):
        if cal_state_label == 'g' or cal_state_label == r'$|g\rangle$':
            return 'k'
        elif cal_state_label == 'e' or cal_state_label == r'$|e\rangle$':
            return 'gray'
        elif cal_state_label == 'f' or cal_state_label == r'$|f\rangle$':
            return 'C8'
        else:
            return 'C4'

    @staticmethod
    def get_latex_prob_label(prob_label):
        if '$' in prob_label:
            return prob_label
        elif 'p' in prob_label.lower():
            return r'$|{}\rangle$'.format(prob_label[-1])
        else:
            return r'$|{}\rangle$'.format(prob_label)

    def prepare_plots(self):
        if self.get_param_value('plot_proj_data', default_value=True):
            for qb_name, corr_data in self.proc_data_dict[
                    'projected_data_dict'].items():
                fig_name = 'projected_plot_' + qb_name
                if isinstance(corr_data, dict):
                    for data_key, data in corr_data.items():
                        if self.cal_states_rotations is None:
                            data_label = data_key
                            title_suffix = ''
                            plot_name_suffix = data_key
                            plot_cal_points = False
                            data_axis_label = 'Population'
                        else:
                            fig_name = 'projected_plot_' + qb_name + \
                                       data_key
                            data_label = 'Data'
                            title_suffix = data_key
                            plot_name_suffix = ''
                            plot_cal_points = (
                                not self.options_dict.get('TwoD', False))
                            data_axis_label = ''
                        self.prepare_projected_data_plot(
                            fig_name, data, qb_name=qb_name,
                            data_label=data_label,
                            title_suffix=title_suffix,
                            plot_name_suffix=plot_name_suffix,
                            data_axis_label=data_axis_label,
                            plot_cal_points=plot_cal_points)

                else:
                    fig_name = 'projected_plot_' + qb_name
                    self.prepare_projected_data_plot(
                        fig_name, corr_data, qb_name=qb_name,
                        plot_cal_points=(
                            not self.options_dict.get('TwoD', False)))

        if self.get_param_value('plot_raw_data', default_value=True):
            # self.cal_states_rotations is not None:
            self.prepare_raw_data_plots(plot_filtered=False)
            if 'preparation_params' in self.metadata:
                if 'active' in self.metadata['preparation_params'].get(
                        'preparation_type', 'wait'):
                    self.prepare_raw_data_plots(plot_filtered=True)

    def prepare_raw_data_plots(self, plot_filtered=False):
        if plot_filtered or not self.data_with_reset:
            key = 'meas_results_per_qb'
            suffix = 'filtered' if self.data_with_reset else ''
            func_for_swpts = lambda qb_name: self.proc_data_dict[
                'sweep_points_dict'][qb_name]['sweep_points']
        else:
            key = 'meas_results_per_qb_raw'
            suffix = ''
            func_for_swpts = lambda qb_name: self.raw_data_dict[
                'hard_sweep_points']
        for qb_name, raw_data_dict in self.proc_data_dict[key].items():
            sweep_points = func_for_swpts(qb_name)
            if len(raw_data_dict) == 1:
                numplotsx = 1
                numplotsy = 1
            elif len(raw_data_dict) == 2:
                numplotsx = 1
                numplotsy = 2
            else:
                numplotsx = 2
                numplotsy = len(raw_data_dict) // 2 + len(raw_data_dict) % 2

            plotsize = self.get_default_plot_params(set=False)['figure.figsize']
            fig_title = (self.raw_data_dict['timestamp'] + ' ' +
                         self.raw_data_dict['measurementstring'] +
                         '\nRaw data ' + suffix + ' ' + qb_name)
            plot_name = 'raw_plot_' + qb_name + suffix
<<<<<<< HEAD
            # get xunit and label: temporarily with try catch for old
            # sequences which do not have unit and label in meta data
            hard_sweep_params = self.get_param_value('hard_sweep_params')
            sweep_name = self.get_param_value('sweep_name')
            sweep_unit = self.get_param_value('sweep_unit')
            if self.sp is not None:
                _, xunit, xlabel = self.sp.get_sweep_params_description(
                    param_names=self.mospm[qb_name], dimension=0)[0]
            elif hard_sweep_params is not None:
                xlabel = list(hard_sweep_params)[0]
                xunit = list(hard_sweep_params.values())[0][
                    'unit']
            elif (sweep_name is not None) and (sweep_unit is not None):
                xlabel = sweep_name
                xunit = sweep_unit
            else:
                xlabel = self.raw_data_dict['sweep_parameter_names']
                xunit = self.raw_data_dict['sweep_parameter_units']
            if np.ndim(xunit) > 0:
                xunit = xunit[0]
=======
            xlabel, xunit = self.get_xaxis_label_unit(qb_name)
>>>>>>> 8ebec353

            for ax_id, ro_channel in enumerate(raw_data_dict):
                if self.get_param_value('TwoD', default_value=False):
                    if self.sp is None:
                        soft_sweep_params = self.get_param_value(
                            'soft_sweep_params')
                        if soft_sweep_params is not None:
                            yunit = list(soft_sweep_params.values())[0]['unit']
                        else:
                            yunit = self.raw_data_dict[
                                'sweep_parameter_units'][1]
                        if np.ndim(yunit) > 0:
                            yunit = yunit[0]
                    for pn, ssp in self.proc_data_dict['sweep_points_2D_dict'][
                            qb_name].items():
                        if self.sp is not None:
                            yunit = self.sp.get_sweep_params_property(
                                'unit', dimension=1, param_names=pn)
                        self.plot_dicts[f'{plot_name}_{ro_channel}_{pn}'] = {
                            'fig_id': plot_name + '_' + pn,
                            'ax_id': ax_id,
                            'plotfn': self.plot_colorxy,
                            'xvals': sweep_points,
                            'yvals': ssp,
                            'zvals': raw_data_dict[ro_channel].T,
                            'xlabel': xlabel,
                            'xunit': xunit,
                            'ylabel': pn,
                            'yunit': yunit,
                            'numplotsx': numplotsx,
                            'numplotsy': numplotsy,
                            'plotsize': (plotsize[0]*numplotsx,
                                         plotsize[1]*numplotsy),
                            'title': fig_title,
                            'clabel': '{} (Vpeak)'.format(ro_channel)}
                else:
                    self.plot_dicts[plot_name + '_' + ro_channel] = {
                        'fig_id': plot_name,
                        'ax_id': ax_id,
                        'plotfn': self.plot_line,
                        'xvals': sweep_points,
                        'xlabel': xlabel,
                        'xunit': xunit,
                        'yvals': raw_data_dict[ro_channel],
                        'ylabel': '{} (Vpeak)'.format(ro_channel),
                        'yunit': '',
                        'numplotsx': numplotsx,
                        'numplotsy': numplotsy,
                        'plotsize': (plotsize[0]*numplotsx,
                                     plotsize[1]*numplotsy),
                        'title': fig_title}
            if len(raw_data_dict) == 1:
                self.plot_dicts[
                    plot_name + '_' + list(raw_data_dict)[0]]['ax_id'] = None

    def prepare_projected_data_plot(
            self, fig_name, data, qb_name, title_suffix='', sweep_points=None,
            plot_cal_points=True, plot_name_suffix='', data_label='Data',
            data_axis_label='', do_legend_data=True, do_legend_cal_states=True):
        title_suffix = qb_name + title_suffix
        if data_axis_label == '':
            data_axis_label = '{} state population'.format(
                self.get_latex_prob_label(self.data_to_fit[qb_name]))
        plotsize = self.get_default_plot_params(set=False)['figure.figsize']
        plotsize = (plotsize[0], plotsize[0]/1.25)

        if sweep_points is None:
            sweep_points = self.proc_data_dict['sweep_points_dict'][qb_name][
                'sweep_points']
        plot_names_cal = []
        if plot_cal_points and self.num_cal_points != 0:
            yvals = data[:-self.num_cal_points]
            xvals = sweep_points[:-self.num_cal_points]
            # plot cal points
            for i, cal_pts_idxs in enumerate(
                    self.cal_states_dict.values()):
                plot_dict_name_cal = fig_name + '_' + \
                                     list(self.cal_states_dict)[i] + '_' + \
                                     plot_name_suffix
                plot_names_cal += [plot_dict_name_cal]
                self.plot_dicts[plot_dict_name_cal] = {
                    'fig_id': fig_name,
                    'plotfn': self.plot_line,
                    'plotsize': plotsize,
                    'xvals': self.proc_data_dict['sweep_points_dict'][qb_name][
                        'cal_points_sweep_points'][cal_pts_idxs],
                    'yvals': data[cal_pts_idxs],
                    'setlabel': list(self.cal_states_dict)[i],
                    'do_legend': do_legend_cal_states,
                    'legend_bbox_to_anchor': (1, 0.5),
                    'legend_pos': 'center left',
                    'linestyle': 'none',
                    'line_kws': {'color': self.get_cal_state_color(
                        list(self.cal_states_dict)[i])}}

                self.plot_dicts[plot_dict_name_cal+'_line'] = {
                    'fig_id': fig_name,
                    'plotsize': plotsize,
                    'plotfn': self.plot_hlines,
                    'y': np.mean(data[cal_pts_idxs]),
                    'xmin': self.proc_data_dict['sweep_points_dict'][qb_name][
                        'sweep_points'][0],
                    'xmax': self.proc_data_dict['sweep_points_dict'][qb_name][
                        'sweep_points'][-1],
                    'colors': 'gray'}

        else:
            yvals = data
            xvals = sweep_points
        title = (self.raw_data_dict['timestamp'] + ' ' +
                 self.raw_data_dict['measurementstring'])
        if title_suffix is not None:
            title += '\n' + title_suffix

        plot_dict_name = fig_name + '_' + plot_name_suffix
<<<<<<< HEAD
        # get x info (try for old sequences which do not have info in meta
        hard_sweep_params = self.get_param_value('hard_sweep_params')
        sweep_name = self.get_param_value('sweep_name')
        sweep_unit = self.get_param_value('sweep_unit')
        if self.sp is not None:
            _, xunit, xlabel = self.sp.get_sweep_params_description(
                param_names=self.mospm[qb_name], dimension=0)[0]
        elif hard_sweep_params is not None:
            xlabel = list(hard_sweep_params)[0]
            xunit = list(hard_sweep_params.values())[0][
                'unit']
        elif (sweep_name is not None) and (sweep_unit is not None):
            xlabel = sweep_name
            xunit = sweep_unit
        else:
            xlabel = self.raw_data_dict['sweep_parameter_names']
            xunit = self.raw_data_dict['sweep_parameter_units']
        if np.ndim(xunit) > 0:
            xunit = xunit[0]
=======
        xlabel, xunit = self.get_xaxis_label_unit(qb_name)
>>>>>>> 8ebec353

        if self.get_param_value('TwoD', default_value=False):
            if self.sp is None:
                soft_sweep_params = self.get_param_value(
                    'soft_sweep_params')
                if soft_sweep_params is not None:
                    yunit = list(soft_sweep_params.values())[0]['unit']
                else:
                    yunit = self.raw_data_dict['sweep_parameter_units'][1]
                if np.ndim(yunit) > 0:
                    yunit = yunit[0]
            for pn, ssp in self.proc_data_dict['sweep_points_2D_dict'][
                    qb_name].items():
                if self.sp is not None:
                    yunit = self.sp.get_sweep_params_property(
                        'unit', dimension=1, param_names=pn)
                self.plot_dicts[f'{plot_dict_name}_{pn}'] = {
                    'plotfn': self.plot_colorxy,
                    'fig_id': fig_name + '_' + pn,
                    'xvals': xvals,
                    'yvals': ssp,
                    'zvals': yvals,
                    'xlabel': xlabel,
                    'xunit': xunit,
                    'ylabel': pn,
                    'yunit': yunit,
                    'title': title,
                    'clabel': data_axis_label}
        else:
            self.plot_dicts[plot_dict_name] = {
                'plotfn': self.plot_line,
                'fig_id': fig_name,
                'plotsize': plotsize,
                'xvals': xvals,
                'xlabel': xlabel,
                'xunit': xunit,
                'yvals': yvals,
                'ylabel': data_axis_label,
                'yunit': '',
                'setlabel': data_label,
                'title': title,
                'linestyle': 'none',
                'do_legend': do_legend_data,
                'legend_bbox_to_anchor': (1, 0.5),
                'legend_pos': 'center left'}
        if len(plot_names_cal) > 0:
            if do_legend_data and not do_legend_cal_states:
                for plot_name in plot_names_cal:
                    plot_dict_cal = self.plot_dicts.pop(plot_name)
                    self.plot_dicts[plot_name] = plot_dict_cal


class Idling_Error_Rate_Analyisis(ba.BaseDataAnalysis):

    def __init__(self, t_start: str=None, t_stop: str=None,
                 label: str='', data_file_path: str=None,
                 options_dict: dict=None, extract_only: bool=False,
                 do_fitting: bool=True, auto=True):
        super().__init__(t_start=t_start, t_stop=t_stop,
                         label=label,
                         data_file_path=data_file_path,
                         options_dict=options_dict,
                         extract_only=extract_only, do_fitting=do_fitting)

        self.params_dict = {'xlabel': 'sweep_name',
                            'xunit': 'sweep_unit',
                            'xvals': 'sweep_points',
                            'measurementstring': 'measurementstring',
                            'value_names': 'value_names',
                            'value_units': 'value_units',
                            'measured_values': 'measured_values'}
        self.numeric_params = []
        if auto:
            self.run_analysis()

    def process_data(self):
        post_sel_th = self.options_dict.get('post_sel_th', 0.5)
        raw_shots = self.raw_data_dict['measured_values'][0][0]
        post_sel_shots = raw_shots[::2]
        data_shots = raw_shots[1::2]
        data_shots[np.where(post_sel_shots > post_sel_th)] = np.nan

        states = ['0', '1', '+']
        self.proc_data_dict['xvals'] = np.unique(self.raw_data_dict['xvals'])
        for i, state in enumerate(states):
            self.proc_data_dict['shots_{}'.format(state)] =data_shots[i::3]

            self.proc_data_dict['yvals_{}'.format(state)] = \
                np.nanmean(np.reshape(self.proc_data_dict['shots_{}'.format(state)],
                               (len(self.proc_data_dict['xvals']), -1),
                               order='F'), axis=1)


    def prepare_plots(self):
        # assumes that value names are unique in an experiment
        states = ['0', '1', '+']
        for i, state in enumerate(states):
            yvals = self.proc_data_dict['yvals_{}'.format(state)]
            xvals =  self.proc_data_dict['xvals']

            self.plot_dicts['Prepare in {}'.format(state)] = {
                'ax_id': 'main',
                'plotfn': self.plot_line,
                'xvals': xvals,
                'xlabel': self.raw_data_dict['xlabel'][0],
                'xunit': self.raw_data_dict['xunit'][0][0],
                'yvals': yvals,
                'ylabel': 'Counts',
                'yrange': [0, 1],
                'xrange': self.options_dict.get('xrange', None),
                'yunit': 'frac',
                'setlabel': 'Prepare in {}'.format(state),
                'do_legend':True,
                'title': (self.raw_data_dict['timestamps'][0]+' - ' +
                          self.raw_data_dict['timestamps'][-1] + '\n' +
                          self.raw_data_dict['measurementstring'][0]),
                'legend_pos': 'upper right'}
        if self.do_fitting:
            for state in ['0', '1', '+']:
                self.plot_dicts['fit_{}'.format(state)] = {
                    'ax_id': 'main',
                    'plotfn': self.plot_fit,
                    'fit_res': self.fit_dicts['fit {}'.format(state)]['fit_res'],
                    'plot_init': self.options_dict['plot_init'],
                    'setlabel': 'fit |{}>'.format(state),
                    'do_legend': True,
                    'legend_pos': 'upper right'}

                self.plot_dicts['fit_text']={
                    'ax_id':'main',
                    'box_props': 'fancy',
                    'xpos':1.05,
                    'horizontalalignment':'left',
                    'plotfn': self.plot_text,
                    'text_string': self.proc_data_dict['fit_msg']}



    def analyze_fit_results(self):
        fit_msg =''
        states = ['0', '1', '+']
        for state in states:
            fr = self.fit_res['fit {}'.format(state)]
            N1 = fr.params['N1'].value, fr.params['N1'].stderr
            N2 = fr.params['N2'].value, fr.params['N2'].stderr
            fit_msg += ('Prep |{}> : \n\tN_1 = {:.2g} $\pm$ {:.2g}'
                    '\n\tN_2 = {:.2g} $\pm$ {:.2g}\n').format(
                state, N1[0], N1[1], N2[0], N2[1])

        self.proc_data_dict['fit_msg'] = fit_msg

    def prepare_fitting(self):
        self.fit_dicts = OrderedDict()
        states = ['0', '1', '+']
        for i, state in enumerate(states):
            yvals = self.proc_data_dict['yvals_{}'.format(state)]
            xvals =  self.proc_data_dict['xvals']

            mod = lmfit.Model(fit_mods.idle_error_rate_exp_decay)
            mod.guess = fit_mods.idle_err_rate_guess.__get__(mod, mod.__class__)

            # Done here explicitly so that I can overwrite a specific guess
            guess_pars = mod.guess(N=xvals, data=yvals)
            vary_N2 = self.options_dict.get('vary_N2', True)

            if not vary_N2:
                guess_pars['N2'].value = 1e21
                guess_pars['N2'].vary = False
            self.fit_dicts['fit {}'.format(states[i])] = {
                'model': mod,
                'fit_xvals': {'N': xvals},
                'fit_yvals': {'data': yvals},
                'guess_pars': guess_pars}
            # Allows fixing the double exponential coefficient


class Grovers_TwoQubitAllStates_Analysis(ba.BaseDataAnalysis):

    def __init__(self, t_start: str=None, t_stop: str=None,
                 label: str='', data_file_path: str=None,
                 options_dict: dict=None, extract_only: bool=False,
                 do_fitting: bool=True, auto=True):
        super().__init__(t_start=t_start, t_stop=t_stop,
                         label=label,
                         data_file_path=data_file_path,
                         options_dict=options_dict,
                         extract_only=extract_only, do_fitting=do_fitting)

        self.params_dict = {'xlabel': 'sweep_name',
                            'xunit': 'sweep_unit',
                            'xvals': 'sweep_points',
                            'measurementstring': 'measurementstring',
                            'value_names': 'value_names',
                            'value_units': 'value_units',
                            'measured_values': 'measured_values'}
        self.numeric_params = []
        if auto:
            self.run_analysis()

    def process_data(self):
        self.proc_data_dict = OrderedDict()
        normalize_to_cal_points = self.options_dict.get('normalize_to_cal_points', True)
        cal_points = [
                        [[-4, -3], [-2, -1]],
                        [[-4, -2], [-3, -1]],
                       ]
        for idx in [0,1]:
            yvals = list(self.raw_data_dict['measured_data'].values())[idx][0]

            self.proc_data_dict['ylabel_{}'.format(idx)] = \
                self.raw_data_dict['value_names'][0][idx]
            self.proc_data_dict['yunit'] = self.raw_data_dict['value_units'][0][idx]

            if normalize_to_cal_points:
                yvals = a_tools.rotate_and_normalize_data_1ch(yvals,
                    cal_zero_points=cal_points[idx][0],
                    cal_one_points=cal_points[idx][1])
            self.proc_data_dict['yvals_{}'.format(idx)] = yvals

        y0 = self.proc_data_dict['yvals_0']
        y1 = self.proc_data_dict['yvals_1']
        p_success = ((y0[0]*y1[0]) +
                     (1-y0[1])*y1[1] +
                     (y0[2])*(1-y1[2]) +
                     (1-y0[3])*(1-y1[3]) )/4
        self.proc_data_dict['p_success'] = p_success


    def prepare_plots(self):
        # assumes that value names are unique in an experiment
        for i in [0, 1]:
            yvals = self.proc_data_dict['yvals_{}'.format(i)]
            xvals =  self.raw_data_dict['xvals'][0]
            ylabel = self.proc_data_dict['ylabel_{}'.format(i)]
            self.plot_dicts['main_{}'.format(ylabel)] = {
                'plotfn': self.plot_line,
                'xvals': self.raw_data_dict['xvals'][0],
                'xlabel': self.raw_data_dict['xlabel'][0],
                'xunit': self.raw_data_dict['xunit'][0][0],
                'yvals': self.proc_data_dict['yvals_{}'.format(i)],
                'ylabel': ylabel,
                'yunit': self.proc_data_dict['yunit'],
                'title': (self.raw_data_dict['timestamps'][0] + ' \n' +
                          self.raw_data_dict['measurementstring'][0]),
                'do_legend': False,
                'legend_pos': 'upper right'}


        self.plot_dicts['limit_text']={
            'ax_id':'main_{}'.format(ylabel),
            'box_props': 'fancy',
            'xpos':1.05,
            'horizontalalignment':'left',
            'plotfn': self.plot_text,
            'text_string': 'P succes = {:.3f}'.format(self.proc_data_dict['p_success'])}








class FlippingAnalysis(Single_Qubit_TimeDomainAnalysis):

    def __init__(self, t_start: str=None, t_stop: str=None,
                 data_file_path: str=None,
                 options_dict: dict=None, extract_only: bool=False,
                 do_fitting: bool=True, auto=True):
        super().__init__(t_start=t_start, t_stop=t_stop,
                         data_file_path=data_file_path,
                         options_dict=options_dict,
                         extract_only=extract_only, do_fitting=do_fitting)
        self.single_timestamp = True

        self.params_dict = {'xlabel': 'sweep_name',
                            'xunit': 'sweep_unit',
                            'measurementstring': 'measurementstring',
                            'sweep_points': 'sweep_points',
                            'value_names': 'value_names',
                            'value_units': 'value_units',
                            'measured_values': 'measured_values'}
        # This analysis makes a hardcoded assumption on the calibration points
        self.options_dict['cal_points'] = [list(range(-4, -2)),
                                           list(range(-2, 0))]

        self.numeric_params = []
        if auto:
            self.run_analysis()

    def prepare_fitting(self):
        self.fit_dicts = OrderedDict()
        # Even though we expect an exponentially damped oscillation we use
        # a simple cosine as this gives more reliable fitting and we are only
        # interested in extracting the frequency of the oscillation
        cos_mod = lmfit.Model(fit_mods.CosFunc)

        guess_pars = fit_mods.Cos_guess(
            model=cos_mod, t=self.raw_data_dict['sweep_points'][:-4],
            data=self.proc_data_dict['corr_data'][:-4])

        # This enforces the oscillation to start at the equator
        # and ensures that any over/under rotation is absorbed in the
        # frequency
        guess_pars['amplitude'].value = 0.5
        guess_pars['amplitude'].vary = False
        guess_pars['offset'].value = 0.5
        guess_pars['offset'].vary = False

        self.fit_dicts['cos_fit'] = {
            'fit_fn': fit_mods.CosFunc,
            'fit_xvals': {'t': self.raw_data_dict['sweep_points'][:-4]},
            'fit_yvals': {'data': self.proc_data_dict['corr_data'][:-4]},
            'guess_pars': guess_pars}

        # In the case there are very few periods we fall back on a small
        # angle approximation to extract the drive detuning
        poly_mod = lmfit.models.PolynomialModel(degree=1)
        # the detuning can be estimated using on a small angle approximation
        # c1 = d/dN (cos(2*pi*f N) ) evaluated at N = 0 -> c1 = -2*pi*f
        poly_mod.set_param_hint('frequency', expr='-c1/(2*pi)')
        guess_pars = poly_mod.guess(x=self.raw_data_dict['sweep_points'][:-4],
                                    data=self.proc_data_dict['corr_data'][:-4])
        # Constraining the line ensures that it will only give a good fit
        # if the small angle approximation holds
        guess_pars['c0'].vary = False
        guess_pars['c0'].value = 0.5

        self.fit_dicts['line_fit'] = {
            'model': poly_mod,
            'fit_xvals': {'x': self.raw_data_dict['sweep_points'][:-4]},
            'fit_yvals': {'data': self.proc_data_dict['corr_data'][:-4]},
            'guess_pars': guess_pars}

    def analyze_fit_results(self):
        sf_line = self._get_scale_factor_line()
        sf_cos = self._get_scale_factor_cos()
        self.proc_data_dict['scale_factor'] = self.get_scale_factor()

        msg = 'Scale fact. based on '
        if self.proc_data_dict['scale_factor'] == sf_cos:
            msg += 'cos fit\n'
        else:
            msg += 'line fit\n'
        msg += 'cos fit: {:.4f}\n'.format(sf_cos)
        msg += 'line fit: {:.4f}'.format(sf_line)

        self.raw_data_dict['scale_factor_msg'] = msg
        # TODO: save scale factor to file

    def get_scale_factor(self):
        """
        Returns the scale factor that should correct for the error in the
        pulse amplitude.
        """
        # Model selection based on the Bayesian Information Criterion (BIC)
        # as  calculated by lmfit
        if (self.fit_dicts['line_fit']['fit_res'].bic <
                self.fit_dicts['cos_fit']['fit_res'].bic):
            scale_factor = self._get_scale_factor_line()
        else:
            scale_factor = self._get_scale_factor_cos()
        return scale_factor

    def _get_scale_factor_cos(self):
        # 1/period of the oscillation corresponds to the (fractional)
        # over/under rotation error per gate
        frequency = self.fit_dicts['cos_fit']['fit_res'].params['frequency']

        # the square is needed to account for the difference between
        # power and amplitude
        scale_factor = (1+frequency)**2

        phase = np.rad2deg(self.fit_dicts['cos_fit']['fit_res'].params['phase']) % 360
        # phase ~90 indicates an under rotation so the scale factor
        # has to be larger than 1. A phase ~270 indicates an over
        # rotation so then the scale factor has to be smaller than one.
        if phase > 180:
            scale_factor = 1/scale_factor

        return scale_factor

    def _get_scale_factor_line(self):
        # 1/period of the oscillation corresponds to the (fractional)
        # over/under rotation error per gate
        frequency = self.fit_dicts['line_fit']['fit_res'].params['frequency']
        scale_factor = (1+frequency)**2
        # no phase sign check is needed here as this is contained in the
        # sign of the coefficient

        return scale_factor

    def prepare_plots(self):
        self.plot_dicts['main'] = {
            'plotfn': self.plot_line,
            'xvals': self.raw_data_dict['sweep_points'],
            'xlabel': self.raw_data_dict['xlabel'],
            'xunit': self.raw_data_dict['xunit'],  # does not do anything yet
            'yvals': self.proc_data_dict['corr_data'],
            'ylabel': 'Excited state population',
            'yunit': '',
            'setlabel': 'data',
            'title': (self.raw_data_dict['timestamp'] + ' ' +
                      self.raw_data_dict['measurementstring']),
            'do_legend': True,
            'legend_pos': 'upper right'}

        if self.do_fitting:
            self.plot_dicts['line_fit'] = {
                'ax_id': 'main',
                'plotfn': self.plot_fit,
                'fit_res': self.fit_dicts['line_fit']['fit_res'],
                'plot_init': self.options_dict['plot_init'],
                'setlabel': 'line fit',
                'do_legend': True,
                'legend_pos': 'upper right'}

            self.plot_dicts['cos_fit'] = {
                'ax_id': 'main',
                'plotfn': self.plot_fit,
                'fit_res': self.fit_dicts['cos_fit']['fit_res'],
                'plot_init': self.options_dict['plot_init'],
                'setlabel': 'cos fit',
                'do_legend': True,
                'legend_pos': 'upper right'}

            self.plot_dicts['text_msg'] = {
                'ax_id': 'main',
                'ypos': 0.15,
                'plotfn': self.plot_text,
                'box_props': 'fancy',
                'text_string': self.raw_data_dict['scale_factor_msg']}


class Intersect_Analysis(Single_Qubit_TimeDomainAnalysis):
    """
    Analysis to extract the intercept of two parameters.

    relevant options_dict parameters
        ch_idx_A (int) specifies first channel for intercept
        ch_idx_B (int) specifies second channel for intercept if same as first
            it will assume data was taken interleaved.
    """
    def __init__(self, t_start: str=None, t_stop: str=None,
                 data_file_path: str=None,
                 options_dict: dict=None, extract_only: bool=False,
                 do_fitting: bool=True, auto=True):

        super().__init__(t_start=t_start, t_stop=t_stop,
                         data_file_path=data_file_path,
                         options_dict=options_dict,
                         extract_only=extract_only, do_fitting=do_fitting)
        self.single_timestamp = False

        self.params_dict = {'xlabel': 'sweep_name',
                            'xvals': 'sweep_points',
                            'xunit': 'sweep_unit',
                            'measurementstring': 'measurementstring',
                            'value_names': 'value_names',
                            'value_units': 'value_units',
                            'measured_values': 'measured_values'}

        self.numeric_params = []
        if auto:
            self.run_analysis()


    def process_data(self):
        """
        selects the relevant acq channel based on "ch_idx_A" and "ch_idx_B"
        specified in the options dict. If ch_idx_A and ch_idx_B are the same
        it will unzip the data.
        """
        self.proc_data_dict = deepcopy(self.raw_data_dict)
        # The channel containing the data must be specified in the options dict
        ch_idx_A = self.options_dict.get('ch_idx_A', 0)
        ch_idx_B = self.options_dict.get('ch_idx_B', 0)


        self.proc_data_dict['ylabel'] = self.raw_data_dict['value_names'][0][ch_idx_A]
        self.proc_data_dict['yunit'] = self.raw_data_dict['value_units'][0][ch_idx_A]

        if ch_idx_A == ch_idx_B:
            yvals = list(self.raw_data_dict['measured_data'].values())[ch_idx_A][0]
            self.proc_data_dict['xvals_A'] = self.raw_data_dict['xvals'][0][::2]
            self.proc_data_dict['xvals_B'] = self.raw_data_dict['xvals'][0][1::2]
            self.proc_data_dict['yvals_A'] = yvals[::2]
            self.proc_data_dict['yvals_B'] = yvals[1::2]
        else:
            self.proc_data_dict['xvals_A'] = self.raw_data_dict['xvals'][0]
            self.proc_data_dict['xvals_B'] = self.raw_data_dict['xvals'][0]

            self.proc_data_dict['yvals_A'] = list(self.raw_data_dict
                ['measured_data'].values())[ch_idx_A][0]
            self.proc_data_dict['yvals_B'] = list(self.raw_data_dict
                ['measured_data'].values())[ch_idx_B][0]

    def prepare_fitting(self):
        self.fit_dicts = OrderedDict()

        self.fit_dicts['line_fit_A'] = {
            'model': lmfit.models.PolynomialModel(degree=2),
            'fit_xvals': {'x': self.proc_data_dict['xvals_A']},
            'fit_yvals': {'data': self.proc_data_dict['yvals_A']}}

        self.fit_dicts['line_fit_B'] = {
            'model': lmfit.models.PolynomialModel(degree=2),
            'fit_xvals': {'x': self.proc_data_dict['xvals_B']},
            'fit_yvals': {'data': self.proc_data_dict['yvals_B']}}


    def analyze_fit_results(self):
        fr_0 = self.fit_res['line_fit_A'].best_values
        fr_1 = self.fit_res['line_fit_B'].best_values

        c0 = (fr_0['c0'] - fr_1['c0'])
        c1 = (fr_0['c1'] - fr_1['c1'])
        c2 = (fr_0['c2'] - fr_1['c2'])
        poly_coeff = [c0, c1, c2]
        poly = np.polynomial.polynomial.Polynomial([fr_0['c0'],
                                                   fr_0['c1'], fr_0['c2']])
        ic = np.polynomial.polynomial.polyroots(poly_coeff)

        self.proc_data_dict['intersect_L'] = ic[0], poly(ic[0])
        self.proc_data_dict['intersect_R'] = ic[1], poly(ic[1])

        if (((np.min(self.proc_data_dict['xvals']))< ic[0]) and
                ( ic[0] < (np.max(self.proc_data_dict['xvals'])))):
            self.proc_data_dict['intersect'] =self.proc_data_dict['intersect_L']
        else:
            self.proc_data_dict['intersect'] =self.proc_data_dict['intersect_R']

    def prepare_plots(self):
        self.plot_dicts['main'] = {
            'plotfn': self.plot_line,
            'xvals': self.proc_data_dict['xvals_A'],
            'xlabel': self.proc_data_dict['xlabel'][0],
            'xunit': self.proc_data_dict['xunit'][0][0],
            'yvals': self.proc_data_dict['yvals_A'],
            'ylabel': self.proc_data_dict['ylabel'],
            'yunit': self.proc_data_dict['yunit'],
            'setlabel': 'A',
            'title': (self.proc_data_dict['timestamps'][0] + ' \n' +
                      self.proc_data_dict['measurementstring'][0]),
            'do_legend': True,
            'yrange': (0,1),
            'legend_pos': 'upper right'}

        self.plot_dicts['on'] = {
            'plotfn': self.plot_line,
            'ax_id': 'main',
            'xvals': self.proc_data_dict['xvals_B'],
            'xlabel': self.proc_data_dict['xlabel'][0],
            'xunit': self.proc_data_dict['xunit'][0][0],
            'yvals': self.proc_data_dict['yvals_B'],
            'ylabel': self.proc_data_dict['ylabel'],
            'yunit': self.proc_data_dict['yunit'],
            'setlabel': 'B',
            'do_legend': True,
            'legend_pos': 'upper right'}

        if self.do_fitting:
            self.plot_dicts['line_fit_A'] = {
                'ax_id': 'main',
                'plotfn': self.plot_fit,
                'fit_res': self.fit_dicts['line_fit_A']['fit_res'],
                'plot_init': self.options_dict['plot_init'],
                'setlabel': 'Fit A',
                'do_legend': True}
            self.plot_dicts['line_fit_B'] = {
                'ax_id': 'main',
                'plotfn': self.plot_fit,
                'fit_res': self.fit_dicts['line_fit_B']['fit_res'],
                'plot_init': self.options_dict['plot_init'],
                'setlabel': 'Fit B',
                'do_legend': True}


            ic, ic_unit = SI_val_to_msg_str(
                self.proc_data_dict['intersect'][0],
                 self.proc_data_dict['xunit'][0][0], return_type=float)
            self.plot_dicts['intercept_message'] = {
                'ax_id': 'main',
                'plotfn': self.plot_line,
                'xvals': [self.proc_data_dict['intersect'][0]],
                'yvals': [self.proc_data_dict['intersect'][1]],
                'line_kws': {'alpha': .5, 'color':'gray',
                            'markersize':15},
                'marker': 'o',
                'setlabel': 'Intercept: {:.1f} {}'.format(ic, ic_unit),
                'do_legend': True}

    def get_intersect(self):

        return self.proc_data_dict['intersect']



class CZ_1QPhaseCal_Analysis(ba.BaseDataAnalysis):
    """
    Analysis to extract the intercept for a single qubit phase calibration
    experiment

    N.B. this is a less generic version of "Intersect_Analysis" and should
    be deprecated (MAR Dec 2017)
    """
    def __init__(self, t_start: str=None, t_stop: str=None,
                 data_file_path: str=None,
                 options_dict: dict=None, extract_only: bool=False,
                 do_fitting: bool=True, auto=True):
        super().__init__(t_start=t_start, t_stop=t_stop,
                         data_file_path=data_file_path,
                         options_dict=options_dict,
                         extract_only=extract_only, do_fitting=do_fitting)
        self.single_timestamp = False

        self.params_dict = {'xlabel': 'sweep_name',
                            'xunit': 'sweep_unit',
                            'xvals': 'sweep_points',
                            'measurementstring': 'measurementstring',
                            'value_names': 'value_names',
                            'value_units': 'value_units',
                            'measured_values': 'measured_values'}

        self.numeric_params = []
        if auto:
            self.run_analysis()

    def process_data(self):
        """
        selects the relevant acq channel based on "ch_idx" in options dict and
        then splits the data for th
        """
        self.proc_data_dict = OrderedDict()
        # The channel containing the data must be specified in the options dict
        ch_idx = self.options_dict['ch_idx']

        yvals = list(self.raw_data_dict['measured_data'].values())[ch_idx][0]

        self.proc_data_dict['ylabel'] = self.raw_data_dict['value_names'][0][ch_idx]
        self.proc_data_dict['yunit'] = self.raw_data_dict['value_units'][0][ch_idx]
        self.proc_data_dict['xvals_off'] = self.raw_data_dict['xvals'][0][::2]
        self.proc_data_dict['xvals_on'] = self.raw_data_dict['xvals'][0][1::2]
        self.proc_data_dict['yvals_off'] = yvals[::2]
        self.proc_data_dict['yvals_on'] = yvals[1::2]


    def prepare_fitting(self):
        self.fit_dicts = OrderedDict()

        self.fit_dicts['line_fit_off'] = {
            'model': lmfit.models.PolynomialModel(degree=1),
            'fit_xvals': {'x': self.proc_data_dict['xvals_off']},
            'fit_yvals': {'data': self.proc_data_dict['yvals_off']}}

        self.fit_dicts['line_fit_on'] = {
            'model': lmfit.models.PolynomialModel(degree=1),
            'fit_xvals': {'x': self.proc_data_dict['xvals_on']},
            'fit_yvals': {'data': self.proc_data_dict['yvals_on']}}


    def analyze_fit_results(self):
        fr_0 = self.fit_res['line_fit_off'].best_values
        fr_1 = self.fit_res['line_fit_on'].best_values
        ic = -(fr_0['c0'] - fr_1['c0'])/(fr_0['c1'] - fr_1['c1'])

        self.proc_data_dict['zero_phase_diff_intersect'] = ic


    def prepare_plots(self):
        self.plot_dicts['main'] = {
            'plotfn': self.plot_line,
            'xvals': self.proc_data_dict['xvals_off'],
            'xlabel': self.raw_data_dict['xlabel'][0],
            'xunit': self.raw_data_dict['xunit'][0][0],
            'yvals': self.proc_data_dict['yvals_off'],
            'ylabel': self.proc_data_dict['ylabel'],
            'yunit': self.proc_data_dict['yunit'],
            'setlabel': 'CZ off',
            'title': (self.raw_data_dict['timestamps'][0] + ' \n' +
                      self.raw_data_dict['measurementstring'][0]),
            'do_legend': True,
            'yrange': (0,1),
            'legend_pos': 'upper right'}

        self.plot_dicts['on'] = {
            'plotfn': self.plot_line,
            'ax_id': 'main',
            'xvals': self.proc_data_dict['xvals_on'],
            'xlabel': self.raw_data_dict['xlabel'][0],
            'xunit': self.raw_data_dict['xunit'][0][0],
            'yvals': self.proc_data_dict['yvals_on'],
            'ylabel': self.proc_data_dict['ylabel'],
            'yunit': self.proc_data_dict['yunit'],
            'setlabel': 'CZ on',
            'do_legend': True,
            'legend_pos': 'upper right'}

        if self.do_fitting:
            self.plot_dicts['line_fit_off'] = {
                'ax_id': 'main',
                'plotfn': self.plot_fit,
                'fit_res': self.fit_dicts['line_fit_off']['fit_res'],
                'plot_init': self.options_dict['plot_init'],
                'setlabel': 'Fit CZ off',
                'do_legend': True}
            self.plot_dicts['line_fit_on'] = {
                'ax_id': 'main',
                'plotfn': self.plot_fit,
                'fit_res': self.fit_dicts['line_fit_on']['fit_res'],
                'plot_init': self.options_dict['plot_init'],
                'setlabel': 'Fit CZ on',
                'do_legend': True}


            ic, ic_unit = SI_val_to_msg_str(
                self.proc_data_dict['zero_phase_diff_intersect'],
                 self.raw_data_dict['xunit'][0][0], return_type=float)
            self.plot_dicts['intercept_message'] = {
                'ax_id': 'main',
                'plotfn': self.plot_line,
                'xvals': [self.proc_data_dict['zero_phase_diff_intersect']],
                'yvals': [np.mean(self.proc_data_dict['xvals_on'])],
                'line_kws': {'alpha': 0},
                'setlabel': 'Intercept: {:.1f} {}'.format(ic, ic_unit),
                'do_legend': True}

    def get_zero_phase_diff_intersect(self):

        return self.proc_data_dict['zero_phase_diff_intersect']


class Oscillation_Analysis(ba.BaseDataAnalysis):
    """
    Very basic analysis to determine the phase of a single oscillation
    that has an assumed period of 360 degrees.
    """
    def __init__(self, t_start: str=None, t_stop: str=None,
                 data_file_path: str=None,
                 label: str='',
                 options_dict: dict=None, extract_only: bool=False,
                 do_fitting: bool=True, auto=True):
        super().__init__(t_start=t_start, t_stop=t_stop,
                         label=label,
                         data_file_path=data_file_path,
                         options_dict=options_dict,
                         extract_only=extract_only, do_fitting=do_fitting)
        self.single_timestamp = False

        self.params_dict = {'xlabel': 'sweep_name',
                            'xunit': 'sweep_unit',
                            'xvals': 'sweep_points',
                            'measurementstring': 'measurementstring',
                            'value_names': 'value_names',
                            'value_units': 'value_units',
                            'measured_values': 'measured_values'}

        self.numeric_params = []
        if auto:
            self.run_analysis()

    def process_data(self):
        self.proc_data_dict = OrderedDict()
        idx = 1

        self.proc_data_dict['yvals'] = list(self.raw_data_dict['measured_data'].values())[idx][0]
        self.proc_data_dict['ylabel'] = self.raw_data_dict['value_names'][0][idx]
        self.proc_data_dict['yunit'] = self.raw_data_dict['value_units'][0][idx]

    def prepare_fitting(self):
        self.fit_dicts = OrderedDict()
        cos_mod = lmfit.Model(fit_mods.CosFunc)
        cos_mod.guess = fit_mods.Cos_guess.__get__(cos_mod, cos_mod.__class__)
        self.fit_dicts['cos_fit'] = {
            'model': cos_mod,
            'guess_dict': {'frequency': {'value': 1/360, 'vary': False}},
            'fit_xvals': {'t': self.raw_data_dict['xvals'][0]},
            'fit_yvals': {'data': self.proc_data_dict['yvals']}}

    def analyze_fit_results(self):
        fr = self.fit_res['cos_fit'].best_values
        self.proc_data_dict['phi'] =  np.rad2deg(fr['phase'])


    def prepare_plots(self):
        self.plot_dicts['main'] = {
            'plotfn': self.plot_line,
            'xvals': self.raw_data_dict['xvals'][0],
            'xlabel': self.raw_data_dict['xlabel'][0],
            'xunit': self.raw_data_dict['xunit'][0][0],
            'yvals': self.proc_data_dict['yvals'],
            'ylabel': self.proc_data_dict['ylabel'],
            'yunit': self.proc_data_dict['yunit'],
            'title': (self.raw_data_dict['timestamps'][0] + ' \n' +
                      self.raw_data_dict['measurementstring'][0]),
            'do_legend': True,
            # 'yrange': (0,1),
            'legend_pos': 'upper right'}

        if self.do_fitting:
            self.plot_dicts['cos_fit'] = {
                'ax_id': 'main',
                'plotfn': self.plot_fit,
                'fit_res': self.fit_dicts['cos_fit']['fit_res'],
                'plot_init': self.options_dict['plot_init'],
                'setlabel': 'Fit',
                'do_legend': True}


class Conditional_Oscillation_Analysis(ba.BaseDataAnalysis):
    """
    Analysis to extract quantities from a conditional oscillation.

    """
    def __init__(self, t_start: str=None, t_stop: str=None,
                 data_file_path: str=None,
                 label: str='',
                 options_dict: dict=None, extract_only: bool=False,
                 do_fitting: bool=True, auto=True):
        super().__init__(t_start=t_start, t_stop=t_stop,
                         label=label,
                         data_file_path=data_file_path,
                         options_dict=options_dict,
                         extract_only=extract_only, do_fitting=do_fitting)
        self.single_timestamp = False

        self.params_dict = {'xlabel': 'sweep_name',
                            'xunit': 'sweep_unit',
                            'xvals': 'sweep_points',
                            'measurementstring': 'measurementstring',
                            'value_names': 'value_names',
                            'value_units': 'value_units',
                            'measured_values': 'measured_values'}

        self.numeric_params = []
        if auto:
            self.run_analysis()

    def process_data(self):
        """
        selects the relevant acq channel based on "ch_idx_osc" and
        "ch_idx_spec" in the options dict and then splits the data for the
        off and on cases
        """
        self.proc_data_dict = OrderedDict()
        # The channel containing the data must be specified in the options dict
        ch_idx_spec = self.options_dict.get('ch_idx_spec', 0)
        ch_idx_osc = self.options_dict.get('ch_idx_osc', 1)
        normalize_to_cal_points = self.options_dict.get('normalize_to_cal_points', True)
        cal_points = [
                        [[-4, -3], [-2, -1]],
                        [[-4, -2], [-3, -1]],
                       ]


        i = 0
        for idx, type_str in zip([ch_idx_osc, ch_idx_spec], ['osc', 'spec']):
            yvals = list(self.raw_data_dict['measured_data'].values())[idx][0]
            self.proc_data_dict['ylabel_{}'.format(type_str)] = self.raw_data_dict['value_names'][0][idx]
            self.proc_data_dict['yunit'] = self.raw_data_dict['value_units'][0][idx]

            if normalize_to_cal_points:
                yvals = a_tools.rotate_and_normalize_data_1ch(yvals,
                    cal_zero_points=cal_points[i][0],
                    cal_one_points=cal_points[i][1])
                i +=1

                self.proc_data_dict['yvals_{}_off'.format(type_str)] = yvals[::2]
                self.proc_data_dict['yvals_{}_on'.format(type_str)] = yvals[1::2]
                self.proc_data_dict['xvals_off'] = self.raw_data_dict['xvals'][0][::2]
                self.proc_data_dict['xvals_on'] = self.raw_data_dict['xvals'][0][1::2]

            else:
                self.proc_data_dict['yvals_{}_off'.format(type_str)] = yvals[::2]
                self.proc_data_dict['yvals_{}_on'.format(type_str)] = yvals[1::2]


                self.proc_data_dict['xvals_off'] = self.raw_data_dict['xvals'][0][::2]
                self.proc_data_dict['xvals_on'] = self.raw_data_dict['xvals'][0][1::2]



    def prepare_fitting(self):
        self.fit_dicts = OrderedDict()
        cos_mod0 = lmfit.Model(fit_mods.CosFunc)
        cos_mod0.guess = fit_mods.Cos_guess.__get__(cos_mod0, cos_mod0.__class__)
        self.fit_dicts['cos_fit_off'] = {
            'model': cos_mod0,
            'guess_dict': {'frequency': {'value': 1/360, 'vary': False}},
            'fit_xvals': {'t': self.proc_data_dict['xvals_off'][:-2]},
            'fit_yvals': {'data': self.proc_data_dict['yvals_osc_off'][:-2]}}

        cos_mod1 = lmfit.Model(fit_mods.CosFunc)
        cos_mod1.guess = fit_mods.Cos_guess.__get__(cos_mod1, cos_mod1.__class__)
        self.fit_dicts['cos_fit_on'] = {
            'model': cos_mod1,
            'guess_dict': {'frequency': {'value': 1/360, 'vary': False}},
            'fit_xvals': {'t': self.proc_data_dict['xvals_on'][:-2]},
            'fit_yvals': {'data': self.proc_data_dict['yvals_osc_on'][:-2]}}

    def analyze_fit_results(self):
        fr_0 = self.fit_res['cos_fit_off'].params
        fr_1 = self.fit_res['cos_fit_on'].params

        phi0 = np.rad2deg(fr_0['phase'].value)
        phi1 = np.rad2deg(fr_1['phase'].value)

        phi0_stderr = np.rad2deg(fr_0['phase'].stderr)
        phi1_stderr = np.rad2deg(fr_1['phase'].stderr)

        self.proc_data_dict['phi_0'] = phi0, phi0_stderr
        self.proc_data_dict['phi_1'] = phi1, phi1_stderr
        phi_cond_stderr = (phi0_stderr**2+phi1_stderr**2)**.5
        self.proc_data_dict['phi_cond'] = (phi1 -phi0), phi_cond_stderr


        osc_amp = np.mean([fr_0['amplitude'], fr_1['amplitude']])
        osc_amp_stderr = np.sqrt(fr_0['amplitude'].stderr**2 +
                                 fr_1['amplitude']**2)/2

        self.proc_data_dict['osc_amp_0'] = (fr_0['amplitude'].value,
                                            fr_0['amplitude'].stderr)
        self.proc_data_dict['osc_amp_1'] = (fr_1['amplitude'].value,
                                            fr_1['amplitude'].stderr)

        self.proc_data_dict['osc_offs_0'] = (fr_0['offset'].value,
                                            fr_0['offset'].stderr)
        self.proc_data_dict['osc_offs_1'] = (fr_1['offset'].value,
                                            fr_1['offset'].stderr)


        offs_stderr = (fr_0['offset'].stderr**2+fr_1['offset'].stderr**2)**.5
        self.proc_data_dict['offs_diff'] = (
            fr_1['offset'].value - fr_0['offset'].value, offs_stderr)

        # self.proc_data_dict['osc_amp'] = (osc_amp, osc_amp_stderr)
        self.proc_data_dict['missing_fraction'] = (
            np.mean(self.proc_data_dict['yvals_spec_on'][:-2]) -
            np.mean(self.proc_data_dict['yvals_spec_off'][:-2]))


    def prepare_plots(self):
        self._prepare_main_oscillation_figure()
        self._prepare_spectator_qubit_figure()

    def _prepare_main_oscillation_figure(self):
        self.plot_dicts['main'] = {
            'plotfn': self.plot_line,
            'xvals': self.proc_data_dict['xvals_off'],
            'xlabel': self.raw_data_dict['xlabel'][0],
            'xunit': self.raw_data_dict['xunit'][0][0],
            'yvals': self.proc_data_dict['yvals_osc_off'],
            'ylabel': self.proc_data_dict['ylabel_osc'],
            'yunit': self.proc_data_dict['yunit'],
            'setlabel': 'CZ off',
            'title': (self.raw_data_dict['timestamps'][0] + ' \n' +
                      self.raw_data_dict['measurementstring'][0]),
            'do_legend': True,
            # 'yrange': (0,1),
            'legend_pos': 'upper right'}

        self.plot_dicts['on'] = {
            'plotfn': self.plot_line,
            'ax_id': 'main',
            'xvals': self.proc_data_dict['xvals_on'],
            'xlabel': self.raw_data_dict['xlabel'][0],
            'xunit': self.raw_data_dict['xunit'][0][0],
            'yvals': self.proc_data_dict['yvals_osc_on'],
            'ylabel': self.proc_data_dict['ylabel_osc'],
            'yunit': self.proc_data_dict['yunit'],
            'setlabel': 'CZ on',
            'do_legend': True,
            'legend_pos': 'upper right'}

        if self.do_fitting:
            self.plot_dicts['cos_fit_off'] = {
                'ax_id': 'main',
                'plotfn': self.plot_fit,
                'fit_res': self.fit_dicts['cos_fit_off']['fit_res'],
                'plot_init': self.options_dict['plot_init'],
                'setlabel': 'Fit CZ off',
                'do_legend': True}
            self.plot_dicts['cos_fit_on'] = {
                'ax_id': 'main',
                'plotfn': self.plot_fit,
                'fit_res': self.fit_dicts['cos_fit_on']['fit_res'],
                'plot_init': self.options_dict['plot_init'],
                'setlabel': 'Fit CZ on',
                'do_legend': True}

            # offset as a guide for the eye
            y = self.fit_res['cos_fit_off'].params['offset'].value
            self.plot_dicts['cos_off_offset'] ={
                'plotfn': self.plot_matplot_ax_method,
                'ax_id':'main',
                'func': 'axhline',
                'plot_kws': {
                    'y': y, 'color': 'C0', 'linestyle': 'dotted'}
                    }

            phase_message = (
                'Phase diff.: {:.1f} $\pm$ {:.1f} deg\n'
                'Phase off: {:.1f} $\pm$ {:.1f}deg\n'
                'Phase on: {:.1f} $\pm$ {:.1f}deg\n'
                'Osc. amp. off: {:.4f} $\pm$ {:.4f}\n'
                'Osc. amp. on: {:.4f} $\pm$ {:.4f}\n'
                'Offs. diff.: {:.4f} $\pm$ {:.4f}\n'
                'Osc. offs. off: {:.4f} $\pm$ {:.4f}\n'
                'Osc. offs. on: {:.4f} $\pm$ {:.4f}'.format(
                    self.proc_data_dict['phi_cond'][0],
                    self.proc_data_dict['phi_cond'][1],
                    self.proc_data_dict['phi_0'][0],
                    self.proc_data_dict['phi_0'][1],
                    self.proc_data_dict['phi_1'][0],
                    self.proc_data_dict['phi_1'][1],
                    self.proc_data_dict['osc_amp_0'][0],
                    self.proc_data_dict['osc_amp_0'][1],
                    self.proc_data_dict['osc_amp_1'][0],
                    self.proc_data_dict['osc_amp_1'][1],
                    self.proc_data_dict['offs_diff'][0],
                    self.proc_data_dict['offs_diff'][1],
                    self.proc_data_dict['osc_offs_0'][0],
                    self.proc_data_dict['osc_offs_0'][1],
                    self.proc_data_dict['osc_offs_1'][0],
                    self.proc_data_dict['osc_offs_1'][1]))
            self.plot_dicts['phase_message'] = {
                'ax_id': 'main',
                'ypos': 0.9,
                'xpos': 1.45,
                'plotfn': self.plot_text,
                'box_props': 'fancy',
                'line_kws': {'alpha': 0},
                'text_string': phase_message}

    def _prepare_spectator_qubit_figure(self):

        self.plot_dicts['spectator_qubit'] = {
            'plotfn': self.plot_line,
            'xvals': self.proc_data_dict['xvals_off'],
            'xlabel': self.raw_data_dict['xlabel'][0],
            'xunit': self.raw_data_dict['xunit'][0][0],
            'yvals': self.proc_data_dict['yvals_spec_off'],
            'ylabel': self.proc_data_dict['ylabel_spec'],
            'yunit': self.proc_data_dict['yunit'],
            'setlabel': 'CZ off',
            'title': (self.raw_data_dict['timestamps'][0] + ' \n' +
                      self.raw_data_dict['measurementstring'][0]),
            'do_legend': True,
            # 'yrange': (0,1),
            'legend_pos': 'upper right'}

        self.plot_dicts['spec_on'] = {
            'plotfn': self.plot_line,
            'ax_id': 'spectator_qubit',
            'xvals': self.proc_data_dict['xvals_on'],
            'xlabel': self.raw_data_dict['xlabel'][0],
            'xunit': self.raw_data_dict['xunit'][0][0],
            'yvals': self.proc_data_dict['yvals_spec_on'],
            'ylabel': self.proc_data_dict['ylabel_spec'],
            'yunit': self.proc_data_dict['yunit'],
            'setlabel': 'CZ on',
            'do_legend': True,
            'legend_pos': 'upper right'}

        if self.do_fitting:
            leak_msg = (
                'Missing fraction: {:.2f} % '.format(
                    self.proc_data_dict['missing_fraction']*100))
            self.plot_dicts['leak_msg'] = {
                'ax_id': 'spectator_qubit',
                'ypos': 0.7,
                'plotfn': self.plot_text,
                'box_props': 'fancy',
                'line_kws': {'alpha': 0},
                'text_string': leak_msg}
            # offset as a guide for the eye
            y = self.fit_res['cos_fit_on'].params['offset'].value
            self.plot_dicts['cos_on_offset'] ={
                'plotfn': self.plot_matplot_ax_method,
                'ax_id':'main',
                'func': 'axhline',
                'plot_kws': {
                    'y': y, 'color': 'C1', 'linestyle': 'dotted'}
                    }


class StateTomographyAnalysis(ba.BaseDataAnalysis):
    """
    Analyses the results of the state tomography experiment and calculates
    the corresponding quantum state.

    Possible options that can be passed in the options_dict parameter:
        cal_points: A data structure specifying the indices of the calibration
                    points. See the AveragedTimedomainAnalysis for format.
                    The calibration points need to be in the same order as the
                    used basis for the result.
        data_type: 'averaged' or 'singleshot'. For singleshot data each
                   measurement outcome is saved and arbitrary order correlations
                   between the states can be calculated.
        meas_operators: (optional) A list of qutip operators or numpy 2d arrays.
                        This overrides the measurement operators otherwise
                        found from the calibration points.
        covar_matrix: (optional) The covariance matrix of the measurement
                      operators as a 2d numpy array. Overrides the one found
                      from the calibration points.
        use_covariance_matrix (bool): Flag to define whether to use the
            covariance matrix
        basis_rots_str: A list of standard PycQED pulse names that were
                             applied to qubits before measurement
        basis_rots: As an alternative to single_qubit_pulses, the basis
                    rotations applied to the system as qutip operators or numpy
                    matrices can be given.
        mle: True/False, whether to do maximum likelihood fit. If False, only
             least squares fit will be done, which could give negative
             eigenvalues for the density matrix.
        rho_target (optional): A qutip density matrix that the result will be
                               compared to when calculating fidelity.
    """
    def __init__(self, *args, **kwargs):
        auto = kwargs.pop('auto', True)
        super().__init__(*args, **kwargs)
        kwargs['auto'] = auto
        self.single_timestamp = True
        self.params_dict = {'exp_metadata': 'exp_metadata'}
        self.numeric_params = []
        self.data_type = self.options_dict['data_type']
        if self.data_type == 'averaged':
            self.base_analysis = AveragedTimedomainAnalysis(*args, **kwargs)
        elif self.data_type == 'singleshot':
            self.base_analysis = roa.MultiQubit_SingleShot_Analysis(
                *args, **kwargs)
        else:
            raise KeyError("Invalid tomography data mode: '" + self.data_type +
                           "'. Valid modes are 'averaged' and 'singleshot'.")

        if kwargs.get('auto', True):
            self.run_analysis()

    def process_data(self):
        tomography_qubits = self.options_dict.get('tomography_qubits', None)
        data, Fs, Omega = self.base_analysis.measurement_operators_and_results(
                              tomography_qubits)
        if 'data_filter' in self.options_dict:
            data = self.options_dict['data_filter'](data.T).T

        data = data.T
        for i, v in enumerate(data):
            data[i] = v / v.sum()
        data = data.T

        Fs = self.options_dict.get('meas_operators', Fs)
        Fs = [qtp.Qobj(F) for F in Fs]
        d = Fs[0].shape[0]
        self.proc_data_dict['d'] = d
        Omega = self.options_dict.get('covar_matrix', Omega)
        if Omega is None:
            Omega = np.diag(np.ones(len(Fs)))
        elif len(Omega.shape) == 1:
            Omega = np.diag(Omega)

        metadata = self.raw_data_dict.get('exp_metadata',
                                          self.options_dict.get(
                                              'exp_metadata', {}))
        if metadata is None:
            metadata = {}
        self.raw_data_dict['exp_metadata'] = metadata
        basis_rots_str = metadata.get('basis_rots_str', None)
        basis_rots_str = self.options_dict.get('basis_rots_str', basis_rots_str)
        if basis_rots_str is not None:
            nr_qubits = int(np.round(np.log2(d)))
            pulse_list = list(itertools.product(basis_rots_str,
                                                repeat=nr_qubits))
            rotations = tomo.standard_qubit_pulses_to_rotations(pulse_list)
        else:
            rotations = metadata.get('basis_rots', None)
            rotations = self.options_dict.get('basis_rots', rotations)
            if rotations is None:
                raise KeyError("Either 'basis_rots_str' or 'basis_rots' "
                               "parameter must be passed in the options "
                               "dictionary or in the experimental metadata.")
        rotations = [qtp.Qobj(U) for U in rotations]

        all_Fs = tomo.rotated_measurement_operators(rotations, Fs)
        all_Fs = list(itertools.chain(*np.array(all_Fs, dtype=np.object).T))
        all_mus = np.array(list(itertools.chain(*data.T)))
        all_Omegas = sp.linalg.block_diag(*[Omega] * len(data[0]))


        self.proc_data_dict['meas_operators'] = all_Fs
        self.proc_data_dict['covar_matrix'] = all_Omegas
        self.proc_data_dict['meas_results'] = all_mus

        if self.options_dict.get('pauli_raw', False):
            pauli_raw = self.generate_raw_pauli_set()
            rho_raw = tomo.pauli_set_to_density_matrix(pauli_raw)
            self.proc_data_dict['rho_raw'] = rho_raw
            self.proc_data_dict['rho'] = rho_raw
        else:
            rho_ls = tomo.least_squares_tomography(
                all_mus, all_Fs,
                all_Omegas if self.get_param_value('use_covariance_matrix', False)
                else None )
            self.proc_data_dict['rho_ls'] = rho_ls
            self.proc_data_dict['rho'] = rho_ls
            if self.options_dict.get('mle', False):
                rho_mle = tomo.mle_tomography(
                    all_mus, all_Fs, None,
                    all_Omegas if self.get_param_value('use_covariance_matrix', False) else None,
                    rho_guess=rho_ls)
                self.proc_data_dict['rho_mle'] = rho_mle
                self.proc_data_dict['rho'] = rho_mle

        rho = self.proc_data_dict['rho']
        self.proc_data_dict['purity'] = (rho * rho).tr().real

        rho_target = metadata.get('rho_target', None)
        rho_target = self.options_dict.get('rho_target', rho_target)
        if rho_target is not None:
            self.proc_data_dict['fidelity'] = tomo.fidelity(rho, rho_target)
        if d == 4:
            self.proc_data_dict['concurrence'] = tomo.concurrence(rho)

    def prepare_plots(self):
        self.prepare_density_matrix_plot()
        d = self.proc_data_dict['d']
        if 2 ** (d.bit_length() - 1) == d:
            # dimension is power of two, plot expectation values of pauli
            # operators
            self.prepare_pauli_basis_plot()

    def prepare_density_matrix_plot(self):
        self.tight_fig = self.options_dict.get('tight_fig', False)
        rho_target = self.raw_data_dict['exp_metadata'].get('rho_target', None)
        rho_target = self.options_dict.get('rho_target', rho_target)
        d = self.proc_data_dict['d']
        xtick_labels = self.options_dict.get('rho_ticklabels', None)
        ytick_labels = self.options_dict.get('rho_ticklabels', None)
        if 2 ** (d.bit_length() - 1) == d:
            nr_qubits = d.bit_length() - 1
            fmt_string = '{{:0{}b}}'.format(nr_qubits)
            labels = [fmt_string.format(i) for i in range(2 ** nr_qubits)]
            if xtick_labels is None:
                xtick_labels = ['$|' + lbl + r'\rangle$' for lbl in labels]
            if ytick_labels is None:
                ytick_labels = [r'$\langle' + lbl + '|$' for lbl in labels]
        color = (0.5 * np.angle(self.proc_data_dict['rho'].full()) / np.pi) % 1.
        cmap = self.options_dict.get('rho_colormap', self.default_phase_cmap())
        if self.options_dict.get('pauli_raw', False):
            title = 'Density matrix reconstructed from the Pauli set\n'
        elif self.options_dict.get('mle', False):
            title = 'Maximum likelihood fit of the density matrix\n'
        else:
            title = 'Least squares fit of the density matrix\n'
        empty_artist = mpl.patches.Rectangle((0, 0), 0, 0, visible=False)
        legend_entries = [(empty_artist,
                           r'Purity, $Tr(\rho^2) = {:.1f}\%$'.format(
                               100 * self.proc_data_dict['purity']))]
        if rho_target is not None:
            legend_entries += [
                (empty_artist, r'Fidelity, $F = {:.1f}\%$'.format(
                    100 * self.proc_data_dict['fidelity']))]
        if d == 4:
            legend_entries += [
                (empty_artist, r'Concurrence, $C = {:.2f}$'.format(
                    self.proc_data_dict['concurrence']))]
        meas_string = self.base_analysis.\
            raw_data_dict['measurementstring']
        if isinstance(meas_string, list):
            if len(meas_string) > 1:
                meas_string = meas_string[0] + ' to ' + meas_string[-1]
            else:
                meas_string = meas_string[0]
        self.plot_dicts['density_matrix'] = {
            'plotfn': self.plot_bar3D,
            '3d': True,
            '3d_azim': -35,
            '3d_elev': 35,
            'xvals': np.arange(d),
            'yvals': np.arange(d),
            'zvals': np.abs(self.proc_data_dict['rho'].full()),
            'zrange': (0, 1),
            'color': color,
            'colormap': cmap,
            'bar_widthx': 0.5,
            'bar_widthy': 0.5,
            'xtick_loc': np.arange(d),
            'xtick_labels': xtick_labels,
            'ytick_loc': np.arange(d),
            'ytick_labels': ytick_labels,
            'ctick_loc': np.linspace(0, 1, 5),
            'ctick_labels': ['$0$', r'$\frac{1}{2}\pi$', r'$\pi$',
                             r'$\frac{3}{2}\pi$', r'$2\pi$'],
            'clabel': 'Phase (rad)',
            'title': (title + self.raw_data_dict['timestamp'] + ' ' +
                      meas_string),
            'do_legend': True,
            'legend_entries': legend_entries,
            'legend_kws': dict(loc='upper left', bbox_to_anchor=(0, 0.94))
        }

        if rho_target is not None:
            rho_target = qtp.Qobj(rho_target)
            if rho_target.type == 'ket':
                rho_target = rho_target * rho_target.dag()
            elif rho_target.type == 'bra':
                rho_target = rho_target.dag() * rho_target
            self.plot_dicts['density_matrix_target'] = {
                'plotfn': self.plot_bar3D,
                '3d': True,
                '3d_azim': -35,
                '3d_elev': 35,
                'xvals': np.arange(d),
                'yvals': np.arange(d),
                'zvals': np.abs(rho_target.full()),
                'zrange': (0, 1),
                'color': (0.5 * np.angle(rho_target.full()) / np.pi) % 1.,
                'colormap': cmap,
                'bar_widthx': 0.5,
                'bar_widthy': 0.5,
                'xtick_loc': np.arange(d),
                'xtick_labels': xtick_labels,
                'ytick_loc': np.arange(d),
                'ytick_labels': ytick_labels,
                'ctick_loc': np.linspace(0, 1, 5),
                'ctick_labels': ['$0$', r'$\frac{1}{2}\pi$', r'$\pi$',
                                 r'$\frac{3}{2}\pi$', r'$2\pi$'],
                'clabel': 'Phase (rad)',
                'title': ('Target density matrix\n' +
                          self.raw_data_dict['timestamp'] + ' ' +
                          meas_string),
                'bar_kws': dict(zorder=1),
            }

    def generate_raw_pauli_set(self):
        nr_qubits = self.proc_data_dict['d'].bit_length() - 1
        pauli_raw_values = []
        for op in tomo.generate_pauli_set(nr_qubits)[1]:
            nr_terms = 0
            sum_terms = 0.
            for meas_op, meas_res in zip(self.proc_data_dict['meas_operators'],
                                         self.proc_data_dict['meas_results']):
                trace = (meas_op*op).tr().real
                clss = int(trace*2)
                if clss < 0:
                    sum_terms -= meas_res
                    nr_terms += 1
                elif clss > 0:
                    sum_terms += meas_res
                    nr_terms += 1
            pauli_raw_values.append(2**nr_qubits*sum_terms/nr_terms)
        return pauli_raw_values

    def prepare_pauli_basis_plot(self):
        yexp = tomo.density_matrix_to_pauli_basis(self.proc_data_dict['rho'])
        nr_qubits = self.proc_data_dict['d'].bit_length() - 1
        labels = list(itertools.product(*[['I', 'X', 'Y', 'Z']]*nr_qubits))
        labels = [''.join(label_list) for label_list in labels]
        if nr_qubits == 1:
            order = [1, 2, 3]
        elif nr_qubits == 2:
            order = [1, 2, 3, 4, 8, 12, 5, 6, 7, 9, 10, 11, 13, 14, 15]
        elif nr_qubits == 3:
            order = [1, 2, 3, 4, 8, 12, 16, 32, 48] + \
                    [5, 6, 7, 9, 10, 11, 13, 14, 15] + \
                    [17, 18, 19, 33, 34, 35, 49, 50, 51] + \
                    [20, 24, 28, 36, 40, 44, 52, 56, 60] + \
                    [21, 22, 23, 25, 26, 27, 29, 30, 31] + \
                    [37, 38, 39, 41, 42, 43, 45, 46, 47] + \
                    [53, 54, 55, 57, 58, 59, 61, 62, 63]
        else:
            order = np.arange(4**nr_qubits)[1:]
        if self.options_dict.get('pauli_raw', False):
            fit_type = 'raw counts'
        elif self.options_dict.get('mle', False):
            fit_type = 'maximum likelihood estimation'
        else:
            fit_type = 'least squares fit'
        meas_string = self.base_analysis. \
            raw_data_dict['measurementstring']
        if np.ndim(meas_string) > 0:
            if len(meas_string) > 1:
                meas_string = meas_string[0] + ' to ' + meas_string[-1]
            else:
                meas_string = meas_string[0]
        self.plot_dicts['pauli_basis'] = {
            'plotfn': self.plot_bar,
            'xcenters': np.arange(len(order)),
            'xwidth': 0.4,
            'xrange': (-1, len(order)),
            'yvals': np.array(yexp)[order],
            'xlabel': r'Pauli operator, $\hat{O}$',
            'ylabel': r'Expectation value, $\mathrm{Tr}(\hat{O} \hat{\rho})$',
            'title': 'Pauli operators, ' + fit_type + '\n' +
                      self.raw_data_dict['timestamp'] + ' ' + meas_string,
            'yrange': (-1.1, 1.1),
            'xtick_loc': np.arange(4**nr_qubits - 1),
            'xtick_rotation': 90,
            'xtick_labels': np.array(labels)[order],
            'bar_kws': dict(zorder=10),
            'setlabel': 'Fit to experiment',
            'do_legend': True
        }
        if nr_qubits > 2:
            self.plot_dicts['pauli_basis']['plotsize'] = (10, 5)

        rho_target = self.raw_data_dict['exp_metadata'].get('rho_target', None)
        rho_target = self.options_dict.get('rho_target', rho_target)
        if rho_target is not None:
            rho_target = qtp.Qobj(rho_target)
            ytar = tomo.density_matrix_to_pauli_basis(rho_target)
            self.plot_dicts['pauli_basis_target'] = {
                'plotfn': self.plot_bar,
                'ax_id': 'pauli_basis',
                'xcenters': np.arange(len(order)),
                'xwidth': 0.8,
                'yvals': np.array(ytar)[order],
                'xtick_loc': np.arange(len(order)),
                'xtick_labels': np.array(labels)[order],
                'bar_kws': dict(color='0.8', zorder=0),
                'setlabel': 'Target values',
                'do_legend': True
            }

        purity_str = r'Purity, $Tr(\rho^2) = {:.1f}\%$'.format(
            100 * self.proc_data_dict['purity'])
        if rho_target is not None:
            fidelity_str = '\n' + r'Fidelity, $F = {:.1f}\%$'.format(
                100 * self.proc_data_dict['fidelity'])
        else:
            fidelity_str = ''
        if self.proc_data_dict['d'] == 4:
            concurrence_str = '\n' + r'Concurrence, $C = {:.1f}\%$'.format(
                100 * self.proc_data_dict['concurrence'])
        else:
            concurrence_str = ''
        self.plot_dicts['pauli_info_labels'] = {
            'ax_id': 'pauli_basis',
            'plotfn': self.plot_line,
            'xvals': [0],
            'yvals': [0],
            'line_kws': {'alpha': 0},
            'setlabel': purity_str + fidelity_str,
            'do_legend': True
        }

    def default_phase_cmap(self):
        cols = np.array(((41, 39, 231), (61, 130, 163), (208, 170, 39),
                         (209, 126, 4), (181, 28, 20), (238, 76, 152),
                         (251, 130, 242), (162, 112, 251))) / 255
        n = len(cols)
        cdict = {
            'red': [[i/n, cols[i%n][0], cols[i%n][0]] for i in range(n+1)],
            'green': [[i/n, cols[i%n][1], cols[i%n][1]] for i in range(n+1)],
            'blue': [[i/n, cols[i%n][2], cols[i%n][2]] for i in range(n+1)],
        }

        return mpl.colors.LinearSegmentedColormap('DMDefault', cdict)


class ReadoutROPhotonsAnalysis(Single_Qubit_TimeDomainAnalysis):
    """
    Analyses the photon number in the RO based on the
    readout_photons_in_resonator function

    function specific options for options dict:
    f_qubit
    chi
    artif_detuning
    print_fit_results
    """

    def __init__(self, t_start: str=None, t_stop: str=None,
                 label: str='', data_file_path: str=None,
                 close_figs: bool=False, options_dict: dict=None,
                 extract_only: bool=False, do_fitting: bool=False,
                 auto: bool=True):
        super().__init__(t_start=t_start, t_stop=t_stop,
                         data_file_path=data_file_path,
                         options_dict=options_dict,
                         close_figs=close_figs, label=label,
                         extract_only=extract_only, do_fitting=do_fitting)
        if self.options_dict.get('TwoD', None) is None:
            self.options_dict['TwoD'] = True
        self.label = label
        self.params_dict = {
            'measurementstring': 'measurementstring',
            'sweep_points': 'sweep_points',
            'sweep_points_2D': 'sweep_points_2D',
            'value_names': 'value_names',
            'value_units': 'value_units',
            'measured_values': 'measured_values'}

        self.numeric_params = self.options_dict.get('numeric_params',
                                                   OrderedDict())

        self.kappa = self.options_dict.get('kappa_effective', None)
        self.chi = self.options_dict.get('chi', None)
        self.T2 = self.options_dict.get('T2echo', None)
        self.artif_detuning = self.options_dict.get('artif_detuning', 0)

        if (self.kappa is None) or (self.chi is None) or (self.T2 is None):
            raise ValueError('kappa_effective, chi and T2echo must be passed to '
                             'the options_dict.')

        if auto:
            self.run_analysis()

    def process_data(self):
        self.proc_data_dict = OrderedDict()
        self.proc_data_dict['qubit_state'] = [[],[]]
        self.proc_data_dict['delay_to_relax'] = self.raw_data_dict[
                                                    'sweep_points_2D'][0]
        self.proc_data_dict['ramsey_times'] = []

        for i,x in enumerate(np.transpose(self.raw_data_dict[
                        'measured_data']['raw w0 _measure'][0])):
            self.proc_data_dict['qubit_state'][0].append([])
            self.proc_data_dict['qubit_state'][1].append([])

            for j,y in enumerate(np.transpose(self.raw_data_dict[
                    'measured_data']['raw w0 _measure'][0])[i]):

                if j%2 == 0:
                    self.proc_data_dict['qubit_state'][0][i].append(y)

                else:
                    self.proc_data_dict['qubit_state'][1][i].append(y)
        for i,x in enumerate( self.raw_data_dict['sweep_points'][0]):
            if i % 2 == 0:
                self.proc_data_dict['ramsey_times'].append(x)

    #I STILL NEED to pass Chi
    def prepare_fitting(self):
        self.proc_data_dict['photon_number'] = [[],[]]
        self.proc_data_dict['fit_results'] = []
        self.proc_data_dict['ramsey_fit_results'] = [[],[]]


        for i,tau in enumerate(self.proc_data_dict['delay_to_relax']):

            self.proc_data_dict['ramsey_fit_results'][0].append(self.fit_Ramsey(
                            self.proc_data_dict['ramsey_times'][:-4],
                            self.proc_data_dict['qubit_state'][0][i][:-4]/
                            max(self.proc_data_dict['qubit_state'][0][i][:-4]),
                            state=0,
                            kw=self.options_dict))

            self.proc_data_dict['ramsey_fit_results'][1].append(self.fit_Ramsey(
                            self.proc_data_dict['ramsey_times'][:-4],
                            self.proc_data_dict['qubit_state'][1][i][:-4]/
                            max(self.proc_data_dict['qubit_state'][1][i][:-4]),
                            state=1,
                            kw=self.options_dict))

            n01 = self.proc_data_dict['ramsey_fit_results'
                                         ][0][i][0].params['n0'].value
            n02 = self.proc_data_dict['ramsey_fit_results'
                                         ][1][i][0].params['n0'].value

            self.proc_data_dict['photon_number'][0].append(n01)
            self.proc_data_dict['photon_number'][1].append(n02)


    def run_fitting(self):
        print_fit_results = self.params_dict.pop('print_fit_results',False)

        exp_dec_mod = lmfit.Model(fit_mods.ExpDecayFunc)
        exp_dec_mod.set_param_hint('n',
                                   value=1,
                                   vary=False)
        exp_dec_mod.set_param_hint('offset',
                                   value=0,
                                   min=0,
                                   vary=True)
        exp_dec_mod.set_param_hint('tau',
                                   value=self.proc_data_dict[
                                                'delay_to_relax'][-1],
                                   min=1e-11,
                                   vary=True)
        exp_dec_mod.set_param_hint('amplitude',
                                   value=1,
                                   min=0,
                                   vary=True)
        params = exp_dec_mod.make_params()
        self.fit_res = OrderedDict()
        self.fit_res['ground_state'] = exp_dec_mod.fit(
                                data=self.proc_data_dict['photon_number'][0],
                                params=params,
                                t=self.proc_data_dict['delay_to_relax'])
        self.fit_res['excited_state'] = exp_dec_mod.fit(
                                data=self.proc_data_dict['photon_number'][1],
                                params=params,
                                t=self.proc_data_dict['delay_to_relax'])
        if print_fit_results:
            print(self.fit_res['ground_state'].fit_report())
            print(self.fit_res['excited_state'].fit_report())

    def fit_Ramsey(self, x, y, state, **kw):

        x = np.array(x)

        y = np.array(y)

        exp_dec_p_mod = lmfit.Model(fit_mods.ExpDecayPmod)
        comb_exp_dec_mod = lmfit.Model(fit_mods.CombinedOszExpDecayFunc)

        average = np.mean(y)

        ft_of_data = np.fft.fft(y)
        index_of_fourier_maximum = np.argmax(np.abs(
            ft_of_data[1:len(ft_of_data) // 2])) + 1
        max_ramsey_delay = x[-1] - x[0]

        fft_axis_scaling = 1 / max_ramsey_delay
        freq_est = fft_axis_scaling * index_of_fourier_maximum

        n_est = (freq_est-self.artif_detuning)/(2 * self.chi)


        exp_dec_p_mod.set_param_hint('T2echo',
                                   value=self.T2,
                                   vary=False)
        exp_dec_p_mod.set_param_hint('offset',
                                   value=average,
                                   min=0,
                                   vary=True)
        exp_dec_p_mod.set_param_hint('delta',
                                   value=self.artif_detuning,
                                   vary=False)
        exp_dec_p_mod.set_param_hint('amplitude',
                                   value=1,
                                   min=0,
                                   vary=True)
        exp_dec_p_mod.set_param_hint('kappa',
                                   value=self.kappa[state],
                                   vary=False)
        exp_dec_p_mod.set_param_hint('chi',
                                   value=self.chi,
                                   vary=False)
        exp_dec_p_mod.set_param_hint('n0',
                                      value=n_est,
                                      min=0,
                                      vary=True)
        exp_dec_p_mod.set_param_hint('phase',
                                       value=0,
                                       vary=True)


        comb_exp_dec_mod.set_param_hint('tau',
                                     value=self.T2,
                                     vary=True)
        comb_exp_dec_mod.set_param_hint('offset',
                                        value=average,
                                        min=0,
                                        vary=True)
        comb_exp_dec_mod.set_param_hint('oscillation_offset',
                                        value=average,
                                        min=0,
                                        vary=True)
        comb_exp_dec_mod.set_param_hint('amplitude',
                                     value=1,
                                     min=0,
                                     vary=True)
        comb_exp_dec_mod.set_param_hint('tau_gauss',
                                     value=self.kappa[state],
                                     vary=True)
        comb_exp_dec_mod.set_param_hint('n0',
                                     value=n_est,
                                     min=0,
                                     vary=True)
        comb_exp_dec_mod.set_param_hint('phase',
                                     value=0,
                                     vary=True)
        comb_exp_dec_mod.set_param_hint('delta',
                                     value=self.artif_detuning,
                                     vary=False)
        comb_exp_dec_mod.set_param_hint('chi',
                                     value=self.chi,
                                     vary=False)

        if (np.average(y[:4]) >
                np.average(y[4:8])):
            phase_estimate = 0
        else:
            phase_estimate = np.pi
        exp_dec_p_mod.set_param_hint('phase',
                                     value=phase_estimate, vary=True)
        comb_exp_dec_mod.set_param_hint('phase',
                                     value=phase_estimate, vary=True)

        amplitude_guess = 0.5
        if np.all(np.logical_and(y >= 0, y <= 1)):
            exp_dec_p_mod.set_param_hint('amplitude',
                                         value=amplitude_guess,
                                         min=0.00,
                                         max=4.0,
                                         vary=True)
            comb_exp_dec_mod.set_param_hint('amplitude',
                                         value=amplitude_guess,
                                         min=0.00,
                                         max=4.0,
                                         vary=True)

        else:
            print('data is not normalized, varying amplitude')
            exp_dec_p_mod.set_param_hint('amplitude',
                                         value=max(y),
                                         min=0.00,
                                         max=4.0,
                                         vary=True)
            comb_exp_dec_mod.set_param_hint('amplitude',
                                        value=max(y),
                                        min=0.00,
                                        max=4.0,
                                        vary=True)

        fit_res_1 = exp_dec_p_mod.fit(data=y,
                                    t=x,
                                    params= exp_dec_p_mod.make_params())

        fit_res_2 = comb_exp_dec_mod.fit(data=y,
                                         t=x,
                                         params= comb_exp_dec_mod.make_params())


        if fit_res_1.chisqr > .35:
            log.warning('Fit did not converge, varying phase')
            fit_res_lst = []

            for phase_estimate in np.linspace(0, 2*np.pi, 10):

                for i, del_amp in enumerate(np.linspace(
                        -max(y)/10, max(y)/10, 10)):
                    exp_dec_p_mod.set_param_hint('phase',
                                                 value=phase_estimate,
                                                 vary=False)
                    exp_dec_p_mod.set_param_hint('amplitude',
                                                 value=max(y)+ del_amp)

                    fit_res_lst += [exp_dec_p_mod.fit(
                        data=y,
                        t=x,
                        params= exp_dec_p_mod.make_params())]

            chisqr_lst = [fit_res_1.chisqr for fit_res_1 in fit_res_lst]
            fit_res_1 = fit_res_lst[np.argmin(chisqr_lst)]

        if fit_res_2.chisqr > .35:
            log.warning('Fit did not converge, varying phase')
            fit_res_lst = []

            for phase_estimate in np.linspace(0, 2*np.pi, 10):

                for i, del_amp in enumerate(np.linspace(
                        -max(y)/10, max(y)/10, 10)):
                    comb_exp_dec_mod.set_param_hint('phase',
                                                 value=phase_estimate,
                                                 vary=False)
                    comb_exp_dec_mod.set_param_hint('amplitude',
                                                 value=max(y)+ del_amp)

                    fit_res_lst += [comb_exp_dec_mod.fit(
                        data=y,
                        t=x,
                        params= comb_exp_dec_mod.make_params())]

            chisqr_lst = [fit_res_2.chisqr for fit_res_2 in fit_res_lst]
            fit_res_2 = fit_res_lst[np.argmin(chisqr_lst)]

        if fit_res_1.chisqr < fit_res_2.chisqr:
            self.proc_data_dict['params'] = exp_dec_p_mod.make_params()
            return [fit_res_1,fit_res_1,fit_res_2]
        else:
            self.proc_data_dict['params'] = comb_exp_dec_mod.make_params()
            return [fit_res_2,fit_res_1,fit_res_2]


    def prepare_plots(self):
            self.prepare_2D_sweep_plot()
            self.prepare_photon_number_plot()
            self.prepare_ramsey_plots()

    def prepare_2D_sweep_plot(self):
        self.plot_dicts['off_full_data_'+self.label] = {
            'title': 'Raw data |g>',
            'plotfn': self.plot_colorxy,
            'xvals': self.proc_data_dict['ramsey_times'],
            'xlabel': 'Ramsey delays',
            'xunit': 's',
            'yvals': self.proc_data_dict['delay_to_relax'],
            'ylabel': 'Delay after first RO-pulse',
            'yunit': 's',
            'zvals': np.array(self.proc_data_dict['qubit_state'][0]) }

        self.plot_dicts['on_full_data_'+self.label] = {
            'title': 'Raw data |e>',
            'plotfn': self.plot_colorxy,
            'xvals': self.proc_data_dict['ramsey_times'],
            'xlabel': 'Ramsey delays',
            'xunit': 's',
            'yvals': self.proc_data_dict['delay_to_relax'],
            'ylabel': 'Delay after first RO-pulse',
            'yunit': 's',
            'zvals': np.array(self.proc_data_dict['qubit_state'][1])  }



    def prepare_ramsey_plots(self):
        x_fit = np.linspace(self.proc_data_dict['ramsey_times'][0],
                            max(self.proc_data_dict['ramsey_times']),101)
        for i in range(len(self.proc_data_dict['ramsey_fit_results'][0])):

            self.plot_dicts['off_'+str(i)] = {
                'title': 'Ramsey w t_delay = '+\
                         str(self.proc_data_dict['delay_to_relax'][i])+ \
                         ' s, in |g> state',
                'ax_id':'ramsey_off_'+str(i),
                'plotfn': self.plot_line,
                'xvals': self.proc_data_dict['ramsey_times'],
                'xlabel': 'Ramsey delays',
                'xunit': 's',
                'yvals': np.array(self.proc_data_dict['qubit_state'][0][i]/
                             max(self.proc_data_dict['qubit_state'][0][i][:-4])),
                'ylabel': 'Measured qubit state',
                'yunit': '',
                'marker': 'o',
                'setlabel': '|g> data_'+str(i),
                'do_legend': True }

            self.plot_dicts['off_fit_'+str(i)] = {
                'title': 'Ramsey w t_delay = '+ \
                         str(self.proc_data_dict['delay_to_relax'][i])+ \
                         ' s, in |g> state',
                'ax_id':'ramsey_off_'+str(i),
                'plotfn': self.plot_line,
                'xvals': x_fit,
                'yvals':  self.proc_data_dict['ramsey_fit_results'][0][i][1].eval(
                    self.proc_data_dict['ramsey_fit_results'][0][i][1].params,
                    t=x_fit),
                'linestyle': '-',
                'marker': '',
                'setlabel': '|g> fit_model'+str(i),
                'do_legend': True  }

            self.plot_dicts['off_fit_2_'+str(i)] = {
                'title': 'Ramsey w t_delay = '+ \
                         str(self.proc_data_dict['delay_to_relax'][i])+ \
                         ' s, in |g> state',
                'ax_id':'ramsey_off_'+str(i),
                'plotfn': self.plot_line,
                'xvals': x_fit,
                'yvals':  self.proc_data_dict['ramsey_fit_results'][0][i][2].eval(
                    self.proc_data_dict['ramsey_fit_results'][0][i][2].params,
                    t=x_fit),
                'linestyle': '-',
                'marker': '',
                'setlabel': '|g> fit_simpel_model'+str(i),
                'do_legend': True  }

            self.plot_dicts['hidden_g_'+str(i)] = {
                'ax_id':'ramsey_off_'+str(i),
                'plotfn': self.plot_line,
                'xvals': [0],
                'yvals': [0],
                'color': 'w',
                'setlabel': 'Residual photon count = '
                             ''+str(self.proc_data_dict['photon_number'][0][i]),
                'do_legend': True }


            self.plot_dicts['on_'+str(i)] = {
                'title': 'Ramsey w t_delay = '+ \
                         str(self.proc_data_dict['delay_to_relax'][i])+ \
                         ' s, in |e> state',
                'ax_id':'ramsey_on_'+str(i),
                'plotfn': self.plot_line,
                'xvals': self.proc_data_dict['ramsey_times'],
                'xlabel': 'Ramsey delays',
                'xunit': 's',
                'yvals':  np.array(self.proc_data_dict['qubit_state'][1][i]/
                             max(self.proc_data_dict['qubit_state'][1][i][:-4])),
                'ylabel': 'Measured qubit state',
                'yunit': '',
                'marker': 'o',
                'setlabel': '|e> data_'+str(i),
                'do_legend': True }

            self.plot_dicts['on_fit_'+str(i)] = {
                'title': 'Ramsey w t_delay = '+ \
                         str(self.proc_data_dict['delay_to_relax'][i])+ \
                         ' s, in |e> state',
                'ax_id':'ramsey_on_'+str(i),
                'plotfn': self.plot_line,
                'xvals': x_fit,
                'yvals':  self.proc_data_dict['ramsey_fit_results'][1][i][1].eval(
                    self.proc_data_dict['ramsey_fit_results'][1][i][1].params,
                    t=x_fit),
                'linestyle': '-',
                'marker': '',
                'setlabel': '|e> fit_model'+str(i),
                'do_legend': True }

            self.plot_dicts['on_fit_2_'+str(i)] = {
                'title': 'Ramsey w t_delay = '+ \
                         str(self.proc_data_dict['delay_to_relax'][i])+ \
                         ' s, in |e> state',
                'ax_id':'ramsey_on_'+str(i),
                'plotfn': self.plot_line,
                'xvals': x_fit,
                'yvals':  self.proc_data_dict['ramsey_fit_results'][1][i][2].eval(
                    self.proc_data_dict['ramsey_fit_results'][1][i][2].params,
                    t=x_fit),
                'linestyle': '-',
                'marker': '',
                'setlabel': '|e> fit_simpel_model'+str(i),
                'do_legend': True }

            self.plot_dicts['hidden_e_'+str(i)] = {
                'ax_id':'ramsey_on_'+str(i),
                'plotfn': self.plot_line,
                'xvals': [0],
                'yvals': [0],
                'color': 'w',
                'setlabel': 'Residual photon count = '
                            ''+str(self.proc_data_dict['photon_number'][1][i]),
                'do_legend': True }


    def prepare_photon_number_plot(self):


        ylabel = 'Average photon number'
        yunit = ''

        x_fit = np.linspace(min(self.proc_data_dict['delay_to_relax']),
                            max(self.proc_data_dict['delay_to_relax']),101)
        minmax_data = [min(min(self.proc_data_dict['photon_number'][0]),
                           min(self.proc_data_dict['photon_number'][1])),
                       max(max(self.proc_data_dict['photon_number'][0]),
                           max(self.proc_data_dict['photon_number'][1]))]
        minmax_data[0] -= minmax_data[0]/5
        minmax_data[1] += minmax_data[1]/5

        self.proc_data_dict['photon_number'][1],

        self.fit_res['excited_state'].eval(
            self.fit_res['excited_state'].params,
            t=x_fit)
        self.plot_dicts['Photon number count'] = {
            'plotfn': self.plot_line,
            'xlabel': 'Delay after first RO-pulse',
            'ax_id': 'Photon number count ',
            'xunit': 's',
            'xvals': self.proc_data_dict['delay_to_relax'],
            'yvals': self.proc_data_dict['photon_number'][0],
            'ylabel': ylabel,
            'yunit': yunit,
            'yrange': minmax_data,
            'title': 'Residual photon number',
            'color': 'b',
            'linestyle': '',
            'marker': 'o',
            'setlabel': '|g> data',
            'func': 'semilogy',
            'do_legend': True}

        self.plot_dicts['main2'] = {
            'plotfn': self.plot_line,
            'xunit': 's',
            'xvals': x_fit,
            'yvals': self.fit_res['ground_state'].eval(
                self.fit_res['ground_state'].params,
                t=x_fit),
            'yrange': minmax_data,
            'ax_id': 'Photon number count ',
            'color': 'b',
            'linestyle': '-',
            'marker': '',
            'setlabel': '|g> fit',
            'func': 'semilogy',
            'do_legend': True}

        self.plot_dicts['main3'] = {
            'plotfn': self.plot_line,
            'xunit': 's',
            'xvals': self.proc_data_dict['delay_to_relax'],
            'yvals': self.proc_data_dict['photon_number'][1],
            'yrange': minmax_data,
            'ax_id': 'Photon number count ',
            'color': 'r',
            'linestyle': '',
            'marker': 'o',
            'setlabel': '|e> data',
            'func': 'semilogy',
            'do_legend': True}

        self.plot_dicts['main4'] = {
            'plotfn': self.plot_line,
            'xunit': 's',
            'ax_id': 'Photon number count ',
            'xvals': x_fit,
            'yvals': self.fit_res['excited_state'].eval(
                self.fit_res['excited_state'].params,
                t=x_fit),
            'yrange': minmax_data,
            'ylabel': ylabel,
            'color': 'r',
            'linestyle': '-',
            'marker': '',
            'setlabel': '|e> fit',
            'func': 'semilogy',
            'do_legend': True}

        self.plot_dicts['hidden_1'] = {
            'ax_id': 'Photon number count ',
            'plotfn': self.plot_line,
            'yrange': minmax_data,
            'xvals': [0],
            'yvals': [0],
            'color': 'w',
            'setlabel': 'tau_g = '
                        ''+str("%.3f" %
                        (self.fit_res['ground_state'].params['tau'].value*1e9))+''
                        ' ns',
            'do_legend': True }


        self.plot_dicts['hidden_2'] = {
            'ax_id': 'Photon number count ',
            'plotfn': self.plot_line,
            'yrange': minmax_data,
            'xvals': [0],
            'yvals': [0],
            'color': 'w',
            'setlabel': 'tau_e = '
                        ''+str("%.3f" %
                        (self.fit_res['excited_state'].params['tau'].value*1e9))+''
                        ' ns',
            'do_legend': True}


class RODynamicPhaseAnalysis(MultiQubit_TimeDomain_Analysis):

    def __init__(self, qb_names: list=None,  t_start: str=None, t_stop: str=None,
                 data_file_path: str=None, single_timestamp: bool=False,
                 options_dict: dict=None, extract_only: bool=False,
                 do_fitting: bool=True, auto=True):

        super().__init__(qb_names=qb_names, t_start=t_start, t_stop=t_stop,
                         data_file_path=data_file_path,
                         options_dict=options_dict,
                         extract_only=extract_only,
                         do_fitting=do_fitting,
                         auto=False)

        if auto:
            self.run_analysis()

    def process_data(self):

        super().process_data()

        if 'qbp_name' in self.metadata:
            self.pulsed_qbname = self.metadata['qbp_name']
        else:
            self.pulsed_qbname = self.options_dict.get('pulsed_qbname')
        self.measured_qubits = [qbn for qbn in self.channel_map if
                                qbn != self.pulsed_qbname]

    def prepare_fitting(self):
        self.fit_dicts = OrderedDict()
        for qbn in self.measured_qubits:
            ro_dict = self.proc_data_dict['projected_data_dict'][qbn]
            sweep_points = self.proc_data_dict['sweep_points_dict'][qbn][
                'msmt_sweep_points']
            for ro_suff, data in ro_dict.items():
                cos_mod = lmfit.Model(fit_mods.CosFunc)
                if self.num_cal_points != 0:
                    data = data[:-self.num_cal_points]
                guess_pars = fit_mods.Cos_guess(
                    model=cos_mod,
                    t=sweep_points,
                    data=data)
                guess_pars['amplitude'].vary = True
                guess_pars['offset'].vary = True
                guess_pars['frequency'].vary = True
                guess_pars['phase'].vary = True

                key = 'cos_fit_{}{}'.format(qbn, ro_suff)
                self.fit_dicts[key] = {
                    'fit_fn': fit_mods.CosFunc,
                    'fit_xvals': {'t': sweep_points},
                    'fit_yvals': {'data': data},
                    'guess_pars': guess_pars}

    def analyze_fit_results(self):

        self.dynamic_phases = OrderedDict()
        for meas_qbn in self.measured_qubits:
            self.dynamic_phases[meas_qbn] = \
                (self.fit_dicts['cos_fit_{}_measure'.format(meas_qbn)][
                    'fit_res'].best_values['phase'] -
                 self.fit_dicts['cos_fit_{}_ref_measure'.format(meas_qbn)][
                    'fit_res'].best_values['phase'])*180/np.pi

    def prepare_plots(self):

        super().prepare_plots()

        if self.do_fitting:
            for meas_qbn in self.measured_qubits:
                sweep_points_dict = self.proc_data_dict['sweep_points_dict'][
                    meas_qbn]
                if self.num_cal_points != 0:
                    yvals = [self.proc_data_dict['projected_data_dict'][meas_qbn][
                                 '_ref_measure'][:-self.num_cal_points],
                             self.proc_data_dict['projected_data_dict'][meas_qbn][
                                 '_measure'][:-self.num_cal_points]]
                    sweep_points = sweep_points_dict['msmt_sweep_points']

                    # plot cal points
                    for i, cal_pts_idxs in enumerate(
                            self.cal_states_dict.values()):
                        key = list(self.cal_states_dict)[i] + meas_qbn
                        self.plot_dicts[key] = {
                            'fig_id': 'dyn_phase_plot_' + meas_qbn,
                            'plotfn': self.plot_line,
                            'xvals': np.mean([
                                sweep_points_dict['cal_points_sweep_points'][
                                    cal_pts_idxs],
                                sweep_points_dict['cal_points_sweep_points'][
                                    cal_pts_idxs]],
                                axis=0),
                            'yvals': np.mean([
                                self.proc_data_dict['projected_data_dict'][meas_qbn][
                                    '_ref_measure'][cal_pts_idxs],
                                self.proc_data_dict['projected_data_dict'][meas_qbn][
                                    '_measure'][cal_pts_idxs]],
                                             axis=0),
                            'setlabel': list(self.cal_states_dict)[i],
                            'do_legend': True,
                            'legend_bbox_to_anchor': (1, 0.5),
                            'legend_pos': 'center left',
                            'linestyle': 'none',
                            'line_kws': {'color': self.get_cal_state_color(
                                list(self.cal_states_dict)[i])}}

                else:
                    yvals = [self.proc_data_dict['projected_data_dict'][meas_qbn][
                                 '_ref_measure'],
                             self.proc_data_dict['projected_data_dict'][meas_qbn][
                                 '_measure']]
                    sweep_points = sweep_points_dict['sweep_points']

                self.plot_dicts['dyn_phase_plot_' + meas_qbn] = {
                    'plotfn': self.plot_line,
                    'xvals': [sweep_points, sweep_points],
                    'xlabel': self.raw_data_dict['xlabel'][0],
                    'xunit': self.raw_data_dict['xunit'][0][0],
                    'yvals': yvals,
                    'ylabel': 'Excited state population',
                    'yunit': '',
                    'setlabel': ['with measurement', 'no measurement'],
                    'title': (self.raw_data_dict['timestamps'][0] + ' ' +
                              self.raw_data_dict['measurementstring'][0]),
                    'linestyle': 'none',
                    'do_legend': True,
                    'legend_bbox_to_anchor': (1, 0.5),
                    'legend_pos': 'center left'}

                self.plot_dicts['cos_fit_' + meas_qbn + '_ref_measure'] = {
                    'fig_id': 'dyn_phase_plot_' + meas_qbn,
                    'plotfn': self.plot_fit,
                    'fit_res': self.fit_dicts['cos_fit_{}_ref_measure'.format(
                                    meas_qbn)]['fit_res'],
                    'setlabel': 'cos fit',
                    'do_legend': True,
                    'legend_bbox_to_anchor': (1, 0.5),
                    'legend_pos': 'center left'}

                self.plot_dicts['cos_fit_' + meas_qbn + '_measure'] = {
                    'fig_id': 'dyn_phase_plot_' + meas_qbn,
                    'plotfn': self.plot_fit,
                    'fit_res': self.fit_dicts['cos_fit_{}_measure'.format(
                                    meas_qbn)]['fit_res'],
                    'setlabel': 'cos fit',
                    'do_legend': True,
                    'legend_bbox_to_anchor': (1, 0.5),
                    'legend_pos': 'center left'}

                textstr = 'Dynamic phase = {:.2f}'.format(
                    self.dynamic_phases[meas_qbn]) + r'$^{\circ}$'
                self.plot_dicts['text_msg_' + meas_qbn] = {
                    'fig_id': 'dyn_phase_plot_' + meas_qbn,
                    'ypos': -0.175,
                    'xpos': 0.5,
                    'horizontalalignment': 'center',
                    'verticalalignment': 'top',
                    'plotfn': self.plot_text,
                    'text_string': textstr}

class FluxAmplitudeSweepAnalysis(MultiQubit_TimeDomain_Analysis):
    def __init__(self, qb_names, *args, **kwargs):
        self.mask_freq = kwargs.pop('mask_freq', None)
        self.mask_amp = kwargs.pop('mask_amp', None)

        super().__init__(qb_names, *args, **kwargs)

    def process_data(self):
        super().process_data()

        pdd = self.proc_data_dict
        nr_sp = {qb: len(pdd['sweep_points_dict'][qb]['sweep_points']) \
            for qb in self.qb_names}
        nr_sp2d = {qb: len(pdd['sweep_points_2D_dict'][qb][self.raw_data_dict['sweep_parameter_names'][1]])\
            for qb in self.qb_names}
        nr_cp = self.num_cal_points

        # make matrix out of vector
        data_reshaped = {qb: \
            np.reshape(deepcopy(pdd['data_to_fit'][qb]),(nr_sp[qb], nr_sp2d[qb])) \
            for qb in self.qb_names}

        pdd['data_reshaped'] = data_reshaped

        # remove calibration points from data to fit
        data_no_cp = {qb: \
            np.array([data_reshaped[qb][i,:] for i in range(nr_sp[qb]-nr_cp)]) \
            for qb in self.qb_names}

        # apply mask
        for qb in self.qb_names:
            if self.mask_freq is None:
                self.mask_freq = [True]*nr_sp2d[qb] # by default, no point is masked
            if self.mask_amp is None:
                self.mask_amp = [True]*(nr_sp[qb]-nr_cp)

        pdd['freqs_masked'] = {}
        pdd['amps_masked'] = {}
        pdd['data_masked'] = {}

        for qb in self.qb_names:
            pdd['freqs_masked'][qb] = \
                pdd['sweep_points_2D_dict'][qb][self.raw_data_dict['sweep_parameter_names'][1]][self.mask_freq]
            pdd['amps_masked'][qb] = pdd['sweep_points_dict'][qb]['sweep_points'][
                                     :-self.num_cal_points][self.mask_amp]
            data_masked = data_no_cp[qb][self.mask_amp,:]
            pdd['data_masked'][qb] = data_masked[:,self.mask_freq]


    def prepare_fitting(self):
        pdd = self.proc_data_dict
        self.fit_dicts = OrderedDict()

        # Gaussian fit of amplitude slices
        gauss_mod = fit_mods.GaussianModel_v2()
        for qb in self.qb_names:
            for i in range(len(pdd['amps_masked'][qb])):
                data = pdd['data_masked'][qb][i,:]
                self.fit_dicts[f'gauss_fit_{qb}_{i}'] = {
                    'model': gauss_mod,
                    'fit_xvals': {'x': pdd['freqs_masked'][qb]},
                    'fit_yvals': {'data': data}
                    }

    def analyze_fit_results(self):
        pdd = self.proc_data_dict

        pdd['gauss_center'] = {}
        pdd['gauss_center_err'] = {}
        pdd['filtered_center'] = {}
        pdd['filtered_amps'] = {}

        for qb in self.qb_names:
            pdd['gauss_center'][qb] = np.array([
                self.fit_res[f'gauss_fit_{qb}_{i}'].best_values['center']
                for i in range(len(pdd['amps_masked'][qb]))])
            pdd['gauss_center_err'][qb] = np.array([
                self.fit_res[f'gauss_fit_{qb}_{i}'].params['center'].stderr
                for i in range(len(pdd['amps_masked'][qb]))])

            # filter out points with stderr > 1e6 Hz
            pdd['filtered_center'][qb] = np.array([])
            pdd['filtered_amps'][qb] = np.array([])
            for i, stderr in enumerate(pdd['gauss_center_err'][qb]):
                try:
                    if stderr < 1e6:
                        pdd['filtered_center'][qb] = \
                            np.append(pdd['filtered_center'][qb],
                                  pdd['gauss_center'][qb][i])
                        pdd['filtered_amps'][qb] = \
                            np.append(pdd['filtered_amps'][qb],
                            pdd['sweep_points_dict'][qb]\
                            ['sweep_points'][:-self.num_cal_points][i])
                except:
                    continue

            # if gaussian fitting does not work (i.e. all points were filtered
            # out above) use max value of data to get an estimate of freq
            if len(pdd['filtered_amps'][qb]) == 0:
                for qb in self.qb_names:
                    freqs = np.array([])
                    for i in range(pdd['data_masked'][qb].shape[0]):
                        freqs = np.append(freqs, pdd['freqs_masked'][qb]\
                            [np.argmax(pdd['data_masked'][qb][i,:])])
                    pdd['filtered_center'][qb] = freqs
                    pdd['filtered_amps'][qb] = pdd['amps_masked'][qb]

            # fit the freqs to the qubit model
            freq_mod = lmfit.Model(fit_mods.Qubit_dac_to_freq)
            freq_mod.guess = fit_mods.Qubit_dac_arch_guess.__get__(freq_mod, freq_mod.__class__)

            self.fit_dicts[f'freq_fit_{qb}'] = {
                'model': freq_mod,
                'fit_xvals': {'dac_voltage': pdd['filtered_amps'][qb]},
                'fit_yvals': {'data': pdd['filtered_center'][qb]}}

            self.run_fitting()

    def prepare_plots(self):
        pdd = self.proc_data_dict
        rdd = self.raw_data_dict

        for qb in self.qb_names:
            self.plot_dicts[f'data_2d_{qb}'] = {
                'title': rdd['measurementstring'] +
                            '\n' + rdd['timestamp'],
                'ax_id': f'data_2d_{qb}',
                'plotfn': self.plot_colorxy,
                'xvals': pdd['sweep_points_dict'][qb]['sweep_points'],
                'yvals': pdd['sweep_points_2D_dict'][qb][self.raw_data_dict['sweep_parameter_names'][1]],
                'zvals': np.transpose(pdd['data_reshaped'][qb]),
                'xlabel': r'Flux pulse amplitude',
                'xunit': 'V',
                'ylabel': r'Qubit drive frequency',
                'yunit': 'Hz',
                'zlabel': 'Excited state population',
            }

            if self.do_fitting:
                if self.options_dict.get('scatter', False):
                    label = f'freq_scatter_{qb}'
                    self.plot_dicts[label] = {
                        'title': rdd['measurementstring'] +
                        '\n' + rdd['timestamp'],
                        'ax_id': f'data_2d_{qb}',
                        'plotfn': self.plot_line,
                        'linestyle': '',
                        'xvals': pdd['filtered_amps'][qb],
                        'yvals': pdd['filtered_center'][qb],
                        'xlabel': r'Flux pulse amplitude',
                        'xunit': 'V',
                        'ylabel': r'Qubit drive frequency',
                        'yunit': 'Hz',
                        'color': 'purple'
                        }

                amps = pdd['sweep_points_dict'][qb]['sweep_points'][
                                     :-self.num_cal_points]

                label = f'freq_scatter_{qb}'
                self.plot_dicts[label] = {
                    'title': rdd['measurementstring'] +
                             '\n' + rdd['timestamp'],
                    'ax_id': f'data_2d_{qb}',
                    'plotfn': self.plot_line,
                    'linestyle': '-',
                    'xvals': amps,
                    'yvals': fit_mods.Qubit_dac_to_freq(amps,
                            **self.fit_res[f'freq_fit_{qb}'].best_values),
                    'color': 'red'
                }


class T1FrequencySweepAnalysis(MultiQubit_TimeDomain_Analysis):
    def process_data(self):
        super().process_data()

        pdd = self.proc_data_dict
        nr_cp = self.num_cal_points
        self.lengths = OrderedDict()
        self.amps = OrderedDict()
        self.freqs = OrderedDict()
        for qbn in self.qb_names:
            len_key = [pn for pn in self.mospm[qbn] if 'pulse_length' in pn]
            if len(len_key) == 0:
                raise KeyError('Couldn"t find sweep points corresponding to '
                               'flux pulse length.')
            self.lengths[qbn] = self.sp[0][len_key][0]

            amp_key = [pn for pn in self.mospm[qbn] if 'amplitude' in pn]
            if len(len_key) == 0:
                raise KeyError('Couldn"t find sweep points corresponding to '
                               'flux pulse amplitude.')
            self.amps[qbn] = self.sp[1][amp_key][0]

            freq_key = [pn for pn in self.mospm[qbn] if 'freq' in pn]
            if len(freq_key) == 0:
                self.freqs[qbn] = None
            else:
                self.freqs[qbn] = self.sp[1][freq_key][0]

        nr_amps = len(self.amps)
        nr_lengths = len(self.lengths)

        # make matrix out of vector
        data_reshaped_no_cp = {qb: np.reshape(deepcopy(
                pdd['data_to_fit'][qb][:len(pdd['data_to_fit'][qb])-nr_cp]),
                (nr_amps, nr_lengths)) for qb in self.qb_names}

        pdd['data_reshaped_no_cp'] = data_reshaped_no_cp

    def prepare_fitting(self):
        pdd = self.proc_data_dict

        self.fit_dicts = OrderedDict()
        exp_mod = fit_mods.ExponentialModel()
        for qb in self.qb_names:
            for i, data in enumerate(pdd['data_reshaped_no_cp'][qb]):
                self.fit_dicts[f'exp_fit_{qb}_amp_{i}'] = {
                    'model': exp_mod,
                    'fit_xvals': {'x': self.lengths[qb]},
                    'fit_yvals': {'data': data}}

    def analyze_fit_results(self):
        pdd = self.proc_data_dict

        pdd['T1'] = {}
        pdd['T1_err'] = {}
        pdd['mask'] = {}

        for qb in self.qb_names:
            pdd['T1'][qb] = np.array([
                abs(self.fit_res[f'exp_fit_{qb}_amp_{i}'].best_values['decay'])
                for i in range(len(self.amps[qb]))])

            pdd['T1_err'][qb] = np.array([
                self.fit_res[f'exp_fit_{qb}_amp_{i}'].params['decay'].stderr
                for i in range(len(self.amps[qb]))])

            pdd['mask'][qb] = []
            for i in range(len(self.amps[qb])):
                try:
                    if pdd['T1_err'][qb][i] < 10 * pdd['T1'][qb][i]:
                        pdd['mask'][qb].append(True)
                    else:
                        pdd['mask'][qb].append(False)
                except TypeError:
                    pdd['mask'][qb].append(False)

    def prepare_plots(self):
        pdd = self.proc_data_dict
        rdd = self.raw_data_dict

        for qb in self.qb_names:

            # Plot T1 vs flux pulse amplitude
            mask = pdd['mask'][qb]
            label = f'T1_fit_{qb}'
            xvals = self.amps[qb][mask] if self.freqs[qb] is None else \
                self.freqs[qb][mask]
            xlabel = r'Flux pulse amplitude' if self.freqs[qb] is None else \
                r'Derived qubit frequency'
            self.plot_dicts[label] = {
                'title': rdd['measurementstring'] + '\n' + rdd['timestamp'],
                'plotfn': self.plot_line,
                'linestyle': '-',
                'xvals': xvals,
                'yvals': pdd['T1'][qb][mask],
                'yerr': pdd['T1_err'][qb][mask],
                'xlabel': xlabel,
                'xunit': 'V' if self.freqs[qb] is None else 'Hz',
                'ylabel': r'T1',
                'yunit': 's',
                'color': 'blue',
            }

            # Plot rotated integrated average in dependece of flux pulse
            # amplitude and length
            label = f'T1_color_plot_{qb}'
            xvals = self.amps[qb][mask] if self.freqs[qb] is None else \
                self.freqs[qb][mask]
            xlabel = r'Flux pulse amplitude' if self.freqs[qb] is None else \
                r'Derived qubit frequency'
            self.plot_dicts[label] = {
                'title': rdd['measurementstring'] + '\n' + rdd['timestamp'],
                'plotfn': self.plot_colorxy,
                'linestyle': '-',
                'xvals': xvals,
                'yvals': self.lengths[qb],
                'zvals': np.transpose(pdd['data_reshaped_no_cp'][qb]),
                'xlabel': xlabel,
                'xunit': 'V' if self.freqs[qb] is None else 'Hz',
                'ylabel': r'Flux pulse length',
                'yunit': 's',
                'zlabel': r'Excited state population'
            }

            # Plot all fits in single figure
            if not self.options_dict.get('all_fits', False):
                continue

            colormap = self.options_dict.get('colormap', mpl.cm.plasma)
            for i in range(len(self.amps[qb])):
                color = colormap(i/(len(self.amps[qb])-1))
                label = f'exp_fit_{qb}_amp_{i}'
                freqs = self.freqs[qb] is not None
                fitid = (self.amps[qb] if self.freqs[qb] is None
                         else self.freqs[qb])[i]
                self.plot_dicts[label] = {
                    'title': rdd['measurementstring'] + '\n' + rdd['timestamp'],
                    'ax_id': f'T1_fits_{qb}',
                    'xlabel': r'Flux pulse length',
                    'xunit': 's',
                    'ylabel': r'Excited state population',
                    'plotfn': self.plot_fit,
                    'fit_res': self.fit_res[label],
                    'plot_init': self.options_dict.get('plot_init', False),
                    'color': color,
                    'setlabel': f'freq={fitid:.4f}' if freqs
                                        else f'amp={fitid:.4f}',
                    'do_legend': False,
                    'legend_bbox_to_anchor': (1, 1),
                    'legend_pos': 'upper left',
                    }

                label = f'freq_scatter_{qb}_{i}'
                self.plot_dicts[label] = {
                    'ax_id': f'T1_fits_{qb}',
                    'plotfn': self.plot_line,
                    'xvals': self.lengths[qb],
                    'linestyle': '',
                    'yvals': pdd['data_reshaped_no_cp'][qb][i,:],
                    'color': color,
                    'setlabel': f'freq={fitid:.4f}' if freqs
                                        else f'amp={fitid:.4f}',
                }

class T2FrequencySweepAnalysis(MultiQubit_TimeDomain_Analysis):
    def process_data(self):
        super().process_data()

        pdd = self.proc_data_dict
        nr_cp = self.num_cal_points
        nr_amps = len(self.metadata['amplitudes'])
        nr_lengths = len(self.metadata['flux_lengths'])
        nr_phases = len(self.metadata['phases'])

        # make matrix out of vector
        data_reshaped_no_cp = {qb: \
            np.reshape(deepcopy(pdd['data_to_fit'][qb]\
                [:len(pdd['data_to_fit'][qb])-nr_cp]),(\
                nr_amps, nr_lengths, nr_phases)) for qb in self.qb_names}

        pdd['data_reshaped_no_cp'] = data_reshaped_no_cp
        if self.metadata['use_cal_points']:
            pdd['cal_point_data'] = {qb: deepcopy(pdd['data_to_fit'][qb]\
                    [len(pdd['data_to_fit'][qb])-nr_cp:]) for qb in self.qb_names}

    def prepare_fitting(self):
        pdd = self.proc_data_dict

        self.fit_dicts = OrderedDict()

        nr_amps = len(self.metadata['amplitudes'])


        cos_mod = lmfit.Model(fit_mods.CosFunc)
        cos_mod.guess = fit_mods.Cos_guess.__get__(cos_mod, cos_mod.__class__)
        for qb in self.qb_names:
            for i in range(nr_amps):
                for j, data in enumerate(pdd['data_reshaped_no_cp'][qb][i]):
                    self.fit_dicts[f'cos_fit_{qb}_{i}_{j}'] = {
                        'model': cos_mod,
                        'fit_xvals': {'t': self.metadata['phases']},
                        'guess_dict': {'frequency': {'value': 1/360,
                                                 'vary': False}},
                        'fit_yvals': {'data': data}}

    def analyze_fit_results(self):
        pdd = self.proc_data_dict

        pdd['T2'] = {}
        pdd['T2_err'] = {}
        pdd['mask'] = {}
        pdd['phase_contrast'] = {}
        nr_lengths = len(self.metadata['flux_lengths'])
        nr_amps = len(self.metadata['amplitudes'])

        for qb in self.qb_names:
            pdd['phase_contrast'][qb] = {}
            exp_mod = fit_mods.ExponentialModel()
            for i in range(nr_amps):
                pdd['phase_contrast'][qb][f'amp_{i}'] = np.array([self.fit_res[
                                                        f'cos_fit_{qb}_{i}_{j}'
                                                    ].best_values['amplitude']
                                                    for j in
                                                    range(nr_lengths)])

                self.fit_dicts[f'exp_fit_{qb}_{i}'] = {
                    'model': exp_mod,
                    'fit_xvals': {'x': self.metadata['flux_lengths']},
                    'fit_yvals': {'data': np.array([self.fit_res[
                                                        f'cos_fit_{qb}_{i}_{j}'
                                                    ].best_values['amplitude']
                                                    for j in
                                                    range(nr_lengths)])}}

            self.run_fitting()

            pdd['T2'][qb] = np.array([
                abs(self.fit_res[f'exp_fit_{qb}_{i}'].best_values['decay'])
                for i in range(len(self.metadata['amplitudes']))])

            pdd['mask'][qb] = []
            for i in range(len(self.metadata['amplitudes'])):
                try:
                    if self.fit_res[f'exp_fit_{qb}_{i}']\
                                            .params['decay'].stderr < 1e-5:
                        pdd['mask'][qb].append(True)
                    else:
                        pdd['mask'][qb].append(False)
                except TypeError:
                    pdd['mask'][qb].append(False)

    def prepare_plots(self):
        pdd = self.proc_data_dict
        rdd = self.raw_data_dict

        for qb in self.qb_names:
            mask = pdd['mask'][qb]
            label = f'T2_fit_{qb}'
            xvals = self.metadata['amplitudes'][mask] if \
                self.metadata['frequencies'] is None else \
                self.metadata['frequencies'][mask]
            xlabel = r'Flux pulse amplitude' if \
                self.metadata['frequencies'] is None else \
                r'Derived qubit frequency'
            self.plot_dicts[label] = {
                'plotfn': self.plot_line,
                'linestyle': '-',
                'xvals': xvals,
                'yvals': pdd['T2'][qb][mask],
                'xlabel': xlabel,
                'xunit': 'V' if self.metadata['frequencies'] is None else 'Hz',
                'ylabel': r'T2',
                'yunit': 's',
                'color': 'blue',
            }

            # Plot all fits in single figure
            if not self.options_dict.get('all_fits', False):
                continue

            colormap = self.options_dict.get('colormap', mpl.cm.plasma)
            for i in range(len(self.metadata['amplitudes'])):
                color = colormap(i/(len(self.metadata['frequencies'])-1))
                label = f'exp_fit_{qb}_amp_{i}'
                freqs = self.metadata['frequencies'] is not None
                fitid = self.metadata.get('frequencies',
                                          self.metadata['amplitudes'])[i]
                self.plot_dicts[label] = {
                    'title': rdd['measurementstring'] +
                            '\n' + rdd['timestamp'],
                    'ax_id': f'T2_fits_{qb}',
                    'xlabel': r'Flux pulse length',
                    'xunit': 's',
                    'ylabel': r'Excited state population',
                    'plotfn': self.plot_fit,
                    'fit_res': self.fit_res[label],
                    'plot_init': self.options_dict.get('plot_init', False),
                    'color': color,
                    'setlabel': f'freq={fitid:.4f}' if freqs
                                        else f'amp={fitid:.4f}',
                    'do_legend': False,
                    'legend_bbox_to_anchor': (1, 1),
                    'legend_pos': 'upper left',
                    }

                label = f'freq_scatter_{qb}_{i}'
                self.plot_dicts[label] = {
                    'ax_id': f'T2_fits_{qb}',
                    'plotfn': self.plot_line,
                    'xvals': self.metadata['phases'],
                    'linestyle': '',
                    'yvals': pdd['data_reshaped_no_cp'][qb][i,:],
                    'color': color,
                    'setlabel': f'freq={fitid:.4f}' if freqs
                                        else f'amp={fitid:.4f}',
                }

class MeasurementInducedDephasingAnalysis(MultiQubit_TimeDomain_Analysis):
    def process_data(self):
        super().process_data()

        rdd = self.raw_data_dict
        pdd = self.proc_data_dict

        pdd['data_reshaped'] = {qb: [] for qb in pdd['data_to_fit']}
        pdd['amps_reshaped'] = np.unique(self.metadata['hard_sweep_params']['ro_amp_scale']['values'])
        pdd['phases_reshaped'] = []
        for amp in pdd['amps_reshaped']:
            mask = self.metadata['hard_sweep_params']['ro_amp_scale']['values'] == amp
            pdd['phases_reshaped'].append(self.metadata['hard_sweep_params']['phase']['values'][mask])
            for qb in self.qb_names:
                pdd['data_reshaped'][qb].append(pdd['data_to_fit'][qb][:len(mask)][mask])

    def prepare_fitting(self):
        pdd = self.proc_data_dict
        rdd = self.raw_data_dict
        self.fit_dicts = OrderedDict()
        cos_mod = lmfit.Model(fit_mods.CosFunc)
        cos_mod.guess = fit_mods.Cos_guess.__get__(cos_mod, cos_mod.__class__)
        for qb in self.qb_names:
            for i, data in enumerate(pdd['data_reshaped'][qb]):
                self.fit_dicts[f'cos_fit_{qb}_{i}'] = {
                    'model': cos_mod,
                    'guess_dict': {'frequency': {'value': 1/360,
                                                 'vary': False}},
                    'fit_xvals': {'t': pdd['phases_reshaped'][i]},
                    'fit_yvals': {'data': data}}

    def analyze_fit_results(self):
        pdd = self.proc_data_dict

        pdd['phase_contrast'] = {}
        pdd['phase_offset'] = {}
        pdd['sigma'] = {}
        pdd['sigma_err'] = {}
        pdd['a'] = {}
        pdd['a_err'] = {}
        pdd['c'] = {}
        pdd['c_err'] = {}

        for qb in self.qb_names:
            pdd['phase_contrast'][qb] = np.array([
                self.fit_res[f'cos_fit_{qb}_{i}'].best_values['amplitude']
                for i, _ in enumerate(pdd['data_reshaped'][qb])])
            pdd['phase_offset'][qb] = np.array([
                self.fit_res[f'cos_fit_{qb}_{i}'].best_values['phase']
                for i, _ in enumerate(pdd['data_reshaped'][qb])])
            pdd['phase_offset'][qb] += np.pi * (pdd['phase_contrast'][qb] < 0)
            pdd['phase_offset'][qb] = (pdd['phase_offset'][qb] + np.pi) % (2 * np.pi) - np.pi
            pdd['phase_offset'][qb] = 180*np.unwrap(pdd['phase_offset'][qb])/np.pi
            pdd['phase_contrast'][qb] = np.abs(pdd['phase_contrast'][qb])

            gauss_mod = lmfit.models.GaussianModel()
            self.fit_dicts[f'phase_contrast_fit_{qb}'] = {
                'model': gauss_mod,
                'guess_dict': {'center': {'value': 0, 'vary': False}},
                'fit_xvals': {'x': pdd['amps_reshaped']},
                'fit_yvals': {'data': pdd['phase_contrast'][qb]}}

            quadratic_mod = lmfit.models.QuadraticModel()
            self.fit_dicts[f'phase_offset_fit_{qb}'] = {
                'model': quadratic_mod,
                'guess_dict': {'b': {'value': 0, 'vary': False}},
                'fit_xvals': {'x': pdd['amps_reshaped']},
                'fit_yvals': {'data': pdd['phase_offset'][qb]}}

            self.run_fitting()
            self.save_fit_results()

            pdd['sigma'][qb] = self.fit_res[f'phase_contrast_fit_{qb}'].best_values['sigma']
            pdd['sigma_err'][qb] = self.fit_res[f'phase_contrast_fit_{qb}'].params['sigma']. \
                stderr
            pdd['a'][qb] = self.fit_res[f'phase_offset_fit_{qb}'].best_values['a']
            pdd['a_err'][qb] = self.fit_res[f'phase_offset_fit_{qb}'].params['a'].stderr
            pdd['c'][qb] = self.fit_res[f'phase_offset_fit_{qb}'].best_values['c']
            pdd['c_err'][qb] = self.fit_res[f'phase_offset_fit_{qb}'].params['c'].stderr

            pdd['sigma_err'][qb] = float('nan') if pdd['sigma_err'][qb] is None \
                else pdd['sigma_err'][qb]
            pdd['a_err'][qb] = float('nan') if pdd['a_err'][qb] is None else pdd['a_err'][qb]
            pdd['c_err'][qb] = float('nan') if pdd['c_err'][qb] is None else pdd['c_err'][qb]

    def prepare_plots(self):
        pdd = self.proc_data_dict
        rdd = self.raw_data_dict

        phases_equal = True
        for phases in pdd['phases_reshaped'][1:]:
            if not np.all(phases == pdd['phases_reshaped'][0]):
                phases_equal = False
                break

        for qb in self.qb_names:
            if phases_equal:
                self.plot_dicts[f'data_2d_{qb}'] = {
                    'title': rdd['measurementstring'] +
                             '\n' + rdd['timestamp'],
                    'plotfn': self.plot_colorxy,
                    'xvals': pdd['phases_reshaped'][0],
                    'yvals': pdd['amps_reshaped'],
                    'zvals': pdd['data_reshaped'][qb],
                    'xlabel': r'Pulse phase, $\phi$',
                    'xunit': 'deg',
                    'ylabel': r'Readout pulse amplitude scale, $V_{RO}/V_{ref}$',
                    'yunit': '',
                    'zlabel': 'Excited state population',
                }

            colormap = self.options_dict.get('colormap', mpl.cm.plasma)
            for i, amp in enumerate(pdd['amps_reshaped']):
                color = colormap(i/(len(pdd['amps_reshaped'])-1))
                label = f'cos_data_{qb}_{i}'
                self.plot_dicts[label] = {
                    'title': rdd['measurementstring'] +
                             '\n' + rdd['timestamp'],
                    'ax_id': f'amplitude_crossections_{qb}',
                    'plotfn': self.plot_line,
                    'xvals': pdd['phases_reshaped'][i],
                    'yvals': pdd['data_reshaped'][qb][i],
                    'xlabel': r'Pulse phase, $\phi$',
                    'xunit': 'deg',
                    'ylabel': 'Excited state population',
                    'linestyle': '',
                    'color': color,
                    'setlabel': f'amp={amp:.4f}',
                    'do_legend': True,
                    'legend_bbox_to_anchor': (1, 1),
                    'legend_pos': 'upper left',
                }
            if self.do_fitting:
                for i, amp in enumerate(pdd['amps_reshaped']):
                    color = colormap(i/(len(pdd['amps_reshaped'])-1))
                    label = f'cos_fit_{qb}_{i}'
                    self.plot_dicts[label] = {
                        'ax_id': f'amplitude_crossections_{qb}',
                        'plotfn': self.plot_fit,
                        'fit_res': self.fit_res[label],
                        'plot_init': self.options_dict.get('plot_init', False),
                        'color': color,
                        'setlabel': f'fit, amp={amp:.4f}',
                    }

                # Phase contrast
                self.plot_dicts[f'phase_contrast_data_{qb}'] = {
                    'title': rdd['measurementstring'] +
                             '\n' + rdd['timestamp'],
                    'ax_id': f'phase_contrast_{qb}',
                    'plotfn': self.plot_line,
                    'xvals': pdd['amps_reshaped'],
                    'yvals': 200*pdd['phase_contrast'][qb],
                    'xlabel': r'Readout pulse amplitude scale, $V_{RO}/V_{ref}$',
                    'xunit': '',
                    'ylabel': 'Phase contrast',
                    'yunit': '%',
                    'linestyle': '',
                    'color': 'k',
                    'setlabel': 'data',
                    'do_legend': True,
                }
                self.plot_dicts[f'phase_contrast_fit_{qb}'] = {
                    'ax_id': f'phase_contrast_{qb}',
                    'plotfn': self.plot_line,
                    'xvals': pdd['amps_reshaped'],
                    'yvals': 200*self.fit_res[f'phase_contrast_fit_{qb}'].best_fit,
                    'color': 'r',
                    'marker': '',
                    'setlabel': 'fit',
                    'do_legend': True,
                }
                self.plot_dicts[f'phase_contrast_labels_{qb}'] = {
                    'ax_id': f'phase_contrast_{qb}',
                    'plotfn': self.plot_line,
                    'xvals': pdd['amps_reshaped'],
                    'yvals': 200*pdd['phase_contrast'][qb],
                    'marker': '',
                    'linestyle': '',
                    'setlabel': r'$\sigma = ({:.5f} \pm {:.5f})$ V'.
                        format(pdd['sigma'][qb], pdd['sigma_err'][qb]),
                    'do_legend': True,
                    'legend_bbox_to_anchor': (1, 1),
                    'legend_pos': 'upper left',
                }

                # Phase offset
                self.plot_dicts[f'phase_offset_data_{qb}'] = {
                    'title': rdd['measurementstring'] +
                             '\n' + rdd['timestamp'],
                    'ax_id': f'phase_offset_{qb}',
                    'plotfn': self.plot_line,
                    'xvals': pdd['amps_reshaped'],
                    'yvals': pdd['phase_offset'][qb],
                    'xlabel': r'Readout pulse amplitude scale, $V_{RO}/V_{ref}$',
                    'xunit': '',
                    'ylabel': 'Phase offset',
                    'yunit': 'deg',
                    'linestyle': '',
                    'color': 'k',
                    'setlabel': 'data',
                    'do_legend': True,
                }
                self.plot_dicts[f'phase_offset_fit_{qb}'] = {
                    'ax_id': f'phase_offset_{qb}',
                    'plotfn': self.plot_line,
                    'xvals': pdd['amps_reshaped'],
                    'yvals': self.fit_res[f'phase_offset_fit_{qb}'].best_fit,
                    'color': 'r',
                    'marker': '',
                    'setlabel': 'fit',
                    'do_legend': True,
                }
                self.plot_dicts[f'phase_offset_labels_{qb}'] = {
                    'ax_id': f'phase_offset_{qb}',
                    'plotfn': self.plot_line,
                    'xvals': pdd['amps_reshaped'],
                    'yvals': pdd['phase_offset'][qb],
                    'marker': '',
                    'linestyle': '',
                    'setlabel': r'$a = {:.0f} \pm {:.0f}$ deg/V${{}}^2$'.
                        format(pdd['a'][qb], pdd['a_err'][qb]) + '\n' +
                                r'$c = {:.1f} \pm {:.1f}$ deg'.
                        format(pdd['c'][qb], pdd['c_err'][qb]),
                    'do_legend': True,
                    'legend_bbox_to_anchor': (1, 1),
                    'legend_pos': 'upper left',
                }


class RabiAnalysis(MultiQubit_TimeDomain_Analysis):

    def __init__(self, qb_names, *args, **kwargs):
        params_dict = {}
        for qbn in qb_names:
            s = 'Instrument settings.'+qbn
            for trans_name in ['ge', 'ef']:
                params_dict[f'{trans_name}_amp180_'+qbn] = \
                    s+f'.{trans_name}_amp180'
                params_dict[f'{trans_name}_amp90scale_'+qbn] = \
                    s+f'.{trans_name}_amp90_scale'
        kwargs['params_dict'] = params_dict
        kwargs['numeric_params'] = list(params_dict)
        super().__init__(qb_names, *args, **kwargs)

    def prepare_fitting(self):
        self.fit_dicts = OrderedDict()
        for qbn in self.qb_names:
            data = self.proc_data_dict['data_to_fit'][qbn]
            sweep_points = self.proc_data_dict['sweep_points_dict'][qbn][
                'msmt_sweep_points']
            if self.num_cal_points != 0:
                data = data[:-self.num_cal_points]
            cos_mod = lmfit.Model(fit_mods.CosFunc)
            guess_pars = fit_mods.Cos_guess(
                model=cos_mod, t=sweep_points, data=data)
            guess_pars['amplitude'].vary = True
            guess_pars['amplitude'].min = -10
            guess_pars['offset'].vary = True
            guess_pars['frequency'].vary = True
            guess_pars['phase'].vary = True

            key = 'cos_fit_' + qbn
            self.fit_dicts[key] = {
                'fit_fn': fit_mods.CosFunc,
                'fit_xvals': {'t': sweep_points},
                'fit_yvals': {'data': data},
                'guess_pars': guess_pars}

    def analyze_fit_results(self):
        self.proc_data_dict['analysis_params_dict'] = OrderedDict()
        for qbn in self.qb_names:
            fit_res = self.fit_dicts['cos_fit_' + qbn]['fit_res']
            sweep_points = self.proc_data_dict['sweep_points_dict'][qbn][
                'msmt_sweep_points']
            self.proc_data_dict['analysis_params_dict'][qbn] = \
                self.get_amplitudes(fit_res=fit_res, sweep_points=sweep_points)
        self.save_processed_data(key='analysis_params_dict')

    def get_amplitudes(self, fit_res, sweep_points):
        # Extract the best fitted frequency and phase.
        freq_fit = fit_res.best_values['frequency']
        phase_fit = fit_res.best_values['phase']

        freq_std = fit_res.params['frequency'].stderr
        phase_std = fit_res.params['phase'].stderr

        # If fitted_phase<0, shift fitted_phase by 4. This corresponds to a
        # shift of 2pi in the argument of cos.
        if np.abs(phase_fit) < 0.1:
            phase_fit = 0

        # If phase_fit<1, the piHalf amplitude<0.
        if phase_fit < 1:
            log.info('The data could not be fitted correctly. '
                         'The fitted phase "%s" <1, which gives '
                         'negative piHalf '
                         'amplitude.' % phase_fit)

        stepsize = sweep_points[1] - sweep_points[0]
        if freq_fit > 2 * stepsize:
            log.info('The data could not be fitted correctly. The '
                         'frequency "%s" is too high.' % freq_fit)
        n = np.arange(-2, 10)

        piPulse_vals = (n*np.pi - phase_fit)/(2*np.pi*freq_fit)
        piHalfPulse_vals = (n*np.pi + np.pi/2 - phase_fit)/(2*np.pi*freq_fit)

        # find piHalfPulse
        try:
            piHalfPulse = \
                np.min(piHalfPulse_vals[piHalfPulse_vals >= sweep_points[1]])
            n_piHalf_pulse = n[piHalfPulse_vals==piHalfPulse]
        except ValueError:
            piHalfPulse = np.asarray([])

        if piHalfPulse.size == 0 or piHalfPulse > max(sweep_points):
            i = 0
            while (piHalfPulse_vals[i] < min(sweep_points) and
                   i<piHalfPulse_vals.size):
                i+=1
            piHalfPulse = piHalfPulse_vals[i]
            n_piHalf_pulse = n[i]

        # find piPulse
        try:
            if piHalfPulse.size != 0:
                piPulse = \
                    np.min(piPulse_vals[piPulse_vals >= piHalfPulse])
            else:
                piPulse = np.min(piPulse_vals[piPulse_vals >= 0.001])
            n_pi_pulse = n[piHalfPulse_vals == piHalfPulse]

        except ValueError:
            piPulse = np.asarray([])

        if piPulse.size == 0:
            i = 0
            while (piPulse_vals[i] < min(sweep_points) and
                   i < piPulse_vals.size):
                i += 1
            piPulse = piPulse_vals[i]
            n_pi_pulse = n[i]

        try:
            freq_idx = fit_res.var_names.index('frequency')
            phase_idx = fit_res.var_names.index('phase')
            if fit_res.covar is not None:
                cov_freq_phase = fit_res.covar[freq_idx, phase_idx]
            else:
                cov_freq_phase = 0
        except ValueError:
            cov_freq_phase = 0

        try:
            piPulse_std = self.calculate_pulse_stderr(
                f=freq_fit,
                phi=phase_fit,
                f_err=freq_std,
                phi_err=phase_std,
                period_num=n_pi_pulse,
                cov=cov_freq_phase)
            piHalfPulse_std = self.calculate_pulse_stderr(
                f=freq_fit,
                phi=phase_fit,
                f_err=freq_std,
                phi_err=phase_std,
                period_num=n_piHalf_pulse,
                cov=cov_freq_phase)
        except Exception as e:
            log.error(e)
            piPulse_std = 0
            piHalfPulse_std = 0

        rabi_amplitudes = {'piPulse': piPulse,
                           'piPulse_stderr': piPulse_std,
                           'piHalfPulse': piHalfPulse,
                           'piHalfPulse_stderr': piHalfPulse_std}

        return rabi_amplitudes

    def calculate_pulse_stderr(self, f, phi, f_err, phi_err,
                               period_num, cov=0):
        x = period_num + phi
        return np.sqrt((f_err*x/(2*np.pi*(f**2)))**2 +
                       (phi_err/(2*np.pi*f))**2 -
                       2*(cov**2)*x/((2*np.pi*(f**3))**2))[0]

    def prepare_plots(self):
        super().prepare_plots()

        if self.do_fitting:
            for qbn in self.qb_names:
                base_plot_name = 'Rabi_' + qbn
                self.prepare_projected_data_plot(
                    fig_name=base_plot_name,
                    data=self.proc_data_dict['data_to_fit'][qbn],
                    plot_name_suffix=qbn+'fit',
                    qb_name=qbn)

                fit_res = self.fit_dicts['cos_fit_' + qbn]['fit_res']
                self.plot_dicts['fit_' + qbn] = {
                    'fig_id': base_plot_name,
                    'plotfn': self.plot_fit,
                    'fit_res': fit_res,
                    'setlabel': 'cosine fit',
                    'color': 'r',
                    'do_legend': True,
                    'legend_ncol': 2,
                    'legend_bbox_to_anchor': (1, -0.15),
                    'legend_pos': 'upper right'}

                rabi_amplitudes = self.proc_data_dict['analysis_params_dict']
                self.plot_dicts['piamp_marker_' + qbn] = {
                    'fig_id': base_plot_name,
                    'plotfn': self.plot_line,
                    'xvals': np.array([rabi_amplitudes[qbn]['piPulse']]),
                    'yvals': np.array([fit_res.model.func(
                        rabi_amplitudes[qbn]['piPulse'],
                        **fit_res.best_values)]),
                    'setlabel': '$\pi$-Pulse amp',
                    'color': 'r',
                    'marker': 'o',
                    'line_kws': {'markersize': 10},
                    'linestyle': '',
                    'do_legend': True,
                    'legend_ncol': 2,
                    'legend_bbox_to_anchor': (1, -0.15),
                    'legend_pos': 'upper right'}

                self.plot_dicts['piamp_hline_' + qbn] = {
                    'fig_id': base_plot_name,
                    'plotfn': self.plot_hlines,
                    'y': [fit_res.model.func(
                        rabi_amplitudes[qbn]['piPulse'],
                        **fit_res.best_values)],
                    'xmin': self.proc_data_dict['sweep_points_dict'][qbn][
                        'sweep_points'][0],
                    'xmax': self.proc_data_dict['sweep_points_dict'][qbn][
                        'sweep_points'][-1],
                    'colors': 'gray'}

                self.plot_dicts['pihalfamp_marker_' + qbn] = {
                    'fig_id': base_plot_name,
                    'plotfn': self.plot_line,
                    'xvals': np.array([rabi_amplitudes[qbn]['piHalfPulse']]),
                    'yvals': np.array([fit_res.model.func(
                        rabi_amplitudes[qbn]['piHalfPulse'],
                        **fit_res.best_values)]),
                    'setlabel': '$\pi /2$-Pulse amp',
                    'color': 'm',
                    'marker': 'o',
                    'line_kws': {'markersize': 10},
                    'linestyle': '',
                    'do_legend': True,
                    'legend_ncol': 2,
                    'legend_bbox_to_anchor': (1, -0.15),
                    'legend_pos': 'upper right'}

                self.plot_dicts['pihalfamp_hline_' + qbn] = {
                    'fig_id': base_plot_name,
                    'plotfn': self.plot_hlines,
                    'y': [fit_res.model.func(
                        rabi_amplitudes[qbn]['piHalfPulse'],
                        **fit_res.best_values)],
                    'xmin': self.proc_data_dict['sweep_points_dict'][qbn][
                        'sweep_points'][0],
                    'xmax': self.proc_data_dict['sweep_points_dict'][qbn][
                        'sweep_points'][-1],
                    'colors': 'gray'}

                trans_name = 'ef' if 'f' in self.data_to_fit[qbn] else 'ge'
                old_pipulse_val = self.raw_data_dict[
                    f'{trans_name}_amp180_'+qbn]
                if old_pipulse_val != old_pipulse_val:
                    old_pipulse_val = 0
                old_pihalfpulse_val = self.raw_data_dict[
                    f'{trans_name}_amp90scale_'+qbn]
                if old_pihalfpulse_val != old_pihalfpulse_val:
                    old_pihalfpulse_val = 0
                old_pihalfpulse_val *= old_pipulse_val

                textstr = ('  $\pi-Amp$ = {:.3f} V'.format(
                    rabi_amplitudes[qbn]['piPulse']) +
                           ' $\pm$ {:.3f} V '.format(
                    rabi_amplitudes[qbn]['piPulse_stderr']) +
                           '\n$\pi/2-Amp$ = {:.3f} V '.format(
                    rabi_amplitudes[qbn]['piHalfPulse']) +
                           ' $\pm$ {:.3f} V '.format(
                    rabi_amplitudes[qbn]['piHalfPulse_stderr']) +
                           '\n  $\pi-Amp_{old}$ = ' + '{:.3f} V '.format(
                    old_pipulse_val) +
                           '\n$\pi/2-Amp_{old}$ = ' + '{:.3f} V '.format(
                    old_pihalfpulse_val))
                self.plot_dicts['text_msg_' + qbn] = {
                    'fig_id': base_plot_name,
                    'ypos': -0.2,
                    'xpos': 0,
                    'horizontalalignment': 'left',
                    'verticalalignment': 'top',
                    'plotfn': self.plot_text,
                    'text_string': textstr}


class T1Analysis(MultiQubit_TimeDomain_Analysis):

    def __init__(self, qb_names, *args, **kwargs):
        params_dict = {}
        for qbn in qb_names:
            s = 'Instrument settings.'+qbn
            for trans_name in ['ge', 'ef']:
                params_dict[f'{trans_name}_T1_'+qbn] = s+'.T1{}'.format(
                    '_ef' if trans_name == 'ef' else '')
        kwargs['params_dict'] = params_dict
        kwargs['numeric_params'] = list(params_dict)
        super().__init__(qb_names, *args, **kwargs)

    def prepare_fitting(self):
        self.fit_dicts = OrderedDict()
        for qbn in self.qb_names:
            data = self.proc_data_dict['data_to_fit'][qbn]
            sweep_points = self.proc_data_dict['sweep_points_dict'][qbn][
                'msmt_sweep_points']
            if self.num_cal_points != 0:
                data = data[:-self.num_cal_points]
            exp_decay_mod = lmfit.Model(fit_mods.ExpDecayFunc)
            guess_pars = fit_mods.exp_dec_guess(
                model=exp_decay_mod, data=data, t=sweep_points)
            guess_pars['amplitude'].vary = True
            guess_pars['tau'].vary = True
            if self.options_dict.get('vary_offset', False):
                guess_pars['offset'].vary = True
            else:
                guess_pars['offset'].value = 0
                guess_pars['offset'].vary = False
            key = 'exp_decay_' + qbn
            self.fit_dicts[key] = {
                'fit_fn': exp_decay_mod.func,
                'fit_xvals': {'t': sweep_points},
                'fit_yvals': {'data': data},
                'guess_pars': guess_pars}

    def analyze_fit_results(self):
        self.proc_data_dict['analysis_params_dict'] = OrderedDict()
        for qbn in self.qb_names:
            self.proc_data_dict['analysis_params_dict'][qbn] = OrderedDict()
            self.proc_data_dict['analysis_params_dict'][qbn]['T1'] = \
                self.fit_dicts['exp_decay_' + qbn]['fit_res'].best_values['tau']
            self.proc_data_dict['analysis_params_dict'][qbn]['T1_stderr'] = \
                self.fit_dicts['exp_decay_' + qbn]['fit_res'].params[
                    'tau'].stderr
        self.save_processed_data(key='analysis_params_dict')

    def prepare_plots(self):
        super().prepare_plots()

        if self.do_fitting:
            for qbn in self.qb_names:
                # rename base plot
                base_plot_name = 'T1_' + qbn
                self.prepare_projected_data_plot(
                    fig_name=base_plot_name,
                    data=self.proc_data_dict['data_to_fit'][qbn],
                    plot_name_suffix=qbn+'fit',
                    qb_name=qbn)

                self.plot_dicts['fit_' + qbn] = {
                    'fig_id': base_plot_name,
                    'plotfn': self.plot_fit,
                    'fit_res': self.fit_dicts['exp_decay_' + qbn]['fit_res'],
                    'setlabel': 'exp decay fit',
                    'do_legend': True,
                    'color': 'r',
                    'legend_ncol': 2,
                    'legend_bbox_to_anchor': (1, -0.15),
                    'legend_pos': 'upper right'}

                trans_name = 'ef' if 'f' in self.data_to_fit[qbn] else 'ge'
                old_T1_val = self.raw_data_dict[f'{trans_name}_T1_'+qbn]
                if old_T1_val != old_T1_val:
                    old_T1_val = 0
                T1_dict = self.proc_data_dict['analysis_params_dict']
                textstr = '$T_1$ = {:.2f} $\mu$s'.format(
                            T1_dict[qbn]['T1']*1e6) \
                          + ' $\pm$ {:.2f} $\mu$s'.format(
                            T1_dict[qbn]['T1_stderr']*1e6) \
                          + '\nold $T_1$ = {:.2f} $\mu$s'.format(old_T1_val*1e6)
                self.plot_dicts['text_msg_' + qbn] = {
                    'fig_id': base_plot_name,
                    'ypos': -0.2,
                    'xpos': 0,
                    'horizontalalignment': 'left',
                    'verticalalignment': 'top',
                    'plotfn': self.plot_text,
                    'text_string': textstr}


class RamseyAnalysis(MultiQubit_TimeDomain_Analysis):

    def __init__(self, qb_names, *args, **kwargs):
        params_dict = {}
        for qbn in qb_names:
            s = 'Instrument settings.'+qbn
            for trans_name in ['ge', 'ef']:
                params_dict[f'{trans_name}_freq_'+qbn] = s+f'.{trans_name}_freq'
        kwargs['params_dict'] = params_dict
        kwargs['numeric_params'] = list(params_dict)
        super().__init__(qb_names, *args, **kwargs)

    def prepare_fitting(self):
        if self.options_dict.get('fit_gaussian_decay', True):
            self.fit_keys = ['exp_decay_', 'gauss_decay_']
        else:
            self.fit_keys = ['exp_decay_']
        self.fit_dicts = OrderedDict()
        for qbn in self.qb_names:
            data = self.proc_data_dict['data_to_fit'][qbn]
            sweep_points = self.proc_data_dict['sweep_points_dict'][qbn][
                'msmt_sweep_points']
            if self.num_cal_points != 0:
                data = data[:-self.num_cal_points]
            for i, key in enumerate([k + qbn for k in self.fit_keys]):
                exp_damped_decay_mod = lmfit.Model(fit_mods.ExpDampOscFunc)
                guess_pars = fit_mods.exp_damp_osc_guess(
                    model=exp_damped_decay_mod, data=data, t=sweep_points,
                    n_guess=i+1)
                guess_pars['amplitude'].vary = False
                guess_pars['amplitude'].value = 0.5
                guess_pars['frequency'].vary = True
                guess_pars['tau'].vary = True
                guess_pars['phase'].vary = True
                guess_pars['n'].vary = False
                guess_pars['oscillation_offset'].vary = \
                        'f' in self.data_to_fit[qbn]
                # guess_pars['exponential_offset'].value = 0.5
                guess_pars['exponential_offset'].vary = True
                self.fit_dicts[key] = {
                    'fit_fn': exp_damped_decay_mod .func,
                    'fit_xvals': {'t': sweep_points},
                    'fit_yvals': {'data': data},
                    'guess_pars': guess_pars}

    def analyze_fit_results(self):
        if 'artificial_detuning' in self.options_dict:
            artificial_detuning_dict = OrderedDict(
                [(qbn, self.options_dict['artificial_detuning'])
             for qbn in self.qb_names])
        elif 'artificial_detuning_dict' in self.metadata:
            artificial_detuning_dict = self.metadata[
                'artificial_detuning_dict']
        elif 'artificial_detuning' in self.metadata:
            artificial_detuning_dict = OrderedDict(
                [(qbn, self.metadata['artificial_detuning'])
                 for qbn in self.qb_names])
        else:
            raise ValueError('"artificial_detuning" not found.')

        self.proc_data_dict['analysis_params_dict'] = OrderedDict()
        for qbn in self.qb_names:
            self.proc_data_dict['analysis_params_dict'][qbn] = OrderedDict()
            for key in [k + qbn for k in self.fit_keys]:
                self.proc_data_dict['analysis_params_dict'][qbn][key] = \
                    OrderedDict()
                fit_res = self.fit_dicts[key]['fit_res']
                for par in fit_res.params:
                    if fit_res.params[par].stderr is None:
                        fit_res.params[par].stderr = 0

                trans_name = 'ef' if 'f' in self.data_to_fit[qbn] else 'ge'
                old_qb_freq = self.raw_data_dict[f'{trans_name}_freq_'+qbn]
                if old_qb_freq != old_qb_freq:
                    old_qb_freq = 0
                self.proc_data_dict['analysis_params_dict'][qbn][key][
                    'old_qb_freq'] = old_qb_freq
                self.proc_data_dict['analysis_params_dict'][qbn][key][
                    'new_qb_freq'] = old_qb_freq + \
                                     artificial_detuning_dict[qbn] - \
                                     fit_res.best_values['frequency']
                self.proc_data_dict['analysis_params_dict'][qbn][key][
                    'new_qb_freq_stderr'] = fit_res.params['frequency'].stderr
                self.proc_data_dict['analysis_params_dict'][qbn][key][
                    'T2_star'] = fit_res.best_values['tau']
                self.proc_data_dict['analysis_params_dict'][qbn][key][
                    'T2_star_stderr'] = fit_res.params['tau'].stderr
                self.proc_data_dict['analysis_params_dict'][qbn][key][
                    'artificial_detuning'] = artificial_detuning_dict[qbn]
        hdf_group_name_suffix = self.options_dict.get(
            'hdf_group_name_suffix', '')
        self.save_processed_data(key='analysis_params_dict' +
                                     hdf_group_name_suffix)

    def prepare_plots(self):
        super().prepare_plots()

        if self.do_fitting:
            ramsey_dict = self.proc_data_dict['analysis_params_dict']
            for qbn in self.qb_names:
                base_plot_name = 'Ramsey_' + qbn
                self.prepare_projected_data_plot(
                    fig_name=base_plot_name,
                    data=self.proc_data_dict['data_to_fit'][qbn],
                    plot_name_suffix=qbn+'fit',
                    qb_name=qbn)

                exp_decay_fit_key = self.fit_keys[0] + qbn
                old_qb_freq = ramsey_dict[qbn][
                    exp_decay_fit_key]['old_qb_freq']
                textstr = ''
                T2_star_str = ''

                for i, key in enumerate([k + qbn for k in self.fit_keys]):

                    fit_res = self.fit_dicts[key]['fit_res']
                    self.plot_dicts['fit_' + key] = {
                        'fig_id': base_plot_name,
                        'plotfn': self.plot_fit,
                        'fit_res': fit_res,
                        'setlabel': 'exp decay fit' if i == 0 else
                            'gauss decay fit',
                        'do_legend': True,
                        'color': 'r' if i == 0 else 'C4',
                        'legend_bbox_to_anchor': (1, -0.15),
                        'legend_pos': 'upper right'}

                    if i != 0:
                        textstr += '\n'
                    textstr += \
                        ('$f_{{qubit \_ new \_ {{{key}}} }}$ = '.format(
                            key=('exp' if i == 0 else 'gauss')) +
                            '{:.6f} GHz '.format(
                            ramsey_dict[qbn][key]['new_qb_freq']*1e-9) +
                            '$\pm$ {:.2E} GHz '.format(
                            ramsey_dict[qbn][key][
                                'new_qb_freq_stderr']*1e-9))
                    T2_star_str += \
                        ('\n$T_{{2,{{{key}}} }}^\star$ = '.format(
                            key=('exp' if i == 0 else 'gauss')) +
                            '{:.2f} $\mu$s'.format(
                            fit_res.params['tau'].value*1e6) +
                            '$\pm$ {:.2f} $\mu$s'.format(
                            fit_res.params['tau'].stderr*1e6))

                textstr += '\n$f_{qubit \_ old}$ = '+'{:.6f} GHz '.format(
                    old_qb_freq*1e-9)
                textstr += ('\n$\Delta f$ = {:.4f} MHz '.format(
                    (ramsey_dict[qbn][exp_decay_fit_key]['new_qb_freq'] -
                    old_qb_freq)*1e-6) + '$\pm$ {:.2E} MHz'.format(
                    self.fit_dicts[exp_decay_fit_key]['fit_res'].params[
                        'frequency'].stderr*1e-6) +
                    '\n$f_{Ramsey}$ = '+'{:.4f} MHz $\pm$ {:.2E} MHz'.format(
                    self.fit_dicts[exp_decay_fit_key]['fit_res'].params[
                        'frequency'].value*1e-6,
                    self.fit_dicts[exp_decay_fit_key]['fit_res'].params[
                        'frequency'].stderr*1e-6))
                textstr += T2_star_str
                textstr += '\nartificial detuning = {:.2f} MHz'.format(
                    ramsey_dict[qbn][exp_decay_fit_key][
                        'artificial_detuning']*1e-6)

                self.plot_dicts['text_msg_' + qbn] = {
                    'fig_id': base_plot_name,
                    'ypos': -0.2,
                    'xpos': -0.025,
                    'horizontalalignment': 'left',
                    'verticalalignment': 'top',
                    'plotfn': self.plot_text,
                    'text_string': textstr}

                self.plot_dicts['half_hline_' + qbn] = {
                    'fig_id': base_plot_name,
                    'plotfn': self.plot_hlines,
                    'y': 0.5,
                    'xmin': self.proc_data_dict['sweep_points_dict'][qbn][
                        'sweep_points'][0],
                    'xmax': self.proc_data_dict['sweep_points_dict'][qbn][
                        'sweep_points'][-1],
                    'colors': 'gray'}


class QScaleAnalysis(MultiQubit_TimeDomain_Analysis):
    def __init__(self, qb_names, *args, **kwargs):
        params_dict = {}
        for qbn in qb_names:
            s = 'Instrument settings.'+qbn
            for trans_name in ['ge', 'ef']:
                params_dict[f'{trans_name}_qscale_'+qbn] = \
                    s+f'.{trans_name}_motzoi'
        kwargs['params_dict'] = params_dict
        kwargs['numeric_params'] = list(params_dict)
        super().__init__(qb_names, *args, **kwargs)

    def process_data(self):
        super().process_data()

        self.proc_data_dict['qscale_data'] = OrderedDict()
        for qbn in self.qb_names:
            self.proc_data_dict['qscale_data'][qbn] = OrderedDict()
            sweep_points = deepcopy(self.proc_data_dict['sweep_points_dict'][
                                        qbn]['msmt_sweep_points'])
            # check if the sweep points are repeated 3 times as they have to be
            # for the qscale analysis:
            # Takes the first 3 entries and check if they are all the same or different.
            # Needed For backwards compatibility with QudevTransmon.measure_qscale()
            # that does not (yet) use Sweeppoints object.

            unique_sp = np.unique(sweep_points[:3])
            if unique_sp.size > 1:
                sweep_points = np.repeat(sweep_points, 3)
            # replace in proc_data_dict; otherwise plotting in base class fails
            self.proc_data_dict['sweep_points_dict'][qbn][
                'msmt_sweep_points'] = sweep_points
            self.proc_data_dict['sweep_points_dict'][qbn][
                'sweep_points'] = np.concatenate([
                sweep_points, self.proc_data_dict['sweep_points_dict'][qbn][
                    'cal_points_sweep_points']])

            data = self.proc_data_dict['data_to_fit'][qbn]
            if self.num_cal_points != 0:
                data = data[:-self.num_cal_points]
            self.proc_data_dict['qscale_data'][qbn]['sweep_points_xx'] = \
                sweep_points[0::3]
            self.proc_data_dict['qscale_data'][qbn]['sweep_points_xy'] = \
                sweep_points[1::3]
            self.proc_data_dict['qscale_data'][qbn]['sweep_points_xmy'] = \
                sweep_points[2::3]
            self.proc_data_dict['qscale_data'][qbn]['data_xx'] = \
                data[0::3]
            self.proc_data_dict['qscale_data'][qbn]['data_xy'] = \
                data[1::3]
            self.proc_data_dict['qscale_data'][qbn]['data_xmy'] = \
                data[2::3]

    def prepare_fitting(self):
        self.fit_dicts = OrderedDict()

        for qbn in self.qb_names:
            for msmt_label in ['_xx', '_xy', '_xmy']:
                sweep_points = self.proc_data_dict['qscale_data'][qbn][
                    'sweep_points' + msmt_label]
                data = self.proc_data_dict['qscale_data'][qbn][
                    'data' + msmt_label]

                # As a workaround for a weird bug letting crash the analysis
                # every second time, we do not use lmfit.models.ConstantModel
                # and lmfit.models.LinearModel, but create custom models.
                if msmt_label == '_xx':
                    model = lmfit.Model(lambda x, c: c)
                    guess_pars = model.make_params(c=np.mean(data))
                else:
                    model = lmfit.Model(lambda x, slope, intercept:
                                        slope * x + intercept)
                    slope = (data[-1] - data[0]) / \
                            (sweep_points[-1] - sweep_points[0])
                    intercept = data[-1] - slope * sweep_points[-1]
                    guess_pars = model.make_params(slope=slope,
                                                   intercept=intercept)

                key = 'fit' + msmt_label + '_' + qbn
                self.fit_dicts[key] = {
                    'fit_fn': model.func,
                    'fit_xvals': {'x': sweep_points},
                    'fit_yvals': {'data': data},
                    'guess_pars': guess_pars}

    def analyze_fit_results(self):
        self.proc_data_dict['analysis_params_dict'] = OrderedDict()
        # The best qscale parameter is the point where all 3 curves intersect.
        threshold = 0.02
        for qbn in self.qb_names:
            self.proc_data_dict['analysis_params_dict'][qbn] = OrderedDict()
            fitparams0 = self.fit_dicts['fit_xx'+'_'+qbn]['fit_res'].params
            fitparams1 = self.fit_dicts['fit_xy'+'_'+qbn]['fit_res'].params
            fitparams2 = self.fit_dicts['fit_xmy'+'_'+qbn]['fit_res'].params

            intercept_diff_mean = fitparams1['intercept'].value - \
                                  fitparams2['intercept'].value
            slope_diff_mean = fitparams2['slope'].value - \
                              fitparams1['slope'].value
            optimal_qscale = intercept_diff_mean/slope_diff_mean

            # Warning if Xpi/2Xpi line is not within +/-threshold of 0.5
            if (fitparams0['c'].value > (0.5 + threshold)) or \
                    (fitparams0['c'].value < (0.5 - threshold)):
                log.warning('The trace from the X90-X180 pulses is '
                                'NOT within $\pm${} of the expected value '
                                'of 0.5.'.format(threshold))
            # Warning if optimal_qscale is not within +/-threshold of 0.5
            y_optimal_qscale = optimal_qscale * fitparams2['slope'].value + \
                                 fitparams2['intercept'].value
            if (y_optimal_qscale > (0.5 + threshold)) or \
                    (y_optimal_qscale < (0.5 - threshold)):
                log.warning('The optimal qscale found gives a population '
                                'that is NOT within $\pm${} of the expected '
                                'value of 0.5.'.format(threshold))

            # Calculate standard deviation
            intercept_diff_std_squared = \
                fitparams1['intercept'].stderr**2 + \
                fitparams2['intercept'].stderr**2
            slope_diff_std_squared = \
                fitparams2['slope'].stderr**2 + fitparams1['slope'].stderr**2

            optimal_qscale_stderr = np.sqrt(
                intercept_diff_std_squared*(1/slope_diff_mean**2) +
                slope_diff_std_squared*(intercept_diff_mean /
                                        (slope_diff_mean**2))**2)

            self.proc_data_dict['analysis_params_dict'][qbn]['qscale'] = \
                optimal_qscale
            self.proc_data_dict['analysis_params_dict'][qbn][
                'qscale_stderr'] = optimal_qscale_stderr

    def prepare_plots(self):
        super().prepare_plots()

        color_dict = {'_xx': '#365C91',
                      '_xy': '#683050',
                      '_xmy': '#3C7541'}
        label_dict = {'_xx': r'$X_{\pi/2}X_{\pi}$',
                      '_xy': r'$X_{\pi/2}Y_{\pi}$',
                      '_xmy': r'$X_{\pi/2}Y_{-\pi}$'}
        for qbn in self.qb_names:
            base_plot_name = 'Qscale_' + qbn
            for msmt_label in ['_xx', '_xy', '_xmy']:
                sweep_points = self.proc_data_dict['qscale_data'][qbn][
                    'sweep_points' + msmt_label]
                data = self.proc_data_dict['qscale_data'][qbn][
                    'data' + msmt_label]
                if msmt_label == '_xx':
                    plot_name = base_plot_name
                else:
                    plot_name = 'data' + msmt_label + '_' + qbn
                xlabel, xunit = self.get_xaxis_label_unit(qbn)
                self.plot_dicts[plot_name] = {
                    'plotfn': self.plot_line,
                    'xvals': sweep_points,
                    'xlabel': xlabel,
                    'xunit': xunit,
                    'yvals': data,
                    'ylabel': '{} state population'.format(
                        self.get_latex_prob_label(self.data_to_fit[qbn])),
                    'yunit': '',
                    'setlabel': 'Data\n' + label_dict[msmt_label],
                    'title': (self.raw_data_dict['timestamp'] + ' ' +
                              self.raw_data_dict['measurementstring'] +
                              '\n' + qbn),
                    'linestyle': 'none',
                    'color': color_dict[msmt_label],
                    'do_legend': True,
                    'legend_bbox_to_anchor': (1, 0.5),
                    'legend_pos': 'center left'}
                if msmt_label != '_xx':
                    self.plot_dicts[plot_name]['fig_id'] = base_plot_name

                if self.do_fitting:
                    # plot fit
                    xfine = np.linspace(sweep_points[0], sweep_points[-1], 1000)
                    fit_key = 'fit' + msmt_label + '_' + qbn
                    fit_res = self.fit_dicts[fit_key]['fit_res']
                    yvals = fit_res.model.func(xfine, **fit_res.best_values)
                    if not hasattr(yvals, '__iter__'):
                        yvals = np.array(len(xfine)*[yvals])
                    self.plot_dicts[fit_key] = {
                        'fig_id': base_plot_name,
                        'plotfn': self.plot_line,
                        'xvals': xfine,
                        'yvals': yvals,
                        'marker': '',
                        'setlabel': 'Fit\n' + label_dict[msmt_label],
                        'do_legend': True,
                        'color': color_dict[msmt_label],
                        'legend_bbox_to_anchor': (1, 0.5),
                        'legend_pos': 'center left'}

                    trans_name = 'ef' if 'f' in self.data_to_fit[qbn] else 'ge'
                    old_qscale_val = self.raw_data_dict[
                        f'{trans_name}_qscale_'+qbn]
                    if old_qscale_val != old_qscale_val:
                        old_qscale_val = 0
                    textstr = 'Qscale = {:.4f} $\pm$ {:.4f}'.format(
                        self.proc_data_dict['analysis_params_dict'][qbn][
                            'qscale'],
                        self.proc_data_dict['analysis_params_dict'][qbn][
                            'qscale_stderr']) + \
                            '\nold Qscale= {:.4f}'.format(old_qscale_val)

                    self.plot_dicts['text_msg_' + qbn] = {
                        'fig_id': base_plot_name,
                        'ypos': -0.175,
                        'xpos': 0.5,
                        'horizontalalignment': 'center',
                        'verticalalignment': 'top',
                        'plotfn': self.plot_text,
                        'text_string': textstr}

            # plot cal points
            if self.num_cal_points != 0:
                for i, cal_pts_idxs in enumerate(
                        self.cal_states_dict.values()):
                    plot_dict_name = list(self.cal_states_dict)[i] + \
                                     '_' + qbn
                    self.plot_dicts[plot_dict_name] = {
                        'fig_id': base_plot_name,
                        'plotfn': self.plot_line,
                        'xvals': np.mean([
                            self.proc_data_dict['sweep_points_dict'][qbn]
                            ['cal_points_sweep_points'][cal_pts_idxs],
                            self.proc_data_dict['sweep_points_dict'][qbn]
                            ['cal_points_sweep_points'][cal_pts_idxs]],
                            axis=0),
                        'yvals': self.proc_data_dict[
                            'data_to_fit'][qbn][cal_pts_idxs],
                        'setlabel': list(self.cal_states_dict)[i],
                        'do_legend': True,
                        'legend_bbox_to_anchor': (1, 0.5),
                        'legend_pos': 'center left',
                        'linestyle': 'none',
                        'line_kws': {'color': self.get_cal_state_color(
                            list(self.cal_states_dict)[i])}}

                    self.plot_dicts[plot_dict_name + '_line'] = {
                        'fig_id': base_plot_name,
                        'plotfn': self.plot_hlines,
                        'y': np.mean(
                            self.proc_data_dict[
                                'data_to_fit'][qbn][cal_pts_idxs]),
                        'xmin': self.proc_data_dict['sweep_points_dict'][
                            qbn]['sweep_points'][0],
                        'xmax': self.proc_data_dict['sweep_points_dict'][
                            qbn]['sweep_points'][-1],
                        'colors': 'gray'}


class EchoAnalysis(MultiQubit_TimeDomain_Analysis):

    def __init__(self, *args, **kwargs):
        auto = kwargs.pop('auto', True)
        super().__init__(*args, auto=False, **kwargs)
        if self.options_dict.get('artificial_detuning', None) is not None:
            self.echo_analysis = RamseyAnalysis(*args, auto=False, **kwargs)
        else:
            if 'options_dict' in kwargs:
                # kwargs.pop('options_dict')
                kwargs['options_dict'].update({'vary_offset': True})
            else:
                kwargs['options_dict'] = {'vary_offset': True}
            self.echo_analysis = T1Analysis(*args, auto=False, **kwargs)

        if auto:
            self.echo_analysis.extract_data()
            self.echo_analysis.process_data()
            self.echo_analysis.prepare_fitting()
            self.echo_analysis.run_fitting()
            self.echo_analysis.save_fit_results()
            self.analyze_fit_results()
            self.prepare_plots()

    def analyze_fit_results(self):
        self.echo_analysis.analyze_fit_results()
        self.proc_data_dict['analysis_params_dict'] = OrderedDict()
        for qbn in self.qb_names:
            self.proc_data_dict['analysis_params_dict'][qbn] = OrderedDict()

            params_dict = self.echo_analysis.proc_data_dict[
                'analysis_params_dict'][qbn]
            if 'T1' in params_dict:
                self.proc_data_dict['analysis_params_dict'][qbn][
                    'T2_echo'] = params_dict['T1']
                self.proc_data_dict['analysis_params_dict'][qbn][
                    'T2_echo_stderr'] = params_dict['T1_stderr']
            else:
                self.proc_data_dict['analysis_params_dict'][qbn][
                    'T2_echo'] = params_dict['exp_decay_'+qbn][
                    'T2_star']
                self.proc_data_dict['analysis_params_dict'][qbn][
                    'T2_echo_stderr'] = params_dict['exp_decay_'+qbn][
                    'T2_star_stderr']

    def prepare_plots(self):
        self.echo_analysis.prepare_plots()
        for qbn in self.qb_names:
            # rename base plot
            figure_name = 'Echo_' + qbn
            echo_plot_key_t1 = [key for key in self.echo_analysis.plot_dicts if
                                'T1_'+qbn in key]
            echo_plot_key_ram = [key for key in self.echo_analysis.plot_dicts if
                                 'Ramsey_'+qbn in key]
            if len(echo_plot_key_t1) != 0:
                echo_plot_name = echo_plot_key_t1[0]
            elif len(echo_plot_key_ram) != 0:
                echo_plot_name = echo_plot_key_ram[0]
            else:
                raise ValueError('Neither T1 nor Ramsey plots were found.')

            self.echo_analysis.plot_dicts[echo_plot_name][
                'legend_pos'] = 'upper right'
            self.echo_analysis.plot_dicts[echo_plot_name][
                'legend_bbox_to_anchor'] = (1, -0.15)

            for plot_label in self.echo_analysis.plot_dicts:
                if qbn in plot_label:
                    if 'raw' not in plot_label and 'projected' not in plot_label:
                        self.echo_analysis.plot_dicts[plot_label]['fig_id'] = \
                            figure_name

            old_T2e_val = a_tools.get_instr_setting_value_from_file(
                file_path=self.echo_analysis.raw_data_dict['folder'],
                instr_name=qbn, param_name='T2{}'.format(
                    '_ef' if 'f' in self.echo_analysis.data_to_fit[qbn]
                    else ''))
            T2_dict = self.proc_data_dict['analysis_params_dict']
            textstr = '$T_2$ echo = {:.2f} $\mu$s'.format(
                T2_dict[qbn]['T2_echo']*1e6) \
                      + ' $\pm$ {:.2f} $\mu$s'.format(
                T2_dict[qbn]['T2_echo_stderr']*1e6) \
                      + '\nold $T_2$ echo = {:.2f} $\mu$s'.format(
                old_T2e_val*1e6)

            self.echo_analysis.plot_dicts['text_msg_' + qbn][
                'text_string'] = textstr

        self.echo_analysis.plot(key_list='auto')
        self.echo_analysis.save_figures(close_figs=True)


class RamseyAddPulseAnalysis(MultiQubit_TimeDomain_Analysis):

    def __init__(self, *args, **kwargs):
        auto = kwargs.pop('auto', True)
        super().__init__(*args, auto=False, **kwargs)
        options_dict = kwargs.pop('options_dict', OrderedDict())
        options_dict_no = deepcopy(options_dict)
        options_dict_no.update(dict(
            data_filter=lambda raw: np.concatenate([
                raw[:-4][1::2], raw[-4:]]),
            hdf_group_name_suffix='_no_pulse'))
        self.ramsey_analysis = RamseyAnalysis(
            *args, auto=False, options_dict=options_dict_no,
            **kwargs)
        options_dict_with = deepcopy(options_dict)
        options_dict_with.update(dict(
            data_filter=lambda raw: np.concatenate([
                raw[:-4][0::2], raw[-4:]]),
            hdf_group_name_suffix='_with_pulse'))
        self.ramsey_add_pulse_analysis = RamseyAnalysis(
            *args, auto=False, options_dict=options_dict_with,
            **kwargs)


        if auto:
            self.ramsey_analysis.extract_data()
            self.ramsey_analysis.process_data()
            self.ramsey_analysis.prepare_fitting()
            self.ramsey_analysis.run_fitting()
            self.ramsey_analysis.save_fit_results()
            self.ramsey_add_pulse_analysis.extract_data()
            self.ramsey_add_pulse_analysis.process_data()
            self.ramsey_add_pulse_analysis.prepare_fitting()
            self.ramsey_add_pulse_analysis.run_fitting()
            self.ramsey_add_pulse_analysis.save_fit_results()
            self.raw_data_dict = self.ramsey_analysis.raw_data_dict
            self.analyze_fit_results()
            self.prepare_plots()
            keylist = []
            for qbn in self.qb_names:
                figure_name = 'CrossZZ_' + qbn
                keylist.append(figure_name+'with')
                keylist.append(figure_name+'no')
            self.plot()
            self.save_figures(close_figs=True)

    def analyze_fit_results(self):
        self.cross_kerr = 0.0
        self.ramsey_analysis.analyze_fit_results()
        self.ramsey_add_pulse_analysis.analyze_fit_results()

        self.proc_data_dict['analysis_params_dict'] = OrderedDict()


        for qbn in self.qb_names:

            self.proc_data_dict['analysis_params_dict'][qbn] = OrderedDict()

            self.params_dict_ramsey = self.ramsey_analysis.proc_data_dict[
                'analysis_params_dict'][qbn]
            self.params_dict_add_pulse = \
                self.ramsey_add_pulse_analysis.proc_data_dict[
                    'analysis_params_dict'][qbn]
            self.cross_kerr = self.params_dict_ramsey[
                                  'exp_decay_'+str(qbn)]['new_qb_freq'] \
                            - self.params_dict_add_pulse[
                                  'exp_decay_'+str(qbn)]['new_qb_freq']
            self.cross_kerr_error = np.sqrt(
                (self.params_dict_ramsey[
                    'exp_decay_'+str(qbn)]['new_qb_freq_stderr'])**2 +
                (self.params_dict_add_pulse[
                    'exp_decay_' + str(qbn)]['new_qb_freq_stderr'])**2)

    def prepare_plots(self):
        self.ramsey_analysis.prepare_plots()
        self.ramsey_add_pulse_analysis.prepare_plots()

        self.ramsey_analysis.plot(key_list='auto')
        self.ramsey_analysis.save_figures(close_figs=True, savebase='Ramsey_no')

        self.ramsey_add_pulse_analysis.plot(key_list='auto')
        self.ramsey_add_pulse_analysis.save_figures(close_figs=True,
                                                    savebase='Ramsey_with')

        self.options_dict['plot_proj_data'] = False
        self.metadata = {'plot_proj_data': False, 'plot_raw_data': False}
        super().prepare_plots()

        try:
            xunit = self.metadata["sweep_unit"]
            xlabel = self.metadata["sweep_name"]
        except KeyError:
            xlabel = self.raw_data_dict['sweep_parameter_names'][0]
            xunit = self.raw_data_dict['sweep_parameter_units'][0]
        if np.ndim(xunit) > 0:
            xunit = xunit[0]
        title = (self.raw_data_dict['timestamp'] + ' ' +
                 self.raw_data_dict['measurementstring'])

        for qbn in self.qb_names:
            data_no = self.ramsey_analysis.proc_data_dict['data_to_fit'][
                          qbn][:-self.ramsey_analysis.num_cal_points]
            data_with = self.ramsey_add_pulse_analysis.proc_data_dict[
                            'data_to_fit'][
                            qbn][:-self.ramsey_analysis.num_cal_points]
            delays = self.ramsey_analysis.proc_data_dict['sweep_points_dict'][
                         qbn]['sweep_points'][
                     :-self.ramsey_analysis.num_cal_points]

            figure_name = 'CrossZZ_' + qbn
            self.plot_dicts[figure_name+'with'] = {
                'fig_id': figure_name,
                'plotfn': self.plot_line,
                'xvals': delays,
                'yvals': data_with,
                'xlabel': xlabel,
                'xunit': xunit,
                'ylabel': '|e> state population',
                'setlabel': 'with $\\pi$-pulse',
                'title': title,
                'color': 'r',
                'marker': 'o',
                'line_kws': {'markersize': 5},
                'linestyle': 'none',
                'do_legend': True,
                'legend_ncol': 2,
                'legend_bbox_to_anchor': (1, -0.15),
                'legend_pos': 'upper right'}

            if self.do_fitting:
                fit_res_with = self.ramsey_add_pulse_analysis.fit_dicts[
                    'exp_decay_' + qbn]['fit_res']
                self.plot_dicts['fit_with_'+qbn] = {
                    'fig_id': figure_name,
                    'plotfn': self.plot_fit,
                    'xlabel': 'Ramsey delay',
                    'xunit': 's',
                    'fit_res': fit_res_with,
                    'setlabel': 'with $\\pi$-pulse - fit',
                    'title': title,
                    'do_legend': True,
                    'color': 'r',
                    'legend_ncol': 2,
                    'legend_bbox_to_anchor': (1, -0.15),
                    'legend_pos': 'upper right'}

            self.plot_dicts[figure_name+'no'] = {
                'fig_id': figure_name,
                'plotfn': self.plot_line,
                'xvals': delays,
                'yvals': data_no,
                'setlabel': 'no $\\pi$-pulse',
                'title': title,
                'color': 'g',
                'marker': 'o',
                'line_kws': {'markersize': 5},
                'linestyle': 'none',
                'do_legend': True,
                'legend_ncol': 2,
                'legend_bbox_to_anchor': (1, -0.15),
                'legend_pos': 'upper right'}

            if self.do_fitting:
                fit_res_no = self.ramsey_analysis.fit_dicts[
                    'exp_decay_' + qbn]['fit_res']
                self.plot_dicts['fit_no_'+qbn] = {
                    'fig_id': figure_name,
                    'plotfn': self.plot_fit,
                    'xlabel': 'Ramsey delay',
                    'xunit': 's',
                    'fit_res': fit_res_no,
                    'setlabel': 'no $\\pi$-pulse - fit',
                    'title': title,
                    'do_legend': True,
                    'color': 'g',
                    'legend_ncol': 2,
                    'legend_bbox_to_anchor': (1, -0.15),
                    'legend_pos': 'upper right'}

            textstr = r'$\alpha ZZ$ = {:.2f} +- {:.2f}'.format(
               self.cross_kerr*1e-3, self.cross_kerr_error*1e-3) + ' kHz'

            self.plot_dicts['text_msg_' + qbn] = {'fig_id': figure_name,
                                                  'text_string': textstr,
                                                  'ypos': -0.2,
                                                  'xpos': -0.075,
                                                  'horizontalalignment': 'left',
                                                  'verticalalignment': 'top',
                                                  'plotfn': self.plot_text}




class OverUnderRotationAnalysis(MultiQubit_TimeDomain_Analysis):

    def __init__(self, *args, **kwargs):
        super().__init__(*args, **kwargs)

    def prepare_fitting(self):
        self.fit_dicts = OrderedDict()
        for qbn in self.qb_names:
            data = self.proc_data_dict['projected_data_dict'][qbn]
            sweep_points = self.proc_data_dict['sweep_points_dict'][qbn][
                'msmt_sweep_points']
            if self.num_cal_points != 0:
                data = data[:-self.num_cal_points]
            model = lmfit.models.LinearModel()
            guess_pars = model.guess(data=data, x=sweep_points)
            guess_pars['intercept'].value = 0.5
            guess_pars['intercept'].vary = False
            key = 'fit_' + qbn
            self.fit_dicts[key] = {
                'fit_fn': model.func,
                'fit_xvals': {'x': sweep_points},
                'fit_yvals': {'data': data},
                'guess_pars': guess_pars}

    def analyze_fit_results(self):
        self.proc_data_dict['analysis_params_dict'] = OrderedDict()
        for qbn in self.qb_names:
            try:
                old_amp180 = a_tools.get_instr_setting_value_from_file(
                    file_path=self.raw_data_dict['folder'][0],
                    instr_name=qbn, param_name='amp180{}'.format(
                        '_ef' if 'f' in self.data_to_fit[qbn] else ''))
            except KeyError:
                old_amp180 = a_tools.get_instr_setting_value_from_file(
                    file_path=self.raw_data_dict['folder'][0],
                    instr_name=qbn, param_name='{}_amp180'.format(
                        'ef' if 'f' in self.data_to_fit[qbn] else 'ge'))

            self.proc_data_dict['analysis_params_dict'][qbn] = OrderedDict()
            self.proc_data_dict['analysis_params_dict'][qbn][
                'corrected_amp'] = old_amp180 - self.fit_dicts[
                'fit_' + qbn]['fit_res'].best_values['slope']*old_amp180
            self.proc_data_dict['analysis_params_dict'][qbn][
                'corrected_amp_stderr'] = self.fit_dicts[
                'fit_' + qbn]['fit_res'].params['slope'].stderr*old_amp180

    def prepare_plots(self):
        super().prepare_plots()

        if self.do_fitting:
            for qbn in self.qb_names:
                # rename base plot
                if self.fit_dicts['fit_' + qbn][
                        'fit_res'].best_values['slope'] >= 0:
                    base_plot_name = 'OverRotation_' + qbn
                else:
                    base_plot_name = 'UnderRotation_' + qbn
                self.prepare_projected_data_plot(
                    fig_name=base_plot_name,
                    data=self.proc_data_dict['data_to_fit'][qbn],
                    plot_name_suffix=qbn+'fit',
                    qb_name=qbn)

                self.plot_dicts['fit_' + qbn] = {
                    'fig_id': base_plot_name,
                    'plotfn': self.plot_fit,
                    'fit_res': self.fit_dicts['fit_' + qbn]['fit_res'],
                    'setlabel': 'linear fit',
                    'do_legend': True,
                    'color': 'r',
                    'legend_ncol': 2,
                    'legend_bbox_to_anchor': (1, -0.15),
                    'legend_pos': 'upper right'}

                try:
                    old_amp180 = a_tools.get_instr_setting_value_from_file(
                        file_path=self.raw_data_dict['folder'][0],
                        instr_name=qbn, param_name='amp180{}'.format(
                            '_ef' if 'f' in self.data_to_fit[qbn] else ''))
                except KeyError:
                    old_amp180 = a_tools.get_instr_setting_value_from_file(
                        file_path=self.raw_data_dict['folder'][0],
                        instr_name=qbn, param_name='{}_amp180'.format(
                            'ef' if 'f' in self.data_to_fit[qbn] else 'ge'))
                correction_dict = self.proc_data_dict['analysis_params_dict']
                fit_res = self.fit_dicts['fit_' + qbn]['fit_res']
                textstr = '$\pi$-Amp = {:.4f} mV'.format(
                    correction_dict[qbn]['corrected_amp']*1e3) \
                          + ' $\pm$ {:.1e} mV'.format(
                    correction_dict[qbn]['corrected_amp_stderr']*1e3) \
                          + '\nold $\pi$-Amp = {:.4f} mV'.format(
                    old_amp180*1e3) \
                          + '\namp. correction = {:.4f} mV'.format(
                              fit_res.best_values['slope']*old_amp180*1e3) \
                          + '\nintercept = {:.2f}'.format(
                              fit_res.best_values['intercept'])
                self.plot_dicts['text_msg_' + qbn] = {
                    'fig_id': base_plot_name,
                    'ypos': -0.2,
                    'xpos': 0,
                    'horizontalalignment': 'left',
                    'verticalalignment': 'top',
                    'plotfn': self.plot_text,
                    'text_string': textstr}

                self.plot_dicts['half_hline_' + qbn] = {
                    'fig_id': base_plot_name,
                    'plotfn': self.plot_hlines,
                    'y': 0.5,
                    'xmin': self.proc_data_dict['sweep_points_dict'][qbn][
                        'sweep_points'][0],
                    'xmax': self.proc_data_dict['sweep_points_dict'][qbn][
                        'sweep_points'][-1],
                    'colors': 'gray'}


class MultiCZgate_Calib_Analysis(MultiQubit_TimeDomain_Analysis):

    def __init__(self, *args, **kwargs):
        options_dict = kwargs.pop('options_dict', {})
        options_dict.update({'TwoD': True})
        kwargs.update({'options_dict': options_dict})
        self.phase_key = 'phase_diffs'
        self.legend_label_func = lambda qbn, row: ''
        super().__init__(*args, **kwargs)

    def process_data(self):
        super().process_data()

        # Find leakage and ramsey qubit names
        task_list = self.get_param_value('task_list', default_value=[])
        self.leakage_qbnames = self.get_param_value('leakage_qbnames',
                                            default_value=[])
        if len(self.leakage_qbnames) == 0:
            self.leakage_qbnames = [task['qbl'] for task in task_list]

        self.ramsey_qbnames = self.get_param_value('ramsey_qbnames',
                                                   default_value=[])
        if len(self.ramsey_qbnames ) == 0:
            self.ramsey_qbnames = [task['qbr'] for task in task_list]

        # Make sure data has the right shape (len(hard_sp), len(soft_sp))
        for qbn, data in self.proc_data_dict['data_to_fit'].items():
            if data.shape[1] != self.proc_data_dict['sweep_points_dict'][qbn][
                    'sweep_points'].size:
                self.proc_data_dict['data_to_fit'][qbn] = data.T

        # reshape data for ease of use
        self.proc_data_dict['data_to_fit_reshaped'] = {
            qbn: np.reshape(
                self.proc_data_dict['data_to_fit'][qbn][
                :, :-self.num_cal_points],
                (2*self.proc_data_dict['data_to_fit'][qbn][
                   :, :-self.num_cal_points].shape[0],
                 self.proc_data_dict['data_to_fit'][qbn][
                 :, :-self.num_cal_points].shape[1]//2))
            for qbn in self.qb_names}

        # convert phases to radians
        for qbn in self.qb_names:
            sweep_dict = self.proc_data_dict['sweep_points_dict'][qbn]
            sweep_dict['sweep_points'] *= np.pi/180

    def plot_traces(self, prob_label, data_2d, qbn):
        plotsize = self.get_default_plot_params(set=False)[
            'figure.figsize']
        plotsize = (plotsize[0], plotsize[0]/1.25)
        if data_2d.shape[1] != self.proc_data_dict[
                'sweep_points_dict'][qbn]['sweep_points'].size:
            data_2d = data_2d.T

        data_2d_reshaped = np.reshape(
            data_2d[:, :-self.num_cal_points],
            (2*data_2d[:, :-self.num_cal_points].shape[0],
             data_2d[:, :-self.num_cal_points].shape[1]//2))

        data_2d_cal_reshaped = [[data_2d[:, -self.num_cal_points:]]] * \
                               (2*data_2d[:, :-self.num_cal_points].shape[0])

        ref_states_plot_dicts = {}
        for row in range(data_2d_reshaped.shape[0]):
            phases = np.unique(self.proc_data_dict['sweep_points_dict'][qbn][
                                   'msmt_sweep_points'])
            data = data_2d_reshaped[row, :]
            legend_bbox_to_anchor = (1, -0.15)
            legend_pos = 'upper right'
            legend_ncol = 2

            if qbn in self.ramsey_qbnames and \
                    self.get_latex_prob_label(prob_label) == \
                    self.get_latex_prob_label(self.data_to_fit[qbn]):
                figure_name = '{}_{}_{}'.format(self.phase_key, qbn, prob_label)
            elif qbn in self.leakage_qbnames and \
                    self.get_latex_prob_label(prob_label) == \
                    self.get_latex_prob_label(self.data_to_fit[qbn]):
                figure_name = 'Leakage_{}_{}'.format(qbn, prob_label)
            else:
                figure_name = 'projected_plot_' + qbn + '_' + \
                              prob_label

            # plot cal points
            if self.num_cal_points > 0:
                data_w_cal = data_2d_cal_reshaped[row][0][0]
                for i, cal_pts_idxs in enumerate(
                        self.cal_states_dict.values()):
                    s = '{}_{}_{}'.format(row, qbn, prob_label)
                    ref_state_plot_name = list(
                        self.cal_states_dict)[i] + '_' + s
                    ref_states_plot_dicts[ref_state_plot_name] = {
                        'fig_id': figure_name,
                        'plotfn': self.plot_line,
                        'plotsize': plotsize,
                        'xvals': self.proc_data_dict[
                            'sweep_points_dict'][qbn][
                            'cal_points_sweep_points'][
                            cal_pts_idxs],
                        'yvals': data_w_cal[cal_pts_idxs],
                        'setlabel': list(
                            self.cal_states_dict)[i] if
                        row == 0 else '',
                        'do_legend': row == 0,
                        'legend_bbox_to_anchor':
                            legend_bbox_to_anchor,
                        'legend_pos': legend_pos,
                        'legend_ncol': legend_ncol,
                        'linestyle': 'none',
                        'line_kws': {'color':
                            self.get_cal_state_color(
                                list(self.cal_states_dict)[i])}}

            hard_sweep_params = self.get_param_value('hard_sweep_params')
            sweep_name = self.get_param_value('sweep_name')
            sweep_unit = self.get_param_value('sweep_unit')
            if self.sp is not None:
                xlabel = self.sp[0]['phase'][2]
                xunit = self.sp[0]['phase'][1]
            elif hard_sweep_params is not None:
                xlabel = list(hard_sweep_params)[0]
                xunit = list(hard_sweep_params.values())[0][
                    'unit']
            elif (sweep_name is not None) and (sweep_unit is not None):
                xlabel = sweep_name
                xunit = sweep_unit
            else:
                xlabel = self.raw_data_dict['sweep_parameter_names']
                xunit = self.raw_data_dict['sweep_parameter_units']
            if np.ndim(xunit) > 0:
                xunit = xunit[0]
            self.plot_dicts['data_{}_{}_{}'.format(
                row, qbn, prob_label)] = {
                'plotfn': self.plot_line,
                'fig_id': figure_name,
                'plotsize': plotsize,
                'xvals': phases,
                'xlabel': xlabel,
                'xunit': xunit,
                'yvals': data,
                'ylabel': '{} state population'.format(
                    self.get_latex_prob_label(prob_label)),
                'yunit': '',
                'yscale': self.get_param_value("yscale", "linear"),
                'setlabel': 'Data - ' + self.legend_label_func(qbn, row)
                    if row in [0, 1] else '',
                'title': self.raw_data_dict['timestamp'] + ' ' +
                         self.raw_data_dict['measurementstring'] + '-' + qbn,
                'linestyle': 'none',
                'color': 'C0' if row % 2 == 0 else 'C2',
                'do_legend': row in [0, 1],
                'legend_ncol': legend_ncol,
                'legend_bbox_to_anchor': legend_bbox_to_anchor,
                'legend_pos': legend_pos}

            if self.do_fitting and 'projected' not in figure_name:
                k = 'fit_{}{}_{}'.format(
                    'on' if row % 2 == 0 else 'off', row, qbn)

                if qbn in self.ramsey_qbnames:
                    fit_res = self.fit_dicts[k]['fit_res']
                    self.plot_dicts[k + '_' + prob_label] = {
                        'fig_id': figure_name,
                        'plotfn': self.plot_fit,
                        'fit_res': fit_res,
                        'setlabel': 'Fit - ' + self.legend_label_func(qbn, row)
                            if row in [0, 1] else '',
                        'color': 'C0' if row % 2 == 0 else 'C2',
                        'do_legend': row in [0, 1],
                        'legend_ncol': legend_ncol,
                        'legend_bbox_to_anchor':
                            legend_bbox_to_anchor,
                        'legend_pos': legend_pos}
                else:
                    if self.get_param_value('classified_ro', False):
                        pass
                    else:
                        fit_res = self.fit_dicts[k]['fit_res']
                        xvals = fit_res.userkws[
                            fit_res.model.independent_vars[0]]
                        xfine = np.linspace(min(xvals), max(xvals), 100)
                        yvals = fit_res.model.func(
                            xfine, **fit_res.best_values)
                        if not hasattr(yvals, '__iter__'):
                            yvals = np.array(len(xfine)*[yvals])

                        self.plot_dicts[k] = {
                            'fig_id': figure_name,
                            'plotfn': self.plot_line,
                            'xvals': xfine,
                            'yvals': yvals,
                            'marker': '',
                            'setlabel': 'Fit - ' + self.legend_label_func(
                                qbn, row) if row in [0, 1] else '',
                            'do_legend': row in [0, 1],
                            'legend_ncol': legend_ncol,
                            'color': 'C0' if row % 2 == 0 else 'C2',
                            'legend_bbox_to_anchor':
                                legend_bbox_to_anchor,
                            'legend_pos': legend_pos}

        # ref state plots need to be added at the end, otherwise the
        # legend for |g> and |e> is added twice (because of the
        # condition do_legend = (row in [0,1]) in the plot dicts above
        if self.num_cal_points > 0:
            self.plot_dicts.update(ref_states_plot_dicts)
        return figure_name

    def prepare_fitting(self):
        self.fit_dicts = OrderedDict()
        self.leakage_values = np.array([])
        labels = ['on', 'off']
        for i, qbn in enumerate(self.qb_names):
            for row in range(self.proc_data_dict['data_to_fit_reshaped'][
                                 qbn].shape[0]):
                phases = np.unique(self.proc_data_dict['sweep_points_dict'][
                                       qbn]['msmt_sweep_points'])
                data = self.proc_data_dict['data_to_fit_reshaped'][qbn][row, :]
                key = 'fit_{}{}_{}'.format(labels[row % 2], row, qbn)
                if qbn in self.ramsey_qbnames:
                    # fit ramsey qb results to a cosine
                    model = lmfit.Model(fit_mods.CosFunc)
                    guess_pars = fit_mods.Cos_guess(
                        model=model,
                        t=phases,
                        data=data)
                    guess_pars['amplitude'].vary = True
                    guess_pars['offset'].vary = True
                    guess_pars['frequency'].value = 1/(2*np.pi)
                    guess_pars['frequency'].vary = False
                    guess_pars['phase'].vary = True

                    self.fit_dicts[key] = {
                        'fit_fn': fit_mods.CosFunc,
                        'fit_xvals': {'t': phases},
                        'fit_yvals': {'data': data},
                        'guess_pars': guess_pars}
                else:
                    if self.get_param_value('classified_ro', False):
                        self.leakage_values = np.append(self.leakage_values,
                                                        np.mean(data))
                    else:
                        # fit leakage qb results to a constant
                        model = lmfit.models.ConstantModel()
                        guess_pars = model.guess(data=data, x=phases)

                        self.fit_dicts[key] = {
                            'fit_fn': model.func,
                            'fit_xvals': {'x': phases},
                            'fit_yvals': {'data': data},
                            'guess_pars': guess_pars}

    def analyze_fit_results(self):
        self.proc_data_dict['analysis_params_dict'] = OrderedDict()
        for cp_qbn in self.ramsey_qbnames:
            # get phase differences and population losses
            keys = [k for k in list(self.fit_dicts.keys()) if cp_qbn in k]
            fit_res_objs = [self.fit_dicts[k]['fit_res'] for k in keys]
            # phase_diffs
            phases = np.array([fr.best_values['phase'] for fr in fit_res_objs])
            phases_errs = np.array([fr.params['phase'].stderr
                                    for fr in fit_res_objs])
            phases_errs[phases_errs == None] = 0.0

            phase_diffs = phases[0::2] - phases[1::2]
            if self.phase_key == 'cphase':
                phase_diffs[phase_diffs < 0] += 2*np.pi
            phase_diffs_stderrs = np.sqrt(np.array(phases_errs[0::2]**2 +
                                               phases_errs[1::2]**2,
                                               dtype=np.float64))
            self.proc_data_dict['analysis_params_dict'][
                f'{self.phase_key}_{cp_qbn}'] = {'val': phase_diffs,
                                                 'stderr': phase_diffs_stderrs}

            # population losses
            amps = np.array([fr.best_values['amplitude'] for fr
                             in fit_res_objs])
            amps_errs = np.array([fr.params['amplitude'].stderr
                                  for fr in fit_res_objs])
            amps_errs[amps_errs == None] = 0.0

            population_loss = (amps[0::2] - amps[1::2])/amps[1::2]
            x   = amps[0::2] - amps[1::2]
            x_err = np.array(amps_errs[0::2]**2 + amps_errs[1::2]**2,
                             dtype=np.float64)
            y = amps[1::2]
            y_err = amps_errs[1::2]
            try:
                population_loss_stderrs = np.sqrt(np.array(
                    ((y * x_err) ** 2 + (x * y_err) ** 2) / (y ** 4),
                    dtype=np.float64))
            except:
                population_loss_stderrs = float("nan")
            self.proc_data_dict['analysis_params_dict'][
                f'population_loss_{cp_qbn}'] = \
                {'val': population_loss, 'stderr': population_loss_stderrs}

        for lk_qbn in self.leakage_qbnames:
            # get leakage
            if self.get_param_value('classified_ro', False):
                leakage = self.leakage_values[0::2] - \
                          self.leakage_values[1::2]
                leakage_errs = np.zeros(len(leakage))
            else:
                keys = [k for k in list(self.fit_dicts.keys()) if
                        lk_qbn in k]
                fit_res_objs = [self.fit_dicts[k]['fit_res'] for k in keys]

                lines = np.array([fr.best_values['c'] for fr
                                  in fit_res_objs])
                lines_errs = np.array([fr.params['c'].stderr for
                                       fr in fit_res_objs])
                lines_errs[lines_errs == None] = 0.0

                leakage = lines[0::2] - lines[1::2]
                leakage_errs = np.array(np.sqrt(lines_errs[0::2]**2 +
                                                lines_errs[1::2]**2),
                                        dtype=np.float64)

            self.proc_data_dict['analysis_params_dict'][
                f'leakage_{lk_qbn}'] = \
                {'val': leakage, 'stderr': leakage_errs}

        self.save_processed_data(key='analysis_params_dict')

    def prepare_plots(self):
        len_ssp = len(self.proc_data_dict['analysis_params_dict'][
                          next(iter(self.proc_data_dict[
                                        'analysis_params_dict']))]['val'])
        if self.options_dict.get('plot_all_traces', True):
            for j, qbn in enumerate(self.qb_names):
                if self.options_dict.get('plot_all_probs', True):
                    for prob_label, data_2d in self.proc_data_dict[
                            'projected_data_dict'][qbn].items():
                        figure_name = self.plot_traces(prob_label, data_2d, qbn)
                else:
                    figure_name = self.plot_traces(
                        self.data_to_fit[qbn], self.proc_data_dict[
                            'data_to_fit'][qbn], qbn)

                if self.do_fitting and len_ssp == 1:
                    self.options_dict.update({'TwoD': False,
                                              'plot_proj_data': False})
                    super().prepare_plots()
                    if qbn in self.ramsey_qbnames:
                        textstr = '{} = \n\t{:.2f}'.format(
                            self.phase_key,
                            self.proc_data_dict['analysis_params_dict'][
                                f'{self.phase_key}_{qbn}']['val'][0]*180/np.pi) + \
                                  r'$^{\circ}$' + \
                                  '$\\pm${:.2f}'.format(
                                      self.proc_data_dict[
                                          'analysis_params_dict'][
                                          f'{self.phase_key}_{qbn}'][
                                          'stderr'][0] * 180 / np.pi) + \
                                  r'$^{\circ}$'
                        textstr += '\nPopulation loss = \n\t' + \
                                   '{:.3f} $\\pm$ {:.3f}'.format(
                                       self.proc_data_dict[
                                           'analysis_params_dict'][
                                           f'population_loss_{qbn}']['val'][0],
                                       self.proc_data_dict[
                                           'analysis_params_dict'][
                                           f'population_loss_{qbn}'][
                                           'stderr'][0])
                        self.plot_dicts['text_msg_' + qbn] = {
                            'fig_id': '{}_{}_pe'.format(self.phase_key, qbn),
                            'ypos': -0.2,
                            'xpos': -0.05,
                            'horizontalalignment': 'left',
                            'verticalalignment': 'top',
                            'plotfn': self.plot_text,
                            'text_string': textstr}
                    else:
                        textstr = 'Leakage = {:.5f} $\\pm$ {:.5f}'.format(
                            self.proc_data_dict['analysis_params_dict'][
                                f'leakage_{qbn}']['val'][0],
                            self.proc_data_dict['analysis_params_dict'][
                                f'leakage_{qbn}']['stderr'][0])
                        self.plot_dicts['text_msg_' + qbn] = {
                            'fig_id': figure_name,
                            'ypos': -0.2,
                            'xpos': -0.05,
                            'horizontalalignment': 'left',
                            'verticalalignment': 'top',
                            'plotfn': self.plot_text,
                            'text_string': textstr}

        # plot analysis results
        if self.do_fitting and len_ssp > 1:
            for qbn in self.qb_names:
                ss_pars = self.proc_data_dict['sweep_points_2D_dict'][qbn]
                for idx, ss_pname in enumerate(ss_pars):
                    sp_info = self.sp[1][ss_pname]
                    for param_name, results_dict in self.proc_data_dict[
                            'analysis_params_dict'].items():
                        if qbn in param_name:
                            reps = len(results_dict['val']) / len(sp_info[0])
                            plot_name = f'{param_name}_vs_{sp_info[2]}'
                            if 'phase' in param_name:
                                yvals = results_dict['val']*180/np.pi - 180
                                yerr = results_dict['stderr']*180/np.pi
                                ylabel = param_name + '-$180^{\\circ}$'
                                self.plot_dicts[plot_name+'_hline'] = {
                                    'fig_id': plot_name,
                                    'plotfn': self.plot_hlines,
                                    'y': 0,
                                    'xmin': np.min(sp_info[0]),
                                    'xmax': np.max(sp_info[0]),
                                    'colors': 'gray'}
                            else:
                                yvals = results_dict['val']
                                yerr = results_dict['stderr']
                                ylabel = param_name
                            self.plot_dicts[plot_name] = {
                                'plotfn': self.plot_line,
                                'xvals': np.repeat(sp_info[0], reps),
                                'xlabel': sp_info[2],
                                'xunit': sp_info[1],
                                'yvals': yvals,
                                'yerr': yerr if param_name != 'leakage'
                                else None,
                                'ylabel': ylabel,
                                'yunit': 'deg' if 'phase' in param_name else '',
                                'linestyle': 'none',
                                'do_legend': False}


class CPhaseLeakageAnalysis(MultiCZgate_Calib_Analysis):

    def __init__(self, *args, **kwargs):
        super().__init__(*args, **kwargs)

    def process_data(self):
        super().process_data()

        if len(self.leakage_qbnames) == 0 and len(self.ramsey_qbnames) == 0:
            raise ValueError('Please provide either leakage_qbnames or '
                             'ramsey_qbnames.')
        elif len(self.ramsey_qbnames) == 0:
            self.ramsey_qbnames = [qbn for qbn in self.qb_names if
                                  qbn not in self.leakage_qbnames]
        elif len(self.leakage_qbnames) == 0:
            self.leakage_qbnames = [qbn for qbn in self.qb_names if
                                   qbn not in self.ramsey_qbnames]
            if len(self.leakage_qbnames) == 0:
                self.leakage_qbnames = None

        self.phase_key = 'cphase'
        if len(self.leakage_qbnames) > 0:
            legend_label_func = lambda qbn, row: \
                f'{qbn} in $|g\\rangle$' if row % 2 != 0 else \
                    f'{qbn} in $|e\\rangle$'
        else:
            legend_label_func = lambda qbn, row: \
                'qbc in $|g\\rangle$' if row % 2 != 0 else \
                    'qbc in $|e\\rangle$'
        self.legend_label_func = legend_label_func


class DynamicPhaseAnalysis(MultiCZgate_Calib_Analysis):

    def __init__(self, *args, **kwargs):
        super().__init__(*args, **kwargs)

    def process_data(self):
        super().process_data()

        if len(self.ramsey_qbnames) == 0:
            self.ramsey_qbnames = self.qb_names

        self.phase_key = 'dynamic_phase'
        self.legend_label_func = lambda qbn, row: 'no FP' \
            if row % 2 != 0 else 'with FP'


class CZDynamicPhaseAnalysis(MultiQubit_TimeDomain_Analysis):

    def __init__(self, *args, **kwargs):
        super().__init__(*args, **kwargs)

    def process_data(self):
        super().process_data()
        # convert phases to radians
        for qbn in self.qb_names:
            sweep_dict = self.proc_data_dict['sweep_points_dict'][qbn]
            sweep_dict['sweep_points'] *= np.pi/180

        # get data with flux pulse and w/o flux pulse
        self.data_with_fp = OrderedDict()
        self.data_no_fp = OrderedDict()
        for qbn in self.qb_names:
            all_data = self.proc_data_dict['data_to_fit'][qbn]
            if self.num_cal_points != 0:
                all_data = all_data[:-self.num_cal_points]
            self.data_with_fp[qbn] = all_data[0: len(all_data)//2]
            self.data_no_fp[qbn] = all_data[len(all_data)//2:]

    def prepare_fitting(self):
        self.fit_dicts = OrderedDict()
        for qbn in self.qb_names:
            sweep_points = np.unique(
                self.proc_data_dict['sweep_points_dict'][qbn][
                    'msmt_sweep_points'])
            for i, data in enumerate([self.data_with_fp[qbn],
                                      self.data_no_fp[qbn]]):
                cos_mod = lmfit.Model(fit_mods.CosFunc)
                guess_pars = fit_mods.Cos_guess(
                    model=cos_mod,
                    t=sweep_points,
                    data=data)
                guess_pars['amplitude'].vary = True
                guess_pars['offset'].vary = True
                guess_pars['frequency'].value = 1/(2*np.pi)
                guess_pars['frequency'].vary = False
                guess_pars['phase'].vary = True

                key = 'cos_fit_{}_{}'.format(qbn, 'wfp' if i == 0 else 'nofp')
                self.fit_dicts[key] = {
                    'fit_fn': fit_mods.CosFunc,
                    'fit_xvals': {'t': sweep_points},
                    'fit_yvals': {'data': data},
                    'guess_pars': guess_pars}

    def analyze_fit_results(self):
        self.proc_data_dict['analysis_params_dict'] = OrderedDict()
        for qbn in self.qb_names:
            self.proc_data_dict['analysis_params_dict'][qbn] = OrderedDict()
            self.proc_data_dict['analysis_params_dict'][qbn][
                'dynamic_phase'] = {
                'val': (self.fit_dicts[f'cos_fit_{qbn}_wfp'][
                            'fit_res'].best_values['phase'] -
                        self.fit_dicts[f'cos_fit_{qbn}_nofp'][
                            'fit_res'].best_values['phase']),
                'stderr': np.sqrt(
                    self.fit_dicts[f'cos_fit_{qbn}_wfp'][
                        'fit_res'].params['phase'].stderr**2 +
                    self.fit_dicts[f'cos_fit_{qbn}_nofp'][
                        'fit_res'].params['phase'].stderr**2)
            }
        self.save_processed_data(key='analysis_params_dict')

    def prepare_plots(self):
        super().prepare_plots()
        for qbn in self.qb_names:
            for i, data in enumerate([self.data_with_fp[qbn],
                                      self.data_no_fp[qbn]]):
                fit_key = f'cos_fit_{qbn}_wfp' if i == 0 else \
                    f'cos_fit_{qbn}_nofp'
                plot_name_suffix = 'fit_'+'wfp' if i == 0 else 'nofp'
                cal_pts_data = self.proc_data_dict['data_to_fit'][qbn][
                               -self.num_cal_points:]
                base_plot_name = 'Dynamic_phase_' + qbn
                self.prepare_projected_data_plot(
                    fig_name=base_plot_name,
                    data=np.concatenate((data,cal_pts_data)),
                    sweep_points=np.unique(
                        self.proc_data_dict['sweep_points_dict'][qbn][
                            'sweep_points']),
                    data_label='with flux pulse' if i == 0 else 'no flux pulse',
                    plot_name_suffix=qbn + plot_name_suffix,
                    qb_name=qbn,
                    do_legend_cal_states=(i == 0))
                if self.do_fitting:
                    fit_res = self.fit_dicts[fit_key]['fit_res']
                    self.plot_dicts[plot_name_suffix + '_' + qbn] = {
                        'fig_id': base_plot_name,
                        'plotfn': self.plot_fit,
                        'fit_res': fit_res ,
                        'setlabel': 'cosine fit',
                        'color': 'r',
                        'do_legend': i == 0}

                    textstr = 'Dynamic phase {}:\n\t{:.2f}'.format(
                        qbn,
                        self.proc_data_dict['analysis_params_dict'][qbn][
                            'dynamic_phase']['val']*180/np.pi) + \
                              r'$^{\circ}$' + \
                              '$\\pm${:.2f}'.format(
                                  self.proc_data_dict['analysis_params_dict'][qbn][
                                      'dynamic_phase']['stderr']*180/np.pi) + \
                              r'$^{\circ}$'

                    fpl = self.get_param_value('flux_pulse_length')
                    if fpl is not None:
                        textstr += '\n length: {:.2f} ns'.format(fpl*1e9)
                    fpa = self.get_param_value('flux_pulse_amp')
                    if fpa is not None:
                        textstr += '\n amp: {:.4f} V'.format(fpa)

                    self.plot_dicts['text_msg_' + qbn] = {
                        'fig_id': base_plot_name,
                        'ypos': -0.15,
                        'xpos': -0.05,
                        'horizontalalignment': 'left',
                        'verticalalignment': 'top',
                        'plotfn': self.plot_text,
                        'text_string': textstr}
            for plot_name in list(self.plot_dicts)[::-1]:
                if self.plot_dicts[plot_name].get('do_legend', False):
                    break
            self.plot_dicts[plot_name].update(
                {'legend_ncol': 2,
                 'legend_bbox_to_anchor': (1, -0.15),
                 'legend_pos': 'upper right'})


class MultiQutrit_Timetrace_Analysis(ba.BaseDataAnalysis):
    """
    Analysis class for timetraces, in particular use to compute
    Optimal SNR integration weights.
    """
    def __init__(self, qb_names=None, auto=True, **kwargs):
        """
        Initializes the timetrace analysis class.
        Args:
            qb_names (list): name of the qubits to analyze (can be a subset
                of the measured qubits)
            auto (bool): Start analysis automatically
            **kwargs:
                t_start: timestamp of the first timetrace
                t_stop: timestamp of the last timetrace to analyze
                options_dict (dict): relevant parameters:
                    acq_weights_basis (list, dict):
                        list of basis vectors used to compute optimal weight.
                        e.g. ["ge", 'gf'], the first basis vector will be the
                        "e" timetrace minus the "g" timetrace and the second basis
                        vector is f - g. The first letter in each basis state is the
                        "reference state", i.e. the one of which the timetrace
                         is substracted. Can also be passed as a dictionary where
                         keys are the qubit names and the values are lists of basis states
                         in case different bases should be used for different qubits.
                    orthonormalize (bool): Whether or not to orthonormalize the
                        weight basis
                    tmax (float): time boundary for the plot (not the weights)
                        in seconds.
                    scale_weights (bool): scales the weights near unity to avoid
                        loss of precision on FPGA if weights are too small

        """

        if qb_names is not None:
            self.params_dict = {}
            for qbn in qb_names:
                s = 'Instrument settings.' + qbn
                for trans_name in ['ge', 'ef']:
                    self.params_dict[f'ro_mod_freq_' + qbn] = \
                        s + f'.ro_mod_freq'
            self.numeric_params = list(self.params_dict)

        self.qb_names = qb_names
        super().__init__(auto=auto, **kwargs)

    def extract_data(self):
        super().extract_data()

        if self.qb_names is None:
            # get all qubits from cal_points of first timetrace
            cp = CalibrationPoints.from_string(
                self.get_param_value('cal_points', None, 0))
            self.qb_names = deepcopy(cp.qb_names)

        self.channel_map = self.get_param_value('channel_map', None,
                                                metadata_index=0)
        if self.channel_map is None:
            # assume same channel map for all timetraces (pick 0th)
            value_names = self.raw_data_dict[0]['value_names']
            if np.ndim(value_names) > 0:
                value_names = value_names
            if 'w' in value_names[0]:
                self.channel_map = a_tools.get_qb_channel_map_from_hdf(
                    self.qb_names, value_names=value_names,
                    file_path=self.raw_data_dict['folder'])
            else:
                self.channel_map = {}
                for qbn in self.qb_names:
                    self.channel_map[qbn] = value_names

        if len(self.channel_map) == 0:
            raise ValueError('No qubit RO channels have been found.')

    def process_data(self):
        super().process_data()
        pdd = self.proc_data_dict

        pdd['analysis_params_dict'] = dict()
        ana_params = pdd['analysis_params_dict']
        ana_params['timetraces'] = defaultdict(dict)
        ana_params['optimal_weights'] = defaultdict(dict)
        ana_params['optimal_weights_basis_labels'] = defaultdict(dict)
        for qbn in self.qb_names:
            # retrieve time traces
            for i, rdd in enumerate(self.raw_data_dict):
                ttrace_per_ro_ch = [rdd["measured_data"][ch]
                                    for ch in self.channel_map[qbn]]
                if len(ttrace_per_ro_ch) != 2:
                    raise NotImplementedError(
                        'This analysis does not support optimal weight '
                        f'measurement based on {len(ttrace_per_ro_ch)} ro channels.'
                        f' Try again with 2 RO channels.')
                cp = CalibrationPoints.from_string(
                    self.get_param_value('cal_points', None, i))
                # get state of qubit. There can be only one cal point per sequence
                # when using uhf for time traces so it is the 0th state
                qb_state = cp.states[0][cp.qb_names.index(qbn)]
                # store all timetraces in same pdd for convenience
                ana_params['timetraces'][qbn].update(
                    {qb_state: ttrace_per_ro_ch[0] + 1j *ttrace_per_ro_ch[1]})

            timetraces = ana_params['timetraces'][qbn] # for convenience
            basis_labels = self.get_param_value('acq_weights_basis', None, 0)
            if basis_labels is None:
                # guess basis labels from # states measured
                basis_labels = ["ge", "gf"] \
                    if len(ana_params['timetraces'][qbn]) > 2 else ['ge']

            if isinstance(basis_labels, dict):
                # if different basis for qubits, then select the according one
                basis_labels = basis_labels[qbn]

            # check that states from the basis are included in mmnt
            for bs in basis_labels:
                for qb_s in bs:
                     assert qb_s in timetraces,\
                         f'State: {qb_s} on {qbn} was not provided in the given ' \
                         f'timestamps but was requested as part of the basis' \
                         f' {basis_labels}. Please choose another weight basis.'
            basis = np.array([timetraces[b[1]] - timetraces[b[0]]
                              for b in basis_labels])

            # orthonormalize if required
            if self.get_param_value("orthonormalize", False):
                basis = math.gram_schmidt(basis.T).T
                basis_labels = [bs + "_ortho" if bs != basis_labels[0] else bs
                                for bs in basis_labels]

            # scale if required
            if self.get_param_value('scale_weights', True):
                k = np.amax([(np.max(np.abs(b.real)),
                              np.max(np.abs(b.imag))) for b in basis])
                basis /= k
            ana_params['optimal_weights'][qbn] = basis
            ana_params['optimal_weights_basis_labels'][qbn] = basis_labels

            self.save_processed_data()

    def prepare_plots(self):

        pdd = self.proc_data_dict
        rdd = self.raw_data_dict
        ana_params = self.proc_data_dict['analysis_params_dict']
        for qbn in self.qb_names:
            mod_freq = float(
                rdd[0].get(f'ro_mod_freq_{qbn}',
                           self.get_hdf_param_value(f"Instrument settings/{qbn}",
                                                    'ro_mod_freq')))
            tbase = rdd[0]['hard_sweep_points']
            basis_labels = pdd["analysis_params_dict"][
                'optimal_weights_basis_labels'][qbn]
            title = 'Optimal SNR weights ' + qbn + \
                    "".join(['\n' + rddi["timestamp"] for rddi in rdd]) \
                            + f'\nWeight Basis: {basis_labels}'
            plot_name = f"weights_{qbn}"
            xlabel = "Time, $t$"
            modulation = np.exp(2j * np.pi * mod_freq * tbase)

            for ax_id, (state, ttrace) in \
                enumerate(ana_params["timetraces"][qbn].items()):
                for func, label in zip((np.real, np.imag), ('I', "Q")):
                    # plot timetraces for each state, I and Q channels
                    self.plot_dicts[f"{plot_name}_{state}_{label}"] = {
                        'fig_id': plot_name,
                        'ax_id': ax_id,
                        'plotfn': self.plot_line,
                        'xvals': tbase,
                        'xunit': 's',
                        "marker": "",
                        'yvals': func(ttrace*modulation),
                        'ylabel': 'Voltage, $V$',
                        'yunit': 'V',
                        "sharex": True,
                        "xrange": (0, self.get_param_value('tmax', 400e-9, 0)),
                        "setdesc": label + f"_{state}",
                        "setlabel": "",
                        "do_legend":True,
                        "legend_pos": "upper right",
                        'numplotsx': 1,
                        'numplotsy': len(rdd) + 1, # #states + 1 for weights
                        'plotsize': (10,
                                     (len(rdd) + 1) * 3), # 3 inches per plot
                        'title': title if ax_id == 0 else ""}
            ax_id = len(ana_params["timetraces"][qbn]) # id plots for weights
            for i, weights in enumerate(ana_params['optimal_weights'][qbn]):
                for func, label in zip((np.real, np.imag), ('I', "Q")):
                    self.plot_dicts[f"{plot_name}_weights_{label}_{i}"] = {
                        'fig_id': plot_name,
                        'ax_id': ax_id,
                        'plotfn': self.plot_line,
                        'xvals': tbase,
                        'xlabel': xlabel,
                        "setlabel": "",
                        "marker": "",
                        'xunit': 's',
                        'yvals': func(weights * modulation),
                        'ylabel': 'Voltage, $V$ (arb.u.)',
                        "sharex": True,
                        "xrange": (0, self.get_param_value('tmax', 400e-9, 0)),
                        "setdesc": label + f"_{i+1}",
                        "do_legend": True,
                        "legend_pos": "upper right",
                        }


class MultiQutrit_Singleshot_Readout_Analysis(MultiQubit_TimeDomain_Analysis):
    """
    Analysis class for parallel SSRO qutrit/qubit calibration. It is a child class
    from the tda.MultiQubit_Timedomain_Analysis as it uses the same functions to
    - preprocess the data to remove active reset/preselection
    - extract the channel map
    - reorder the data per qubit
    Note that in the future, it might be useful to transfer these functionalities
    to the base analysis.
    """

    def __init__(self,
                 options_dict: dict = None, auto=True, **kw):
        '''
        options dict options:
            'nr_bins' : number of bins to use for the histograms
            'post_select' :
            'post_select_threshold' :
            'nr_samples' : amount of different samples (e.g. ground and excited = 2)
            'sample_0' : index of first sample (ground-state)
            'sample_1' : index of second sample (first excited-state)
            'max_datapoints' : maximum amount of datapoints for culumative fit
            'log_hist' : use log scale for the y-axis of the 1D histograms
            'verbose' : see BaseDataAnalysis
            'presentation_mode' : see BaseDataAnalysis
            'classif_method': how to classify the data.
                'ncc' : default. Nearest Cluster Center
                'gmm': gaussian mixture model.
                'threshold': finds optimal vertical and horizontal thresholds.
            'classif_kw': kw to pass to the classifier
            see BaseDataAnalysis for more.
        '''
        super().__init__(options_dict=options_dict, auto=False,
                         **kw)
        self.params_dict = {
            'measurementstring': 'measurementstring',
            'measured_data': 'measured_data',
            'value_names': 'value_names',
            'value_units': 'value_units'}
        self.numeric_params = []
        self.DEFAULT_CLASSIF = "gmm"
        self.classif_method = self.options_dict.get("classif_method",
                                                    self.DEFAULT_CLASSIF)

        self.create_job(options_dict=options_dict, auto=auto, **kw)

        if auto:
            self.run_analysis()

    def extract_data(self):
        super().extract_data()
        self.preselection = \
            self.get_param_value("preparation_params",
                                 {}).get("preparation_type", "wait") == "preselection"
        default_states_info = defaultdict(dict)
        default_states_info.update({"g": {"label": r"$|g\rangle$"},
                               "e": {"label": r"$|e\rangle$"},
                               "f": {"label": r"$|f\rangle$"}
                               })

        self.states_info = \
            self.get_param_value("states_info",
                                {qbn: deepcopy(default_states_info)
                                 for qbn in self.qb_names})

    def process_data(self):
        """
        Create the histograms based on the raw data
        """
        ######################################################
        #  Separating data into shots for each level         #
        ######################################################
        super().process_data()
        del self.proc_data_dict['data_to_fit'] # not used in this analysis
        n_states = len(self.cp.states)

        # prepare data in convenient format, i.e. arrays per qubit and per state
        # e.g. {'qb1': {'g': np.array of shape (n_shots, n_ro_ch}, ...}, ...}
        shots_per_qb = dict()        # store shots per qb and per state
        presel_shots_per_qb = dict() # store preselection ro
        means = defaultdict(OrderedDict)    # store mean per qb for each ro_ch
        pdd = self.proc_data_dict    # for convenience of notation

        for qbn in self.qb_names:
            # shape is (n_shots, n_ro_ch) i.e. one column for each ro_ch
            shots_per_qb[qbn] = \
                np.asarray(list(
                    pdd['meas_results_per_qb'][qbn].values())).T
            # make 2D array in case only one channel (1D array)
            if len(shots_per_qb[qbn].shape) == 1:
                shots_per_qb[qbn] = np.expand_dims(shots_per_qb[qbn],
                                                   axis=-1)
            for i, qb_state in enumerate(self.cp.get_states(qbn)[qbn]):
                means[qbn][qb_state] = np.mean(shots_per_qb[qbn][i::n_states],
                                               axis=0)
            if self.preselection:
                # preselection shots were removed so look at raw data
                # and look at only the first out of every two readouts
                presel_shots_per_qb[qbn] = \
                    np.asarray(list(
                        pdd['meas_results_per_qb_raw'][qbn].values())).T[::2]
                # make 2D array in case only one channel (1D array)
                if len(presel_shots_per_qb[qbn].shape) == 1:
                    presel_shots_per_qb[qbn] = \
                        np.expand_dims(presel_shots_per_qb[qbn], axis=-1)

        # create placeholders for analysis data
        pdd['analysis_params'] = dict()
        pdd['data'] = defaultdict(dict)
        pdd['analysis_params']['state_prob_mtx'] = defaultdict(dict)
        pdd['analysis_params']['classifier_params'] = defaultdict(dict)
        pdd['analysis_params']['means'] = defaultdict(dict)
        pdd['analysis_params']["n_shots"] = len(shots_per_qb[qbn])
        self.clf_ = defaultdict(dict)
        # create placeholders for analysis with preselection
        if self.preselection:
            pdd['data_masked'] = defaultdict(dict)
            pdd['analysis_params']['state_prob_mtx_masked'] = defaultdict(dict)
            pdd['analysis_params']['n_shots_masked'] = defaultdict(dict)

        n_shots = len(shots_per_qb[qbn]) // n_states

        for qbn, qb_shots in shots_per_qb.items():
            # create mapping to integer following ordering in cal_points.
            # Notes:
            # 1) the state_integer should to the order of pdd[qbn]['means'] so that
            # when passing the init_means to the GMM model, it is ensured that each
            # gaussian component will predict the state_integer associated to that state
            # 2) the mapping cannot be preestablished because the GMM predicts labels
            # in range(n_components). For instance, if a qubit has states "g", "f"
            # then the model will predicts 0's and 1's, so the typical g=0, e=1, f=2
            # mapping would fail. The number of different states can be different
            # for each qubit and therefore the mapping should also be done per qubit.
            state_integer = 0
            for state in means[qbn].keys():
                self.states_info[qbn][state]["int"] = state_integer
                state_integer += 1

            # note that if some states are repeated, they are assigned the same label
            qb_states_integer_repr = \
                [self.states_info[qbn][s]["int"]
                 for s in self.cp.get_states(qbn)[qbn]]
            prep_states = np.tile(qb_states_integer_repr, n_shots)

            pdd['analysis_params']['means'][qbn] = deepcopy(means[qbn])
            pdd['data'][qbn] = dict(X=deepcopy(qb_shots),
                                    prep_states=prep_states)
            # self.proc_data_dict['keyed_data'] = deepcopy(data)

            assert np.ndim(qb_shots) == 2, "Data must be a two D array. " \
                                    "Received shape {}, ndim {}"\
                                    .format(qb_shots.shape, np.ndim(qb_shots))
            pred_states, clf_params, clf = \
                self._classify(qb_shots, prep_states,
                               method=self.classif_method, qb_name=qbn,
                               **self.options_dict.get("classif_kw", dict()))
            # order "unique" states to have in usual order "gef" etc.
            state_labels_ordered = self._order_state_labels(
                list(means[qbn].keys()))
            # translate to corresponding integers
            state_labels_ordered_int = [self.states_info[qbn][s]['int'] for s in
                                        state_labels_ordered]
            fm = self.fidelity_matrix(prep_states, pred_states,
                                      labels=state_labels_ordered_int)

            # save fidelity matrix and classifier
            pdd['analysis_params']['state_prob_mtx'][qbn] = fm
            pdd['analysis_params']['classifier_params'][qbn] = clf_params
            self.clf_[qbn] = clf
            if self.preselection:
                #re do with classification first of preselection and masking
                pred_presel = self.clf_[qbn].predict(presel_shots_per_qb[qbn])
                presel_filter = \
                    pred_presel == self.states_info[qbn]['g']['int']
                if np.sum(presel_filter) == 0:
                    log.warning(f"{qbn}: No data left after preselection! "
                                f"Skipping preselection data & figures.")
                    continue
                qb_shots_masked = qb_shots[presel_filter]
                prep_states = prep_states[presel_filter]
                pred_states = self.clf_[qbn].predict(qb_shots_masked)
                fm = self.fidelity_matrix(prep_states, pred_states,
                                          labels=state_labels_ordered_int)

                pdd['data_masked'][qbn] = dict(X=deepcopy(qb_shots_masked),
                                          prep_states=deepcopy(prep_states))
                pdd['analysis_params']['state_prob_mtx_masked'][qbn] = fm
                pdd['analysis_params']['n_shots_masked'][qbn] = \
                    qb_shots_masked.shape[0]

        self.save_processed_data()

    def _classify(self, X, prep_state, method, qb_name, **kw):
        """

        Args:
            X: measured data to classify
            prep_state: prepared states (true values)
            type: classification method
            qb_name: name of the qubit to classify

        Returns:

        """
        if np.ndim(X) == 1:
            X = X.reshape((-1,1))
        params = dict()

        if method == 'ncc':
            ncc = SSROQutrit.NCC(
                self.proc_data_dict['analysis_params']['means'][qb_name])
            pred_states = ncc.predict(X)
            # self.clf_ = ncc
            return pred_states, dict(), ncc

        elif method == 'gmm':
            cov_type = kw.pop("covariance_type", "tied")
            # full allows full covariance matrix for each level. Other options
            # see GM documentation
            # assumes if repeated state, should be considered of the same component
            # this classification method should not be used for multiplexed SSRO
            # analysis
            n_qb_states = len(np.unique(self.cp.get_states(qb_name)[qb_name]))
            gm = GM(n_components=n_qb_states,
                    covariance_type=cov_type,
                    random_state=0,
                    means_init=[mu for _, mu in
                                self.proc_data_dict['analysis_params']
                                    ['means'][qb_name].items()])
            gm.fit(X)
            pred_states = np.argmax(gm.predict_proba(X), axis=1)

            params['means_'] = gm.means_
            params['covariances_'] = gm.covariances_
            params['covariance_type'] = gm.covariance_type
            params['weights_'] = gm.weights_
            params['precisions_cholesky_'] = gm.precisions_cholesky_
            return pred_states, params, gm

        elif method == "threshold":
            tree = DTC(max_depth=kw.pop("max_depth", X.shape[1]),
                       random_state=0, **kw)
            tree.fit(X, prep_state)
            pred_states = tree.predict(X)
            params["thresholds"], params["mapping"] = \
                self._extract_tree_info(tree, self.cp.get_states(qb_name)[qb_name])
            if len(params["thresholds"]) != X.shape[1]:
                msg = "Best 2 thresholds to separate this data lie on axis {}" \
                    ", most probably because the data is not well separated." \
                    "The classifier attribute clf_ can still be used for " \
                    "classification (which was done to obtain the state " \
                    "assignment probability matrix), but only the threshold" \
                    " yielding highest gini impurity decrease was returned." \
                    "\nTo circumvent this problem, you can either choose" \
                    " a second threshold manually (fidelity will likely be " \
                    "worse), make the data more separable, or use another " \
                    "classification method."
                logging.warning(msg.format(list(params['thresholds'].keys())[0]))
            return pred_states, params, tree
        elif method == "threshold_brute":
            raise NotImplementedError()
        else:
            raise NotImplementedError("Classification method: {} is not "
                                      "implemented. Available methods: {}"
                                      .format(method, ['ncc', 'gmm',
                                                       'threshold']))
    @staticmethod
    def _get_covariances(gmm, cov_type=None):
       return SSROQutrit._get_covariances(gmm, cov_type=cov_type)

    @staticmethod
    def fidelity_matrix(prep_states, pred_states, levels=('g', 'e', 'f'),
                        plot=False, labels=None, normalize=True):

        return SSROQutrit.fidelity_matrix(prep_states, pred_states,
                                          levels=levels, plot=plot,
                                          normalize=normalize, labels=labels)

    @staticmethod
    def plot_fidelity_matrix(fm, target_names,
                             title="State Assignment Probability Matrix",
                             auto_shot_info=True, ax=None,
                             cmap=None, normalize=True, show=False):
        return SSROQutrit.plot_fidelity_matrix(
            fm, target_names, title=title, ax=ax,
            auto_shot_info=auto_shot_info,
            cmap=cmap, normalize=normalize, show=show)

    @staticmethod
    def _extract_tree_info(tree_clf, class_names=None):
        return SSROQutrit._extract_tree_info(tree_clf,
                                             class_names=class_names)

    @staticmethod
    def _to_codeword_idx(tuple):
        return SSROQutrit._to_codeword_idx(tuple)

    @staticmethod
    def plot_scatter_and_marginal_hist(data, y_true=None, plot_fitting=False,
                                       **kwargs):
        return SSROQutrit.plot_scatter_and_marginal_hist(
            data, y_true=y_true, plot_fitting=plot_fitting, **kwargs)

    @staticmethod
    def plot_clf_boundaries(X, clf, ax=None, cmap=None):
        return SSROQutrit.plot_clf_boundaries(X, clf, ax=ax, cmap=cmap)

    @staticmethod
    def plot_std(mean, cov, ax, n_std=1.0, facecolor='none', **kwargs):
        return SSROQutrit.plot_std(mean, cov, ax,n_std=n_std,
                                   facecolor=facecolor, **kwargs)

    @staticmethod
    def plot_1D_hist(data, y_true=None, plot_fitting=True,
                     **kwargs):
        return SSROQutrit.plot_1D_hist(data, y_true=y_true,
                                       plot_fitting=plot_fitting, **kwargs)

    @staticmethod
    def _order_state_labels(states_labels,
                            order="gefhabcdijklmnopqrtuvwxyz0123456789"):
        """
        Orders state labels according to provided ordering. e.g. for default
        ("f", "e", "g") would become ("g", "e", "f")
        Args:
            states_labels (list, tuple): list of states_labels
            order (str): custom string order

        Returns:

        """
        try:
            indices = [order.index(s) for s in states_labels]
            order_for_states = np.argsort(indices).astype(np.int32)
            return np.array(states_labels)[order_for_states]

        except Exception as e:
            log.error(f"Could not find order in state_labels:"
                      f"{states_labels}. Probably because one or several "
                      f"states are not part of '{order}'. Error: {e}."
                      f" Returning same as input order")
            return states_labels


    def plot(self, **kwargs):
        if not self.get_param_value("plot", True):
            return # no plotting if "plot" is False
        cmap = plt.get_cmap('tab10')
        show = self.options_dict.get("show", False)
        pdd = self.proc_data_dict
        for qbn in self.qb_names:
            n_qb_states = len(np.unique(self.cp.get_states(qbn)[qbn]))
            tab_x = a_tools.truncate_colormap(cmap, 0,
                                              n_qb_states/10)

            kwargs = {
                "states": list(pdd["analysis_params"]['means'][qbn].keys()),
                "xlabel": "Integration Unit 1, $u_1$",
                "ylabel": "Integration Unit 2, $u_2$",
                "scale":self.options_dict.get("hist_scale", "linear"),
                "cmap":tab_x}
            data_keys = [k for k in list(pdd.keys()) if
                            k.startswith("data") and qbn in pdd[k]]

            for dk in data_keys:
                data = pdd[dk][qbn]
                title =  self.raw_data_dict['timestamp'] + f" {qbn} " + dk + \
                    "\n{} classifier".format(self.classif_method)
                kwargs.update(dict(title=title))

                # plot data and histograms
                n_shots_to_plot = self.get_param_value('n_shots_to_plot', None)
                if n_shots_to_plot is not None:
                    n_shots_to_plot *= n_qb_states
                if data['X'].shape[1] == 1:
                    if self.classif_method == "gmm":
                        kwargs['means'] = pdd['analysis_params']['means'][qbn]
                        kwargs['std'] = np.sqrt(self._get_covariances(self.clf_[qbn]))
                    kwargs['colors'] = cmap(np.unique(data['prep_states']))
                    fig, main_ax = self.plot_1D_hist(data['X'][:n_shots_to_plot],
                                            data["prep_states"][:n_shots_to_plot],
                                            **kwargs)
                else:
                    fig = self.plot_scatter_and_marginal_hist(
                        data['X'][:n_shots_to_plot],
                        data["prep_states"][:n_shots_to_plot],
                        **kwargs)

                    # plot clf_boundaries
                    main_ax = fig.get_axes()[0]
                    self.plot_clf_boundaries(data['X'], self.clf_[qbn], ax=main_ax,
                                             cmap=tab_x)
                    # plot means and std dev
                    means = pdd['analysis_params']['means'][qbn]
                    try:
                        covs = self._get_covariances(self.clf_[qbn])
                    except Exception as e: # not a gmm model--> no cov.
                        covs = []

                    for i, mean in enumerate(means.values()):
                        main_ax.scatter(mean[0], mean[1], color='w', s=80)
                        if len(covs) != 0:
                            self.plot_std(mean, covs[i],
                                          n_std=1, ax=main_ax,
                                          edgecolor='w', linestyle='--',
                                          linewidth=1)

                # plot thresholds and mapping
                plt_fn = {0: main_ax.axvline, 1: main_ax.axhline}
                thresholds = pdd['analysis_params'][
                    'classifier_params'][qbn].get("thresholds", dict())
                mapping = pdd['analysis_params'][
                    'classifier_params'][qbn].get("mapping", dict())
                for k, thres in thresholds.items():
                    plt_fn[k](thres, linewidth=2,
                              label="threshold i.u. {}: {:.5f}".format(k, thres),
                              color='k', linestyle="--")
                    main_ax.legend(loc=[0.2,-0.62])

                ax_frac = {0: (0.07, 0.1), # locations for codewords
                           1: (0.83, 0.1),
                           2: (0.07, 0.9),
                           3: (0.83, 0.9)}
                for cw, state in mapping.items():
                    main_ax.annotate("0b{:02b}".format(cw) + f":{state}",
                                     ax_frac[cw], xycoords='axes fraction')

                self.figs[f'{qbn}_{self.classif_method}_classifier_{dk}'] = fig
            if show:
                plt.show()

            # state assignment prob matrix
            title = self.raw_data_dict['timestamp'] + "\n{} State Assignment" \
                " Probability Matrix\nTotal # shots:{}"\
                .format(self.classif_method,
                        self.proc_data_dict['analysis_params']['n_shots'])
            fig = self.plot_fidelity_matrix(
                self.proc_data_dict['analysis_params']['state_prob_mtx'][qbn],
                self._order_state_labels(kwargs['states']),
                title=title,
                show=show,
                auto_shot_info=False)
            self.figs[f'{qbn}_state_prob_matrix_{self.classif_method}'] = fig

            if self.preselection and \
                    len(pdd['analysis_params']['state_prob_mtx_masked'][qbn]) != 0:
                title = self.raw_data_dict['timestamp'] + \
                    "\n{} State Assignment Probability Matrix Masked"\
                    "\nTotal # shots:{}".format(
                        self.classif_method,
                        self.proc_data_dict['analysis_params']['n_shots_masked'][qbn])

                fig = self.plot_fidelity_matrix(
                    pdd['analysis_params']['state_prob_mtx_masked'][qbn],
                    self._order_state_labels(kwargs['states']),
                    title=title, show=show, auto_shot_info=False)
                fig_key = f'{qbn}_state_prob_matrix_masked_{self.classif_method}'
                self.figs[fig_key] = fig<|MERGE_RESOLUTION|>--- conflicted
+++ resolved
@@ -220,16 +220,12 @@
     def extract_data(self):
         super().extract_data()
 
-<<<<<<< HEAD
         if self.qb_names is None:
             self.qb_names = self.get_param_value('ro_qubits')
             if self.qb_names is None:
                 raise ValueError('Provide the "qb_names."')
 
-        self.channel_map = self.get_param_value('channel_map')
-=======
         self.channel_map = self.get_param_value('meas_obj_value_names_map')
->>>>>>> 8ebec353
         if self.channel_map is None:
             # if the new name meas_obj_value_names_map is not found, try with
             # the old name channel_map
@@ -780,7 +776,7 @@
         sweep_unit = self.get_param_value('sweep_unit')
         if self.sp is not None:
             _, xunit, xlabel = self.sp.get_sweep_params_description(
-                param_names=self.mospm[qb_name], dimension=1)[0]
+                param_names=self.mospm[qb_name], dimension=0)[0]
         elif hard_sweep_params is not None:
             xlabel = list(hard_sweep_params)[0]
             xunit = list(hard_sweep_params.values())[0][
@@ -890,30 +886,7 @@
                          self.raw_data_dict['measurementstring'] +
                          '\nRaw data ' + suffix + ' ' + qb_name)
             plot_name = 'raw_plot_' + qb_name + suffix
-<<<<<<< HEAD
-            # get xunit and label: temporarily with try catch for old
-            # sequences which do not have unit and label in meta data
-            hard_sweep_params = self.get_param_value('hard_sweep_params')
-            sweep_name = self.get_param_value('sweep_name')
-            sweep_unit = self.get_param_value('sweep_unit')
-            if self.sp is not None:
-                _, xunit, xlabel = self.sp.get_sweep_params_description(
-                    param_names=self.mospm[qb_name], dimension=0)[0]
-            elif hard_sweep_params is not None:
-                xlabel = list(hard_sweep_params)[0]
-                xunit = list(hard_sweep_params.values())[0][
-                    'unit']
-            elif (sweep_name is not None) and (sweep_unit is not None):
-                xlabel = sweep_name
-                xunit = sweep_unit
-            else:
-                xlabel = self.raw_data_dict['sweep_parameter_names']
-                xunit = self.raw_data_dict['sweep_parameter_units']
-            if np.ndim(xunit) > 0:
-                xunit = xunit[0]
-=======
             xlabel, xunit = self.get_xaxis_label_unit(qb_name)
->>>>>>> 8ebec353
 
             for ax_id, ro_channel in enumerate(raw_data_dict):
                 if self.get_param_value('TwoD', default_value=False):
@@ -1029,29 +1002,7 @@
             title += '\n' + title_suffix
 
         plot_dict_name = fig_name + '_' + plot_name_suffix
-<<<<<<< HEAD
-        # get x info (try for old sequences which do not have info in meta
-        hard_sweep_params = self.get_param_value('hard_sweep_params')
-        sweep_name = self.get_param_value('sweep_name')
-        sweep_unit = self.get_param_value('sweep_unit')
-        if self.sp is not None:
-            _, xunit, xlabel = self.sp.get_sweep_params_description(
-                param_names=self.mospm[qb_name], dimension=0)[0]
-        elif hard_sweep_params is not None:
-            xlabel = list(hard_sweep_params)[0]
-            xunit = list(hard_sweep_params.values())[0][
-                'unit']
-        elif (sweep_name is not None) and (sweep_unit is not None):
-            xlabel = sweep_name
-            xunit = sweep_unit
-        else:
-            xlabel = self.raw_data_dict['sweep_parameter_names']
-            xunit = self.raw_data_dict['sweep_parameter_units']
-        if np.ndim(xunit) > 0:
-            xunit = xunit[0]
-=======
         xlabel, xunit = self.get_xaxis_label_unit(qb_name)
->>>>>>> 8ebec353
 
         if self.get_param_value('TwoD', default_value=False):
             if self.sp is None:
