import lmfit
import numpy as np
from numpy.linalg import inv
import scipy as sp
import itertools
import matplotlib as mpl
from collections import OrderedDict, defaultdict

from sklearn.mixture import GaussianMixture as GM
from sklearn.tree import DecisionTreeClassifier as DTC

from pycqed.analysis import fitting_models as fit_mods
from pycqed.analysis import analysis_toolbox as a_tools
import pycqed.analysis_v2.base_analysis as ba
import pycqed.analysis_v2.readout_analysis as roa
from pycqed.analysis_v2.readout_analysis import \
    Singleshot_Readout_Analysis_Qutrit as SSROQutrit
import pycqed.analysis_v2.tomography_qudev as tomo
import re
from pycqed.analysis.tools.plotting import SI_val_to_msg_str
from copy import deepcopy
from pycqed.measurement.sweep_points import SweepPoints
from pycqed.measurement.calibration_points import CalibrationPoints
import matplotlib.pyplot as plt
from pycqed.analysis.three_state_rotation import predict_proba_avg_ro
import logging

from pycqed.utilities import math

log = logging.getLogger(__name__)
try:
    import qutip as qtp
except ImportError as e:
    log.warning('Could not import qutip, tomography code will not work')


class AveragedTimedomainAnalysis(ba.BaseDataAnalysis):
    def __init__(self, *args, **kwargs):
        super().__init__(*args, **kwargs)
        self.single_timestamp = True
        self.params_dict = {
            'value_names': 'value_names',
            'measured_values': 'measured_values',
            'measurementstring': 'measurementstring',
            'exp_metadata': 'exp_metadata'}
        self.numeric_params = []
        if kwargs.get('auto', True):
            self.run_analysis()

    def process_data(self):
        self.metadata = self.raw_data_dict.get('exp_metadata', {})
        if self.metadata is None:
            self.metadata = {}
        cal_points = self.metadata.get('cal_points', None)
        cal_points = self.options_dict.get('cal_points', cal_points)
        cal_points_list = roa.convert_channel_names_to_index(
            cal_points, len(self.raw_data_dict['measured_values'][0]),
            self.raw_data_dict['value_names'])
        self.proc_data_dict['cal_points_list'] = cal_points_list
        measured_values = self.raw_data_dict['measured_values']
        cal_idxs = self._find_calibration_indices()
        scales = [np.std(x[cal_idxs]) for x in measured_values]
        observable_vectors = np.zeros((len(cal_points_list),
                                       len(measured_values)))
        observable_vector_stds = np.ones_like(observable_vectors)
        for i, observable in enumerate(cal_points_list):
            for ch_idx, seg_idxs in enumerate(observable):
                x = measured_values[ch_idx][seg_idxs] / scales[ch_idx]
                if len(x) > 0:
                    observable_vectors[i][ch_idx] = np.mean(x)
                if len(x) > 1:
                    observable_vector_stds[i][ch_idx] = np.std(x)
        Omtx = (observable_vectors[1:] - observable_vectors[0]).T
        d0 = observable_vectors[0]
        corr_values = np.zeros(
            (len(cal_points_list) - 1, len(measured_values[0])))
        for i in range(len(measured_values[0])):
            d = np.array([x[i] / scale for x, scale in zip(measured_values,
                                                           scales)])
            corr_values[:, i] = inv(Omtx.T.dot(Omtx)).dot(Omtx.T).dot(d - d0)
        self.proc_data_dict['corr_values'] = corr_values

    def measurement_operators_and_results(self):
        """
        Converts the calibration points to measurement operators. Assumes that
        the calibration points are ordered the same as the basis states for
        the tomography calculation (e.g. for two qubits |gg>, |ge>, |eg>, |ee>).
        Also assumes that each calibration in the passed cal_points uses
        different segments.

        Returns:
            A tuple of
                the measured values with outthe calibration points;
                the measurement operators corresponding to each channel;
                and the expected covariation matrix between the operators.
        """
        d = len(self.proc_data_dict['cal_points_list'])
        cal_point_idxs = [set() for _ in range(d)]
        for i, idxs_lists in enumerate(self.proc_data_dict['cal_points_list']):
            for idxs in idxs_lists:
                cal_point_idxs[i].update(idxs)
        cal_point_idxs = [sorted(list(idxs)) for idxs in cal_point_idxs]
        cal_point_idxs = np.array(cal_point_idxs)
        raw_data = self.raw_data_dict['measured_values']
        means = [None] * d
        residuals = [list() for _ in raw_data]
        for i, cal_point_idx in enumerate(cal_point_idxs):
            means[i] = [np.mean(ch_data[cal_point_idx]) for ch_data in raw_data]
            for j, ch_residuals in enumerate(residuals):
                ch_residuals += list(raw_data[j][cal_point_idx] - means[i][j])
        means = np.array(means)
        residuals = np.array(residuals)
        Fs = [np.diag(ms) for ms in means.T]
        Omega = residuals.dot(residuals.T) / len(residuals.T)
        data_idxs = np.setdiff1d(np.arange(len(raw_data[0])),
                                 cal_point_idxs.flatten())
        data = np.array([ch_data[data_idxs] for ch_data in raw_data])
        return data, Fs, Omega

    def _find_calibration_indices(self):
        cal_indices = set()
        cal_points = self.options_dict['cal_points']
        nr_segments = self.raw_data_dict['measured_values'].shape[-1]
        for observable in cal_points:
            if isinstance(observable, (list, np.ndarray)):
                for idxs in observable:
                    cal_indices.update({idx % nr_segments for idx in idxs})
            else:  # assume dictionaries
                for idxs in observable.values():
                    cal_indices.update({idx % nr_segments for idx in idxs})
        return list(cal_indices)


def all_cal_points(d, nr_ch, reps=1):
    """
    Generates a list of calibration points for a Hilbert space of dimension d,
    with nr_ch channels and reps reprtitions of each calibration point.
    """
    return [[list(range(-reps*i, -reps*(i-1)))]*nr_ch for i in range(d, 0, -1)]


class Single_Qubit_TimeDomainAnalysis(ba.BaseDataAnalysis):

    def process_data(self):
        """
        This takes care of rotating and normalizing the data if required.
        this should work for several input types.
            - I/Q values (2 quadratures + cal points)
            - weight functions (1 quadrature + cal points)
            - counts (no cal points)

        There are several options possible to specify the normalization
        using the options dict.
            cal_points (tuple) of indices of the calibrati  on points

            zero_coord, one_coord
        """

        cal_points = self.options_dict.get('cal_points', None)
        zero_coord = self.options_dict.get('zero_coord', None)
        one_coord = self.options_dict.get('one_coord', None)

        if cal_points is None:
            # default for all standard Timedomain experiments
            cal_points = [list(range(-4, -2)), list(range(-2, 0))]

        if len(self.raw_data_dict['measured_values']) == 1:
            # if only one weight function is used rotation is not required
            self.proc_data_dict['corr_data'] = a_tools.rotate_and_normalize_data_1ch(
                self.raw_data_dict['measured_values'][0],
                cal_zero_points=cal_points[0],
                cal_one_points=cal_points[1])
        else:
            self.proc_data_dict['corr_data'], zero_coord, one_coord = \
                a_tools.rotate_and_normalize_data(
                    data=self.raw_data_dict['measured_values'][0:2],
                    zero_coord=zero_coord,
                    one_coord=one_coord,
                    cal_zero_points=cal_points[0],
                    cal_one_points=cal_points[1])

        # This should be added to the hdf5 datafile but cannot because of the
        # way that the "new" analysis works.

        # self.add_dataset_to_analysisgroup('Corrected data',
        #                                   self.proc_data_dict['corr_data'])


class MultiQubit_TimeDomain_Analysis(ba.BaseDataAnalysis):

    def __init__(self,
                 qb_names: list=None, label: str='',
                 t_start: str=None, t_stop: str=None, data_file_path: str=None,
                 options_dict: dict=None, extract_only: bool=False,
                 do_fitting: bool=True, auto=True,
                 params_dict=None, numeric_params=None, **kwargs):

        super().__init__(t_start=t_start, t_stop=t_stop, label=label,
                         data_file_path=data_file_path,
                         options_dict=options_dict,
                         extract_only=extract_only,
                         do_fitting=do_fitting, **kwargs)

        self.qb_names = qb_names
        if self.qb_names is None:
            raise ValueError('Provide the "qb_names."')

        self.params_dict = params_dict
        if self.params_dict is None:
            self.params_dict = {}
        self.numeric_params = numeric_params
        if self.numeric_params is None:
            self.numeric_params = []

        if not hasattr(self, "job"):
            self.create_job(qb_names=qb_names, t_start=t_start, t_stop=t_stop,
                            label=label, data_file_path=data_file_path,
                            do_fitting=do_fitting, options_dict=options_dict,
                            extract_only=extract_only, params_dict=params_dict,
                            numeric_params=numeric_params, **kwargs)
        if auto:
            self.run_analysis()

    def extract_data(self):
        super().extract_data()

        self.channel_map = self.get_param_value('meas_obj_value_names_map')
        if self.channel_map is None:
            # if the new name meas_obj_value_names_map is not found, try with
            # the old name channel_map
            self.channel_map = self.get_param_value('channel_map')
            if self.channel_map is None:
                value_names = self.raw_data_dict['value_names']
                if np.ndim(value_names) > 0:
                    value_names = value_names
                if 'w' in value_names[0]:
                    self.channel_map = a_tools.get_qb_channel_map_from_hdf(
                        self.qb_names, value_names=value_names,
                        file_path=self.raw_data_dict['folder'])
                else:
                    self.channel_map = {}
                    for qbn in self.qb_names:
                        self.channel_map[qbn] = value_names

        if len(self.channel_map) == 0:
            raise ValueError('No qubit RO channels have been found.')

        # creates self.sp
        self.get_sweep_points()

    def get_sweep_points(self):
        self.sp = self.get_param_value('sweep_points')
        if self.sp is not None:
            self.sp = SweepPoints(from_dict_list=self.sp)

    def create_sweep_points_dict(self):
        sweep_points_dict = self.get_param_value('sweep_points_dict')
        hard_sweep_params = self.get_param_value('hard_sweep_params')
        if sweep_points_dict is not None:
            # assumed to be of the form {qbn1: swpts_array1, qbn2: swpts_array2}
            self.proc_data_dict['sweep_points_dict'] = \
                {qbn: {'sweep_points': sweep_points_dict[qbn]}
                 for qbn in self.qb_names}
        elif hard_sweep_params is not None:
            self.proc_data_dict['sweep_points_dict'] = \
                {qbn: {'sweep_points': list(hard_sweep_params.values())[0][
                    'values']} for qbn in self.qb_names}
        elif self.sp is not None:
            self.mospm = self.get_param_value('meas_obj_sweep_points_map')
            if self.mospm is None:
                raise ValueError('Please provide "meas_obj_sweep_points_map."')
            self.proc_data_dict['sweep_points_dict'] = \
                {qbn: {'sweep_points': self.sp.get_sweep_params_property(
                    'values', 0, self.mospm[qbn])[0]}
                 for qbn in self.qb_names}
        else:
            self.proc_data_dict['sweep_points_dict'] = \
                {qbn: {'sweep_points': self.data_filter(
                    self.raw_data_dict['hard_sweep_points'])}
                    for qbn in self.qb_names}

    def create_sweep_points_2D_dict(self):
        soft_sweep_params = self.get_param_value('soft_sweep_params')
        if self.sp is not None:
            self.proc_data_dict['sweep_points_2D_dict'] = OrderedDict()
            for qbn in self.qb_names:
                self.proc_data_dict['sweep_points_2D_dict'][qbn] = \
                    OrderedDict()
                for pn in self.mospm[qbn]:
                    if pn in self.sp[1]:
                        self.proc_data_dict['sweep_points_2D_dict'][qbn][
                            pn] = self.sp[1][pn][0]
        elif soft_sweep_params is not None:
            self.proc_data_dict['sweep_points_2D_dict'] = \
                {qbn: {pn: soft_sweep_params[pn]['values'] for
                       pn in soft_sweep_params}
                 for qbn in self.qb_names}
        else:
            if len(self.raw_data_dict['soft_sweep_points'].shape) == 1:
                self.proc_data_dict['sweep_points_2D_dict'] = \
                    {qbn: {self.raw_data_dict['sweep_parameter_names'][1]:
                               self.raw_data_dict['soft_sweep_points']} for
                     qbn in self.qb_names}
            else:
                sspn = self.raw_data_dict['sweep_parameter_names'][1:]
                self.proc_data_dict['sweep_points_2D_dict'] = \
                    {qbn: {sspn[i]: self.raw_data_dict['soft_sweep_points'][i]
                           for i in range(len(sspn))} for qbn in self.qb_names}
        if self.get_param_value('percentage_done', 100) < 100:
            # This indicated an interrupted measurement.
            # Remove non-measured sweep points in that case.
            # raw_data_dict['soft_sweep_points'] is obtained in
            # BaseDataAnalysis.add_measured_data(), and its length should
            # always correspond to the actual number of measured soft sweep
            # points.
            ssl = len(self.raw_data_dict['soft_sweep_points'])
            for sps in self.proc_data_dict['sweep_points_2D_dict'].values():
                for k, v in sps.items():
                    sps[k] = v[:ssl]

    def create_meas_results_per_qb(self):
        measured_RO_channels = list(self.raw_data_dict['measured_data'])
        meas_results_per_qb_raw = {}
        meas_results_per_qb = {}
        for qb_name, RO_channels in self.channel_map.items():
            meas_results_per_qb_raw[qb_name] = {}
            meas_results_per_qb[qb_name] = {}
            if isinstance(RO_channels, str):
                meas_ROs_per_qb = [RO_ch for RO_ch in measured_RO_channels
                                   if RO_channels in RO_ch]
                for meas_RO in meas_ROs_per_qb:
                    meas_results_per_qb_raw[qb_name][meas_RO] = \
                        self.raw_data_dict[
                            'measured_data'][meas_RO]
                    meas_results_per_qb[qb_name][meas_RO] = \
                        self.data_filter(
                            meas_results_per_qb_raw[qb_name][meas_RO])

            elif isinstance(RO_channels, list):
                for qb_RO_ch in RO_channels:
                    meas_ROs_per_qb = [RO_ch for RO_ch in measured_RO_channels
                                       if qb_RO_ch in RO_ch]

                    for meas_RO in meas_ROs_per_qb:
                        meas_results_per_qb_raw[qb_name][meas_RO] = \
                            self.raw_data_dict[
                                'measured_data'][meas_RO]
                        meas_results_per_qb[qb_name][meas_RO] = \
                            self.data_filter(
                                meas_results_per_qb_raw[qb_name][meas_RO])
            else:
                raise TypeError('The RO channels for {} must either be a list '
                                'or a string.'.format(qb_name))
        self.proc_data_dict['meas_results_per_qb_raw'] = \
            meas_results_per_qb_raw
        self.proc_data_dict['meas_results_per_qb'] = \
            meas_results_per_qb

    def process_data(self):
        super().process_data()
        self.data_filter = self.get_param_value('data_filter')
        prep_params = self.get_param_value('preparation_params',
                                           default_value=dict())
        self.data_with_reset = False
        if self.data_filter is None:
            if 'active' in prep_params.get('preparation_type', 'wait'):
                reset_reps = prep_params.get('reset_reps', 1)
                self.data_filter = lambda x: x[reset_reps::reset_reps+1]
                self.data_with_reset = True
            elif "preselection" in prep_params.get('preparation_type', 'wait'):
                self.data_filter = lambda x: x[1::2]  # filter preselection RO
        if self.data_filter is None:
            self.data_filter = lambda x: x

        self.create_sweep_points_dict()
        self.create_meas_results_per_qb()

        # temporary fix for appending calibration points to x values but
        # without breaking sequences not yet using this interface.
        rotate = self.get_param_value('rotate', default_value=False)
        cal_points = self.get_param_value('cal_points')
        last_ge_pulses = self.get_param_value('last_ge_pulses',
                                              default_value=False)
        try:
            self.cp = CalibrationPoints.from_string(cal_points)
            # for now assuming the same for all qubits.
            self.cal_states_dict = self.cp.get_indices(
                self.qb_names, prep_params)[self.qb_names[0]]
            if rotate:
                cal_states_rots = self.cp.get_rotations(last_ge_pulses,
                        self.qb_names[0])[self.qb_names[0]] if rotate else None
                self.cal_states_rotations = self.get_param_value(
                    'cal_states_rotations', default_value=cal_states_rots)
            else:
                self.cal_states_rotations = None
            sweep_points_w_calpts = \
                {qbn: {'sweep_points': self.cp.extend_sweep_points(
                    self.proc_data_dict['sweep_points_dict'][qbn][
                        'sweep_points'], qbn)} for qbn in self.qb_names}
            self.proc_data_dict['sweep_points_dict'] = sweep_points_w_calpts
        except TypeError as e:
            log.error(e)
            log.warning("Failed retrieving cal point objects or states. "
                        "Please update measurement to provide cal point object "
                        "in metadata. Trying to get them using the old way ...")
            if rotate:
                self.cal_states_rotations = self.get_param_value(
                    'cal_states_rotations', default_value=None)
            else:
                self.cal_states_rotations = None
            self.cal_states_dict = self.get_param_value('cal_states_dict',
                                                         default_value={})

        # create projected_data_dict
        self.data_to_fit = self.get_param_value('data_to_fit', {})
        global_PCA = self.get_param_value('global_PCA', default_value=False)
        if self.cal_states_rotations is not None or global_PCA:
            self.cal_states_analysis()
        else:
            # this assumes data obtained with classifier detector!
            # ie pg, pe, pf are expected to be in the value_names
            self.proc_data_dict['projected_data_dict'] = OrderedDict()
            for qbn, data_dict in self.proc_data_dict[
                    'meas_results_per_qb'].items():
                self.proc_data_dict['projected_data_dict'][qbn] = OrderedDict()
                for state_prob in ['pg', 'pe', 'pf']:
                    self.proc_data_dict['projected_data_dict'][qbn].update(
                        {state_prob: data for key, data in data_dict.items()
                         if state_prob in key})
            if self.cal_states_dict is None:
                self.cal_states_dict = {}
            self.num_cal_points = np.array(list(
                self.cal_states_dict.values())).flatten().size

            # correct probabilities given calibration matrix
            if self.get_param_value("correction_matrix") is not None:
                self.proc_data_dict['projected_data_dict_corrected'] = OrderedDict()
                for qbn, data_dict in self.proc_data_dict[
                    'meas_results_per_qb'].items():
                    self.proc_data_dict['projected_data_dict'][qbn] = OrderedDict()
                    probas_raw = np.asarray([data_dict[k] for k in data_dict
                                             for state_prob in ['pg', 'pe', 'pf'] if
                                             state_prob in k])
                    corr_mtx = self.get_param_value("correction_matrix")[qbn]
                    probas_corrected = np.linalg.inv(corr_mtx).T @ probas_raw
                    for state_prob in ['pg', 'pe', 'pf']:
                        self.proc_data_dict['projected_data_dict_corrected'][qbn].update(
                            {state_prob: data for key, data in
                             zip(["pg", "pe", "pf"], probas_corrected)})

        # get data_to_fit
        self.proc_data_dict['data_to_fit'] = OrderedDict()
        for qbn, prob_data in self.proc_data_dict[
                'projected_data_dict'].items():
            if qbn in self.data_to_fit:
                self.proc_data_dict['data_to_fit'][qbn] = prob_data[
                    self.data_to_fit[qbn]]

        # create msmt_sweep_points, sweep_points, cal_points_sweep_points
        for qbn in self.qb_names:
            if self.num_cal_points > 0:
                self.proc_data_dict['sweep_points_dict'][qbn][
                    'msmt_sweep_points'] = \
                    self.proc_data_dict['sweep_points_dict'][qbn][
                    'sweep_points'][:-self.num_cal_points]
                self.proc_data_dict['sweep_points_dict'][qbn][
                    'cal_points_sweep_points'] = \
                    self.proc_data_dict['sweep_points_dict'][qbn][
                        'sweep_points'][-self.num_cal_points::]
            else:
                self.proc_data_dict['sweep_points_dict'][qbn][
                    'msmt_sweep_points'] = self.proc_data_dict[
                    'sweep_points_dict'][qbn]['sweep_points']
                self.proc_data_dict['sweep_points_dict'][qbn][
                    'cal_points_sweep_points'] = []
        if self.options_dict.get('TwoD', False):
            self.create_sweep_points_2D_dict()

    def get_cal_data_points(self):
        if len(self.cal_states_rotations) == 0:
            # "To use PCA (no cal states rotation), the measurement function
            # has to specify the following in the metadata:
            # - CalibrationPoints with qubit names but empty states
            # - cal_states_rotations = {}
            # - rotate = True
            # - data_to_fit defined ({qbn: 'prob_to_fit'})
            self.cal_states_dict = {qbn: [] for qbn in self.qb_names}
            self.cal_states_dict_for_rotation = self.cal_states_dict
        else:
            if self.cal_states_dict is None:
                log.info('Assuming two cal states, |g> and |e>, and using '
                      'sweep_points[-4:-2] as |g> cal points, and '
                      'sweep_points[-2::] as |e> cal points.')
                self.cal_states_dict = OrderedDict()
                indices = list(range(-len(self.cal_states_rotations)*2, 0))
                for state, rot_idx in self.cal_states_rotations.items():
                    self.cal_states_dict[self.get_latex_prob_label(state)] = \
                        indices[2*rot_idx: 2*rot_idx+2]
                self.cal_states_dict_for_rotation = OrderedDict()
                for qbn in self.qb_names:
                    self.cal_states_dict_for_rotation[qbn] = self.cal_states_dict
            else:
                self.cal_states_dict_for_rotation = OrderedDict()
                states = False
                cal_states_rotations = self.cal_states_rotations
                for key in cal_states_rotations.keys():
                    if key == 'g' or key == 'e' or key == 'f':
                        states = True
                for qbn in self.qb_names:
                    self.cal_states_dict_for_rotation[qbn] = OrderedDict()
                    if states:
                        cal_states_rot_qb = cal_states_rotations
                    else:
                        cal_states_rot_qb = cal_states_rotations[qbn]
                    for i in range(len(cal_states_rot_qb)):
                        cal_state = \
                            [k for k, idx in cal_states_rot_qb.items()
                             if idx == i][0]
                        self.cal_states_dict_for_rotation[qbn][cal_state] = \
                            self.cal_states_dict[cal_state]

        self.num_cal_points = np.array(list(
            self.cal_states_dict.values())).flatten().size

    def cal_states_analysis(self):
        self.get_cal_data_points()
        self.proc_data_dict['projected_data_dict'] = OrderedDict(
            {qbn: '' for qbn in self.qb_names})
        for qbn in self.qb_names:
            cal_states_dict = self.cal_states_dict_for_rotation[qbn]
            if len(cal_states_dict) not in [0, 2, 3]:
                raise NotImplementedError('Calibration states rotation is '
                                          'currently only implemented for 0, '
                                          '2, or 3 cal states per qubit.')

            if self.get_param_value('TwoD', default_value=False):
                if len(cal_states_dict) == 3:
                    self.proc_data_dict['projected_data_dict'].update(
                        self.rotate_data_3_cal_states_TwoD(
                            qbn, self.proc_data_dict['meas_results_per_qb'],
                            self.channel_map,
                            self.cal_states_dict_for_rotation))
                else:
                    self.proc_data_dict['projected_data_dict'].update(
                        self.rotate_data_TwoD(
                            qbn, self.proc_data_dict['meas_results_per_qb'],
                            self.channel_map, self.cal_states_dict_for_rotation,
                            self.data_to_fit,
                            global_PCA=self.get_param_value(
                                'global_PCA', default_value=False),
                            data_mostly_g=self.get_param_value(
                                'data_mostly_g', default_value=True)))
            else:
                if len(cal_states_dict) == 3:
                    self.proc_data_dict['projected_data_dict'].update(
                        self.rotate_data_3_cal_states(
                            qbn, self.proc_data_dict['meas_results_per_qb'],
                            self.channel_map,
                            self.cal_states_dict_for_rotation))
                else:
                    self.proc_data_dict['projected_data_dict'].update(
                        self.rotate_data(
                            qbn, self.proc_data_dict['meas_results_per_qb'],
                            self.channel_map, self.cal_states_dict_for_rotation,
                            self.data_to_fit))

    @staticmethod
    def rotate_data_3_cal_states(qb_name, meas_results_per_qb, channel_map,
                                 cal_states_dict):
        # FOR 3 CAL STATES
        rotated_data_dict = OrderedDict()
        meas_res_dict  =meas_results_per_qb[qb_name]
        rotated_data_dict[qb_name] = OrderedDict()
        cal_pts_idxs = list(cal_states_dict[qb_name].values())
        cal_points_data = np.zeros((len(cal_pts_idxs), 2))
        if list(meas_res_dict) == channel_map[qb_name]:
            raw_data = np.array([v for v in meas_res_dict.values()]).T
            for i, cal_idx in enumerate(cal_pts_idxs):
                cal_points_data[i, :] = np.mean(raw_data[cal_idx, :],
                                                axis=0)
            rotated_data = predict_proba_avg_ro(raw_data, cal_points_data)
            for i, state in enumerate(list(cal_states_dict[qb_name])):
                rotated_data_dict[qb_name][f'p{state}'] = rotated_data[:, i]
        else:
            raise NotImplementedError('Calibration states rotation with 3 '
                                      'cal states only implemented for '
                                      '2 readout channels per qubit.')
        return rotated_data_dict

    @staticmethod
    def rotate_data(qb_name, meas_results_per_qb, channel_map,
                    cal_states_dict, data_to_fit):
        # ONLY WORKS FOR 2 CAL STATES
        meas_res_dict = meas_results_per_qb[qb_name]
        rotated_data_dict = OrderedDict()
        if len(cal_states_dict[qb_name]) == 0:
            cal_zero_points = None
            cal_one_points = None
        else:
            cal_zero_points = list(cal_states_dict[qb_name].values())[0]
            cal_one_points = list(cal_states_dict[qb_name].values())[1]
        rotated_data_dict[qb_name] = OrderedDict()
        if len(meas_res_dict) == 1:
            # one RO channel per qubit
            if cal_zero_points is None and cal_one_points is None:
                data = meas_res_dict[list(meas_res_dict)[0]]
                rotated_data_dict[qb_name][data_to_fit[qb_name]] = \
                    (data - np.min(data))/(np.max(data) - np.min(data))
            else:
                rotated_data_dict[qb_name][data_to_fit[qb_name]] = \
                    a_tools.rotate_and_normalize_data_1ch(
                        data=meas_res_dict[list(meas_res_dict)[0]],
                        cal_zero_points=cal_zero_points,
                        cal_one_points=cal_one_points)
        elif list(meas_res_dict) == channel_map[qb_name]:
            # two RO channels per qubit
            rotated_data_dict[qb_name][data_to_fit[qb_name]], _, _ = \
                a_tools.rotate_and_normalize_data_IQ(
                    data=np.array([v for v in meas_res_dict.values()]),
                    cal_zero_points=cal_zero_points,
                    cal_one_points=cal_one_points)
        else:
            # multiple readouts per qubit per channel
            if isinstance(channel_map[qb_name], str):
                qb_ro_ch0 = channel_map[qb_name]
            else:
                qb_ro_ch0 = channel_map[qb_name][0]
            ro_suffixes = [s[len(qb_ro_ch0)+1::] for s in
                           list(meas_res_dict) if qb_ro_ch0 in s]
            for i, ro_suf in enumerate(ro_suffixes):
                if len(ro_suffixes) == len(meas_res_dict):
                    # one RO ch per qubit
                    rotated_data_dict[qb_name][ro_suf] = \
                        a_tools.rotate_and_normalize_data_1ch(
                            data=meas_res_dict[list(meas_res_dict)[i]],
                            cal_zero_points=cal_zero_points,
                            cal_one_points=cal_one_points)
                else:
                    # two RO ch per qubit
                    keys = [k for k in meas_res_dict if ro_suf in k]
                    correct_keys = [k for k in keys
                                    if k[len(qb_ro_ch0)+1::] == ro_suf]
                    data_array = np.array([meas_res_dict[k]
                                           for k in correct_keys])
                    rotated_data_dict[qb_name][ro_suf], \
                    _, _ = \
                        a_tools.rotate_and_normalize_data_IQ(
                            data=data_array,
                            cal_zero_points=cal_zero_points,
                            cal_one_points=cal_one_points)
        return rotated_data_dict

    @staticmethod
    def rotate_data_3_cal_states_TwoD(qb_name, meas_results_per_qb,
                                      channel_map, cal_states_dict):
        # FOR 3 CAL STATES
        meas_res_dict = meas_results_per_qb[qb_name]
        rotated_data_dict = OrderedDict()
        rotated_data_dict[qb_name] = OrderedDict()
        cal_pts_idxs = list(cal_states_dict[qb_name].values())
        cal_points_data = np.zeros((len(cal_pts_idxs), 2))
        if list(meas_res_dict) == channel_map[qb_name]:
            # two RO channels per qubit
            raw_data_arr = meas_res_dict[list(meas_res_dict)[0]]
            for i, state in enumerate(list(cal_states_dict[qb_name])):
                rotated_data_dict[qb_name][f'p{state}'] = np.zeros(
                    raw_data_arr.shape)
            for col in range(raw_data_arr.shape[1]):
                raw_data = np.concatenate([
                    v[:, col].reshape(len(v[:, col]), 1) for
                    v in meas_res_dict.values()], axis=1)
                for i, cal_idx in enumerate(cal_pts_idxs):
                    cal_points_data[i, :] = np.mean(raw_data[cal_idx, :],
                                                    axis=0)
                # rotated data is (raw_data_arr.shape[0], 3)
                rotated_data = predict_proba_avg_ro(
                    raw_data, cal_points_data)

                for i, state in enumerate(list(cal_states_dict[qb_name])):
                    rotated_data_dict[qb_name][f'p{state}'][:, col] = \
                        rotated_data[:, i]
        else:
            raise NotImplementedError('Calibration states rotation with 3 '
                                      'cal states only implemented for '
                                      '2 readout channels per qubit.')
        return rotated_data_dict

    @staticmethod
    def rotate_data_TwoD(qb_name, meas_results_per_qb, channel_map,
                         cal_states_dict, data_to_fit,
                         global_PCA=False, data_mostly_g=None):
        meas_res_dict = meas_results_per_qb[qb_name]
        rotated_data_dict = OrderedDict()
        if len(cal_states_dict[qb_name]) == 0:
            cal_zero_points = None
            cal_one_points = None
        else:
            cal_zero_points = list(cal_states_dict[qb_name].values())[0]
            cal_one_points = list(cal_states_dict[qb_name].values())[1]
        rotated_data_dict[qb_name] = OrderedDict()
        if len(meas_res_dict) == 1:
            if global_PCA:
                raise NotImplementedError('Global PCA is not implemented \
                                        for one channel RO!')
            # one RO channel per qubit
            raw_data_arr = meas_res_dict[list(meas_res_dict)[0]]
            rotated_data_dict[qb_name][data_to_fit[qb_name]] = \
                deepcopy(raw_data_arr.transpose())
            for col in range(raw_data_arr.shape[1]):
                rotated_data_dict[qb_name][data_to_fit[qb_name]][col] = \
                    a_tools.rotate_and_normalize_data_1ch(
                        data=raw_data_arr[:, col],
                        cal_zero_points=cal_zero_points,
                        cal_one_points=cal_one_points)
        elif list(meas_res_dict) == channel_map[qb_name]:
            # two RO channels per qubit
            raw_data_arr = meas_res_dict[list(meas_res_dict)[0]]
            rotated_data_dict[qb_name][data_to_fit[qb_name]] = \
                deepcopy(raw_data_arr.transpose())
            if not global_PCA:
                for col in range(raw_data_arr.shape[1]):
                    data_array = np.array(
                        [v[:, col] for v in meas_res_dict.values()])
                    rotated_data_dict[qb_name][
                            data_to_fit[qb_name]][col], _, _ = \
                        a_tools.rotate_and_normalize_data_IQ(
                            data=data_array,
                            cal_zero_points=cal_zero_points,
                            cal_one_points=cal_one_points)
            else:
                data_array = np.array(
                    [v.flatten() for v in meas_res_dict.values()])
                rotated_data_dict[qb_name][
                    data_to_fit[qb_name]], _, _ = \
                    a_tools.rotate_and_normalize_data_IQ(
                        data=data_array,
                        cal_zero_points=None,  # if cal_points are None, rotation via PCA
                        cal_one_points=None,
                        data_mostly_g=data_mostly_g  # True if most points are expected to be ground state
                    )
        else:
            if global_PCA:
                raise NotImplementedError('Global PCA is not implemented \
                                        for multiple RPs per qubit channel!')
            # multiple readouts per qubit per channel
            if isinstance(channel_map[qb_name], str):
                qb_ro_ch0 = channel_map[qb_name]
            else:
                qb_ro_ch0 = channel_map[qb_name][0]

            ro_suffixes = [s[len(qb_ro_ch0)+1::] for s in
                           list(meas_res_dict) if qb_ro_ch0 in s]

            for i, ro_suf in enumerate(ro_suffixes):
                if len(ro_suffixes) == len(meas_res_dict):
                    # one RO ch per qubit
                    raw_data_arr = meas_res_dict[list(meas_res_dict)[i]]
                    rotated_data_dict[qb_name][ro_suf] = \
                        deepcopy(raw_data_arr.transpose())
                    for col in range(raw_data_arr.shape[1]):
                        rotated_data_dict[qb_name][
                            ro_suf][col] = \
                            a_tools.rotate_and_normalize_data_1ch(
                                data=raw_data_arr[:, col],
                                cal_zero_points=cal_zero_points,
                                cal_one_points=cal_one_points)
                else:
                    # two RO ch per qubit
                    raw_data_arr = meas_res_dict[list(meas_res_dict)[i]]
                    rotated_data_dict[qb_name][ro_suf] = \
                        deepcopy(raw_data_arr.transpose())
                    for col in range(raw_data_arr.shape[1]):
                        data_array = np.array(
                            [v[:, col] for k, v in meas_res_dict.items()
                             if ro_suf in k])
                        rotated_data_dict[qb_name][ro_suf][col], _, _ = \
                            a_tools.rotate_and_normalize_data_IQ(
                                data=data_array,
                                cal_zero_points=cal_zero_points,
                                cal_one_points=cal_one_points)
        return rotated_data_dict

    def get_xaxis_label_unit(self, qb_name):
        hard_sweep_params = self.get_param_value('hard_sweep_params')
        sweep_name = self.get_param_value('sweep_name')
        sweep_unit = self.get_param_value('sweep_unit')
        if self.sp is not None:
            _, xunit, xlabel = self.sp.get_sweep_params_description(
                param_names=self.mospm[qb_name], dimension=0)[0]
        elif hard_sweep_params is not None:
            xlabel = list(hard_sweep_params)[0]
            xunit = list(hard_sweep_params.values())[0][
                'unit']
        elif (sweep_name is not None) and (sweep_unit is not None):
            xlabel = sweep_name
            xunit = sweep_unit
        else:
            xlabel = self.raw_data_dict['sweep_parameter_names']
            xunit = self.raw_data_dict['sweep_parameter_units']
        if np.ndim(xlabel) > 0:
            xlabel = xlabel[0]
        if np.ndim(xunit) > 0:
            xunit = xunit[0]
        return xlabel, xunit

    @staticmethod
    def get_cal_state_color(cal_state_label):
        if cal_state_label == 'g' or cal_state_label == r'$|g\rangle$':
            return 'k'
        elif cal_state_label == 'e' or cal_state_label == r'$|e\rangle$':
            return 'gray'
        elif cal_state_label == 'f' or cal_state_label == r'$|f\rangle$':
            return 'C8'
        else:
            return 'C4'

    @staticmethod
    def get_latex_prob_label(prob_label):
        if '$' in prob_label:
            return prob_label
        elif 'p' in prob_label.lower():
            return r'$|{}\rangle$'.format(prob_label[-1])
        else:
            return r'$|{}\rangle$'.format(prob_label)

    def prepare_plots(self):
        if self.get_param_value('plot_proj_data', default_value=True):
            for qb_name, corr_data in self.proc_data_dict[
                    'projected_data_dict'].items():
                fig_name = 'projected_plot_' + qb_name
                if isinstance(corr_data, dict):
                    for data_key, data in corr_data.items():
                        if self.cal_states_rotations is None:
                            data_label = data_key
                            title_suffix = ''
                            plot_name_suffix = data_key
                            plot_cal_points = False
                            data_axis_label = 'Population'
                        else:
                            fig_name = 'projected_plot_' + qb_name + \
                                       data_key
                            data_label = 'Data'
                            title_suffix = data_key
                            plot_name_suffix = ''
                            plot_cal_points = (
                                not self.options_dict.get('TwoD', False))
                            data_axis_label = '{} state population'.format(
                                self.get_latex_prob_label(data_key))
                        self.prepare_projected_data_plot(
                            fig_name, data, qb_name=qb_name,
                            data_label=data_label,
                            title_suffix=title_suffix,
                            plot_name_suffix=plot_name_suffix,
                            data_axis_label=data_axis_label,
                            plot_cal_points=plot_cal_points)

                else:
                    fig_name = 'projected_plot_' + qb_name
                    self.prepare_projected_data_plot(
                        fig_name, corr_data, qb_name=qb_name,
                        plot_cal_points=(
                            not self.options_dict.get('TwoD', False)))

        if self.get_param_value('plot_raw_data', default_value=True):
            # self.cal_states_rotations is not None:
            self.prepare_raw_data_plots(plot_filtered=False)
            if 'preparation_params' in self.metadata:
                if 'active' in self.metadata['preparation_params'].get(
                        'preparation_type', 'wait'):
                    self.prepare_raw_data_plots(plot_filtered=True)

    def prepare_raw_data_plots(self, plot_filtered=False):
        if plot_filtered or not self.data_with_reset:
            key = 'meas_results_per_qb'
            suffix = 'filtered' if self.data_with_reset else ''
            func_for_swpts = lambda qb_name: self.proc_data_dict[
                'sweep_points_dict'][qb_name]['sweep_points']
        else:
            key = 'meas_results_per_qb_raw'
            suffix = ''
            func_for_swpts = lambda qb_name: self.raw_data_dict[
                'hard_sweep_points']
        for qb_name, raw_data_dict in self.proc_data_dict[key].items():
            sweep_points = func_for_swpts(qb_name)
            if len(raw_data_dict) == 1:
                numplotsx = 1
                numplotsy = 1
            elif len(raw_data_dict) == 2:
                numplotsx = 1
                numplotsy = 2
            else:
                numplotsx = 2
                numplotsy = len(raw_data_dict) // 2 + len(raw_data_dict) % 2

            plotsize = self.get_default_plot_params(set=False)['figure.figsize']
            fig_title = (self.raw_data_dict['timestamp'] + ' ' +
                         self.raw_data_dict['measurementstring'] +
                         '\nRaw data ' + suffix + ' ' + qb_name)
            plot_name = 'raw_plot_' + qb_name + suffix
            xlabel, xunit = self.get_xaxis_label_unit(qb_name)

            for ax_id, ro_channel in enumerate(raw_data_dict):
                if self.get_param_value('TwoD', default_value=False):
                    if self.sp is None:
                        soft_sweep_params = self.get_param_value(
                            'soft_sweep_params')
                        if soft_sweep_params is not None:
                            yunit = list(soft_sweep_params.values())[0]['unit']
                        else:
                            yunit = self.raw_data_dict[
                                'sweep_parameter_units'][1]
                        if np.ndim(yunit) > 0:
                            yunit = yunit[0]
                    for pn, ssp in self.proc_data_dict['sweep_points_2D_dict'][
                            qb_name].items():
                        ylabel = pn
                        if self.sp is not None:
                            yunit = self.sp.get_sweep_params_property(
<<<<<<< HEAD
                                'unit', dimension=2, param_names=pn)
                            ylabel = self.sp.get_sweep_params_property(
                                'label', dimension=2, param_names=pn)
=======
                                'unit', dimension=1, param_names=pn)
>>>>>>> b38702e6
                        self.plot_dicts[f'{plot_name}_{ro_channel}_{pn}'] = {
                            'fig_id': plot_name + '_' + pn,
                            'ax_id': ax_id,
                            'plotfn': self.plot_colorxy,
                            'xvals': sweep_points,
                            'yvals': ssp,
                            'zvals': raw_data_dict[ro_channel].T,
                            'xlabel': xlabel,
                            'xunit': xunit,
                            'ylabel': ylabel,
                            'yunit': yunit,
                            'numplotsx': numplotsx,
                            'numplotsy': numplotsy,
                            'plotsize': (plotsize[0]*numplotsx,
                                         plotsize[1]*numplotsy),
                            'title': fig_title,
                            'clabel': '{} (Vpeak)'.format(ro_channel)}
                else:
                    self.plot_dicts[plot_name + '_' + ro_channel] = {
                        'fig_id': plot_name,
                        'ax_id': ax_id,
                        'plotfn': self.plot_line,
                        'xvals': sweep_points,
                        'xlabel': xlabel,
                        'xunit': xunit,
                        'yvals': raw_data_dict[ro_channel],
                        'ylabel': '{} (Vpeak)'.format(ro_channel),
                        'yunit': '',
                        'numplotsx': numplotsx,
                        'numplotsy': numplotsy,
                        'plotsize': (plotsize[0]*numplotsx,
                                     plotsize[1]*numplotsy),
                        'title': fig_title}
            if len(raw_data_dict) == 1:
                self.plot_dicts[
                    plot_name + '_' + list(raw_data_dict)[0]]['ax_id'] = None

    def prepare_projected_data_plot(
            self, fig_name, data, qb_name, title_suffix='', sweep_points=None,
            plot_cal_points=True, plot_name_suffix='', data_label='Data',
            data_axis_label='', do_legend_data=True, do_legend_cal_states=True):
        title_suffix = qb_name + title_suffix
        if data_axis_label == '':
            data_axis_label = '{} state population'.format(
                self.get_latex_prob_label(self.data_to_fit[qb_name]))
        plotsize = self.get_default_plot_params(set=False)['figure.figsize']
        plotsize = (plotsize[0], plotsize[0]/1.25)

        if sweep_points is None:
            sweep_points = self.proc_data_dict['sweep_points_dict'][qb_name][
                'sweep_points']
        plot_names_cal = []
        if plot_cal_points and self.num_cal_points != 0:
            yvals = data[:-self.num_cal_points]
            xvals = sweep_points[:-self.num_cal_points]
            # plot cal points
            for i, cal_pts_idxs in enumerate(
                    self.cal_states_dict.values()):
                plot_dict_name_cal = fig_name + '_' + \
                                     list(self.cal_states_dict)[i] + '_' + \
                                     plot_name_suffix
                plot_names_cal += [plot_dict_name_cal]
                self.plot_dicts[plot_dict_name_cal] = {
                    'fig_id': fig_name,
                    'plotfn': self.plot_line,
                    'plotsize': plotsize,
                    'xvals': self.proc_data_dict['sweep_points_dict'][qb_name][
                        'cal_points_sweep_points'][cal_pts_idxs],
                    'yvals': data[cal_pts_idxs],
                    'setlabel': list(self.cal_states_dict)[i],
                    'do_legend': do_legend_cal_states,
                    'legend_bbox_to_anchor': (1, 0.5),
                    'legend_pos': 'center left',
                    'linestyle': 'none',
                    'line_kws': {'color': self.get_cal_state_color(
                        list(self.cal_states_dict)[i])}}

                self.plot_dicts[plot_dict_name_cal+'_line'] = {
                    'fig_id': fig_name,
                    'plotsize': plotsize,
                    'plotfn': self.plot_hlines,
                    'y': np.mean(data[cal_pts_idxs]),
                    'xmin': self.proc_data_dict['sweep_points_dict'][qb_name][
                        'sweep_points'][0],
                    'xmax': self.proc_data_dict['sweep_points_dict'][qb_name][
                        'sweep_points'][-1],
                    'colors': 'gray'}

        else:
            yvals = data
            xvals = sweep_points
        title = (self.raw_data_dict['timestamp'] + ' ' +
                 self.raw_data_dict['measurementstring'])
        if title_suffix is not None:
            title += '\n' + title_suffix

        plot_dict_name = fig_name + '_' + plot_name_suffix
        xlabel, xunit = self.get_xaxis_label_unit(qb_name)

        if self.get_param_value('TwoD', default_value=False):
            if self.sp is None:
                soft_sweep_params = self.get_param_value(
                    'soft_sweep_params')
                if soft_sweep_params is not None:
                    yunit = list(soft_sweep_params.values())[0]['unit']
                else:
                    yunit = self.raw_data_dict['sweep_parameter_units'][1]
                if np.ndim(yunit) > 0:
                    yunit = yunit[0]
            for pn, ssp in self.proc_data_dict['sweep_points_2D_dict'][
                    qb_name].items():
                ylabel = pn
                if self.sp is not None:
                    yunit = self.sp.get_sweep_params_property(
<<<<<<< HEAD
                        'unit', dimension=2, param_names=pn)
                    ylabel = self.sp.get_sweep_params_property(
                        'label', dimension=2, param_names=pn)
=======
                        'unit', dimension=1, param_names=pn)
>>>>>>> b38702e6
                self.plot_dicts[f'{plot_dict_name}_{pn}'] = {
                    'plotfn': self.plot_colorxy,
                    'fig_id': fig_name + '_' + pn,
                    'xvals': xvals,
                    'yvals': ssp,
                    'zvals': yvals,
                    'xlabel': xlabel,
                    'xunit': xunit,
                    'ylabel': ylabel,
                    'yunit': yunit,
                    'title': title,
                    'clabel': data_axis_label}
        else:
            self.plot_dicts[plot_dict_name] = {
                'plotfn': self.plot_line,
                'fig_id': fig_name,
                'plotsize': plotsize,
                'xvals': xvals,
                'xlabel': xlabel,
                'xunit': xunit,
                'yvals': yvals,
                'ylabel': data_axis_label,
                'yunit': '',
                'setlabel': data_label,
                'title': title,
                'linestyle': 'none',
                'do_legend': do_legend_data,
                'legend_bbox_to_anchor': (1, 0.5),
                'legend_pos': 'center left'}
        if len(plot_names_cal) > 0:
            if do_legend_data and not do_legend_cal_states:
                for plot_name in plot_names_cal:
                    plot_dict_cal = self.plot_dicts.pop(plot_name)
                    self.plot_dicts[plot_name] = plot_dict_cal


class Idling_Error_Rate_Analyisis(ba.BaseDataAnalysis):

    def __init__(self, t_start: str=None, t_stop: str=None,
                 label: str='', data_file_path: str=None,
                 options_dict: dict=None, extract_only: bool=False,
                 do_fitting: bool=True, auto=True):
        super().__init__(t_start=t_start, t_stop=t_stop,
                         label=label,
                         data_file_path=data_file_path,
                         options_dict=options_dict,
                         extract_only=extract_only, do_fitting=do_fitting)

        self.params_dict = {'xlabel': 'sweep_name',
                            'xunit': 'sweep_unit',
                            'xvals': 'sweep_points',
                            'measurementstring': 'measurementstring',
                            'value_names': 'value_names',
                            'value_units': 'value_units',
                            'measured_values': 'measured_values'}
        self.numeric_params = []
        if auto:
            self.run_analysis()

    def process_data(self):
        post_sel_th = self.options_dict.get('post_sel_th', 0.5)
        raw_shots = self.raw_data_dict['measured_values'][0][0]
        post_sel_shots = raw_shots[::2]
        data_shots = raw_shots[1::2]
        data_shots[np.where(post_sel_shots > post_sel_th)] = np.nan

        states = ['0', '1', '+']
        self.proc_data_dict['xvals'] = np.unique(self.raw_data_dict['xvals'])
        for i, state in enumerate(states):
            self.proc_data_dict['shots_{}'.format(state)] =data_shots[i::3]

            self.proc_data_dict['yvals_{}'.format(state)] = \
                np.nanmean(np.reshape(self.proc_data_dict['shots_{}'.format(state)],
                               (len(self.proc_data_dict['xvals']), -1),
                               order='F'), axis=1)


    def prepare_plots(self):
        # assumes that value names are unique in an experiment
        states = ['0', '1', '+']
        for i, state in enumerate(states):
            yvals = self.proc_data_dict['yvals_{}'.format(state)]
            xvals =  self.proc_data_dict['xvals']

            self.plot_dicts['Prepare in {}'.format(state)] = {
                'ax_id': 'main',
                'plotfn': self.plot_line,
                'xvals': xvals,
                'xlabel': self.raw_data_dict['xlabel'][0],
                'xunit': self.raw_data_dict['xunit'][0][0],
                'yvals': yvals,
                'ylabel': 'Counts',
                'yrange': [0, 1],
                'xrange': self.options_dict.get('xrange', None),
                'yunit': 'frac',
                'setlabel': 'Prepare in {}'.format(state),
                'do_legend':True,
                'title': (self.raw_data_dict['timestamps'][0]+' - ' +
                          self.raw_data_dict['timestamps'][-1] + '\n' +
                          self.raw_data_dict['measurementstring'][0]),
                'legend_pos': 'upper right'}
        if self.do_fitting:
            for state in ['0', '1', '+']:
                self.plot_dicts['fit_{}'.format(state)] = {
                    'ax_id': 'main',
                    'plotfn': self.plot_fit,
                    'fit_res': self.fit_dicts['fit {}'.format(state)]['fit_res'],
                    'plot_init': self.options_dict['plot_init'],
                    'setlabel': 'fit |{}>'.format(state),
                    'do_legend': True,
                    'legend_pos': 'upper right'}

                self.plot_dicts['fit_text']={
                    'ax_id':'main',
                    'box_props': 'fancy',
                    'xpos':1.05,
                    'horizontalalignment':'left',
                    'plotfn': self.plot_text,
                    'text_string': self.proc_data_dict['fit_msg']}



    def analyze_fit_results(self):
        fit_msg =''
        states = ['0', '1', '+']
        for state in states:
            fr = self.fit_res['fit {}'.format(state)]
            N1 = fr.params['N1'].value, fr.params['N1'].stderr
            N2 = fr.params['N2'].value, fr.params['N2'].stderr
            fit_msg += ('Prep |{}> : \n\tN_1 = {:.2g} $\pm$ {:.2g}'
                    '\n\tN_2 = {:.2g} $\pm$ {:.2g}\n').format(
                state, N1[0], N1[1], N2[0], N2[1])

        self.proc_data_dict['fit_msg'] = fit_msg

    def prepare_fitting(self):
        self.fit_dicts = OrderedDict()
        states = ['0', '1', '+']
        for i, state in enumerate(states):
            yvals = self.proc_data_dict['yvals_{}'.format(state)]
            xvals =  self.proc_data_dict['xvals']

            mod = lmfit.Model(fit_mods.idle_error_rate_exp_decay)
            mod.guess = fit_mods.idle_err_rate_guess.__get__(mod, mod.__class__)

            # Done here explicitly so that I can overwrite a specific guess
            guess_pars = mod.guess(N=xvals, data=yvals)
            vary_N2 = self.options_dict.get('vary_N2', True)

            if not vary_N2:
                guess_pars['N2'].value = 1e21
                guess_pars['N2'].vary = False
            self.fit_dicts['fit {}'.format(states[i])] = {
                'model': mod,
                'fit_xvals': {'N': xvals},
                'fit_yvals': {'data': yvals},
                'guess_pars': guess_pars}
            # Allows fixing the double exponential coefficient


class Grovers_TwoQubitAllStates_Analysis(ba.BaseDataAnalysis):

    def __init__(self, t_start: str=None, t_stop: str=None,
                 label: str='', data_file_path: str=None,
                 options_dict: dict=None, extract_only: bool=False,
                 do_fitting: bool=True, auto=True):
        super().__init__(t_start=t_start, t_stop=t_stop,
                         label=label,
                         data_file_path=data_file_path,
                         options_dict=options_dict,
                         extract_only=extract_only, do_fitting=do_fitting)

        self.params_dict = {'xlabel': 'sweep_name',
                            'xunit': 'sweep_unit',
                            'xvals': 'sweep_points',
                            'measurementstring': 'measurementstring',
                            'value_names': 'value_names',
                            'value_units': 'value_units',
                            'measured_values': 'measured_values'}
        self.numeric_params = []
        if auto:
            self.run_analysis()

    def process_data(self):
        self.proc_data_dict = OrderedDict()
        normalize_to_cal_points = self.options_dict.get('normalize_to_cal_points', True)
        cal_points = [
                        [[-4, -3], [-2, -1]],
                        [[-4, -2], [-3, -1]],
                       ]
        for idx in [0,1]:
            yvals = list(self.raw_data_dict['measured_data'].values())[idx][0]

            self.proc_data_dict['ylabel_{}'.format(idx)] = \
                self.raw_data_dict['value_names'][0][idx]
            self.proc_data_dict['yunit'] = self.raw_data_dict['value_units'][0][idx]

            if normalize_to_cal_points:
                yvals = a_tools.rotate_and_normalize_data_1ch(yvals,
                    cal_zero_points=cal_points[idx][0],
                    cal_one_points=cal_points[idx][1])
            self.proc_data_dict['yvals_{}'.format(idx)] = yvals

        y0 = self.proc_data_dict['yvals_0']
        y1 = self.proc_data_dict['yvals_1']
        p_success = ((y0[0]*y1[0]) +
                     (1-y0[1])*y1[1] +
                     (y0[2])*(1-y1[2]) +
                     (1-y0[3])*(1-y1[3]) )/4
        self.proc_data_dict['p_success'] = p_success


    def prepare_plots(self):
        # assumes that value names are unique in an experiment
        for i in [0, 1]:
            yvals = self.proc_data_dict['yvals_{}'.format(i)]
            xvals =  self.raw_data_dict['xvals'][0]
            ylabel = self.proc_data_dict['ylabel_{}'.format(i)]
            self.plot_dicts['main_{}'.format(ylabel)] = {
                'plotfn': self.plot_line,
                'xvals': self.raw_data_dict['xvals'][0],
                'xlabel': self.raw_data_dict['xlabel'][0],
                'xunit': self.raw_data_dict['xunit'][0][0],
                'yvals': self.proc_data_dict['yvals_{}'.format(i)],
                'ylabel': ylabel,
                'yunit': self.proc_data_dict['yunit'],
                'title': (self.raw_data_dict['timestamps'][0] + ' \n' +
                          self.raw_data_dict['measurementstring'][0]),
                'do_legend': False,
                'legend_pos': 'upper right'}


        self.plot_dicts['limit_text']={
            'ax_id':'main_{}'.format(ylabel),
            'box_props': 'fancy',
            'xpos':1.05,
            'horizontalalignment':'left',
            'plotfn': self.plot_text,
            'text_string': 'P succes = {:.3f}'.format(self.proc_data_dict['p_success'])}








class FlippingAnalysis(Single_Qubit_TimeDomainAnalysis):

    def __init__(self, t_start: str=None, t_stop: str=None,
                 data_file_path: str=None,
                 options_dict: dict=None, extract_only: bool=False,
                 do_fitting: bool=True, auto=True):
        super().__init__(t_start=t_start, t_stop=t_stop,
                         data_file_path=data_file_path,
                         options_dict=options_dict,
                         extract_only=extract_only, do_fitting=do_fitting)
        self.single_timestamp = True

        self.params_dict = {'xlabel': 'sweep_name',
                            'xunit': 'sweep_unit',
                            'measurementstring': 'measurementstring',
                            'sweep_points': 'sweep_points',
                            'value_names': 'value_names',
                            'value_units': 'value_units',
                            'measured_values': 'measured_values'}
        # This analysis makes a hardcoded assumption on the calibration points
        self.options_dict['cal_points'] = [list(range(-4, -2)),
                                           list(range(-2, 0))]

        self.numeric_params = []
        if auto:
            self.run_analysis()

    def prepare_fitting(self):
        self.fit_dicts = OrderedDict()
        # Even though we expect an exponentially damped oscillation we use
        # a simple cosine as this gives more reliable fitting and we are only
        # interested in extracting the frequency of the oscillation
        cos_mod = lmfit.Model(fit_mods.CosFunc)

        guess_pars = fit_mods.Cos_guess(
            model=cos_mod, t=self.raw_data_dict['sweep_points'][:-4],
            data=self.proc_data_dict['corr_data'][:-4])

        # This enforces the oscillation to start at the equator
        # and ensures that any over/under rotation is absorbed in the
        # frequency
        guess_pars['amplitude'].value = 0.5
        guess_pars['amplitude'].vary = False
        guess_pars['offset'].value = 0.5
        guess_pars['offset'].vary = False

        self.fit_dicts['cos_fit'] = {
            'fit_fn': fit_mods.CosFunc,
            'fit_xvals': {'t': self.raw_data_dict['sweep_points'][:-4]},
            'fit_yvals': {'data': self.proc_data_dict['corr_data'][:-4]},
            'guess_pars': guess_pars}

        # In the case there are very few periods we fall back on a small
        # angle approximation to extract the drive detuning
        poly_mod = lmfit.models.PolynomialModel(degree=1)
        # the detuning can be estimated using on a small angle approximation
        # c1 = d/dN (cos(2*pi*f N) ) evaluated at N = 0 -> c1 = -2*pi*f
        poly_mod.set_param_hint('frequency', expr='-c1/(2*pi)')
        guess_pars = poly_mod.guess(x=self.raw_data_dict['sweep_points'][:-4],
                                    data=self.proc_data_dict['corr_data'][:-4])
        # Constraining the line ensures that it will only give a good fit
        # if the small angle approximation holds
        guess_pars['c0'].vary = False
        guess_pars['c0'].value = 0.5

        self.fit_dicts['line_fit'] = {
            'model': poly_mod,
            'fit_xvals': {'x': self.raw_data_dict['sweep_points'][:-4]},
            'fit_yvals': {'data': self.proc_data_dict['corr_data'][:-4]},
            'guess_pars': guess_pars}

    def analyze_fit_results(self):
        sf_line = self._get_scale_factor_line()
        sf_cos = self._get_scale_factor_cos()
        self.proc_data_dict['scale_factor'] = self.get_scale_factor()

        msg = 'Scale fact. based on '
        if self.proc_data_dict['scale_factor'] == sf_cos:
            msg += 'cos fit\n'
        else:
            msg += 'line fit\n'
        msg += 'cos fit: {:.4f}\n'.format(sf_cos)
        msg += 'line fit: {:.4f}'.format(sf_line)

        self.raw_data_dict['scale_factor_msg'] = msg
        # TODO: save scale factor to file

    def get_scale_factor(self):
        """
        Returns the scale factor that should correct for the error in the
        pulse amplitude.
        """
        # Model selection based on the Bayesian Information Criterion (BIC)
        # as  calculated by lmfit
        if (self.fit_dicts['line_fit']['fit_res'].bic <
                self.fit_dicts['cos_fit']['fit_res'].bic):
            scale_factor = self._get_scale_factor_line()
        else:
            scale_factor = self._get_scale_factor_cos()
        return scale_factor

    def _get_scale_factor_cos(self):
        # 1/period of the oscillation corresponds to the (fractional)
        # over/under rotation error per gate
        frequency = self.fit_dicts['cos_fit']['fit_res'].params['frequency']

        # the square is needed to account for the difference between
        # power and amplitude
        scale_factor = (1+frequency)**2

        phase = np.rad2deg(self.fit_dicts['cos_fit']['fit_res'].params['phase']) % 360
        # phase ~90 indicates an under rotation so the scale factor
        # has to be larger than 1. A phase ~270 indicates an over
        # rotation so then the scale factor has to be smaller than one.
        if phase > 180:
            scale_factor = 1/scale_factor

        return scale_factor

    def _get_scale_factor_line(self):
        # 1/period of the oscillation corresponds to the (fractional)
        # over/under rotation error per gate
        frequency = self.fit_dicts['line_fit']['fit_res'].params['frequency']
        scale_factor = (1+frequency)**2
        # no phase sign check is needed here as this is contained in the
        # sign of the coefficient

        return scale_factor

    def prepare_plots(self):
        self.plot_dicts['main'] = {
            'plotfn': self.plot_line,
            'xvals': self.raw_data_dict['sweep_points'],
            'xlabel': self.raw_data_dict['xlabel'],
            'xunit': self.raw_data_dict['xunit'],  # does not do anything yet
            'yvals': self.proc_data_dict['corr_data'],
            'ylabel': 'Excited state population',
            'yunit': '',
            'setlabel': 'data',
            'title': (self.raw_data_dict['timestamp'] + ' ' +
                      self.raw_data_dict['measurementstring']),
            'do_legend': True,
            'legend_pos': 'upper right'}

        if self.do_fitting:
            self.plot_dicts['line_fit'] = {
                'ax_id': 'main',
                'plotfn': self.plot_fit,
                'fit_res': self.fit_dicts['line_fit']['fit_res'],
                'plot_init': self.options_dict['plot_init'],
                'setlabel': 'line fit',
                'do_legend': True,
                'legend_pos': 'upper right'}

            self.plot_dicts['cos_fit'] = {
                'ax_id': 'main',
                'plotfn': self.plot_fit,
                'fit_res': self.fit_dicts['cos_fit']['fit_res'],
                'plot_init': self.options_dict['plot_init'],
                'setlabel': 'cos fit',
                'do_legend': True,
                'legend_pos': 'upper right'}

            self.plot_dicts['text_msg'] = {
                'ax_id': 'main',
                'ypos': 0.15,
                'plotfn': self.plot_text,
                'box_props': 'fancy',
                'text_string': self.raw_data_dict['scale_factor_msg']}


class Intersect_Analysis(Single_Qubit_TimeDomainAnalysis):
    """
    Analysis to extract the intercept of two parameters.

    relevant options_dict parameters
        ch_idx_A (int) specifies first channel for intercept
        ch_idx_B (int) specifies second channel for intercept if same as first
            it will assume data was taken interleaved.
    """
    def __init__(self, t_start: str=None, t_stop: str=None,
                 data_file_path: str=None,
                 options_dict: dict=None, extract_only: bool=False,
                 do_fitting: bool=True, auto=True):

        super().__init__(t_start=t_start, t_stop=t_stop,
                         data_file_path=data_file_path,
                         options_dict=options_dict,
                         extract_only=extract_only, do_fitting=do_fitting)
        self.single_timestamp = False

        self.params_dict = {'xlabel': 'sweep_name',
                            'xvals': 'sweep_points',
                            'xunit': 'sweep_unit',
                            'measurementstring': 'measurementstring',
                            'value_names': 'value_names',
                            'value_units': 'value_units',
                            'measured_values': 'measured_values'}

        self.numeric_params = []
        if auto:
            self.run_analysis()


    def process_data(self):
        """
        selects the relevant acq channel based on "ch_idx_A" and "ch_idx_B"
        specified in the options dict. If ch_idx_A and ch_idx_B are the same
        it will unzip the data.
        """
        self.proc_data_dict = deepcopy(self.raw_data_dict)
        # The channel containing the data must be specified in the options dict
        ch_idx_A = self.options_dict.get('ch_idx_A', 0)
        ch_idx_B = self.options_dict.get('ch_idx_B', 0)


        self.proc_data_dict['ylabel'] = self.raw_data_dict['value_names'][0][ch_idx_A]
        self.proc_data_dict['yunit'] = self.raw_data_dict['value_units'][0][ch_idx_A]

        if ch_idx_A == ch_idx_B:
            yvals = list(self.raw_data_dict['measured_data'].values())[ch_idx_A][0]
            self.proc_data_dict['xvals_A'] = self.raw_data_dict['xvals'][0][::2]
            self.proc_data_dict['xvals_B'] = self.raw_data_dict['xvals'][0][1::2]
            self.proc_data_dict['yvals_A'] = yvals[::2]
            self.proc_data_dict['yvals_B'] = yvals[1::2]
        else:
            self.proc_data_dict['xvals_A'] = self.raw_data_dict['xvals'][0]
            self.proc_data_dict['xvals_B'] = self.raw_data_dict['xvals'][0]

            self.proc_data_dict['yvals_A'] = list(self.raw_data_dict
                ['measured_data'].values())[ch_idx_A][0]
            self.proc_data_dict['yvals_B'] = list(self.raw_data_dict
                ['measured_data'].values())[ch_idx_B][0]

    def prepare_fitting(self):
        self.fit_dicts = OrderedDict()

        self.fit_dicts['line_fit_A'] = {
            'model': lmfit.models.PolynomialModel(degree=2),
            'fit_xvals': {'x': self.proc_data_dict['xvals_A']},
            'fit_yvals': {'data': self.proc_data_dict['yvals_A']}}

        self.fit_dicts['line_fit_B'] = {
            'model': lmfit.models.PolynomialModel(degree=2),
            'fit_xvals': {'x': self.proc_data_dict['xvals_B']},
            'fit_yvals': {'data': self.proc_data_dict['yvals_B']}}


    def analyze_fit_results(self):
        fr_0 = self.fit_res['line_fit_A'].best_values
        fr_1 = self.fit_res['line_fit_B'].best_values

        c0 = (fr_0['c0'] - fr_1['c0'])
        c1 = (fr_0['c1'] - fr_1['c1'])
        c2 = (fr_0['c2'] - fr_1['c2'])
        poly_coeff = [c0, c1, c2]
        poly = np.polynomial.polynomial.Polynomial([fr_0['c0'],
                                                   fr_0['c1'], fr_0['c2']])
        ic = np.polynomial.polynomial.polyroots(poly_coeff)

        self.proc_data_dict['intersect_L'] = ic[0], poly(ic[0])
        self.proc_data_dict['intersect_R'] = ic[1], poly(ic[1])

        if (((np.min(self.proc_data_dict['xvals']))< ic[0]) and
                ( ic[0] < (np.max(self.proc_data_dict['xvals'])))):
            self.proc_data_dict['intersect'] =self.proc_data_dict['intersect_L']
        else:
            self.proc_data_dict['intersect'] =self.proc_data_dict['intersect_R']

    def prepare_plots(self):
        self.plot_dicts['main'] = {
            'plotfn': self.plot_line,
            'xvals': self.proc_data_dict['xvals_A'],
            'xlabel': self.proc_data_dict['xlabel'][0],
            'xunit': self.proc_data_dict['xunit'][0][0],
            'yvals': self.proc_data_dict['yvals_A'],
            'ylabel': self.proc_data_dict['ylabel'],
            'yunit': self.proc_data_dict['yunit'],
            'setlabel': 'A',
            'title': (self.proc_data_dict['timestamps'][0] + ' \n' +
                      self.proc_data_dict['measurementstring'][0]),
            'do_legend': True,
            'yrange': (0,1),
            'legend_pos': 'upper right'}

        self.plot_dicts['on'] = {
            'plotfn': self.plot_line,
            'ax_id': 'main',
            'xvals': self.proc_data_dict['xvals_B'],
            'xlabel': self.proc_data_dict['xlabel'][0],
            'xunit': self.proc_data_dict['xunit'][0][0],
            'yvals': self.proc_data_dict['yvals_B'],
            'ylabel': self.proc_data_dict['ylabel'],
            'yunit': self.proc_data_dict['yunit'],
            'setlabel': 'B',
            'do_legend': True,
            'legend_pos': 'upper right'}

        if self.do_fitting:
            self.plot_dicts['line_fit_A'] = {
                'ax_id': 'main',
                'plotfn': self.plot_fit,
                'fit_res': self.fit_dicts['line_fit_A']['fit_res'],
                'plot_init': self.options_dict['plot_init'],
                'setlabel': 'Fit A',
                'do_legend': True}
            self.plot_dicts['line_fit_B'] = {
                'ax_id': 'main',
                'plotfn': self.plot_fit,
                'fit_res': self.fit_dicts['line_fit_B']['fit_res'],
                'plot_init': self.options_dict['plot_init'],
                'setlabel': 'Fit B',
                'do_legend': True}


            ic, ic_unit = SI_val_to_msg_str(
                self.proc_data_dict['intersect'][0],
                 self.proc_data_dict['xunit'][0][0], return_type=float)
            self.plot_dicts['intercept_message'] = {
                'ax_id': 'main',
                'plotfn': self.plot_line,
                'xvals': [self.proc_data_dict['intersect'][0]],
                'yvals': [self.proc_data_dict['intersect'][1]],
                'line_kws': {'alpha': .5, 'color':'gray',
                            'markersize':15},
                'marker': 'o',
                'setlabel': 'Intercept: {:.1f} {}'.format(ic, ic_unit),
                'do_legend': True}

    def get_intersect(self):

        return self.proc_data_dict['intersect']



class CZ_1QPhaseCal_Analysis(ba.BaseDataAnalysis):
    """
    Analysis to extract the intercept for a single qubit phase calibration
    experiment

    N.B. this is a less generic version of "Intersect_Analysis" and should
    be deprecated (MAR Dec 2017)
    """
    def __init__(self, t_start: str=None, t_stop: str=None,
                 data_file_path: str=None,
                 options_dict: dict=None, extract_only: bool=False,
                 do_fitting: bool=True, auto=True):
        super().__init__(t_start=t_start, t_stop=t_stop,
                         data_file_path=data_file_path,
                         options_dict=options_dict,
                         extract_only=extract_only, do_fitting=do_fitting)
        self.single_timestamp = False

        self.params_dict = {'xlabel': 'sweep_name',
                            'xunit': 'sweep_unit',
                            'xvals': 'sweep_points',
                            'measurementstring': 'measurementstring',
                            'value_names': 'value_names',
                            'value_units': 'value_units',
                            'measured_values': 'measured_values'}

        self.numeric_params = []
        if auto:
            self.run_analysis()

    def process_data(self):
        """
        selects the relevant acq channel based on "ch_idx" in options dict and
        then splits the data for th
        """
        self.proc_data_dict = OrderedDict()
        # The channel containing the data must be specified in the options dict
        ch_idx = self.options_dict['ch_idx']

        yvals = list(self.raw_data_dict['measured_data'].values())[ch_idx][0]

        self.proc_data_dict['ylabel'] = self.raw_data_dict['value_names'][0][ch_idx]
        self.proc_data_dict['yunit'] = self.raw_data_dict['value_units'][0][ch_idx]
        self.proc_data_dict['xvals_off'] = self.raw_data_dict['xvals'][0][::2]
        self.proc_data_dict['xvals_on'] = self.raw_data_dict['xvals'][0][1::2]
        self.proc_data_dict['yvals_off'] = yvals[::2]
        self.proc_data_dict['yvals_on'] = yvals[1::2]


    def prepare_fitting(self):
        self.fit_dicts = OrderedDict()

        self.fit_dicts['line_fit_off'] = {
            'model': lmfit.models.PolynomialModel(degree=1),
            'fit_xvals': {'x': self.proc_data_dict['xvals_off']},
            'fit_yvals': {'data': self.proc_data_dict['yvals_off']}}

        self.fit_dicts['line_fit_on'] = {
            'model': lmfit.models.PolynomialModel(degree=1),
            'fit_xvals': {'x': self.proc_data_dict['xvals_on']},
            'fit_yvals': {'data': self.proc_data_dict['yvals_on']}}


    def analyze_fit_results(self):
        fr_0 = self.fit_res['line_fit_off'].best_values
        fr_1 = self.fit_res['line_fit_on'].best_values
        ic = -(fr_0['c0'] - fr_1['c0'])/(fr_0['c1'] - fr_1['c1'])

        self.proc_data_dict['zero_phase_diff_intersect'] = ic


    def prepare_plots(self):
        self.plot_dicts['main'] = {
            'plotfn': self.plot_line,
            'xvals': self.proc_data_dict['xvals_off'],
            'xlabel': self.raw_data_dict['xlabel'][0],
            'xunit': self.raw_data_dict['xunit'][0][0],
            'yvals': self.proc_data_dict['yvals_off'],
            'ylabel': self.proc_data_dict['ylabel'],
            'yunit': self.proc_data_dict['yunit'],
            'setlabel': 'CZ off',
            'title': (self.raw_data_dict['timestamps'][0] + ' \n' +
                      self.raw_data_dict['measurementstring'][0]),
            'do_legend': True,
            'yrange': (0,1),
            'legend_pos': 'upper right'}

        self.plot_dicts['on'] = {
            'plotfn': self.plot_line,
            'ax_id': 'main',
            'xvals': self.proc_data_dict['xvals_on'],
            'xlabel': self.raw_data_dict['xlabel'][0],
            'xunit': self.raw_data_dict['xunit'][0][0],
            'yvals': self.proc_data_dict['yvals_on'],
            'ylabel': self.proc_data_dict['ylabel'],
            'yunit': self.proc_data_dict['yunit'],
            'setlabel': 'CZ on',
            'do_legend': True,
            'legend_pos': 'upper right'}

        if self.do_fitting:
            self.plot_dicts['line_fit_off'] = {
                'ax_id': 'main',
                'plotfn': self.plot_fit,
                'fit_res': self.fit_dicts['line_fit_off']['fit_res'],
                'plot_init': self.options_dict['plot_init'],
                'setlabel': 'Fit CZ off',
                'do_legend': True}
            self.plot_dicts['line_fit_on'] = {
                'ax_id': 'main',
                'plotfn': self.plot_fit,
                'fit_res': self.fit_dicts['line_fit_on']['fit_res'],
                'plot_init': self.options_dict['plot_init'],
                'setlabel': 'Fit CZ on',
                'do_legend': True}


            ic, ic_unit = SI_val_to_msg_str(
                self.proc_data_dict['zero_phase_diff_intersect'],
                 self.raw_data_dict['xunit'][0][0], return_type=float)
            self.plot_dicts['intercept_message'] = {
                'ax_id': 'main',
                'plotfn': self.plot_line,
                'xvals': [self.proc_data_dict['zero_phase_diff_intersect']],
                'yvals': [np.mean(self.proc_data_dict['xvals_on'])],
                'line_kws': {'alpha': 0},
                'setlabel': 'Intercept: {:.1f} {}'.format(ic, ic_unit),
                'do_legend': True}

    def get_zero_phase_diff_intersect(self):

        return self.proc_data_dict['zero_phase_diff_intersect']


class Oscillation_Analysis(ba.BaseDataAnalysis):
    """
    Very basic analysis to determine the phase of a single oscillation
    that has an assumed period of 360 degrees.
    """
    def __init__(self, t_start: str=None, t_stop: str=None,
                 data_file_path: str=None,
                 label: str='',
                 options_dict: dict=None, extract_only: bool=False,
                 do_fitting: bool=True, auto=True):
        super().__init__(t_start=t_start, t_stop=t_stop,
                         label=label,
                         data_file_path=data_file_path,
                         options_dict=options_dict,
                         extract_only=extract_only, do_fitting=do_fitting)
        self.single_timestamp = False

        self.params_dict = {'xlabel': 'sweep_name',
                            'xunit': 'sweep_unit',
                            'xvals': 'sweep_points',
                            'measurementstring': 'measurementstring',
                            'value_names': 'value_names',
                            'value_units': 'value_units',
                            'measured_values': 'measured_values'}

        self.numeric_params = []
        if auto:
            self.run_analysis()

    def process_data(self):
        self.proc_data_dict = OrderedDict()
        idx = 1

        self.proc_data_dict['yvals'] = list(self.raw_data_dict['measured_data'].values())[idx][0]
        self.proc_data_dict['ylabel'] = self.raw_data_dict['value_names'][0][idx]
        self.proc_data_dict['yunit'] = self.raw_data_dict['value_units'][0][idx]

    def prepare_fitting(self):
        self.fit_dicts = OrderedDict()
        cos_mod = lmfit.Model(fit_mods.CosFunc)
        cos_mod.guess = fit_mods.Cos_guess.__get__(cos_mod, cos_mod.__class__)
        self.fit_dicts['cos_fit'] = {
            'model': cos_mod,
            'guess_dict': {'frequency': {'value': 1/360, 'vary': False}},
            'fit_xvals': {'t': self.raw_data_dict['xvals'][0]},
            'fit_yvals': {'data': self.proc_data_dict['yvals']}}

    def analyze_fit_results(self):
        fr = self.fit_res['cos_fit'].best_values
        self.proc_data_dict['phi'] =  np.rad2deg(fr['phase'])


    def prepare_plots(self):
        self.plot_dicts['main'] = {
            'plotfn': self.plot_line,
            'xvals': self.raw_data_dict['xvals'][0],
            'xlabel': self.raw_data_dict['xlabel'][0],
            'xunit': self.raw_data_dict['xunit'][0][0],
            'yvals': self.proc_data_dict['yvals'],
            'ylabel': self.proc_data_dict['ylabel'],
            'yunit': self.proc_data_dict['yunit'],
            'title': (self.raw_data_dict['timestamps'][0] + ' \n' +
                      self.raw_data_dict['measurementstring'][0]),
            'do_legend': True,
            # 'yrange': (0,1),
            'legend_pos': 'upper right'}

        if self.do_fitting:
            self.plot_dicts['cos_fit'] = {
                'ax_id': 'main',
                'plotfn': self.plot_fit,
                'fit_res': self.fit_dicts['cos_fit']['fit_res'],
                'plot_init': self.options_dict['plot_init'],
                'setlabel': 'Fit',
                'do_legend': True}


class Conditional_Oscillation_Analysis(ba.BaseDataAnalysis):
    """
    Analysis to extract quantities from a conditional oscillation.

    """
    def __init__(self, t_start: str=None, t_stop: str=None,
                 data_file_path: str=None,
                 label: str='',
                 options_dict: dict=None, extract_only: bool=False,
                 do_fitting: bool=True, auto=True):
        super().__init__(t_start=t_start, t_stop=t_stop,
                         label=label,
                         data_file_path=data_file_path,
                         options_dict=options_dict,
                         extract_only=extract_only, do_fitting=do_fitting)
        self.single_timestamp = False

        self.params_dict = {'xlabel': 'sweep_name',
                            'xunit': 'sweep_unit',
                            'xvals': 'sweep_points',
                            'measurementstring': 'measurementstring',
                            'value_names': 'value_names',
                            'value_units': 'value_units',
                            'measured_values': 'measured_values'}

        self.numeric_params = []
        if auto:
            self.run_analysis()

    def process_data(self):
        """
        selects the relevant acq channel based on "ch_idx_osc" and
        "ch_idx_spec" in the options dict and then splits the data for the
        off and on cases
        """
        self.proc_data_dict = OrderedDict()
        # The channel containing the data must be specified in the options dict
        ch_idx_spec = self.options_dict.get('ch_idx_spec', 0)
        ch_idx_osc = self.options_dict.get('ch_idx_osc', 1)
        normalize_to_cal_points = self.options_dict.get('normalize_to_cal_points', True)
        cal_points = [
                        [[-4, -3], [-2, -1]],
                        [[-4, -2], [-3, -1]],
                       ]


        i = 0
        for idx, type_str in zip([ch_idx_osc, ch_idx_spec], ['osc', 'spec']):
            yvals = list(self.raw_data_dict['measured_data'].values())[idx][0]
            self.proc_data_dict['ylabel_{}'.format(type_str)] = self.raw_data_dict['value_names'][0][idx]
            self.proc_data_dict['yunit'] = self.raw_data_dict['value_units'][0][idx]

            if normalize_to_cal_points:
                yvals = a_tools.rotate_and_normalize_data_1ch(yvals,
                    cal_zero_points=cal_points[i][0],
                    cal_one_points=cal_points[i][1])
                i +=1

                self.proc_data_dict['yvals_{}_off'.format(type_str)] = yvals[::2]
                self.proc_data_dict['yvals_{}_on'.format(type_str)] = yvals[1::2]
                self.proc_data_dict['xvals_off'] = self.raw_data_dict['xvals'][0][::2]
                self.proc_data_dict['xvals_on'] = self.raw_data_dict['xvals'][0][1::2]

            else:
                self.proc_data_dict['yvals_{}_off'.format(type_str)] = yvals[::2]
                self.proc_data_dict['yvals_{}_on'.format(type_str)] = yvals[1::2]


                self.proc_data_dict['xvals_off'] = self.raw_data_dict['xvals'][0][::2]
                self.proc_data_dict['xvals_on'] = self.raw_data_dict['xvals'][0][1::2]



    def prepare_fitting(self):
        self.fit_dicts = OrderedDict()
        cos_mod0 = lmfit.Model(fit_mods.CosFunc)
        cos_mod0.guess = fit_mods.Cos_guess.__get__(cos_mod0, cos_mod0.__class__)
        self.fit_dicts['cos_fit_off'] = {
            'model': cos_mod0,
            'guess_dict': {'frequency': {'value': 1/360, 'vary': False}},
            'fit_xvals': {'t': self.proc_data_dict['xvals_off'][:-2]},
            'fit_yvals': {'data': self.proc_data_dict['yvals_osc_off'][:-2]}}

        cos_mod1 = lmfit.Model(fit_mods.CosFunc)
        cos_mod1.guess = fit_mods.Cos_guess.__get__(cos_mod1, cos_mod1.__class__)
        self.fit_dicts['cos_fit_on'] = {
            'model': cos_mod1,
            'guess_dict': {'frequency': {'value': 1/360, 'vary': False}},
            'fit_xvals': {'t': self.proc_data_dict['xvals_on'][:-2]},
            'fit_yvals': {'data': self.proc_data_dict['yvals_osc_on'][:-2]}}

    def analyze_fit_results(self):
        fr_0 = self.fit_res['cos_fit_off'].params
        fr_1 = self.fit_res['cos_fit_on'].params

        phi0 = np.rad2deg(fr_0['phase'].value)
        phi1 = np.rad2deg(fr_1['phase'].value)

        phi0_stderr = np.rad2deg(fr_0['phase'].stderr)
        phi1_stderr = np.rad2deg(fr_1['phase'].stderr)

        self.proc_data_dict['phi_0'] = phi0, phi0_stderr
        self.proc_data_dict['phi_1'] = phi1, phi1_stderr
        phi_cond_stderr = (phi0_stderr**2+phi1_stderr**2)**.5
        self.proc_data_dict['phi_cond'] = (phi1 -phi0), phi_cond_stderr


        osc_amp = np.mean([fr_0['amplitude'], fr_1['amplitude']])
        osc_amp_stderr = np.sqrt(fr_0['amplitude'].stderr**2 +
                                 fr_1['amplitude']**2)/2

        self.proc_data_dict['osc_amp_0'] = (fr_0['amplitude'].value,
                                            fr_0['amplitude'].stderr)
        self.proc_data_dict['osc_amp_1'] = (fr_1['amplitude'].value,
                                            fr_1['amplitude'].stderr)

        self.proc_data_dict['osc_offs_0'] = (fr_0['offset'].value,
                                            fr_0['offset'].stderr)
        self.proc_data_dict['osc_offs_1'] = (fr_1['offset'].value,
                                            fr_1['offset'].stderr)


        offs_stderr = (fr_0['offset'].stderr**2+fr_1['offset'].stderr**2)**.5
        self.proc_data_dict['offs_diff'] = (
            fr_1['offset'].value - fr_0['offset'].value, offs_stderr)

        # self.proc_data_dict['osc_amp'] = (osc_amp, osc_amp_stderr)
        self.proc_data_dict['missing_fraction'] = (
            np.mean(self.proc_data_dict['yvals_spec_on'][:-2]) -
            np.mean(self.proc_data_dict['yvals_spec_off'][:-2]))


    def prepare_plots(self):
        self._prepare_main_oscillation_figure()
        self._prepare_spectator_qubit_figure()

    def _prepare_main_oscillation_figure(self):
        self.plot_dicts['main'] = {
            'plotfn': self.plot_line,
            'xvals': self.proc_data_dict['xvals_off'],
            'xlabel': self.raw_data_dict['xlabel'][0],
            'xunit': self.raw_data_dict['xunit'][0][0],
            'yvals': self.proc_data_dict['yvals_osc_off'],
            'ylabel': self.proc_data_dict['ylabel_osc'],
            'yunit': self.proc_data_dict['yunit'],
            'setlabel': 'CZ off',
            'title': (self.raw_data_dict['timestamps'][0] + ' \n' +
                      self.raw_data_dict['measurementstring'][0]),
            'do_legend': True,
            # 'yrange': (0,1),
            'legend_pos': 'upper right'}

        self.plot_dicts['on'] = {
            'plotfn': self.plot_line,
            'ax_id': 'main',
            'xvals': self.proc_data_dict['xvals_on'],
            'xlabel': self.raw_data_dict['xlabel'][0],
            'xunit': self.raw_data_dict['xunit'][0][0],
            'yvals': self.proc_data_dict['yvals_osc_on'],
            'ylabel': self.proc_data_dict['ylabel_osc'],
            'yunit': self.proc_data_dict['yunit'],
            'setlabel': 'CZ on',
            'do_legend': True,
            'legend_pos': 'upper right'}

        if self.do_fitting:
            self.plot_dicts['cos_fit_off'] = {
                'ax_id': 'main',
                'plotfn': self.plot_fit,
                'fit_res': self.fit_dicts['cos_fit_off']['fit_res'],
                'plot_init': self.options_dict['plot_init'],
                'setlabel': 'Fit CZ off',
                'do_legend': True}
            self.plot_dicts['cos_fit_on'] = {
                'ax_id': 'main',
                'plotfn': self.plot_fit,
                'fit_res': self.fit_dicts['cos_fit_on']['fit_res'],
                'plot_init': self.options_dict['plot_init'],
                'setlabel': 'Fit CZ on',
                'do_legend': True}

            # offset as a guide for the eye
            y = self.fit_res['cos_fit_off'].params['offset'].value
            self.plot_dicts['cos_off_offset'] ={
                'plotfn': self.plot_matplot_ax_method,
                'ax_id':'main',
                'func': 'axhline',
                'plot_kws': {
                    'y': y, 'color': 'C0', 'linestyle': 'dotted'}
                    }

            phase_message = (
                'Phase diff.: {:.1f} $\pm$ {:.1f} deg\n'
                'Phase off: {:.1f} $\pm$ {:.1f}deg\n'
                'Phase on: {:.1f} $\pm$ {:.1f}deg\n'
                'Osc. amp. off: {:.4f} $\pm$ {:.4f}\n'
                'Osc. amp. on: {:.4f} $\pm$ {:.4f}\n'
                'Offs. diff.: {:.4f} $\pm$ {:.4f}\n'
                'Osc. offs. off: {:.4f} $\pm$ {:.4f}\n'
                'Osc. offs. on: {:.4f} $\pm$ {:.4f}'.format(
                    self.proc_data_dict['phi_cond'][0],
                    self.proc_data_dict['phi_cond'][1],
                    self.proc_data_dict['phi_0'][0],
                    self.proc_data_dict['phi_0'][1],
                    self.proc_data_dict['phi_1'][0],
                    self.proc_data_dict['phi_1'][1],
                    self.proc_data_dict['osc_amp_0'][0],
                    self.proc_data_dict['osc_amp_0'][1],
                    self.proc_data_dict['osc_amp_1'][0],
                    self.proc_data_dict['osc_amp_1'][1],
                    self.proc_data_dict['offs_diff'][0],
                    self.proc_data_dict['offs_diff'][1],
                    self.proc_data_dict['osc_offs_0'][0],
                    self.proc_data_dict['osc_offs_0'][1],
                    self.proc_data_dict['osc_offs_1'][0],
                    self.proc_data_dict['osc_offs_1'][1]))
            self.plot_dicts['phase_message'] = {
                'ax_id': 'main',
                'ypos': 0.9,
                'xpos': 1.45,
                'plotfn': self.plot_text,
                'box_props': 'fancy',
                'line_kws': {'alpha': 0},
                'text_string': phase_message}

    def _prepare_spectator_qubit_figure(self):

        self.plot_dicts['spectator_qubit'] = {
            'plotfn': self.plot_line,
            'xvals': self.proc_data_dict['xvals_off'],
            'xlabel': self.raw_data_dict['xlabel'][0],
            'xunit': self.raw_data_dict['xunit'][0][0],
            'yvals': self.proc_data_dict['yvals_spec_off'],
            'ylabel': self.proc_data_dict['ylabel_spec'],
            'yunit': self.proc_data_dict['yunit'],
            'setlabel': 'CZ off',
            'title': (self.raw_data_dict['timestamps'][0] + ' \n' +
                      self.raw_data_dict['measurementstring'][0]),
            'do_legend': True,
            # 'yrange': (0,1),
            'legend_pos': 'upper right'}

        self.plot_dicts['spec_on'] = {
            'plotfn': self.plot_line,
            'ax_id': 'spectator_qubit',
            'xvals': self.proc_data_dict['xvals_on'],
            'xlabel': self.raw_data_dict['xlabel'][0],
            'xunit': self.raw_data_dict['xunit'][0][0],
            'yvals': self.proc_data_dict['yvals_spec_on'],
            'ylabel': self.proc_data_dict['ylabel_spec'],
            'yunit': self.proc_data_dict['yunit'],
            'setlabel': 'CZ on',
            'do_legend': True,
            'legend_pos': 'upper right'}

        if self.do_fitting:
            leak_msg = (
                'Missing fraction: {:.2f} % '.format(
                    self.proc_data_dict['missing_fraction']*100))
            self.plot_dicts['leak_msg'] = {
                'ax_id': 'spectator_qubit',
                'ypos': 0.7,
                'plotfn': self.plot_text,
                'box_props': 'fancy',
                'line_kws': {'alpha': 0},
                'text_string': leak_msg}
            # offset as a guide for the eye
            y = self.fit_res['cos_fit_on'].params['offset'].value
            self.plot_dicts['cos_on_offset'] ={
                'plotfn': self.plot_matplot_ax_method,
                'ax_id':'main',
                'func': 'axhline',
                'plot_kws': {
                    'y': y, 'color': 'C1', 'linestyle': 'dotted'}
                    }


class StateTomographyAnalysis(ba.BaseDataAnalysis):
    """
    Analyses the results of the state tomography experiment and calculates
    the corresponding quantum state.

    Possible options that can be passed in the options_dict parameter:
        cal_points: A data structure specifying the indices of the calibration
                    points. See the AveragedTimedomainAnalysis for format.
                    The calibration points need to be in the same order as the
                    used basis for the result.
        data_type: 'averaged' or 'singleshot'. For singleshot data each
                   measurement outcome is saved and arbitrary order correlations
                   between the states can be calculated.
        meas_operators: (optional) A list of qutip operators or numpy 2d arrays.
                        This overrides the measurement operators otherwise
                        found from the calibration points.
        covar_matrix: (optional) The covariance matrix of the measurement
                      operators as a 2d numpy array. Overrides the one found
                      from the calibration points.
        use_covariance_matrix (bool): Flag to define whether to use the
            covariance matrix
        basis_rots_str: A list of standard PycQED pulse names that were
                             applied to qubits before measurement
        basis_rots: As an alternative to single_qubit_pulses, the basis
                    rotations applied to the system as qutip operators or numpy
                    matrices can be given.
        mle: True/False, whether to do maximum likelihood fit. If False, only
             least squares fit will be done, which could give negative
             eigenvalues for the density matrix.
        rho_target (optional): A qutip density matrix that the result will be
                               compared to when calculating fidelity.
    """
    def __init__(self, *args, **kwargs):
        auto = kwargs.pop('auto', True)
        super().__init__(*args, **kwargs)
        kwargs['auto'] = auto
        self.single_timestamp = True
        self.params_dict = {'exp_metadata': 'exp_metadata'}
        self.numeric_params = []
        self.data_type = self.options_dict['data_type']
        if self.data_type == 'averaged':
            self.base_analysis = AveragedTimedomainAnalysis(*args, **kwargs)
        elif self.data_type == 'singleshot':
            self.base_analysis = roa.MultiQubit_SingleShot_Analysis(
                *args, **kwargs)
        else:
            raise KeyError("Invalid tomography data mode: '" + self.data_type +
                           "'. Valid modes are 'averaged' and 'singleshot'.")

        if kwargs.get('auto', True):
            self.run_analysis()

    def process_data(self):
        tomography_qubits = self.options_dict.get('tomography_qubits', None)
        data, Fs, Omega = self.base_analysis.measurement_operators_and_results(
                              tomography_qubits)
        if 'data_filter' in self.options_dict:
            data = self.options_dict['data_filter'](data.T).T

        data = data.T
        for i, v in enumerate(data):
            data[i] = v / v.sum()
        data = data.T

        Fs = self.options_dict.get('meas_operators', Fs)
        Fs = [qtp.Qobj(F) for F in Fs]
        d = Fs[0].shape[0]
        self.proc_data_dict['d'] = d
        Omega = self.options_dict.get('covar_matrix', Omega)
        if Omega is None:
            Omega = np.diag(np.ones(len(Fs)))
        elif len(Omega.shape) == 1:
            Omega = np.diag(Omega)

        metadata = self.raw_data_dict.get('exp_metadata',
                                          self.options_dict.get(
                                              'exp_metadata', {}))
        if metadata is None:
            metadata = {}
        self.raw_data_dict['exp_metadata'] = metadata
        basis_rots_str = metadata.get('basis_rots_str', None)
        basis_rots_str = self.options_dict.get('basis_rots_str', basis_rots_str)
        if basis_rots_str is not None:
            nr_qubits = int(np.round(np.log2(d)))
            pulse_list = list(itertools.product(basis_rots_str,
                                                repeat=nr_qubits))
            rotations = tomo.standard_qubit_pulses_to_rotations(pulse_list)
        else:
            rotations = metadata.get('basis_rots', None)
            rotations = self.options_dict.get('basis_rots', rotations)
            if rotations is None:
                raise KeyError("Either 'basis_rots_str' or 'basis_rots' "
                               "parameter must be passed in the options "
                               "dictionary or in the experimental metadata.")
        rotations = [qtp.Qobj(U) for U in rotations]

        all_Fs = tomo.rotated_measurement_operators(rotations, Fs)
        all_Fs = list(itertools.chain(*np.array(all_Fs, dtype=np.object).T))
        all_mus = np.array(list(itertools.chain(*data.T)))
        all_Omegas = sp.linalg.block_diag(*[Omega] * len(data[0]))


        self.proc_data_dict['meas_operators'] = all_Fs
        self.proc_data_dict['covar_matrix'] = all_Omegas
        self.proc_data_dict['meas_results'] = all_mus

        if self.options_dict.get('pauli_raw', False):
            pauli_raw = self.generate_raw_pauli_set()
            rho_raw = tomo.pauli_set_to_density_matrix(pauli_raw)
            self.proc_data_dict['rho_raw'] = rho_raw
            self.proc_data_dict['rho'] = rho_raw
        else:
            rho_ls = tomo.least_squares_tomography(
                all_mus, all_Fs,
                all_Omegas if self.get_param_value('use_covariance_matrix', False)
                else None )
            self.proc_data_dict['rho_ls'] = rho_ls
            self.proc_data_dict['rho'] = rho_ls
            if self.options_dict.get('mle', False):
                rho_mle = tomo.mle_tomography(
                    all_mus, all_Fs, None,
                    all_Omegas if self.get_param_value('use_covariance_matrix', False) else None,
                    rho_guess=rho_ls)
                self.proc_data_dict['rho_mle'] = rho_mle
                self.proc_data_dict['rho'] = rho_mle

        rho = self.proc_data_dict['rho']
        self.proc_data_dict['purity'] = (rho * rho).tr().real

        rho_target = metadata.get('rho_target', None)
        rho_target = self.options_dict.get('rho_target', rho_target)
        if rho_target is not None:
            self.proc_data_dict['fidelity'] = tomo.fidelity(rho, rho_target)
        if d == 4:
            self.proc_data_dict['concurrence'] = tomo.concurrence(rho)

    def prepare_plots(self):
        self.prepare_density_matrix_plot()
        d = self.proc_data_dict['d']
        if 2 ** (d.bit_length() - 1) == d:
            # dimension is power of two, plot expectation values of pauli
            # operators
            self.prepare_pauli_basis_plot()

    def prepare_density_matrix_plot(self):
        self.tight_fig = self.options_dict.get('tight_fig', False)
        rho_target = self.raw_data_dict['exp_metadata'].get('rho_target', None)
        rho_target = self.options_dict.get('rho_target', rho_target)
        d = self.proc_data_dict['d']
        xtick_labels = self.options_dict.get('rho_ticklabels', None)
        ytick_labels = self.options_dict.get('rho_ticklabels', None)
        if 2 ** (d.bit_length() - 1) == d:
            nr_qubits = d.bit_length() - 1
            fmt_string = '{{:0{}b}}'.format(nr_qubits)
            labels = [fmt_string.format(i) for i in range(2 ** nr_qubits)]
            if xtick_labels is None:
                xtick_labels = ['$|' + lbl + r'\rangle$' for lbl in labels]
            if ytick_labels is None:
                ytick_labels = [r'$\langle' + lbl + '|$' for lbl in labels]
        color = (0.5 * np.angle(self.proc_data_dict['rho'].full()) / np.pi) % 1.
        cmap = self.options_dict.get('rho_colormap', self.default_phase_cmap())
        if self.options_dict.get('pauli_raw', False):
            title = 'Density matrix reconstructed from the Pauli set\n'
        elif self.options_dict.get('mle', False):
            title = 'Maximum likelihood fit of the density matrix\n'
        else:
            title = 'Least squares fit of the density matrix\n'
        empty_artist = mpl.patches.Rectangle((0, 0), 0, 0, visible=False)
        legend_entries = [(empty_artist,
                           r'Purity, $Tr(\rho^2) = {:.1f}\%$'.format(
                               100 * self.proc_data_dict['purity']))]
        if rho_target is not None:
            legend_entries += [
                (empty_artist, r'Fidelity, $F = {:.1f}\%$'.format(
                    100 * self.proc_data_dict['fidelity']))]
        if d == 4:
            legend_entries += [
                (empty_artist, r'Concurrence, $C = {:.2f}$'.format(
                    self.proc_data_dict['concurrence']))]
        meas_string = self.base_analysis.\
            raw_data_dict['measurementstring']
        if isinstance(meas_string, list):
            if len(meas_string) > 1:
                meas_string = meas_string[0] + ' to ' + meas_string[-1]
            else:
                meas_string = meas_string[0]
        self.plot_dicts['density_matrix'] = {
            'plotfn': self.plot_bar3D,
            '3d': True,
            '3d_azim': -35,
            '3d_elev': 35,
            'xvals': np.arange(d),
            'yvals': np.arange(d),
            'zvals': np.abs(self.proc_data_dict['rho'].full()),
            'zrange': (0, 1),
            'color': color,
            'colormap': cmap,
            'bar_widthx': 0.5,
            'bar_widthy': 0.5,
            'xtick_loc': np.arange(d),
            'xtick_labels': xtick_labels,
            'ytick_loc': np.arange(d),
            'ytick_labels': ytick_labels,
            'ctick_loc': np.linspace(0, 1, 5),
            'ctick_labels': ['$0$', r'$\frac{1}{2}\pi$', r'$\pi$',
                             r'$\frac{3}{2}\pi$', r'$2\pi$'],
            'clabel': 'Phase (rad)',
            'title': (title + self.raw_data_dict['timestamp'] + ' ' +
                      meas_string),
            'do_legend': True,
            'legend_entries': legend_entries,
            'legend_kws': dict(loc='upper left', bbox_to_anchor=(0, 0.94))
        }

        if rho_target is not None:
            rho_target = qtp.Qobj(rho_target)
            if rho_target.type == 'ket':
                rho_target = rho_target * rho_target.dag()
            elif rho_target.type == 'bra':
                rho_target = rho_target.dag() * rho_target
            self.plot_dicts['density_matrix_target'] = {
                'plotfn': self.plot_bar3D,
                '3d': True,
                '3d_azim': -35,
                '3d_elev': 35,
                'xvals': np.arange(d),
                'yvals': np.arange(d),
                'zvals': np.abs(rho_target.full()),
                'zrange': (0, 1),
                'color': (0.5 * np.angle(rho_target.full()) / np.pi) % 1.,
                'colormap': cmap,
                'bar_widthx': 0.5,
                'bar_widthy': 0.5,
                'xtick_loc': np.arange(d),
                'xtick_labels': xtick_labels,
                'ytick_loc': np.arange(d),
                'ytick_labels': ytick_labels,
                'ctick_loc': np.linspace(0, 1, 5),
                'ctick_labels': ['$0$', r'$\frac{1}{2}\pi$', r'$\pi$',
                                 r'$\frac{3}{2}\pi$', r'$2\pi$'],
                'clabel': 'Phase (rad)',
                'title': ('Target density matrix\n' +
                          self.raw_data_dict['timestamp'] + ' ' +
                          meas_string),
                'bar_kws': dict(zorder=1),
            }

    def generate_raw_pauli_set(self):
        nr_qubits = self.proc_data_dict['d'].bit_length() - 1
        pauli_raw_values = []
        for op in tomo.generate_pauli_set(nr_qubits)[1]:
            nr_terms = 0
            sum_terms = 0.
            for meas_op, meas_res in zip(self.proc_data_dict['meas_operators'],
                                         self.proc_data_dict['meas_results']):
                trace = (meas_op*op).tr().real
                clss = int(trace*2)
                if clss < 0:
                    sum_terms -= meas_res
                    nr_terms += 1
                elif clss > 0:
                    sum_terms += meas_res
                    nr_terms += 1
            pauli_raw_values.append(2**nr_qubits*sum_terms/nr_terms)
        return pauli_raw_values

    def prepare_pauli_basis_plot(self):
        yexp = tomo.density_matrix_to_pauli_basis(self.proc_data_dict['rho'])
        nr_qubits = self.proc_data_dict['d'].bit_length() - 1
        labels = list(itertools.product(*[['I', 'X', 'Y', 'Z']]*nr_qubits))
        labels = [''.join(label_list) for label_list in labels]
        if nr_qubits == 1:
            order = [1, 2, 3]
        elif nr_qubits == 2:
            order = [1, 2, 3, 4, 8, 12, 5, 6, 7, 9, 10, 11, 13, 14, 15]
        elif nr_qubits == 3:
            order = [1, 2, 3, 4, 8, 12, 16, 32, 48] + \
                    [5, 6, 7, 9, 10, 11, 13, 14, 15] + \
                    [17, 18, 19, 33, 34, 35, 49, 50, 51] + \
                    [20, 24, 28, 36, 40, 44, 52, 56, 60] + \
                    [21, 22, 23, 25, 26, 27, 29, 30, 31] + \
                    [37, 38, 39, 41, 42, 43, 45, 46, 47] + \
                    [53, 54, 55, 57, 58, 59, 61, 62, 63]
        else:
            order = np.arange(4**nr_qubits)[1:]
        if self.options_dict.get('pauli_raw', False):
            fit_type = 'raw counts'
        elif self.options_dict.get('mle', False):
            fit_type = 'maximum likelihood estimation'
        else:
            fit_type = 'least squares fit'
        meas_string = self.base_analysis. \
            raw_data_dict['measurementstring']
        if np.ndim(meas_string) > 0:
            if len(meas_string) > 1:
                meas_string = meas_string[0] + ' to ' + meas_string[-1]
            else:
                meas_string = meas_string[0]
        self.plot_dicts['pauli_basis'] = {
            'plotfn': self.plot_bar,
            'xcenters': np.arange(len(order)),
            'xwidth': 0.4,
            'xrange': (-1, len(order)),
            'yvals': np.array(yexp)[order],
            'xlabel': r'Pauli operator, $\hat{O}$',
            'ylabel': r'Expectation value, $\mathrm{Tr}(\hat{O} \hat{\rho})$',
            'title': 'Pauli operators, ' + fit_type + '\n' +
                      self.raw_data_dict['timestamp'] + ' ' + meas_string,
            'yrange': (-1.1, 1.1),
            'xtick_loc': np.arange(4**nr_qubits - 1),
            'xtick_rotation': 90,
            'xtick_labels': np.array(labels)[order],
            'bar_kws': dict(zorder=10),
            'setlabel': 'Fit to experiment',
            'do_legend': True
        }
        if nr_qubits > 2:
            self.plot_dicts['pauli_basis']['plotsize'] = (10, 5)

        rho_target = self.raw_data_dict['exp_metadata'].get('rho_target', None)
        rho_target = self.options_dict.get('rho_target', rho_target)
        if rho_target is not None:
            rho_target = qtp.Qobj(rho_target)
            ytar = tomo.density_matrix_to_pauli_basis(rho_target)
            self.plot_dicts['pauli_basis_target'] = {
                'plotfn': self.plot_bar,
                'ax_id': 'pauli_basis',
                'xcenters': np.arange(len(order)),
                'xwidth': 0.8,
                'yvals': np.array(ytar)[order],
                'xtick_loc': np.arange(len(order)),
                'xtick_labels': np.array(labels)[order],
                'bar_kws': dict(color='0.8', zorder=0),
                'setlabel': 'Target values',
                'do_legend': True
            }

        purity_str = r'Purity, $Tr(\rho^2) = {:.1f}\%$'.format(
            100 * self.proc_data_dict['purity'])
        if rho_target is not None:
            fidelity_str = '\n' + r'Fidelity, $F = {:.1f}\%$'.format(
                100 * self.proc_data_dict['fidelity'])
        else:
            fidelity_str = ''
        if self.proc_data_dict['d'] == 4:
            concurrence_str = '\n' + r'Concurrence, $C = {:.1f}\%$'.format(
                100 * self.proc_data_dict['concurrence'])
        else:
            concurrence_str = ''
        self.plot_dicts['pauli_info_labels'] = {
            'ax_id': 'pauli_basis',
            'plotfn': self.plot_line,
            'xvals': [0],
            'yvals': [0],
            'line_kws': {'alpha': 0},
            'setlabel': purity_str + fidelity_str,
            'do_legend': True
        }

    def default_phase_cmap(self):
        cols = np.array(((41, 39, 231), (61, 130, 163), (208, 170, 39),
                         (209, 126, 4), (181, 28, 20), (238, 76, 152),
                         (251, 130, 242), (162, 112, 251))) / 255
        n = len(cols)
        cdict = {
            'red': [[i/n, cols[i%n][0], cols[i%n][0]] for i in range(n+1)],
            'green': [[i/n, cols[i%n][1], cols[i%n][1]] for i in range(n+1)],
            'blue': [[i/n, cols[i%n][2], cols[i%n][2]] for i in range(n+1)],
        }

        return mpl.colors.LinearSegmentedColormap('DMDefault', cdict)


class ReadoutROPhotonsAnalysis(Single_Qubit_TimeDomainAnalysis):
    """
    Analyses the photon number in the RO based on the
    readout_photons_in_resonator function

    function specific options for options dict:
    f_qubit
    chi
    artif_detuning
    print_fit_results
    """

    def __init__(self, t_start: str=None, t_stop: str=None,
                 label: str='', data_file_path: str=None,
                 close_figs: bool=False, options_dict: dict=None,
                 extract_only: bool=False, do_fitting: bool=False,
                 auto: bool=True):
        super().__init__(t_start=t_start, t_stop=t_stop,
                         data_file_path=data_file_path,
                         options_dict=options_dict,
                         close_figs=close_figs, label=label,
                         extract_only=extract_only, do_fitting=do_fitting)
        if self.options_dict.get('TwoD', None) is None:
            self.options_dict['TwoD'] = True
        self.label = label
        self.params_dict = {
            'measurementstring': 'measurementstring',
            'sweep_points': 'sweep_points',
            'sweep_points_2D': 'sweep_points_2D',
            'value_names': 'value_names',
            'value_units': 'value_units',
            'measured_values': 'measured_values'}

        self.numeric_params = self.options_dict.get('numeric_params',
                                                   OrderedDict())

        self.kappa = self.options_dict.get('kappa_effective', None)
        self.chi = self.options_dict.get('chi', None)
        self.T2 = self.options_dict.get('T2echo', None)
        self.artif_detuning = self.options_dict.get('artif_detuning', 0)

        if (self.kappa is None) or (self.chi is None) or (self.T2 is None):
            raise ValueError('kappa_effective, chi and T2echo must be passed to '
                             'the options_dict.')

        if auto:
            self.run_analysis()

    def process_data(self):
        self.proc_data_dict = OrderedDict()
        self.proc_data_dict['qubit_state'] = [[],[]]
        self.proc_data_dict['delay_to_relax'] = self.raw_data_dict[
                                                    'sweep_points_2D'][0]
        self.proc_data_dict['ramsey_times'] = []

        for i,x in enumerate(np.transpose(self.raw_data_dict[
                        'measured_data']['raw w0 _measure'][0])):
            self.proc_data_dict['qubit_state'][0].append([])
            self.proc_data_dict['qubit_state'][1].append([])

            for j,y in enumerate(np.transpose(self.raw_data_dict[
                    'measured_data']['raw w0 _measure'][0])[i]):

                if j%2 == 0:
                    self.proc_data_dict['qubit_state'][0][i].append(y)

                else:
                    self.proc_data_dict['qubit_state'][1][i].append(y)
        for i,x in enumerate( self.raw_data_dict['sweep_points'][0]):
            if i % 2 == 0:
                self.proc_data_dict['ramsey_times'].append(x)

    #I STILL NEED to pass Chi
    def prepare_fitting(self):
        self.proc_data_dict['photon_number'] = [[],[]]
        self.proc_data_dict['fit_results'] = []
        self.proc_data_dict['ramsey_fit_results'] = [[],[]]


        for i,tau in enumerate(self.proc_data_dict['delay_to_relax']):

            self.proc_data_dict['ramsey_fit_results'][0].append(self.fit_Ramsey(
                            self.proc_data_dict['ramsey_times'][:-4],
                            self.proc_data_dict['qubit_state'][0][i][:-4]/
                            max(self.proc_data_dict['qubit_state'][0][i][:-4]),
                            state=0,
                            kw=self.options_dict))

            self.proc_data_dict['ramsey_fit_results'][1].append(self.fit_Ramsey(
                            self.proc_data_dict['ramsey_times'][:-4],
                            self.proc_data_dict['qubit_state'][1][i][:-4]/
                            max(self.proc_data_dict['qubit_state'][1][i][:-4]),
                            state=1,
                            kw=self.options_dict))

            n01 = self.proc_data_dict['ramsey_fit_results'
                                         ][0][i][0].params['n0'].value
            n02 = self.proc_data_dict['ramsey_fit_results'
                                         ][1][i][0].params['n0'].value

            self.proc_data_dict['photon_number'][0].append(n01)
            self.proc_data_dict['photon_number'][1].append(n02)


    def run_fitting(self):
        print_fit_results = self.params_dict.pop('print_fit_results',False)

        exp_dec_mod = lmfit.Model(fit_mods.ExpDecayFunc)
        exp_dec_mod.set_param_hint('n',
                                   value=1,
                                   vary=False)
        exp_dec_mod.set_param_hint('offset',
                                   value=0,
                                   min=0,
                                   vary=True)
        exp_dec_mod.set_param_hint('tau',
                                   value=self.proc_data_dict[
                                                'delay_to_relax'][-1],
                                   min=1e-11,
                                   vary=True)
        exp_dec_mod.set_param_hint('amplitude',
                                   value=1,
                                   min=0,
                                   vary=True)
        params = exp_dec_mod.make_params()
        self.fit_res = OrderedDict()
        self.fit_res['ground_state'] = exp_dec_mod.fit(
                                data=self.proc_data_dict['photon_number'][0],
                                params=params,
                                t=self.proc_data_dict['delay_to_relax'])
        self.fit_res['excited_state'] = exp_dec_mod.fit(
                                data=self.proc_data_dict['photon_number'][1],
                                params=params,
                                t=self.proc_data_dict['delay_to_relax'])
        if print_fit_results:
            print(self.fit_res['ground_state'].fit_report())
            print(self.fit_res['excited_state'].fit_report())

    def fit_Ramsey(self, x, y, state, **kw):

        x = np.array(x)

        y = np.array(y)

        exp_dec_p_mod = lmfit.Model(fit_mods.ExpDecayPmod)
        comb_exp_dec_mod = lmfit.Model(fit_mods.CombinedOszExpDecayFunc)

        average = np.mean(y)

        ft_of_data = np.fft.fft(y)
        index_of_fourier_maximum = np.argmax(np.abs(
            ft_of_data[1:len(ft_of_data) // 2])) + 1
        max_ramsey_delay = x[-1] - x[0]

        fft_axis_scaling = 1 / max_ramsey_delay
        freq_est = fft_axis_scaling * index_of_fourier_maximum

        n_est = (freq_est-self.artif_detuning)/(2 * self.chi)


        exp_dec_p_mod.set_param_hint('T2echo',
                                   value=self.T2,
                                   vary=False)
        exp_dec_p_mod.set_param_hint('offset',
                                   value=average,
                                   min=0,
                                   vary=True)
        exp_dec_p_mod.set_param_hint('delta',
                                   value=self.artif_detuning,
                                   vary=False)
        exp_dec_p_mod.set_param_hint('amplitude',
                                   value=1,
                                   min=0,
                                   vary=True)
        exp_dec_p_mod.set_param_hint('kappa',
                                   value=self.kappa[state],
                                   vary=False)
        exp_dec_p_mod.set_param_hint('chi',
                                   value=self.chi,
                                   vary=False)
        exp_dec_p_mod.set_param_hint('n0',
                                      value=n_est,
                                      min=0,
                                      vary=True)
        exp_dec_p_mod.set_param_hint('phase',
                                       value=0,
                                       vary=True)


        comb_exp_dec_mod.set_param_hint('tau',
                                     value=self.T2,
                                     vary=True)
        comb_exp_dec_mod.set_param_hint('offset',
                                        value=average,
                                        min=0,
                                        vary=True)
        comb_exp_dec_mod.set_param_hint('oscillation_offset',
                                        value=average,
                                        min=0,
                                        vary=True)
        comb_exp_dec_mod.set_param_hint('amplitude',
                                     value=1,
                                     min=0,
                                     vary=True)
        comb_exp_dec_mod.set_param_hint('tau_gauss',
                                     value=self.kappa[state],
                                     vary=True)
        comb_exp_dec_mod.set_param_hint('n0',
                                     value=n_est,
                                     min=0,
                                     vary=True)
        comb_exp_dec_mod.set_param_hint('phase',
                                     value=0,
                                     vary=True)
        comb_exp_dec_mod.set_param_hint('delta',
                                     value=self.artif_detuning,
                                     vary=False)
        comb_exp_dec_mod.set_param_hint('chi',
                                     value=self.chi,
                                     vary=False)

        if (np.average(y[:4]) >
                np.average(y[4:8])):
            phase_estimate = 0
        else:
            phase_estimate = np.pi
        exp_dec_p_mod.set_param_hint('phase',
                                     value=phase_estimate, vary=True)
        comb_exp_dec_mod.set_param_hint('phase',
                                     value=phase_estimate, vary=True)

        amplitude_guess = 0.5
        if np.all(np.logical_and(y >= 0, y <= 1)):
            exp_dec_p_mod.set_param_hint('amplitude',
                                         value=amplitude_guess,
                                         min=0.00,
                                         max=4.0,
                                         vary=True)
            comb_exp_dec_mod.set_param_hint('amplitude',
                                         value=amplitude_guess,
                                         min=0.00,
                                         max=4.0,
                                         vary=True)

        else:
            print('data is not normalized, varying amplitude')
            exp_dec_p_mod.set_param_hint('amplitude',
                                         value=max(y),
                                         min=0.00,
                                         max=4.0,
                                         vary=True)
            comb_exp_dec_mod.set_param_hint('amplitude',
                                        value=max(y),
                                        min=0.00,
                                        max=4.0,
                                        vary=True)

        fit_res_1 = exp_dec_p_mod.fit(data=y,
                                    t=x,
                                    params= exp_dec_p_mod.make_params())

        fit_res_2 = comb_exp_dec_mod.fit(data=y,
                                         t=x,
                                         params= comb_exp_dec_mod.make_params())


        if fit_res_1.chisqr > .35:
            log.warning('Fit did not converge, varying phase')
            fit_res_lst = []

            for phase_estimate in np.linspace(0, 2*np.pi, 10):

                for i, del_amp in enumerate(np.linspace(
                        -max(y)/10, max(y)/10, 10)):
                    exp_dec_p_mod.set_param_hint('phase',
                                                 value=phase_estimate,
                                                 vary=False)
                    exp_dec_p_mod.set_param_hint('amplitude',
                                                 value=max(y)+ del_amp)

                    fit_res_lst += [exp_dec_p_mod.fit(
                        data=y,
                        t=x,
                        params= exp_dec_p_mod.make_params())]

            chisqr_lst = [fit_res_1.chisqr for fit_res_1 in fit_res_lst]
            fit_res_1 = fit_res_lst[np.argmin(chisqr_lst)]

        if fit_res_2.chisqr > .35:
            log.warning('Fit did not converge, varying phase')
            fit_res_lst = []

            for phase_estimate in np.linspace(0, 2*np.pi, 10):

                for i, del_amp in enumerate(np.linspace(
                        -max(y)/10, max(y)/10, 10)):
                    comb_exp_dec_mod.set_param_hint('phase',
                                                 value=phase_estimate,
                                                 vary=False)
                    comb_exp_dec_mod.set_param_hint('amplitude',
                                                 value=max(y)+ del_amp)

                    fit_res_lst += [comb_exp_dec_mod.fit(
                        data=y,
                        t=x,
                        params= comb_exp_dec_mod.make_params())]

            chisqr_lst = [fit_res_2.chisqr for fit_res_2 in fit_res_lst]
            fit_res_2 = fit_res_lst[np.argmin(chisqr_lst)]

        if fit_res_1.chisqr < fit_res_2.chisqr:
            self.proc_data_dict['params'] = exp_dec_p_mod.make_params()
            return [fit_res_1,fit_res_1,fit_res_2]
        else:
            self.proc_data_dict['params'] = comb_exp_dec_mod.make_params()
            return [fit_res_2,fit_res_1,fit_res_2]


    def prepare_plots(self):
            self.prepare_2D_sweep_plot()
            self.prepare_photon_number_plot()
            self.prepare_ramsey_plots()

    def prepare_2D_sweep_plot(self):
        self.plot_dicts['off_full_data_'+self.label] = {
            'title': 'Raw data |g>',
            'plotfn': self.plot_colorxy,
            'xvals': self.proc_data_dict['ramsey_times'],
            'xlabel': 'Ramsey delays',
            'xunit': 's',
            'yvals': self.proc_data_dict['delay_to_relax'],
            'ylabel': 'Delay after first RO-pulse',
            'yunit': 's',
            'zvals': np.array(self.proc_data_dict['qubit_state'][0]) }

        self.plot_dicts['on_full_data_'+self.label] = {
            'title': 'Raw data |e>',
            'plotfn': self.plot_colorxy,
            'xvals': self.proc_data_dict['ramsey_times'],
            'xlabel': 'Ramsey delays',
            'xunit': 's',
            'yvals': self.proc_data_dict['delay_to_relax'],
            'ylabel': 'Delay after first RO-pulse',
            'yunit': 's',
            'zvals': np.array(self.proc_data_dict['qubit_state'][1])  }



    def prepare_ramsey_plots(self):
        x_fit = np.linspace(self.proc_data_dict['ramsey_times'][0],
                            max(self.proc_data_dict['ramsey_times']),101)
        for i in range(len(self.proc_data_dict['ramsey_fit_results'][0])):

            self.plot_dicts['off_'+str(i)] = {
                'title': 'Ramsey w t_delay = '+\
                         str(self.proc_data_dict['delay_to_relax'][i])+ \
                         ' s, in |g> state',
                'ax_id':'ramsey_off_'+str(i),
                'plotfn': self.plot_line,
                'xvals': self.proc_data_dict['ramsey_times'],
                'xlabel': 'Ramsey delays',
                'xunit': 's',
                'yvals': np.array(self.proc_data_dict['qubit_state'][0][i]/
                             max(self.proc_data_dict['qubit_state'][0][i][:-4])),
                'ylabel': 'Measured qubit state',
                'yunit': '',
                'marker': 'o',
                'setlabel': '|g> data_'+str(i),
                'do_legend': True }

            self.plot_dicts['off_fit_'+str(i)] = {
                'title': 'Ramsey w t_delay = '+ \
                         str(self.proc_data_dict['delay_to_relax'][i])+ \
                         ' s, in |g> state',
                'ax_id':'ramsey_off_'+str(i),
                'plotfn': self.plot_line,
                'xvals': x_fit,
                'yvals':  self.proc_data_dict['ramsey_fit_results'][0][i][1].eval(
                    self.proc_data_dict['ramsey_fit_results'][0][i][1].params,
                    t=x_fit),
                'linestyle': '-',
                'marker': '',
                'setlabel': '|g> fit_model'+str(i),
                'do_legend': True  }

            self.plot_dicts['off_fit_2_'+str(i)] = {
                'title': 'Ramsey w t_delay = '+ \
                         str(self.proc_data_dict['delay_to_relax'][i])+ \
                         ' s, in |g> state',
                'ax_id':'ramsey_off_'+str(i),
                'plotfn': self.plot_line,
                'xvals': x_fit,
                'yvals':  self.proc_data_dict['ramsey_fit_results'][0][i][2].eval(
                    self.proc_data_dict['ramsey_fit_results'][0][i][2].params,
                    t=x_fit),
                'linestyle': '-',
                'marker': '',
                'setlabel': '|g> fit_simpel_model'+str(i),
                'do_legend': True  }

            self.plot_dicts['hidden_g_'+str(i)] = {
                'ax_id':'ramsey_off_'+str(i),
                'plotfn': self.plot_line,
                'xvals': [0],
                'yvals': [0],
                'color': 'w',
                'setlabel': 'Residual photon count = '
                             ''+str(self.proc_data_dict['photon_number'][0][i]),
                'do_legend': True }


            self.plot_dicts['on_'+str(i)] = {
                'title': 'Ramsey w t_delay = '+ \
                         str(self.proc_data_dict['delay_to_relax'][i])+ \
                         ' s, in |e> state',
                'ax_id':'ramsey_on_'+str(i),
                'plotfn': self.plot_line,
                'xvals': self.proc_data_dict['ramsey_times'],
                'xlabel': 'Ramsey delays',
                'xunit': 's',
                'yvals':  np.array(self.proc_data_dict['qubit_state'][1][i]/
                             max(self.proc_data_dict['qubit_state'][1][i][:-4])),
                'ylabel': 'Measured qubit state',
                'yunit': '',
                'marker': 'o',
                'setlabel': '|e> data_'+str(i),
                'do_legend': True }

            self.plot_dicts['on_fit_'+str(i)] = {
                'title': 'Ramsey w t_delay = '+ \
                         str(self.proc_data_dict['delay_to_relax'][i])+ \
                         ' s, in |e> state',
                'ax_id':'ramsey_on_'+str(i),
                'plotfn': self.plot_line,
                'xvals': x_fit,
                'yvals':  self.proc_data_dict['ramsey_fit_results'][1][i][1].eval(
                    self.proc_data_dict['ramsey_fit_results'][1][i][1].params,
                    t=x_fit),
                'linestyle': '-',
                'marker': '',
                'setlabel': '|e> fit_model'+str(i),
                'do_legend': True }

            self.plot_dicts['on_fit_2_'+str(i)] = {
                'title': 'Ramsey w t_delay = '+ \
                         str(self.proc_data_dict['delay_to_relax'][i])+ \
                         ' s, in |e> state',
                'ax_id':'ramsey_on_'+str(i),
                'plotfn': self.plot_line,
                'xvals': x_fit,
                'yvals':  self.proc_data_dict['ramsey_fit_results'][1][i][2].eval(
                    self.proc_data_dict['ramsey_fit_results'][1][i][2].params,
                    t=x_fit),
                'linestyle': '-',
                'marker': '',
                'setlabel': '|e> fit_simpel_model'+str(i),
                'do_legend': True }

            self.plot_dicts['hidden_e_'+str(i)] = {
                'ax_id':'ramsey_on_'+str(i),
                'plotfn': self.plot_line,
                'xvals': [0],
                'yvals': [0],
                'color': 'w',
                'setlabel': 'Residual photon count = '
                            ''+str(self.proc_data_dict['photon_number'][1][i]),
                'do_legend': True }


    def prepare_photon_number_plot(self):


        ylabel = 'Average photon number'
        yunit = ''

        x_fit = np.linspace(min(self.proc_data_dict['delay_to_relax']),
                            max(self.proc_data_dict['delay_to_relax']),101)
        minmax_data = [min(min(self.proc_data_dict['photon_number'][0]),
                           min(self.proc_data_dict['photon_number'][1])),
                       max(max(self.proc_data_dict['photon_number'][0]),
                           max(self.proc_data_dict['photon_number'][1]))]
        minmax_data[0] -= minmax_data[0]/5
        minmax_data[1] += minmax_data[1]/5

        self.proc_data_dict['photon_number'][1],

        self.fit_res['excited_state'].eval(
            self.fit_res['excited_state'].params,
            t=x_fit)
        self.plot_dicts['Photon number count'] = {
            'plotfn': self.plot_line,
            'xlabel': 'Delay after first RO-pulse',
            'ax_id': 'Photon number count ',
            'xunit': 's',
            'xvals': self.proc_data_dict['delay_to_relax'],
            'yvals': self.proc_data_dict['photon_number'][0],
            'ylabel': ylabel,
            'yunit': yunit,
            'yrange': minmax_data,
            'title': 'Residual photon number',
            'color': 'b',
            'linestyle': '',
            'marker': 'o',
            'setlabel': '|g> data',
            'func': 'semilogy',
            'do_legend': True}

        self.plot_dicts['main2'] = {
            'plotfn': self.plot_line,
            'xunit': 's',
            'xvals': x_fit,
            'yvals': self.fit_res['ground_state'].eval(
                self.fit_res['ground_state'].params,
                t=x_fit),
            'yrange': minmax_data,
            'ax_id': 'Photon number count ',
            'color': 'b',
            'linestyle': '-',
            'marker': '',
            'setlabel': '|g> fit',
            'func': 'semilogy',
            'do_legend': True}

        self.plot_dicts['main3'] = {
            'plotfn': self.plot_line,
            'xunit': 's',
            'xvals': self.proc_data_dict['delay_to_relax'],
            'yvals': self.proc_data_dict['photon_number'][1],
            'yrange': minmax_data,
            'ax_id': 'Photon number count ',
            'color': 'r',
            'linestyle': '',
            'marker': 'o',
            'setlabel': '|e> data',
            'func': 'semilogy',
            'do_legend': True}

        self.plot_dicts['main4'] = {
            'plotfn': self.plot_line,
            'xunit': 's',
            'ax_id': 'Photon number count ',
            'xvals': x_fit,
            'yvals': self.fit_res['excited_state'].eval(
                self.fit_res['excited_state'].params,
                t=x_fit),
            'yrange': minmax_data,
            'ylabel': ylabel,
            'color': 'r',
            'linestyle': '-',
            'marker': '',
            'setlabel': '|e> fit',
            'func': 'semilogy',
            'do_legend': True}

        self.plot_dicts['hidden_1'] = {
            'ax_id': 'Photon number count ',
            'plotfn': self.plot_line,
            'yrange': minmax_data,
            'xvals': [0],
            'yvals': [0],
            'color': 'w',
            'setlabel': 'tau_g = '
                        ''+str("%.3f" %
                        (self.fit_res['ground_state'].params['tau'].value*1e9))+''
                        ' ns',
            'do_legend': True }


        self.plot_dicts['hidden_2'] = {
            'ax_id': 'Photon number count ',
            'plotfn': self.plot_line,
            'yrange': minmax_data,
            'xvals': [0],
            'yvals': [0],
            'color': 'w',
            'setlabel': 'tau_e = '
                        ''+str("%.3f" %
                        (self.fit_res['excited_state'].params['tau'].value*1e9))+''
                        ' ns',
            'do_legend': True}


class RODynamicPhaseAnalysis(MultiQubit_TimeDomain_Analysis):

    def __init__(self, qb_names: list=None,  t_start: str=None, t_stop: str=None,
                 data_file_path: str=None, single_timestamp: bool=False,
                 options_dict: dict=None, extract_only: bool=False,
                 do_fitting: bool=True, auto=True):

        super().__init__(qb_names=qb_names, t_start=t_start, t_stop=t_stop,
                         data_file_path=data_file_path,
                         options_dict=options_dict,
                         extract_only=extract_only,
                         do_fitting=do_fitting,
                         auto=False)

        if auto:
            self.run_analysis()

    def process_data(self):

        super().process_data()

        if 'qbp_name' in self.metadata:
            self.pulsed_qbname = self.metadata['qbp_name']
        else:
            self.pulsed_qbname = self.options_dict.get('pulsed_qbname')
        self.measured_qubits = [qbn for qbn in self.channel_map if
                                qbn != self.pulsed_qbname]

    def prepare_fitting(self):
        self.fit_dicts = OrderedDict()
        for qbn in self.measured_qubits:
            ro_dict = self.proc_data_dict['projected_data_dict'][qbn]
            sweep_points = self.proc_data_dict['sweep_points_dict'][qbn][
                'msmt_sweep_points']
            for ro_suff, data in ro_dict.items():
                cos_mod = lmfit.Model(fit_mods.CosFunc)
                if self.num_cal_points != 0:
                    data = data[:-self.num_cal_points]
                guess_pars = fit_mods.Cos_guess(
                    model=cos_mod,
                    t=sweep_points,
                    data=data)
                guess_pars['amplitude'].vary = True
                guess_pars['offset'].vary = True
                guess_pars['frequency'].vary = True
                guess_pars['phase'].vary = True

                key = 'cos_fit_{}{}'.format(qbn, ro_suff)
                self.fit_dicts[key] = {
                    'fit_fn': fit_mods.CosFunc,
                    'fit_xvals': {'t': sweep_points},
                    'fit_yvals': {'data': data},
                    'guess_pars': guess_pars}

    def analyze_fit_results(self):

        self.dynamic_phases = OrderedDict()
        for meas_qbn in self.measured_qubits:
            self.dynamic_phases[meas_qbn] = \
                (self.fit_dicts['cos_fit_{}_measure'.format(meas_qbn)][
                    'fit_res'].best_values['phase'] -
                 self.fit_dicts['cos_fit_{}_ref_measure'.format(meas_qbn)][
                    'fit_res'].best_values['phase'])*180/np.pi

    def prepare_plots(self):

        super().prepare_plots()

        if self.do_fitting:
            for meas_qbn in self.measured_qubits:
                sweep_points_dict = self.proc_data_dict['sweep_points_dict'][
                    meas_qbn]
                if self.num_cal_points != 0:
                    yvals = [self.proc_data_dict['projected_data_dict'][meas_qbn][
                                 '_ref_measure'][:-self.num_cal_points],
                             self.proc_data_dict['projected_data_dict'][meas_qbn][
                                 '_measure'][:-self.num_cal_points]]
                    sweep_points = sweep_points_dict['msmt_sweep_points']

                    # plot cal points
                    for i, cal_pts_idxs in enumerate(
                            self.cal_states_dict.values()):
                        key = list(self.cal_states_dict)[i] + meas_qbn
                        self.plot_dicts[key] = {
                            'fig_id': 'dyn_phase_plot_' + meas_qbn,
                            'plotfn': self.plot_line,
                            'xvals': np.mean([
                                sweep_points_dict['cal_points_sweep_points'][
                                    cal_pts_idxs],
                                sweep_points_dict['cal_points_sweep_points'][
                                    cal_pts_idxs]],
                                axis=0),
                            'yvals': np.mean([
                                self.proc_data_dict['projected_data_dict'][meas_qbn][
                                    '_ref_measure'][cal_pts_idxs],
                                self.proc_data_dict['projected_data_dict'][meas_qbn][
                                    '_measure'][cal_pts_idxs]],
                                             axis=0),
                            'setlabel': list(self.cal_states_dict)[i],
                            'do_legend': True,
                            'legend_bbox_to_anchor': (1, 0.5),
                            'legend_pos': 'center left',
                            'linestyle': 'none',
                            'line_kws': {'color': self.get_cal_state_color(
                                list(self.cal_states_dict)[i])}}

                else:
                    yvals = [self.proc_data_dict['projected_data_dict'][meas_qbn][
                                 '_ref_measure'],
                             self.proc_data_dict['projected_data_dict'][meas_qbn][
                                 '_measure']]
                    sweep_points = sweep_points_dict['sweep_points']

                self.plot_dicts['dyn_phase_plot_' + meas_qbn] = {
                    'plotfn': self.plot_line,
                    'xvals': [sweep_points, sweep_points],
                    'xlabel': self.raw_data_dict['xlabel'][0],
                    'xunit': self.raw_data_dict['xunit'][0][0],
                    'yvals': yvals,
                    'ylabel': 'Excited state population',
                    'yunit': '',
                    'setlabel': ['with measurement', 'no measurement'],
                    'title': (self.raw_data_dict['timestamps'][0] + ' ' +
                              self.raw_data_dict['measurementstring'][0]),
                    'linestyle': 'none',
                    'do_legend': True,
                    'legend_bbox_to_anchor': (1, 0.5),
                    'legend_pos': 'center left'}

                self.plot_dicts['cos_fit_' + meas_qbn + '_ref_measure'] = {
                    'fig_id': 'dyn_phase_plot_' + meas_qbn,
                    'plotfn': self.plot_fit,
                    'fit_res': self.fit_dicts['cos_fit_{}_ref_measure'.format(
                                    meas_qbn)]['fit_res'],
                    'setlabel': 'cos fit',
                    'do_legend': True,
                    'legend_bbox_to_anchor': (1, 0.5),
                    'legend_pos': 'center left'}

                self.plot_dicts['cos_fit_' + meas_qbn + '_measure'] = {
                    'fig_id': 'dyn_phase_plot_' + meas_qbn,
                    'plotfn': self.plot_fit,
                    'fit_res': self.fit_dicts['cos_fit_{}_measure'.format(
                                    meas_qbn)]['fit_res'],
                    'setlabel': 'cos fit',
                    'do_legend': True,
                    'legend_bbox_to_anchor': (1, 0.5),
                    'legend_pos': 'center left'}

                textstr = 'Dynamic phase = {:.2f}'.format(
                    self.dynamic_phases[meas_qbn]) + r'$^{\circ}$'
                self.plot_dicts['text_msg_' + meas_qbn] = {
                    'fig_id': 'dyn_phase_plot_' + meas_qbn,
                    'ypos': -0.175,
                    'xpos': 0.5,
                    'horizontalalignment': 'center',
                    'verticalalignment': 'top',
                    'plotfn': self.plot_text,
                    'text_string': textstr}

class FluxAmplitudeSweepAnalysis(MultiQubit_TimeDomain_Analysis):
    def __init__(self, qb_names, *args, **kwargs):
        self.mask_freq = kwargs.pop('mask_freq', None)
        self.mask_amp = kwargs.pop('mask_amp', None)

        super().__init__(qb_names, *args, **kwargs)

    def process_data(self):
        super().process_data()

        pdd = self.proc_data_dict
        nr_sp = {qb: len(pdd['sweep_points_dict'][qb]['sweep_points']) \
            for qb in self.qb_names}
        nr_sp2d = {qb: len(pdd['sweep_points_2D_dict'][qb][self.raw_data_dict['sweep_parameter_names'][1]])\
            for qb in self.qb_names}
        nr_cp = self.num_cal_points

        # make matrix out of vector
        data_reshaped = {qb: \
            np.reshape(deepcopy(pdd['data_to_fit'][qb]),(nr_sp[qb], nr_sp2d[qb])) \
            for qb in self.qb_names}

        pdd['data_reshaped'] = data_reshaped

        # remove calibration points from data to fit
        data_no_cp = {qb: \
            np.array([data_reshaped[qb][i,:] for i in range(nr_sp[qb]-nr_cp)]) \
            for qb in self.qb_names}

        # apply mask
        for qb in self.qb_names:
            if self.mask_freq is None:
                self.mask_freq = [True]*nr_sp2d[qb] # by default, no point is masked
            if self.mask_amp is None:
                self.mask_amp = [True]*(nr_sp[qb]-nr_cp)

        pdd['freqs_masked'] = {}
        pdd['amps_masked'] = {}
        pdd['data_masked'] = {}

        for qb in self.qb_names:
            pdd['freqs_masked'][qb] = \
                pdd['sweep_points_2D_dict'][qb][self.raw_data_dict['sweep_parameter_names'][1]][self.mask_freq]
            pdd['amps_masked'][qb] = pdd['sweep_points_dict'][qb]['sweep_points'][
                                     :-self.num_cal_points][self.mask_amp]
            data_masked = data_no_cp[qb][self.mask_amp,:]
            pdd['data_masked'][qb] = data_masked[:,self.mask_freq]


    def prepare_fitting(self):
        pdd = self.proc_data_dict
        self.fit_dicts = OrderedDict()

        # Gaussian fit of amplitude slices
        gauss_mod = fit_mods.GaussianModel_v2()
        for qb in self.qb_names:
            for i in range(len(pdd['amps_masked'][qb])):
                data = pdd['data_masked'][qb][i,:]
                self.fit_dicts[f'gauss_fit_{qb}_{i}'] = {
                    'model': gauss_mod,
                    'fit_xvals': {'x': pdd['freqs_masked'][qb]},
                    'fit_yvals': {'data': data}
                    }

    def analyze_fit_results(self):
        pdd = self.proc_data_dict

        pdd['gauss_center'] = {}
        pdd['gauss_center_err'] = {}
        pdd['filtered_center'] = {}
        pdd['filtered_amps'] = {}

        for qb in self.qb_names:
            pdd['gauss_center'][qb] = np.array([
                self.fit_res[f'gauss_fit_{qb}_{i}'].best_values['center']
                for i in range(len(pdd['amps_masked'][qb]))])
            pdd['gauss_center_err'][qb] = np.array([
                self.fit_res[f'gauss_fit_{qb}_{i}'].params['center'].stderr
                for i in range(len(pdd['amps_masked'][qb]))])

            # filter out points with stderr > 1e6 Hz
            pdd['filtered_center'][qb] = np.array([])
            pdd['filtered_amps'][qb] = np.array([])
            for i, stderr in enumerate(pdd['gauss_center_err'][qb]):
                try:
                    if stderr < 1e6:
                        pdd['filtered_center'][qb] = \
                            np.append(pdd['filtered_center'][qb],
                                  pdd['gauss_center'][qb][i])
                        pdd['filtered_amps'][qb] = \
                            np.append(pdd['filtered_amps'][qb],
                            pdd['sweep_points_dict'][qb]\
                            ['sweep_points'][:-self.num_cal_points][i])
                except:
                    continue

            # if gaussian fitting does not work (i.e. all points were filtered
            # out above) use max value of data to get an estimate of freq
            if len(pdd['filtered_amps'][qb]) == 0:
                for qb in self.qb_names:
                    freqs = np.array([])
                    for i in range(pdd['data_masked'][qb].shape[0]):
                        freqs = np.append(freqs, pdd['freqs_masked'][qb]\
                            [np.argmax(pdd['data_masked'][qb][i,:])])
                    pdd['filtered_center'][qb] = freqs
                    pdd['filtered_amps'][qb] = pdd['amps_masked'][qb]

            # fit the freqs to the qubit model
            freq_mod = lmfit.Model(fit_mods.Qubit_dac_to_freq)
            freq_mod.guess = fit_mods.Qubit_dac_arch_guess.__get__(freq_mod, freq_mod.__class__)

            self.fit_dicts[f'freq_fit_{qb}'] = {
                'model': freq_mod,
                'fit_xvals': {'dac_voltage': pdd['filtered_amps'][qb]},
                'fit_yvals': {'data': pdd['filtered_center'][qb]}}

            self.run_fitting()

    def prepare_plots(self):
        pdd = self.proc_data_dict
        rdd = self.raw_data_dict

        for qb in self.qb_names:
            self.plot_dicts[f'data_2d_{qb}'] = {
                'title': rdd['measurementstring'] +
                            '\n' + rdd['timestamp'],
                'ax_id': f'data_2d_{qb}',
                'plotfn': self.plot_colorxy,
                'xvals': pdd['sweep_points_dict'][qb]['sweep_points'],
                'yvals': pdd['sweep_points_2D_dict'][qb][self.raw_data_dict['sweep_parameter_names'][1]],
                'zvals': np.transpose(pdd['data_reshaped'][qb]),
                'xlabel': r'Flux pulse amplitude',
                'xunit': 'V',
                'ylabel': r'Qubit drive frequency',
                'yunit': 'Hz',
                'zlabel': 'Excited state population',
            }

            if self.do_fitting:
                if self.options_dict.get('scatter', False):
                    label = f'freq_scatter_{qb}'
                    self.plot_dicts[label] = {
                        'title': rdd['measurementstring'] +
                        '\n' + rdd['timestamp'],
                        'ax_id': f'data_2d_{qb}',
                        'plotfn': self.plot_line,
                        'linestyle': '',
                        'xvals': pdd['filtered_amps'][qb],
                        'yvals': pdd['filtered_center'][qb],
                        'xlabel': r'Flux pulse amplitude',
                        'xunit': 'V',
                        'ylabel': r'Qubit drive frequency',
                        'yunit': 'Hz',
                        'color': 'purple'
                        }

                amps = pdd['sweep_points_dict'][qb]['sweep_points'][
                                     :-self.num_cal_points]

                label = f'freq_scatter_{qb}'
                self.plot_dicts[label] = {
                    'title': rdd['measurementstring'] +
                             '\n' + rdd['timestamp'],
                    'ax_id': f'data_2d_{qb}',
                    'plotfn': self.plot_line,
                    'linestyle': '-',
                    'xvals': amps,
                    'yvals': fit_mods.Qubit_dac_to_freq(amps,
                            **self.fit_res[f'freq_fit_{qb}'].best_values),
                    'color': 'red'
                }

class T1FrequencySweepAnalysis(MultiQubit_TimeDomain_Analysis):
    def process_data(self):
        super().process_data()

        pdd = self.proc_data_dict
        nr_cp = self.num_cal_points
        nr_amps = len(self.metadata['amplitudes'])
        nr_lengths = len(self.metadata['flux_lengths'])

        # make matrix out of vector
        data_reshaped_no_cp = {qb: \
            np.reshape(deepcopy(pdd['data_to_fit'][qb]\
                [:len(pdd['data_to_fit'][qb])-nr_cp]),(\
                nr_amps,nr_lengths)) for qb in self.qb_names}

        pdd['data_reshaped_no_cp'] = data_reshaped_no_cp

    def prepare_fitting(self):
        pdd = self.proc_data_dict

        self.fit_dicts = OrderedDict()
        exp_mod = fit_mods.ExponentialModel()
        for qb in self.qb_names:
            for i, data in enumerate(pdd['data_reshaped_no_cp'][qb]):
                self.fit_dicts[f'exp_fit_{qb}_amp_{i}'] = {
                    'model': exp_mod,
                    'fit_xvals': {'x': self.metadata['flux_lengths']},
                    'fit_yvals': {'data': data}}

    def analyze_fit_results(self):
        pdd = self.proc_data_dict

        pdd['T1'] = {}
        pdd['T1_err'] = {}
        pdd['mask'] = {}

        for qb in self.qb_names:
            pdd['T1'][qb] = np.array([
                abs(self.fit_res[f'exp_fit_{qb}_amp_{i}'].best_values['decay'])
                for i in range(len(self.metadata['amplitudes']))])

            pdd['T1_err'][qb] = np.array([
                self.fit_res[f'exp_fit_{qb}_amp_{i}'].params['decay'].stderr
                for i in range(len(self.metadata['amplitudes']))])

            pdd['mask'][qb] = []
            for i in range(len(self.metadata['amplitudes'])):
                try:
                    if pdd['T1_err'][qb][i] < 10 * pdd['T1'][qb][i]:
                        pdd['mask'][qb].append(True)
                    else:
                        pdd['mask'][qb].append(False)
                except TypeError:
                    pdd['mask'][qb].append(False)

    def prepare_plots(self):
        pdd = self.proc_data_dict
        rdd = self.raw_data_dict

        for qb in self.qb_names:

            # Plot T1 vs flux pulse amplitude
            mask = pdd['mask'][qb]
            label = f'T1_fit_{qb}'
            xvals = self.metadata['amplitudes'][mask] if \
                self.metadata['frequencies'] is None else \
                self.metadata['frequencies'][mask]
            xlabel = r'Flux pulse amplitude' if \
                self.metadata['frequencies'] is None else \
                r'Derived qubit frequency'
            self.plot_dicts[label] = {
                'title': rdd['measurementstring'] +
                            '\n' + rdd['timestamp'],
                'plotfn': self.plot_line,
                'linestyle': '-',
                'xvals': xvals,
                'yvals': pdd['T1'][qb][mask],
                'yerr': pdd['T1_err'][qb][mask],
                'xlabel': xlabel,
                'xunit': 'V' if self.metadata['frequencies'] is None else 'Hz',
                'ylabel': r'T1',
                'yunit': 's',
                'color': 'blue',
            }

            # Plot rotated integrated average in dependece of flux pulse
            # amplitude and length
            label = f'T1_color_plot_{qb}'
            xvals = self.metadata['amplitudes'][mask] if \
                self.metadata['frequencies'] is None else \
                self.metadata['frequencies'][mask]
            xlabel = r'Flux pulse amplitude' if \
                self.metadata['frequencies'] is None else \
                r'Derived qubit frequency'
            self.plot_dicts[label] = {
                'title': rdd['measurementstring'] +
                            '\n' + rdd['timestamp'],
                'plotfn': self.plot_colorxy,
                'linestyle': '-',
                'xvals': xvals,
                'yvals': self.metadata['flux_lengths'],
                'zvals': np.transpose(pdd['data_reshaped_no_cp'][qb]),
                'xlabel': xlabel,
                'xunit': 'V' if self.metadata['frequencies'] is None else 'Hz',
                'ylabel': r'Flux pulse length',
                'yunit': 's',
                'zlabel': r'Excited state population'
            }

            # Plot all fits in single figure
            if not self.options_dict.get('all_fits', False):
                continue

            colormap = self.options_dict.get('colormap', mpl.cm.plasma)
            for i in range(len(self.metadata['amplitudes'])):
                color = colormap(i/(len(self.metadata['frequencies'])-1))
                label = f'exp_fit_{qb}_amp_{i}'
                freqs = self.metadata['frequencies'] is not None
                fitid = self.metadata.get('frequencies',
                                          self.metadata['amplitudes'])[i]
                self.plot_dicts[label] = {
                    'title': rdd['measurementstring'] +
                            '\n' + rdd['timestamp'],
                    'ax_id': f'T1_fits_{qb}',
                    'xlabel': r'Flux pulse length',
                    'xunit': 's',
                    'ylabel': r'Excited state population',
                    'plotfn': self.plot_fit,
                    'fit_res': self.fit_res[label],
                    'plot_init': self.options_dict.get('plot_init', False),
                    'color': color,
                    'setlabel': f'freq={fitid:.4f}' if freqs
                                        else f'amp={fitid:.4f}',
                    'do_legend': False,
                    'legend_bbox_to_anchor': (1, 1),
                    'legend_pos': 'upper left',
                    }

                label = f'freq_scatter_{qb}_{i}'
                self.plot_dicts[label] = {
                    'ax_id': f'T1_fits_{qb}',
                    'plotfn': self.plot_line,
                    'xvals': self.metadata['flux_lengths'],
                    'linestyle': '',
                    'yvals': pdd['data_reshaped_no_cp'][qb][i,:],
                    'color': color,
                    'setlabel': f'freq={fitid:.4f}' if freqs
                                        else f'amp={fitid:.4f}',
                }

class T2FrequencySweepAnalysis(MultiQubit_TimeDomain_Analysis):
    def process_data(self):
        super().process_data()

        pdd = self.proc_data_dict
        nr_cp = self.num_cal_points
        nr_amps = len(self.metadata['amplitudes'])
        nr_lengths = len(self.metadata['flux_lengths'])
        nr_phases = len(self.metadata['phases'])

        # make matrix out of vector
        data_reshaped_no_cp = {qb: \
            np.reshape(deepcopy(pdd['data_to_fit'][qb]\
                [:len(pdd['data_to_fit'][qb])-nr_cp]),(\
                nr_amps, nr_lengths, nr_phases)) for qb in self.qb_names}

        pdd['data_reshaped_no_cp'] = data_reshaped_no_cp
        if self.metadata['use_cal_points']:
            pdd['cal_point_data'] = {qb: deepcopy(pdd['data_to_fit'][qb]\
                    [len(pdd['data_to_fit'][qb])-nr_cp:]) for qb in self.qb_names}

    def prepare_fitting(self):
        pdd = self.proc_data_dict

        self.fit_dicts = OrderedDict()

        nr_amps = len(self.metadata['amplitudes'])


        cos_mod = lmfit.Model(fit_mods.CosFunc)
        cos_mod.guess = fit_mods.Cos_guess.__get__(cos_mod, cos_mod.__class__)
        for qb in self.qb_names:
            for i in range(nr_amps):
                for j, data in enumerate(pdd['data_reshaped_no_cp'][qb][i]):
                    self.fit_dicts[f'cos_fit_{qb}_{i}_{j}'] = {
                        'model': cos_mod,
                        'fit_xvals': {'t': self.metadata['phases']},
                        'guess_dict': {'frequency': {'value': 1/360,
                                                 'vary': False}},
                        'fit_yvals': {'data': data}}

    def analyze_fit_results(self):
        pdd = self.proc_data_dict

        pdd['T2'] = {}
        pdd['T2_err'] = {}
        pdd['mask'] = {}
        pdd['phase_contrast'] = {}
        nr_lengths = len(self.metadata['flux_lengths'])
        nr_amps = len(self.metadata['amplitudes'])

        for qb in self.qb_names:
            pdd['phase_contrast'][qb] = {}
            exp_mod = fit_mods.ExponentialModel()
            for i in range(nr_amps):
                pdd['phase_contrast'][qb][f'amp_{i}'] = np.array([self.fit_res[
                                                        f'cos_fit_{qb}_{i}_{j}'
                                                    ].best_values['amplitude']
                                                    for j in
                                                    range(nr_lengths)])

                self.fit_dicts[f'exp_fit_{qb}_{i}'] = {
                    'model': exp_mod,
                    'fit_xvals': {'x': self.metadata['flux_lengths']},
                    'fit_yvals': {'data': np.array([self.fit_res[
                                                        f'cos_fit_{qb}_{i}_{j}'
                                                    ].best_values['amplitude']
                                                    for j in
                                                    range(nr_lengths)])}}

            self.run_fitting()

            pdd['T2'][qb] = np.array([
                abs(self.fit_res[f'exp_fit_{qb}_{i}'].best_values['decay'])
                for i in range(len(self.metadata['amplitudes']))])

            pdd['mask'][qb] = []
            for i in range(len(self.metadata['amplitudes'])):
                try:
                    if self.fit_res[f'exp_fit_{qb}_{i}']\
                                            .params['decay'].stderr < 1e-5:
                        pdd['mask'][qb].append(True)
                    else:
                        pdd['mask'][qb].append(False)
                except TypeError:
                    pdd['mask'][qb].append(False)

    def prepare_plots(self):
        pdd = self.proc_data_dict
        rdd = self.raw_data_dict

        for qb in self.qb_names:
            mask = pdd['mask'][qb]
            label = f'T2_fit_{qb}'
            xvals = self.metadata['amplitudes'][mask] if \
                self.metadata['frequencies'] is None else \
                self.metadata['frequencies'][mask]
            xlabel = r'Flux pulse amplitude' if \
                self.metadata['frequencies'] is None else \
                r'Derived qubit frequency'
            self.plot_dicts[label] = {
                'plotfn': self.plot_line,
                'linestyle': '-',
                'xvals': xvals,
                'yvals': pdd['T2'][qb][mask],
                'xlabel': xlabel,
                'xunit': 'V' if self.metadata['frequencies'] is None else 'Hz',
                'ylabel': r'T2',
                'yunit': 's',
                'color': 'blue',
            }

            # Plot all fits in single figure
            if not self.options_dict.get('all_fits', False):
                continue

            colormap = self.options_dict.get('colormap', mpl.cm.plasma)
            for i in range(len(self.metadata['amplitudes'])):
                color = colormap(i/(len(self.metadata['frequencies'])-1))
                label = f'exp_fit_{qb}_amp_{i}'
                freqs = self.metadata['frequencies'] is not None
                fitid = self.metadata.get('frequencies',
                                          self.metadata['amplitudes'])[i]
                self.plot_dicts[label] = {
                    'title': rdd['measurementstring'] +
                            '\n' + rdd['timestamp'],
                    'ax_id': f'T2_fits_{qb}',
                    'xlabel': r'Flux pulse length',
                    'xunit': 's',
                    'ylabel': r'Excited state population',
                    'plotfn': self.plot_fit,
                    'fit_res': self.fit_res[label],
                    'plot_init': self.options_dict.get('plot_init', False),
                    'color': color,
                    'setlabel': f'freq={fitid:.4f}' if freqs
                                        else f'amp={fitid:.4f}',
                    'do_legend': False,
                    'legend_bbox_to_anchor': (1, 1),
                    'legend_pos': 'upper left',
                    }

                label = f'freq_scatter_{qb}_{i}'
                self.plot_dicts[label] = {
                    'ax_id': f'T2_fits_{qb}',
                    'plotfn': self.plot_line,
                    'xvals': self.metadata['phases'],
                    'linestyle': '',
                    'yvals': pdd['data_reshaped_no_cp'][qb][i,:],
                    'color': color,
                    'setlabel': f'freq={fitid:.4f}' if freqs
                                        else f'amp={fitid:.4f}',
                }

class MeasurementInducedDephasingAnalysis(MultiQubit_TimeDomain_Analysis):
    def process_data(self):
        super().process_data()

        rdd = self.raw_data_dict
        pdd = self.proc_data_dict

        pdd['data_reshaped'] = {qb: [] for qb in pdd['data_to_fit']}
        pdd['amps_reshaped'] = np.unique(self.metadata['hard_sweep_params']['ro_amp_scale']['values'])
        pdd['phases_reshaped'] = []
        for amp in pdd['amps_reshaped']:
            mask = self.metadata['hard_sweep_params']['ro_amp_scale']['values'] == amp
            pdd['phases_reshaped'].append(self.metadata['hard_sweep_params']['phase']['values'][mask])
            for qb in self.qb_names:
                pdd['data_reshaped'][qb].append(pdd['data_to_fit'][qb][:len(mask)][mask])

    def prepare_fitting(self):
        pdd = self.proc_data_dict
        rdd = self.raw_data_dict
        self.fit_dicts = OrderedDict()
        cos_mod = lmfit.Model(fit_mods.CosFunc)
        cos_mod.guess = fit_mods.Cos_guess.__get__(cos_mod, cos_mod.__class__)
        for qb in self.qb_names:
            for i, data in enumerate(pdd['data_reshaped'][qb]):
                self.fit_dicts[f'cos_fit_{qb}_{i}'] = {
                    'model': cos_mod,
                    'guess_dict': {'frequency': {'value': 1/360,
                                                 'vary': False}},
                    'fit_xvals': {'t': pdd['phases_reshaped'][i]},
                    'fit_yvals': {'data': data}}

    def analyze_fit_results(self):
        pdd = self.proc_data_dict

        pdd['phase_contrast'] = {}
        pdd['phase_offset'] = {}
        pdd['sigma'] = {}
        pdd['sigma_err'] = {}
        pdd['a'] = {}
        pdd['a_err'] = {}
        pdd['c'] = {}
        pdd['c_err'] = {}

        for qb in self.qb_names:
            pdd['phase_contrast'][qb] = np.array([
                self.fit_res[f'cos_fit_{qb}_{i}'].best_values['amplitude']
                for i, _ in enumerate(pdd['data_reshaped'][qb])])
            pdd['phase_offset'][qb] = np.array([
                self.fit_res[f'cos_fit_{qb}_{i}'].best_values['phase']
                for i, _ in enumerate(pdd['data_reshaped'][qb])])
            pdd['phase_offset'][qb] += np.pi * (pdd['phase_contrast'][qb] < 0)
            pdd['phase_offset'][qb] = (pdd['phase_offset'][qb] + np.pi) % (2 * np.pi) - np.pi
            pdd['phase_offset'][qb] = 180*np.unwrap(pdd['phase_offset'][qb])/np.pi
            pdd['phase_contrast'][qb] = np.abs(pdd['phase_contrast'][qb])

            gauss_mod = lmfit.models.GaussianModel()
            self.fit_dicts[f'phase_contrast_fit_{qb}'] = {
                'model': gauss_mod,
                'guess_dict': {'center': {'value': 0, 'vary': False}},
                'fit_xvals': {'x': pdd['amps_reshaped']},
                'fit_yvals': {'data': pdd['phase_contrast'][qb]}}

            quadratic_mod = lmfit.models.QuadraticModel()
            self.fit_dicts[f'phase_offset_fit_{qb}'] = {
                'model': quadratic_mod,
                'guess_dict': {'b': {'value': 0, 'vary': False}},
                'fit_xvals': {'x': pdd['amps_reshaped']},
                'fit_yvals': {'data': pdd['phase_offset'][qb]}}

            self.run_fitting()
            self.save_fit_results()

            pdd['sigma'][qb] = self.fit_res[f'phase_contrast_fit_{qb}'].best_values['sigma']
            pdd['sigma_err'][qb] = self.fit_res[f'phase_contrast_fit_{qb}'].params['sigma']. \
                stderr
            pdd['a'][qb] = self.fit_res[f'phase_offset_fit_{qb}'].best_values['a']
            pdd['a_err'][qb] = self.fit_res[f'phase_offset_fit_{qb}'].params['a'].stderr
            pdd['c'][qb] = self.fit_res[f'phase_offset_fit_{qb}'].best_values['c']
            pdd['c_err'][qb] = self.fit_res[f'phase_offset_fit_{qb}'].params['c'].stderr

            pdd['sigma_err'][qb] = float('nan') if pdd['sigma_err'][qb] is None \
                else pdd['sigma_err'][qb]
            pdd['a_err'][qb] = float('nan') if pdd['a_err'][qb] is None else pdd['a_err'][qb]
            pdd['c_err'][qb] = float('nan') if pdd['c_err'][qb] is None else pdd['c_err'][qb]

    def prepare_plots(self):
        pdd = self.proc_data_dict
        rdd = self.raw_data_dict

        phases_equal = True
        for phases in pdd['phases_reshaped'][1:]:
            if not np.all(phases == pdd['phases_reshaped'][0]):
                phases_equal = False
                break

        for qb in self.qb_names:
            if phases_equal:
                self.plot_dicts[f'data_2d_{qb}'] = {
                    'title': rdd['measurementstring'] +
                             '\n' + rdd['timestamp'],
                    'plotfn': self.plot_colorxy,
                    'xvals': pdd['phases_reshaped'][0],
                    'yvals': pdd['amps_reshaped'],
                    'zvals': pdd['data_reshaped'][qb],
                    'xlabel': r'Pulse phase, $\phi$',
                    'xunit': 'deg',
                    'ylabel': r'Readout pulse amplitude scale, $V_{RO}/V_{ref}$',
                    'yunit': '',
                    'zlabel': 'Excited state population',
                }

            colormap = self.options_dict.get('colormap', mpl.cm.plasma)
            for i, amp in enumerate(pdd['amps_reshaped']):
                color = colormap(i/(len(pdd['amps_reshaped'])-1))
                label = f'cos_data_{qb}_{i}'
                self.plot_dicts[label] = {
                    'title': rdd['measurementstring'] +
                             '\n' + rdd['timestamp'],
                    'ax_id': f'amplitude_crossections_{qb}',
                    'plotfn': self.plot_line,
                    'xvals': pdd['phases_reshaped'][i],
                    'yvals': pdd['data_reshaped'][qb][i],
                    'xlabel': r'Pulse phase, $\phi$',
                    'xunit': 'deg',
                    'ylabel': 'Excited state population',
                    'linestyle': '',
                    'color': color,
                    'setlabel': f'amp={amp:.4f}',
                    'do_legend': True,
                    'legend_bbox_to_anchor': (1, 1),
                    'legend_pos': 'upper left',
                }
            if self.do_fitting:
                for i, amp in enumerate(pdd['amps_reshaped']):
                    color = colormap(i/(len(pdd['amps_reshaped'])-1))
                    label = f'cos_fit_{qb}_{i}'
                    self.plot_dicts[label] = {
                        'ax_id': f'amplitude_crossections_{qb}',
                        'plotfn': self.plot_fit,
                        'fit_res': self.fit_res[label],
                        'plot_init': self.options_dict.get('plot_init', False),
                        'color': color,
                        'setlabel': f'fit, amp={amp:.4f}',
                    }

                # Phase contrast
                self.plot_dicts[f'phase_contrast_data_{qb}'] = {
                    'title': rdd['measurementstring'] +
                             '\n' + rdd['timestamp'],
                    'ax_id': f'phase_contrast_{qb}',
                    'plotfn': self.plot_line,
                    'xvals': pdd['amps_reshaped'],
                    'yvals': 200*pdd['phase_contrast'][qb],
                    'xlabel': r'Readout pulse amplitude scale, $V_{RO}/V_{ref}$',
                    'xunit': '',
                    'ylabel': 'Phase contrast',
                    'yunit': '%',
                    'linestyle': '',
                    'color': 'k',
                    'setlabel': 'data',
                    'do_legend': True,
                }
                self.plot_dicts[f'phase_contrast_fit_{qb}'] = {
                    'ax_id': f'phase_contrast_{qb}',
                    'plotfn': self.plot_line,
                    'xvals': pdd['amps_reshaped'],
                    'yvals': 200*self.fit_res[f'phase_contrast_fit_{qb}'].best_fit,
                    'color': 'r',
                    'marker': '',
                    'setlabel': 'fit',
                    'do_legend': True,
                }
                self.plot_dicts[f'phase_contrast_labels_{qb}'] = {
                    'ax_id': f'phase_contrast_{qb}',
                    'plotfn': self.plot_line,
                    'xvals': pdd['amps_reshaped'],
                    'yvals': 200*pdd['phase_contrast'][qb],
                    'marker': '',
                    'linestyle': '',
                    'setlabel': r'$\sigma = ({:.5f} \pm {:.5f})$ V'.
                        format(pdd['sigma'][qb], pdd['sigma_err'][qb]),
                    'do_legend': True,
                    'legend_bbox_to_anchor': (1, 1),
                    'legend_pos': 'upper left',
                }

                # Phase offset
                self.plot_dicts[f'phase_offset_data_{qb}'] = {
                    'title': rdd['measurementstring'] +
                             '\n' + rdd['timestamp'],
                    'ax_id': f'phase_offset_{qb}',
                    'plotfn': self.plot_line,
                    'xvals': pdd['amps_reshaped'],
                    'yvals': pdd['phase_offset'][qb],
                    'xlabel': r'Readout pulse amplitude scale, $V_{RO}/V_{ref}$',
                    'xunit': '',
                    'ylabel': 'Phase offset',
                    'yunit': 'deg',
                    'linestyle': '',
                    'color': 'k',
                    'setlabel': 'data',
                    'do_legend': True,
                }
                self.plot_dicts[f'phase_offset_fit_{qb}'] = {
                    'ax_id': f'phase_offset_{qb}',
                    'plotfn': self.plot_line,
                    'xvals': pdd['amps_reshaped'],
                    'yvals': self.fit_res[f'phase_offset_fit_{qb}'].best_fit,
                    'color': 'r',
                    'marker': '',
                    'setlabel': 'fit',
                    'do_legend': True,
                }
                self.plot_dicts[f'phase_offset_labels_{qb}'] = {
                    'ax_id': f'phase_offset_{qb}',
                    'plotfn': self.plot_line,
                    'xvals': pdd['amps_reshaped'],
                    'yvals': pdd['phase_offset'][qb],
                    'marker': '',
                    'linestyle': '',
                    'setlabel': r'$a = {:.0f} \pm {:.0f}$ deg/V${{}}^2$'.
                        format(pdd['a'][qb], pdd['a_err'][qb]) + '\n' +
                                r'$c = {:.1f} \pm {:.1f}$ deg'.
                        format(pdd['c'][qb], pdd['c_err'][qb]),
                    'do_legend': True,
                    'legend_bbox_to_anchor': (1, 1),
                    'legend_pos': 'upper left',
                }


class DriveCrosstalkCancellationAnalysis(MultiQubit_TimeDomain_Analysis):
    def process_data(self):
        super().process_data()
        if self.sp is None:
            raise ValueError('This analysis needs a SweepPoints '
                             'class instance.')

        pdd = self.proc_data_dict
        # get the ramsey phases as the values of the first sweep parameter
        # in the 2nd sweep dimension.
        # !!! This assumes all qubits have the same ramsey phases !!!
        pdd['ramsey_phases'] = self.sp.get_sweep_params_property('values', 1)
        pdd['qb_sweep_points'] = {}
        pdd['qb_sweep_param'] = {}
        for k, v in self.sp.get_sweep_dimension(0).items():
            if k == 'phase':
                continue
            qb, param = k.split('.')
            pdd['qb_sweep_points'][qb] = v[0]
            pdd['qb_sweep_param'][qb] = (param, v[1], v[2])
        pdd['qb_msmt_vals'] = {}
        pdd['qb_cal_vals'] = {}

        for qb, data in pdd['data_to_fit'].items():
            pdd['qb_msmt_vals'][qb] = data[:, :-self.num_cal_points].reshape(
                len(pdd['qb_sweep_points'][qb]), len(pdd['ramsey_phases']))
            pdd['qb_cal_vals'][qb] = data[0, -self.num_cal_points:]

    def prepare_fitting(self):
        pdd = self.proc_data_dict
        self.fit_dicts = OrderedDict()
        cos_mod = lmfit.Model(fit_mods.CosFunc)
        cos_mod.guess = fit_mods.Cos_guess.__get__(cos_mod, cos_mod.__class__)
        for qb in self.qb_names:
            for i, data in enumerate(pdd['qb_msmt_vals'][qb]):
                self.fit_dicts[f'cos_fit_{qb}_{i}'] = {
                    'model': cos_mod,
                    'guess_dict': {'frequency': {'value': 1/360,
                                                 'vary': False}},
                    'fit_xvals': {'t': pdd['ramsey_phases']},
                    'fit_yvals': {'data': data}}

    def analyze_fit_results(self):
        pdd = self.proc_data_dict

        pdd['phase_contrast'] = {}
        pdd['phase_offset'] = {}

        for qb in self.qb_names:
            pdd['phase_contrast'][qb] = np.array([
                2*self.fit_res[f'cos_fit_{qb}_{i}'].best_values['amplitude']
                for i, _ in enumerate(pdd['qb_msmt_vals'][qb])])
            pdd['phase_offset'][qb] = np.array([
                self.fit_res[f'cos_fit_{qb}_{i}'].best_values['phase']
                for i, _ in enumerate(pdd['qb_msmt_vals'][qb])])
            pdd['phase_offset'][qb] *= 180/np.pi
            pdd['phase_offset'][qb] += 180 * (pdd['phase_contrast'][qb] < 0)
            pdd['phase_offset'][qb] = (pdd['phase_offset'][qb] + 180) % 360 - 180
            pdd['phase_contrast'][qb] = np.abs(pdd['phase_contrast'][qb])

    def prepare_plots(self):
        pdd = self.proc_data_dict
        rdd = self.raw_data_dict

        for qb in self.qb_names:
            self.plot_dicts[f'data_2d_{qb}'] = {
                'title': rdd['measurementstring'] +
                         '\n' + rdd['timestamp'] + '\n' + qb,
                'plotfn': self.plot_colorxy,
                'xvals': pdd['ramsey_phases'],
                'yvals': pdd['qb_sweep_points'][qb],
                'zvals': pdd['qb_msmt_vals'][qb],
                'xlabel': r'Ramsey phase, $\phi$',
                'xunit': 'deg',
                'ylabel': pdd['qb_sweep_param'][qb][2],
                'yunit': pdd['qb_sweep_param'][qb][1],
                'zlabel': 'Excited state population',
            }

            colormap = self.options_dict.get('colormap', mpl.cm.plasma)
            for i, pval in enumerate(pdd['qb_sweep_points'][qb]):
                if i == len(pdd['qb_sweep_points'][qb]) - 1:
                    legendlabel='data, ref.'
                else:
                    legendlabel = f'data, {pdd["qb_sweep_param"][qb][0]}='\
                                  f'{pval:.4f}{pdd["qb_sweep_param"][qb][1]}'
                color = colormap(i/(len(pdd['qb_sweep_points'][qb])-1))
                label = f'cos_data_{qb}_{i}'

                self.plot_dicts[label] = {
                    'title': rdd['measurementstring'] +
                             '\n' + rdd['timestamp'] + '\n' + qb,
                    'ax_id': f'param_crossections_{qb}',
                    'plotfn': self.plot_line,
                    'xvals': pdd['ramsey_phases'],
                    'yvals': pdd['qb_msmt_vals'][qb][i],
                    'xlabel': r'Ramsey phase, $\phi$',
                    'xunit': 'deg',
                    'ylabel': 'Excited state population',
                    'linestyle': '',
                    'color': color,
                    'setlabel': legendlabel,
                    'do_legend': False,
                    'legend_bbox_to_anchor': (1, 1),
                    'legend_pos': 'upper left',
                }
            if self.do_fitting:
                for i, pval in enumerate(pdd['qb_sweep_points'][qb]):
                    if i == len(pdd['qb_sweep_points'][qb]) - 1:
                        legendlabel = 'fit, ref.'
                    else:
                        legendlabel = f'fit, {pdd["qb_sweep_param"][qb][0]}='\
                                      f'{pval:.4f}{pdd["qb_sweep_param"][qb][1]}'
                    color = colormap(i/(len(pdd['qb_sweep_points'][qb])-1))
                    label = f'cos_fit_{qb}_{i}'
                    self.plot_dicts[label] = {
                        'ax_id': f'param_crossections_{qb}',
                        'plotfn': self.plot_fit,
                        'fit_res': self.fit_res[label],
                        'plot_init': self.options_dict.get('plot_init', False),
                        'color': color,
                        'do_legend': False,
                        # 'setlabel': legendlabel
                    }

                # Phase contrast
                self.plot_dicts[f'phase_contrast_data_{qb}'] = {
                    'title': rdd['measurementstring'] +
                             '\n' + rdd['timestamp'] + '\n' + qb,
                    'ax_id': f'phase_contrast_{qb}',
                    'plotfn': self.plot_line,
                    'xvals': pdd['qb_sweep_points'][qb][:-1],
                    'yvals': pdd['phase_contrast'][qb][:-1] * 100,
                    'xlabel': pdd['qb_sweep_param'][qb][2],
                    'xunit': pdd['qb_sweep_param'][qb][1],
                    'ylabel': 'Phase contrast',
                    'yunit': '%',
                    'linestyle': '-',
                    'marker': 'o',
                    'color': 'C0',
                    'setlabel': 'data',
                    'do_legend': True,
                }
                self.plot_dicts[f'phase_contrast_ref_{qb}'] = {
                    'ax_id': f'phase_contrast_{qb}',
                    'plotfn': self.plot_hlines,
                    'xmin': pdd['qb_sweep_points'][qb][:-1].min(),
                    'xmax': pdd['qb_sweep_points'][qb][:-1].max(),
                    'y': pdd['phase_contrast'][qb][-1] * 100,
                    'linestyle': '--',
                    'colors': '0.6',
                    'setlabel': 'ref',
                    'do_legend': True,
                }

                # Phase offset
                self.plot_dicts[f'phase_offset_data_{qb}'] = {
                    'title': rdd['measurementstring'] +
                             '\n' + rdd['timestamp'] + '\n' + qb,
                    'ax_id': f'phase_offset_{qb}',
                    'plotfn': self.plot_line,
                    'xvals': pdd['qb_sweep_points'][qb][:-1],
                    'yvals': pdd['phase_offset'][qb][:-1],
                    'xlabel': pdd['qb_sweep_param'][qb][2],
                    'xunit': pdd['qb_sweep_param'][qb][1],
                    'ylabel': 'Phase offset',
                    'yunit': 'deg',
                    'linestyle': '-',
                    'marker': 'o',
                    'color': 'C0',
                    'setlabel': 'data',
                    'do_legend': True,
                }
                self.plot_dicts[f'phase_offset_ref_{qb}'] = {
                    'ax_id': f'phase_offset_{qb}',
                    'plotfn': self.plot_hlines,
                    'xmin': pdd['qb_sweep_points'][qb][:-1].min(),
                    'xmax': pdd['qb_sweep_points'][qb][:-1].max(),
                    'y': pdd['phase_offset'][qb][-1],
                    'linestyle': '--',
                    'colors': '0.6',
                    'setlabel': 'ref',
                    'do_legend': True,
                }


class RabiAnalysis(MultiQubit_TimeDomain_Analysis):

    def __init__(self, qb_names, *args, **kwargs):
        params_dict = {}
        for qbn in qb_names:
            s = 'Instrument settings.'+qbn
            for trans_name in ['ge', 'ef']:
                params_dict[f'{trans_name}_amp180_'+qbn] = \
                    s+f'.{trans_name}_amp180'
                params_dict[f'{trans_name}_amp90scale_'+qbn] = \
                    s+f'.{trans_name}_amp90_scale'
        kwargs['params_dict'] = params_dict
        kwargs['numeric_params'] = list(params_dict)
        super().__init__(qb_names, *args, **kwargs)

    def prepare_fitting(self):
        self.fit_dicts = OrderedDict()
        for qbn in self.qb_names:
            data = self.proc_data_dict['data_to_fit'][qbn]
            sweep_points = self.proc_data_dict['sweep_points_dict'][qbn][
                'msmt_sweep_points']
            if self.num_cal_points != 0:
                data = data[:-self.num_cal_points]
            cos_mod = lmfit.Model(fit_mods.CosFunc)
            guess_pars = fit_mods.Cos_guess(
                model=cos_mod, t=sweep_points, data=data)
            guess_pars['amplitude'].vary = True
            guess_pars['amplitude'].min = -10
            guess_pars['offset'].vary = True
            guess_pars['frequency'].vary = True
            guess_pars['phase'].vary = True

            key = 'cos_fit_' + qbn
            self.fit_dicts[key] = {
                'fit_fn': fit_mods.CosFunc,
                'fit_xvals': {'t': sweep_points},
                'fit_yvals': {'data': data},
                'guess_pars': guess_pars}

    def analyze_fit_results(self):
        self.proc_data_dict['analysis_params_dict'] = OrderedDict()
        for qbn in self.qb_names:
            fit_res = self.fit_dicts['cos_fit_' + qbn]['fit_res']
            sweep_points = self.proc_data_dict['sweep_points_dict'][qbn][
                'msmt_sweep_points']
            self.proc_data_dict['analysis_params_dict'][qbn] = \
                self.get_amplitudes(fit_res=fit_res, sweep_points=sweep_points)
        self.save_processed_data(key='analysis_params_dict')

    def get_amplitudes(self, fit_res, sweep_points):
        # Extract the best fitted frequency and phase.
        freq_fit = fit_res.best_values['frequency']
        phase_fit = fit_res.best_values['phase']

        freq_std = fit_res.params['frequency'].stderr
        phase_std = fit_res.params['phase'].stderr

        # If fitted_phase<0, shift fitted_phase by 4. This corresponds to a
        # shift of 2pi in the argument of cos.
        if np.abs(phase_fit) < 0.1:
            phase_fit = 0

        # If phase_fit<1, the piHalf amplitude<0.
        if phase_fit < 1:
            log.info('The data could not be fitted correctly. '
                         'The fitted phase "%s" <1, which gives '
                         'negative piHalf '
                         'amplitude.' % phase_fit)

        stepsize = sweep_points[1] - sweep_points[0]
        if freq_fit > 2 * stepsize:
            log.info('The data could not be fitted correctly. The '
                         'frequency "%s" is too high.' % freq_fit)
        n = np.arange(-2, 10)

        piPulse_vals = (n*np.pi - phase_fit)/(2*np.pi*freq_fit)
        piHalfPulse_vals = (n*np.pi + np.pi/2 - phase_fit)/(2*np.pi*freq_fit)

        # find piHalfPulse
        try:
            piHalfPulse = \
                np.min(piHalfPulse_vals[piHalfPulse_vals >= sweep_points[1]])
            n_piHalf_pulse = n[piHalfPulse_vals==piHalfPulse]
        except ValueError:
            piHalfPulse = np.asarray([])

        if piHalfPulse.size == 0 or piHalfPulse > max(sweep_points):
            i = 0
            while (piHalfPulse_vals[i] < min(sweep_points) and
                   i<piHalfPulse_vals.size):
                i+=1
            piHalfPulse = piHalfPulse_vals[i]
            n_piHalf_pulse = n[i]

        # find piPulse
        try:
            if piHalfPulse.size != 0:
                piPulse = \
                    np.min(piPulse_vals[piPulse_vals >= piHalfPulse])
            else:
                piPulse = np.min(piPulse_vals[piPulse_vals >= 0.001])
            n_pi_pulse = n[piHalfPulse_vals == piHalfPulse]

        except ValueError:
            piPulse = np.asarray([])

        if piPulse.size == 0:
            i = 0
            while (piPulse_vals[i] < min(sweep_points) and
                   i < piPulse_vals.size):
                i += 1
            piPulse = piPulse_vals[i]
            n_pi_pulse = n[i]

        try:
            freq_idx = fit_res.var_names.index('frequency')
            phase_idx = fit_res.var_names.index('phase')
            if fit_res.covar is not None:
                cov_freq_phase = fit_res.covar[freq_idx, phase_idx]
            else:
                cov_freq_phase = 0
        except ValueError:
            cov_freq_phase = 0

        try:
            piPulse_std = self.calculate_pulse_stderr(
                f=freq_fit,
                phi=phase_fit,
                f_err=freq_std,
                phi_err=phase_std,
                period_num=n_pi_pulse,
                cov=cov_freq_phase)
            piHalfPulse_std = self.calculate_pulse_stderr(
                f=freq_fit,
                phi=phase_fit,
                f_err=freq_std,
                phi_err=phase_std,
                period_num=n_piHalf_pulse,
                cov=cov_freq_phase)
        except Exception as e:
            log.error(e)
            piPulse_std = 0
            piHalfPulse_std = 0

        rabi_amplitudes = {'piPulse': piPulse,
                           'piPulse_stderr': piPulse_std,
                           'piHalfPulse': piHalfPulse,
                           'piHalfPulse_stderr': piHalfPulse_std}

        return rabi_amplitudes

    def calculate_pulse_stderr(self, f, phi, f_err, phi_err,
                               period_num, cov=0):
        x = period_num + phi
        return np.sqrt((f_err*x/(2*np.pi*(f**2)))**2 +
                       (phi_err/(2*np.pi*f))**2 -
                       2*(cov**2)*x/((2*np.pi*(f**3))**2))[0]

    def prepare_plots(self):
        super().prepare_plots()

        if self.do_fitting:
            for qbn in self.qb_names:
                base_plot_name = 'Rabi_' + qbn
                self.prepare_projected_data_plot(
                    fig_name=base_plot_name,
                    data=self.proc_data_dict['data_to_fit'][qbn],
                    plot_name_suffix=qbn+'fit',
                    qb_name=qbn)

                fit_res = self.fit_dicts['cos_fit_' + qbn]['fit_res']
                self.plot_dicts['fit_' + qbn] = {
                    'fig_id': base_plot_name,
                    'plotfn': self.plot_fit,
                    'fit_res': fit_res,
                    'setlabel': 'cosine fit',
                    'color': 'r',
                    'do_legend': True,
                    'legend_ncol': 2,
                    'legend_bbox_to_anchor': (1, -0.15),
                    'legend_pos': 'upper right'}

                rabi_amplitudes = self.proc_data_dict['analysis_params_dict']
                self.plot_dicts['piamp_marker_' + qbn] = {
                    'fig_id': base_plot_name,
                    'plotfn': self.plot_line,
                    'xvals': np.array([rabi_amplitudes[qbn]['piPulse']]),
                    'yvals': np.array([fit_res.model.func(
                        rabi_amplitudes[qbn]['piPulse'],
                        **fit_res.best_values)]),
                    'setlabel': '$\pi$-Pulse amp',
                    'color': 'r',
                    'marker': 'o',
                    'line_kws': {'markersize': 10},
                    'linestyle': '',
                    'do_legend': True,
                    'legend_ncol': 2,
                    'legend_bbox_to_anchor': (1, -0.15),
                    'legend_pos': 'upper right'}

                self.plot_dicts['piamp_hline_' + qbn] = {
                    'fig_id': base_plot_name,
                    'plotfn': self.plot_hlines,
                    'y': [fit_res.model.func(
                        rabi_amplitudes[qbn]['piPulse'],
                        **fit_res.best_values)],
                    'xmin': self.proc_data_dict['sweep_points_dict'][qbn][
                        'sweep_points'][0],
                    'xmax': self.proc_data_dict['sweep_points_dict'][qbn][
                        'sweep_points'][-1],
                    'colors': 'gray'}

                self.plot_dicts['pihalfamp_marker_' + qbn] = {
                    'fig_id': base_plot_name,
                    'plotfn': self.plot_line,
                    'xvals': np.array([rabi_amplitudes[qbn]['piHalfPulse']]),
                    'yvals': np.array([fit_res.model.func(
                        rabi_amplitudes[qbn]['piHalfPulse'],
                        **fit_res.best_values)]),
                    'setlabel': '$\pi /2$-Pulse amp',
                    'color': 'm',
                    'marker': 'o',
                    'line_kws': {'markersize': 10},
                    'linestyle': '',
                    'do_legend': True,
                    'legend_ncol': 2,
                    'legend_bbox_to_anchor': (1, -0.15),
                    'legend_pos': 'upper right'}

                self.plot_dicts['pihalfamp_hline_' + qbn] = {
                    'fig_id': base_plot_name,
                    'plotfn': self.plot_hlines,
                    'y': [fit_res.model.func(
                        rabi_amplitudes[qbn]['piHalfPulse'],
                        **fit_res.best_values)],
                    'xmin': self.proc_data_dict['sweep_points_dict'][qbn][
                        'sweep_points'][0],
                    'xmax': self.proc_data_dict['sweep_points_dict'][qbn][
                        'sweep_points'][-1],
                    'colors': 'gray'}

                trans_name = 'ef' if 'f' in self.data_to_fit[qbn] else 'ge'
                old_pipulse_val = self.raw_data_dict[
                    f'{trans_name}_amp180_'+qbn]
                if old_pipulse_val != old_pipulse_val:
                    old_pipulse_val = 0
                old_pihalfpulse_val = self.raw_data_dict[
                    f'{trans_name}_amp90scale_'+qbn]
                if old_pihalfpulse_val != old_pihalfpulse_val:
                    old_pihalfpulse_val = 0
                old_pihalfpulse_val *= old_pipulse_val

                textstr = ('  $\pi-Amp$ = {:.3f} V'.format(
                    rabi_amplitudes[qbn]['piPulse']) +
                           ' $\pm$ {:.3f} V '.format(
                    rabi_amplitudes[qbn]['piPulse_stderr']) +
                           '\n$\pi/2-Amp$ = {:.3f} V '.format(
                    rabi_amplitudes[qbn]['piHalfPulse']) +
                           ' $\pm$ {:.3f} V '.format(
                    rabi_amplitudes[qbn]['piHalfPulse_stderr']) +
                           '\n  $\pi-Amp_{old}$ = ' + '{:.3f} V '.format(
                    old_pipulse_val) +
                           '\n$\pi/2-Amp_{old}$ = ' + '{:.3f} V '.format(
                    old_pihalfpulse_val))
                self.plot_dicts['text_msg_' + qbn] = {
                    'fig_id': base_plot_name,
                    'ypos': -0.2,
                    'xpos': 0,
                    'horizontalalignment': 'left',
                    'verticalalignment': 'top',
                    'plotfn': self.plot_text,
                    'text_string': textstr}


class T1Analysis(MultiQubit_TimeDomain_Analysis):

    def __init__(self, qb_names, *args, **kwargs):
        params_dict = {}
        for qbn in qb_names:
            s = 'Instrument settings.'+qbn
            for trans_name in ['ge', 'ef']:
                params_dict[f'{trans_name}_T1_'+qbn] = s+'.T1{}'.format(
                    '_ef' if trans_name == 'ef' else '')
        kwargs['params_dict'] = params_dict
        kwargs['numeric_params'] = list(params_dict)
        super().__init__(qb_names, *args, **kwargs)

    def prepare_fitting(self):
        self.fit_dicts = OrderedDict()
        for qbn in self.qb_names:
            data = self.proc_data_dict['data_to_fit'][qbn]
            sweep_points = self.proc_data_dict['sweep_points_dict'][qbn][
                'msmt_sweep_points']
            if self.num_cal_points != 0:
                data = data[:-self.num_cal_points]
            exp_decay_mod = lmfit.Model(fit_mods.ExpDecayFunc)
            guess_pars = fit_mods.exp_dec_guess(
                model=exp_decay_mod, data=data, t=sweep_points)
            guess_pars['amplitude'].vary = True
            guess_pars['tau'].vary = True
            if self.options_dict.get('vary_offset', False):
                guess_pars['offset'].vary = True
            else:
                guess_pars['offset'].value = 0
                guess_pars['offset'].vary = False
            key = 'exp_decay_' + qbn
            self.fit_dicts[key] = {
                'fit_fn': exp_decay_mod.func,
                'fit_xvals': {'t': sweep_points},
                'fit_yvals': {'data': data},
                'guess_pars': guess_pars}

    def analyze_fit_results(self):
        self.proc_data_dict['analysis_params_dict'] = OrderedDict()
        for qbn in self.qb_names:
            self.proc_data_dict['analysis_params_dict'][qbn] = OrderedDict()
            self.proc_data_dict['analysis_params_dict'][qbn]['T1'] = \
                self.fit_dicts['exp_decay_' + qbn]['fit_res'].best_values['tau']
            self.proc_data_dict['analysis_params_dict'][qbn]['T1_stderr'] = \
                self.fit_dicts['exp_decay_' + qbn]['fit_res'].params[
                    'tau'].stderr
        self.save_processed_data(key='analysis_params_dict')

    def prepare_plots(self):
        super().prepare_plots()

        if self.do_fitting:
            for qbn in self.qb_names:
                # rename base plot
                base_plot_name = 'T1_' + qbn
                self.prepare_projected_data_plot(
                    fig_name=base_plot_name,
                    data=self.proc_data_dict['data_to_fit'][qbn],
                    plot_name_suffix=qbn+'fit',
                    qb_name=qbn)

                self.plot_dicts['fit_' + qbn] = {
                    'fig_id': base_plot_name,
                    'plotfn': self.plot_fit,
                    'fit_res': self.fit_dicts['exp_decay_' + qbn]['fit_res'],
                    'setlabel': 'exp decay fit',
                    'do_legend': True,
                    'color': 'r',
                    'legend_ncol': 2,
                    'legend_bbox_to_anchor': (1, -0.15),
                    'legend_pos': 'upper right'}

                trans_name = 'ef' if 'f' in self.data_to_fit[qbn] else 'ge'
                old_T1_val = self.raw_data_dict[f'{trans_name}_T1_'+qbn]
                if old_T1_val != old_T1_val:
                    old_T1_val = 0
                T1_dict = self.proc_data_dict['analysis_params_dict']
                textstr = '$T_1$ = {:.2f} $\mu$s'.format(
                            T1_dict[qbn]['T1']*1e6) \
                          + ' $\pm$ {:.2f} $\mu$s'.format(
                            T1_dict[qbn]['T1_stderr']*1e6) \
                          + '\nold $T_1$ = {:.2f} $\mu$s'.format(old_T1_val*1e6)
                self.plot_dicts['text_msg_' + qbn] = {
                    'fig_id': base_plot_name,
                    'ypos': -0.2,
                    'xpos': 0,
                    'horizontalalignment': 'left',
                    'verticalalignment': 'top',
                    'plotfn': self.plot_text,
                    'text_string': textstr}


class RamseyAnalysis(MultiQubit_TimeDomain_Analysis):

    def __init__(self, qb_names, *args, **kwargs):
        params_dict = {}
        for qbn in qb_names:
            s = 'Instrument settings.'+qbn
            for trans_name in ['ge', 'ef']:
                params_dict[f'{trans_name}_freq_'+qbn] = s+f'.{trans_name}_freq'
        kwargs['params_dict'] = params_dict
        kwargs['numeric_params'] = list(params_dict)
        super().__init__(qb_names, *args, **kwargs)

    def prepare_fitting(self):
        if self.options_dict.get('fit_gaussian_decay', True):
            self.fit_keys = ['exp_decay_', 'gauss_decay_']
        else:
            self.fit_keys = ['exp_decay_']
        self.fit_dicts = OrderedDict()
        for qbn in self.qb_names:
            data = self.proc_data_dict['data_to_fit'][qbn]
            sweep_points = self.proc_data_dict['sweep_points_dict'][qbn][
                'msmt_sweep_points']
            if self.num_cal_points != 0:
                data = data[:-self.num_cal_points]
            for i, key in enumerate([k + qbn for k in self.fit_keys]):
                exp_damped_decay_mod = lmfit.Model(fit_mods.ExpDampOscFunc)
                guess_pars = fit_mods.exp_damp_osc_guess(
                    model=exp_damped_decay_mod, data=data, t=sweep_points,
                    n_guess=i+1)
                guess_pars['amplitude'].vary = False
                guess_pars['amplitude'].value = 0.5
                guess_pars['frequency'].vary = True
                guess_pars['tau'].vary = True
                guess_pars['phase'].vary = True
                guess_pars['n'].vary = False
                guess_pars['oscillation_offset'].vary = \
                        'f' in self.data_to_fit[qbn]
                # guess_pars['exponential_offset'].value = 0.5
                guess_pars['exponential_offset'].vary = True
                self.fit_dicts[key] = {
                    'fit_fn': exp_damped_decay_mod .func,
                    'fit_xvals': {'t': sweep_points},
                    'fit_yvals': {'data': data},
                    'guess_pars': guess_pars}

    def analyze_fit_results(self):
        if 'artificial_detuning' in self.options_dict:
            artificial_detuning_dict = OrderedDict(
                [(qbn, self.options_dict['artificial_detuning'])
             for qbn in self.qb_names])
        elif 'artificial_detuning_dict' in self.metadata:
            artificial_detuning_dict = self.metadata[
                'artificial_detuning_dict']
        elif 'artificial_detuning' in self.metadata:
            artificial_detuning_dict = OrderedDict(
                [(qbn, self.metadata['artificial_detuning'])
                 for qbn in self.qb_names])
        else:
            raise ValueError('"artificial_detuning" not found.')

        self.proc_data_dict['analysis_params_dict'] = OrderedDict()
        for qbn in self.qb_names:
            self.proc_data_dict['analysis_params_dict'][qbn] = OrderedDict()
            for key in [k + qbn for k in self.fit_keys]:
                self.proc_data_dict['analysis_params_dict'][qbn][key] = \
                    OrderedDict()
                fit_res = self.fit_dicts[key]['fit_res']
                for par in fit_res.params:
                    if fit_res.params[par].stderr is None:
                        fit_res.params[par].stderr = 0

                trans_name = 'ef' if 'f' in self.data_to_fit[qbn] else 'ge'
                old_qb_freq = self.raw_data_dict[f'{trans_name}_freq_'+qbn]
                if old_qb_freq != old_qb_freq:
                    old_qb_freq = 0
                self.proc_data_dict['analysis_params_dict'][qbn][key][
                    'old_qb_freq'] = old_qb_freq
                self.proc_data_dict['analysis_params_dict'][qbn][key][
                    'new_qb_freq'] = old_qb_freq + \
                                     artificial_detuning_dict[qbn] - \
                                     fit_res.best_values['frequency']
                self.proc_data_dict['analysis_params_dict'][qbn][key][
                    'new_qb_freq_stderr'] = fit_res.params['frequency'].stderr
                self.proc_data_dict['analysis_params_dict'][qbn][key][
                    'T2_star'] = fit_res.best_values['tau']
                self.proc_data_dict['analysis_params_dict'][qbn][key][
                    'T2_star_stderr'] = fit_res.params['tau'].stderr
                self.proc_data_dict['analysis_params_dict'][qbn][key][
                    'artificial_detuning'] = artificial_detuning_dict[qbn]
        hdf_group_name_suffix = self.options_dict.get(
            'hdf_group_name_suffix', '')
        self.save_processed_data(key='analysis_params_dict' +
                                     hdf_group_name_suffix)

    def prepare_plots(self):
        super().prepare_plots()

        if self.do_fitting:
            ramsey_dict = self.proc_data_dict['analysis_params_dict']
            for qbn in self.qb_names:
                base_plot_name = 'Ramsey_' + qbn
                self.prepare_projected_data_plot(
                    fig_name=base_plot_name,
                    data=self.proc_data_dict['data_to_fit'][qbn],
                    plot_name_suffix=qbn+'fit',
                    qb_name=qbn)

                exp_decay_fit_key = self.fit_keys[0] + qbn
                old_qb_freq = ramsey_dict[qbn][
                    exp_decay_fit_key]['old_qb_freq']
                textstr = ''
                T2_star_str = ''

                for i, key in enumerate([k + qbn for k in self.fit_keys]):

                    fit_res = self.fit_dicts[key]['fit_res']
                    self.plot_dicts['fit_' + key] = {
                        'fig_id': base_plot_name,
                        'plotfn': self.plot_fit,
                        'fit_res': fit_res,
                        'setlabel': 'exp decay fit' if i == 0 else
                            'gauss decay fit',
                        'do_legend': True,
                        'color': 'r' if i == 0 else 'C4',
                        'legend_bbox_to_anchor': (1, -0.15),
                        'legend_pos': 'upper right'}

                    if i != 0:
                        textstr += '\n'
                    textstr += \
                        ('$f_{{qubit \_ new \_ {{{key}}} }}$ = '.format(
                            key=('exp' if i == 0 else 'gauss')) +
                            '{:.6f} GHz '.format(
                            ramsey_dict[qbn][key]['new_qb_freq']*1e-9) +
                            '$\pm$ {:.2E} GHz '.format(
                            ramsey_dict[qbn][key][
                                'new_qb_freq_stderr']*1e-9))
                    T2_star_str += \
                        ('\n$T_{{2,{{{key}}} }}^\star$ = '.format(
                            key=('exp' if i == 0 else 'gauss')) +
                            '{:.2f} $\mu$s'.format(
                            fit_res.params['tau'].value*1e6) +
                            '$\pm$ {:.2f} $\mu$s'.format(
                            fit_res.params['tau'].stderr*1e6))

                textstr += '\n$f_{qubit \_ old}$ = '+'{:.6f} GHz '.format(
                    old_qb_freq*1e-9)
                textstr += ('\n$\Delta f$ = {:.4f} MHz '.format(
                    (ramsey_dict[qbn][exp_decay_fit_key]['new_qb_freq'] -
                    old_qb_freq)*1e-6) + '$\pm$ {:.2E} MHz'.format(
                    self.fit_dicts[exp_decay_fit_key]['fit_res'].params[
                        'frequency'].stderr*1e-6) +
                    '\n$f_{Ramsey}$ = '+'{:.4f} MHz $\pm$ {:.2E} MHz'.format(
                    self.fit_dicts[exp_decay_fit_key]['fit_res'].params[
                        'frequency'].value*1e-6,
                    self.fit_dicts[exp_decay_fit_key]['fit_res'].params[
                        'frequency'].stderr*1e-6))
                textstr += T2_star_str
                textstr += '\nartificial detuning = {:.2f} MHz'.format(
                    ramsey_dict[qbn][exp_decay_fit_key][
                        'artificial_detuning']*1e-6)

                self.plot_dicts['text_msg_' + qbn] = {
                    'fig_id': base_plot_name,
                    'ypos': -0.2,
                    'xpos': -0.025,
                    'horizontalalignment': 'left',
                    'verticalalignment': 'top',
                    'plotfn': self.plot_text,
                    'text_string': textstr}

                self.plot_dicts['half_hline_' + qbn] = {
                    'fig_id': base_plot_name,
                    'plotfn': self.plot_hlines,
                    'y': 0.5,
                    'xmin': self.proc_data_dict['sweep_points_dict'][qbn][
                        'sweep_points'][0],
                    'xmax': self.proc_data_dict['sweep_points_dict'][qbn][
                        'sweep_points'][-1],
                    'colors': 'gray'}


class QScaleAnalysis(MultiQubit_TimeDomain_Analysis):
    def __init__(self, qb_names, *args, **kwargs):
        params_dict = {}
        for qbn in qb_names:
            s = 'Instrument settings.'+qbn
            for trans_name in ['ge', 'ef']:
                params_dict[f'{trans_name}_qscale_'+qbn] = \
                    s+f'.{trans_name}_motzoi'
        kwargs['params_dict'] = params_dict
        kwargs['numeric_params'] = list(params_dict)
        super().__init__(qb_names, *args, **kwargs)

    def process_data(self):
        super().process_data()

        self.proc_data_dict['qscale_data'] = OrderedDict()
        for qbn in self.qb_names:
            self.proc_data_dict['qscale_data'][qbn] = OrderedDict()
            sweep_points = deepcopy(self.proc_data_dict['sweep_points_dict'][
                                        qbn]['msmt_sweep_points'])
            # check if the sweep points are repeated 3 times as they have to be
            # for the qscale analysis:
            # Takes the first 3 entries and check if they are all the same or different.
            # Needed For backwards compatibility with QudevTransmon.measure_qscale()
            # that does not (yet) use Sweeppoints object.

            unique_sp = np.unique(sweep_points[:3])
            if unique_sp.size > 1:
                sweep_points = np.repeat(sweep_points, 3)
            # replace in proc_data_dict; otherwise plotting in base class fails
            self.proc_data_dict['sweep_points_dict'][qbn][
                'msmt_sweep_points'] = sweep_points
            self.proc_data_dict['sweep_points_dict'][qbn][
                'sweep_points'] = np.concatenate([
                sweep_points, self.proc_data_dict['sweep_points_dict'][qbn][
                    'cal_points_sweep_points']])

            data = self.proc_data_dict['data_to_fit'][qbn]
            if self.num_cal_points != 0:
                data = data[:-self.num_cal_points]
            self.proc_data_dict['qscale_data'][qbn]['sweep_points_xx'] = \
                sweep_points[0::3]
            self.proc_data_dict['qscale_data'][qbn]['sweep_points_xy'] = \
                sweep_points[1::3]
            self.proc_data_dict['qscale_data'][qbn]['sweep_points_xmy'] = \
                sweep_points[2::3]
            self.proc_data_dict['qscale_data'][qbn]['data_xx'] = \
                data[0::3]
            self.proc_data_dict['qscale_data'][qbn]['data_xy'] = \
                data[1::3]
            self.proc_data_dict['qscale_data'][qbn]['data_xmy'] = \
                data[2::3]

    def prepare_fitting(self):
        self.fit_dicts = OrderedDict()

        for qbn in self.qb_names:
            for msmt_label in ['_xx', '_xy', '_xmy']:
                sweep_points = self.proc_data_dict['qscale_data'][qbn][
                    'sweep_points' + msmt_label]
                data = self.proc_data_dict['qscale_data'][qbn][
                    'data' + msmt_label]

                # As a workaround for a weird bug letting crash the analysis
                # every second time, we do not use lmfit.models.ConstantModel
                # and lmfit.models.LinearModel, but create custom models.
                if msmt_label == '_xx':
                    model = lmfit.Model(lambda x, c: c)
                    guess_pars = model.make_params(c=np.mean(data))
                else:
                    model = lmfit.Model(lambda x, slope, intercept:
                                        slope * x + intercept)
                    slope = (data[-1] - data[0]) / \
                            (sweep_points[-1] - sweep_points[0])
                    intercept = data[-1] - slope * sweep_points[-1]
                    guess_pars = model.make_params(slope=slope,
                                                   intercept=intercept)

                key = 'fit' + msmt_label + '_' + qbn
                self.fit_dicts[key] = {
                    'fit_fn': model.func,
                    'fit_xvals': {'x': sweep_points},
                    'fit_yvals': {'data': data},
                    'guess_pars': guess_pars}

    def analyze_fit_results(self):
        self.proc_data_dict['analysis_params_dict'] = OrderedDict()
        # The best qscale parameter is the point where all 3 curves intersect.
        threshold = 0.02
        for qbn in self.qb_names:
            self.proc_data_dict['analysis_params_dict'][qbn] = OrderedDict()
            fitparams0 = self.fit_dicts['fit_xx'+'_'+qbn]['fit_res'].params
            fitparams1 = self.fit_dicts['fit_xy'+'_'+qbn]['fit_res'].params
            fitparams2 = self.fit_dicts['fit_xmy'+'_'+qbn]['fit_res'].params

            intercept_diff_mean = fitparams1['intercept'].value - \
                                  fitparams2['intercept'].value
            slope_diff_mean = fitparams2['slope'].value - \
                              fitparams1['slope'].value
            optimal_qscale = intercept_diff_mean/slope_diff_mean

            # Warning if Xpi/2Xpi line is not within +/-threshold of 0.5
            if (fitparams0['c'].value > (0.5 + threshold)) or \
                    (fitparams0['c'].value < (0.5 - threshold)):
                log.warning('The trace from the X90-X180 pulses is '
                                'NOT within $\pm${} of the expected value '
                                'of 0.5.'.format(threshold))
            # Warning if optimal_qscale is not within +/-threshold of 0.5
            y_optimal_qscale = optimal_qscale * fitparams2['slope'].value + \
                                 fitparams2['intercept'].value
            if (y_optimal_qscale > (0.5 + threshold)) or \
                    (y_optimal_qscale < (0.5 - threshold)):
                log.warning('The optimal qscale found gives a population '
                                'that is NOT within $\pm${} of the expected '
                                'value of 0.5.'.format(threshold))

            # Calculate standard deviation
            intercept_diff_std_squared = \
                fitparams1['intercept'].stderr**2 + \
                fitparams2['intercept'].stderr**2
            slope_diff_std_squared = \
                fitparams2['slope'].stderr**2 + fitparams1['slope'].stderr**2

            optimal_qscale_stderr = np.sqrt(
                intercept_diff_std_squared*(1/slope_diff_mean**2) +
                slope_diff_std_squared*(intercept_diff_mean /
                                        (slope_diff_mean**2))**2)

            self.proc_data_dict['analysis_params_dict'][qbn]['qscale'] = \
                optimal_qscale
            self.proc_data_dict['analysis_params_dict'][qbn][
                'qscale_stderr'] = optimal_qscale_stderr

    def prepare_plots(self):
        super().prepare_plots()

        color_dict = {'_xx': '#365C91',
                      '_xy': '#683050',
                      '_xmy': '#3C7541'}
        label_dict = {'_xx': r'$X_{\pi/2}X_{\pi}$',
                      '_xy': r'$X_{\pi/2}Y_{\pi}$',
                      '_xmy': r'$X_{\pi/2}Y_{-\pi}$'}
        for qbn in self.qb_names:
            base_plot_name = 'Qscale_' + qbn
            for msmt_label in ['_xx', '_xy', '_xmy']:
                sweep_points = self.proc_data_dict['qscale_data'][qbn][
                    'sweep_points' + msmt_label]
                data = self.proc_data_dict['qscale_data'][qbn][
                    'data' + msmt_label]
                if msmt_label == '_xx':
                    plot_name = base_plot_name
                else:
                    plot_name = 'data' + msmt_label + '_' + qbn
                xlabel, xunit = self.get_xaxis_label_unit(qbn)
                self.plot_dicts[plot_name] = {
                    'plotfn': self.plot_line,
                    'xvals': sweep_points,
                    'xlabel': xlabel,
                    'xunit': xunit,
                    'yvals': data,
                    'ylabel': '{} state population'.format(
                        self.get_latex_prob_label(self.data_to_fit[qbn])),
                    'yunit': '',
                    'setlabel': 'Data\n' + label_dict[msmt_label],
                    'title': (self.raw_data_dict['timestamp'] + ' ' +
                              self.raw_data_dict['measurementstring'] +
                              '\n' + qbn),
                    'linestyle': 'none',
                    'color': color_dict[msmt_label],
                    'do_legend': True,
                    'legend_bbox_to_anchor': (1, 0.5),
                    'legend_pos': 'center left'}
                if msmt_label != '_xx':
                    self.plot_dicts[plot_name]['fig_id'] = base_plot_name

                if self.do_fitting:
                    # plot fit
                    xfine = np.linspace(sweep_points[0], sweep_points[-1], 1000)
                    fit_key = 'fit' + msmt_label + '_' + qbn
                    fit_res = self.fit_dicts[fit_key]['fit_res']
                    yvals = fit_res.model.func(xfine, **fit_res.best_values)
                    if not hasattr(yvals, '__iter__'):
                        yvals = np.array(len(xfine)*[yvals])
                    self.plot_dicts[fit_key] = {
                        'fig_id': base_plot_name,
                        'plotfn': self.plot_line,
                        'xvals': xfine,
                        'yvals': yvals,
                        'marker': '',
                        'setlabel': 'Fit\n' + label_dict[msmt_label],
                        'do_legend': True,
                        'color': color_dict[msmt_label],
                        'legend_bbox_to_anchor': (1, 0.5),
                        'legend_pos': 'center left'}

                    trans_name = 'ef' if 'f' in self.data_to_fit[qbn] else 'ge'
                    old_qscale_val = self.raw_data_dict[
                        f'{trans_name}_qscale_'+qbn]
                    if old_qscale_val != old_qscale_val:
                        old_qscale_val = 0
                    textstr = 'Qscale = {:.4f} $\pm$ {:.4f}'.format(
                        self.proc_data_dict['analysis_params_dict'][qbn][
                            'qscale'],
                        self.proc_data_dict['analysis_params_dict'][qbn][
                            'qscale_stderr']) + \
                            '\nold Qscale= {:.4f}'.format(old_qscale_val)

                    self.plot_dicts['text_msg_' + qbn] = {
                        'fig_id': base_plot_name,
                        'ypos': -0.175,
                        'xpos': 0.5,
                        'horizontalalignment': 'center',
                        'verticalalignment': 'top',
                        'plotfn': self.plot_text,
                        'text_string': textstr}

            # plot cal points
            if self.num_cal_points != 0:
                for i, cal_pts_idxs in enumerate(
                        self.cal_states_dict.values()):
                    plot_dict_name = list(self.cal_states_dict)[i] + \
                                     '_' + qbn
                    self.plot_dicts[plot_dict_name] = {
                        'fig_id': base_plot_name,
                        'plotfn': self.plot_line,
                        'xvals': np.mean([
                            self.proc_data_dict['sweep_points_dict'][qbn]
                            ['cal_points_sweep_points'][cal_pts_idxs],
                            self.proc_data_dict['sweep_points_dict'][qbn]
                            ['cal_points_sweep_points'][cal_pts_idxs]],
                            axis=0),
                        'yvals': self.proc_data_dict[
                            'data_to_fit'][qbn][cal_pts_idxs],
                        'setlabel': list(self.cal_states_dict)[i],
                        'do_legend': True,
                        'legend_bbox_to_anchor': (1, 0.5),
                        'legend_pos': 'center left',
                        'linestyle': 'none',
                        'line_kws': {'color': self.get_cal_state_color(
                            list(self.cal_states_dict)[i])}}

                    self.plot_dicts[plot_dict_name + '_line'] = {
                        'fig_id': base_plot_name,
                        'plotfn': self.plot_hlines,
                        'y': np.mean(
                            self.proc_data_dict[
                                'data_to_fit'][qbn][cal_pts_idxs]),
                        'xmin': self.proc_data_dict['sweep_points_dict'][
                            qbn]['sweep_points'][0],
                        'xmax': self.proc_data_dict['sweep_points_dict'][
                            qbn]['sweep_points'][-1],
                        'colors': 'gray'}


class EchoAnalysis(MultiQubit_TimeDomain_Analysis):

    def __init__(self, *args, **kwargs):
        auto = kwargs.pop('auto', True)
        super().__init__(*args, auto=False, **kwargs)
        if self.options_dict.get('artificial_detuning', None) is not None:
            self.echo_analysis = RamseyAnalysis(*args, auto=False, **kwargs)
        else:
            if 'options_dict' in kwargs:
                # kwargs.pop('options_dict')
                kwargs['options_dict'].update({'vary_offset': True})
            else:
                kwargs['options_dict'] = {'vary_offset': True}
            self.echo_analysis = T1Analysis(*args, auto=False, **kwargs)

        if auto:
            self.echo_analysis.extract_data()
            self.echo_analysis.process_data()
            self.echo_analysis.prepare_fitting()
            self.echo_analysis.run_fitting()
            self.echo_analysis.save_fit_results()
            self.analyze_fit_results()
            self.prepare_plots()

    def analyze_fit_results(self):
        self.echo_analysis.analyze_fit_results()
        self.proc_data_dict['analysis_params_dict'] = OrderedDict()
        for qbn in self.qb_names:
            self.proc_data_dict['analysis_params_dict'][qbn] = OrderedDict()

            params_dict = self.echo_analysis.proc_data_dict[
                'analysis_params_dict'][qbn]
            if 'T1' in params_dict:
                self.proc_data_dict['analysis_params_dict'][qbn][
                    'T2_echo'] = params_dict['T1']
                self.proc_data_dict['analysis_params_dict'][qbn][
                    'T2_echo_stderr'] = params_dict['T1_stderr']
            else:
                self.proc_data_dict['analysis_params_dict'][qbn][
                    'T2_echo'] = params_dict['exp_decay_'+qbn][
                    'T2_star']
                self.proc_data_dict['analysis_params_dict'][qbn][
                    'T2_echo_stderr'] = params_dict['exp_decay_'+qbn][
                    'T2_star_stderr']

    def prepare_plots(self):
        self.echo_analysis.prepare_plots()
        for qbn in self.qb_names:
            # rename base plot
            figure_name = 'Echo_' + qbn
            echo_plot_key_t1 = [key for key in self.echo_analysis.plot_dicts if
                                'T1_'+qbn in key]
            echo_plot_key_ram = [key for key in self.echo_analysis.plot_dicts if
                                 'Ramsey_'+qbn in key]
            if len(echo_plot_key_t1) != 0:
                echo_plot_name = echo_plot_key_t1[0]
            elif len(echo_plot_key_ram) != 0:
                echo_plot_name = echo_plot_key_ram[0]
            else:
                raise ValueError('Neither T1 nor Ramsey plots were found.')

            self.echo_analysis.plot_dicts[echo_plot_name][
                'legend_pos'] = 'upper right'
            self.echo_analysis.plot_dicts[echo_plot_name][
                'legend_bbox_to_anchor'] = (1, -0.15)

            for plot_label in self.echo_analysis.plot_dicts:
                if qbn in plot_label:
                    if 'raw' not in plot_label and 'projected' not in plot_label:
                        self.echo_analysis.plot_dicts[plot_label]['fig_id'] = \
                            figure_name

            old_T2e_val = a_tools.get_instr_setting_value_from_file(
                file_path=self.echo_analysis.raw_data_dict['folder'],
                instr_name=qbn, param_name='T2{}'.format(
                    '_ef' if 'f' in self.echo_analysis.data_to_fit[qbn]
                    else ''))
            T2_dict = self.proc_data_dict['analysis_params_dict']
            textstr = '$T_2$ echo = {:.2f} $\mu$s'.format(
                T2_dict[qbn]['T2_echo']*1e6) \
                      + ' $\pm$ {:.2f} $\mu$s'.format(
                T2_dict[qbn]['T2_echo_stderr']*1e6) \
                      + '\nold $T_2$ echo = {:.2f} $\mu$s'.format(
                old_T2e_val*1e6)

            self.echo_analysis.plot_dicts['text_msg_' + qbn][
                'text_string'] = textstr

        self.echo_analysis.plot(key_list='auto')
        self.echo_analysis.save_figures(close_figs=True)


class RamseyAddPulseAnalysis(MultiQubit_TimeDomain_Analysis):

    def __init__(self, *args, **kwargs):
        auto = kwargs.pop('auto', True)
        super().__init__(*args, auto=False, **kwargs)
        options_dict = kwargs.pop('options_dict', OrderedDict())
        options_dict_no = deepcopy(options_dict)
        options_dict_no.update(dict(
            data_filter=lambda raw: np.concatenate([
                raw[:-4][1::2], raw[-4:]]),
            hdf_group_name_suffix='_no_pulse'))
        self.ramsey_analysis = RamseyAnalysis(
            *args, auto=False, options_dict=options_dict_no,
            **kwargs)
        options_dict_with = deepcopy(options_dict)
        options_dict_with.update(dict(
            data_filter=lambda raw: np.concatenate([
                raw[:-4][0::2], raw[-4:]]),
            hdf_group_name_suffix='_with_pulse'))
        self.ramsey_add_pulse_analysis = RamseyAnalysis(
            *args, auto=False, options_dict=options_dict_with,
            **kwargs)


        if auto:
            self.ramsey_analysis.extract_data()
            self.ramsey_analysis.process_data()
            self.ramsey_analysis.prepare_fitting()
            self.ramsey_analysis.run_fitting()
            self.ramsey_analysis.save_fit_results()
            self.ramsey_add_pulse_analysis.extract_data()
            self.ramsey_add_pulse_analysis.process_data()
            self.ramsey_add_pulse_analysis.prepare_fitting()
            self.ramsey_add_pulse_analysis.run_fitting()
            self.ramsey_add_pulse_analysis.save_fit_results()
            self.raw_data_dict = self.ramsey_analysis.raw_data_dict
            self.analyze_fit_results()
            self.prepare_plots()
            keylist = []
            for qbn in self.qb_names:
                figure_name = 'CrossZZ_' + qbn
                keylist.append(figure_name+'with')
                keylist.append(figure_name+'no')
            self.plot()
            self.save_figures(close_figs=True)

    def analyze_fit_results(self):
        self.cross_kerr = 0.0
        self.ramsey_analysis.analyze_fit_results()
        self.ramsey_add_pulse_analysis.analyze_fit_results()

        self.proc_data_dict['analysis_params_dict'] = OrderedDict()


        for qbn in self.qb_names:

            self.proc_data_dict['analysis_params_dict'][qbn] = OrderedDict()

            self.params_dict_ramsey = self.ramsey_analysis.proc_data_dict[
                'analysis_params_dict'][qbn]
            self.params_dict_add_pulse = \
                self.ramsey_add_pulse_analysis.proc_data_dict[
                    'analysis_params_dict'][qbn]
            self.cross_kerr = self.params_dict_ramsey[
                                  'exp_decay_'+str(qbn)]['new_qb_freq'] \
                            - self.params_dict_add_pulse[
                                  'exp_decay_'+str(qbn)]['new_qb_freq']
            self.cross_kerr_error = np.sqrt(
                (self.params_dict_ramsey[
                    'exp_decay_'+str(qbn)]['new_qb_freq_stderr'])**2 +
                (self.params_dict_add_pulse[
                    'exp_decay_' + str(qbn)]['new_qb_freq_stderr'])**2)

    def prepare_plots(self):
        self.ramsey_analysis.prepare_plots()
        self.ramsey_add_pulse_analysis.prepare_plots()

        self.ramsey_analysis.plot(key_list='auto')
        self.ramsey_analysis.save_figures(close_figs=True, savebase='Ramsey_no')

        self.ramsey_add_pulse_analysis.plot(key_list='auto')
        self.ramsey_add_pulse_analysis.save_figures(close_figs=True,
                                                    savebase='Ramsey_with')

        self.options_dict['plot_proj_data'] = False
        self.metadata = {'plot_proj_data': False, 'plot_raw_data': False}
        super().prepare_plots()

        try:
            xunit = self.metadata["sweep_unit"]
            xlabel = self.metadata["sweep_name"]
        except KeyError:
            xlabel = self.raw_data_dict['sweep_parameter_names'][0]
            xunit = self.raw_data_dict['sweep_parameter_units'][0]
        if np.ndim(xunit) > 0:
            xunit = xunit[0]
        title = (self.raw_data_dict['timestamp'] + ' ' +
                 self.raw_data_dict['measurementstring'])

        for qbn in self.qb_names:
            data_no = self.ramsey_analysis.proc_data_dict['data_to_fit'][
                          qbn][:-self.ramsey_analysis.num_cal_points]
            data_with = self.ramsey_add_pulse_analysis.proc_data_dict[
                            'data_to_fit'][
                            qbn][:-self.ramsey_analysis.num_cal_points]
            delays = self.ramsey_analysis.proc_data_dict['sweep_points_dict'][
                         qbn]['sweep_points'][
                     :-self.ramsey_analysis.num_cal_points]

            figure_name = 'CrossZZ_' + qbn
            self.plot_dicts[figure_name+'with'] = {
                'fig_id': figure_name,
                'plotfn': self.plot_line,
                'xvals': delays,
                'yvals': data_with,
                'xlabel': xlabel,
                'xunit': xunit,
                'ylabel': '|e> state population',
                'setlabel': 'with $\\pi$-pulse',
                'title': title,
                'color': 'r',
                'marker': 'o',
                'line_kws': {'markersize': 5},
                'linestyle': 'none',
                'do_legend': True,
                'legend_ncol': 2,
                'legend_bbox_to_anchor': (1, -0.15),
                'legend_pos': 'upper right'}

            if self.do_fitting:
                fit_res_with = self.ramsey_add_pulse_analysis.fit_dicts[
                    'exp_decay_' + qbn]['fit_res']
                self.plot_dicts['fit_with_'+qbn] = {
                    'fig_id': figure_name,
                    'plotfn': self.plot_fit,
                    'xlabel': 'Ramsey delay',
                    'xunit': 's',
                    'fit_res': fit_res_with,
                    'setlabel': 'with $\\pi$-pulse - fit',
                    'title': title,
                    'do_legend': True,
                    'color': 'r',
                    'legend_ncol': 2,
                    'legend_bbox_to_anchor': (1, -0.15),
                    'legend_pos': 'upper right'}

            self.plot_dicts[figure_name+'no'] = {
                'fig_id': figure_name,
                'plotfn': self.plot_line,
                'xvals': delays,
                'yvals': data_no,
                'setlabel': 'no $\\pi$-pulse',
                'title': title,
                'color': 'g',
                'marker': 'o',
                'line_kws': {'markersize': 5},
                'linestyle': 'none',
                'do_legend': True,
                'legend_ncol': 2,
                'legend_bbox_to_anchor': (1, -0.15),
                'legend_pos': 'upper right'}

            if self.do_fitting:
                fit_res_no = self.ramsey_analysis.fit_dicts[
                    'exp_decay_' + qbn]['fit_res']
                self.plot_dicts['fit_no_'+qbn] = {
                    'fig_id': figure_name,
                    'plotfn': self.plot_fit,
                    'xlabel': 'Ramsey delay',
                    'xunit': 's',
                    'fit_res': fit_res_no,
                    'setlabel': 'no $\\pi$-pulse - fit',
                    'title': title,
                    'do_legend': True,
                    'color': 'g',
                    'legend_ncol': 2,
                    'legend_bbox_to_anchor': (1, -0.15),
                    'legend_pos': 'upper right'}

            textstr = r'$\alpha ZZ$ = {:.2f} +- {:.2f}'.format(
               self.cross_kerr*1e-3, self.cross_kerr_error*1e-3) + ' kHz'

            self.plot_dicts['text_msg_' + qbn] = {'fig_id': figure_name,
                                                  'text_string': textstr,
                                                  'ypos': -0.2,
                                                  'xpos': -0.075,
                                                  'horizontalalignment': 'left',
                                                  'verticalalignment': 'top',
                                                  'plotfn': self.plot_text}




class OverUnderRotationAnalysis(MultiQubit_TimeDomain_Analysis):

    def __init__(self, *args, **kwargs):
        super().__init__(*args, **kwargs)

    def prepare_fitting(self):
        self.fit_dicts = OrderedDict()
        for qbn in self.qb_names:
            data = self.proc_data_dict['projected_data_dict'][qbn]
            sweep_points = self.proc_data_dict['sweep_points_dict'][qbn][
                'msmt_sweep_points']
            if self.num_cal_points != 0:
                data = data[:-self.num_cal_points]
            model = lmfit.models.LinearModel()
            guess_pars = model.guess(data=data, x=sweep_points)
            guess_pars['intercept'].value = 0.5
            guess_pars['intercept'].vary = False
            key = 'fit_' + qbn
            self.fit_dicts[key] = {
                'fit_fn': model.func,
                'fit_xvals': {'x': sweep_points},
                'fit_yvals': {'data': data},
                'guess_pars': guess_pars}

    def analyze_fit_results(self):
        self.proc_data_dict['analysis_params_dict'] = OrderedDict()
        for qbn in self.qb_names:
            try:
                old_amp180 = a_tools.get_instr_setting_value_from_file(
                    file_path=self.raw_data_dict['folder'][0],
                    instr_name=qbn, param_name='amp180{}'.format(
                        '_ef' if 'f' in self.data_to_fit[qbn] else ''))
            except KeyError:
                old_amp180 = a_tools.get_instr_setting_value_from_file(
                    file_path=self.raw_data_dict['folder'][0],
                    instr_name=qbn, param_name='{}_amp180'.format(
                        'ef' if 'f' in self.data_to_fit[qbn] else 'ge'))

            self.proc_data_dict['analysis_params_dict'][qbn] = OrderedDict()
            self.proc_data_dict['analysis_params_dict'][qbn][
                'corrected_amp'] = old_amp180 - self.fit_dicts[
                'fit_' + qbn]['fit_res'].best_values['slope']*old_amp180
            self.proc_data_dict['analysis_params_dict'][qbn][
                'corrected_amp_stderr'] = self.fit_dicts[
                'fit_' + qbn]['fit_res'].params['slope'].stderr*old_amp180

    def prepare_plots(self):
        super().prepare_plots()

        if self.do_fitting:
            for qbn in self.qb_names:
                # rename base plot
                if self.fit_dicts['fit_' + qbn][
                        'fit_res'].best_values['slope'] >= 0:
                    base_plot_name = 'OverRotation_' + qbn
                else:
                    base_plot_name = 'UnderRotation_' + qbn
                self.prepare_projected_data_plot(
                    fig_name=base_plot_name,
                    data=self.proc_data_dict['data_to_fit'][qbn],
                    plot_name_suffix=qbn+'fit',
                    qb_name=qbn)

                self.plot_dicts['fit_' + qbn] = {
                    'fig_id': base_plot_name,
                    'plotfn': self.plot_fit,
                    'fit_res': self.fit_dicts['fit_' + qbn]['fit_res'],
                    'setlabel': 'linear fit',
                    'do_legend': True,
                    'color': 'r',
                    'legend_ncol': 2,
                    'legend_bbox_to_anchor': (1, -0.15),
                    'legend_pos': 'upper right'}

                try:
                    old_amp180 = a_tools.get_instr_setting_value_from_file(
                        file_path=self.raw_data_dict['folder'][0],
                        instr_name=qbn, param_name='amp180{}'.format(
                            '_ef' if 'f' in self.data_to_fit[qbn] else ''))
                except KeyError:
                    old_amp180 = a_tools.get_instr_setting_value_from_file(
                        file_path=self.raw_data_dict['folder'][0],
                        instr_name=qbn, param_name='{}_amp180'.format(
                            'ef' if 'f' in self.data_to_fit[qbn] else 'ge'))
                correction_dict = self.proc_data_dict['analysis_params_dict']
                fit_res = self.fit_dicts['fit_' + qbn]['fit_res']
                textstr = '$\pi$-Amp = {:.4f} mV'.format(
                    correction_dict[qbn]['corrected_amp']*1e3) \
                          + ' $\pm$ {:.1e} mV'.format(
                    correction_dict[qbn]['corrected_amp_stderr']*1e3) \
                          + '\nold $\pi$-Amp = {:.4f} mV'.format(
                    old_amp180*1e3) \
                          + '\namp. correction = {:.4f} mV'.format(
                              fit_res.best_values['slope']*old_amp180*1e3) \
                          + '\nintercept = {:.2f}'.format(
                              fit_res.best_values['intercept'])
                self.plot_dicts['text_msg_' + qbn] = {
                    'fig_id': base_plot_name,
                    'ypos': -0.2,
                    'xpos': 0,
                    'horizontalalignment': 'left',
                    'verticalalignment': 'top',
                    'plotfn': self.plot_text,
                    'text_string': textstr}

                self.plot_dicts['half_hline_' + qbn] = {
                    'fig_id': base_plot_name,
                    'plotfn': self.plot_hlines,
                    'y': 0.5,
                    'xmin': self.proc_data_dict['sweep_points_dict'][qbn][
                        'sweep_points'][0],
                    'xmax': self.proc_data_dict['sweep_points_dict'][qbn][
                        'sweep_points'][-1],
                    'colors': 'gray'}


class CPhaseLeakageAnalysis(MultiQubit_TimeDomain_Analysis):

    def __init__(self, *args, **kwargs):
        super().__init__(*args, **kwargs)

    def process_data(self):
        super().process_data()

        self.leakage_qbname = self.get_param_value('leakage_qbname')
        self.cphase_qbname = self.get_param_value('cphase_qbname')
        if self.leakage_qbname is None and self.cphase_qbname is None:
            raise ValueError('Please provide either leakage_qbname or '
                             'cphase_qbname.')
        elif self.cphase_qbname is None:
            self.cphase_qbname = [qbn for qbn in self.qb_names if
                                  qbn != self.leakage_qbname][0]
        elif self.leakage_qbname is None:
            self.leakage_qbname = [qbn for qbn in self.qb_names if
                                   qbn != self.cphase_qbname]
            if len(self.leakage_qbname) > 0:
                self.leakage_qbname = self.leakage_qbname[0]
            else:
                self.leakage_qbname = None

        for qbn, data in self.proc_data_dict['data_to_fit'].items():
            if data.shape[1] != self.proc_data_dict['sweep_points_dict'][qbn][
                    'sweep_points'].size:
                self.proc_data_dict['data_to_fit'][qbn] = data.T

        # convert phases to radians
        for qbn in self.qb_names:
            sweep_dict = self.proc_data_dict['sweep_points_dict'][qbn]
            sweep_dict['sweep_points'] *= np.pi/180

        # reshape data for ease of use
        self.proc_data_dict['data_to_fit_reshaped'] = {
            qbn: np.reshape(
                self.proc_data_dict['data_to_fit'][qbn][
                    :, :-self.num_cal_points],
                (2*self.proc_data_dict['data_to_fit'][qbn][
                    :, :-self.num_cal_points].shape[0],
                self.proc_data_dict['data_to_fit'][qbn][
                    :, :-self.num_cal_points].shape[1]//2))
            for qbn in self.qb_names}

    def prepare_fitting(self):
        self.fit_dicts = OrderedDict()
        self.leakage_values = np.array([])
        labels = ['e', 'g']
        for i, qbn in enumerate(self.qb_names):
            for row in range(self.proc_data_dict['data_to_fit_reshaped'][
                                 qbn].shape[0]):
                phases = np.unique(self.proc_data_dict['sweep_points_dict'][
                    qbn]['msmt_sweep_points'])
                data = self.proc_data_dict['data_to_fit_reshaped'][qbn][row, :]
                key = 'fit_{}{}_{}'.format(labels[row % 2], row, qbn)
                if qbn == self.cphase_qbname:
                    # fit cphase qb results to a cosine
                    model = lmfit.Model(fit_mods.CosFunc)
                    guess_pars = fit_mods.Cos_guess(
                        model=model,
                        t=phases,
                        data=data)
                    guess_pars['amplitude'].vary = True
                    guess_pars['offset'].vary = True
                    guess_pars['frequency'].value = 1/(2*np.pi)
                    guess_pars['frequency'].vary = False
                    guess_pars['phase'].vary = True

                    self.fit_dicts[key] = {
                        'fit_fn': fit_mods.CosFunc,
                        'fit_xvals': {'t': phases},
                        'fit_yvals': {'data': data},
                        'guess_pars': guess_pars}
                else:
                    if self.get_param_value('classified_ro', False):
                        self.leakage_values = np.append(self.leakage_values,
                                                        np.mean(data))
                    else:
                        # fit leakage qb results to a constant
                        model = lmfit.models.ConstantModel()
                        guess_pars = model.guess(data=data, x=phases)

                        self.fit_dicts[key] = {
                            'fit_fn': model.func,
                            'fit_xvals': {'x': phases},
                            'fit_yvals': {'data': data},
                            'guess_pars': guess_pars}

    def analyze_fit_results(self):
        self.proc_data_dict['analysis_params_dict'] = OrderedDict()
        # get cphases population losses
        keys = [k for k in list(self.fit_dicts.keys()) if
                self.cphase_qbname in k]
        fit_res_objs = [self.fit_dicts[k]['fit_res'] for k in keys]
        # cphases
        phases = np.array([fr.best_values['phase'] for fr in fit_res_objs])
        phases_errs = np.array([fr.params['phase'].stderr
                                for fr in fit_res_objs])
        phases_errs[phases_errs == None] = 0.0

        cphases = phases[0::2] - phases[1::2]
        cphases[cphases < 0] += 2*np.pi
        cphases_stderrs = np.sqrt(np.array(phases_errs[0::2]**2 +
                                           phases_errs[1::2]**2,
                                           dtype=np.float64))
        self.proc_data_dict['analysis_params_dict'][
            'cphase'] = {'val': cphases, 'stderr': cphases_stderrs}

        # population losses
        amps = np.array([fr.best_values['amplitude'] for fr in fit_res_objs])
        amps_errs = np.array([fr.params['amplitude'].stderr
                                for fr in fit_res_objs])
        amps_errs[amps_errs == None] = 0.0

        population_loss = (amps[0::2] - amps[1::2])/amps[1::2]
        x   = amps[0::2] - amps[1::2]
        x_err = np.array(amps_errs[0::2]**2 + amps_errs[1::2]**2,
                         dtype=np.float64)
        y = amps[1::2]
        y_err = amps_errs[1::2]
        try:
            population_loss_stderrs = np.sqrt(np.array(
                ((y * x_err) ** 2 + (x * y_err) ** 2) / (y ** 4),
                dtype=np.float64))
        except:
            population_loss_stderrs = float("nan")
        self.proc_data_dict['analysis_params_dict'][
            'population_loss'] = {'val': population_loss,
                                  'stderr': population_loss_stderrs}

        if self.leakage_qbname is not None:
            # get leakage
            if self.get_param_value('classified_ro', False):
                leakage = self.leakage_values[0::2]
                leakage_errs = np.zeros(len(leakage))
                leakage_increase = self.leakage_values[0::2] - \
                                   self.leakage_values[1::2]
                leakage_increase_errs = np.zeros(len(leakage))
            else:
                keys = [k for k in list(self.fit_dicts.keys()) if
                        self.leakage_qbname in k]
                fit_res_objs = [self.fit_dicts[k]['fit_res'] for k in keys]

                lines = np.array([fr.best_values['c'] for fr in fit_res_objs])
                lines_errs = np.array([fr.params['c'].stderr for
                                       fr in fit_res_objs])
                lines_errs[lines_errs == None] = 0.0

                leakage = lines[0::2]
                leakage_errs = np.array(np.sqrt(lines_errs[0::2]**2 +
                                                lines_errs[1::2]**2),
                                        dtype=np.float64)
                leakage_increase = lines[0::2] - lines[1::2]
                leakage_increase_errs = np.array(lines_errs[0::2],
                                                 dtype=np.float64)

            self.proc_data_dict['analysis_params_dict'][
                'leakage'] = {'val': leakage, 'stderr': leakage_errs}
            self.proc_data_dict['analysis_params_dict'][
                'leakage_increase'] = {'val': leakage_increase,
                                       'stderr': leakage_increase_errs}

        self.save_processed_data(key='analysis_params_dict')

    def plot_traces(self, prob_label, data_2d, qbn):
        plotsize = self.get_default_plot_params(set=False)[
            'figure.figsize']
        plotsize = (plotsize[0], plotsize[0]/1.25)
        if data_2d.shape[1] != self.proc_data_dict[
                'sweep_points_dict'][qbn]['sweep_points'].size:
            data_2d = data_2d.T

        data_2d_reshaped = np.reshape(
            data_2d[:, :-self.num_cal_points],
            (2*data_2d[:, :-self.num_cal_points].shape[0],
             data_2d[:, :-self.num_cal_points].shape[1]//2))

        data_2d_cal_reshaped = [[data_2d[:, -self.num_cal_points:]]] * \
                               (2*data_2d[:, :-self.num_cal_points].shape[0])

        ref_states_plot_dicts = {}
        for row in range(data_2d_reshaped.shape[0]):
            phases = np.unique(self.proc_data_dict['sweep_points_dict'][qbn][
                    'msmt_sweep_points'])
            data = data_2d_reshaped[row, :]
            legend_bbox_to_anchor = (1, -0.15)
            legend_pos = 'upper right'
            legend_ncol = 2

            if qbn == self.cphase_qbname and \
                    self.get_latex_prob_label(prob_label) == \
                    self.get_latex_prob_label(self.data_to_fit[qbn]):
                figure_name = 'Cphase_{}_{}'.format(qbn, prob_label)
            elif qbn == self.leakage_qbname and \
                    self.get_latex_prob_label(prob_label) == \
                    self.get_latex_prob_label(self.data_to_fit[qbn]):
                figure_name = 'Leakage_{}_{}'.format(qbn, prob_label)
            else:
                figure_name = 'projected_plot_' + qbn + '_' + \
                              prob_label

            # plot cal points
            if self.num_cal_points > 0:
                data_w_cal = data_2d_cal_reshaped[row][0][0]
                for i, cal_pts_idxs in enumerate(
                        self.cal_states_dict.values()):
                    s = '{}_{}_{}'.format(row, qbn, prob_label)
                    ref_state_plot_name = list(
                        self.cal_states_dict)[i] + '_' + s
                    ref_states_plot_dicts[ref_state_plot_name] = {
                        'fig_id': figure_name,
                        'plotfn': self.plot_line,
                        'plotsize': plotsize,
                        'xvals': self.proc_data_dict[
                            'sweep_points_dict'][qbn][
                            'cal_points_sweep_points'][
                            cal_pts_idxs],
                        'yvals': data_w_cal[cal_pts_idxs],
                        'setlabel': list(
                            self.cal_states_dict)[i] if
                        row == 0 else '',
                        'do_legend': row == 0,
                        'legend_bbox_to_anchor':
                            legend_bbox_to_anchor,
                        'legend_pos': legend_pos,
                        'legend_ncol': legend_ncol,
                        'linestyle': 'none',
                        'line_kws': {'color':
                            self.get_cal_state_color(
                                list(self.cal_states_dict)[i])}}
                # phases = phases[:-self.num_cal_points]
                # data = data[:-self.num_cal_points]

            if self.leakage_qbname is not None:
                legend_label = '{} in $|g\\rangle$'.format(
                    self.leakage_qbname) if row % 2 != 0 else \
                    '{} in $|e\\rangle$'.format(
                        self.leakage_qbname)
            else:
                legend_label = 'qbc in $|g\\rangle$' if \
                    row % 2 != 0 else 'qbc in $|e\\rangle$'
            hard_sweep_params = self.get_param_value('hard_sweep_params')
            sweep_name = self.get_param_value('sweep_name')
            sweep_unit = self.get_param_value('sweep_unit')
            if hard_sweep_params is not None:
                xlabel = list(hard_sweep_params)[0]
                xunit = list(hard_sweep_params.values())[0][
                    'unit']
            elif (sweep_name is not None) and (sweep_unit is not None):
                xlabel = sweep_name
                xunit = sweep_unit
            else:
                xlabel = self.raw_data_dict['sweep_parameter_names']
                xunit = self.raw_data_dict['sweep_parameter_units']
            if np.ndim(xunit) > 0:
                xunit = xunit[0]
            self.plot_dicts['data_{}_{}_{}'.format(
                row, qbn, prob_label)] = {
                'plotfn': self.plot_line,
                'fig_id': figure_name,
                'plotsize': plotsize,
                'xvals': phases,
                'xlabel': xlabel,
                'xunit': xunit,
                'yvals': data,
                'ylabel': '{} state population'.format(
                    self.get_latex_prob_label(prob_label)),
                'yunit': '',
                'yscale': self.get_param_value("yscale", "linear"),
                'setlabel': 'Data - ' + legend_label
                if row in [0, 1] else '',
                'title': self.raw_data_dict['timestamp'] + ' ' +
                         self.raw_data_dict['measurementstring'] + '-' + qbn,
                'linestyle': 'none',
                'color': 'C0' if row % 2 == 0 else 'C2',
                'do_legend': row in [0, 1],
                'legend_ncol': legend_ncol,
                'legend_bbox_to_anchor': legend_bbox_to_anchor,
                'legend_pos': legend_pos}

            if self.do_fitting and 'projected' not in figure_name:
                k = 'fit_{}{}_{}'.format(
                    'e' if row % 2 == 0 else 'g', row, qbn)

                if qbn == self.cphase_qbname:
                    fit_res = self.fit_dicts[k]['fit_res']
                    self.plot_dicts[k + '_' + prob_label] = {
                        'fig_id': figure_name,
                        'plotfn': self.plot_fit,
                        'fit_res': fit_res,
                        'setlabel': 'Fit - ' + legend_label
                        if row in [0, 1] else '',
                        'color': 'C0' if row % 2 == 0 else 'C2',
                        'do_legend': row in [0, 1],
                        'legend_ncol': legend_ncol,
                        'legend_bbox_to_anchor':
                            legend_bbox_to_anchor,
                        'legend_pos': legend_pos}
                else:
                    if self.get_param_value('classified_ro', False):
                        pass
                    else:
                        fit_res = self.fit_dicts[k]['fit_res']
                        xvals = fit_res.userkws[
                            fit_res.model.independent_vars[0]]
                        xfine = np.linspace(min(xvals), max(xvals), 100)
                        yvals = fit_res.model.func(
                            xfine, **fit_res.best_values)
                        if not hasattr(yvals, '__iter__'):
                            yvals = np.array(len(xfine)*[yvals])

                        self.plot_dicts[k] = {
                            'fig_id': figure_name,
                            'plotfn': self.plot_line,
                            'xvals': xfine,
                            'yvals': yvals,
                            'marker': '',
                            'setlabel': 'Fit - ' + legend_label
                            if row in [0, 1] else '',
                            'do_legend': row in [0, 1],
                            'legend_ncol': legend_ncol,
                            'color': 'C0' if row % 2 == 0 else 'C2',
                            'legend_bbox_to_anchor':
                                legend_bbox_to_anchor,
                            'legend_pos': legend_pos}

        # ref state plots need to be added at the end, otherwise the
        # legend for |g> and |e> is added twice (because of the
        # condition do_legend = (row in [0,1]) in the plot dicts above
        if self.num_cal_points > 0:
            self.plot_dicts.update(ref_states_plot_dicts)
        return figure_name

    def prepare_plots(self):
        if self.options_dict.get('plot_all_traces', True):
            for j, qbn in enumerate(self.qb_names):
                if self.options_dict.get('plot_all_probs', True):
                    for prob_label, data_2d in self.proc_data_dict[
                            'projected_data_dict'][qbn].items():
                        figure_name = self.plot_traces(prob_label, data_2d, qbn)
                else:
                    figure_name = self.plot_traces(
                        self.data_to_fit[qbn], self.proc_data_dict[
                            'data_to_fit'][qbn], qbn)

                if self.do_fitting and len(self.proc_data_dict[
                               'analysis_params_dict']['cphase']['val']) == 1:
                        if qbn == self.cphase_qbname:
                            textstr = 'Cphase = {:.2f}'.format(
                                self.proc_data_dict['analysis_params_dict'][
                                    'cphase']['val'][0]*180/np.pi) + \
                                      r'$^{\circ}$' + \
                                    '$\\pm${:.2f}'.format(self.proc_data_dict[
                                          'analysis_params_dict']['cphase'][
                                          'stderr'][0] * 180 / np.pi) + \
                                      r'$^{\circ}$'
                            textstr += '\nPopulation loss = ' + \
                                       '{:.3f} $\\pm$ {:.3f}'.format(
                                self.proc_data_dict[
                                    'analysis_params_dict'][
                                    'population_loss']['val'][0],
                                                self.proc_data_dict[
                                    'analysis_params_dict'][
                                    'population_loss']['stderr'][0])
                            self.plot_dicts['text_msg_' + qbn] = {
                                'fig_id': 'Cphase_{}_pe'.format(qbn),
                                'ypos': -0.2,
                                'xpos': -0.05,
                                'horizontalalignment': 'left',
                                'verticalalignment': 'top',
                                'plotfn': self.plot_text,
                                'text_string': textstr}
                        else:
                            textstr = 'Leakage = {:.5f} $\\pm$ {:.5f}'.format(
                                self.proc_data_dict['analysis_params_dict'][
                                    'leakage']['val'][0],
                                self.proc_data_dict['analysis_params_dict'][
                                    'leakage']['stderr'][0])
                            textstr += '\nLeakage increase = \n\t' \
                                       '{:.5f} $\\pm$ {:.5f}'.format(
                                self.proc_data_dict['analysis_params_dict'][
                                    'leakage_increase']['val'][0],
                                self.proc_data_dict['analysis_params_dict'][
                                    'leakage_increase']['stderr'][0])
                            self.plot_dicts['text_msg_' + qbn] = {
                                'fig_id': figure_name,
                                'ypos': -0.2,
                                'xpos': -0.05,
                                'horizontalalignment': 'left',
                                'verticalalignment': 'top',
                                'plotfn': self.plot_text,
                                'text_string': textstr}

        # plot analysis results
        if self.do_fitting and len(self.proc_data_dict[
                'analysis_params_dict']['cphase']['val']) > 1:
            # unique_swpts2d = [np.unique(arr) for arr in self.raw_data_dict[
            #     'sweep_points_2D_dict'][self.qb_names[0]]]
            # swpts2d_lengths = np.array([len(np.unique(arr)) for arr in
            #                             unique_swpts2d])
            # swpts2d_idxs = np.where(swpts2d_lengths > 1)[0]
            assert ('soft_sweep_params' in self.metadata)
            ss_pars = self.metadata['soft_sweep_params']

            for idx, ss_pname in enumerate(ss_pars):
                for param_name, results_dict in self.proc_data_dict[
                        'analysis_params_dict'].items():
                    reps = len(results_dict['val']) / \
                           len(ss_pars[ss_pname]['values'])
                    plot_name = '{}_vs_{}'.format(param_name, ss_pname)
                    if param_name == 'cphase':
                        yvals = results_dict['val']*180/np.pi - 180
                        yerr = results_dict['stderr']*180/np.pi
                        ylabel = param_name + '-$180^{\\circ}$'
                        self.plot_dicts[plot_name+'_hline'] = {
                            'fig_id': plot_name,
                            'plotfn': self.plot_hlines,
                            'y': 0,
                            'xmin': np.min(ss_pars[ss_pname]['values']),
                            'xmax': np.max(ss_pars[ss_pname]['values']),
                            'colors': 'gray'}
                    else:
                        yvals = results_dict['val']
                        yerr = results_dict['stderr']
                        ylabel = param_name
                    self.plot_dicts[plot_name] = {
                        'plotfn': self.plot_line,
                        'xvals': np.repeat(ss_pars[ss_pname]['values'], reps),
                        'xlabel': ss_pname,
                        'xunit': ss_pars[ss_pname]['unit'],
                        'yvals': yvals,
                        'yerr': yerr if param_name != 'leakage' else None,
                        'ylabel': ylabel,
                        'yunit': 'deg' if param_name == 'cphase' else '',
                        'linestyle': 'none',
                        'do_legend': False}


class CZDynamicPhaseAnalysis(MultiQubit_TimeDomain_Analysis):

    def __init__(self, *args, **kwargs):
        super().__init__(*args, **kwargs)

    def process_data(self):
        super().process_data()
        # convert phases to radians
        for qbn in self.qb_names:
            sweep_dict = self.proc_data_dict['sweep_points_dict'][qbn]
            sweep_dict['sweep_points'] *= np.pi/180

        # get data with flux pulse and w/o flux pulse
        self.data_with_fp = OrderedDict()
        self.data_no_fp = OrderedDict()
        for qbn in self.qb_names:
            all_data = self.proc_data_dict['data_to_fit'][qbn]
            if self.num_cal_points != 0:
                all_data = all_data[:-self.num_cal_points]
            self.data_with_fp[qbn] = all_data[0: len(all_data)//2]
            self.data_no_fp[qbn] = all_data[len(all_data)//2:]

    def prepare_fitting(self):
        self.fit_dicts = OrderedDict()
        for qbn in self.qb_names:
            sweep_points = np.unique(
                self.proc_data_dict['sweep_points_dict'][qbn][
                    'msmt_sweep_points'])
            for i, data in enumerate([self.data_with_fp[qbn],
                                      self.data_no_fp[qbn]]):
                cos_mod = lmfit.Model(fit_mods.CosFunc)
                guess_pars = fit_mods.Cos_guess(
                    model=cos_mod,
                    t=sweep_points,
                    data=data)
                guess_pars['amplitude'].vary = True
                guess_pars['offset'].vary = True
                guess_pars['frequency'].value = 1/(2*np.pi)
                guess_pars['frequency'].vary = False
                guess_pars['phase'].vary = True

                key = 'cos_fit_{}_{}'.format(qbn, 'wfp' if i == 0 else 'nofp')
                self.fit_dicts[key] = {
                    'fit_fn': fit_mods.CosFunc,
                    'fit_xvals': {'t': sweep_points},
                    'fit_yvals': {'data': data},
                    'guess_pars': guess_pars}

    def analyze_fit_results(self):
        self.proc_data_dict['analysis_params_dict'] = OrderedDict()
        for qbn in self.qb_names:
            self.proc_data_dict['analysis_params_dict'][qbn] = OrderedDict()
            self.proc_data_dict['analysis_params_dict'][qbn][
                'dynamic_phase'] = {
                'val': (self.fit_dicts[f'cos_fit_{qbn}_wfp'][
                            'fit_res'].best_values['phase'] -
                        self.fit_dicts[f'cos_fit_{qbn}_nofp'][
                            'fit_res'].best_values['phase']),
                'stderr': np.sqrt(
                    self.fit_dicts[f'cos_fit_{qbn}_wfp'][
                        'fit_res'].params['phase'].stderr**2 +
                    self.fit_dicts[f'cos_fit_{qbn}_nofp'][
                        'fit_res'].params['phase'].stderr**2)
                }
        self.save_processed_data(key='analysis_params_dict')

    def prepare_plots(self):
        super().prepare_plots()
        for qbn in self.qb_names:
            for i, data in enumerate([self.data_with_fp[qbn],
                                      self.data_no_fp[qbn]]):
                fit_key = f'cos_fit_{qbn}_wfp' if i == 0 else \
                    f'cos_fit_{qbn}_nofp'
                plot_name_suffix = 'fit_'+'wfp' if i == 0 else 'nofp'
                cal_pts_data = self.proc_data_dict['data_to_fit'][qbn][
                               -self.num_cal_points:]
                base_plot_name = 'Dynamic_phase_' + qbn
                self.prepare_projected_data_plot(
                    fig_name=base_plot_name,
                    data=np.concatenate((data,cal_pts_data)),
                    sweep_points=np.unique(
                        self.proc_data_dict['sweep_points_dict'][qbn][
                            'sweep_points']),
                    data_label='with flux pulse' if i == 0 else 'no flux pulse',
                    plot_name_suffix=qbn + plot_name_suffix,
                    qb_name=qbn,
                    do_legend_cal_states=(i == 0))
                if self.do_fitting:
                    fit_res = self.fit_dicts[fit_key]['fit_res']
                    self.plot_dicts[plot_name_suffix + '_' + qbn] = {
                        'fig_id': base_plot_name,
                        'plotfn': self.plot_fit,
                        'fit_res': fit_res ,
                        'setlabel': 'cosine fit',
                        'color': 'r',
                        'do_legend': i == 0}

                    textstr = 'Dynamic phase {}:\n\t{:.2f}'.format(
                        qbn,
                        self.proc_data_dict['analysis_params_dict'][qbn][
                            'dynamic_phase']['val']*180/np.pi) + \
                              r'$^{\circ}$' + \
                            '$\\pm${:.2f}'.format(
                        self.proc_data_dict['analysis_params_dict'][qbn][
                            'dynamic_phase']['stderr']*180/np.pi) + \
                              r'$^{\circ}$'

                    fpl = self.get_param_value('flux_pulse_length')
                    if fpl is not None:
                        textstr += '\n length: {:.2f} ns'.format(fpl*1e9)
                    fpa = self.get_param_value('flux_pulse_amp')
                    if fpa is not None:
                        textstr += '\n amp: {:.4f} V'.format(fpa)

                    self.plot_dicts['text_msg_' + qbn] = {
                        'fig_id': base_plot_name,
                        'ypos': -0.15,
                        'xpos': -0.05,
                        'horizontalalignment': 'left',
                        'verticalalignment': 'top',
                        'plotfn': self.plot_text,
                        'text_string': textstr}
            for plot_name in list(self.plot_dicts)[::-1]:
                if self.plot_dicts[plot_name].get('do_legend', False):
                    break
            self.plot_dicts[plot_name].update(
                {'legend_ncol': 2,
                 'legend_bbox_to_anchor': (1, -0.15),
                 'legend_pos': 'upper right'})

class MultiQutrit_Timetrace_Analysis(ba.BaseDataAnalysis):
    """
    Analysis class for timetraces, in particular use to compute
    Optimal SNR integration weights.
    """
    def __init__(self, qb_names=None, auto=True, **kwargs):
        """
        Initializes the timetrace analysis class.
        Args:
            qb_names (list): name of the qubits to analyze (can be a subset
                of the measured qubits)
            auto (bool): Start analysis automatically
            **kwargs:
                t_start: timestamp of the first timetrace
                t_stop: timestamp of the last timetrace to analyze
                options_dict (dict): relevant parameters:
                    acq_weights_basis (list, dict):
                        list of basis vectors used to compute optimal weight.
                        e.g. ["ge", 'gf'], the first basis vector will be the
                        "e" timetrace minus the "g" timetrace and the second basis
                        vector is f - g. The first letter in each basis state is the
                        "reference state", i.e. the one of which the timetrace
                         is substracted. Can also be passed as a dictionary where
                         keys are the qubit names and the values are lists of basis states
                         in case different bases should be used for different qubits.
                    orthonormalize (bool): Whether or not to orthonormalize the
                        weight basis
                    tmax (float): time boundary for the plot (not the weights)
                        in seconds.
                    scale_weights (bool): scales the weights near unity to avoid
                        loss of precision on FPGA if weights are too small

        """

        if qb_names is not None:
            self.params_dict = {}
            for qbn in qb_names:
                s = 'Instrument settings.' + qbn
                for trans_name in ['ge', 'ef']:
                    self.params_dict[f'ro_mod_freq_' + qbn] = \
                        s + f'.ro_mod_freq'
            self.numeric_params = list(self.params_dict)

        self.qb_names = qb_names
        super().__init__(auto=auto, **kwargs)

    def extract_data(self):
        super().extract_data()

        if self.qb_names is None:
            # get all qubits from cal_points of first timetrace
            cp = CalibrationPoints.from_string(
                self.get_param_value('cal_points', None, 0))
            self.qb_names = deepcopy(cp.qb_names)

        self.channel_map = self.get_param_value('channel_map', None,
                                                metadata_index=0)
        if self.channel_map is None:
            # assume same channel map for all timetraces (pick 0th)
            value_names = self.raw_data_dict[0]['value_names']
            if np.ndim(value_names) > 0:
                value_names = value_names
            if 'w' in value_names[0]:
                self.channel_map = a_tools.get_qb_channel_map_from_hdf(
                    self.qb_names, value_names=value_names,
                    file_path=self.raw_data_dict['folder'])
            else:
                self.channel_map = {}
                for qbn in self.qb_names:
                    self.channel_map[qbn] = value_names

        if len(self.channel_map) == 0:
            raise ValueError('No qubit RO channels have been found.')

    def process_data(self):
        super().process_data()
        pdd = self.proc_data_dict

        pdd['analysis_params_dict'] = dict()
        ana_params = pdd['analysis_params_dict']
        ana_params['timetraces'] = defaultdict(dict)
        ana_params['optimal_weights'] = defaultdict(dict)
        ana_params['optimal_weights_basis_labels'] = defaultdict(dict)
        for qbn in self.qb_names:
            # retrieve time traces
            for i, rdd in enumerate(self.raw_data_dict):
                ttrace_per_ro_ch = [rdd["measured_data"][ch]
                                    for ch in self.channel_map[qbn]]
                if len(ttrace_per_ro_ch) != 2:
                    raise NotImplementedError(
                        'This analysis does not support optimal weight '
                        f'measurement based on {len(ttrace_per_ro_ch)} ro channels.'
                        f' Try again with 2 RO channels.')
                cp = CalibrationPoints.from_string(
                    self.get_param_value('cal_points', None, i))
                # get state of qubit. There can be only one cal point per sequence
                # when using uhf for time traces so it is the 0th state
                qb_state = cp.states[0][cp.qb_names.index(qbn)]
                # store all timetraces in same pdd for convenience
                ana_params['timetraces'][qbn].update(
                    {qb_state: ttrace_per_ro_ch[0] + 1j *ttrace_per_ro_ch[1]})

            timetraces = ana_params['timetraces'][qbn] # for convenience
            basis_labels = self.get_param_value('acq_weights_basis', None, 0)
            if basis_labels is None:
                # guess basis labels from # states measured
                basis_labels = ["ge", "gf"] \
                    if len(ana_params['timetraces'][qbn]) > 2 else ['ge']

            if isinstance(basis_labels, dict):
                # if different basis for qubits, then select the according one
                basis_labels = basis_labels[qbn]

            # check that states from the basis are included in mmnt
            for bs in basis_labels:
                for qb_s in bs:
                     assert qb_s in timetraces,\
                         f'State: {qb_s} on {qbn} was not provided in the given ' \
                         f'timestamps but was requested as part of the basis' \
                         f' {basis_labels}. Please choose another weight basis.'
            basis = np.array([timetraces[b[1]] - timetraces[b[0]]
                              for b in basis_labels])

            # orthonormalize if required
            if self.get_param_value("orthonormalize", False):
                basis = math.gram_schmidt(basis.T).T
                basis_labels = [bs + "_ortho" if bs != basis_labels[0] else bs
                                for bs in basis_labels]

            # scale if required
            if self.get_param_value('scale_weights', True):
                k = np.amax([(np.max(np.abs(b.real)),
                              np.max(np.abs(b.imag))) for b in basis])
                basis /= k
            ana_params['optimal_weights'][qbn] = basis
            ana_params['optimal_weights_basis_labels'][qbn] = basis_labels

            self.save_processed_data()

    def prepare_plots(self):

        pdd = self.proc_data_dict
        rdd = self.raw_data_dict
        ana_params = self.proc_data_dict['analysis_params_dict']
        for qbn in self.qb_names:
            mod_freq = float(
                rdd[0].get(f'ro_mod_freq_{qbn}',
                           self.get_hdf_param_value(f"Instrument settings/{qbn}",
                                                    'ro_mod_freq')))
            tbase = rdd[0]['hard_sweep_points']
            basis_labels = pdd["analysis_params_dict"][
                'optimal_weights_basis_labels'][qbn]
            title = 'Optimal SNR weights ' + qbn + \
                    "".join(['\n' + rddi["timestamp"] for rddi in rdd]) \
                            + f'\nWeight Basis: {basis_labels}'
            plot_name = f"weights_{qbn}"
            xlabel = "Time, $t$"
            modulation = np.exp(2j * np.pi * mod_freq * tbase)

            for ax_id, (state, ttrace) in \
                enumerate(ana_params["timetraces"][qbn].items()):
                for func, label in zip((np.real, np.imag), ('I', "Q")):
                    # plot timetraces for each state, I and Q channels
                    self.plot_dicts[f"{plot_name}_{state}_{label}"] = {
                        'fig_id': plot_name,
                        'ax_id': ax_id,
                        'plotfn': self.plot_line,
                        'xvals': tbase,
                        'xunit': 's',
                        "marker": "",
                        'yvals': func(ttrace*modulation),
                        'ylabel': 'Voltage, $V$',
                        'yunit': 'V',
                        "sharex": True,
                        "xrange": (0, self.get_param_value('tmax', 400e-9, 0)),
                        "setdesc": label + f"_{state}",
                        "setlabel": "",
                        "do_legend":True,
                        "legend_pos": "upper right",
                        'numplotsx': 1,
                        'numplotsy': len(rdd) + 1, # #states + 1 for weights
                        'plotsize': (10,
                                     (len(rdd) + 1) * 3), # 3 inches per plot
                        'title': title if ax_id == 0 else ""}
            ax_id = len(ana_params["timetraces"][qbn]) # id plots for weights
            for i, weights in enumerate(ana_params['optimal_weights'][qbn]):
                for func, label in zip((np.real, np.imag), ('I', "Q")):
                    self.plot_dicts[f"{plot_name}_weights_{label}_{i}"] = {
                        'fig_id': plot_name,
                        'ax_id': ax_id,
                        'plotfn': self.plot_line,
                        'xvals': tbase,
                        'xlabel': xlabel,
                        "setlabel": "",
                        "marker": "",
                        'xunit': 's',
                        'yvals': func(weights * modulation),
                        'ylabel': 'Voltage, $V$ (arb.u.)',
                        "sharex": True,
                        "xrange": (0, self.get_param_value('tmax', 400e-9, 0)),
                        "setdesc": label + f"_{i+1}",
                        "do_legend": True,
                        "legend_pos": "upper right",
                        }


class MultiQutrit_Singleshot_Readout_Analysis(MultiQubit_TimeDomain_Analysis):
    """
    Analysis class for parallel SSRO qutrit/qubit calibration. It is a child class
    from the tda.MultiQubit_Timedomain_Analysis as it uses the same functions to
    - preprocess the data to remove active reset/preselection
    - extract the channel map
    - reorder the data per qubit
    Note that in the future, it might be useful to transfer these functionalities
    to the base analysis.
    """

    def __init__(self,
                 options_dict: dict = None, auto=True, **kw):
        '''
        options dict options:
            'nr_bins' : number of bins to use for the histograms
            'post_select' :
            'post_select_threshold' :
            'nr_samples' : amount of different samples (e.g. ground and excited = 2)
            'sample_0' : index of first sample (ground-state)
            'sample_1' : index of second sample (first excited-state)
            'max_datapoints' : maximum amount of datapoints for culumative fit
            'log_hist' : use log scale for the y-axis of the 1D histograms
            'verbose' : see BaseDataAnalysis
            'presentation_mode' : see BaseDataAnalysis
            'classif_method': how to classify the data.
                'ncc' : default. Nearest Cluster Center
                'gmm': gaussian mixture model.
                'threshold': finds optimal vertical and horizontal thresholds.
            'classif_kw': kw to pass to the classifier
            see BaseDataAnalysis for more.
        '''
        super().__init__(options_dict=options_dict, auto=False,
                         **kw)
        self.params_dict = {
            'measurementstring': 'measurementstring',
            'measured_data': 'measured_data',
            'value_names': 'value_names',
            'value_units': 'value_units'}
        self.numeric_params = []
        self.DEFAULT_CLASSIF = "gmm"
        self.classif_method = self.options_dict.get("classif_method",
                                                    self.DEFAULT_CLASSIF)

        self.create_job(options_dict=options_dict, auto=auto, **kw)

        if auto:
            self.run_analysis()

    def extract_data(self):
        super().extract_data()
        self.preselection = \
            self.get_param_value("preparation_params",
                                 {}).get("preparation_type", "wait") == "preselection"
        default_states_info = defaultdict(dict)
        default_states_info.update({"g": {"label": r"$|g\rangle$"},
                               "e": {"label": r"$|e\rangle$"},
                               "f": {"label": r"$|f\rangle$"}
                               })

        self.states_info = \
            self.get_param_value("states_info",
                                {qbn: deepcopy(default_states_info)
                                 for qbn in self.qb_names})

    def process_data(self):
        """
        Create the histograms based on the raw data
        """
        ######################################################
        #  Separating data into shots for each level         #
        ######################################################
        super().process_data()
        del self.proc_data_dict['data_to_fit'] # not used in this analysis
        n_states = len(self.cp.states)

        # prepare data in convenient format, i.e. arrays per qubit and per state
        # e.g. {'qb1': {'g': np.array of shape (n_shots, n_ro_ch}, ...}, ...}
        shots_per_qb = dict()        # store shots per qb and per state
        presel_shots_per_qb = dict() # store preselection ro
        means = defaultdict(OrderedDict)    # store mean per qb for each ro_ch
        pdd = self.proc_data_dict    # for convenience of notation

        for qbn in self.qb_names:
            # shape is (n_shots, n_ro_ch) i.e. one column for each ro_ch
            shots_per_qb[qbn] = \
                np.asarray(list(
                    pdd['meas_results_per_qb'][qbn].values())).T
            # make 2D array in case only one channel (1D array)
            if len(shots_per_qb[qbn].shape) == 1:
                shots_per_qb[qbn] = np.expand_dims(shots_per_qb[qbn],
                                                   axis=-1)
            for i, qb_state in enumerate(self.cp.get_states(qbn)[qbn]):
                means[qbn][qb_state] = np.mean(shots_per_qb[qbn][i::n_states],
                                               axis=0)
            if self.preselection:
                # preselection shots were removed so look at raw data
                # and look at only the first out of every two readouts
                presel_shots_per_qb[qbn] = \
                    np.asarray(list(
                        pdd['meas_results_per_qb_raw'][qbn].values())).T[::2]
                # make 2D array in case only one channel (1D array)
                if len(presel_shots_per_qb[qbn].shape) == 1:
                    presel_shots_per_qb[qbn] = \
                        np.expand_dims(presel_shots_per_qb[qbn], axis=-1)

        # create placeholders for analysis data
        pdd['analysis_params'] = dict()
        pdd['data'] = defaultdict(dict)
        pdd['analysis_params']['state_prob_mtx'] = defaultdict(dict)
        pdd['analysis_params']['classifier_params'] = defaultdict(dict)
        pdd['analysis_params']['means'] = defaultdict(dict)
        pdd['analysis_params']["n_shots"] = len(shots_per_qb[qbn])
        self.clf_ = defaultdict(dict)
        # create placeholders for analysis with preselection
        if self.preselection:
            pdd['data_masked'] = defaultdict(dict)
            pdd['analysis_params']['state_prob_mtx_masked'] = defaultdict(dict)
            pdd['analysis_params']['n_shots_masked'] = defaultdict(dict)

        n_shots = len(shots_per_qb[qbn]) // n_states

        for qbn, qb_shots in shots_per_qb.items():
            # create mapping to integer following ordering in cal_points.
            # Notes:
            # 1) the state_integer should to the order of pdd[qbn]['means'] so that
            # when passing the init_means to the GMM model, it is ensured that each
            # gaussian component will predict the state_integer associated to that state
            # 2) the mapping cannot be preestablished because the GMM predicts labels
            # in range(n_components). For instance, if a qubit has states "g", "f"
            # then the model will predicts 0's and 1's, so the typical g=0, e=1, f=2
            # mapping would fail. The number of different states can be different
            # for each qubit and therefore the mapping should also be done per qubit.
            state_integer = 0
            for state in means[qbn].keys():
                self.states_info[qbn][state]["int"] = state_integer
                state_integer += 1

            # note that if some states are repeated, they are assigned the same label
            qb_states_integer_repr = \
                [self.states_info[qbn][s]["int"]
                 for s in self.cp.get_states(qbn)[qbn]]
            prep_states = np.tile(qb_states_integer_repr, n_shots)

            pdd['analysis_params']['means'][qbn] = deepcopy(means[qbn])
            pdd['data'][qbn] = dict(X=deepcopy(qb_shots),
                                    prep_states=prep_states)
            # self.proc_data_dict['keyed_data'] = deepcopy(data)

            assert np.ndim(qb_shots) == 2, "Data must be a two D array. " \
                                    "Received shape {}, ndim {}"\
                                    .format(qb_shots.shape, np.ndim(qb_shots))
            pred_states, clf_params, clf = \
                self._classify(qb_shots, prep_states,
                               method=self.classif_method, qb_name=qbn,
                               **self.options_dict.get("classif_kw", dict()))
            # order "unique" states to have in usual order "gef" etc.
            state_labels_ordered = self._order_state_labels(
                list(means[qbn].keys()))
            # translate to corresponding integers
            state_labels_ordered_int = [self.states_info[qbn][s]['int'] for s in
                                        state_labels_ordered]
            fm = self.fidelity_matrix(prep_states, pred_states,
                                      labels=state_labels_ordered_int)

            # save fidelity matrix and classifier
            pdd['analysis_params']['state_prob_mtx'][qbn] = fm
            pdd['analysis_params']['classifier_params'][qbn] = clf_params
            self.clf_[qbn] = clf
            if self.preselection:
                #re do with classification first of preselection and masking
                pred_presel = self.clf_[qbn].predict(presel_shots_per_qb[qbn])
                presel_filter = \
                    pred_presel == self.states_info[qbn]['g']['int']
                if np.sum(presel_filter) == 0:
                    log.warning(f"{qbn}: No data left after preselection! "
                                f"Skipping preselection data & figures.")
                    continue
                qb_shots_masked = qb_shots[presel_filter]
                prep_states = prep_states[presel_filter]
                pred_states = self.clf_[qbn].predict(qb_shots_masked)
                fm = self.fidelity_matrix(prep_states, pred_states,
                                          labels=state_labels_ordered_int)

                pdd['data_masked'][qbn] = dict(X=deepcopy(qb_shots_masked),
                                          prep_states=deepcopy(prep_states))
                pdd['analysis_params']['state_prob_mtx_masked'][qbn] = fm
                pdd['analysis_params']['n_shots_masked'][qbn] = \
                    qb_shots_masked.shape[0]

        self.save_processed_data()

    def _classify(self, X, prep_state, method, qb_name, **kw):
        """

        Args:
            X: measured data to classify
            prep_state: prepared states (true values)
            type: classification method
            qb_name: name of the qubit to classify

        Returns:

        """
        if np.ndim(X) == 1:
            X = X.reshape((-1,1))
        params = dict()

        if method == 'ncc':
            ncc = SSROQutrit.NCC(
                self.proc_data_dict['analysis_params']['means'][qb_name])
            pred_states = ncc.predict(X)
            # self.clf_ = ncc
            return pred_states, dict(), ncc

        elif method == 'gmm':
            cov_type = kw.pop("covariance_type", "tied")
            # full allows full covariance matrix for each level. Other options
            # see GM documentation
            # assumes if repeated state, should be considered of the same component
            # this classification method should not be used for multiplexed SSRO
            # analysis
            n_qb_states = len(np.unique(self.cp.get_states(qb_name)[qb_name]))
            gm = GM(n_components=n_qb_states,
                    covariance_type=cov_type,
                    random_state=0,
                    means_init=[mu for _, mu in
                                self.proc_data_dict['analysis_params']
                                    ['means'][qb_name].items()])
            gm.fit(X)
            pred_states = np.argmax(gm.predict_proba(X), axis=1)

            params['means_'] = gm.means_
            params['covariances_'] = gm.covariances_
            params['covariance_type'] = gm.covariance_type
            params['weights_'] = gm.weights_
            params['precisions_cholesky_'] = gm.precisions_cholesky_
            return pred_states, params, gm

        elif method == "threshold":
            tree = DTC(max_depth=kw.pop("max_depth", X.shape[1]),
                       random_state=0, **kw)
            tree.fit(X, prep_state)
            pred_states = tree.predict(X)
            params["thresholds"], params["mapping"] = \
                self._extract_tree_info(tree, self.cp.get_states(qb_name)[qb_name])
            if len(params["thresholds"]) != X.shape[1]:
                msg = "Best 2 thresholds to separate this data lie on axis {}" \
                    ", most probably because the data is not well separated." \
                    "The classifier attribute clf_ can still be used for " \
                    "classification (which was done to obtain the state " \
                    "assignment probability matrix), but only the threshold" \
                    " yielding highest gini impurity decrease was returned." \
                    "\nTo circumvent this problem, you can either choose" \
                    " a second threshold manually (fidelity will likely be " \
                    "worse), make the data more separable, or use another " \
                    "classification method."
                logging.warning(msg.format(list(params['thresholds'].keys())[0]))
            return pred_states, params, tree
        elif method == "threshold_brute":
            raise NotImplementedError()
        else:
            raise NotImplementedError("Classification method: {} is not "
                                      "implemented. Available methods: {}"
                                      .format(method, ['ncc', 'gmm',
                                                       'threshold']))
    @staticmethod
    def _get_covariances(gmm, cov_type=None):
       return SSROQutrit._get_covariances(gmm, cov_type=cov_type)

    @staticmethod
    def fidelity_matrix(prep_states, pred_states, levels=('g', 'e', 'f'),
                        plot=False, labels=None, normalize=True):

        return SSROQutrit.fidelity_matrix(prep_states, pred_states,
                                          levels=levels, plot=plot,
                                          normalize=normalize, labels=labels)

    @staticmethod
    def plot_fidelity_matrix(fm, target_names,
                             title="State Assignment Probability Matrix",
                             auto_shot_info=True, ax=None,
                             cmap=None, normalize=True, show=False):
        return SSROQutrit.plot_fidelity_matrix(
            fm, target_names, title=title, ax=ax,
            auto_shot_info=auto_shot_info,
            cmap=cmap, normalize=normalize, show=show)

    @staticmethod
    def _extract_tree_info(tree_clf, class_names=None):
        return SSROQutrit._extract_tree_info(tree_clf,
                                             class_names=class_names)

    @staticmethod
    def _to_codeword_idx(tuple):
        return SSROQutrit._to_codeword_idx(tuple)

    @staticmethod
    def plot_scatter_and_marginal_hist(data, y_true=None, plot_fitting=False,
                                       **kwargs):
        return SSROQutrit.plot_scatter_and_marginal_hist(
            data, y_true=y_true, plot_fitting=plot_fitting, **kwargs)

    @staticmethod
    def plot_clf_boundaries(X, clf, ax=None, cmap=None):
        return SSROQutrit.plot_clf_boundaries(X, clf, ax=ax, cmap=cmap)

    @staticmethod
    def plot_std(mean, cov, ax, n_std=1.0, facecolor='none', **kwargs):
        return SSROQutrit.plot_std(mean, cov, ax,n_std=n_std,
                                   facecolor=facecolor, **kwargs)

    @staticmethod
    def plot_1D_hist(data, y_true=None, plot_fitting=True,
                     **kwargs):
        return SSROQutrit.plot_1D_hist(data, y_true=y_true,
                                       plot_fitting=plot_fitting, **kwargs)

    @staticmethod
    def _order_state_labels(states_labels,
                            order="gefhabcdijklmnopqrtuvwxyz0123456789"):
        """
        Orders state labels according to provided ordering. e.g. for default
        ("f", "e", "g") would become ("g", "e", "f")
        Args:
            states_labels (list, tuple): list of states_labels
            order (str): custom string order

        Returns:

        """
        try:
            indices = [order.index(s) for s in states_labels]
            order_for_states = np.argsort(indices).astype(np.int32)
            return np.array(states_labels)[order_for_states]

        except Exception as e:
            log.error(f"Could not find order in state_labels:"
                      f"{states_labels}. Probably because one or several "
                      f"states are not part of '{order}'. Error: {e}."
                      f" Returning same as input order")
            return states_labels


    def plot(self, **kwargs):
        if not self.get_param_value("plot", True):
            return # no plotting if "plot" is False
        cmap = plt.get_cmap('tab10')
        show = self.options_dict.get("show", False)
        pdd = self.proc_data_dict
        for qbn in self.qb_names:
            n_qb_states = len(np.unique(self.cp.get_states(qbn)[qbn]))
            tab_x = a_tools.truncate_colormap(cmap, 0,
                                              n_qb_states/10)

            kwargs = {
                "states": list(pdd["analysis_params"]['means'][qbn].keys()),
                "xlabel": "Integration Unit 1, $u_1$",
                "ylabel": "Integration Unit 2, $u_2$",
                "scale":self.options_dict.get("hist_scale", "linear"),
                "cmap":tab_x}
            data_keys = [k for k in list(pdd.keys()) if
                            k.startswith("data") and qbn in pdd[k]]

            for dk in data_keys:
                data = pdd[dk][qbn]
                title =  self.raw_data_dict['timestamp'] + f" {qbn} " + dk + \
                    "\n{} classifier".format(self.classif_method)
                kwargs.update(dict(title=title))

                # plot data and histograms
                n_shots_to_plot = self.get_param_value('n_shots_to_plot', None)
                if n_shots_to_plot is not None:
                    n_shots_to_plot *= n_qb_states
                if data['X'].shape[1] == 1:
                    if self.classif_method == "gmm":
                        kwargs['means'] = pdd['analysis_params']['means'][qbn]
                        kwargs['std'] = np.sqrt(self._get_covariances(self.clf_[qbn]))
                    kwargs['colors'] = cmap(np.unique(data['prep_states']))
                    fig, main_ax = self.plot_1D_hist(data['X'][:n_shots_to_plot],
                                            data["prep_states"][:n_shots_to_plot],
                                            **kwargs)
                else:
                    fig = self.plot_scatter_and_marginal_hist(
                        data['X'][:n_shots_to_plot],
                        data["prep_states"][:n_shots_to_plot],
                        **kwargs)

                    # plot clf_boundaries
                    main_ax = fig.get_axes()[0]
                    self.plot_clf_boundaries(data['X'], self.clf_[qbn], ax=main_ax,
                                             cmap=tab_x)
                    # plot means and std dev
                    means = pdd['analysis_params']['means'][qbn]
                    try:
                        covs = self._get_covariances(self.clf_[qbn])
                    except Exception as e: # not a gmm model--> no cov.
                        covs = []

                    for i, mean in enumerate(means.values()):
                        main_ax.scatter(mean[0], mean[1], color='w', s=80)
                        if len(covs) != 0:
                            self.plot_std(mean, covs[i],
                                          n_std=1, ax=main_ax,
                                          edgecolor='w', linestyle='--',
                                          linewidth=1)

                # plot thresholds and mapping
                plt_fn = {0: main_ax.axvline, 1: main_ax.axhline}
                thresholds = pdd['analysis_params'][
                    'classifier_params'][qbn].get("thresholds", dict())
                mapping = pdd['analysis_params'][
                    'classifier_params'][qbn].get("mapping", dict())
                for k, thres in thresholds.items():
                    plt_fn[k](thres, linewidth=2,
                              label="threshold i.u. {}: {:.5f}".format(k, thres),
                              color='k', linestyle="--")
                    main_ax.legend(loc=[0.2,-0.62])

                ax_frac = {0: (0.07, 0.1), # locations for codewords
                           1: (0.83, 0.1),
                           2: (0.07, 0.9),
                           3: (0.83, 0.9)}
                for cw, state in mapping.items():
                    main_ax.annotate("0b{:02b}".format(cw) + f":{state}",
                                     ax_frac[cw], xycoords='axes fraction')

                self.figs[f'{qbn}_{self.classif_method}_classifier_{dk}'] = fig
            if show:
                plt.show()

            # state assignment prob matrix
            title = self.raw_data_dict['timestamp'] + "\n{} State Assignment" \
                " Probability Matrix\nTotal # shots:{}"\
                .format(self.classif_method,
                        self.proc_data_dict['analysis_params']['n_shots'])
            fig = self.plot_fidelity_matrix(
                self.proc_data_dict['analysis_params']['state_prob_mtx'][qbn],
                self._order_state_labels(kwargs['states']),
                title=title,
                show=show,
                auto_shot_info=False)
            self.figs[f'{qbn}_state_prob_matrix_{self.classif_method}'] = fig

            if self.preselection and \
                    len(pdd['analysis_params']['state_prob_mtx_masked'][qbn]) != 0:
                title = self.raw_data_dict['timestamp'] + \
                    "\n{} State Assignment Probability Matrix Masked"\
                    "\nTotal # shots:{}".format(
                        self.classif_method,
                        self.proc_data_dict['analysis_params']['n_shots_masked'][qbn])

                fig = self.plot_fidelity_matrix(
                    pdd['analysis_params']['state_prob_mtx_masked'][qbn],
                    self._order_state_labels(kwargs['states']),
                    title=title, show=show, auto_shot_info=False)
                fig_key = f'{qbn}_state_prob_matrix_masked_{self.classif_method}'
                self.figs[fig_key] = fig<|MERGE_RESOLUTION|>--- conflicted
+++ resolved
@@ -916,13 +916,9 @@
                         ylabel = pn
                         if self.sp is not None:
                             yunit = self.sp.get_sweep_params_property(
-<<<<<<< HEAD
-                                'unit', dimension=2, param_names=pn)
+                                'unit', dimension=1, param_names=pn)
                             ylabel = self.sp.get_sweep_params_property(
                                 'label', dimension=2, param_names=pn)
-=======
-                                'unit', dimension=1, param_names=pn)
->>>>>>> b38702e6
                         self.plot_dicts[f'{plot_name}_{ro_channel}_{pn}'] = {
                             'fig_id': plot_name + '_' + pn,
                             'ax_id': ax_id,
@@ -1037,13 +1033,9 @@
                 ylabel = pn
                 if self.sp is not None:
                     yunit = self.sp.get_sweep_params_property(
-<<<<<<< HEAD
-                        'unit', dimension=2, param_names=pn)
+                        'unit', dimension=1, param_names=pn)
                     ylabel = self.sp.get_sweep_params_property(
                         'label', dimension=2, param_names=pn)
-=======
-                        'unit', dimension=1, param_names=pn)
->>>>>>> b38702e6
                 self.plot_dicts[f'{plot_dict_name}_{pn}'] = {
                     'plotfn': self.plot_colorxy,
                     'fig_id': fig_name + '_' + pn,
