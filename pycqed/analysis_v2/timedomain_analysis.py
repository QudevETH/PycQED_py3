import lmfit
import numpy as np
from numpy.linalg import inv
import scipy as sp
import itertools
import matplotlib as mpl
from collections import OrderedDict, defaultdict

from sklearn.mixture import GaussianMixture as GM
from sklearn.tree import DecisionTreeClassifier as DTC

from pycqed.analysis import fitting_models as fit_mods
from pycqed.analysis import analysis_toolbox as a_tools
import pycqed.analysis_v2.base_analysis as ba
import pycqed.analysis_v2.readout_analysis as roa
from pycqed.analysis_v2.readout_analysis import \
    Singleshot_Readout_Analysis_Qutrit as SSROQutrit
import pycqed.analysis_v2.tomography_qudev as tomo
from pycqed.analysis.tools.plotting import SI_val_to_msg_str
from copy import deepcopy
from pycqed.measurement.sweep_points import SweepPoints
from pycqed.measurement.calibration.calibration_points import CalibrationPoints
import matplotlib.pyplot as plt
from pycqed.analysis.three_state_rotation import predict_proba_avg_ro
import logging

from pycqed.utilities import math
from pycqed.utilities.general import find_symmetry_index
import pycqed.measurement.waveform_control.segment as seg_mod

log = logging.getLogger(__name__)
try:
    import qutip as qtp
except ImportError as e:
    log.warning('Could not import qutip, tomography code will not work')


class AveragedTimedomainAnalysis(ba.BaseDataAnalysis):
    def __init__(self, *args, **kwargs):
        super().__init__(*args, **kwargs)
        self.single_timestamp = True
        self.params_dict = {
            'value_names': 'value_names',
            'measured_values': 'measured_values',
            'measurementstring': 'measurementstring',
            'exp_metadata': 'exp_metadata'}
        self.numeric_params = []
        if kwargs.get('auto', True):
            self.run_analysis()

    def process_data(self):
        self.metadata = self.raw_data_dict.get('exp_metadata', {})
        if self.metadata is None:
            self.metadata = {}
        cal_points = self.metadata.get('cal_points', None)
        cal_points = self.options_dict.get('cal_points', cal_points)
        cal_points_list = roa.convert_channel_names_to_index(
            cal_points, len(self.raw_data_dict['measured_values'][0]),
            self.raw_data_dict['value_names'])
        self.proc_data_dict['cal_points_list'] = cal_points_list
        measured_values = self.raw_data_dict['measured_values']
        cal_idxs = self._find_calibration_indices()
        scales = [np.std(x[cal_idxs]) for x in measured_values]
        observable_vectors = np.zeros((len(cal_points_list),
                                       len(measured_values)))
        observable_vector_stds = np.ones_like(observable_vectors)
        for i, observable in enumerate(cal_points_list):
            for ch_idx, seg_idxs in enumerate(observable):
                x = measured_values[ch_idx][seg_idxs] / scales[ch_idx]
                if len(x) > 0:
                    observable_vectors[i][ch_idx] = np.mean(x)
                if len(x) > 1:
                    observable_vector_stds[i][ch_idx] = np.std(x)
        Omtx = (observable_vectors[1:] - observable_vectors[0]).T
        d0 = observable_vectors[0]
        corr_values = np.zeros(
            (len(cal_points_list) - 1, len(measured_values[0])))
        for i in range(len(measured_values[0])):
            d = np.array([x[i] / scale for x, scale in zip(measured_values,
                                                           scales)])
            corr_values[:, i] = inv(Omtx.T.dot(Omtx)).dot(Omtx.T).dot(d - d0)
        self.proc_data_dict['corr_values'] = corr_values

    def measurement_operators_and_results(self):
        """
        Converts the calibration points to measurement operators. Assumes that
        the calibration points are ordered the same as the basis states for
        the tomography calculation (e.g. for two qubits |gg>, |ge>, |eg>, |ee>).
        Also assumes that each calibration in the passed cal_points uses
        different segments.

        Returns:
            A tuple of
                the measured values with outthe calibration points;
                the measurement operators corresponding to each channel;
                and the expected covariation matrix between the operators.
        """
        d = len(self.proc_data_dict['cal_points_list'])
        cal_point_idxs = [set() for _ in range(d)]
        for i, idxs_lists in enumerate(self.proc_data_dict['cal_points_list']):
            for idxs in idxs_lists:
                cal_point_idxs[i].update(idxs)
        cal_point_idxs = [sorted(list(idxs)) for idxs in cal_point_idxs]
        cal_point_idxs = np.array(cal_point_idxs)
        raw_data = self.raw_data_dict['measured_values']
        means = [None] * d
        residuals = [list() for _ in raw_data]
        for i, cal_point_idx in enumerate(cal_point_idxs):
            means[i] = [np.mean(ch_data[cal_point_idx]) for ch_data in raw_data]
            for j, ch_residuals in enumerate(residuals):
                ch_residuals += list(raw_data[j][cal_point_idx] - means[i][j])
        means = np.array(means)
        residuals = np.array(residuals)
        Fs = [np.diag(ms) for ms in means.T]
        Omega = residuals.dot(residuals.T) / len(residuals.T)
        data_idxs = np.setdiff1d(np.arange(len(raw_data[0])),
                                 cal_point_idxs.flatten())
        data = np.array([ch_data[data_idxs] for ch_data in raw_data])
        return data, Fs, Omega

    def _find_calibration_indices(self):
        cal_indices = set()
        cal_points = self.options_dict['cal_points']
        nr_segments = self.raw_data_dict['measured_values'].shape[-1]
        for observable in cal_points:
            if isinstance(observable, (list, np.ndarray)):
                for idxs in observable:
                    cal_indices.update({idx % nr_segments for idx in idxs})
            else:  # assume dictionaries
                for idxs in observable.values():
                    cal_indices.update({idx % nr_segments for idx in idxs})
        return list(cal_indices)


def all_cal_points(d, nr_ch, reps=1):
    """
    Generates a list of calibration points for a Hilbert space of dimension d,
    with nr_ch channels and reps reprtitions of each calibration point.
    """
    return [[list(range(-reps*i, -reps*(i-1)))]*nr_ch for i in range(d, 0, -1)]


class Single_Qubit_TimeDomainAnalysis(ba.BaseDataAnalysis):

    def process_data(self):
        """
        This takes care of rotating and normalizing the data if required.
        this should work for several input types.
            - I/Q values (2 quadratures + cal points)
            - weight functions (1 quadrature + cal points)
            - counts (no cal points)

        There are several options possible to specify the normalization
        using the options dict.
            cal_points (tuple) of indices of the calibrati  on points

            zero_coord, one_coord
        """

        cal_points = self.options_dict.get('cal_points', None)
        zero_coord = self.options_dict.get('zero_coord', None)
        one_coord = self.options_dict.get('one_coord', None)

        if cal_points is None:
            # default for all standard Timedomain experiments
            cal_points = [list(range(-4, -2)), list(range(-2, 0))]

        if len(self.raw_data_dict['measured_values']) == 1:
            # if only one weight function is used rotation is not required
            self.proc_data_dict['corr_data'] = a_tools.rotate_and_normalize_data_1ch(
                self.raw_data_dict['measured_values'][0],
                cal_zero_points=cal_points[0],
                cal_one_points=cal_points[1])
        else:
            self.proc_data_dict['corr_data'], zero_coord, one_coord = \
                a_tools.rotate_and_normalize_data(
                    data=self.raw_data_dict['measured_values'][0:2],
                    zero_coord=zero_coord,
                    one_coord=one_coord,
                    cal_zero_points=cal_points[0],
                    cal_one_points=cal_points[1])

        # This should be added to the hdf5 datafile but cannot because of the
        # way that the "new" analysis works.

        # self.add_dataset_to_analysisgroup('Corrected data',
        #                                   self.proc_data_dict['corr_data'])


class MultiQubit_TimeDomain_Analysis(ba.BaseDataAnalysis):
    """
    Base class for multi-qubit time-domain analyses.

    Parameters that can be specified in the options dict:
     - rotation_type: type of rotation to be done on the raw data.
       Types of rotations supported by this class:
        - 'cal_states' (default, no need to specify): rotation based on
            CalibrationPoints for 1D and TwoD data. Supports 2 and 3 cal states
            per qubit
        - 'fixed_cal_points' (only for TwoD, with 2 cal states):
            does PCA on the columns corresponding to the highest cal state
            to find the indices of that cal state in the columns, then uses
            those to get the data points for the other cal state. Does
            rotation using the mean of the data points corresponding to the
            two cal states as the zero and one coordinates to rotate
            the data.
        - 'PCA': ignores cal points and does pca; in the case of TwoD data it
            does PCA row by row
        - 'column_PCA': cal points and does pca; in the case of TwoD data it
            does PCA column by column
        - 'global_PCA' (only for TwoD): does PCA on the whole 2D array
     - main_sp (default: None): dict with keys qb_name used to specify which
        sweep parameter should be used as axis label in plot
     - functionality to split measurements with tiled sweep_points:
         - split_params (default: None): list of strings with sweep parameters
            names expected to be found in SweepPoints. Groups data by these
            parameters and stores it in proc_data_dict['split_data_dict'].
         - select_split (default: None): dict with keys qb_names and values
            a tuple (sweep_param_name, value) or (sweep_param_name, index).
            Stored in self.measurement_strings which specify the plot title.
            The selected parameter must also be part of the split_params for
            that qubit.
    """
    def __init__(self,
                 qb_names: list=None, label: str='',
                 t_start: str=None, t_stop: str=None, data_file_path: str=None,
                 options_dict: dict=None, extract_only: bool=False,
                 do_fitting: bool=True, auto=True,
                 params_dict=None, numeric_params=None, **kwargs):

        super().__init__(t_start=t_start, t_stop=t_stop, label=label,
                         data_file_path=data_file_path,
                         options_dict=options_dict,
                         extract_only=extract_only,
                         do_fitting=do_fitting, **kwargs)

        self.qb_names = qb_names
        self.params_dict = params_dict
        if self.params_dict is None:
            self.params_dict = {}
        self.numeric_params = numeric_params
        self.measurement_strings = {}
        if self.numeric_params is None:
            self.numeric_params = []

        if not hasattr(self, "job"):
            self.create_job(qb_names=qb_names, t_start=t_start, t_stop=t_stop,
                            label=label, data_file_path=data_file_path,
                            do_fitting=do_fitting, options_dict=options_dict,
                            extract_only=extract_only, params_dict=params_dict,
                            numeric_params=numeric_params, **kwargs)
        if auto:
            self.run_analysis()

    def extract_data(self):
        super().extract_data()

        if self.qb_names is None:
            self.qb_names = self.get_param_value(
                'ro_qubits', default_value=self.get_param_value('qb_names'))
            if self.qb_names is None:
                raise ValueError('Provide the "qb_names."')
        self.measurement_strings = {
            qbn: self.raw_data_dict['measurementstring'] for qbn in
            self.qb_names}

        self.data_filter = self.get_param_value('data_filter')
        self.prep_params = self.get_param_value('preparation_params',
                                           default_value=dict())
        self.channel_map = self.get_param_value('meas_obj_value_names_map')
        if self.channel_map is None:
            # if the new name meas_obj_value_names_map is not found, try with
            # the old name channel_map
            self.channel_map = self.get_param_value('channel_map')
            if self.channel_map is None:
                value_names = self.raw_data_dict['value_names']
                if np.ndim(value_names) > 0:
                    value_names = value_names
                if 'w' in value_names[0]:
                    self.channel_map = a_tools.get_qb_channel_map_from_hdf(
                        self.qb_names, value_names=value_names,
                        file_path=self.raw_data_dict['folder'])
                else:
                    self.channel_map = {}
                    for qbn in self.qb_names:
                        self.channel_map[qbn] = value_names

        if len(self.channel_map) == 0:
            raise ValueError('No qubit RO channels have been found.')

        self.data_to_fit = deepcopy(self.get_param_value('data_to_fit', {}))

        # creates self.sp
        self.get_sweep_points()

        # add extra parameters from file that children might need
        self.get_params_from_file()

    def get_params_from_file(self, params_dict=None, numeric_params=None):
        if numeric_params is None:
            numeric_params = {}
        if params_dict is not None:
            self.raw_data_dict.update(
                self.get_data_from_timestamp_list(params_dict, numeric_params))

    def get_sweep_points(self):
        self.sp = self.get_param_value('sweep_points')
        if self.sp is not None:
            self.sp = SweepPoints(self.sp)

    def create_sweep_points_dict(self):
        sweep_points_dict = self.get_param_value('sweep_points_dict')
        hard_sweep_params = self.get_param_value('hard_sweep_params')
        if self.sp is not None:
            self.mospm = self.get_param_value('meas_obj_sweep_points_map')
            main_sp = self.get_param_value('main_sp')
            if self.mospm is None:
                raise ValueError('When providing "sweep_points", '
                                 '"meas_obj_sweep_points_map" has to be '
                                 'provided in addition.')
            if main_sp is not None:
                self.proc_data_dict['sweep_points_dict'] = {}
                for qbn, p in main_sp.items():
                    dim = self.sp.find_parameter(p)
                    if dim == 1:
                        log.warning(f"main_sp is only implemented for sweep "
                                    f"dimension 0, but {p} is in dimension 1.")
                    self.proc_data_dict['sweep_points_dict'][qbn] = \
                        {'sweep_points': self.sp.get_sweep_params_property(
                            'values', dim, p)}
            else:
                self.proc_data_dict['sweep_points_dict'] = \
                    {qbn: {'sweep_points': self.sp.get_sweep_params_property(
                        'values', 0, self.mospm[qbn])[0]}
                     for qbn in self.qb_names}
        elif sweep_points_dict is not None:
            # assumed to be of the form {qbn1: swpts_array1, qbn2: swpts_array2}
            self.proc_data_dict['sweep_points_dict'] = \
                {qbn: {'sweep_points': sweep_points_dict[qbn]}
                 for qbn in self.qb_names}
        elif hard_sweep_params is not None:
            self.proc_data_dict['sweep_points_dict'] = \
                {qbn: {'sweep_points': list(hard_sweep_params.values())[0][
                    'values']} for qbn in self.qb_names}
        else:
            self.proc_data_dict['sweep_points_dict'] = \
                {qbn: {'sweep_points': self.data_filter(
                    self.raw_data_dict['hard_sweep_points'])}
                    for qbn in self.qb_names}

    def create_sweep_points_2D_dict(self):
        soft_sweep_params = self.get_param_value('soft_sweep_params')
        if self.sp is not None:
            self.proc_data_dict['sweep_points_2D_dict'] = OrderedDict()
            for qbn in self.qb_names:
                self.proc_data_dict['sweep_points_2D_dict'][qbn] = \
                    OrderedDict()
                for pn in self.mospm[qbn]:
                    if pn in self.sp[1]:
                        self.proc_data_dict['sweep_points_2D_dict'][qbn][
                            pn] = self.sp[1][pn][0]
        elif soft_sweep_params is not None:
            self.proc_data_dict['sweep_points_2D_dict'] = \
                {qbn: {pn: soft_sweep_params[pn]['values'] for
                       pn in soft_sweep_params}
                 for qbn in self.qb_names}
        else:
            if len(self.raw_data_dict['soft_sweep_points'].shape) == 1:
                self.proc_data_dict['sweep_points_2D_dict'] = \
                    {qbn: {self.raw_data_dict['sweep_parameter_names'][1]:
                               self.raw_data_dict['soft_sweep_points']} for
                     qbn in self.qb_names}
            else:
                sspn = self.raw_data_dict['sweep_parameter_names'][1:]
                self.proc_data_dict['sweep_points_2D_dict'] = \
                    {qbn: {sspn[i]: self.raw_data_dict['soft_sweep_points'][i]
                           for i in range(len(sspn))} for qbn in self.qb_names}
        if self.get_param_value('percentage_done', 100) < 100:
            # This indicated an interrupted measurement.
            # Remove non-measured sweep points in that case.
            # raw_data_dict['soft_sweep_points'] is obtained in
            # BaseDataAnalysis.add_measured_data(), and its length should
            # always correspond to the actual number of measured soft sweep
            # points.
            ssl = len(self.raw_data_dict['soft_sweep_points'])
            for sps in self.proc_data_dict['sweep_points_2D_dict'].values():
                for k, v in sps.items():
                    sps[k] = v[:ssl]

    def create_meas_results_per_qb(self):
        measured_RO_channels = list(self.raw_data_dict['measured_data'])
        meas_results_per_qb_raw = {}
        meas_results_per_qb = {}
        for qb_name, RO_channels in self.channel_map.items():
            meas_results_per_qb_raw[qb_name] = {}
            meas_results_per_qb[qb_name] = {}
            if isinstance(RO_channels, str):
                meas_ROs_per_qb = [RO_ch for RO_ch in measured_RO_channels
                                   if RO_channels in RO_ch]
                for meas_RO in meas_ROs_per_qb:
                    meas_results_per_qb_raw[qb_name][meas_RO] = \
                        self.raw_data_dict[
                            'measured_data'][meas_RO]
                    meas_results_per_qb[qb_name][meas_RO] = \
                        self.data_filter(
                            meas_results_per_qb_raw[qb_name][meas_RO])

            elif isinstance(RO_channels, list):
                for qb_RO_ch in RO_channels:
                    meas_ROs_per_qb = [RO_ch for RO_ch in measured_RO_channels
                                       if qb_RO_ch in RO_ch]

                    for meas_RO in meas_ROs_per_qb:
                        meas_results_per_qb_raw[qb_name][meas_RO] = \
                            self.raw_data_dict[
                                'measured_data'][meas_RO]
                        meas_results_per_qb[qb_name][meas_RO] = \
                            self.data_filter(
                                meas_results_per_qb_raw[qb_name][meas_RO])
            else:
                raise TypeError('The RO channels for {} must either be a list '
                                'or a string.'.format(qb_name))
        self.proc_data_dict['meas_results_per_qb_raw'] = \
            meas_results_per_qb_raw
        self.proc_data_dict['meas_results_per_qb'] = \
            meas_results_per_qb

    def process_data(self):
        super().process_data()

        self.data_with_reset = False
        if self.data_filter is None:
            if 'active' in self.prep_params.get('preparation_type', 'wait'):
                reset_reps = self.prep_params.get('reset_reps', 1)
                self.data_filter = lambda x: x[reset_reps::reset_reps+1]
                self.data_with_reset = True
            elif "preselection" in self.prep_params.get('preparation_type',
                                                        'wait'):
                self.data_filter = lambda x: x[1::2]  # filter preselection RO
        if self.data_filter is None:
            self.data_filter = lambda x: x

        self.create_sweep_points_dict()
        self.create_meas_results_per_qb()

        # temporary fix for appending calibration points to x values but
        # without breaking sequences not yet using this interface.
        self.rotate = self.get_param_value('rotate', default_value=False)
        cal_points = self.get_param_value('cal_points')
        last_ge_pulses = self.get_param_value('last_ge_pulses',
                                              default_value=False)

        if self.get_param_value("data_type", "averaged") == "singleshot":
            predict_proba = self.get_param_value("predict_proba", False)
            if predict_proba and self.get_param_value("classified_ro", False):
                log.warning("predict_proba set to 'False' as probabilities are"
                            "already obtained from classified readout")
                predict_proba = False
            self.process_single_shots(
                predict_proba=predict_proba,
                classifier_params=self.get_param_value("classifier_params"),
                states_map=self.get_param_value("states_map"))
            # ensure rotation is removed when single shots yield probabilities
            if self.get_param_value("classified_ro", False) or predict_proba:
                self.rotate = False
        try:
            self.cp = CalibrationPoints.from_string(cal_points)
            # for now assuming the same for all qubits.
            self.cal_states_dict = self.cp.get_indices(
                self.qb_names)[self.qb_names[0]]
            cal_states_rots = self.cp.get_rotations(last_ge_pulses,
                    self.qb_names[0])[self.qb_names[0]] if self.rotate \
                else None
            self.cal_states_rotations = self.get_param_value(
                'cal_states_rotations', default_value=cal_states_rots)
            sweep_points_w_calpts = \
                {qbn: {'sweep_points': self.cp.extend_sweep_points(
                    self.proc_data_dict['sweep_points_dict'][qbn][
                        'sweep_points'], qbn)} for qbn in self.qb_names}
            self.proc_data_dict['sweep_points_dict'] = sweep_points_w_calpts
        except TypeError as e:
            log.error(e)
            log.warning("Failed retrieving cal point objects or states. "
                        "Please update measurement to provide cal point object "
                        "in metadata. Trying to get them using the old way ...")
            self.cal_states_rotations = self.get_param_value(
                'cal_states_rotations', default_value=None) \
                if self.rotate else None
            self.cal_states_dict = self.get_param_value('cal_states_dict',
                                                         default_value={})

        if self.get_param_value('global_PCA') is not None:
            log.warning('Parameter "global_PCA" is deprecated. Please set '
                        'rotation_type="global_PCA" instead.')
        self.rotation_type = self.get_param_value(
            'rotation_type',
            default_value='cal_states' if self.rotate else 'no_rotation')

        # create projected_data_dict
<<<<<<< HEAD
=======
        self.data_to_fit = deepcopy(self.get_param_value('data_to_fit', {}))
        if not len(self.data_to_fit):
            # if data_to_fit not specified, set it to 'pe'
            self.data_to_fit = {qbn: 'pe' for qbn in self.qb_names}

>>>>>>> c46c0faf
        # TODO: Steph 15.09.2020
        # This is a hack to allow list inside data_to_fit. These lists are
        # currently only supported by MultiCZgate_CalibAnalysis
        for qbn in self.data_to_fit:
            if isinstance(self.data_to_fit[qbn], (list, tuple)):
                self.data_to_fit[qbn] = self.data_to_fit[qbn][0]
        if self.rotate or self.rotation_type == 'global_PCA':
            self.cal_states_analysis()
        else:
            # this assumes data obtained with classifier detector!
            # ie pg, pe, pf are expected to be in the value_names
            self.proc_data_dict['projected_data_dict'] = OrderedDict()
            for qbn, data_dict in self.proc_data_dict[
                    'meas_results_per_qb'].items():
                self.proc_data_dict['projected_data_dict'][qbn] = OrderedDict()
                for state_prob in ['pg', 'pe', 'pf']:
                    self.proc_data_dict['projected_data_dict'][qbn].update(
                        {state_prob: data for key, data in data_dict.items()
                         if state_prob in key})
            if self.cal_states_dict is None:
                self.cal_states_dict = {}
            self.num_cal_points = np.array(list(
                self.cal_states_dict.values())).flatten().size

            # correct probabilities given calibration matrix
            if self.get_param_value("correction_matrix") is not None:
                self.proc_data_dict['projected_data_dict_corrected'] = \
                    OrderedDict()
                for qbn, data_dict in self.proc_data_dict[
                    'meas_results_per_qb'].items():
                    self.proc_data_dict['projected_data_dict'][qbn] = \
                        OrderedDict()
                    probas_raw = np.asarray([
                        data_dict[k] for k in data_dict for state_prob in
                        ['pg', 'pe', 'pf'] if state_prob in k])
                    corr_mtx = self.get_param_value("correction_matrix")[qbn]
                    probas_corrected = np.linalg.inv(corr_mtx).T @ probas_raw
                    for state_prob in ['pg', 'pe', 'pf']:
                        self.proc_data_dict['projected_data_dict_corrected'][
                            qbn].update({state_prob: data for key, data in
                             zip(["pg", "pe", "pf"], probas_corrected)})

        # get data_to_fit
        self.proc_data_dict['data_to_fit'] = OrderedDict()
        for qbn, prob_data in self.proc_data_dict[
                'projected_data_dict'].items():
            if qbn in self.data_to_fit:
                self.proc_data_dict['data_to_fit'][qbn] = prob_data[
                    self.data_to_fit[qbn]]

        # create msmt_sweep_points, sweep_points, cal_points_sweep_points
        for qbn in self.qb_names:
            if self.num_cal_points > 0:
                self.proc_data_dict['sweep_points_dict'][qbn][
                    'msmt_sweep_points'] = \
                    self.proc_data_dict['sweep_points_dict'][qbn][
                    'sweep_points'][:-self.num_cal_points]
                self.proc_data_dict['sweep_points_dict'][qbn][
                    'cal_points_sweep_points'] = \
                    self.proc_data_dict['sweep_points_dict'][qbn][
                        'sweep_points'][-self.num_cal_points::]
            else:
                self.proc_data_dict['sweep_points_dict'][qbn][
                    'msmt_sweep_points'] = self.proc_data_dict[
                    'sweep_points_dict'][qbn]['sweep_points']
                self.proc_data_dict['sweep_points_dict'][qbn][
                    'cal_points_sweep_points'] = []
        if self.options_dict.get('TwoD', False):
            self.create_sweep_points_2D_dict()

        # handle data splitting if needed
        self.split_data()

    def split_data(self):
        def unique(l):
            try:
                return np.unique(l, return_inverse=True)
            except Exception:
                h = [repr(a) for a in l]
                _, i, j = np.unique(h, return_index=True, return_inverse=True)
                return l[i], j

        split_params = self.get_param_value('split_params', [])
        if not len(split_params):
            return

        pdd = self.proc_data_dict
        pdd['split_data_dict'] = {}

        for qbn in self.qb_names:
            pdd['split_data_dict'][qbn] = {}

            for p in split_params:
                dim = self.sp.find_parameter(p)
                sv = self.sp.get_sweep_params_property(
                    'values', param_names=p, dimension=dim)
                usp, ind = unique(sv)
                if len(usp) <= 1:
                    continue

                svs = [self.sp.subset(ind == i, dim) for i in
                          range(len(usp))]
                [s.remove_sweep_parameter(p) for s in svs]

                sdd = {}
                pdd['split_data_dict'][qbn][p] = sdd
                for i in range(len(usp)):
                    subset = (np.concatenate(
                        [ind == i,
                         [True] * len(pdd['sweep_points_dict'][qbn][
                                          'cal_points_sweep_points'])]))
                    sdd[i] = {}
                    sdd[i]['value'] = usp[i]
                    sdd[i]['sweep_points'] = svs[i]

                    d = pdd['sweep_points_dict'][qbn]
                    if dim == 0:
                        sdd[i]['sweep_points_dict'] = {
                            'sweep_points': d['sweep_points'][subset],
                            'msmt_sweep_points':
                                d['msmt_sweep_points'][ind == i],
                            'cal_points_sweep_points':
                                d['cal_points_sweep_points'],
                        }
                        sdd[i]['sweep_points_2D_dict'] = pdd[
                            'sweep_points_2D_dict'][qbn]
                    else:
                        sdd[i]['sweep_points_dict'] = \
                            pdd['sweep_points_dict'][qbn]
                        sdd[i]['sweep_points_2D_dict'] = {
                            k: v[ind == i] for k, v in pdd[
                            'sweep_points_2D_dict'][qbn].items()}
                    for d in ['projected_data_dict', 'data_to_fit']:
                        if isinstance(pdd[d][qbn], dict):
                            if dim == 0:
                                sdd[i][d] = {k: v[:, subset] for
                                             k, v in pdd[d][qbn].items()}
                            else:
                                sdd[i][d] = {k: v[ind == i, :] for
                                             k, v in pdd[d][qbn].items()}
                        else:
                            if dim == 0:
                                sdd[i][d] = pdd[d][qbn][:, subset]
                            else:
                                sdd[i][d] = pdd[d][qbn][ind == i, :]

        select_split = self.get_param_value('select_split')
        if select_split is not None:
            for qbn, select in select_split.items():
                p, v = select
                if p not in pdd['split_data_dict'][qbn]:
                    log.warning(f"Split parameter {p} for {qbn} not "
                                f"found. Ignoring this selection.")
                try:
                    ind = [a['value'] for a in pdd['split_data_dict'][
                        qbn][p].values()].index(v)
                except ValueError:
                    ind = v
                    try:
                        pdd['split_data_dict'][qbn][p][ind]
                    except ValueError:
                        log.warning(f"Value {v} for split parameter {p} "
                                    f"of {qbn} not found. Ignoring this "
                                    f"selection.")
                        continue
                for d in ['projected_data_dict', 'data_to_fit',
                          'sweep_points_dict', 'sweep_points_2D_dict']:
                    pdd[d][qbn] = pdd['split_data_dict'][qbn][p][ind][d]
                self.measurement_strings[qbn] += f' ({p}: {v})'

    def get_cal_data_points(self):
        self.num_cal_points = np.array(list(
            self.cal_states_dict.values())).flatten().size

        do_PCA = self.rotation_type == 'PCA' or \
                 self.rotation_type == 'column_PCA'
        self.cal_states_dict_for_rotation = OrderedDict()
        states = False
        cal_states_rotations = self.cal_states_rotations
        for key in cal_states_rotations.keys():
            if key == 'g' or key == 'e' or key == 'f':
                states = True
        for qbn in self.qb_names:
            self.cal_states_dict_for_rotation[qbn] = OrderedDict()
            if states:
                cal_states_rot_qb = cal_states_rotations
            else:
                cal_states_rot_qb = cal_states_rotations[qbn]
            for i in range(len(cal_states_rot_qb)):
                cal_state = \
                    [k for k, idx in cal_states_rot_qb.items()
                     if idx == i][0]
                self.cal_states_dict_for_rotation[qbn][cal_state] = \
                    None if do_PCA and self.num_cal_points != 3 else \
                        self.cal_states_dict[cal_state]

    def cal_states_analysis(self):
        self.get_cal_data_points()
        self.proc_data_dict['projected_data_dict'] = OrderedDict(
            {qbn: '' for qbn in self.qb_names})
        for qbn in self.qb_names:
            cal_states_dict = self.cal_states_dict_for_rotation[qbn]
            if len(cal_states_dict) not in [0, 2, 3]:
                raise NotImplementedError('Calibration states rotation is '
                                          'currently only implemented for 0, '
                                          '2, or 3 cal states per qubit.')
            data_mostly_g = self.get_param_value('data_mostly_g',
                                                 default_value=True)
            if self.get_param_value('TwoD', default_value=False):
                if self.rotation_type == 'global_PCA':
                    self.proc_data_dict['projected_data_dict'].update(
                        self.global_pca_TwoD(
                            qbn, self.proc_data_dict['meas_results_per_qb'],
                            self.channel_map, self.data_to_fit,
                            data_mostly_g=data_mostly_g))
                elif len(cal_states_dict) == 3:
                    self.proc_data_dict['projected_data_dict'].update(
                        self.rotate_data_3_cal_states_TwoD(
                            qbn, self.proc_data_dict['meas_results_per_qb'],
                            self.channel_map,
                            self.cal_states_dict_for_rotation))
                elif self.rotation_type == 'fixed_cal_points':
                    rotated_data_dict, zero_coord, one_coord = \
                        self.rotate_data_TwoD_same_fixed_cal_idxs(
                            qbn, self.proc_data_dict['meas_results_per_qb'],
                            self.channel_map, self.cal_states_dict_for_rotation,
                            self.data_to_fit)
                    self.proc_data_dict['projected_data_dict'].update(
                        rotated_data_dict)
                    self.proc_data_dict['rotation_coordinates'] = \
                        [zero_coord, one_coord]
                else:
                    self.proc_data_dict['projected_data_dict'].update(
                        self.rotate_data_TwoD(
                            qbn, self.proc_data_dict['meas_results_per_qb'],
                            self.channel_map, self.cal_states_dict_for_rotation,
                            self.data_to_fit, data_mostly_g=data_mostly_g,
                            column_PCA=self.rotation_type == 'column_PCA'))
            else:
                if len(cal_states_dict) == 3:
                    self.proc_data_dict['projected_data_dict'].update(
                        self.rotate_data_3_cal_states(
                            qbn, self.proc_data_dict['meas_results_per_qb'],
                            self.channel_map,
                            self.cal_states_dict_for_rotation))
                else:
                    self.proc_data_dict['projected_data_dict'].update(
                        self.rotate_data(
                            qbn, self.proc_data_dict['meas_results_per_qb'],
                            self.channel_map, self.cal_states_dict_for_rotation,
                            self.data_to_fit, data_mostly_g=data_mostly_g))

    @staticmethod
    def rotate_data_3_cal_states(qb_name, meas_results_per_qb, channel_map,
                                 cal_states_dict):
        # FOR 3 CAL STATES
        rotated_data_dict = OrderedDict()
        meas_res_dict = meas_results_per_qb[qb_name]
        rotated_data_dict[qb_name] = OrderedDict()
        cal_pts_idxs = list(cal_states_dict[qb_name].values())
        cal_points_data = np.zeros((len(cal_pts_idxs), 2))
        if list(meas_res_dict) == channel_map[qb_name]:
            raw_data = np.array([v for v in meas_res_dict.values()]).T
            for i, cal_idx in enumerate(cal_pts_idxs):
                cal_points_data[i, :] = np.mean(raw_data[cal_idx, :],
                                                axis=0)
            rotated_data = predict_proba_avg_ro(raw_data, cal_points_data)
            for i, state in enumerate(list(cal_states_dict[qb_name])):
                rotated_data_dict[qb_name][f'p{state}'] = rotated_data[:, i]
        else:
            raise NotImplementedError('Calibration states rotation with 3 '
                                      'cal states only implemented for '
                                      '2 readout channels per qubit.')
        return rotated_data_dict

    @staticmethod
    def rotate_data(qb_name, meas_results_per_qb, channel_map,
                    cal_states_dict, data_to_fit, data_mostly_g=True):
        # ONLY WORKS FOR 2 CAL STATES
        meas_res_dict = meas_results_per_qb[qb_name]
        rotated_data_dict = OrderedDict()
        if len(cal_states_dict[qb_name]) == 0:
            cal_zero_points = None
            cal_one_points = None
        else:
            cal_zero_points = list(cal_states_dict[qb_name].values())[0]
            cal_one_points = list(cal_states_dict[qb_name].values())[1]
        rotated_data_dict[qb_name] = OrderedDict()
        if len(meas_res_dict) == 1:
            # one RO channel per qubit
            if cal_zero_points is None and cal_one_points is None:
                data = meas_res_dict[list(meas_res_dict)[0]]
                data = (data - np.min(data))/(np.max(data) - np.min(data))
                data = a_tools.set_majority_sign(
                    data, -1 if data_mostly_g else 1)
                rotated_data_dict[qb_name][data_to_fit[qb_name]] = data
            else:
                rotated_data_dict[qb_name][data_to_fit[qb_name]] = \
                    a_tools.rotate_and_normalize_data_1ch(
                        data=meas_res_dict[list(meas_res_dict)[0]],
                        cal_zero_points=cal_zero_points,
                        cal_one_points=cal_one_points)
        elif list(meas_res_dict) == channel_map[qb_name]:
            # two RO channels per qubit
            data, _, _ = a_tools.rotate_and_normalize_data_IQ(
                data=np.array([v for v in meas_res_dict.values()]),
                cal_zero_points=cal_zero_points,
                cal_one_points=cal_one_points)
            if cal_zero_points is None:
                data = a_tools.set_majority_sign(
                    data, -1 if data_mostly_g else 1)
            rotated_data_dict[qb_name][data_to_fit[qb_name]] = data
        else:
            # multiple readouts per qubit per channel
            if isinstance(channel_map[qb_name], str):
                qb_ro_ch0 = channel_map[qb_name]
            else:
                qb_ro_ch0 = channel_map[qb_name][0]
            ro_suffixes = [s[len(qb_ro_ch0)+1::] for s in
                           list(meas_res_dict) if qb_ro_ch0 in s]
            for i, ro_suf in enumerate(ro_suffixes):
                if len(ro_suffixes) == len(meas_res_dict):
                    # one RO ch per qubit
                    if cal_zero_points is None and cal_one_points is None:
                        data = meas_res_dict[list(meas_res_dict)[i]]
                        data = (data - np.min(data))/(np.max(data) - np.min(data))
                        data = a_tools.set_majority_sign(
                            data, -1 if data_mostly_g else 1)
                        rotated_data_dict[qb_name][ro_suf] = data
                    else:
                        rotated_data_dict[qb_name][ro_suf] = \
                            a_tools.rotate_and_normalize_data_1ch(
                                data=meas_res_dict[list(meas_res_dict)[i]],
                                cal_zero_points=cal_zero_points,
                                cal_one_points=cal_one_points)
                else:
                    # two RO ch per qubit
                    keys = [k for k in meas_res_dict if ro_suf in k]
                    correct_keys = [k for k in keys
                                    if k[len(qb_ro_ch0)+1::] == ro_suf]
                    data_array = np.array([meas_res_dict[k]
                                           for k in correct_keys])
                    data, _, _ = a_tools.rotate_and_normalize_data_IQ(
                            data=data_array,
                            cal_zero_points=cal_zero_points,
                            cal_one_points=cal_one_points)
                    if cal_zero_points is None:
                        data = a_tools.set_majority_sign(
                            data, -1 if data_mostly_g else 1)
                    rotated_data_dict[qb_name][ro_suf] = data
        return rotated_data_dict

    @staticmethod
    def rotate_data_3_cal_states_TwoD(qb_name, meas_results_per_qb,
                                      channel_map, cal_states_dict):
        # FOR 3 CAL STATES
        meas_res_dict = meas_results_per_qb[qb_name]
        rotated_data_dict = OrderedDict()
        rotated_data_dict[qb_name] = OrderedDict()
        cal_pts_idxs = list(cal_states_dict[qb_name].values())
        cal_points_data = np.zeros((len(cal_pts_idxs), 2))
        if list(meas_res_dict) == channel_map[qb_name]:
            # two RO channels per qubit
            raw_data_arr = meas_res_dict[list(meas_res_dict)[0]]
            for i, state in enumerate(list(cal_states_dict[qb_name])):
                rotated_data_dict[qb_name][f'p{state}'] = np.zeros(
                    raw_data_arr.shape)
            for col in range(raw_data_arr.shape[1]):
                raw_data = np.concatenate([
                    v[:, col].reshape(len(v[:, col]), 1) for
                    v in meas_res_dict.values()], axis=1)
                for i, cal_idx in enumerate(cal_pts_idxs):
                    cal_points_data[i, :] = np.mean(raw_data[cal_idx, :],
                                                    axis=0)
                # rotated data is (raw_data_arr.shape[0], 3)
                rotated_data = predict_proba_avg_ro(
                    raw_data, cal_points_data)

                for i, state in enumerate(list(cal_states_dict[qb_name])):
                    rotated_data_dict[qb_name][f'p{state}'][:, col] = \
                        rotated_data[:, i]
        else:
            raise NotImplementedError('Calibration states rotation with 3 '
                                      'cal states only implemented for '
                                      '2 readout channels per qubit.')
        # transpose data
        for i, state in enumerate(list(cal_states_dict[qb_name])):
            rotated_data_dict[qb_name][f'p{state}'] = \
                rotated_data_dict[qb_name][f'p{state}'].T
        return rotated_data_dict

    @staticmethod
    def global_pca_TwoD(qb_name, meas_results_per_qb, channel_map,
                        data_to_fit, data_mostly_g=True):
        meas_res_dict = meas_results_per_qb[qb_name]
        if list(meas_res_dict) != channel_map[qb_name]:
            raise NotImplementedError('Global PCA is only implemented '
                                      'for two-channel RO!')

        raw_data_arr = meas_res_dict[list(meas_res_dict)[0]]
        rotated_data_dict = OrderedDict({qb_name: OrderedDict()})
        rotated_data_dict[qb_name][data_to_fit[qb_name]] = \
            deepcopy(raw_data_arr.transpose())
        data_array = np.array(
            [v.T.flatten() for v in meas_res_dict.values()])
        rot_flat_data, _, _ = \
            a_tools.rotate_and_normalize_data_IQ(
                data=data_array)
        data = np.reshape(rot_flat_data, raw_data_arr.T.shape)
        data = a_tools.set_majority_sign(data, -1 if data_mostly_g else 1)
        rotated_data_dict[qb_name][data_to_fit[qb_name]] = data
        return rotated_data_dict

    @staticmethod
    def rotate_data_TwoD(qb_name, meas_results_per_qb, channel_map,
                         cal_states_dict, data_to_fit,
                         column_PCA=False, data_mostly_g=True):
        meas_res_dict = meas_results_per_qb[qb_name]
        rotated_data_dict = OrderedDict()
        if len(cal_states_dict[qb_name]) == 0:
            cal_zero_points = None
            cal_one_points = None
        else:
            cal_zero_points = list(cal_states_dict[qb_name].values())[0]
            cal_one_points = list(cal_states_dict[qb_name].values())[1]
        rotated_data_dict[qb_name] = OrderedDict()
        if len(meas_res_dict) == 1:
            # one RO channel per qubit
            raw_data_arr = meas_res_dict[list(meas_res_dict)[0]]
            rotated_data_dict[qb_name][data_to_fit[qb_name]] = \
                deepcopy(raw_data_arr.transpose())
            if column_PCA:
                for row in range(raw_data_arr.shape[0]):
                    data = a_tools.rotate_and_normalize_data_1ch(
                        data=raw_data_arr[row, :],
                        cal_zero_points=cal_zero_points,
                        cal_one_points=cal_one_points)
                    data = a_tools.set_majority_sign(
                        data, -1 if data_mostly_g else 1)
                    rotated_data_dict[qb_name][data_to_fit[qb_name]][
                        :, row] = data
            else:
                for col in range(raw_data_arr.shape[1]):
                    data = a_tools.rotate_and_normalize_data_1ch(
                        data=raw_data_arr[:, col],
                        cal_zero_points=cal_zero_points,
                        cal_one_points=cal_one_points)
                    if cal_zero_points is None:
                        data = a_tools.set_majority_sign(
                            data, -1 if data_mostly_g else 1)
                    rotated_data_dict[qb_name][data_to_fit[qb_name]][col] = data

        elif list(meas_res_dict) == channel_map[qb_name]:
            # two RO channels per qubit
            raw_data_arr = meas_res_dict[list(meas_res_dict)[0]]
            rotated_data_dict[qb_name][data_to_fit[qb_name]] = \
                deepcopy(raw_data_arr.transpose())
            if column_PCA:
                for row in range(raw_data_arr.shape[0]):
                    data_array = np.array(
                        [v[row, :] for v in meas_res_dict.values()])
                    data, _, _ = \
                        a_tools.rotate_and_normalize_data_IQ(
                            data=data_array,
                            cal_zero_points=cal_zero_points,
                            cal_one_points=cal_one_points)
                    data = a_tools.set_majority_sign(
                        data, -1 if data_mostly_g else 1)
                    rotated_data_dict[qb_name][data_to_fit[qb_name]][
                        :, row] = data
            else:
                for col in range(raw_data_arr.shape[1]):
                    data_array = np.array(
                        [v[:, col] for v in meas_res_dict.values()])
                    data, _, _ = a_tools.rotate_and_normalize_data_IQ(
                        data=data_array,
                        cal_zero_points=cal_zero_points,
                        cal_one_points=cal_one_points)
                    if cal_zero_points is None:
                        data = a_tools.set_majority_sign(
                            data, -1 if data_mostly_g else 1)
                    rotated_data_dict[qb_name][
                        data_to_fit[qb_name]][col] = data

        else:
            # multiple readouts per qubit per channel
            if isinstance(channel_map[qb_name], str):
                qb_ro_ch0 = channel_map[qb_name]
            else:
                qb_ro_ch0 = channel_map[qb_name][0]

            ro_suffixes = [s[len(qb_ro_ch0)+1::] for s in
                           list(meas_res_dict) if qb_ro_ch0 in s]

            for i, ro_suf in enumerate(ro_suffixes):
                if len(ro_suffixes) == len(meas_res_dict):
                    # one RO ch per qubit
                    raw_data_arr = meas_res_dict[list(meas_res_dict)[i]]
                    rotated_data_dict[qb_name][ro_suf] = \
                        deepcopy(raw_data_arr.transpose())
                    for col in range(raw_data_arr.shape[1]):
                        data = a_tools.rotate_and_normalize_data_1ch(
                                data=raw_data_arr[:, col],
                                cal_zero_points=cal_zero_points,
                                cal_one_points=cal_one_points)
                        if cal_zero_points is None:
                            data = a_tools.set_majority_sign(
                                data, -1 if data_mostly_g else 1)
                        rotated_data_dict[qb_name][ro_suf][col] = data
                else:
                    # two RO ch per qubit
                    raw_data_arr = meas_res_dict[list(meas_res_dict)[i]]
                    rotated_data_dict[qb_name][ro_suf] = \
                        deepcopy(raw_data_arr.transpose())
                    for col in range(raw_data_arr.shape[1]):
                        data_array = np.array(
                            [v[:, col] for k, v in meas_res_dict.items()
                             if ro_suf in k])
                        data, _, _ = a_tools.rotate_and_normalize_data_IQ(
                                data=data_array,
                                cal_zero_points=cal_zero_points,
                                cal_one_points=cal_one_points)
                        if cal_zero_points is None:
                            data = a_tools.set_majority_sign(
                                data, -1 if data_mostly_g else 1)
                        rotated_data_dict[qb_name][ro_suf][col] = data
        return rotated_data_dict

    @staticmethod
    def rotate_data_TwoD_same_fixed_cal_idxs(qb_name, meas_results_per_qb,
                                             channel_map, cal_states_dict,
                                             data_to_fit):
        meas_res_dict = meas_results_per_qb[qb_name]
        if list(meas_res_dict) != channel_map[qb_name]:
            raise NotImplementedError('rotate_data_TwoD_same_fixed_cal_idxs '
                                      'only implemented for two-channel RO!')

        if len(cal_states_dict[qb_name]) == 0:
            cal_zero_points = None
            cal_one_points = None
        else:
            cal_zero_points = list(cal_states_dict[qb_name].values())[0]
            cal_one_points = list(cal_states_dict[qb_name].values())[1]

        # do pca on the one cal states
        raw_data_arr = meas_res_dict[list(meas_res_dict)[0]]
        rot_dat_e = np.zeros(raw_data_arr.shape[1])
        for row in cal_one_points:
            rot_dat_e += a_tools.rotate_and_normalize_data_IQ(
                data=np.array([v[row, :] for v in meas_res_dict.values()]),
                cal_zero_points=None, cal_one_points=None)[0]
        rot_dat_e /= len(cal_one_points)

        # find the values of the zero and one cal points
        col_idx = np.argmax(np.abs(rot_dat_e))
        zero_coord = [np.mean([v[r, col_idx] for r in cal_zero_points])
                      for v in meas_res_dict.values()]
        one_coord = [np.mean([v[r, col_idx] for r in cal_one_points])
                     for v in meas_res_dict.values()]

        # rotate all data based on the fixed zero_coord and one_coord
        rotated_data_dict = OrderedDict({qb_name: OrderedDict()})
        rotated_data_dict[qb_name][data_to_fit[qb_name]] = \
            deepcopy(raw_data_arr.transpose())
        for col in range(raw_data_arr.shape[1]):
            data_array = np.array(
                [v[:, col] for v in meas_res_dict.values()])
            rotated_data_dict[qb_name][
                data_to_fit[qb_name]][col], _, _ = \
                a_tools.rotate_and_normalize_data_IQ(
                    data=data_array,
                    zero_coord=zero_coord,
                    one_coord=one_coord)

        return rotated_data_dict, zero_coord, one_coord

    def get_transition_name(self, qb_name):
        task_list = self.get_param_value('task_list')
        trans_name = self.get_param_value('transition_name')
        if task_list is not None:
            task = [t for t in task_list if t['qb'] == qb_name][0]
            trans_name = task.get('transition_name_input', None)
        if trans_name is None:
            if 'h' in self.data_to_fit[qb_name]:
                trans_name = 'fh'
            elif 'f' in self.data_to_fit[qb_name]:
                trans_name = 'ef'
            else:
                trans_name = 'ge'
        return trans_name

    def get_xaxis_label_unit(self, qb_name):
        hard_sweep_params = self.get_param_value('hard_sweep_params')
        sweep_name = self.get_param_value('sweep_name')
        sweep_unit = self.get_param_value('sweep_unit')
        if self.sp is not None:
            main_sp = self.get_param_value('main_sp', None)
            if main_sp is not None and qb_name in main_sp:
                param_names = [main_sp[qb_name]]
            else:
                param_names = self.mospm[qb_name]
            _, xunit, xlabel = self.sp.get_sweep_params_description(
                param_names=param_names, dimension=0)[0]
        elif hard_sweep_params is not None:
            xlabel = list(hard_sweep_params)[0]
            xunit = list(hard_sweep_params.values())[0][
                'unit']
        elif (sweep_name is not None) and (sweep_unit is not None):
            xlabel = sweep_name
            xunit = sweep_unit
        else:
            xlabel = self.raw_data_dict['sweep_parameter_names']
            xunit = self.raw_data_dict['sweep_parameter_units']
        if np.ndim(xlabel) > 0:
            xlabel = xlabel[0]
        if np.ndim(xunit) > 0:
            xunit = xunit[0]
        return xlabel, xunit

    @staticmethod
    def get_cal_state_color(cal_state_label):
        if cal_state_label == 'g' or cal_state_label == r'$|g\rangle$':
            return 'k'
        elif cal_state_label == 'e' or cal_state_label == r'$|e\rangle$':
            return 'gray'
        elif cal_state_label == 'f' or cal_state_label == r'$|f\rangle$':
            return 'C8'
        else:
            return 'C4'

    @staticmethod
    def get_latex_prob_label(prob_label):
        if '$' in prob_label:
            return prob_label
        elif 'p' in prob_label.lower():
            return r'$|{}\rangle$'.format(prob_label[-1])
        else:
            return r'$|{}\rangle$'.format(prob_label)

    def _get_single_shots_per_qb(self, raw=False):
        """
        Gets single shots from the proc_data_dict and arranges
        them as arrays per qubit
        Args:
            raw (bool): whether or not to return  raw shots (before
            data filtering)

        Returns: shots_per_qb: dict where keys are qb_names and
            values are arrays of shape (n_shots, n_value_names) for
            1D measurements and (n_shots*n_soft_sp, n_value_names) for
            2D measurements

        """
        # prepare data in convenient format, i.e. arrays per qubit
        shots_per_qb = dict()        # store shots per qb and per state
        pdd = self.proc_data_dict    # for convenience of notation
        key = 'meas_results_per_qb'
        if raw:
            key += "_raw"
        for qbn in self.qb_names:
                # if "1D measurement" , shape is (n_shots, n_vn) i.e. one
                # column for each value_name (often equal to n_ro_ch)
                shots_per_qb[qbn] = \
                    np.asarray(list(
                        pdd[key][qbn].values())).T
                # if "2D measurement" reshape from (n_soft_sp, n_shots, n_vn)
                #  to ( n_shots * n_soft_sp, n_ro_ch)
                if np.ndim(shots_per_qb[qbn]) == 3:
                    assert self.get_param_value("TwoD", False) == True, \
                        "'TwoD' is False but single shot data seems to be 2D"
                    n_vn = shots_per_qb[qbn].shape[-1]
                    n_vn = shots_per_qb[qbn].shape[-1]
                    # put softsweep as inner most loop for easier processing
                    shots_per_qb[qbn] = np.swapaxes(shots_per_qb[qbn], 0, 1)
                    # reshape to 2D array
                    shots_per_qb[qbn] = shots_per_qb[qbn].reshape((-1, n_vn))
                # make 2D array in case only one channel (1D array)
                elif np.ndim(shots_per_qb[qbn]) == 1:
                    shots_per_qb[qbn] = np.expand_dims(shots_per_qb[qbn],
                                                       axis=-1)

        return shots_per_qb

    def process_single_shots(self, predict_proba=True,
                             classifier_params=None,
                             states_map=None):
        """
        Processes single shots from proc_data_dict("meas_results_per_qb")
        This includes assigning probabilities to each shot (optional),
        preselect shots on the ground state if there is a preselection readout,
        average the shots/probabilities.

        Args:
            predict_proba (bool): whether or not to assign probabilities to shots.
                If True, it assumes that shots in the proc_data_dict are the
                raw voltages on n channels. If False, it assumes either that
                shots were acquired with the classifier detector (i.e. shots
                are the probabilities of being in each state of the classifier)
                or that they are raw voltages. Note that when preselection
                the function checks for "classified_ro" and if it is false,
                 (i.e. the input are raw voltages and not probas) then it uses
                  the classifier on the preselection readouts regardless of the
                  "predict_proba" flag (preselection requires classif of ground state).
            classifier_params (dict): dict where keys are qb_names and values
                are dictionaries of classifier parameters passed to
                a_tools.predict_proba_from_clf(). Defaults to
                qb.acq_classifier_params(). Note: it
            states_map (dict):
                list of states corresponding to the different integers output
                by the classifier. Defaults to  {0: "g", 1: "e", 2: "f", 3: "h"}

        Other parameters taken from self.get_param_value:
            use_preselection (bool): whether or not preselection should be used
                before averaging. If true, then checks if there is a preselection
                readout in prep_params and if so, performs preselection on the
                ground state
            n_shots (int): number of shots per readout. Used to infer the number
                of readouts. Defaults to qb.acq_shots. WATCH OUT, sometimes
                for mutli-qubit detector uses max(qb.acq_shots() for qb in qbs),
                such that acq_shots found in the hdf5 file might be different than
                the actual number of shots used for the experiment.
                it is therefore safer to pass the number of shots in the metadata.
        Returns:

        """
        if states_map is None:
            states_map = {0: "g", 1: "e", 2: "f", 3: "h"}

        # get preselection information
        prep_params_presel = self.prep_params.get('preparation_type', "wait") \
                             == "preselection"
        use_preselection = self.get_param_value("use_preselection", True)
        # activate preselection flag only if preselection is in prep_params
        # and the user wants to use the preselection readouts
        preselection = prep_params_presel and use_preselection

        # returns for each qb: (n_shots, n_ch) or (n_soft_sp* n_shots, n_ch)
        # where n_soft_sp is the inner most loop i.e. the first dim is ordered as
        # (shot0_ssp0, shot0_ssp1, ... , shot1_ssp0, shot1_ssp1, ...)
        shots_per_qb = self._get_single_shots_per_qb()


        # determine number of shots
        n_shots = self.get_param_value("n_shots")
        if n_shots is None:
            n_shots_from_hdf = [
                int(self.get_hdf_param_value(f"Instrument settings/{qbn}",
                                             "acq_shots")) for qbn in self.qb_names]
            if len(np.unique(n_shots_from_hdf)) > 1:
                log.warning("Number of shots extracted from hdf are not all the same:"
                            "assuming n_shots=max(qb.acq_shots() for qb in qb_names)")
            n_shots = np.max(n_shots_from_hdf)

        # determine number of readouts per sequence
        if self.get_param_value("TwoD", False):
            n_seqs = self.sp.length(1)  # corresponds to number of soft sweep points
        else:
            n_seqs = 1
        # does not count preselection readout
        n_readouts = list(shots_per_qb.values())[0].shape[0] // (n_shots * n_seqs)

        if preselection:
            # get preselection readouts
            preselection_ro_mask = np.tile([True]*n_seqs + [False]*n_seqs,
                                           n_shots*n_readouts )
            presel_shots_per_qb = \
                {qbn: presel_shots[preselection_ro_mask] for qbn, presel_shots in
                 self._get_single_shots_per_qb(raw=True).items()}

        # get classification parameters
        if classifier_params is None:
            classifier_params = {}
            from numpy import array  # for eval
            for qbn in self.qb_names:
                classifier_params[qbn] =  eval(self.get_hdf_param_value(
                f'Instrument settings/{qbn}', "acq_classifier_params"))

        # process single shots per qubit
        for qbn, shots in shots_per_qb.items():
            if predict_proba:
                # shots become probabilities with shape (n_shots, n_states)
                try:
                    shots = a_tools.predict_gm_proba_from_clf(
                        shots, classifier_params[qbn])
                except ValueError as e:
                    log.error(f'If the following error relates to number'
                              ' of features, probably wrong classifer parameters'
                              ' were passed (e.g. a classifier trained with'
                              ' a different number of channels than in the'
                              f' current measurement): {e}')
                    raise e
                if not 'meas_results_per_qb_probs' in self.proc_data_dict:
                    self.proc_data_dict['meas_results_per_qb_probs'] = {}
                self.proc_data_dict['meas_results_per_qb_probs'][qbn] = shots

            if preselection:
                if self.get_param_value('classified_ro', False):
                    # shots were obtained with classifier detector and
                    # are already probas
                    presel_proba = presel_shots_per_qb[qbn]
                else:
                    # use classifier calibrated to classify preselection readouts
                    presel_proba = a_tools.predict_gm_proba_from_clf(
                        presel_shots_per_qb[qbn], classifier_params[qbn])
                presel_classified = np.argmax(presel_proba, axis=1)
                # create boolean array of shots to keep.
                # each time ro is the ground state --> true otherwise false
                g_state_int = [k for k, v in states_map.items() if v == "g"][0]
                presel_filter = presel_classified == g_state_int

                if np.sum(presel_filter) == 0:
                    # FIXME: Nathan should probably not be error but just continue
                    #  without preselection ?
                    raise ValueError(f"{qbn}: No data left after preselection!")
            else:
                # keep all shots
                presel_filter = np.ones(len(shots), dtype=bool)

            # TODO: Nathan: if predict_proba is activated then we should
            #  first classify, then do a count table and thereby estimate
            #  average proba
            averaged_shots = [] # either raw voltage shots or probas
            for ro in range(n_readouts*n_seqs):
                shots_single_ro = shots[ro::n_readouts*n_seqs]
                presel_filter_single_ro = presel_filter[ro::n_readouts*n_seqs]
                averaged_shots.append(
                    np.mean(shots_single_ro[presel_filter_single_ro], axis=0))
            if self.get_param_value("TwoD", False):
                averaged_shots = np.reshape(averaged_shots, (n_readouts, n_seqs, -1))
                averaged_shots = np.swapaxes(averaged_shots, 0, 1) # return to original 2D shape
            # reshape to (n_prob or n_ch or 1, n_readouts) if 1d
            # or (n_prob or n_ch or 1, n_readouts, n_ssp) if 2d
            averaged_shots = np.array(averaged_shots).T

            if predict_proba:
                # value names are different from what was previously in
                # meas_results_per_qb and therefore "artificial" values
                # are made based on states
                self.proc_data_dict['meas_results_per_qb'][qbn] = \
                    {"p" + states_map[i]: p for i, p in enumerate(averaged_shots)}
            else:
                # reuse value names that were already there if did not classify
                for i, k in enumerate(
                        self.proc_data_dict['meas_results_per_qb'][qbn]):
                    self.proc_data_dict['meas_results_per_qb'][qbn][k] = \
                        averaged_shots[i]

    def prepare_plots(self):
        if self.get_param_value('plot_proj_data', default_value=True):
            title_suffix = self.get_param_value('title_suffix', '')
            fig_name_suffix = self.get_param_value('fig_name_suffix', '')
            select_split = self.get_param_value('select_split')
            for qb_name, corr_data in self.proc_data_dict[
                    'projected_data_dict'].items():
                fig_name = f'projected_plot_{qb_name}'
                if select_split is not None:
                    param, idx = select_split[qb_name]
                    # remove qb_name from param
                    p = '_'.join([e for e in param.split('_') if e != qb_name])
                    # create suffix
                    suf = f'({p}, {str(np.round(idx, 3))})'
                    # add suffix
                    fig_name += f'_{suf}'
                    title_suffix = f'{suf}_{title_suffix}' if \
                        len(title_suffix) else suf

                if isinstance(corr_data, dict):
                    for data_key, data in corr_data.items():
                        if not self.rotate:
                            data_label = data_key
                            plot_name_suffix = data_key
                            plot_cal_points = False
                            data_axis_label = 'Population'
                        else:
                            fig_name += f'_{data_key}'
                            data_label = 'Data'
                            plot_name_suffix = ''
                            title_suffix = f'{data_key}_{title_suffix}'
                            plot_cal_points = (
                                not self.options_dict.get('TwoD', False))
                            data_axis_label = \
                                'Strongest principal component (arb.)' if \
                                'pca' in self.rotation_type.lower() else \
                                '{} state population'.format(
                                self.get_latex_prob_label(data_key))
                        self.prepare_projected_data_plot(
                            fig_name, data, qb_name=qb_name,
                            data_label=data_label,
                            title_suffix=title_suffix,
                            plot_name_suffix=plot_name_suffix,
                            fig_name_suffix=fig_name_suffix,
                            data_axis_label=data_axis_label,
                            plot_cal_points=plot_cal_points)

                else:
                    fig_name = 'projected_plot_' + qb_name
                    self.prepare_projected_data_plot(
                        fig_name, corr_data, qb_name=qb_name,
                        plot_cal_points=(
                            not self.options_dict.get('TwoD', False)))

        if self.get_param_value('plot_raw_data', default_value=True):
            self.prepare_raw_data_plots(plot_filtered=False)
            if 'preparation_params' in self.metadata:
                if 'active' in self.metadata['preparation_params'].get(
                        'preparation_type', 'wait'):
                    self.prepare_raw_data_plots(plot_filtered=True)

    def prepare_raw_data_plots(self, plot_filtered=False):
        if plot_filtered or not self.data_with_reset:
            key = 'meas_results_per_qb'
            suffix = 'filtered' if self.data_with_reset else ''
            func_for_swpts = lambda qb_name: self.proc_data_dict[
                'sweep_points_dict'][qb_name]['sweep_points']
        else:
            key = 'meas_results_per_qb_raw'
            suffix = ''
            func_for_swpts = lambda qb_name: self.raw_data_dict[
                'hard_sweep_points']
        for qb_name, raw_data_dict in self.proc_data_dict[key].items():
            if qb_name not in self.qb_names:
                continue
            sweep_points = func_for_swpts(qb_name)
            if len(raw_data_dict) == 1:
                numplotsx = 1
                numplotsy = 1
            elif len(raw_data_dict) == 2:
                numplotsx = 1
                numplotsy = 2
            else:
                numplotsx = 2
                numplotsy = len(raw_data_dict) // 2 + len(raw_data_dict) % 2

            plotsize = self.get_default_plot_params(set=False)['figure.figsize']
            fig_title = (self.raw_data_dict['timestamp'] + ' ' +
                         self.raw_data_dict['measurementstring'] +
                         '\nRaw data ' + suffix + ' ' + qb_name)
            plot_name = 'raw_plot_' + qb_name + suffix
            xlabel, xunit = self.get_xaxis_label_unit(qb_name)

            for ax_id, ro_channel in enumerate(raw_data_dict):
                if self.get_param_value('TwoD', default_value=False):
                    if self.sp is None:
                        soft_sweep_params = self.get_param_value(
                            'soft_sweep_params')
                        if soft_sweep_params is not None:
                            yunit = list(soft_sweep_params.values())[0]['unit']
                        else:
                            yunit = self.raw_data_dict[
                                'sweep_parameter_units'][1]
                        if np.ndim(yunit) > 0:
                            yunit = yunit[0]
                    for pn, ssp in self.proc_data_dict['sweep_points_2D_dict'][
                            qb_name].items():
                        ylabel = pn
                        if self.sp is not None:
                            yunit = self.sp.get_sweep_params_property(
                                'unit', dimension=1, param_names=pn)
                            ylabel = self.sp.get_sweep_params_property(
                                'label', dimension=1, param_names=pn)
                        self.plot_dicts[f'{plot_name}_{ro_channel}_{pn}'] = {
                            'fig_id': plot_name + '_' + pn,
                            'ax_id': ax_id,
                            'plotfn': self.plot_colorxy,
                            'xvals': sweep_points,
                            'yvals': ssp,
                            'zvals': raw_data_dict[ro_channel].T,
                            'xlabel': xlabel,
                            'xunit': xunit,
                            'ylabel': ylabel,
                            'yunit': yunit,
                            'numplotsx': numplotsx,
                            'numplotsy': numplotsy,
                            'plotsize': (plotsize[0]*numplotsx,
                                         plotsize[1]*numplotsy),
                            'title': fig_title,
                            'clabel': '{} (Vpeak)'.format(ro_channel)}
                else:
                    self.plot_dicts[plot_name + '_' + ro_channel] = {
                        'fig_id': plot_name,
                        'ax_id': ax_id,
                        'plotfn': self.plot_line,
                        'xvals': sweep_points,
                        'xlabel': xlabel,
                        'xunit': xunit,
                        'yvals': raw_data_dict[ro_channel],
                        'ylabel': '{} (Vpeak)'.format(ro_channel),
                        'yunit': '',
                        'numplotsx': numplotsx,
                        'numplotsy': numplotsy,
                        'plotsize': (plotsize[0]*numplotsx,
                                     plotsize[1]*numplotsy),
                        'title': fig_title}
            if len(raw_data_dict) == 1:
                self.plot_dicts[
                    plot_name + '_' + list(raw_data_dict)[0]]['ax_id'] = None

    def prepare_projected_data_plot(
            self, fig_name, data, qb_name, title_suffix='', sweep_points=None,
            plot_cal_points=True, plot_name_suffix='', fig_name_suffix='',
            data_label='Data', data_axis_label='', do_legend_data=True,
            do_legend_cal_states=True, TwoD=None):

        if len(fig_name_suffix):
            fig_name = f'{fig_name}_{fig_name_suffix}'

        if data_axis_label == '':
            data_axis_label = 'Strongest principal component (arb.)' if \
                'pca' in self.rotation_type.lower() else \
                '{} state population'.format(self.get_latex_prob_label(
                    self.data_to_fit[qb_name]))
        plotsize = self.get_default_plot_params(set=False)['figure.figsize']
        plotsize = (plotsize[0], plotsize[0]/1.25)

        if sweep_points is None:
            sweep_points = self.proc_data_dict['sweep_points_dict'][qb_name][
                'sweep_points']
        plot_names_cal = []
        if plot_cal_points and self.num_cal_points != 0:
            yvals = data[:-self.num_cal_points]
            xvals = sweep_points[:-self.num_cal_points]
            # plot cal points
            for i, cal_pts_idxs in enumerate(
                    self.cal_states_dict.values()):
                plot_dict_name_cal = fig_name + '_' + \
                                     list(self.cal_states_dict)[i] + '_' + \
                                     plot_name_suffix
                plot_names_cal += [plot_dict_name_cal]
                self.plot_dicts[plot_dict_name_cal] = {
                    'fig_id': fig_name,
                    'plotfn': self.plot_line,
                    'plotsize': plotsize,
                    'xvals': self.proc_data_dict['sweep_points_dict'][qb_name][
                        'cal_points_sweep_points'][cal_pts_idxs],
                    'yvals': data[cal_pts_idxs],
                    'setlabel': list(self.cal_states_dict)[i],
                    'do_legend': do_legend_cal_states,
                    'legend_bbox_to_anchor': (1, 0.5),
                    'legend_pos': 'center left',
                    'linestyle': 'none',
                    'line_kws': {'color': self.get_cal_state_color(
                        list(self.cal_states_dict)[i])}}

                self.plot_dicts[plot_dict_name_cal+'_line'] = {
                    'fig_id': fig_name,
                    'plotsize': plotsize,
                    'plotfn': self.plot_hlines,
                    'y': np.mean(data[cal_pts_idxs]),
                    'xmin': self.proc_data_dict['sweep_points_dict'][qb_name][
                        'sweep_points'][0],
                    'xmax': self.proc_data_dict['sweep_points_dict'][qb_name][
                        'sweep_points'][-1],
                    'colors': 'gray'}

        else:
            yvals = data
            xvals = sweep_points
        title = (self.raw_data_dict['timestamp'] + ' ' +
                 self.raw_data_dict['measurementstring'])
        title += '\n' + f'{qb_name}_{title_suffix}' if len(title_suffix) else \
            ' ' + qb_name

        plot_dict_name = f'{fig_name}_{plot_name_suffix}'
        xlabel, xunit = self.get_xaxis_label_unit(qb_name)

        if TwoD is None:
            TwoD = self.get_param_value('TwoD', default_value=False)
        if TwoD:
            if self.sp is None:
                soft_sweep_params = self.get_param_value(
                    'soft_sweep_params')
                if soft_sweep_params is not None:
                    yunit = list(soft_sweep_params.values())[0]['unit']
                else:
                    yunit = self.raw_data_dict['sweep_parameter_units'][1]
                if np.ndim(yunit) > 0:
                    yunit = yunit[0]
            for pn, ssp in self.proc_data_dict['sweep_points_2D_dict'][
                    qb_name].items():
                ylabel = pn
                if self.sp is not None:
                    yunit = self.sp.get_sweep_params_property(
                        'unit', dimension=1, param_names=pn)
                    ylabel = self.sp.get_sweep_params_property(
                        'label', dimension=1, param_names=pn)
                self.plot_dicts[f'{plot_dict_name}_{pn}'] = {
                    'plotfn': self.plot_colorxy,
                    'fig_id': fig_name + '_' + pn,
                    'xvals': xvals,
                    'yvals': ssp,
                    'zvals': yvals,
                    'xlabel': xlabel,
                    'xunit': xunit,
                    'ylabel': ylabel,
                    'yunit': yunit,
                    'zrange': self.get_param_value('zrange', None),
                    'title': title,
                    'clabel': data_axis_label}
        else:
            self.plot_dicts[plot_dict_name] = {
                'plotfn': self.plot_line,
                'fig_id': fig_name,
                'plotsize': plotsize,
                'xvals': xvals,
                'xlabel': xlabel,
                'xunit': xunit,
                'yvals': yvals,
                'ylabel': data_axis_label,
                'yunit': '',
                'setlabel': data_label,
                'title': title,
                'linestyle': 'none',
                'do_legend': do_legend_data,
                'legend_bbox_to_anchor': (1, 0.5),
                'legend_pos': 'center left'}

        # add plot_params to each plot dict
        plot_params = self.get_param_value('plot_params', default_value={})
        for plt_name in self.plot_dicts:
            self.plot_dicts[plt_name].update(plot_params)

        if len(plot_names_cal) > 0:
            if do_legend_data and not do_legend_cal_states:
                for plot_name in plot_names_cal:
                    plot_dict_cal = self.plot_dicts.pop(plot_name)
                    self.plot_dicts[plot_name] = plot_dict_cal


class Idling_Error_Rate_Analyisis(ba.BaseDataAnalysis):

    def __init__(self, t_start: str=None, t_stop: str=None,
                 label: str='', data_file_path: str=None,
                 options_dict: dict=None, extract_only: bool=False,
                 do_fitting: bool=True, auto=True):
        super().__init__(t_start=t_start, t_stop=t_stop,
                         label=label,
                         data_file_path=data_file_path,
                         options_dict=options_dict,
                         extract_only=extract_only, do_fitting=do_fitting)

        self.params_dict = {'xlabel': 'sweep_name',
                            'xunit': 'sweep_unit',
                            'xvals': 'sweep_points',
                            'measurementstring': 'measurementstring',
                            'value_names': 'value_names',
                            'value_units': 'value_units',
                            'measured_values': 'measured_values'}
        self.numeric_params = []
        if auto:
            self.run_analysis()

    def process_data(self):
        post_sel_th = self.options_dict.get('post_sel_th', 0.5)
        raw_shots = self.raw_data_dict['measured_values'][0][0]
        post_sel_shots = raw_shots[::2]
        data_shots = raw_shots[1::2]
        data_shots[np.where(post_sel_shots > post_sel_th)] = np.nan

        states = ['0', '1', '+']
        self.proc_data_dict['xvals'] = np.unique(self.raw_data_dict['xvals'])
        for i, state in enumerate(states):
            self.proc_data_dict['shots_{}'.format(state)] =data_shots[i::3]

            self.proc_data_dict['yvals_{}'.format(state)] = \
                np.nanmean(np.reshape(self.proc_data_dict['shots_{}'.format(state)],
                               (len(self.proc_data_dict['xvals']), -1),
                               order='F'), axis=1)


    def prepare_plots(self):
        # assumes that value names are unique in an experiment
        states = ['0', '1', '+']
        for i, state in enumerate(states):
            yvals = self.proc_data_dict['yvals_{}'.format(state)]
            xvals =  self.proc_data_dict['xvals']

            self.plot_dicts['Prepare in {}'.format(state)] = {
                'ax_id': 'main',
                'plotfn': self.plot_line,
                'xvals': xvals,
                'xlabel': self.raw_data_dict['xlabel'][0],
                'xunit': self.raw_data_dict['xunit'][0][0],
                'yvals': yvals,
                'ylabel': 'Counts',
                'yrange': [0, 1],
                'xrange': self.options_dict.get('xrange', None),
                'yunit': 'frac',
                'setlabel': 'Prepare in {}'.format(state),
                'do_legend':True,
                'title': (self.raw_data_dict['timestamps'][0]+' - ' +
                          self.raw_data_dict['timestamps'][-1] + '\n' +
                          self.raw_data_dict['measurementstring'][0]),
                'legend_pos': 'upper right'}
        if self.do_fitting:
            for state in ['0', '1', '+']:
                self.plot_dicts['fit_{}'.format(state)] = {
                    'ax_id': 'main',
                    'plotfn': self.plot_fit,
                    'fit_res': self.fit_dicts['fit {}'.format(state)]['fit_res'],
                    'plot_init': self.options_dict['plot_init'],
                    'setlabel': 'fit |{}>'.format(state),
                    'do_legend': True,
                    'legend_pos': 'upper right'}

                self.plot_dicts['fit_text']={
                    'ax_id':'main',
                    'box_props': 'fancy',
                    'xpos':1.05,
                    'horizontalalignment':'left',
                    'plotfn': self.plot_text,
                    'text_string': self.proc_data_dict['fit_msg']}



    def analyze_fit_results(self):
        fit_msg =''
        states = ['0', '1', '+']
        for state in states:
            fr = self.fit_res['fit {}'.format(state)]
            N1 = fr.params['N1'].value, fr.params['N1'].stderr
            N2 = fr.params['N2'].value, fr.params['N2'].stderr
            fit_msg += ('Prep |{}> : \n\tN_1 = {:.2g} $\pm$ {:.2g}'
                    '\n\tN_2 = {:.2g} $\pm$ {:.2g}\n').format(
                state, N1[0], N1[1], N2[0], N2[1])

        self.proc_data_dict['fit_msg'] = fit_msg

    def prepare_fitting(self):
        self.fit_dicts = OrderedDict()
        states = ['0', '1', '+']
        for i, state in enumerate(states):
            yvals = self.proc_data_dict['yvals_{}'.format(state)]
            xvals =  self.proc_data_dict['xvals']

            mod = lmfit.Model(fit_mods.idle_error_rate_exp_decay)
            mod.guess = fit_mods.idle_err_rate_guess.__get__(mod, mod.__class__)

            # Done here explicitly so that I can overwrite a specific guess
            guess_pars = mod.guess(N=xvals, data=yvals)
            vary_N2 = self.options_dict.get('vary_N2', True)

            if not vary_N2:
                guess_pars['N2'].value = 1e21
                guess_pars['N2'].vary = False
            self.fit_dicts['fit {}'.format(states[i])] = {
                'model': mod,
                'fit_xvals': {'N': xvals},
                'fit_yvals': {'data': yvals},
                'guess_pars': guess_pars}
            # Allows fixing the double exponential coefficient


class Grovers_TwoQubitAllStates_Analysis(ba.BaseDataAnalysis):

    def __init__(self, t_start: str=None, t_stop: str=None,
                 label: str='', data_file_path: str=None,
                 options_dict: dict=None, extract_only: bool=False,
                 do_fitting: bool=True, auto=True):
        super().__init__(t_start=t_start, t_stop=t_stop,
                         label=label,
                         data_file_path=data_file_path,
                         options_dict=options_dict,
                         extract_only=extract_only, do_fitting=do_fitting)

        self.params_dict = {'xlabel': 'sweep_name',
                            'xunit': 'sweep_unit',
                            'xvals': 'sweep_points',
                            'measurementstring': 'measurementstring',
                            'value_names': 'value_names',
                            'value_units': 'value_units',
                            'measured_values': 'measured_values'}
        self.numeric_params = []
        if auto:
            self.run_analysis()

    def process_data(self):
        self.proc_data_dict = OrderedDict()
        normalize_to_cal_points = self.options_dict.get('normalize_to_cal_points', True)
        cal_points = [
                        [[-4, -3], [-2, -1]],
                        [[-4, -2], [-3, -1]],
                       ]
        for idx in [0,1]:
            yvals = list(self.raw_data_dict['measured_data'].values())[idx][0]

            self.proc_data_dict['ylabel_{}'.format(idx)] = \
                self.raw_data_dict['value_names'][0][idx]
            self.proc_data_dict['yunit'] = self.raw_data_dict['value_units'][0][idx]

            if normalize_to_cal_points:
                yvals = a_tools.rotate_and_normalize_data_1ch(yvals,
                    cal_zero_points=cal_points[idx][0],
                    cal_one_points=cal_points[idx][1])
            self.proc_data_dict['yvals_{}'.format(idx)] = yvals

        y0 = self.proc_data_dict['yvals_0']
        y1 = self.proc_data_dict['yvals_1']
        p_success = ((y0[0]*y1[0]) +
                     (1-y0[1])*y1[1] +
                     (y0[2])*(1-y1[2]) +
                     (1-y0[3])*(1-y1[3]) )/4
        self.proc_data_dict['p_success'] = p_success


    def prepare_plots(self):
        # assumes that value names are unique in an experiment
        for i in [0, 1]:
            yvals = self.proc_data_dict['yvals_{}'.format(i)]
            xvals =  self.raw_data_dict['xvals'][0]
            ylabel = self.proc_data_dict['ylabel_{}'.format(i)]
            self.plot_dicts['main_{}'.format(ylabel)] = {
                'plotfn': self.plot_line,
                'xvals': self.raw_data_dict['xvals'][0],
                'xlabel': self.raw_data_dict['xlabel'][0],
                'xunit': self.raw_data_dict['xunit'][0][0],
                'yvals': self.proc_data_dict['yvals_{}'.format(i)],
                'ylabel': ylabel,
                'yunit': self.proc_data_dict['yunit'],
                'title': (self.raw_data_dict['timestamps'][0] + ' \n' +
                          self.raw_data_dict['measurementstring'][0]),
                'do_legend': False,
                'legend_pos': 'upper right'}


        self.plot_dicts['limit_text']={
            'ax_id':'main_{}'.format(ylabel),
            'box_props': 'fancy',
            'xpos':1.05,
            'horizontalalignment':'left',
            'plotfn': self.plot_text,
            'text_string': 'P succes = {:.3f}'.format(self.proc_data_dict['p_success'])}








class FlippingAnalysis(Single_Qubit_TimeDomainAnalysis):

    def __init__(self, t_start: str=None, t_stop: str=None,
                 data_file_path: str=None,
                 options_dict: dict=None, extract_only: bool=False,
                 do_fitting: bool=True, auto=True):
        super().__init__(t_start=t_start, t_stop=t_stop,
                         data_file_path=data_file_path,
                         options_dict=options_dict,
                         extract_only=extract_only, do_fitting=do_fitting)
        self.single_timestamp = True

        self.params_dict = {'xlabel': 'sweep_name',
                            'xunit': 'sweep_unit',
                            'measurementstring': 'measurementstring',
                            'sweep_points': 'sweep_points',
                            'value_names': 'value_names',
                            'value_units': 'value_units',
                            'measured_values': 'measured_values'}
        # This analysis makes a hardcoded assumption on the calibration points
        self.options_dict['cal_points'] = [list(range(-4, -2)),
                                           list(range(-2, 0))]

        self.numeric_params = []
        if auto:
            self.run_analysis()

    def prepare_fitting(self):
        self.fit_dicts = OrderedDict()
        # Even though we expect an exponentially damped oscillation we use
        # a simple cosine as this gives more reliable fitting and we are only
        # interested in extracting the frequency of the oscillation
        cos_mod = lmfit.Model(fit_mods.CosFunc)

        guess_pars = fit_mods.Cos_guess(
            model=cos_mod, t=self.raw_data_dict['sweep_points'][:-4],
            data=self.proc_data_dict['corr_data'][:-4])

        # This enforces the oscillation to start at the equator
        # and ensures that any over/under rotation is absorbed in the
        # frequency
        guess_pars['amplitude'].value = 0.5
        guess_pars['amplitude'].vary = False
        guess_pars['offset'].value = 0.5
        guess_pars['offset'].vary = False

        self.fit_dicts['cos_fit'] = {
            'fit_fn': fit_mods.CosFunc,
            'fit_xvals': {'t': self.raw_data_dict['sweep_points'][:-4]},
            'fit_yvals': {'data': self.proc_data_dict['corr_data'][:-4]},
            'guess_pars': guess_pars}

        # In the case there are very few periods we fall back on a small
        # angle approximation to extract the drive detuning
        poly_mod = lmfit.models.PolynomialModel(degree=1)
        # the detuning can be estimated using on a small angle approximation
        # c1 = d/dN (cos(2*pi*f N) ) evaluated at N = 0 -> c1 = -2*pi*f
        poly_mod.set_param_hint('frequency', expr='-c1/(2*pi)')
        guess_pars = poly_mod.guess(x=self.raw_data_dict['sweep_points'][:-4],
                                    data=self.proc_data_dict['corr_data'][:-4])
        # Constraining the line ensures that it will only give a good fit
        # if the small angle approximation holds
        guess_pars['c0'].vary = False
        guess_pars['c0'].value = 0.5

        self.fit_dicts['line_fit'] = {
            'model': poly_mod,
            'fit_xvals': {'x': self.raw_data_dict['sweep_points'][:-4]},
            'fit_yvals': {'data': self.proc_data_dict['corr_data'][:-4]},
            'guess_pars': guess_pars}

    def analyze_fit_results(self):
        sf_line = self._get_scale_factor_line()
        sf_cos = self._get_scale_factor_cos()
        self.proc_data_dict['scale_factor'] = self.get_scale_factor()

        msg = 'Scale fact. based on '
        if self.proc_data_dict['scale_factor'] == sf_cos:
            msg += 'cos fit\n'
        else:
            msg += 'line fit\n'
        msg += 'cos fit: {:.4f}\n'.format(sf_cos)
        msg += 'line fit: {:.4f}'.format(sf_line)

        self.raw_data_dict['scale_factor_msg'] = msg
        # TODO: save scale factor to file

    def get_scale_factor(self):
        """
        Returns the scale factor that should correct for the error in the
        pulse amplitude.
        """
        # Model selection based on the Bayesian Information Criterion (BIC)
        # as  calculated by lmfit
        if (self.fit_dicts['line_fit']['fit_res'].bic <
                self.fit_dicts['cos_fit']['fit_res'].bic):
            scale_factor = self._get_scale_factor_line()
        else:
            scale_factor = self._get_scale_factor_cos()
        return scale_factor

    def _get_scale_factor_cos(self):
        # 1/period of the oscillation corresponds to the (fractional)
        # over/under rotation error per gate
        frequency = self.fit_dicts['cos_fit']['fit_res'].params['frequency']

        # the square is needed to account for the difference between
        # power and amplitude
        scale_factor = (1+frequency)**2

        phase = np.rad2deg(self.fit_dicts['cos_fit']['fit_res'].params['phase']) % 360
        # phase ~90 indicates an under rotation so the scale factor
        # has to be larger than 1. A phase ~270 indicates an over
        # rotation so then the scale factor has to be smaller than one.
        if phase > 180:
            scale_factor = 1/scale_factor

        return scale_factor

    def _get_scale_factor_line(self):
        # 1/period of the oscillation corresponds to the (fractional)
        # over/under rotation error per gate
        frequency = self.fit_dicts['line_fit']['fit_res'].params['frequency']
        scale_factor = (1+frequency)**2
        # no phase sign check is needed here as this is contained in the
        # sign of the coefficient

        return scale_factor

    def prepare_plots(self):
        self.plot_dicts['main'] = {
            'plotfn': self.plot_line,
            'xvals': self.raw_data_dict['sweep_points'],
            'xlabel': self.raw_data_dict['xlabel'],
            'xunit': self.raw_data_dict['xunit'],  # does not do anything yet
            'yvals': self.proc_data_dict['corr_data'],
            'ylabel': 'Excited state population',
            'yunit': '',
            'setlabel': 'data',
            'title': (self.raw_data_dict['timestamp'] + ' ' +
                      self.raw_data_dict['measurementstring']),
            'do_legend': True,
            'legend_pos': 'upper right'}

        if self.do_fitting:
            self.plot_dicts['line_fit'] = {
                'ax_id': 'main',
                'plotfn': self.plot_fit,
                'fit_res': self.fit_dicts['line_fit']['fit_res'],
                'plot_init': self.options_dict['plot_init'],
                'setlabel': 'line fit',
                'do_legend': True,
                'legend_pos': 'upper right'}

            self.plot_dicts['cos_fit'] = {
                'ax_id': 'main',
                'plotfn': self.plot_fit,
                'fit_res': self.fit_dicts['cos_fit']['fit_res'],
                'plot_init': self.options_dict['plot_init'],
                'setlabel': 'cos fit',
                'do_legend': True,
                'legend_pos': 'upper right'}

            self.plot_dicts['text_msg'] = {
                'ax_id': 'main',
                'ypos': 0.15,
                'plotfn': self.plot_text,
                'box_props': 'fancy',
                'text_string': self.raw_data_dict['scale_factor_msg']}


class Intersect_Analysis(Single_Qubit_TimeDomainAnalysis):
    """
    Analysis to extract the intercept of two parameters.

    relevant options_dict parameters
        ch_idx_A (int) specifies first channel for intercept
        ch_idx_B (int) specifies second channel for intercept if same as first
            it will assume data was taken interleaved.
    """
    def __init__(self, t_start: str=None, t_stop: str=None,
                 data_file_path: str=None,
                 options_dict: dict=None, extract_only: bool=False,
                 do_fitting: bool=True, auto=True):

        super().__init__(t_start=t_start, t_stop=t_stop,
                         data_file_path=data_file_path,
                         options_dict=options_dict,
                         extract_only=extract_only, do_fitting=do_fitting)
        self.single_timestamp = False

        self.params_dict = {'xlabel': 'sweep_name',
                            'xvals': 'sweep_points',
                            'xunit': 'sweep_unit',
                            'measurementstring': 'measurementstring',
                            'value_names': 'value_names',
                            'value_units': 'value_units',
                            'measured_values': 'measured_values'}

        self.numeric_params = []
        if auto:
            self.run_analysis()


    def process_data(self):
        """
        selects the relevant acq channel based on "ch_idx_A" and "ch_idx_B"
        specified in the options dict. If ch_idx_A and ch_idx_B are the same
        it will unzip the data.
        """
        self.proc_data_dict = deepcopy(self.raw_data_dict)
        # The channel containing the data must be specified in the options dict
        ch_idx_A = self.options_dict.get('ch_idx_A', 0)
        ch_idx_B = self.options_dict.get('ch_idx_B', 0)


        self.proc_data_dict['ylabel'] = self.raw_data_dict['value_names'][0][ch_idx_A]
        self.proc_data_dict['yunit'] = self.raw_data_dict['value_units'][0][ch_idx_A]

        if ch_idx_A == ch_idx_B:
            yvals = list(self.raw_data_dict['measured_data'].values())[ch_idx_A][0]
            self.proc_data_dict['xvals_A'] = self.raw_data_dict['xvals'][0][::2]
            self.proc_data_dict['xvals_B'] = self.raw_data_dict['xvals'][0][1::2]
            self.proc_data_dict['yvals_A'] = yvals[::2]
            self.proc_data_dict['yvals_B'] = yvals[1::2]
        else:
            self.proc_data_dict['xvals_A'] = self.raw_data_dict['xvals'][0]
            self.proc_data_dict['xvals_B'] = self.raw_data_dict['xvals'][0]

            self.proc_data_dict['yvals_A'] = list(self.raw_data_dict
                ['measured_data'].values())[ch_idx_A][0]
            self.proc_data_dict['yvals_B'] = list(self.raw_data_dict
                ['measured_data'].values())[ch_idx_B][0]

    def prepare_fitting(self):
        self.fit_dicts = OrderedDict()

        self.fit_dicts['line_fit_A'] = {
            'model': lmfit.models.PolynomialModel(degree=2),
            'fit_xvals': {'x': self.proc_data_dict['xvals_A']},
            'fit_yvals': {'data': self.proc_data_dict['yvals_A']}}

        self.fit_dicts['line_fit_B'] = {
            'model': lmfit.models.PolynomialModel(degree=2),
            'fit_xvals': {'x': self.proc_data_dict['xvals_B']},
            'fit_yvals': {'data': self.proc_data_dict['yvals_B']}}


    def analyze_fit_results(self):
        fr_0 = self.fit_res['line_fit_A'].best_values
        fr_1 = self.fit_res['line_fit_B'].best_values

        c0 = (fr_0['c0'] - fr_1['c0'])
        c1 = (fr_0['c1'] - fr_1['c1'])
        c2 = (fr_0['c2'] - fr_1['c2'])
        poly_coeff = [c0, c1, c2]
        poly = np.polynomial.polynomial.Polynomial([fr_0['c0'],
                                                   fr_0['c1'], fr_0['c2']])
        ic = np.polynomial.polynomial.polyroots(poly_coeff)

        self.proc_data_dict['intersect_L'] = ic[0], poly(ic[0])
        self.proc_data_dict['intersect_R'] = ic[1], poly(ic[1])

        if (((np.min(self.proc_data_dict['xvals']))< ic[0]) and
                ( ic[0] < (np.max(self.proc_data_dict['xvals'])))):
            self.proc_data_dict['intersect'] =self.proc_data_dict['intersect_L']
        else:
            self.proc_data_dict['intersect'] =self.proc_data_dict['intersect_R']

    def prepare_plots(self):
        self.plot_dicts['main'] = {
            'plotfn': self.plot_line,
            'xvals': self.proc_data_dict['xvals_A'],
            'xlabel': self.proc_data_dict['xlabel'][0],
            'xunit': self.proc_data_dict['xunit'][0][0],
            'yvals': self.proc_data_dict['yvals_A'],
            'ylabel': self.proc_data_dict['ylabel'],
            'yunit': self.proc_data_dict['yunit'],
            'setlabel': 'A',
            'title': (self.proc_data_dict['timestamps'][0] + ' \n' +
                      self.proc_data_dict['measurementstring'][0]),
            'do_legend': True,
            'yrange': (0,1),
            'legend_pos': 'upper right'}

        self.plot_dicts['on'] = {
            'plotfn': self.plot_line,
            'ax_id': 'main',
            'xvals': self.proc_data_dict['xvals_B'],
            'xlabel': self.proc_data_dict['xlabel'][0],
            'xunit': self.proc_data_dict['xunit'][0][0],
            'yvals': self.proc_data_dict['yvals_B'],
            'ylabel': self.proc_data_dict['ylabel'],
            'yunit': self.proc_data_dict['yunit'],
            'setlabel': 'B',
            'do_legend': True,
            'legend_pos': 'upper right'}

        if self.do_fitting:
            self.plot_dicts['line_fit_A'] = {
                'ax_id': 'main',
                'plotfn': self.plot_fit,
                'fit_res': self.fit_dicts['line_fit_A']['fit_res'],
                'plot_init': self.options_dict['plot_init'],
                'setlabel': 'Fit A',
                'do_legend': True}
            self.plot_dicts['line_fit_B'] = {
                'ax_id': 'main',
                'plotfn': self.plot_fit,
                'fit_res': self.fit_dicts['line_fit_B']['fit_res'],
                'plot_init': self.options_dict['plot_init'],
                'setlabel': 'Fit B',
                'do_legend': True}


            ic, ic_unit = SI_val_to_msg_str(
                self.proc_data_dict['intersect'][0],
                 self.proc_data_dict['xunit'][0][0], return_type=float)
            self.plot_dicts['intercept_message'] = {
                'ax_id': 'main',
                'plotfn': self.plot_line,
                'xvals': [self.proc_data_dict['intersect'][0]],
                'yvals': [self.proc_data_dict['intersect'][1]],
                'line_kws': {'alpha': .5, 'color':'gray',
                            'markersize':15},
                'marker': 'o',
                'setlabel': 'Intercept: {:.1f} {}'.format(ic, ic_unit),
                'do_legend': True}

    def get_intersect(self):

        return self.proc_data_dict['intersect']



class CZ_1QPhaseCal_Analysis(ba.BaseDataAnalysis):
    """
    Analysis to extract the intercept for a single qubit phase calibration
    experiment

    N.B. this is a less generic version of "Intersect_Analysis" and should
    be deprecated (MAR Dec 2017)
    """
    def __init__(self, t_start: str=None, t_stop: str=None,
                 data_file_path: str=None,
                 options_dict: dict=None, extract_only: bool=False,
                 do_fitting: bool=True, auto=True):
        super().__init__(t_start=t_start, t_stop=t_stop,
                         data_file_path=data_file_path,
                         options_dict=options_dict,
                         extract_only=extract_only, do_fitting=do_fitting)
        self.single_timestamp = False

        self.params_dict = {'xlabel': 'sweep_name',
                            'xunit': 'sweep_unit',
                            'xvals': 'sweep_points',
                            'measurementstring': 'measurementstring',
                            'value_names': 'value_names',
                            'value_units': 'value_units',
                            'measured_values': 'measured_values'}

        self.numeric_params = []
        if auto:
            self.run_analysis()

    def process_data(self):
        """
        selects the relevant acq channel based on "ch_idx" in options dict and
        then splits the data for th
        """
        self.proc_data_dict = OrderedDict()
        # The channel containing the data must be specified in the options dict
        ch_idx = self.options_dict['ch_idx']

        yvals = list(self.raw_data_dict['measured_data'].values())[ch_idx][0]

        self.proc_data_dict['ylabel'] = self.raw_data_dict['value_names'][0][ch_idx]
        self.proc_data_dict['yunit'] = self.raw_data_dict['value_units'][0][ch_idx]
        self.proc_data_dict['xvals_off'] = self.raw_data_dict['xvals'][0][::2]
        self.proc_data_dict['xvals_on'] = self.raw_data_dict['xvals'][0][1::2]
        self.proc_data_dict['yvals_off'] = yvals[::2]
        self.proc_data_dict['yvals_on'] = yvals[1::2]


    def prepare_fitting(self):
        self.fit_dicts = OrderedDict()

        self.fit_dicts['line_fit_off'] = {
            'model': lmfit.models.PolynomialModel(degree=1),
            'fit_xvals': {'x': self.proc_data_dict['xvals_off']},
            'fit_yvals': {'data': self.proc_data_dict['yvals_off']}}

        self.fit_dicts['line_fit_on'] = {
            'model': lmfit.models.PolynomialModel(degree=1),
            'fit_xvals': {'x': self.proc_data_dict['xvals_on']},
            'fit_yvals': {'data': self.proc_data_dict['yvals_on']}}


    def analyze_fit_results(self):
        fr_0 = self.fit_res['line_fit_off'].best_values
        fr_1 = self.fit_res['line_fit_on'].best_values
        ic = -(fr_0['c0'] - fr_1['c0'])/(fr_0['c1'] - fr_1['c1'])

        self.proc_data_dict['zero_phase_diff_intersect'] = ic


    def prepare_plots(self):
        self.plot_dicts['main'] = {
            'plotfn': self.plot_line,
            'xvals': self.proc_data_dict['xvals_off'],
            'xlabel': self.raw_data_dict['xlabel'][0],
            'xunit': self.raw_data_dict['xunit'][0][0],
            'yvals': self.proc_data_dict['yvals_off'],
            'ylabel': self.proc_data_dict['ylabel'],
            'yunit': self.proc_data_dict['yunit'],
            'setlabel': 'CZ off',
            'title': (self.raw_data_dict['timestamps'][0] + ' \n' +
                      self.raw_data_dict['measurementstring'][0]),
            'do_legend': True,
            'yrange': (0,1),
            'legend_pos': 'upper right'}

        self.plot_dicts['on'] = {
            'plotfn': self.plot_line,
            'ax_id': 'main',
            'xvals': self.proc_data_dict['xvals_on'],
            'xlabel': self.raw_data_dict['xlabel'][0],
            'xunit': self.raw_data_dict['xunit'][0][0],
            'yvals': self.proc_data_dict['yvals_on'],
            'ylabel': self.proc_data_dict['ylabel'],
            'yunit': self.proc_data_dict['yunit'],
            'setlabel': 'CZ on',
            'do_legend': True,
            'legend_pos': 'upper right'}

        if self.do_fitting:
            self.plot_dicts['line_fit_off'] = {
                'ax_id': 'main',
                'plotfn': self.plot_fit,
                'fit_res': self.fit_dicts['line_fit_off']['fit_res'],
                'plot_init': self.options_dict['plot_init'],
                'setlabel': 'Fit CZ off',
                'do_legend': True}
            self.plot_dicts['line_fit_on'] = {
                'ax_id': 'main',
                'plotfn': self.plot_fit,
                'fit_res': self.fit_dicts['line_fit_on']['fit_res'],
                'plot_init': self.options_dict['plot_init'],
                'setlabel': 'Fit CZ on',
                'do_legend': True}


            ic, ic_unit = SI_val_to_msg_str(
                self.proc_data_dict['zero_phase_diff_intersect'],
                 self.raw_data_dict['xunit'][0][0], return_type=float)
            self.plot_dicts['intercept_message'] = {
                'ax_id': 'main',
                'plotfn': self.plot_line,
                'xvals': [self.proc_data_dict['zero_phase_diff_intersect']],
                'yvals': [np.mean(self.proc_data_dict['xvals_on'])],
                'line_kws': {'alpha': 0},
                'setlabel': 'Intercept: {:.1f} {}'.format(ic, ic_unit),
                'do_legend': True}

    def get_zero_phase_diff_intersect(self):

        return self.proc_data_dict['zero_phase_diff_intersect']


class Oscillation_Analysis(ba.BaseDataAnalysis):
    """
    Very basic analysis to determine the phase of a single oscillation
    that has an assumed period of 360 degrees.
    """
    def __init__(self, t_start: str=None, t_stop: str=None,
                 data_file_path: str=None,
                 label: str='',
                 options_dict: dict=None, extract_only: bool=False,
                 do_fitting: bool=True, auto=True):
        super().__init__(t_start=t_start, t_stop=t_stop,
                         label=label,
                         data_file_path=data_file_path,
                         options_dict=options_dict,
                         extract_only=extract_only, do_fitting=do_fitting)
        self.single_timestamp = False

        self.params_dict = {'xlabel': 'sweep_name',
                            'xunit': 'sweep_unit',
                            'xvals': 'sweep_points',
                            'measurementstring': 'measurementstring',
                            'value_names': 'value_names',
                            'value_units': 'value_units',
                            'measured_values': 'measured_values'}

        self.numeric_params = []
        if auto:
            self.run_analysis()

    def process_data(self):
        self.proc_data_dict = OrderedDict()
        idx = 1

        self.proc_data_dict['yvals'] = list(self.raw_data_dict['measured_data'].values())[idx][0]
        self.proc_data_dict['ylabel'] = self.raw_data_dict['value_names'][0][idx]
        self.proc_data_dict['yunit'] = self.raw_data_dict['value_units'][0][idx]

    def prepare_fitting(self):
        self.fit_dicts = OrderedDict()
        cos_mod = fit_mods.CosModel
        guess_pars = fit_mods.Cos_guess(
            model=cos_mod, t=self.raw_data_dict['xvals'][0],
            data=self.proc_data_dict['yvals'], freq_guess=1/360)
        guess_pars['frequency'].value = 1/360
        guess_pars['frequency'].vary = False
        self.fit_dicts['cos_fit'] = {
            'fit_fn': fit_mods.CosFunc,
            'fit_xvals': {'t': self.raw_data_dict['xvals'][0]},
            'fit_yvals': {'data': self.proc_data_dict['yvals']},
            'guess_pars': guess_pars}

    def analyze_fit_results(self):
        fr = self.fit_res['cos_fit'].best_values
        self.proc_data_dict['phi'] =  np.rad2deg(fr['phase'])


    def prepare_plots(self):
        self.plot_dicts['main'] = {
            'plotfn': self.plot_line,
            'xvals': self.raw_data_dict['xvals'][0],
            'xlabel': self.raw_data_dict['xlabel'][0],
            'xunit': self.raw_data_dict['xunit'][0][0],
            'yvals': self.proc_data_dict['yvals'],
            'ylabel': self.proc_data_dict['ylabel'],
            'yunit': self.proc_data_dict['yunit'],
            'title': (self.raw_data_dict['timestamps'][0] + ' \n' +
                      self.raw_data_dict['measurementstring'][0]),
            'do_legend': True,
            # 'yrange': (0,1),
            'legend_pos': 'upper right'}

        if self.do_fitting:
            self.plot_dicts['cos_fit'] = {
                'ax_id': 'main',
                'plotfn': self.plot_fit,
                'fit_res': self.fit_dicts['cos_fit']['fit_res'],
                'plot_init': self.options_dict['plot_init'],
                'setlabel': 'Fit',
                'do_legend': True}


class Conditional_Oscillation_Analysis(ba.BaseDataAnalysis):
    """
    Analysis to extract quantities from a conditional oscillation.

    """
    def __init__(self, t_start: str=None, t_stop: str=None,
                 data_file_path: str=None,
                 label: str='',
                 options_dict: dict=None, extract_only: bool=False,
                 do_fitting: bool=True, auto=True):
        super().__init__(t_start=t_start, t_stop=t_stop,
                         label=label,
                         data_file_path=data_file_path,
                         options_dict=options_dict,
                         extract_only=extract_only, do_fitting=do_fitting)
        self.single_timestamp = False

        self.params_dict = {'xlabel': 'sweep_name',
                            'xunit': 'sweep_unit',
                            'xvals': 'sweep_points',
                            'measurementstring': 'measurementstring',
                            'value_names': 'value_names',
                            'value_units': 'value_units',
                            'measured_values': 'measured_values'}

        self.numeric_params = []
        if auto:
            self.run_analysis()

    def process_data(self):
        """
        selects the relevant acq channel based on "ch_idx_osc" and
        "ch_idx_spec" in the options dict and then splits the data for the
        off and on cases
        """
        self.proc_data_dict = OrderedDict()
        # The channel containing the data must be specified in the options dict
        ch_idx_spec = self.options_dict.get('ch_idx_spec', 0)
        ch_idx_osc = self.options_dict.get('ch_idx_osc', 1)
        normalize_to_cal_points = self.options_dict.get('normalize_to_cal_points', True)
        cal_points = [
                        [[-4, -3], [-2, -1]],
                        [[-4, -2], [-3, -1]],
                       ]


        i = 0
        for idx, type_str in zip([ch_idx_osc, ch_idx_spec], ['osc', 'spec']):
            yvals = list(self.raw_data_dict['measured_data'].values())[idx][0]
            self.proc_data_dict['ylabel_{}'.format(type_str)] = self.raw_data_dict['value_names'][0][idx]
            self.proc_data_dict['yunit'] = self.raw_data_dict['value_units'][0][idx]

            if normalize_to_cal_points:
                yvals = a_tools.rotate_and_normalize_data_1ch(yvals,
                    cal_zero_points=cal_points[i][0],
                    cal_one_points=cal_points[i][1])
                i +=1

                self.proc_data_dict['yvals_{}_off'.format(type_str)] = yvals[::2]
                self.proc_data_dict['yvals_{}_on'.format(type_str)] = yvals[1::2]
                self.proc_data_dict['xvals_off'] = self.raw_data_dict['xvals'][0][::2]
                self.proc_data_dict['xvals_on'] = self.raw_data_dict['xvals'][0][1::2]

            else:
                self.proc_data_dict['yvals_{}_off'.format(type_str)] = yvals[::2]
                self.proc_data_dict['yvals_{}_on'.format(type_str)] = yvals[1::2]


                self.proc_data_dict['xvals_off'] = self.raw_data_dict['xvals'][0][::2]
                self.proc_data_dict['xvals_on'] = self.raw_data_dict['xvals'][0][1::2]

    def prepare_fitting(self):
        self.fit_dicts = OrderedDict()
        cos_mod = fit_mods.CosModel
        guess_pars = fit_mods.Cos_guess(
            model=cos_mod, t=self.proc_data_dict['xvals_off'][:-2],
            data=self.proc_data_dict['yvals_osc_off'][:-2],
            freq_guess=1/360)
        guess_pars['frequency'].value = 1/360
        guess_pars['frequency'].vary = False
        self.fit_dicts['cos_fit_off'] = {
            'fit_fn': fit_mods.CosFunc,
            'fit_xvals': {'t': self.proc_data_dict['xvals_off'][:-2]},
            'fit_yvals': {'data': self.proc_data_dict['yvals_osc_off'][:-2]},
            'guess_pars': guess_pars}


        cos_mod = fit_mods.CosModel
        guess_pars = fit_mods.Cos_guess(
            model=cos_mod, t=self.proc_data_dict['xvals_on'][:-2],
            data=self.proc_data_dict['yvals_osc_on'][:-2],
            freq_guess=1/360)
        guess_pars['frequency'].value = 1/360
        guess_pars['frequency'].vary = False
        self.fit_dicts['cos_fit_on'] = {
            'fit_fn': fit_mods.CosFunc,
            'fit_xvals': {'t': self.proc_data_dict['xvals_on'][:-2]},
            'fit_yvals': {'data': self.proc_data_dict['yvals_osc_on'][:-2]},
            'guess_pars': guess_pars}

    def analyze_fit_results(self):
        fr_0 = self.fit_res['cos_fit_off'].params
        fr_1 = self.fit_res['cos_fit_on'].params

        phi0 = np.rad2deg(fr_0['phase'].value)
        phi1 = np.rad2deg(fr_1['phase'].value)

        phi0_stderr = np.rad2deg(fr_0['phase'].stderr)
        phi1_stderr = np.rad2deg(fr_1['phase'].stderr)

        self.proc_data_dict['phi_0'] = phi0, phi0_stderr
        self.proc_data_dict['phi_1'] = phi1, phi1_stderr
        phi_cond_stderr = (phi0_stderr**2+phi1_stderr**2)**.5
        self.proc_data_dict['phi_cond'] = (phi1 -phi0), phi_cond_stderr


        osc_amp = np.mean([fr_0['amplitude'], fr_1['amplitude']])
        osc_amp_stderr = np.sqrt(fr_0['amplitude'].stderr**2 +
                                 fr_1['amplitude']**2)/2

        self.proc_data_dict['osc_amp_0'] = (fr_0['amplitude'].value,
                                            fr_0['amplitude'].stderr)
        self.proc_data_dict['osc_amp_1'] = (fr_1['amplitude'].value,
                                            fr_1['amplitude'].stderr)

        self.proc_data_dict['osc_offs_0'] = (fr_0['offset'].value,
                                            fr_0['offset'].stderr)
        self.proc_data_dict['osc_offs_1'] = (fr_1['offset'].value,
                                            fr_1['offset'].stderr)


        offs_stderr = (fr_0['offset'].stderr**2+fr_1['offset'].stderr**2)**.5
        self.proc_data_dict['offs_diff'] = (
            fr_1['offset'].value - fr_0['offset'].value, offs_stderr)

        # self.proc_data_dict['osc_amp'] = (osc_amp, osc_amp_stderr)
        self.proc_data_dict['missing_fraction'] = (
            np.mean(self.proc_data_dict['yvals_spec_on'][:-2]) -
            np.mean(self.proc_data_dict['yvals_spec_off'][:-2]))


    def prepare_plots(self):
        self._prepare_main_oscillation_figure()
        self._prepare_spectator_qubit_figure()

    def _prepare_main_oscillation_figure(self):
        self.plot_dicts['main'] = {
            'plotfn': self.plot_line,
            'xvals': self.proc_data_dict['xvals_off'],
            'xlabel': self.raw_data_dict['xlabel'][0],
            'xunit': self.raw_data_dict['xunit'][0][0],
            'yvals': self.proc_data_dict['yvals_osc_off'],
            'ylabel': self.proc_data_dict['ylabel_osc'],
            'yunit': self.proc_data_dict['yunit'],
            'setlabel': 'CZ off',
            'title': (self.raw_data_dict['timestamps'][0] + ' \n' +
                      self.raw_data_dict['measurementstring'][0]),
            'do_legend': True,
            # 'yrange': (0,1),
            'legend_pos': 'upper right'}

        self.plot_dicts['on'] = {
            'plotfn': self.plot_line,
            'ax_id': 'main',
            'xvals': self.proc_data_dict['xvals_on'],
            'xlabel': self.raw_data_dict['xlabel'][0],
            'xunit': self.raw_data_dict['xunit'][0][0],
            'yvals': self.proc_data_dict['yvals_osc_on'],
            'ylabel': self.proc_data_dict['ylabel_osc'],
            'yunit': self.proc_data_dict['yunit'],
            'setlabel': 'CZ on',
            'do_legend': True,
            'legend_pos': 'upper right'}

        if self.do_fitting:
            self.plot_dicts['cos_fit_off'] = {
                'ax_id': 'main',
                'plotfn': self.plot_fit,
                'fit_res': self.fit_dicts['cos_fit_off']['fit_res'],
                'plot_init': self.options_dict['plot_init'],
                'setlabel': 'Fit CZ off',
                'do_legend': True}
            self.plot_dicts['cos_fit_on'] = {
                'ax_id': 'main',
                'plotfn': self.plot_fit,
                'fit_res': self.fit_dicts['cos_fit_on']['fit_res'],
                'plot_init': self.options_dict['plot_init'],
                'setlabel': 'Fit CZ on',
                'do_legend': True}

            # offset as a guide for the eye
            y = self.fit_res['cos_fit_off'].params['offset'].value
            self.plot_dicts['cos_off_offset'] ={
                'plotfn': self.plot_matplot_ax_method,
                'ax_id':'main',
                'func': 'axhline',
                'plot_kws': {
                    'y': y, 'color': 'C0', 'linestyle': 'dotted'}
                    }

            phase_message = (
                'Phase diff.: {:.1f} $\pm$ {:.1f} deg\n'
                'Phase off: {:.1f} $\pm$ {:.1f}deg\n'
                'Phase on: {:.1f} $\pm$ {:.1f}deg\n'
                'Osc. amp. off: {:.4f} $\pm$ {:.4f}\n'
                'Osc. amp. on: {:.4f} $\pm$ {:.4f}\n'
                'Offs. diff.: {:.4f} $\pm$ {:.4f}\n'
                'Osc. offs. off: {:.4f} $\pm$ {:.4f}\n'
                'Osc. offs. on: {:.4f} $\pm$ {:.4f}'.format(
                    self.proc_data_dict['phi_cond'][0],
                    self.proc_data_dict['phi_cond'][1],
                    self.proc_data_dict['phi_0'][0],
                    self.proc_data_dict['phi_0'][1],
                    self.proc_data_dict['phi_1'][0],
                    self.proc_data_dict['phi_1'][1],
                    self.proc_data_dict['osc_amp_0'][0],
                    self.proc_data_dict['osc_amp_0'][1],
                    self.proc_data_dict['osc_amp_1'][0],
                    self.proc_data_dict['osc_amp_1'][1],
                    self.proc_data_dict['offs_diff'][0],
                    self.proc_data_dict['offs_diff'][1],
                    self.proc_data_dict['osc_offs_0'][0],
                    self.proc_data_dict['osc_offs_0'][1],
                    self.proc_data_dict['osc_offs_1'][0],
                    self.proc_data_dict['osc_offs_1'][1]))
            self.plot_dicts['phase_message'] = {
                'ax_id': 'main',
                'ypos': 0.9,
                'xpos': 1.45,
                'plotfn': self.plot_text,
                'box_props': 'fancy',
                'line_kws': {'alpha': 0},
                'text_string': phase_message}

    def _prepare_spectator_qubit_figure(self):

        self.plot_dicts['spectator_qubit'] = {
            'plotfn': self.plot_line,
            'xvals': self.proc_data_dict['xvals_off'],
            'xlabel': self.raw_data_dict['xlabel'][0],
            'xunit': self.raw_data_dict['xunit'][0][0],
            'yvals': self.proc_data_dict['yvals_spec_off'],
            'ylabel': self.proc_data_dict['ylabel_spec'],
            'yunit': self.proc_data_dict['yunit'],
            'setlabel': 'CZ off',
            'title': (self.raw_data_dict['timestamps'][0] + ' \n' +
                      self.raw_data_dict['measurementstring'][0]),
            'do_legend': True,
            # 'yrange': (0,1),
            'legend_pos': 'upper right'}

        self.plot_dicts['spec_on'] = {
            'plotfn': self.plot_line,
            'ax_id': 'spectator_qubit',
            'xvals': self.proc_data_dict['xvals_on'],
            'xlabel': self.raw_data_dict['xlabel'][0],
            'xunit': self.raw_data_dict['xunit'][0][0],
            'yvals': self.proc_data_dict['yvals_spec_on'],
            'ylabel': self.proc_data_dict['ylabel_spec'],
            'yunit': self.proc_data_dict['yunit'],
            'setlabel': 'CZ on',
            'do_legend': True,
            'legend_pos': 'upper right'}

        if self.do_fitting:
            leak_msg = (
                'Missing fraction: {:.2f} % '.format(
                    self.proc_data_dict['missing_fraction']*100))
            self.plot_dicts['leak_msg'] = {
                'ax_id': 'spectator_qubit',
                'ypos': 0.7,
                'plotfn': self.plot_text,
                'box_props': 'fancy',
                'line_kws': {'alpha': 0},
                'text_string': leak_msg}
            # offset as a guide for the eye
            y = self.fit_res['cos_fit_on'].params['offset'].value
            self.plot_dicts['cos_on_offset'] ={
                'plotfn': self.plot_matplot_ax_method,
                'ax_id':'main',
                'func': 'axhline',
                'plot_kws': {
                    'y': y, 'color': 'C1', 'linestyle': 'dotted'}
                    }


class StateTomographyAnalysis(ba.BaseDataAnalysis):
    """
    Analyses the results of the state tomography experiment and calculates
    the corresponding quantum state.

    Possible options that can be passed in the options_dict parameter:
        cal_points: A data structure specifying the indices of the calibration
                    points. See the AveragedTimedomainAnalysis for format.
                    The calibration points need to be in the same order as the
                    used basis for the result.
        data_type: 'averaged' or 'singleshot'. For singleshot data each
                   measurement outcome is saved and arbitrary order correlations
                   between the states can be calculated.
        meas_operators: (optional) A list of qutip operators or numpy 2d arrays.
                        This overrides the measurement operators otherwise
                        found from the calibration points.
        covar_matrix: (optional) The covariance matrix of the measurement
                      operators as a 2d numpy array. Overrides the one found
                      from the calibration points.
        use_covariance_matrix (bool): Flag to define whether to use the
            covariance matrix
        basis_rots_str: A list of standard PycQED pulse names that were
                             applied to qubits before measurement
        basis_rots: As an alternative to single_qubit_pulses, the basis
                    rotations applied to the system as qutip operators or numpy
                    matrices can be given.
        mle: True/False, whether to do maximum likelihood fit. If False, only
             least squares fit will be done, which could give negative
             eigenvalues for the density matrix.
        rho_target (optional): A qutip density matrix that the result will be
                               compared to when calculating fidelity.
    """
    def __init__(self, *args, **kwargs):
        auto = kwargs.pop('auto', True)
        super().__init__(*args, **kwargs)
        kwargs['auto'] = auto
        self.single_timestamp = True
        self.params_dict = {'exp_metadata': 'exp_metadata'}
        self.numeric_params = []
        self.data_type = self.options_dict['data_type']
        if self.data_type == 'averaged':
            self.base_analysis = AveragedTimedomainAnalysis(*args, **kwargs)
        elif self.data_type == 'singleshot':
            self.base_analysis = roa.MultiQubit_SingleShot_Analysis(
                *args, **kwargs)
        else:
            raise KeyError("Invalid tomography data mode: '" + self.data_type +
                           "'. Valid modes are 'averaged' and 'singleshot'.")
        if kwargs.get('auto', True):
            self.run_analysis()

    def process_data(self):
        tomography_qubits = self.options_dict.get('tomography_qubits', None)
        data, Fs, Omega = self.base_analysis.measurement_operators_and_results(
                              tomography_qubits)
        if 'data_filter' in self.options_dict:
            data = self.options_dict['data_filter'](data.T).T

        data = data.T
        for i, v in enumerate(data):
            data[i] = v / v.sum()
        data = data.T

        Fs = self.options_dict.get('meas_operators', Fs)
        Fs = [qtp.Qobj(F) for F in Fs]
        d = Fs[0].shape[0]
        self.proc_data_dict['d'] = d
        Omega = self.options_dict.get('covar_matrix', Omega)
        if Omega is None:
            Omega = np.diag(np.ones(len(Fs)))
        elif len(Omega.shape) == 1:
            Omega = np.diag(Omega)

        metadata = self.raw_data_dict.get('exp_metadata',
                                          self.options_dict.get(
                                              'exp_metadata', {}))
        if metadata is None:
            metadata = {}
        self.raw_data_dict['exp_metadata'] = metadata
        basis_rots_str = metadata.get('basis_rots_str', None)
        basis_rots_str = self.options_dict.get('basis_rots_str', basis_rots_str)
        if basis_rots_str is not None:
            nr_qubits = int(np.round(np.log2(d)))
            pulse_list = list(itertools.product(basis_rots_str,
                                                repeat=nr_qubits))
            rotations = tomo.standard_qubit_pulses_to_rotations(pulse_list)
        else:
            rotations = metadata.get('basis_rots', None)
            rotations = self.options_dict.get('basis_rots', rotations)
            if rotations is None:
                raise KeyError("Either 'basis_rots_str' or 'basis_rots' "
                               "parameter must be passed in the options "
                               "dictionary or in the experimental metadata.")
        rotations = [qtp.Qobj(U) for U in rotations]

        all_Fs = tomo.rotated_measurement_operators(rotations, Fs)
        all_Fs = list(itertools.chain(*np.array(all_Fs, dtype=np.object).T))
        all_mus = np.array(list(itertools.chain(*data.T)))
        all_Omegas = sp.linalg.block_diag(*[Omega] * len(data[0]))


        self.proc_data_dict['meas_operators'] = all_Fs
        self.proc_data_dict['covar_matrix'] = all_Omegas
        self.proc_data_dict['meas_results'] = all_mus

        if self.options_dict.get('pauli_raw', False):
            pauli_raw = self.generate_raw_pauli_set()
            rho_raw = tomo.pauli_set_to_density_matrix(pauli_raw)
            self.proc_data_dict['rho_raw'] = rho_raw
            self.proc_data_dict['rho'] = rho_raw
        else:
            rho_ls = tomo.least_squares_tomography(
                all_mus, all_Fs,
                all_Omegas if self.get_param_value('use_covariance_matrix', False)
                else None )
            self.proc_data_dict['rho_ls'] = rho_ls
            self.proc_data_dict['rho'] = rho_ls
            if self.options_dict.get('mle', False):
                rho_mle = tomo.mle_tomography(
                    all_mus, all_Fs,
                    all_Omegas if self.get_param_value('use_covariance_matrix', False) else None,
                    rho_guess=rho_ls)
                self.proc_data_dict['rho_mle'] = rho_mle
                self.proc_data_dict['rho'] = rho_mle

        rho = self.proc_data_dict['rho']
        self.proc_data_dict['purity'] = (rho * rho).tr().real

        rho_target = metadata.get('rho_target', None)
        rho_target = self.options_dict.get('rho_target', rho_target)
        if rho_target is not None:
            self.proc_data_dict['fidelity'] = tomo.fidelity(rho, rho_target)
        if d == 4:
            self.proc_data_dict['concurrence'] = tomo.concurrence(rho)
        else:
            self.proc_data_dict['concurrence'] = 0

    def prepare_plots(self):
        self.prepare_density_matrix_plot()
        d = self.proc_data_dict['d']
        if 2 ** (d.bit_length() - 1) == d:
            # dimension is power of two, plot expectation values of pauli
            # operators
            self.prepare_pauli_basis_plot()

    def prepare_density_matrix_plot(self):
        self.tight_fig = self.options_dict.get('tight_fig', False)
        rho_target = self.raw_data_dict['exp_metadata'].get('rho_target', None)
        rho_target = self.options_dict.get('rho_target', rho_target)
        d = self.proc_data_dict['d']
        xtick_labels = self.options_dict.get('rho_ticklabels', None)
        ytick_labels = self.options_dict.get('rho_ticklabels', None)
        if 2 ** (d.bit_length() - 1) == d:
            nr_qubits = d.bit_length() - 1
            fmt_string = '{{:0{}b}}'.format(nr_qubits)
            labels = [fmt_string.format(i) for i in range(2 ** nr_qubits)]
            if xtick_labels is None:
                xtick_labels = ['$|' + lbl + r'\rangle$' for lbl in labels]
            if ytick_labels is None:
                ytick_labels = [r'$\langle' + lbl + '|$' for lbl in labels]
        color = (0.5 * np.angle(self.proc_data_dict['rho'].full()) / np.pi) % 1.
        cmap = self.options_dict.get('rho_colormap', self.default_phase_cmap())
        if self.options_dict.get('pauli_raw', False):
            title = 'Density matrix reconstructed from the Pauli set\n'
        elif self.options_dict.get('mle', False):
            title = 'Maximum likelihood fit of the density matrix\n'
        else:
            title = 'Least squares fit of the density matrix\n'
        empty_artist = mpl.patches.Rectangle((0, 0), 0, 0, visible=False)
        legend_entries = [(empty_artist,
                           r'Purity, $Tr(\rho^2) = {:.1f}\%$'.format(
                               100 * self.proc_data_dict['purity']))]
        if rho_target is not None:
            legend_entries += [
                (empty_artist, r'Fidelity, $F = {:.1f}\%$'.format(
                    100 * self.proc_data_dict['fidelity']))]
        if d == 4:
            legend_entries += [
                (empty_artist, r'Concurrence, $C = {:.2f}$'.format(
                    self.proc_data_dict['concurrence']))]
        meas_string = self.base_analysis.\
            raw_data_dict['measurementstring']
        if isinstance(meas_string, list):
            if len(meas_string) > 1:
                meas_string = meas_string[0] + ' to ' + meas_string[-1]
            else:
                meas_string = meas_string[0]
        self.plot_dicts['density_matrix'] = {
            'plotfn': self.plot_bar3D,
            '3d': True,
            '3d_azim': -35,
            '3d_elev': 35,
            'xvals': np.arange(d),
            'yvals': np.arange(d),
            'zvals': np.abs(self.proc_data_dict['rho'].full()),
            'zrange': (0, 1),
            'color': color,
            'colormap': cmap,
            'bar_widthx': 0.5,
            'bar_widthy': 0.5,
            'xtick_loc': np.arange(d),
            'xtick_labels': xtick_labels,
            'ytick_loc': np.arange(d),
            'ytick_labels': ytick_labels,
            'ctick_loc': np.linspace(0, 1, 5),
            'ctick_labels': ['$0$', r'$\frac{1}{2}\pi$', r'$\pi$',
                             r'$\frac{3}{2}\pi$', r'$2\pi$'],
            'clabel': 'Phase (rad)',
            'title': (title + self.raw_data_dict['timestamp'] + ' ' +
                      meas_string),
            'do_legend': True,
            'legend_entries': legend_entries,
            'legend_kws': dict(loc='upper left', bbox_to_anchor=(0, 0.94))
        }

        if rho_target is not None:
            rho_target = qtp.Qobj(rho_target)
            if rho_target.type == 'ket':
                rho_target = rho_target * rho_target.dag()
            elif rho_target.type == 'bra':
                rho_target = rho_target.dag() * rho_target
            self.plot_dicts['density_matrix_target'] = {
                'plotfn': self.plot_bar3D,
                '3d': True,
                '3d_azim': -35,
                '3d_elev': 35,
                'xvals': np.arange(d),
                'yvals': np.arange(d),
                'zvals': np.abs(rho_target.full()),
                'zrange': (0, 1),
                'color': (0.5 * np.angle(rho_target.full()) / np.pi) % 1.,
                'colormap': cmap,
                'bar_widthx': 0.5,
                'bar_widthy': 0.5,
                'xtick_loc': np.arange(d),
                'xtick_labels': xtick_labels,
                'ytick_loc': np.arange(d),
                'ytick_labels': ytick_labels,
                'ctick_loc': np.linspace(0, 1, 5),
                'ctick_labels': ['$0$', r'$\frac{1}{2}\pi$', r'$\pi$',
                                 r'$\frac{3}{2}\pi$', r'$2\pi$'],
                'clabel': 'Phase (rad)',
                'title': ('Target density matrix\n' +
                          self.raw_data_dict['timestamp'] + ' ' +
                          meas_string),
                'bar_kws': dict(zorder=1),
            }

    def generate_raw_pauli_set(self):
        nr_qubits = self.proc_data_dict['d'].bit_length() - 1
        pauli_raw_values = []
        for op in tomo.generate_pauli_set(nr_qubits)[1]:
            nr_terms = 0
            sum_terms = 0.
            for meas_op, meas_res in zip(self.proc_data_dict['meas_operators'],
                                         self.proc_data_dict['meas_results']):
                trace = (meas_op*op).tr().real
                clss = int(trace*2)
                if clss < 0:
                    sum_terms -= meas_res
                    nr_terms += 1
                elif clss > 0:
                    sum_terms += meas_res
                    nr_terms += 1
            pauli_raw_values.append(2**nr_qubits*sum_terms/nr_terms)
        return pauli_raw_values

    def prepare_pauli_basis_plot(self):
        yexp = tomo.density_matrix_to_pauli_basis(self.proc_data_dict['rho'])
        nr_qubits = self.proc_data_dict['d'].bit_length() - 1
        labels = list(itertools.product(*[['I', 'X', 'Y', 'Z']]*nr_qubits))
        labels = [''.join(label_list) for label_list in labels]
        if nr_qubits == 1:
            order = [1, 2, 3]
        elif nr_qubits == 2:
            order = [1, 2, 3, 4, 8, 12, 5, 6, 7, 9, 10, 11, 13, 14, 15]
        elif nr_qubits == 3:
            order = [1, 2, 3, 4, 8, 12, 16, 32, 48] + \
                    [5, 6, 7, 9, 10, 11, 13, 14, 15] + \
                    [17, 18, 19, 33, 34, 35, 49, 50, 51] + \
                    [20, 24, 28, 36, 40, 44, 52, 56, 60] + \
                    [21, 22, 23, 25, 26, 27, 29, 30, 31] + \
                    [37, 38, 39, 41, 42, 43, 45, 46, 47] + \
                    [53, 54, 55, 57, 58, 59, 61, 62, 63]
        else:
            order = np.arange(4**nr_qubits)[1:]
        if self.options_dict.get('pauli_raw', False):
            fit_type = 'raw counts'
        elif self.options_dict.get('mle', False):
            fit_type = 'maximum likelihood estimation'
        else:
            fit_type = 'least squares fit'
        meas_string = self.base_analysis. \
            raw_data_dict['measurementstring']
        if np.ndim(meas_string) > 0:
            if len(meas_string) > 1:
                meas_string = meas_string[0] + ' to ' + meas_string[-1]
            else:
                meas_string = meas_string[0]
        self.plot_dicts['pauli_basis'] = {
            'plotfn': self.plot_bar,
            'xcenters': np.arange(len(order)),
            'xwidth': 0.4,
            'xrange': (-1, len(order)),
            'yvals': np.array(yexp)[order],
            'xlabel': r'Pauli operator, $\hat{O}$',
            'ylabel': r'Expectation value, $\mathrm{Tr}(\hat{O} \hat{\rho})$',
            'title': 'Pauli operators, ' + fit_type + '\n' +
                      self.raw_data_dict['timestamp'] + ' ' + meas_string,
            'yrange': (-1.1, 1.1),
            'xtick_loc': np.arange(4**nr_qubits - 1),
            'xtick_rotation': 90,
            'xtick_labels': np.array(labels)[order],
            'bar_kws': dict(zorder=10),
            'setlabel': 'Fit to experiment',
            'do_legend': True
        }
        if nr_qubits > 2:
            self.plot_dicts['pauli_basis']['plotsize'] = (10, 5)

        rho_target = self.raw_data_dict['exp_metadata'].get('rho_target', None)
        rho_target = self.options_dict.get('rho_target', rho_target)
        if rho_target is not None:
            rho_target = qtp.Qobj(rho_target)
            ytar = tomo.density_matrix_to_pauli_basis(rho_target)
            self.plot_dicts['pauli_basis_target'] = {
                'plotfn': self.plot_bar,
                'ax_id': 'pauli_basis',
                'xcenters': np.arange(len(order)),
                'xwidth': 0.8,
                'yvals': np.array(ytar)[order],
                'xtick_loc': np.arange(len(order)),
                'xtick_labels': np.array(labels)[order],
                'bar_kws': dict(color='0.8', zorder=0),
                'setlabel': 'Target values',
                'do_legend': True
            }

        purity_str = r'Purity, $Tr(\rho^2) = {:.1f}\%$'.format(
            100 * self.proc_data_dict['purity'])
        if rho_target is not None:
            fidelity_str = '\n' + r'Fidelity, $F = {:.1f}\%$'.format(
                100 * self.proc_data_dict['fidelity'])
        else:
            fidelity_str = ''
        if self.proc_data_dict['d'] == 4:
            concurrence_str = '\n' + r'Concurrence, $C = {:.1f}\%$'.format(
                100 * self.proc_data_dict['concurrence'])
        else:
            concurrence_str = ''
        self.plot_dicts['pauli_info_labels'] = {
            'ax_id': 'pauli_basis',
            'plotfn': self.plot_line,
            'xvals': [0],
            'yvals': [0],
            'line_kws': {'alpha': 0},
            'setlabel': purity_str + fidelity_str,
            'do_legend': True
        }

    def default_phase_cmap(self):
        cols = np.array(((41, 39, 231), (61, 130, 163), (208, 170, 39),
                         (209, 126, 4), (181, 28, 20), (238, 76, 152),
                         (251, 130, 242), (162, 112, 251))) / 255
        n = len(cols)
        cdict = {
            'red': [[i/n, cols[i%n][0], cols[i%n][0]] for i in range(n+1)],
            'green': [[i/n, cols[i%n][1], cols[i%n][1]] for i in range(n+1)],
            'blue': [[i/n, cols[i%n][2], cols[i%n][2]] for i in range(n+1)],
        }

        return mpl.colors.LinearSegmentedColormap('DMDefault', cdict)


class ReadoutROPhotonsAnalysis(Single_Qubit_TimeDomainAnalysis):
    """
    Analyses the photon number in the RO based on the
    readout_photons_in_resonator function

    function specific options for options dict:
    f_qubit
    chi
    artif_detuning
    print_fit_results
    """

    def __init__(self, t_start: str=None, t_stop: str=None,
                 label: str='', data_file_path: str=None,
                 close_figs: bool=False, options_dict: dict=None,
                 extract_only: bool=False, do_fitting: bool=False,
                 auto: bool=True):
        super().__init__(t_start=t_start, t_stop=t_stop,
                         data_file_path=data_file_path,
                         options_dict=options_dict,
                         close_figs=close_figs, label=label,
                         extract_only=extract_only, do_fitting=do_fitting)
        if self.options_dict.get('TwoD', None) is None:
            self.options_dict['TwoD'] = True
        self.label = label
        self.params_dict = {
            'measurementstring': 'measurementstring',
            'sweep_points': 'sweep_points',
            'sweep_points_2D': 'sweep_points_2D',
            'value_names': 'value_names',
            'value_units': 'value_units',
            'measured_values': 'measured_values'}

        self.numeric_params = self.options_dict.get('numeric_params',
                                                   OrderedDict())

        self.kappa = self.options_dict.get('kappa_effective', None)
        self.chi = self.options_dict.get('chi', None)
        self.T2 = self.options_dict.get('T2echo', None)
        self.artif_detuning = self.options_dict.get('artif_detuning', 0)

        if (self.kappa is None) or (self.chi is None) or (self.T2 is None):
            raise ValueError('kappa_effective, chi and T2echo must be passed to '
                             'the options_dict.')

        if auto:
            self.run_analysis()

    def process_data(self):
        self.proc_data_dict = OrderedDict()
        self.proc_data_dict['qubit_state'] = [[],[]]
        self.proc_data_dict['delay_to_relax'] = self.raw_data_dict[
                                                    'sweep_points_2D'][0]
        self.proc_data_dict['ramsey_times'] = []

        for i,x in enumerate(np.transpose(self.raw_data_dict[
                        'measured_data']['raw w0 _measure'][0])):
            self.proc_data_dict['qubit_state'][0].append([])
            self.proc_data_dict['qubit_state'][1].append([])

            for j,y in enumerate(np.transpose(self.raw_data_dict[
                    'measured_data']['raw w0 _measure'][0])[i]):

                if j%2 == 0:
                    self.proc_data_dict['qubit_state'][0][i].append(y)

                else:
                    self.proc_data_dict['qubit_state'][1][i].append(y)
        for i,x in enumerate( self.raw_data_dict['sweep_points'][0]):
            if i % 2 == 0:
                self.proc_data_dict['ramsey_times'].append(x)

    #I STILL NEED to pass Chi
    def prepare_fitting(self):
        self.proc_data_dict['photon_number'] = [[],[]]
        self.proc_data_dict['fit_results'] = []
        self.proc_data_dict['ramsey_fit_results'] = [[],[]]


        for i,tau in enumerate(self.proc_data_dict['delay_to_relax']):

            self.proc_data_dict['ramsey_fit_results'][0].append(self.fit_Ramsey(
                            self.proc_data_dict['ramsey_times'][:-4],
                            self.proc_data_dict['qubit_state'][0][i][:-4]/
                            max(self.proc_data_dict['qubit_state'][0][i][:-4]),
                            state=0,
                            kw=self.options_dict))

            self.proc_data_dict['ramsey_fit_results'][1].append(self.fit_Ramsey(
                            self.proc_data_dict['ramsey_times'][:-4],
                            self.proc_data_dict['qubit_state'][1][i][:-4]/
                            max(self.proc_data_dict['qubit_state'][1][i][:-4]),
                            state=1,
                            kw=self.options_dict))

            n01 = self.proc_data_dict['ramsey_fit_results'
                                         ][0][i][0].params['n0'].value
            n02 = self.proc_data_dict['ramsey_fit_results'
                                         ][1][i][0].params['n0'].value

            self.proc_data_dict['photon_number'][0].append(n01)
            self.proc_data_dict['photon_number'][1].append(n02)


    def run_fitting(self):
        print_fit_results = self.params_dict.pop('print_fit_results',False)

        exp_dec_mod = lmfit.Model(fit_mods.ExpDecayFunc)
        exp_dec_mod.set_param_hint('n',
                                   value=1,
                                   vary=False)
        exp_dec_mod.set_param_hint('offset',
                                   value=0,
                                   min=0,
                                   vary=True)
        exp_dec_mod.set_param_hint('tau',
                                   value=self.proc_data_dict[
                                                'delay_to_relax'][-1],
                                   min=1e-11,
                                   vary=True)
        exp_dec_mod.set_param_hint('amplitude',
                                   value=1,
                                   min=0,
                                   vary=True)
        params = exp_dec_mod.make_params()
        self.fit_res = OrderedDict()
        self.fit_res['ground_state'] = exp_dec_mod.fit(
                                data=self.proc_data_dict['photon_number'][0],
                                params=params,
                                t=self.proc_data_dict['delay_to_relax'])
        self.fit_res['excited_state'] = exp_dec_mod.fit(
                                data=self.proc_data_dict['photon_number'][1],
                                params=params,
                                t=self.proc_data_dict['delay_to_relax'])
        if print_fit_results:
            print(self.fit_res['ground_state'].fit_report())
            print(self.fit_res['excited_state'].fit_report())

    def fit_Ramsey(self, x, y, state, **kw):

        x = np.array(x)

        y = np.array(y)

        exp_dec_p_mod = lmfit.Model(fit_mods.ExpDecayPmod)
        comb_exp_dec_mod = lmfit.Model(fit_mods.CombinedOszExpDecayFunc)

        average = np.mean(y)

        ft_of_data = np.fft.fft(y)
        index_of_fourier_maximum = np.argmax(np.abs(
            ft_of_data[1:len(ft_of_data) // 2])) + 1
        max_ramsey_delay = x[-1] - x[0]

        fft_axis_scaling = 1 / max_ramsey_delay
        freq_est = fft_axis_scaling * index_of_fourier_maximum

        n_est = (freq_est-self.artif_detuning)/(2 * self.chi)


        exp_dec_p_mod.set_param_hint('T2echo',
                                   value=self.T2,
                                   vary=False)
        exp_dec_p_mod.set_param_hint('offset',
                                   value=average,
                                   min=0,
                                   vary=True)
        exp_dec_p_mod.set_param_hint('delta',
                                   value=self.artif_detuning,
                                   vary=False)
        exp_dec_p_mod.set_param_hint('amplitude',
                                   value=1,
                                   min=0,
                                   vary=True)
        exp_dec_p_mod.set_param_hint('kappa',
                                   value=self.kappa[state],
                                   vary=False)
        exp_dec_p_mod.set_param_hint('chi',
                                   value=self.chi,
                                   vary=False)
        exp_dec_p_mod.set_param_hint('n0',
                                      value=n_est,
                                      min=0,
                                      vary=True)
        exp_dec_p_mod.set_param_hint('phase',
                                       value=0,
                                       vary=True)


        comb_exp_dec_mod.set_param_hint('tau',
                                     value=self.T2,
                                     vary=True)
        comb_exp_dec_mod.set_param_hint('offset',
                                        value=average,
                                        min=0,
                                        vary=True)
        comb_exp_dec_mod.set_param_hint('oscillation_offset',
                                        value=average,
                                        min=0,
                                        vary=True)
        comb_exp_dec_mod.set_param_hint('amplitude',
                                     value=1,
                                     min=0,
                                     vary=True)
        comb_exp_dec_mod.set_param_hint('tau_gauss',
                                     value=self.kappa[state],
                                     vary=True)
        comb_exp_dec_mod.set_param_hint('n0',
                                     value=n_est,
                                     min=0,
                                     vary=True)
        comb_exp_dec_mod.set_param_hint('phase',
                                     value=0,
                                     vary=True)
        comb_exp_dec_mod.set_param_hint('delta',
                                     value=self.artif_detuning,
                                     vary=False)
        comb_exp_dec_mod.set_param_hint('chi',
                                     value=self.chi,
                                     vary=False)

        if (np.average(y[:4]) >
                np.average(y[4:8])):
            phase_estimate = 0
        else:
            phase_estimate = np.pi
        exp_dec_p_mod.set_param_hint('phase',
                                     value=phase_estimate, vary=True)
        comb_exp_dec_mod.set_param_hint('phase',
                                     value=phase_estimate, vary=True)

        amplitude_guess = 0.5
        if np.all(np.logical_and(y >= 0, y <= 1)):
            exp_dec_p_mod.set_param_hint('amplitude',
                                         value=amplitude_guess,
                                         min=0.00,
                                         max=4.0,
                                         vary=True)
            comb_exp_dec_mod.set_param_hint('amplitude',
                                         value=amplitude_guess,
                                         min=0.00,
                                         max=4.0,
                                         vary=True)

        else:
            print('data is not normalized, varying amplitude')
            exp_dec_p_mod.set_param_hint('amplitude',
                                         value=max(y),
                                         min=0.00,
                                         max=4.0,
                                         vary=True)
            comb_exp_dec_mod.set_param_hint('amplitude',
                                        value=max(y),
                                        min=0.00,
                                        max=4.0,
                                        vary=True)

        fit_res_1 = exp_dec_p_mod.fit(data=y,
                                    t=x,
                                    params= exp_dec_p_mod.make_params())

        fit_res_2 = comb_exp_dec_mod.fit(data=y,
                                         t=x,
                                         params= comb_exp_dec_mod.make_params())


        if fit_res_1.chisqr > .35:
            log.warning('Fit did not converge, varying phase')
            fit_res_lst = []

            for phase_estimate in np.linspace(0, 2*np.pi, 10):

                for i, del_amp in enumerate(np.linspace(
                        -max(y)/10, max(y)/10, 10)):
                    exp_dec_p_mod.set_param_hint('phase',
                                                 value=phase_estimate,
                                                 vary=False)
                    exp_dec_p_mod.set_param_hint('amplitude',
                                                 value=max(y)+ del_amp)

                    fit_res_lst += [exp_dec_p_mod.fit(
                        data=y,
                        t=x,
                        params= exp_dec_p_mod.make_params())]

            chisqr_lst = [fit_res_1.chisqr for fit_res_1 in fit_res_lst]
            fit_res_1 = fit_res_lst[np.argmin(chisqr_lst)]

        if fit_res_2.chisqr > .35:
            log.warning('Fit did not converge, varying phase')
            fit_res_lst = []

            for phase_estimate in np.linspace(0, 2*np.pi, 10):

                for i, del_amp in enumerate(np.linspace(
                        -max(y)/10, max(y)/10, 10)):
                    comb_exp_dec_mod.set_param_hint('phase',
                                                 value=phase_estimate,
                                                 vary=False)
                    comb_exp_dec_mod.set_param_hint('amplitude',
                                                 value=max(y)+ del_amp)

                    fit_res_lst += [comb_exp_dec_mod.fit(
                        data=y,
                        t=x,
                        params= comb_exp_dec_mod.make_params())]

            chisqr_lst = [fit_res_2.chisqr for fit_res_2 in fit_res_lst]
            fit_res_2 = fit_res_lst[np.argmin(chisqr_lst)]

        if fit_res_1.chisqr < fit_res_2.chisqr:
            self.proc_data_dict['params'] = exp_dec_p_mod.make_params()
            return [fit_res_1,fit_res_1,fit_res_2]
        else:
            self.proc_data_dict['params'] = comb_exp_dec_mod.make_params()
            return [fit_res_2,fit_res_1,fit_res_2]


    def prepare_plots(self):
            self.prepare_2D_sweep_plot()
            self.prepare_photon_number_plot()
            self.prepare_ramsey_plots()

    def prepare_2D_sweep_plot(self):
        self.plot_dicts['off_full_data_'+self.label] = {
            'title': 'Raw data |g>',
            'plotfn': self.plot_colorxy,
            'xvals': self.proc_data_dict['ramsey_times'],
            'xlabel': 'Ramsey delays',
            'xunit': 's',
            'yvals': self.proc_data_dict['delay_to_relax'],
            'ylabel': 'Delay after first RO-pulse',
            'yunit': 's',
            'zvals': np.array(self.proc_data_dict['qubit_state'][0]) }

        self.plot_dicts['on_full_data_'+self.label] = {
            'title': 'Raw data |e>',
            'plotfn': self.plot_colorxy,
            'xvals': self.proc_data_dict['ramsey_times'],
            'xlabel': 'Ramsey delays',
            'xunit': 's',
            'yvals': self.proc_data_dict['delay_to_relax'],
            'ylabel': 'Delay after first RO-pulse',
            'yunit': 's',
            'zvals': np.array(self.proc_data_dict['qubit_state'][1])  }



    def prepare_ramsey_plots(self):
        x_fit = np.linspace(self.proc_data_dict['ramsey_times'][0],
                            max(self.proc_data_dict['ramsey_times']),101)
        for i in range(len(self.proc_data_dict['ramsey_fit_results'][0])):

            self.plot_dicts['off_'+str(i)] = {
                'title': 'Ramsey w t_delay = '+\
                         str(self.proc_data_dict['delay_to_relax'][i])+ \
                         ' s, in |g> state',
                'ax_id':'ramsey_off_'+str(i),
                'plotfn': self.plot_line,
                'xvals': self.proc_data_dict['ramsey_times'],
                'xlabel': 'Ramsey delays',
                'xunit': 's',
                'yvals': np.array(self.proc_data_dict['qubit_state'][0][i]/
                             max(self.proc_data_dict['qubit_state'][0][i][:-4])),
                'ylabel': 'Measured qubit state',
                'yunit': '',
                'marker': 'o',
                'setlabel': '|g> data_'+str(i),
                'do_legend': True }

            self.plot_dicts['off_fit_'+str(i)] = {
                'title': 'Ramsey w t_delay = '+ \
                         str(self.proc_data_dict['delay_to_relax'][i])+ \
                         ' s, in |g> state',
                'ax_id':'ramsey_off_'+str(i),
                'plotfn': self.plot_line,
                'xvals': x_fit,
                'yvals':  self.proc_data_dict['ramsey_fit_results'][0][i][1].eval(
                    self.proc_data_dict['ramsey_fit_results'][0][i][1].params,
                    t=x_fit),
                'linestyle': '-',
                'marker': '',
                'setlabel': '|g> fit_model'+str(i),
                'do_legend': True  }

            self.plot_dicts['off_fit_2_'+str(i)] = {
                'title': 'Ramsey w t_delay = '+ \
                         str(self.proc_data_dict['delay_to_relax'][i])+ \
                         ' s, in |g> state',
                'ax_id':'ramsey_off_'+str(i),
                'plotfn': self.plot_line,
                'xvals': x_fit,
                'yvals':  self.proc_data_dict['ramsey_fit_results'][0][i][2].eval(
                    self.proc_data_dict['ramsey_fit_results'][0][i][2].params,
                    t=x_fit),
                'linestyle': '-',
                'marker': '',
                'setlabel': '|g> fit_simpel_model'+str(i),
                'do_legend': True  }

            self.plot_dicts['hidden_g_'+str(i)] = {
                'ax_id':'ramsey_off_'+str(i),
                'plotfn': self.plot_line,
                'xvals': [0],
                'yvals': [0],
                'color': 'w',
                'setlabel': 'Residual photon count = '
                             ''+str(self.proc_data_dict['photon_number'][0][i]),
                'do_legend': True }


            self.plot_dicts['on_'+str(i)] = {
                'title': 'Ramsey w t_delay = '+ \
                         str(self.proc_data_dict['delay_to_relax'][i])+ \
                         ' s, in |e> state',
                'ax_id':'ramsey_on_'+str(i),
                'plotfn': self.plot_line,
                'xvals': self.proc_data_dict['ramsey_times'],
                'xlabel': 'Ramsey delays',
                'xunit': 's',
                'yvals':  np.array(self.proc_data_dict['qubit_state'][1][i]/
                             max(self.proc_data_dict['qubit_state'][1][i][:-4])),
                'ylabel': 'Measured qubit state',
                'yunit': '',
                'marker': 'o',
                'setlabel': '|e> data_'+str(i),
                'do_legend': True }

            self.plot_dicts['on_fit_'+str(i)] = {
                'title': 'Ramsey w t_delay = '+ \
                         str(self.proc_data_dict['delay_to_relax'][i])+ \
                         ' s, in |e> state',
                'ax_id':'ramsey_on_'+str(i),
                'plotfn': self.plot_line,
                'xvals': x_fit,
                'yvals':  self.proc_data_dict['ramsey_fit_results'][1][i][1].eval(
                    self.proc_data_dict['ramsey_fit_results'][1][i][1].params,
                    t=x_fit),
                'linestyle': '-',
                'marker': '',
                'setlabel': '|e> fit_model'+str(i),
                'do_legend': True }

            self.plot_dicts['on_fit_2_'+str(i)] = {
                'title': 'Ramsey w t_delay = '+ \
                         str(self.proc_data_dict['delay_to_relax'][i])+ \
                         ' s, in |e> state',
                'ax_id':'ramsey_on_'+str(i),
                'plotfn': self.plot_line,
                'xvals': x_fit,
                'yvals':  self.proc_data_dict['ramsey_fit_results'][1][i][2].eval(
                    self.proc_data_dict['ramsey_fit_results'][1][i][2].params,
                    t=x_fit),
                'linestyle': '-',
                'marker': '',
                'setlabel': '|e> fit_simpel_model'+str(i),
                'do_legend': True }

            self.plot_dicts['hidden_e_'+str(i)] = {
                'ax_id':'ramsey_on_'+str(i),
                'plotfn': self.plot_line,
                'xvals': [0],
                'yvals': [0],
                'color': 'w',
                'setlabel': 'Residual photon count = '
                            ''+str(self.proc_data_dict['photon_number'][1][i]),
                'do_legend': True }


    def prepare_photon_number_plot(self):


        ylabel = 'Average photon number'
        yunit = ''

        x_fit = np.linspace(min(self.proc_data_dict['delay_to_relax']),
                            max(self.proc_data_dict['delay_to_relax']),101)
        minmax_data = [min(min(self.proc_data_dict['photon_number'][0]),
                           min(self.proc_data_dict['photon_number'][1])),
                       max(max(self.proc_data_dict['photon_number'][0]),
                           max(self.proc_data_dict['photon_number'][1]))]
        minmax_data[0] -= minmax_data[0]/5
        minmax_data[1] += minmax_data[1]/5

        self.proc_data_dict['photon_number'][1],

        self.fit_res['excited_state'].eval(
            self.fit_res['excited_state'].params,
            t=x_fit)
        self.plot_dicts['Photon number count'] = {
            'plotfn': self.plot_line,
            'xlabel': 'Delay after first RO-pulse',
            'ax_id': 'Photon number count ',
            'xunit': 's',
            'xvals': self.proc_data_dict['delay_to_relax'],
            'yvals': self.proc_data_dict['photon_number'][0],
            'ylabel': ylabel,
            'yunit': yunit,
            'yrange': minmax_data,
            'title': 'Residual photon number',
            'color': 'b',
            'linestyle': '',
            'marker': 'o',
            'setlabel': '|g> data',
            'func': 'semilogy',
            'do_legend': True}

        self.plot_dicts['main2'] = {
            'plotfn': self.plot_line,
            'xunit': 's',
            'xvals': x_fit,
            'yvals': self.fit_res['ground_state'].eval(
                self.fit_res['ground_state'].params,
                t=x_fit),
            'yrange': minmax_data,
            'ax_id': 'Photon number count ',
            'color': 'b',
            'linestyle': '-',
            'marker': '',
            'setlabel': '|g> fit',
            'func': 'semilogy',
            'do_legend': True}

        self.plot_dicts['main3'] = {
            'plotfn': self.plot_line,
            'xunit': 's',
            'xvals': self.proc_data_dict['delay_to_relax'],
            'yvals': self.proc_data_dict['photon_number'][1],
            'yrange': minmax_data,
            'ax_id': 'Photon number count ',
            'color': 'r',
            'linestyle': '',
            'marker': 'o',
            'setlabel': '|e> data',
            'func': 'semilogy',
            'do_legend': True}

        self.plot_dicts['main4'] = {
            'plotfn': self.plot_line,
            'xunit': 's',
            'ax_id': 'Photon number count ',
            'xvals': x_fit,
            'yvals': self.fit_res['excited_state'].eval(
                self.fit_res['excited_state'].params,
                t=x_fit),
            'yrange': minmax_data,
            'ylabel': ylabel,
            'color': 'r',
            'linestyle': '-',
            'marker': '',
            'setlabel': '|e> fit',
            'func': 'semilogy',
            'do_legend': True}

        self.plot_dicts['hidden_1'] = {
            'ax_id': 'Photon number count ',
            'plotfn': self.plot_line,
            'yrange': minmax_data,
            'xvals': [0],
            'yvals': [0],
            'color': 'w',
            'setlabel': 'tau_g = '
                        ''+str("%.3f" %
                        (self.fit_res['ground_state'].params['tau'].value*1e9))+''
                        ' ns',
            'do_legend': True }


        self.plot_dicts['hidden_2'] = {
            'ax_id': 'Photon number count ',
            'plotfn': self.plot_line,
            'yrange': minmax_data,
            'xvals': [0],
            'yvals': [0],
            'color': 'w',
            'setlabel': 'tau_e = '
                        ''+str("%.3f" %
                        (self.fit_res['excited_state'].params['tau'].value*1e9))+''
                        ' ns',
            'do_legend': True}


class RODynamicPhaseAnalysis(MultiQubit_TimeDomain_Analysis):

    def __init__(self, qb_names: list=None,  t_start: str=None, t_stop: str=None,
                 data_file_path: str=None, single_timestamp: bool=False,
                 options_dict: dict=None, extract_only: bool=False,
                 do_fitting: bool=True, auto=True):

        super().__init__(qb_names=qb_names, t_start=t_start, t_stop=t_stop,
                         data_file_path=data_file_path,
                         options_dict=options_dict,
                         extract_only=extract_only,
                         do_fitting=do_fitting,
                         auto=False)

        if auto:
            self.run_analysis()

    def process_data(self):

        super().process_data()

        if 'qbp_name' in self.metadata:
            self.pulsed_qbname = self.metadata['qbp_name']
        else:
            self.pulsed_qbname = self.options_dict.get('pulsed_qbname')
        self.measured_qubits = [qbn for qbn in self.channel_map if
                                qbn != self.pulsed_qbname]

    def prepare_fitting(self):
        self.fit_dicts = OrderedDict()
        for qbn in self.measured_qubits:
            ro_dict = self.proc_data_dict['projected_data_dict'][qbn]
            sweep_points = self.proc_data_dict['sweep_points_dict'][qbn][
                'msmt_sweep_points']
            for ro_suff, data in ro_dict.items():
                cos_mod = lmfit.Model(fit_mods.CosFunc)
                if self.num_cal_points != 0:
                    data = data[:-self.num_cal_points]
                guess_pars = fit_mods.Cos_guess(
                    model=cos_mod,
                    t=sweep_points,
                    data=data)
                guess_pars['amplitude'].vary = True
                guess_pars['offset'].vary = True
                guess_pars['frequency'].vary = True
                guess_pars['phase'].vary = True

                key = 'cos_fit_{}{}'.format(qbn, ro_suff)
                self.fit_dicts[key] = {
                    'fit_fn': fit_mods.CosFunc,
                    'fit_xvals': {'t': sweep_points},
                    'fit_yvals': {'data': data},
                    'guess_pars': guess_pars}

    def analyze_fit_results(self):

        self.dynamic_phases = OrderedDict()
        for meas_qbn in self.measured_qubits:
            self.dynamic_phases[meas_qbn] = \
                (self.fit_dicts['cos_fit_{}_measure'.format(meas_qbn)][
                    'fit_res'].best_values['phase'] -
                 self.fit_dicts['cos_fit_{}_ref_measure'.format(meas_qbn)][
                    'fit_res'].best_values['phase'])*180/np.pi

    def prepare_plots(self):

        super().prepare_plots()

        if self.do_fitting:
            for meas_qbn in self.measured_qubits:
                sweep_points_dict = self.proc_data_dict['sweep_points_dict'][
                    meas_qbn]
                if self.num_cal_points != 0:
                    yvals = [self.proc_data_dict['projected_data_dict'][meas_qbn][
                                 '_ref_measure'][:-self.num_cal_points],
                             self.proc_data_dict['projected_data_dict'][meas_qbn][
                                 '_measure'][:-self.num_cal_points]]
                    sweep_points = sweep_points_dict['msmt_sweep_points']

                    # plot cal points
                    for i, cal_pts_idxs in enumerate(
                            self.cal_states_dict.values()):
                        key = list(self.cal_states_dict)[i] + meas_qbn
                        self.plot_dicts[key] = {
                            'fig_id': 'dyn_phase_plot_' + meas_qbn,
                            'plotfn': self.plot_line,
                            'xvals': np.mean([
                                sweep_points_dict['cal_points_sweep_points'][
                                    cal_pts_idxs],
                                sweep_points_dict['cal_points_sweep_points'][
                                    cal_pts_idxs]],
                                axis=0),
                            'yvals': np.mean([
                                self.proc_data_dict['projected_data_dict'][meas_qbn][
                                    '_ref_measure'][cal_pts_idxs],
                                self.proc_data_dict['projected_data_dict'][meas_qbn][
                                    '_measure'][cal_pts_idxs]],
                                             axis=0),
                            'setlabel': list(self.cal_states_dict)[i],
                            'do_legend': True,
                            'legend_bbox_to_anchor': (1, 0.5),
                            'legend_pos': 'center left',
                            'linestyle': 'none',
                            'line_kws': {'color': self.get_cal_state_color(
                                list(self.cal_states_dict)[i])}}

                else:
                    yvals = [self.proc_data_dict['projected_data_dict'][meas_qbn][
                                 '_ref_measure'],
                             self.proc_data_dict['projected_data_dict'][meas_qbn][
                                 '_measure']]
                    sweep_points = sweep_points_dict['sweep_points']

                self.plot_dicts['dyn_phase_plot_' + meas_qbn] = {
                    'plotfn': self.plot_line,
                    'xvals': [sweep_points, sweep_points],
                    'xlabel': self.raw_data_dict['xlabel'][0],
                    'xunit': self.raw_data_dict['xunit'][0][0],
                    'yvals': yvals,
                    'ylabel': 'Excited state population',
                    'yunit': '',
                    'setlabel': ['with measurement', 'no measurement'],
                    'title': (self.raw_data_dict['timestamps'][0] + ' ' +
                              self.raw_data_dict['measurementstring'][0]),
                    'linestyle': 'none',
                    'do_legend': True,
                    'legend_bbox_to_anchor': (1, 0.5),
                    'legend_pos': 'center left'}

                self.plot_dicts['cos_fit_' + meas_qbn + '_ref_measure'] = {
                    'fig_id': 'dyn_phase_plot_' + meas_qbn,
                    'plotfn': self.plot_fit,
                    'fit_res': self.fit_dicts['cos_fit_{}_ref_measure'.format(
                                    meas_qbn)]['fit_res'],
                    'setlabel': 'cos fit',
                    'do_legend': True,
                    'legend_bbox_to_anchor': (1, 0.5),
                    'legend_pos': 'center left'}

                self.plot_dicts['cos_fit_' + meas_qbn + '_measure'] = {
                    'fig_id': 'dyn_phase_plot_' + meas_qbn,
                    'plotfn': self.plot_fit,
                    'fit_res': self.fit_dicts['cos_fit_{}_measure'.format(
                                    meas_qbn)]['fit_res'],
                    'setlabel': 'cos fit',
                    'do_legend': True,
                    'legend_bbox_to_anchor': (1, 0.5),
                    'legend_pos': 'center left'}

                textstr = 'Dynamic phase = {:.2f}'.format(
                    self.dynamic_phases[meas_qbn]) + r'$^{\circ}$'
                self.plot_dicts['text_msg_' + meas_qbn] = {
                    'fig_id': 'dyn_phase_plot_' + meas_qbn,
                    'ypos': -0.175,
                    'xpos': 0.5,
                    'horizontalalignment': 'center',
                    'verticalalignment': 'top',
                    'plotfn': self.plot_text,
                    'text_string': textstr}


class FluxAmplitudeSweepAnalysis(MultiQubit_TimeDomain_Analysis):
    def __init__(self, qb_names, *args, **kwargs):
        self.mask_freq = kwargs.pop('mask_freq', None)
        self.mask_amp = kwargs.pop('mask_amp', None)

        super().__init__(qb_names, *args, **kwargs)

    def extract_data(self):
        super().extract_data()
        # Set some default values specific to FluxPulseScopeAnalysis if the
        # respective options have not been set by the user or in the metadata.
        # (We do not do this in the init since we have to wait until
        # metadata has been extracted.)
        if self.get_param_value('rotation_type', default_value=None) is None:
            self.options_dict['rotation_type'] = 'global_PCA'
        if self.get_param_value('TwoD', default_value=None) is None:
            self.options_dict['TwoD'] = True

    def process_data(self):
        super().process_data()

        pdd = self.proc_data_dict
        nr_sp = {qb: len(pdd['sweep_points_dict'][qb]['sweep_points'])
                 for qb in self.qb_names}
        nr_sp2d = {qb: len(list(pdd['sweep_points_2D_dict'][qb].values())[0])
                           for qb in self.qb_names}
        nr_cp = self.num_cal_points

        # make matrix out of vector
        data_reshaped = {qb: np.reshape(deepcopy(
            pdd['data_to_fit'][qb]).T.flatten(), (nr_sp[qb], nr_sp2d[qb]))
                         for qb in self.qb_names}
        pdd['data_reshaped'] = data_reshaped

        # remove calibration points from data to fit
        data_no_cp = {qb: np.array([pdd['data_reshaped'][qb][i, :]
                                    for i in range(nr_sp[qb]-nr_cp)])
            for qb in self.qb_names}

        # apply mask
        for qb in self.qb_names:
            if self.mask_freq is None:
                self.mask_freq = [True]*nr_sp2d[qb] # by default, no point is masked
            if self.mask_amp is None:
                self.mask_amp = [True]*(nr_sp[qb]-nr_cp)

        pdd['freqs_masked'] = {}
        pdd['amps_masked'] = {}
        pdd['data_masked'] = {}
        for qb in self.qb_names:
            sp_param = [k for k in self.mospm[qb] if 'freq' in k][0]
            pdd['freqs_masked'][qb] = \
                pdd['sweep_points_2D_dict'][qb][sp_param][self.mask_freq]
            pdd['amps_masked'][qb] = \
                pdd['sweep_points_dict'][qb]['sweep_points'][
                :-self.num_cal_points][self.mask_amp]
            data_masked = data_no_cp[qb][self.mask_amp,:]
            pdd['data_masked'][qb] = data_masked[:, self.mask_freq]

    def prepare_fitting(self):
        pdd = self.proc_data_dict
        self.fit_dicts = OrderedDict()

        # Gaussian fit of amplitude slices
        gauss_mod = fit_mods.GaussianModel_v2()
        for qb in self.qb_names:
            for i in range(len(pdd['amps_masked'][qb])):
                data = pdd['data_masked'][qb][i,:]
                self.fit_dicts[f'gauss_fit_{qb}_{i}'] = {
                    'model': gauss_mod,
                    'fit_xvals': {'x': pdd['freqs_masked'][qb]},
                    'fit_yvals': {'data': data}
                    }

    def analyze_fit_results(self):
        pdd = self.proc_data_dict

        pdd['gauss_center'] = {}
        pdd['gauss_center_err'] = {}
        pdd['filtered_center'] = {}
        pdd['filtered_amps'] = {}

        for qb in self.qb_names:
            pdd['gauss_center'][qb] = np.array([
                self.fit_res[f'gauss_fit_{qb}_{i}'].best_values['center']
                for i in range(len(pdd['amps_masked'][qb]))])
            pdd['gauss_center_err'][qb] = np.array([
                self.fit_res[f'gauss_fit_{qb}_{i}'].params['center'].stderr
                for i in range(len(pdd['amps_masked'][qb]))])

            # filter out points with stderr > 1e6 Hz
            pdd['filtered_center'][qb] = np.array([])
            pdd['filtered_amps'][qb] = np.array([])
            for i, stderr in enumerate(pdd['gauss_center_err'][qb]):
                try:
                    if stderr < 1e6:
                        pdd['filtered_center'][qb] = \
                            np.append(pdd['filtered_center'][qb],
                                  pdd['gauss_center'][qb][i])
                        pdd['filtered_amps'][qb] = \
                            np.append(pdd['filtered_amps'][qb],
                            pdd['sweep_points_dict'][qb]\
                            ['sweep_points'][:-self.num_cal_points][i])
                except:
                    continue

            # if gaussian fitting does not work (i.e. all points were filtered
            # out above) use max value of data to get an estimate of freq
            if len(pdd['filtered_amps'][qb]) == 0:
                for qb in self.qb_names:
                    freqs = np.array([])
                    for i in range(pdd['data_masked'][qb].shape[0]):
                        freqs = np.append(freqs, pdd['freqs_masked'][qb]\
                            [np.argmax(pdd['data_masked'][qb][i,:])])
                    pdd['filtered_center'][qb] = freqs
                    pdd['filtered_amps'][qb] = pdd['amps_masked'][qb]

            # fit the freqs to the qubit model
            self.fit_func = self.get_param_value('fit_func', fit_mods.Qubit_dac_to_freq)

            if self.fit_func == fit_mods.Qubit_dac_to_freq_precise:
                fit_guess_func = fit_mods.Qubit_dac_arch_guess_precise
            else:
                fit_guess_func = fit_mods.Qubit_dac_arch_guess
            freq_mod = lmfit.Model(self.fit_func)
            fixed_params = \
                self.get_param_value("fixed_params_for_fit", {}).get(qb, None)
            if fixed_params is None:
                fixed_params = dict(E_c=0)
            freq_mod.guess = fit_guess_func.__get__(
                freq_mod, freq_mod.__class__)

            self.fit_dicts[f'freq_fit_{qb}'] = {
                'model': freq_mod,
                'fit_xvals': {'dac_voltage': pdd['filtered_amps'][qb]},
                'fit_yvals': {'data': pdd['filtered_center'][qb]},
                "guessfn_pars": {"fixed_params": fixed_params}}

            self.run_fitting()

    def prepare_plots(self):
        pdd = self.proc_data_dict
        rdd = self.raw_data_dict

        for qb in self.qb_names:
            sp_param = [k for k in self.mospm[qb] if 'freq' in k][0]
            self.plot_dicts[f'data_2d_{qb}'] = {
                'title': rdd['measurementstring'] +
                            '\n' + rdd['timestamp'],
                'ax_id': f'data_2d_{qb}',
                'plotfn': self.plot_colorxy,
                'xvals': pdd['sweep_points_dict'][qb]['sweep_points'],
                'yvals': pdd['sweep_points_2D_dict'][qb][sp_param],
                'zvals': np.transpose(pdd['data_reshaped'][qb]),
                'xlabel': r'Flux pulse amplitude',
                'xunit': 'V',
                'ylabel': r'Qubit drive frequency',
                'yunit': 'Hz',
                'zlabel': 'Excited state population',
            }

            if self.do_fitting:
                if self.options_dict.get('scatter', True):
                    label = f'freq_scatter_{qb}_scatter'
                    self.plot_dicts[label] = {
                        'title': rdd['measurementstring'] +
                        '\n' + rdd['timestamp'],
                        'ax_id': f'data_2d_{qb}',
                        'plotfn': self.plot_line,
                        'linestyle': '',
                        'marker': 'o',
                        'xvals': pdd['filtered_amps'][qb],
                        'yvals': pdd['filtered_center'][qb],
                        'xlabel': r'Flux pulse amplitude',
                        'xunit': 'V',
                        'ylabel': r'Qubit drive frequency',
                        'yunit': 'Hz',
                        'color': 'white',
                    }

                amps = pdd['sweep_points_dict'][qb]['sweep_points'][
                                     :-self.num_cal_points]

                label = f'freq_scatter_{qb}'
                self.plot_dicts[label] = {
                    'title': rdd['measurementstring'] +
                             '\n' + rdd['timestamp'],
                    'ax_id': f'data_2d_{qb}',
                    'plotfn': self.plot_line,
                    'linestyle': '-',
                    'marker': '',
                    'xvals': amps,
                    'yvals': self.fit_func(amps,
                            **self.fit_res[f'freq_fit_{qb}'].best_values),
                    'color': 'red',
                }


class T1FrequencySweepAnalysis(MultiQubit_TimeDomain_Analysis):
    def process_data(self):
        super().process_data()

        pdd = self.proc_data_dict
        nr_cp = self.num_cal_points
        self.lengths = OrderedDict()
        self.amps = OrderedDict()
        self.freqs = OrderedDict()
        for qbn in self.qb_names:
            len_key = [pn for pn in self.mospm[qbn] if 'length' in pn]
            if len(len_key) == 0:
                raise KeyError('Couldn"t find sweep points corresponding to '
                               'flux pulse length.')
            self.lengths[qbn] = self.sp.get_sweep_params_property(
                'values', 0, len_key[0])

            amp_key = [pn for pn in self.mospm[qbn] if 'amp' in pn]
            if len(len_key) == 0:
                raise KeyError('Couldn"t find sweep points corresponding to '
                               'flux pulse amplitude.')
            self.amps[qbn] = self.sp.get_sweep_params_property(
                'values', 1, amp_key[0])

            freq_key = [pn for pn in self.mospm[qbn] if 'freq' in pn]
            if len(freq_key) == 0:
                self.freqs[qbn] = None
            else:
                self.freqs[qbn] =self.sp.get_sweep_params_property(
                    'values', 1, freq_key[0])

        nr_amps = len(self.amps[self.qb_names[0]])
        nr_lengths = len(self.lengths[self.qb_names[0]])

        # make matrix out of vector
        data_reshaped_no_cp = {qb: np.reshape(deepcopy(
                pdd['data_to_fit'][qb][
                :, :pdd['data_to_fit'][qb].shape[1]-nr_cp]).flatten(),
                (nr_amps, nr_lengths)) for qb in self.qb_names}

        pdd['data_reshaped_no_cp'] = data_reshaped_no_cp

        pdd['mask'] = {qb: np.ones(nr_amps, dtype=np.bool)
                           for qb in self.qb_names}

    def prepare_fitting(self):
        pdd = self.proc_data_dict

        self.fit_dicts = OrderedDict()
        exp_mod = fit_mods.ExponentialModel()
        for qb in self.qb_names:
            for i, data in enumerate(pdd['data_reshaped_no_cp'][qb]):
                self.fit_dicts[f'exp_fit_{qb}_amp_{i}'] = {
                    'model': exp_mod,
                    'fit_xvals': {'x': self.lengths[qb]},
                    'fit_yvals': {'data': data}}

    def analyze_fit_results(self):
        pdd = self.proc_data_dict

        pdd['T1'] = {}
        pdd['T1_err'] = {}

        for qb in self.qb_names:
            pdd['T1'][qb] = np.array([
                abs(self.fit_res[f'exp_fit_{qb}_amp_{i}'].best_values['decay'])
                for i in range(len(self.amps[qb]))])

            pdd['T1_err'][qb] = np.array([
                self.fit_res[f'exp_fit_{qb}_amp_{i}'].params['decay'].stderr
                for i in range(len(self.amps[qb]))])

            for i in range(len(self.amps[qb])):
                try:
                    if pdd['T1_err'][qb][i] >= 10 * pdd['T1'][qb][i]:
                        pdd['mask'][qb][i] = False
                except TypeError:
                    pdd['mask'][qb][i] = False

    def prepare_plots(self):
        pdd = self.proc_data_dict
        rdd = self.raw_data_dict

        for qb in self.qb_names:
            for p, param_values in enumerate([self.amps, self.freqs]):
                if param_values is None:
                    continue
                suffix = '_amp' if p == 0 else '_freq'
                mask = pdd['mask'][qb]
                xlabel = r'Flux pulse amplitude' if p == 0 else \
                    r'Derived qubit frequency'

                if self.do_fitting:
                    # Plot T1 vs flux pulse amplitude
                    label = f'T1_fit_{qb}{suffix}'
                    self.plot_dicts[label] = {
                        'title': rdd['measurementstring'] + '\n' + rdd['timestamp'],
                        'plotfn': self.plot_line,
                        'linestyle': '-',
                        'xvals': param_values[qb][mask],
                        'yvals': pdd['T1'][qb][mask],
                        'yerr': pdd['T1_err'][qb][mask],
                        'xlabel': xlabel,
                        'xunit': 'V' if p == 0 else 'Hz',
                        'ylabel': r'T1',
                        'yunit': 's',
                        'color': 'blue',
                    }

                # Plot rotated integrated average in dependece of flux pulse
                # amplitude and length
                label = f'T1_color_plot_{qb}{suffix}'
                self.plot_dicts[label] = {
                    'title': rdd['measurementstring'] + '\n' + rdd['timestamp'],
                    'plotfn': self.plot_colorxy,
                    'linestyle': '-',
                    'xvals': param_values[qb][mask],
                    'yvals': self.lengths[qb],
                    'zvals': np.transpose(pdd['data_reshaped_no_cp'][qb][mask]),
                    'xlabel': xlabel,
                    'xunit': 'V' if p == 0 else 'Hz',
                    'ylabel': r'Flux pulse length',
                    'yunit': 's',
                    'zlabel': r'Excited state population'
                }

                # Plot population loss for the first flux pulse length as a
                # function of flux pulse amplitude
                label = f'Pop_loss_{qb}{suffix}'
                self.plot_dicts[label] = {
                    'title': rdd['measurementstring'] + '\n' + rdd['timestamp'],
                    'plotfn': self.plot_line,
                    'linestyle': '-',
                    'xvals': param_values[qb][mask],
                    'yvals': 1 - pdd['data_reshaped_no_cp'][qb][:, 0][mask],
                    'xlabel': xlabel,
                    'xunit': 'V' if p == 0 else 'Hz',
                    'ylabel': r'Pop. loss @ {:.0f} ns'.format(
                        self.lengths[qb][0]/1e-9
                    ),
                    'yunit': '',
                }

            # Plot all fits in single figure
            if self.options_dict.get('all_fits', False) and self.do_fitting:
                colormap = self.options_dict.get('colormap', mpl.cm.plasma)
                for i in range(len(self.amps[qb])):
                    color = colormap(i/(len(self.amps[qb])-1))
                    label = f'exp_fit_{qb}_amp_{i}'
                    fitid = param_values[qb][i]
                    self.plot_dicts[label] = {
                        'title': rdd['measurementstring'] + '\n' + rdd['timestamp'],
                        'fig_id': f'T1_fits_{qb}',
                        'xlabel': r'Flux pulse length',
                        'xunit': 's',
                        'ylabel': r'Excited state population',
                        'plotfn': self.plot_fit,
                        'fit_res': self.fit_res[label],
                        'plot_init': self.options_dict.get('plot_init', False),
                        'color': color,
                        'setlabel': f'freq={fitid:.4f}' if p == 1
                                            else f'amp={fitid:.4f}',
                        'do_legend': False,
                        'legend_bbox_to_anchor': (1, 1),
                        'legend_pos': 'upper left',
                        }
    
                    label = f'freq_scatter_{qb}_{i}'
                    self.plot_dicts[label] = {
                        'fig_id': f'T1_fits_{qb}',
                        'plotfn': self.plot_line,
                        'xvals': self.lengths[qb],
                        'linestyle': '',
                        'yvals': pdd['data_reshaped_no_cp'][qb][i, :],
                        'color': color,
                        'setlabel': f'freq={fitid:.4f}' if p == 1
                                            else f'amp={fitid:.4f}',
                    }


class T2FrequencySweepAnalysis(MultiQubit_TimeDomain_Analysis):
    def process_data(self):
        super().process_data()

        pdd = self.proc_data_dict
        nr_cp = self.num_cal_points
        nr_amps = len(self.metadata['amplitudes'])
        nr_lengths = len(self.metadata['flux_lengths'])
        nr_phases = len(self.metadata['phases'])

        # make matrix out of vector
        data_reshaped_no_cp = {qb: np.reshape(
            deepcopy(pdd['data_to_fit'][qb][
                     :, :pdd['data_to_fit'][qb].shape[1]-nr_cp]).flatten(),
            (nr_amps, nr_lengths, nr_phases)) for qb in self.qb_names}

        pdd['data_reshaped_no_cp'] = data_reshaped_no_cp
        if self.metadata['use_cal_points']:
            pdd['cal_point_data'] = {qb: deepcopy(
                pdd['data_to_fit'][qb][
                len(pdd['data_to_fit'][qb])-nr_cp:]) for qb in self.qb_names}

        pdd['mask'] = {qb: np.ones(nr_amps, dtype=np.bool)
                           for qb in self.qb_names}

    def prepare_fitting(self):
        pdd = self.proc_data_dict
        self.fit_dicts = OrderedDict()
        nr_amps = len(self.metadata['amplitudes'])

        for qb in self.qb_names:
            for i in range(nr_amps):
                for j, data in enumerate(pdd['data_reshaped_no_cp'][qb][i]):
                    cos_mod = fit_mods.CosModel
                    guess_pars = fit_mods.Cos_guess(
                        model=cos_mod, t=self.metadata['phases'],
                        data=data,
                        freq_guess=1/360)
                    guess_pars['frequency'].value = 1/360
                    guess_pars['frequency'].vary = False
                    self.fit_dicts[f'cos_fit_{qb}_{i}_{j}'] = {
                        'fit_fn': fit_mods.CosFunc,
                        'fit_xvals': {'t': self.metadata['phases']},
                        'fit_yvals': {'data': data},
                        'guess_pars': guess_pars}

    def analyze_fit_results(self):
        pdd = self.proc_data_dict

        pdd['T2'] = {}
        pdd['T2_err'] = {}
        pdd['phase_contrast'] = {}
        nr_lengths = len(self.metadata['flux_lengths'])
        nr_amps = len(self.metadata['amplitudes'])

        for qb in self.qb_names:
            pdd['phase_contrast'][qb] = {}
            exp_mod = fit_mods.ExponentialModel()
            for i in range(nr_amps):
                pdd['phase_contrast'][qb][f'amp_{i}'] = np.array([self.fit_res[
                                                        f'cos_fit_{qb}_{i}_{j}'
                                                    ].best_values['amplitude']
                                                    for j in
                                                    range(nr_lengths)])

                self.fit_dicts[f'exp_fit_{qb}_{i}'] = {
                    'model': exp_mod,
                    'fit_xvals': {'x': self.metadata['flux_lengths']},
                    'fit_yvals': {'data': np.array([self.fit_res[
                                                        f'cos_fit_{qb}_{i}_{j}'
                                                    ].best_values['amplitude']
                                                    for j in
                                                    range(nr_lengths)])}}

            self.run_fitting()

            pdd['T2'][qb] = np.array([
                abs(self.fit_res[f'exp_fit_{qb}_{i}'].best_values['decay'])
                for i in range(len(self.metadata['amplitudes']))])

            pdd['mask'][qb] = []
            for i in range(len(self.metadata['amplitudes'])):
                try:
                    if self.fit_res[f'exp_fit_{qb}_{i}']\
                                            .params['decay'].stderr >= 1e-5:
                        pdd['mask'][qb][i] = False
                except TypeError:
                    pdd['mask'][qb][i] = False

    def prepare_plots(self):
        pdd = self.proc_data_dict
        rdd = self.raw_data_dict

        for qb in self.qb_names:
            mask = pdd['mask'][qb]
            label = f'T2_fit_{qb}'
            xvals = self.metadata['amplitudes'][mask] if \
                self.metadata['frequencies'] is None else \
                self.metadata['frequencies'][mask]
            xlabel = r'Flux pulse amplitude' if \
                self.metadata['frequencies'] is None else \
                r'Derived qubit frequency'
            self.plot_dicts[label] = {
                'plotfn': self.plot_line,
                'linestyle': '-',
                'xvals': xvals,
                'yvals': pdd['T2'][qb][mask],
                'xlabel': xlabel,
                'xunit': 'V' if self.metadata['frequencies'] is None else 'Hz',
                'ylabel': r'T2',
                'yunit': 's',
                'color': 'blue',
            }

            # Plot all fits in single figure
            if not self.options_dict.get('all_fits', False):
                continue

            colormap = self.options_dict.get('colormap', mpl.cm.plasma)
            for i in range(len(self.metadata['amplitudes'])):
                color = colormap(i/(len(self.metadata['frequencies'])-1))
                label = f'exp_fit_{qb}_amp_{i}'
                freqs = self.metadata['frequencies'] is not None
                fitid = self.metadata.get('frequencies',
                                          self.metadata['amplitudes'])[i]
                self.plot_dicts[label] = {
                    'title': rdd['measurementstring'] +
                            '\n' + rdd['timestamp'],
                    'ax_id': f'T2_fits_{qb}',
                    'xlabel': r'Flux pulse length',
                    'xunit': 's',
                    'ylabel': r'Excited state population',
                    'plotfn': self.plot_fit,
                    'fit_res': self.fit_res[label],
                    'plot_init': self.options_dict.get('plot_init', False),
                    'color': color,
                    'setlabel': f'freq={fitid:.4f}' if freqs
                                        else f'amp={fitid:.4f}',
                    'do_legend': False,
                    'legend_bbox_to_anchor': (1, 1),
                    'legend_pos': 'upper left',
                    }

                label = f'freq_scatter_{qb}_{i}'
                self.plot_dicts[label] = {
                    'ax_id': f'T2_fits_{qb}',
                    'plotfn': self.plot_line,
                    'xvals': self.metadata['phases'],
                    'linestyle': '',
                    'yvals': pdd['data_reshaped_no_cp'][qb][i,:],
                    'color': color,
                    'setlabel': f'freq={fitid:.4f}' if freqs
                                        else f'amp={fitid:.4f}',
                }


class MeasurementInducedDephasingAnalysis(MultiQubit_TimeDomain_Analysis):
    def process_data(self):
        super().process_data()

        rdd = self.raw_data_dict
        pdd = self.proc_data_dict

        pdd['data_reshaped'] = {qb: [] for qb in pdd['data_to_fit']}
        pdd['amps_reshaped'] = np.unique(self.metadata['hard_sweep_params']['ro_amp_scale']['values'])
        pdd['phases_reshaped'] = []
        for amp in pdd['amps_reshaped']:
            mask = self.metadata['hard_sweep_params']['ro_amp_scale']['values'] == amp
            pdd['phases_reshaped'].append(self.metadata['hard_sweep_params']['phase']['values'][mask])
            for qb in self.qb_names:
                pdd['data_reshaped'][qb].append(pdd['data_to_fit'][qb][:len(mask)][mask])

    def prepare_fitting(self):
        pdd = self.proc_data_dict
        rdd = self.raw_data_dict
        self.fit_dicts = OrderedDict()
        for qb in self.qb_names:
            for i, data in enumerate(pdd['data_reshaped'][qb]):
                cos_mod = fit_mods.CosModel
                guess_pars = fit_mods.Cos_guess(
                    model=cos_mod, t=pdd['phases_reshaped'][i],
                    data=data, freq_guess=1/360)
                guess_pars['frequency'].value = 1/360
                guess_pars['frequency'].vary = False
                self.fit_dicts[f'cos_fit_{qb}_{i}'] = {
                    'fit_fn': fit_mods.CosFunc,
                    'fit_xvals': {'t': pdd['phases_reshaped'][i]},
                    'fit_yvals': {'data': data},
                    'guess_pars': guess_pars}

    def analyze_fit_results(self):
        pdd = self.proc_data_dict

        pdd['phase_contrast'] = {}
        pdd['phase_offset'] = {}
        pdd['sigma'] = {}
        pdd['sigma_err'] = {}
        pdd['a'] = {}
        pdd['a_err'] = {}
        pdd['c'] = {}
        pdd['c_err'] = {}

        for qb in self.qb_names:
            pdd['phase_contrast'][qb] = np.array([
                self.fit_res[f'cos_fit_{qb}_{i}'].best_values['amplitude']
                for i, _ in enumerate(pdd['data_reshaped'][qb])])
            pdd['phase_offset'][qb] = np.array([
                self.fit_res[f'cos_fit_{qb}_{i}'].best_values['phase']
                for i, _ in enumerate(pdd['data_reshaped'][qb])])
            pdd['phase_offset'][qb] += np.pi * (pdd['phase_contrast'][qb] < 0)
            pdd['phase_offset'][qb] = (pdd['phase_offset'][qb] + np.pi) % (2 * np.pi) - np.pi
            pdd['phase_offset'][qb] = 180*np.unwrap(pdd['phase_offset'][qb])/np.pi
            pdd['phase_contrast'][qb] = np.abs(pdd['phase_contrast'][qb])

            gauss_mod = lmfit.models.GaussianModel()
            self.fit_dicts[f'phase_contrast_fit_{qb}'] = {
                'model': gauss_mod,
                'guess_dict': {'center': {'value': 0, 'vary': False}},
                'fit_xvals': {'x': pdd['amps_reshaped']},
                'fit_yvals': {'data': pdd['phase_contrast'][qb]}}

            quadratic_mod = lmfit.models.QuadraticModel()
            self.fit_dicts[f'phase_offset_fit_{qb}'] = {
                'model': quadratic_mod,
                'guess_dict': {'b': {'value': 0, 'vary': False}},
                'fit_xvals': {'x': pdd['amps_reshaped']},
                'fit_yvals': {'data': pdd['phase_offset'][qb]}}

            self.run_fitting()
            self.save_fit_results()

            pdd['sigma'][qb] = self.fit_res[f'phase_contrast_fit_{qb}'].best_values['sigma']
            pdd['sigma_err'][qb] = self.fit_res[f'phase_contrast_fit_{qb}'].params['sigma']. \
                stderr
            pdd['a'][qb] = self.fit_res[f'phase_offset_fit_{qb}'].best_values['a']
            pdd['a_err'][qb] = self.fit_res[f'phase_offset_fit_{qb}'].params['a'].stderr
            pdd['c'][qb] = self.fit_res[f'phase_offset_fit_{qb}'].best_values['c']
            pdd['c_err'][qb] = self.fit_res[f'phase_offset_fit_{qb}'].params['c'].stderr

            pdd['sigma_err'][qb] = float('nan') if pdd['sigma_err'][qb] is None \
                else pdd['sigma_err'][qb]
            pdd['a_err'][qb] = float('nan') if pdd['a_err'][qb] is None else pdd['a_err'][qb]
            pdd['c_err'][qb] = float('nan') if pdd['c_err'][qb] is None else pdd['c_err'][qb]

    def prepare_plots(self):
        pdd = self.proc_data_dict
        rdd = self.raw_data_dict

        phases_equal = True
        for phases in pdd['phases_reshaped'][1:]:
            if not np.all(phases == pdd['phases_reshaped'][0]):
                phases_equal = False
                break

        for qb in self.qb_names:
            if phases_equal:
                self.plot_dicts[f'data_2d_{qb}'] = {
                    'title': rdd['measurementstring'] +
                             '\n' + rdd['timestamp'],
                    'plotfn': self.plot_colorxy,
                    'xvals': pdd['phases_reshaped'][0],
                    'yvals': pdd['amps_reshaped'],
                    'zvals': pdd['data_reshaped'][qb],
                    'xlabel': r'Pulse phase, $\phi$',
                    'xunit': 'deg',
                    'ylabel': r'Readout pulse amplitude scale, $V_{RO}/V_{ref}$',
                    'yunit': '',
                    'zlabel': 'Excited state population',
                }

            colormap = self.options_dict.get('colormap', mpl.cm.plasma)
            for i, amp in enumerate(pdd['amps_reshaped']):
                color = colormap(i/(len(pdd['amps_reshaped'])-1))
                label = f'cos_data_{qb}_{i}'
                self.plot_dicts[label] = {
                    'title': rdd['measurementstring'] +
                             '\n' + rdd['timestamp'],
                    'ax_id': f'amplitude_crossections_{qb}',
                    'plotfn': self.plot_line,
                    'xvals': pdd['phases_reshaped'][i],
                    'yvals': pdd['data_reshaped'][qb][i],
                    'xlabel': r'Pulse phase, $\phi$',
                    'xunit': 'deg',
                    'ylabel': 'Excited state population',
                    'linestyle': '',
                    'color': color,
                    'setlabel': f'amp={amp:.4f}',
                    'do_legend': True,
                    'legend_bbox_to_anchor': (1, 1),
                    'legend_pos': 'upper left',
                }
            if self.do_fitting:
                for i, amp in enumerate(pdd['amps_reshaped']):
                    color = colormap(i/(len(pdd['amps_reshaped'])-1))
                    label = f'cos_fit_{qb}_{i}'
                    self.plot_dicts[label] = {
                        'ax_id': f'amplitude_crossections_{qb}',
                        'plotfn': self.plot_fit,
                        'fit_res': self.fit_res[label],
                        'plot_init': self.options_dict.get('plot_init', False),
                        'color': color,
                        'setlabel': f'fit, amp={amp:.4f}',
                    }

                # Phase contrast
                self.plot_dicts[f'phase_contrast_data_{qb}'] = {
                    'title': rdd['measurementstring'] +
                             '\n' + rdd['timestamp'],
                    'ax_id': f'phase_contrast_{qb}',
                    'plotfn': self.plot_line,
                    'xvals': pdd['amps_reshaped'],
                    'yvals': 200*pdd['phase_contrast'][qb],
                    'xlabel': r'Readout pulse amplitude scale, $V_{RO}/V_{ref}$',
                    'xunit': '',
                    'ylabel': 'Phase contrast',
                    'yunit': '%',
                    'linestyle': '',
                    'color': 'k',
                    'setlabel': 'data',
                    'do_legend': True,
                }
                self.plot_dicts[f'phase_contrast_fit_{qb}'] = {
                    'ax_id': f'phase_contrast_{qb}',
                    'plotfn': self.plot_line,
                    'xvals': pdd['amps_reshaped'],
                    'yvals': 200*self.fit_res[f'phase_contrast_fit_{qb}'].best_fit,
                    'color': 'r',
                    'marker': '',
                    'setlabel': 'fit',
                    'do_legend': True,
                }
                self.plot_dicts[f'phase_contrast_labels_{qb}'] = {
                    'ax_id': f'phase_contrast_{qb}',
                    'plotfn': self.plot_line,
                    'xvals': pdd['amps_reshaped'],
                    'yvals': 200*pdd['phase_contrast'][qb],
                    'marker': '',
                    'linestyle': '',
                    'setlabel': r'$\sigma = ({:.5f} \pm {:.5f})$ V'.
                        format(pdd['sigma'][qb], pdd['sigma_err'][qb]),
                    'do_legend': True,
                    'legend_bbox_to_anchor': (1, 1),
                    'legend_pos': 'upper left',
                }

                # Phase offset
                self.plot_dicts[f'phase_offset_data_{qb}'] = {
                    'title': rdd['measurementstring'] +
                             '\n' + rdd['timestamp'],
                    'ax_id': f'phase_offset_{qb}',
                    'plotfn': self.plot_line,
                    'xvals': pdd['amps_reshaped'],
                    'yvals': pdd['phase_offset'][qb],
                    'xlabel': r'Readout pulse amplitude scale, $V_{RO}/V_{ref}$',
                    'xunit': '',
                    'ylabel': 'Phase offset',
                    'yunit': 'deg',
                    'linestyle': '',
                    'color': 'k',
                    'setlabel': 'data',
                    'do_legend': True,
                }
                self.plot_dicts[f'phase_offset_fit_{qb}'] = {
                    'ax_id': f'phase_offset_{qb}',
                    'plotfn': self.plot_line,
                    'xvals': pdd['amps_reshaped'],
                    'yvals': self.fit_res[f'phase_offset_fit_{qb}'].best_fit,
                    'color': 'r',
                    'marker': '',
                    'setlabel': 'fit',
                    'do_legend': True,
                }
                self.plot_dicts[f'phase_offset_labels_{qb}'] = {
                    'ax_id': f'phase_offset_{qb}',
                    'plotfn': self.plot_line,
                    'xvals': pdd['amps_reshaped'],
                    'yvals': pdd['phase_offset'][qb],
                    'marker': '',
                    'linestyle': '',
                    'setlabel': r'$a = {:.0f} \pm {:.0f}$ deg/V${{}}^2$'.
                        format(pdd['a'][qb], pdd['a_err'][qb]) + '\n' +
                                r'$c = {:.1f} \pm {:.1f}$ deg'.
                        format(pdd['c'][qb], pdd['c_err'][qb]),
                    'do_legend': True,
                    'legend_bbox_to_anchor': (1, 1),
                    'legend_pos': 'upper left',
                }


class DriveCrosstalkCancellationAnalysis(MultiQubit_TimeDomain_Analysis):
    def process_data(self):
        super().process_data()
        if self.sp is None:
            raise ValueError('This analysis needs a SweepPoints '
                             'class instance.')

        pdd = self.proc_data_dict
        # get the ramsey phases as the values of the first sweep parameter
        # in the 2nd sweep dimension.
        # !!! This assumes all qubits have the same ramsey phases !!!
        pdd['ramsey_phases'] = self.sp.get_sweep_params_property('values', 1)
        pdd['qb_sweep_points'] = {}
        pdd['qb_sweep_param'] = {}
        for k, v in self.sp.get_sweep_dimension(0).items():
            if k == 'phase':
                continue
            qb, param = k.split('.')
            pdd['qb_sweep_points'][qb] = v[0]
            pdd['qb_sweep_param'][qb] = (param, v[1], v[2])
        pdd['qb_msmt_vals'] = {}
        pdd['qb_cal_vals'] = {}

        for qb, data in pdd['data_to_fit'].items():
            pdd['qb_msmt_vals'][qb] = data[:, :-self.num_cal_points].reshape(
                len(pdd['qb_sweep_points'][qb]), len(pdd['ramsey_phases']))
            pdd['qb_cal_vals'][qb] = data[0, -self.num_cal_points:]

    def prepare_fitting(self):
        pdd = self.proc_data_dict
        self.fit_dicts = OrderedDict()
        for qb in self.qb_names:
            for i, data in enumerate(pdd['qb_msmt_vals'][qb]):
                cos_mod = fit_mods.CosModel
                guess_pars = fit_mods.Cos_guess(
                    model=cos_mod, t=pdd['ramsey_phases'],
                    data=data, freq_guess=1/360)
                guess_pars['frequency'].value = 1/360
                guess_pars['frequency'].vary = False
                self.fit_dicts[f'cos_fit_{qb}_{i}'] = {
                    'fit_fn': fit_mods.CosFunc,
                    'fit_xvals': {'t': pdd['ramsey_phases']},
                    'fit_yvals': {'data': data},
                    'guess_pars': guess_pars}

    def analyze_fit_results(self):
        pdd = self.proc_data_dict

        pdd['phase_contrast'] = {}
        pdd['phase_offset'] = {}

        for qb in self.qb_names:
            pdd['phase_contrast'][qb] = np.array([
                2*self.fit_res[f'cos_fit_{qb}_{i}'].best_values['amplitude']
                for i, _ in enumerate(pdd['qb_msmt_vals'][qb])])
            pdd['phase_offset'][qb] = np.array([
                self.fit_res[f'cos_fit_{qb}_{i}'].best_values['phase']
                for i, _ in enumerate(pdd['qb_msmt_vals'][qb])])
            pdd['phase_offset'][qb] *= 180/np.pi
            pdd['phase_offset'][qb] += 180 * (pdd['phase_contrast'][qb] < 0)
            pdd['phase_offset'][qb] = (pdd['phase_offset'][qb] + 180) % 360 - 180
            pdd['phase_contrast'][qb] = np.abs(pdd['phase_contrast'][qb])

    def prepare_plots(self):
        pdd = self.proc_data_dict
        rdd = self.raw_data_dict

        for qb in self.qb_names:
            self.plot_dicts[f'data_2d_{qb}'] = {
                'title': rdd['measurementstring'] +
                         '\n' + rdd['timestamp'] + '\n' + qb,
                'plotfn': self.plot_colorxy,
                'xvals': pdd['ramsey_phases'],
                'yvals': pdd['qb_sweep_points'][qb],
                'zvals': pdd['qb_msmt_vals'][qb],
                'xlabel': r'Ramsey phase, $\phi$',
                'xunit': 'deg',
                'ylabel': pdd['qb_sweep_param'][qb][2],
                'yunit': pdd['qb_sweep_param'][qb][1],
                'zlabel': 'Excited state population',
            }

            colormap = self.options_dict.get('colormap', mpl.cm.plasma)
            for i, pval in enumerate(pdd['qb_sweep_points'][qb]):
                if i == len(pdd['qb_sweep_points'][qb]) - 1:
                    legendlabel='data, ref.'
                else:
                    legendlabel = f'data, {pdd["qb_sweep_param"][qb][0]}='\
                                  f'{pval:.4f}{pdd["qb_sweep_param"][qb][1]}'
                color = colormap(i/(len(pdd['qb_sweep_points'][qb])-1))
                label = f'cos_data_{qb}_{i}'

                self.plot_dicts[label] = {
                    'title': rdd['measurementstring'] +
                             '\n' + rdd['timestamp'] + '\n' + qb,
                    'ax_id': f'param_crossections_{qb}',
                    'plotfn': self.plot_line,
                    'xvals': pdd['ramsey_phases'],
                    'yvals': pdd['qb_msmt_vals'][qb][i],
                    'xlabel': r'Ramsey phase, $\phi$',
                    'xunit': 'deg',
                    'ylabel': 'Excited state population',
                    'linestyle': '',
                    'color': color,
                    'setlabel': legendlabel,
                    'do_legend': False,
                    'legend_bbox_to_anchor': (1, 1),
                    'legend_pos': 'upper left',
                }
            if self.do_fitting:
                for i, pval in enumerate(pdd['qb_sweep_points'][qb]):
                    if i == len(pdd['qb_sweep_points'][qb]) - 1:
                        legendlabel = 'fit, ref.'
                    else:
                        legendlabel = f'fit, {pdd["qb_sweep_param"][qb][0]}='\
                                      f'{pval:.4f}{pdd["qb_sweep_param"][qb][1]}'
                    color = colormap(i/(len(pdd['qb_sweep_points'][qb])-1))
                    label = f'cos_fit_{qb}_{i}'
                    self.plot_dicts[label] = {
                        'ax_id': f'param_crossections_{qb}',
                        'plotfn': self.plot_fit,
                        'fit_res': self.fit_res[label],
                        'plot_init': self.options_dict.get('plot_init', False),
                        'color': color,
                        'do_legend': False,
                        # 'setlabel': legendlabel
                    }

                # Phase contrast
                self.plot_dicts[f'phase_contrast_data_{qb}'] = {
                    'title': rdd['measurementstring'] +
                             '\n' + rdd['timestamp'] + '\n' + qb,
                    'ax_id': f'phase_contrast_{qb}',
                    'plotfn': self.plot_line,
                    'xvals': pdd['qb_sweep_points'][qb][:-1],
                    'yvals': pdd['phase_contrast'][qb][:-1] * 100,
                    'xlabel': pdd['qb_sweep_param'][qb][2],
                    'xunit': pdd['qb_sweep_param'][qb][1],
                    'ylabel': 'Phase contrast',
                    'yunit': '%',
                    'linestyle': '-',
                    'marker': 'o',
                    'color': 'C0',
                    'setlabel': 'data',
                    'do_legend': True,
                }
                self.plot_dicts[f'phase_contrast_ref_{qb}'] = {
                    'ax_id': f'phase_contrast_{qb}',
                    'plotfn': self.plot_hlines,
                    'xmin': pdd['qb_sweep_points'][qb][:-1].min(),
                    'xmax': pdd['qb_sweep_points'][qb][:-1].max(),
                    'y': pdd['phase_contrast'][qb][-1] * 100,
                    'linestyle': '--',
                    'colors': '0.6',
                    'setlabel': 'ref',
                    'do_legend': True,
                }

                # Phase offset
                self.plot_dicts[f'phase_offset_data_{qb}'] = {
                    'title': rdd['measurementstring'] +
                             '\n' + rdd['timestamp'] + '\n' + qb,
                    'ax_id': f'phase_offset_{qb}',
                    'plotfn': self.plot_line,
                    'xvals': pdd['qb_sweep_points'][qb][:-1],
                    'yvals': pdd['phase_offset'][qb][:-1],
                    'xlabel': pdd['qb_sweep_param'][qb][2],
                    'xunit': pdd['qb_sweep_param'][qb][1],
                    'ylabel': 'Phase offset',
                    'yunit': 'deg',
                    'linestyle': '-',
                    'marker': 'o',
                    'color': 'C0',
                    'setlabel': 'data',
                    'do_legend': True,
                }
                self.plot_dicts[f'phase_offset_ref_{qb}'] = {
                    'ax_id': f'phase_offset_{qb}',
                    'plotfn': self.plot_hlines,
                    'xmin': pdd['qb_sweep_points'][qb][:-1].min(),
                    'xmax': pdd['qb_sweep_points'][qb][:-1].max(),
                    'y': pdd['phase_offset'][qb][-1],
                    'linestyle': '--',
                    'colors': '0.6',
                    'setlabel': 'ref',
                    'do_legend': True,
                }


class FluxlineCrosstalkAnalysis(MultiQubit_TimeDomain_Analysis):
    """Analysis for the measure_fluxline_crosstalk measurement.

    The measurement involves Ramsey measurements on a set of crosstalk qubits,
    which have been brought to a flux-sensitive position with a flux pulse.
    The first dimension is the ramsey-phase of these qubits.

    In the second sweep dimension, the amplitude of a flux pulse on another
    (target) qubit is swept.

    The analysis extracts the change in Ramsey phase offset, which gets
    converted to a frequency offset due to the flux pulse on the target qubit.
    The frequency offset is then converted to a flux offset, which is a measure
    of the crosstalk between the target fluxline and the crosstalk qubit.

    The measurement is hard-compressed, meaning the raw data is inherently 1d,
    with one set of calibration points as the final segments. The experiment
    part of the measured values are reshaped to the correct 2d shape for
    the analysis. The sweep points passed into the analysis should still reflect
    the 2d nature of the measurement, meaning the ramsey phase values should be
    passed in the first dimension and the target fluxpulse amplitudes in the
    second sweep dimension.
    """


    def __init__(self, qb_names, *args, **kwargs):
        params_dict = {f'{qbn}.amp_to_freq_model':
                       f'Instrument settings.{qbn}.fit_ge_freq_from_flux_pulse_amp'
                       for qbn in qb_names}
        kwargs['params_dict'] = kwargs.get('params_dict', {})
        kwargs['params_dict'].update(params_dict)
        super().__init__(qb_names, *args, **kwargs)

    def process_data(self):
        super().process_data()
        if self.sp is None:
            raise ValueError('This analysis needs a SweepPoints '
                             'class instance.')

        pdd = self.proc_data_dict
        # get the ramsey phases as the values of the first sweep parameter
        # in the 1st sweep dimension.
        # !!! This assumes all qubits have the same ramsey phases !!!
        pdd['ramsey_phases'] = self.sp.get_sweep_params_property('values', 0)
        pdd['target_amps'] = self.sp.get_sweep_params_property('values', 1)
        pdd['target_fluxpulse_length'] = \
            self.get_param_value('target_fluxpulse_length')
        pdd['crosstalk_qubits_amplitudes'] = \
            self.get_param_value('crosstalk_qubits_amplitudes')

        pdd['qb_msmt_vals'] = {qb:
            pdd['data_to_fit'][qb][:, :-self.num_cal_points].reshape(
                len(pdd['target_amps']), len(pdd['ramsey_phases']))
            for qb in self.qb_names}
        pdd['qb_cal_vals'] = {
            qb: pdd['data_to_fit'][qb][0, -self.num_cal_points:]
            for qb in self.qb_names}

    def prepare_fitting(self):
        pdd = self.proc_data_dict
        self.fit_dicts = OrderedDict()
        cos_mod = lmfit.Model(fit_mods.CosFunc)
        cos_mod.guess = fit_mods.Cos_guess.__get__(cos_mod, cos_mod.__class__)
        for qb in self.qb_names:
            for i, data in enumerate(pdd['qb_msmt_vals'][qb]):
                self.fit_dicts[f'cos_fit_{qb}_{i}'] = {
                    'model': cos_mod,
                    'guess_dict': {'frequency': {'value': 1 / 360,
                                                 'vary': False}},
                    'fit_xvals': {'t': pdd['ramsey_phases']},
                    'fit_yvals': {'data': data}}

    def analyze_fit_results(self):
        pdd = self.proc_data_dict

        pdd['phase_contrast'] = {}
        pdd['phase_offset'] = {}
        pdd['freq_offset'] = {}
        pdd['freq'] = {}

        self.skip_qb_freq_fits = self.get_param_value('skip_qb_freq_fits', False)

        if not self.skip_qb_freq_fits:
            pdd['flux'] = {}

        for qb in self.qb_names:
            pdd['phase_contrast'][qb] = np.array([
                2 * self.fit_res[f'cos_fit_{qb}_{i}'].best_values['amplitude']
                for i, _ in enumerate(pdd['qb_msmt_vals'][qb])])
            pdd['phase_offset'][qb] = np.array([
                self.fit_res[f'cos_fit_{qb}_{i}'].best_values['phase']
                for i, _ in enumerate(pdd['qb_msmt_vals'][qb])])
            pdd['phase_offset'][qb] *= 180 / np.pi
            pdd['phase_offset'][qb] += 180 * (pdd['phase_contrast'][qb] < 0)
            pdd['phase_offset'][qb] = (pdd['phase_offset'][qb] + 180) % 360 - 180
            pdd['phase_offset'][qb] = \
                np.unwrap(pdd['phase_offset'][qb] / 180 * np.pi) * 180 / np.pi
            pdd['phase_contrast'][qb] = np.abs(pdd['phase_contrast'][qb])
            pdd['freq_offset'][qb] = pdd['phase_offset'][qb] / 360 / pdd[
                'target_fluxpulse_length']
            fr = lmfit.Model(lambda a, f_a=1, f0=0: a * f_a + f0).fit(
                data=pdd['freq_offset'][qb], a=pdd['target_amps'])
            pdd['freq_offset'][qb] -= fr.best_values['f0']

            if not self.skip_qb_freq_fits:
                mpars = eval(self.raw_data_dict[f'{qb}.amp_to_freq_model'])
                freq_idle = fit_mods.Qubit_dac_to_freq(
                    pdd['crosstalk_qubits_amplitudes'].get(qb, 0), **mpars)
                pdd['freq'][qb] = pdd['freq_offset'][qb] + freq_idle
                mpars.update({'V_per_phi0': 1, 'dac_sweet_spot': 0})
                pdd['flux'][qb] = fit_mods.Qubit_freq_to_dac(
                    pdd['freq'][qb], **mpars)



        # fit fitted results to linear models
        lin_mod = lmfit.Model(lambda x, a=1, b=0: a*x + b)
        def guess(model, data, x, **kwargs):
            a_guess = (data[-1] - data[0])/(x[-1] - x[0])
            b_guess = data[0] - x[0]*a_guess
            return model.make_params(a=a_guess, b=b_guess)
        lin_mod.guess = guess.__get__(lin_mod, lin_mod.__class__)

        keys_to_fit = []
        for qb in self.qb_names:
            for param in ['phase_offset', 'freq_offset', 'flux']:
                if param == 'flux' and self.skip_qb_freq_fits:
                    continue
                key = f'{param}_fit_{qb}'
                self.fit_dicts[key] = {
                    'model': lin_mod,
                    'fit_xvals': {'x': pdd['target_amps']},
                    'fit_yvals': {'data': pdd[param][qb]}}
                keys_to_fit.append(key)
        self.run_fitting(keys_to_fit=keys_to_fit)

    def prepare_plots(self):
        pdd = self.proc_data_dict
        rdd = self.raw_data_dict

        for qb in self.qb_names:
            self.plot_dicts[f'data_2d_{qb}'] = {
                'title': rdd['measurementstring'] +
                         '\n' + rdd['timestamp'] + '\n' + qb,
                'plotfn': self.plot_colorxy,
                'xvals': pdd['ramsey_phases'],
                'yvals': pdd['target_amps'],
                'zvals': pdd['qb_msmt_vals'][qb],
                'xlabel': r'Ramsey phase, $\phi$',
                'xunit': 'deg',
                'ylabel': self.sp.get_sweep_params_property('label', 1,
                                                            'target_amp'),
                'yunit': self.sp.get_sweep_params_property('unit', 1,
                                                           'target_amp'),
                'zlabel': 'Excited state population',
            }

            colormap = self.options_dict.get('colormap', mpl.cm.plasma)
            for i, pval in enumerate(pdd['target_amps']):
                legendlabel = f'data, amp. = {pval:.4f} V'
                color = colormap(i / (len(pdd['target_amps']) - 1))
                label = f'cos_data_{qb}_{i}'

                self.plot_dicts[label] = {
                    'title': rdd['measurementstring'] +
                             '\n' + rdd['timestamp'] + '\n' + qb,
                    'ax_id': f'param_crossections_{qb}',
                    'plotfn': self.plot_line,
                    'xvals': pdd['ramsey_phases'],
                    'yvals': pdd['qb_msmt_vals'][qb][i],
                    'xlabel': r'Ramsey phase, $\phi$',
                    'xunit': 'deg',
                    'ylabel': 'Excited state population',
                    'linestyle': '',
                    'color': color,
                    'setlabel': legendlabel,
                    'do_legend': False,
                    'legend_bbox_to_anchor': (1, 1),
                    'legend_pos': 'upper left',
                }
            if self.do_fitting:
                for i, pval in enumerate(pdd['target_amps']):
                    legendlabel = f'fit, amp. = {pval:.4f} V'
                    color = colormap(i / (len(pdd['target_amps']) - 1))
                    label = f'cos_fit_{qb}_{i}'
                    self.plot_dicts[label] = {
                        'ax_id': f'param_crossections_{qb}',
                        'plotfn': self.plot_fit,
                        'fit_res': self.fit_res[label],
                        'plot_init': self.options_dict.get('plot_init', False),
                        'color': color,
                        'setlabel': legendlabel,
                        'do_legend': False,
                    }

                # Phase contrast
                self.plot_dicts[f'phase_contrast_data_{qb}'] = {
                    'title': rdd['measurementstring'] +
                             '\n' + rdd['timestamp'] + '\n' + qb,
                    'ax_id': f'phase_contrast_{qb}',
                    'plotfn': self.plot_line,
                    'xvals': pdd['target_amps'],
                    'yvals': pdd['phase_contrast'][qb] * 100,
                    'xlabel':self.sp.get_sweep_params_property('label', 1,
                                                               'target_amp'),
                    'xunit': self.sp.get_sweep_params_property('unit', 1,
                                                               'target_amp'),
                    'ylabel': 'Phase contrast',
                    'yunit': '%',
                    'linestyle': '-',
                    'marker': 'o',
                    'color': 'C0',
                }

                # Phase offset
                self.plot_dicts[f'phase_offset_data_{qb}'] = {
                    'title': rdd['measurementstring'] +
                             '\n' + rdd['timestamp'] + '\n' + qb,
                    'ax_id': f'phase_offset_{qb}',
                    'plotfn': self.plot_line,
                    'xvals': pdd['target_amps'],
                    'yvals': pdd['phase_offset'][qb],
                    'xlabel':self.sp.get_sweep_params_property('label', 1,
                                                               'target_amp'),
                    'xunit': self.sp.get_sweep_params_property('unit', 1,
                                                               'target_amp'),
                    'ylabel': 'Phase offset',
                    'yunit': 'deg',
                    'linestyle': 'none',
                    'marker': 'o',
                    'color': 'C0',
                }

                # Frequency offset
                self.plot_dicts[f'freq_offset_data_{qb}'] = {
                    'title': rdd['measurementstring'] +
                             '\n' + rdd['timestamp'] + '\n' + qb,
                    'ax_id': f'freq_offset_{qb}',
                    'plotfn': self.plot_line,
                    'xvals': pdd['target_amps'],
                    'yvals': pdd['freq_offset'][qb],
                    'xlabel':self.sp.get_sweep_params_property('label', 1,
                                                               'target_amp'),
                    'xunit': self.sp.get_sweep_params_property('unit', 1,
                                                               'target_amp'),
                    'ylabel': 'Freq. offset, $\\Delta f$',
                    'yunit': 'Hz',
                    'linestyle': 'none',
                    'marker': 'o',
                    'color': 'C0',
                }

                if not self.skip_qb_freq_fits:
                    # Flux
                    self.plot_dicts[f'flux_data_{qb}'] = {
                        'title': rdd['measurementstring'] +
                                 '\n' + rdd['timestamp'] + '\n' + qb,
                        'ax_id': f'flux_{qb}',
                        'plotfn': self.plot_line,
                        'xvals': pdd['target_amps'],
                        'yvals': pdd['flux'][qb],
                        'xlabel': self.sp[1]['target_amp'][2],
                        'xunit': self.sp[1]['target_amp'][1],
                        'ylabel': 'Flux, $\\Phi$',
                        'yunit': '$\\Phi_0$',
                        'linestyle': 'none',
                        'marker': 'o',
                        'color': 'C0',
                    }

                for param in ['phase_offset', 'freq_offset', 'flux']:
                    if param == 'flux' and self.skip_qb_freq_fits:
                        continue
                    self.plot_dicts[f'{param}_fit_{qb}'] = {
                        'ax_id': f'{param}_{qb}',
                        'plotfn': self.plot_fit,
                        'fit_res': self.fit_res[f'{param}_fit_{qb}'],
                        'plot_init': self.options_dict.get('plot_init', False),
                        'linestyle': '-',
                        'marker': '',
                        'color': 'C1',
                    }


class RabiAnalysis(MultiQubit_TimeDomain_Analysis):

    def get_params_from_file(self):
        params_dict = {}
        for qbn in self.qb_names:
            trans_name = self.get_transition_name(qbn)
            s = 'Instrument settings.'+qbn
            params_dict[f'{trans_name}_amp180_'+qbn] = \
                s+f'.{trans_name}_amp180'
            params_dict[f'{trans_name}_amp90scale_'+qbn] = \
                s+f'.{trans_name}_amp90_scale'
        super().get_params_from_file(params_dict, list(params_dict))

    def prepare_fitting(self):
        self.fit_dicts = OrderedDict()
        def add_fit_dict(qbn, data, key):
            sweep_points = self.proc_data_dict['sweep_points_dict'][qbn][
                'msmt_sweep_points']
            if self.num_cal_points != 0:
                data = data[:-self.num_cal_points]
            cos_mod = lmfit.Model(fit_mods.CosFunc)
            guess_pars = fit_mods.Cos_guess(
                model=cos_mod, t=sweep_points, data=data)
            guess_pars['amplitude'].vary = True
            guess_pars['amplitude'].min = -10
            guess_pars['offset'].vary = True
            guess_pars['frequency'].vary = True
            guess_pars['phase'].vary = True
            self.set_user_guess_pars(guess_pars)

            self.fit_dicts[key] = {
                'fit_fn': fit_mods.CosFunc,
                'fit_xvals': {'t': sweep_points},
                'fit_yvals': {'data': data},
                'guess_pars': guess_pars}

        for qbn in self.qb_names:
            all_data = self.proc_data_dict['data_to_fit'][qbn]
            if self.get_param_value('TwoD'):
                for i, data in enumerate(all_data):
                    key = f'cos_fit_{qbn}_{i}'
                    add_fit_dict(qbn, data, key)
            else:
                add_fit_dict(qbn, all_data, 'cos_fit_' + qbn)

    def analyze_fit_results(self):
        self.proc_data_dict['analysis_params_dict'] = OrderedDict()
        for k, fit_dict in self.fit_dicts.items():
            k = k.replace('cos_fit_', '')
            qbn, i = (k + '_').split('_')[:2]
            fit_res = fit_dict['fit_res']
            sweep_points = self.proc_data_dict['sweep_points_dict'][qbn][
                'msmt_sweep_points']
            self.proc_data_dict['analysis_params_dict'][k] = \
                self.get_amplitudes(fit_res=fit_res, sweep_points=sweep_points)
        self.save_processed_data(key='analysis_params_dict')

    def get_amplitudes(self, fit_res, sweep_points):
        # Extract the best fitted frequency and phase.
        freq_fit = fit_res.best_values['frequency']
        phase_fit = fit_res.best_values['phase']

        freq_std = fit_res.params['frequency'].stderr
        phase_std = fit_res.params['phase'].stderr

        # If fitted_phase<0, shift fitted_phase by 4. This corresponds to a
        # shift of 2pi in the argument of cos.
        if np.abs(phase_fit) < 0.1:
            phase_fit = 0

        # If phase_fit<1, the piHalf amplitude<0.
        if phase_fit < 1:
            log.info('The data could not be fitted correctly. '
                         'The fitted phase "%s" <1, which gives '
                         'negative piHalf '
                         'amplitude.' % phase_fit)

        stepsize = sweep_points[1] - sweep_points[0]
        if freq_fit > 2 * stepsize:
            log.info('The data could not be fitted correctly. The '
                         'frequency "%s" is too high.' % freq_fit)
        n = np.arange(-2, 10)

        piPulse_vals = (n*np.pi - phase_fit)/(2*np.pi*freq_fit)
        piHalfPulse_vals = (n*np.pi + np.pi/2 - phase_fit)/(2*np.pi*freq_fit)

        # find piHalfPulse
        try:
            piHalfPulse = \
                np.min(piHalfPulse_vals[piHalfPulse_vals >= sweep_points[1]])
            n_piHalf_pulse = n[piHalfPulse_vals==piHalfPulse]
        except ValueError:
            piHalfPulse = np.asarray([])

        if piHalfPulse.size == 0 or piHalfPulse > max(sweep_points):
            i = 0
            while (piHalfPulse_vals[i] < min(sweep_points) and
                   i<piHalfPulse_vals.size):
                i+=1
            piHalfPulse = piHalfPulse_vals[i]
            n_piHalf_pulse = n[i]

        # find piPulse
        try:
            if piHalfPulse.size != 0:
                piPulse = \
                    np.min(piPulse_vals[piPulse_vals >= piHalfPulse])
            else:
                piPulse = np.min(piPulse_vals[piPulse_vals >= 0.001])
            n_pi_pulse = n[piHalfPulse_vals == piHalfPulse]

        except ValueError:
            piPulse = np.asarray([])

        if piPulse.size == 0:
            i = 0
            while (piPulse_vals[i] < min(sweep_points) and
                   i < piPulse_vals.size):
                i += 1
            piPulse = piPulse_vals[i]
            n_pi_pulse = n[i]

        try:
            freq_idx = fit_res.var_names.index('frequency')
            phase_idx = fit_res.var_names.index('phase')
            if fit_res.covar is not None:
                cov_freq_phase = fit_res.covar[freq_idx, phase_idx]
            else:
                cov_freq_phase = 0
        except ValueError:
            cov_freq_phase = 0

        try:
            piPulse_std = self.calculate_pulse_stderr(
                f=freq_fit,
                phi=phase_fit,
                f_err=freq_std,
                phi_err=phase_std,
                period_num=n_pi_pulse,
                cov=cov_freq_phase)
            piHalfPulse_std = self.calculate_pulse_stderr(
                f=freq_fit,
                phi=phase_fit,
                f_err=freq_std,
                phi_err=phase_std,
                period_num=n_piHalf_pulse,
                cov=cov_freq_phase)
        except Exception as e:
            log.error(e)
            piPulse_std = 0
            piHalfPulse_std = 0

        rabi_amplitudes = {'piPulse': piPulse,
                           'piPulse_stderr': piPulse_std,
                           'piHalfPulse': piHalfPulse,
                           'piHalfPulse_stderr': piHalfPulse_std}

        return rabi_amplitudes

    def calculate_pulse_stderr(self, f, phi, f_err, phi_err,
                               period_num, cov=0):
        x = period_num + phi
        return np.sqrt((f_err*x/(2*np.pi*(f**2)))**2 +
                       (phi_err/(2*np.pi*f))**2 -
                       2*(cov**2)*x/((2*np.pi*(f**3))**2))[0]

    def prepare_plots(self):
        super().prepare_plots()

        if self.do_fitting:
            for k, fit_dict in self.fit_dicts.items():
                k = k.replace('cos_fit_', '')
                qbn, i = (k + '_').split('_')[:2]
                fit_res = fit_dict['fit_res']
                base_plot_name = 'Rabi_' + k
                dtf = self.proc_data_dict['data_to_fit'][qbn]
                self.prepare_projected_data_plot(
                    fig_name=base_plot_name,
                    data=dtf[int(i)] if i != '' else dtf,
                    plot_name_suffix=qbn+'fit',
                    qb_name=qbn, TwoD=False,
                    title_suffix=i
                )

                self.plot_dicts['fit_' + k] = {
                    'fig_id': base_plot_name,
                    'plotfn': self.plot_fit,
                    'fit_res': fit_res,
                    'setlabel': 'cosine fit',
                    'color': 'r',
                    'do_legend': True,
                    'legend_ncol': 2,
                    'legend_bbox_to_anchor': (1, -0.15),
                    'legend_pos': 'upper right'}

                rabi_amplitudes = self.proc_data_dict['analysis_params_dict']
                self.plot_dicts['piamp_marker_' + k] = {
                    'fig_id': base_plot_name,
                    'plotfn': self.plot_line,
                    'xvals': np.array([rabi_amplitudes[k]['piPulse']]),
                    'yvals': np.array([fit_res.model.func(
                        rabi_amplitudes[k]['piPulse'],
                        **fit_res.best_values)]),
                    'setlabel': '$\pi$-Pulse amp',
                    'color': 'r',
                    'marker': 'o',
                    'line_kws': {'markersize': 10},
                    'linestyle': '',
                    'do_legend': True,
                    'legend_ncol': 2,
                    'legend_bbox_to_anchor': (1, -0.15),
                    'legend_pos': 'upper right'}

                self.plot_dicts['piamp_hline_' + k] = {
                    'fig_id': base_plot_name,
                    'plotfn': self.plot_hlines,
                    'y': [fit_res.model.func(
                        rabi_amplitudes[k]['piPulse'],
                        **fit_res.best_values)],
                    'xmin': self.proc_data_dict['sweep_points_dict'][qbn][
                        'sweep_points'][0],
                    'xmax': self.proc_data_dict['sweep_points_dict'][qbn][
                        'sweep_points'][-1],
                    'colors': 'gray'}

                self.plot_dicts['pihalfamp_marker_' + k] = {
                    'fig_id': base_plot_name,
                    'plotfn': self.plot_line,
                    'xvals': np.array([rabi_amplitudes[k]['piHalfPulse']]),
                    'yvals': np.array([fit_res.model.func(
                        rabi_amplitudes[k]['piHalfPulse'],
                        **fit_res.best_values)]),
                    'setlabel': '$\pi /2$-Pulse amp',
                    'color': 'm',
                    'marker': 'o',
                    'line_kws': {'markersize': 10},
                    'linestyle': '',
                    'do_legend': True,
                    'legend_ncol': 2,
                    'legend_bbox_to_anchor': (1, -0.15),
                    'legend_pos': 'upper right'}

                self.plot_dicts['pihalfamp_hline_' + k] = {
                    'fig_id': base_plot_name,
                    'plotfn': self.plot_hlines,
                    'y': [fit_res.model.func(
                        rabi_amplitudes[k]['piHalfPulse'],
                        **fit_res.best_values)],
                    'xmin': self.proc_data_dict['sweep_points_dict'][qbn][
                        'sweep_points'][0],
                    'xmax': self.proc_data_dict['sweep_points_dict'][qbn][
                        'sweep_points'][-1],
                    'colors': 'gray'}

                trans_name = self.get_transition_name(qbn)
                old_pipulse_val = self.raw_data_dict[
                    f'{trans_name}_amp180_'+qbn]
                if old_pipulse_val != old_pipulse_val:
                    old_pipulse_val = 0
                old_pihalfpulse_val = self.raw_data_dict[
                    f'{trans_name}_amp90scale_'+qbn]
                if old_pihalfpulse_val != old_pihalfpulse_val:
                    old_pihalfpulse_val = 0
                old_pihalfpulse_val *= old_pipulse_val

                textstr = ('  $\pi-Amp$ = {:.3f} V'.format(
                    rabi_amplitudes[k]['piPulse']) +
                           ' $\pm$ {:.3f} V '.format(
                    rabi_amplitudes[k]['piPulse_stderr']) +
                           '\n$\pi/2-Amp$ = {:.3f} V '.format(
                    rabi_amplitudes[k]['piHalfPulse']) +
                           ' $\pm$ {:.3f} V '.format(
                    rabi_amplitudes[k]['piHalfPulse_stderr']) +
                           '\n  $\pi-Amp_{old}$ = ' + '{:.3f} V '.format(
                    old_pipulse_val) +
                           '\n$\pi/2-Amp_{old}$ = ' + '{:.3f} V '.format(
                    old_pihalfpulse_val))
                self.plot_dicts['text_msg_' + k] = {
                    'fig_id': base_plot_name,
                    'ypos': -0.2,
                    'xpos': 0,
                    'horizontalalignment': 'left',
                    'verticalalignment': 'top',
                    'plotfn': self.plot_text,
                    'text_string': textstr}


class T1Analysis(MultiQubit_TimeDomain_Analysis):

    def get_params_from_file(self):
        params_dict = {}
        for qbn in self.qb_names:
            trans_name = self.get_transition_name(qbn)
            s = 'Instrument settings.'+qbn
            params_dict[f'{trans_name}_T1_'+qbn] = \
                s + ('.T1' if trans_name == 'ge' else f'.T1_{trans_name}')
        super().get_params_from_file(params_dict, list(params_dict))

    def prepare_fitting(self):
        self.fit_dicts = OrderedDict()
        for qbn in self.qb_names:
            data = self.proc_data_dict['data_to_fit'][qbn]
            sweep_points = self.proc_data_dict['sweep_points_dict'][qbn][
                'msmt_sweep_points']
            if self.num_cal_points != 0:
                data = data[:-self.num_cal_points]
            exp_decay_mod = lmfit.Model(fit_mods.ExpDecayFunc)
            guess_pars = fit_mods.exp_dec_guess(
                model=exp_decay_mod, data=data, t=sweep_points)
            guess_pars['amplitude'].vary = True
            guess_pars['tau'].vary = True
            if self.options_dict.get('vary_offset', False):
                guess_pars['offset'].vary = True
            else:
                guess_pars['offset'].value = 0
                guess_pars['offset'].vary = False
            self.set_user_guess_pars(guess_pars)
            key = 'exp_decay_' + qbn
            self.fit_dicts[key] = {
                'fit_fn': exp_decay_mod.func,
                'fit_xvals': {'t': sweep_points},
                'fit_yvals': {'data': data},
                'guess_pars': guess_pars}

    def analyze_fit_results(self):
        self.proc_data_dict['analysis_params_dict'] = OrderedDict()
        for qbn in self.qb_names:
            self.proc_data_dict['analysis_params_dict'][qbn] = OrderedDict()
            self.proc_data_dict['analysis_params_dict'][qbn]['T1'] = \
                self.fit_dicts['exp_decay_' + qbn]['fit_res'].best_values['tau']
            self.proc_data_dict['analysis_params_dict'][qbn]['T1_stderr'] = \
                self.fit_dicts['exp_decay_' + qbn]['fit_res'].params[
                    'tau'].stderr
        self.save_processed_data(key='analysis_params_dict')

    def prepare_plots(self):
        super().prepare_plots()

        if self.do_fitting:
            for qbn in self.qb_names:
                # rename base plot
                base_plot_name = 'T1_' + qbn
                self.prepare_projected_data_plot(
                    fig_name=base_plot_name,
                    data=self.proc_data_dict['data_to_fit'][qbn],
                    plot_name_suffix=qbn+'fit',
                    qb_name=qbn)

                self.plot_dicts['fit_' + qbn] = {
                    'fig_id': base_plot_name,
                    'plotfn': self.plot_fit,
                    'fit_res': self.fit_dicts['exp_decay_' + qbn]['fit_res'],
                    'setlabel': 'exp decay fit',
                    'do_legend': True,
                    'color': 'r',
                    'legend_ncol': 2,
                    'legend_bbox_to_anchor': (1, -0.15),
                    'legend_pos': 'upper right'}

                trans_name = self.get_transition_name(qbn)
                old_T1_val = self.raw_data_dict[f'{trans_name}_T1_'+qbn]
                if old_T1_val != old_T1_val:
                    old_T1_val = 0
                T1_dict = self.proc_data_dict['analysis_params_dict']
                textstr = '$T_1$ = {:.2f} $\mu$s'.format(
                            T1_dict[qbn]['T1']*1e6) \
                          + ' $\pm$ {:.2f} $\mu$s'.format(
                            T1_dict[qbn]['T1_stderr']*1e6) \
                          + '\nold $T_1$ = {:.2f} $\mu$s'.format(old_T1_val*1e6)
                self.plot_dicts['text_msg_' + qbn] = {
                    'fig_id': base_plot_name,
                    'ypos': -0.2,
                    'xpos': 0,
                    'horizontalalignment': 'left',
                    'verticalalignment': 'top',
                    'plotfn': self.plot_text,
                    'text_string': textstr}


class RamseyAnalysis(MultiQubit_TimeDomain_Analysis):

    def get_params_from_file(self):
        params_dict = {}
        for qbn in self.qb_names:
            trans_name = self.get_transition_name(qbn)
            s = 'Instrument settings.'+qbn
            params_dict[f'{trans_name}_freq_'+qbn] = s+f'.{trans_name}_freq'
        super().get_params_from_file(params_dict, list(params_dict))

    def prepare_fitting(self):
        if self.options_dict.get('fit_gaussian_decay', True):
            self.fit_keys = ['exp_decay_', 'gauss_decay_']
        else:
            self.fit_keys = ['exp_decay_']
        self.fit_dicts = OrderedDict()
        for qbn in self.qb_names:
            data = self.proc_data_dict['data_to_fit'][qbn]
            sweep_points = self.proc_data_dict['sweep_points_dict'][qbn][
                'msmt_sweep_points']
            if self.num_cal_points != 0:
                data = data[:-self.num_cal_points]
            for i, key in enumerate([k + qbn for k in self.fit_keys]):
                exp_damped_decay_mod = lmfit.Model(fit_mods.ExpDampOscFunc)
                guess_pars = fit_mods.exp_damp_osc_guess(
                    model=exp_damped_decay_mod, data=data, t=sweep_points,
                    n_guess=i+1)
                guess_pars['amplitude'].vary = False
                guess_pars['amplitude'].value = 0.5
                guess_pars['frequency'].vary = True
                guess_pars['tau'].vary = True
                guess_pars['phase'].vary = True
                guess_pars['n'].vary = False
                guess_pars['oscillation_offset'].vary = \
                        'f' in self.data_to_fit[qbn]
                # guess_pars['exponential_offset'].value = 0.5
                guess_pars['exponential_offset'].vary = True
                self.set_user_guess_pars(guess_pars)
                self.fit_dicts[key] = {
                    'fit_fn': exp_damped_decay_mod .func,
                    'fit_xvals': {'t': sweep_points},
                    'fit_yvals': {'data': data},
                    'guess_pars': guess_pars}

    def analyze_fit_results(self):
        if 'artificial_detuning' in self.options_dict:
            artificial_detuning_dict = OrderedDict(
                [(qbn, self.options_dict['artificial_detuning'])
             for qbn in self.qb_names])
        elif 'artificial_detuning_dict' in self.metadata:
            artificial_detuning_dict = self.metadata[
                'artificial_detuning_dict']
        elif 'artificial_detuning' in self.metadata:
            artificial_detuning_dict = OrderedDict(
                [(qbn, self.metadata['artificial_detuning'])
                 for qbn in self.qb_names])
        else:
            raise ValueError('"artificial_detuning" not found.')

        self.proc_data_dict['analysis_params_dict'] = OrderedDict()
        for qbn in self.qb_names:
            self.proc_data_dict['analysis_params_dict'][qbn] = OrderedDict()
            for key in [k + qbn for k in self.fit_keys]:
                self.proc_data_dict['analysis_params_dict'][qbn][key] = \
                    OrderedDict()
                fit_res = self.fit_dicts[key]['fit_res']
                for par in fit_res.params:
                    if fit_res.params[par].stderr is None:
                        fit_res.params[par].stderr = 0

                trans_name = self.get_transition_name(qbn)
                old_qb_freq = self.raw_data_dict[f'{trans_name}_freq_'+qbn]
                if old_qb_freq != old_qb_freq:
                    old_qb_freq = 0
                self.proc_data_dict['analysis_params_dict'][qbn][key][
                    'old_qb_freq'] = old_qb_freq
                self.proc_data_dict['analysis_params_dict'][qbn][key][
                    'new_qb_freq'] = old_qb_freq + \
                                     artificial_detuning_dict[qbn] - \
                                     fit_res.best_values['frequency']
                self.proc_data_dict['analysis_params_dict'][qbn][key][
                    'new_qb_freq_stderr'] = fit_res.params['frequency'].stderr
                self.proc_data_dict['analysis_params_dict'][qbn][key][
                    'T2_star'] = fit_res.best_values['tau']
                self.proc_data_dict['analysis_params_dict'][qbn][key][
                    'T2_star_stderr'] = fit_res.params['tau'].stderr
                self.proc_data_dict['analysis_params_dict'][qbn][key][
                    'artificial_detuning'] = artificial_detuning_dict[qbn]
        hdf_group_name_suffix = self.options_dict.get(
            'hdf_group_name_suffix', '')
        self.save_processed_data(key='analysis_params_dict' +
                                     hdf_group_name_suffix)

    def prepare_plots(self):
        super().prepare_plots()

        if self.do_fitting:
            ramsey_dict = self.proc_data_dict['analysis_params_dict']
            for qbn in self.qb_names:
                base_plot_name = 'Ramsey_' + qbn
                self.prepare_projected_data_plot(
                    fig_name=base_plot_name,
                    data=self.proc_data_dict['data_to_fit'][qbn],
                    plot_name_suffix=qbn+'fit',
                    qb_name=qbn)

                exp_decay_fit_key = self.fit_keys[0] + qbn
                old_qb_freq = ramsey_dict[qbn][
                    exp_decay_fit_key]['old_qb_freq']
                textstr = ''
                T2_star_str = ''

                for i, key in enumerate([k + qbn for k in self.fit_keys]):

                    fit_res = self.fit_dicts[key]['fit_res']
                    self.plot_dicts['fit_' + key] = {
                        'fig_id': base_plot_name,
                        'plotfn': self.plot_fit,
                        'fit_res': fit_res,
                        'setlabel': 'exp decay fit' if i == 0 else
                            'gauss decay fit',
                        'do_legend': True,
                        'color': 'r' if i == 0 else 'C4',
                        'legend_bbox_to_anchor': (1, -0.15),
                        'legend_pos': 'upper right'}

                    if i != 0:
                        textstr += '\n'
                    textstr += \
                        ('$f_{{qubit \_ new \_ {{{key}}} }}$ = '.format(
                            key=('exp' if i == 0 else 'gauss')) +
                            '{:.6f} GHz '.format(
                            ramsey_dict[qbn][key]['new_qb_freq']*1e-9) +
                            '$\pm$ {:.2E} GHz '.format(
                            ramsey_dict[qbn][key][
                                'new_qb_freq_stderr']*1e-9))
                    T2_star_str += \
                        ('\n$T_{{2,{{{key}}} }}^\star$ = '.format(
                            key=('exp' if i == 0 else 'gauss')) +
                            '{:.2f} $\mu$s'.format(
                            fit_res.params['tau'].value*1e6) +
                            '$\pm$ {:.2f} $\mu$s'.format(
                            fit_res.params['tau'].stderr*1e6))

                textstr += '\n$f_{qubit \_ old}$ = '+'{:.6f} GHz '.format(
                    old_qb_freq*1e-9)
                textstr += ('\n$\Delta f$ = {:.4f} MHz '.format(
                    (ramsey_dict[qbn][exp_decay_fit_key]['new_qb_freq'] -
                    old_qb_freq)*1e-6) + '$\pm$ {:.2E} MHz'.format(
                    self.fit_dicts[exp_decay_fit_key]['fit_res'].params[
                        'frequency'].stderr*1e-6) +
                    '\n$f_{Ramsey}$ = '+'{:.4f} MHz $\pm$ {:.2E} MHz'.format(
                    self.fit_dicts[exp_decay_fit_key]['fit_res'].params[
                        'frequency'].value*1e-6,
                    self.fit_dicts[exp_decay_fit_key]['fit_res'].params[
                        'frequency'].stderr*1e-6))
                textstr += T2_star_str
                textstr += '\nartificial detuning = {:.2f} MHz'.format(
                    ramsey_dict[qbn][exp_decay_fit_key][
                        'artificial_detuning']*1e-6)

                self.plot_dicts['text_msg_' + qbn] = {
                    'fig_id': base_plot_name,
                    'ypos': -0.2,
                    'xpos': -0.025,
                    'horizontalalignment': 'left',
                    'verticalalignment': 'top',
                    'plotfn': self.plot_text,
                    'text_string': textstr}

                self.plot_dicts['half_hline_' + qbn] = {
                    'fig_id': base_plot_name,
                    'plotfn': self.plot_hlines,
                    'y': 0.5,
                    'xmin': self.proc_data_dict['sweep_points_dict'][qbn][
                        'sweep_points'][0],
                    'xmax': self.proc_data_dict['sweep_points_dict'][qbn][
                        'sweep_points'][-1],
                    'colors': 'gray'}


class QScaleAnalysis(MultiQubit_TimeDomain_Analysis):

    def get_params_from_file(self):
        params_dict = {}
        for qbn in self.qb_names:
            trans_name = self.get_transition_name(qbn)
            s = 'Instrument settings.'+qbn
            params_dict[f'{trans_name}_qscale_'+qbn] = \
                s+f'.{trans_name}_motzoi'
        super().get_params_from_file(params_dict, list(params_dict))

    def process_data(self):
        super().process_data()

        self.proc_data_dict['qscale_data'] = OrderedDict()
        for qbn in self.qb_names:
            self.proc_data_dict['qscale_data'][qbn] = OrderedDict()
            sweep_points = deepcopy(self.proc_data_dict['sweep_points_dict'][
                                        qbn]['msmt_sweep_points'])
            # check if the sweep points are repeated 3 times as they have to be
            # for the qscale analysis:
            # Takes the first 3 entries and check if they are all the same or different.
            # Needed For backwards compatibility with QudevTransmon.measure_qscale()
            # that does not (yet) use Sweeppoints object.

            unique_sp = np.unique(sweep_points[:3])
            if unique_sp.size > 1:
                sweep_points = np.repeat(sweep_points, 3)
            # replace in proc_data_dict; otherwise plotting in base class fails
            self.proc_data_dict['sweep_points_dict'][qbn][
                'msmt_sweep_points'] = sweep_points
            self.proc_data_dict['sweep_points_dict'][qbn][
                'sweep_points'] = np.concatenate([
                sweep_points, self.proc_data_dict['sweep_points_dict'][qbn][
                    'cal_points_sweep_points']])

            data = self.proc_data_dict['data_to_fit'][qbn]
            if self.num_cal_points != 0:
                data = data[:-self.num_cal_points]
            self.proc_data_dict['qscale_data'][qbn]['sweep_points_xx'] = \
                sweep_points[0::3]
            self.proc_data_dict['qscale_data'][qbn]['sweep_points_xy'] = \
                sweep_points[1::3]
            self.proc_data_dict['qscale_data'][qbn]['sweep_points_xmy'] = \
                sweep_points[2::3]
            self.proc_data_dict['qscale_data'][qbn]['data_xx'] = \
                data[0::3]
            self.proc_data_dict['qscale_data'][qbn]['data_xy'] = \
                data[1::3]
            self.proc_data_dict['qscale_data'][qbn]['data_xmy'] = \
                data[2::3]

    def prepare_fitting(self):
        self.fit_dicts = OrderedDict()

        for qbn in self.qb_names:
            for msmt_label in ['_xx', '_xy', '_xmy']:
                sweep_points = self.proc_data_dict['qscale_data'][qbn][
                    'sweep_points' + msmt_label]
                data = self.proc_data_dict['qscale_data'][qbn][
                    'data' + msmt_label]

                # As a workaround for a weird bug letting crash the analysis
                # every second time, we do not use lmfit.models.ConstantModel
                # and lmfit.models.LinearModel, but create custom models.
                if msmt_label == '_xx':
                    model = lmfit.Model(lambda x, c: c)
                    guess_pars = model.make_params(c=np.mean(data))
                else:
                    model = lmfit.Model(lambda x, slope, intercept:
                                        slope * x + intercept)
                    slope = (data[-1] - data[0]) / \
                            (sweep_points[-1] - sweep_points[0])
                    intercept = data[-1] - slope * sweep_points[-1]
                    guess_pars = model.make_params(slope=slope,
                                                   intercept=intercept)
                self.set_user_guess_pars(guess_pars)
                key = 'fit' + msmt_label + '_' + qbn
                self.fit_dicts[key] = {
                    'fit_fn': model.func,
                    'fit_xvals': {'x': sweep_points},
                    'fit_yvals': {'data': data},
                    'guess_pars': guess_pars}

    def analyze_fit_results(self):
        self.proc_data_dict['analysis_params_dict'] = OrderedDict()
        # The best qscale parameter is the point where all 3 curves intersect.
        threshold = 0.02
        for qbn in self.qb_names:
            self.proc_data_dict['analysis_params_dict'][qbn] = OrderedDict()
            fitparams0 = self.fit_dicts['fit_xx'+'_'+qbn]['fit_res'].params
            fitparams1 = self.fit_dicts['fit_xy'+'_'+qbn]['fit_res'].params
            fitparams2 = self.fit_dicts['fit_xmy'+'_'+qbn]['fit_res'].params

            intercept_diff_mean = fitparams1['intercept'].value - \
                                  fitparams2['intercept'].value
            slope_diff_mean = fitparams2['slope'].value - \
                              fitparams1['slope'].value
            optimal_qscale = intercept_diff_mean/slope_diff_mean

            # Warning if Xpi/2Xpi line is not within +/-threshold of 0.5
            if (fitparams0['c'].value > (0.5 + threshold)) or \
                    (fitparams0['c'].value < (0.5 - threshold)):
                log.warning('The trace from the X90-X180 pulses is '
                                'NOT within $\pm${} of the expected value '
                                'of 0.5.'.format(threshold))
            # Warning if optimal_qscale is not within +/-threshold of 0.5
            y_optimal_qscale = optimal_qscale * fitparams2['slope'].value + \
                                 fitparams2['intercept'].value
            if (y_optimal_qscale > (0.5 + threshold)) or \
                    (y_optimal_qscale < (0.5 - threshold)):
                log.warning('The optimal qscale found gives a population '
                                'that is NOT within $\pm${} of the expected '
                                'value of 0.5.'.format(threshold))

            # Calculate standard deviation
            intercept_diff_std_squared = \
                fitparams1['intercept'].stderr**2 + \
                fitparams2['intercept'].stderr**2
            slope_diff_std_squared = \
                fitparams2['slope'].stderr**2 + fitparams1['slope'].stderr**2

            optimal_qscale_stderr = np.sqrt(
                intercept_diff_std_squared*(1/slope_diff_mean**2) +
                slope_diff_std_squared*(intercept_diff_mean /
                                        (slope_diff_mean**2))**2)

            self.proc_data_dict['analysis_params_dict'][qbn]['qscale'] = \
                optimal_qscale
            self.proc_data_dict['analysis_params_dict'][qbn][
                'qscale_stderr'] = optimal_qscale_stderr

    def prepare_plots(self):
        super().prepare_plots()

        color_dict = {'_xx': '#365C91',
                      '_xy': '#683050',
                      '_xmy': '#3C7541'}
        label_dict = {'_xx': r'$X_{\pi/2}X_{\pi}$',
                      '_xy': r'$X_{\pi/2}Y_{\pi}$',
                      '_xmy': r'$X_{\pi/2}Y_{-\pi}$'}
        for qbn in self.qb_names:
            base_plot_name = 'Qscale_' + qbn
            for msmt_label in ['_xx', '_xy', '_xmy']:
                sweep_points = self.proc_data_dict['qscale_data'][qbn][
                    'sweep_points' + msmt_label]
                data = self.proc_data_dict['qscale_data'][qbn][
                    'data' + msmt_label]
                if msmt_label == '_xx':
                    plot_name = base_plot_name
                else:
                    plot_name = 'data' + msmt_label + '_' + qbn
                xlabel, xunit = self.get_xaxis_label_unit(qbn)
                self.plot_dicts[plot_name] = {
                    'plotfn': self.plot_line,
                    'xvals': sweep_points,
                    'xlabel': xlabel,
                    'xunit': xunit,
                    'yvals': data,
                    'ylabel': '{} state population'.format(
                        self.get_latex_prob_label(self.data_to_fit[qbn])),
                    'yunit': '',
                    'setlabel': 'Data\n' + label_dict[msmt_label],
                    'title': (self.raw_data_dict['timestamp'] + ' ' +
                              self.raw_data_dict['measurementstring'] +
                              '\n' + qbn),
                    'linestyle': 'none',
                    'color': color_dict[msmt_label],
                    'do_legend': True,
                    'legend_bbox_to_anchor': (1, 0.5),
                    'legend_pos': 'center left'}
                if msmt_label != '_xx':
                    self.plot_dicts[plot_name]['fig_id'] = base_plot_name

                if self.do_fitting:
                    # plot fit
                    xfine = np.linspace(sweep_points[0], sweep_points[-1], 1000)
                    fit_key = 'fit' + msmt_label + '_' + qbn
                    fit_res = self.fit_dicts[fit_key]['fit_res']
                    yvals = fit_res.model.func(xfine, **fit_res.best_values)
                    if not hasattr(yvals, '__iter__'):
                        yvals = np.array(len(xfine)*[yvals])
                    self.plot_dicts[fit_key] = {
                        'fig_id': base_plot_name,
                        'plotfn': self.plot_line,
                        'xvals': xfine,
                        'yvals': yvals,
                        'marker': '',
                        'setlabel': 'Fit\n' + label_dict[msmt_label],
                        'do_legend': True,
                        'color': color_dict[msmt_label],
                        'legend_bbox_to_anchor': (1, 0.5),
                        'legend_pos': 'center left'}

                    trans_name = self.get_transition_name(qbn)
                    old_qscale_val = self.raw_data_dict[
                        f'{trans_name}_qscale_'+qbn]
                    if old_qscale_val != old_qscale_val:
                        old_qscale_val = 0
                    textstr = 'Qscale = {:.4f} $\pm$ {:.4f}'.format(
                        self.proc_data_dict['analysis_params_dict'][qbn][
                            'qscale'],
                        self.proc_data_dict['analysis_params_dict'][qbn][
                            'qscale_stderr']) + \
                            '\nold Qscale= {:.4f}'.format(old_qscale_val)

                    self.plot_dicts['text_msg_' + qbn] = {
                        'fig_id': base_plot_name,
                        'ypos': -0.175,
                        'xpos': 0.5,
                        'horizontalalignment': 'center',
                        'verticalalignment': 'top',
                        'plotfn': self.plot_text,
                        'text_string': textstr}

            # plot cal points
            if self.num_cal_points != 0:
                for i, cal_pts_idxs in enumerate(
                        self.cal_states_dict.values()):
                    plot_dict_name = list(self.cal_states_dict)[i] + \
                                     '_' + qbn
                    self.plot_dicts[plot_dict_name] = {
                        'fig_id': base_plot_name,
                        'plotfn': self.plot_line,
                        'xvals': np.mean([
                            self.proc_data_dict['sweep_points_dict'][qbn]
                            ['cal_points_sweep_points'][cal_pts_idxs],
                            self.proc_data_dict['sweep_points_dict'][qbn]
                            ['cal_points_sweep_points'][cal_pts_idxs]],
                            axis=0),
                        'yvals': self.proc_data_dict[
                            'data_to_fit'][qbn][cal_pts_idxs],
                        'setlabel': list(self.cal_states_dict)[i],
                        'do_legend': True,
                        'legend_bbox_to_anchor': (1, 0.5),
                        'legend_pos': 'center left',
                        'linestyle': 'none',
                        'line_kws': {'color': self.get_cal_state_color(
                            list(self.cal_states_dict)[i])}}

                    self.plot_dicts[plot_dict_name + '_line'] = {
                        'fig_id': base_plot_name,
                        'plotfn': self.plot_hlines,
                        'y': np.mean(
                            self.proc_data_dict[
                                'data_to_fit'][qbn][cal_pts_idxs]),
                        'xmin': self.proc_data_dict['sweep_points_dict'][
                            qbn]['sweep_points'][0],
                        'xmax': self.proc_data_dict['sweep_points_dict'][
                            qbn]['sweep_points'][-1],
                        'colors': 'gray'}


class EchoAnalysis(MultiQubit_TimeDomain_Analysis):

    def __init__(self, *args, **kwargs):
        auto = kwargs.pop('auto', True)
        super().__init__(*args, auto=False, **kwargs)
        if self.options_dict.get('artificial_detuning', None) is not None:
            self.echo_analysis = RamseyAnalysis(*args, auto=False, **kwargs)
        else:
            if 'options_dict' in kwargs:
                # kwargs.pop('options_dict')
                kwargs['options_dict'].update({'vary_offset': True})
            else:
                kwargs['options_dict'] = {'vary_offset': True}
            self.echo_analysis = T1Analysis(*args, auto=False, **kwargs)

        if auto:
            self.echo_analysis.extract_data()
            self.echo_analysis.process_data()
            self.echo_analysis.prepare_fitting()
            self.echo_analysis.run_fitting()
            self.echo_analysis.save_fit_results()
            self.analyze_fit_results()
            self.prepare_plots()

    def analyze_fit_results(self):
        self.echo_analysis.analyze_fit_results()
        self.proc_data_dict['analysis_params_dict'] = OrderedDict()
        for qbn in self.qb_names:
            self.proc_data_dict['analysis_params_dict'][qbn] = OrderedDict()

            params_dict = self.echo_analysis.proc_data_dict[
                'analysis_params_dict'][qbn]
            if 'T1' in params_dict:
                self.proc_data_dict['analysis_params_dict'][qbn][
                    'T2_echo'] = params_dict['T1']
                self.proc_data_dict['analysis_params_dict'][qbn][
                    'T2_echo_stderr'] = params_dict['T1_stderr']
            else:
                self.proc_data_dict['analysis_params_dict'][qbn][
                    'T2_echo'] = params_dict['exp_decay_'+qbn][
                    'T2_star']
                self.proc_data_dict['analysis_params_dict'][qbn][
                    'T2_echo_stderr'] = params_dict['exp_decay_'+qbn][
                    'T2_star_stderr']

    def prepare_plots(self):
        self.echo_analysis.prepare_plots()
        for qbn in self.qb_names:
            # rename base plot
            figure_name = 'Echo_' + qbn
            echo_plot_key_t1 = [key for key in self.echo_analysis.plot_dicts if
                                'T1_'+qbn in key]
            echo_plot_key_ram = [key for key in self.echo_analysis.plot_dicts if
                                 'Ramsey_'+qbn in key]
            if len(echo_plot_key_t1) != 0:
                echo_plot_name = echo_plot_key_t1[0]
            elif len(echo_plot_key_ram) != 0:
                echo_plot_name = echo_plot_key_ram[0]
            else:
                raise ValueError('Neither T1 nor Ramsey plots were found.')

            self.echo_analysis.plot_dicts[echo_plot_name][
                'legend_pos'] = 'upper right'
            self.echo_analysis.plot_dicts[echo_plot_name][
                'legend_bbox_to_anchor'] = (1, -0.15)

            for plot_label in self.echo_analysis.plot_dicts:
                if qbn in plot_label:
                    if 'raw' not in plot_label and 'projected' not in plot_label:
                        self.echo_analysis.plot_dicts[plot_label]['fig_id'] = \
                            figure_name

            old_T2e_val = a_tools.get_instr_setting_value_from_file(
                file_path=self.echo_analysis.raw_data_dict['folder'],
                instr_name=qbn, param_name='T2{}'.format(
                    '_ef' if 'f' in self.echo_analysis.data_to_fit[qbn]
                    else ''))
            T2_dict = self.proc_data_dict['analysis_params_dict']
            textstr = '$T_2$ echo = {:.2f} $\mu$s'.format(
                T2_dict[qbn]['T2_echo']*1e6) \
                      + ' $\pm$ {:.2f} $\mu$s'.format(
                T2_dict[qbn]['T2_echo_stderr']*1e6) \
                      + '\nold $T_2$ echo = {:.2f} $\mu$s'.format(
                old_T2e_val*1e6)

            self.echo_analysis.plot_dicts['text_msg_' + qbn][
                'text_string'] = textstr

        self.echo_analysis.plot(key_list='auto')
        self.echo_analysis.save_figures(close_figs=True)


class RamseyAddPulseAnalysis(MultiQubit_TimeDomain_Analysis):

    def __init__(self, *args, **kwargs):
        auto = kwargs.pop('auto', True)
        super().__init__(*args, auto=False, **kwargs)
        options_dict = kwargs.pop('options_dict', OrderedDict())
        options_dict_no = deepcopy(options_dict)
        options_dict_no.update(dict(
            data_filter=lambda raw: np.concatenate([
                raw[:-4][1::2], raw[-4:]]),
            hdf_group_name_suffix='_no_pulse'))
        self.ramsey_analysis = RamseyAnalysis(
            *args, auto=False, options_dict=options_dict_no,
            **kwargs)
        options_dict_with = deepcopy(options_dict)
        options_dict_with.update(dict(
            data_filter=lambda raw: np.concatenate([
                raw[:-4][0::2], raw[-4:]]),
            hdf_group_name_suffix='_with_pulse'))
        self.ramsey_add_pulse_analysis = RamseyAnalysis(
            *args, auto=False, options_dict=options_dict_with,
            **kwargs)


        if auto:
            self.ramsey_analysis.extract_data()
            self.ramsey_analysis.process_data()
            self.ramsey_analysis.prepare_fitting()
            self.ramsey_analysis.run_fitting()
            self.ramsey_analysis.save_fit_results()
            self.ramsey_add_pulse_analysis.extract_data()
            self.ramsey_add_pulse_analysis.process_data()
            self.ramsey_add_pulse_analysis.prepare_fitting()
            self.ramsey_add_pulse_analysis.run_fitting()
            self.ramsey_add_pulse_analysis.save_fit_results()
            self.raw_data_dict = self.ramsey_analysis.raw_data_dict
            self.analyze_fit_results()
            self.prepare_plots()
            keylist = []
            for qbn in self.qb_names:
                figure_name = 'CrossZZ_' + qbn
                keylist.append(figure_name+'with')
                keylist.append(figure_name+'no')
            self.plot()
            self.save_figures(close_figs=True)

    def analyze_fit_results(self):
        self.cross_kerr = 0.0
        self.ramsey_analysis.analyze_fit_results()
        self.ramsey_add_pulse_analysis.analyze_fit_results()

        self.proc_data_dict['analysis_params_dict'] = OrderedDict()


        for qbn in self.qb_names:

            self.proc_data_dict['analysis_params_dict'][qbn] = OrderedDict()

            self.params_dict_ramsey = self.ramsey_analysis.proc_data_dict[
                'analysis_params_dict'][qbn]
            self.params_dict_add_pulse = \
                self.ramsey_add_pulse_analysis.proc_data_dict[
                    'analysis_params_dict'][qbn]
            self.cross_kerr = self.params_dict_ramsey[
                                  'exp_decay_'+str(qbn)]['new_qb_freq'] \
                            - self.params_dict_add_pulse[
                                  'exp_decay_'+str(qbn)]['new_qb_freq']
            self.cross_kerr_error = np.sqrt(
                (self.params_dict_ramsey[
                    'exp_decay_'+str(qbn)]['new_qb_freq_stderr'])**2 +
                (self.params_dict_add_pulse[
                    'exp_decay_' + str(qbn)]['new_qb_freq_stderr'])**2)

    def prepare_plots(self):
        self.ramsey_analysis.prepare_plots()
        self.ramsey_add_pulse_analysis.prepare_plots()

        self.ramsey_analysis.plot(key_list='auto')
        self.ramsey_analysis.save_figures(close_figs=True, savebase='Ramsey_no')

        self.ramsey_add_pulse_analysis.plot(key_list='auto')
        self.ramsey_add_pulse_analysis.save_figures(close_figs=True,
                                                    savebase='Ramsey_with')

        self.options_dict['plot_proj_data'] = False
        self.metadata = {'plot_proj_data': False, 'plot_raw_data': False}
        super().prepare_plots()

        try:
            xunit = self.metadata["sweep_unit"]
            xlabel = self.metadata["sweep_name"]
        except KeyError:
            xlabel = self.raw_data_dict['sweep_parameter_names'][0]
            xunit = self.raw_data_dict['sweep_parameter_units'][0]
        if np.ndim(xunit) > 0:
            xunit = xunit[0]
        title = (self.raw_data_dict['timestamp'] + ' ' +
                 self.raw_data_dict['measurementstring'])

        for qbn in self.qb_names:
            data_no = self.ramsey_analysis.proc_data_dict['data_to_fit'][
                          qbn][:-self.ramsey_analysis.num_cal_points]
            data_with = self.ramsey_add_pulse_analysis.proc_data_dict[
                            'data_to_fit'][
                            qbn][:-self.ramsey_analysis.num_cal_points]
            delays = self.ramsey_analysis.proc_data_dict['sweep_points_dict'][
                         qbn]['sweep_points'][
                     :-self.ramsey_analysis.num_cal_points]

            figure_name = 'CrossZZ_' + qbn
            self.plot_dicts[figure_name+'with'] = {
                'fig_id': figure_name,
                'plotfn': self.plot_line,
                'xvals': delays,
                'yvals': data_with,
                'xlabel': xlabel,
                'xunit': xunit,
                'ylabel': '|e> state population',
                'setlabel': 'with $\\pi$-pulse',
                'title': title,
                'color': 'r',
                'marker': 'o',
                'line_kws': {'markersize': 5},
                'linestyle': 'none',
                'do_legend': True,
                'legend_ncol': 2,
                'legend_bbox_to_anchor': (1, -0.15),
                'legend_pos': 'upper right'}

            if self.do_fitting:
                fit_res_with = self.ramsey_add_pulse_analysis.fit_dicts[
                    'exp_decay_' + qbn]['fit_res']
                self.plot_dicts['fit_with_'+qbn] = {
                    'fig_id': figure_name,
                    'plotfn': self.plot_fit,
                    'xlabel': 'Ramsey delay',
                    'xunit': 's',
                    'fit_res': fit_res_with,
                    'setlabel': 'with $\\pi$-pulse - fit',
                    'title': title,
                    'do_legend': True,
                    'color': 'r',
                    'legend_ncol': 2,
                    'legend_bbox_to_anchor': (1, -0.15),
                    'legend_pos': 'upper right'}

            self.plot_dicts[figure_name+'no'] = {
                'fig_id': figure_name,
                'plotfn': self.plot_line,
                'xvals': delays,
                'yvals': data_no,
                'setlabel': 'no $\\pi$-pulse',
                'title': title,
                'color': 'g',
                'marker': 'o',
                'line_kws': {'markersize': 5},
                'linestyle': 'none',
                'do_legend': True,
                'legend_ncol': 2,
                'legend_bbox_to_anchor': (1, -0.15),
                'legend_pos': 'upper right'}

            if self.do_fitting:
                fit_res_no = self.ramsey_analysis.fit_dicts[
                    'exp_decay_' + qbn]['fit_res']
                self.plot_dicts['fit_no_'+qbn] = {
                    'fig_id': figure_name,
                    'plotfn': self.plot_fit,
                    'xlabel': 'Ramsey delay',
                    'xunit': 's',
                    'fit_res': fit_res_no,
                    'setlabel': 'no $\\pi$-pulse - fit',
                    'title': title,
                    'do_legend': True,
                    'color': 'g',
                    'legend_ncol': 2,
                    'legend_bbox_to_anchor': (1, -0.15),
                    'legend_pos': 'upper right'}

            textstr = r'$\alpha ZZ$ = {:.2f} +- {:.2f}'.format(
               self.cross_kerr*1e-3, self.cross_kerr_error*1e-3) + ' kHz'

            self.plot_dicts['text_msg_' + qbn] = {'fig_id': figure_name,
                                                  'text_string': textstr,
                                                  'ypos': -0.2,
                                                  'xpos': -0.075,
                                                  'horizontalalignment': 'left',
                                                  'verticalalignment': 'top',
                                                  'plotfn': self.plot_text}


class InPhaseAmpCalibAnalysis(MultiQubit_TimeDomain_Analysis):

    def get_params_from_file(self):
        params_dict = {}
        for qbn in self.qb_names:
            trans_name = self.get_transition_name(qbn)
            s = 'Instrument settings.'+qbn
            params_dict[f'{trans_name}_amp180_'+qbn] = \
                s+f'.{trans_name}_amp180'
        super().get_params_from_file(params_dict, list(params_dict))

    def prepare_fitting(self):
        self.fit_dicts = OrderedDict()
        for qbn in self.qb_names:
            data = self.proc_data_dict['projected_data_dict'][qbn]
            sweep_points = self.proc_data_dict['sweep_points_dict'][qbn][
                'msmt_sweep_points']
            if self.num_cal_points != 0:
                data = data[:-self.num_cal_points]
            model = lmfit.models.LinearModel()
            guess_pars = model.guess(data=data, x=sweep_points)
            guess_pars['intercept'].value = 0.5
            guess_pars['intercept'].vary = False
            key = 'fit_' + qbn
            self.fit_dicts[key] = {
                'fit_fn': model.func,
                'fit_xvals': {'x': sweep_points},
                'fit_yvals': {'data': data},
                'guess_pars': guess_pars}

    def analyze_fit_results(self):
        self.proc_data_dict['analysis_params_dict'] = OrderedDict()
        for qbn in self.qb_names:
            trans_name = self.get_transition_name(qbn)
            old_amp180 = self.raw_data_dict[
                f'{trans_name}_amp180_'+qbn]
            if old_amp180 != old_amp180:
                old_amp180 = 0

            self.proc_data_dict['analysis_params_dict'][qbn] = OrderedDict()
            self.proc_data_dict['analysis_params_dict'][qbn][
                'corrected_amp'] = old_amp180 - self.fit_dicts[
                'fit_' + qbn]['fit_res'].best_values['slope']*old_amp180
            self.proc_data_dict['analysis_params_dict'][qbn][
                'corrected_amp_stderr'] = self.fit_dicts[
                'fit_' + qbn]['fit_res'].params['slope'].stderr*old_amp180

    def prepare_plots(self):
        super().prepare_plots()

        if self.do_fitting:
            for qbn in self.qb_names:
                # rename base plot
                if self.fit_dicts['fit_' + qbn][
                        'fit_res'].best_values['slope'] >= 0:
                    base_plot_name = 'OverRotation_' + qbn
                else:
                    base_plot_name = 'UnderRotation_' + qbn
                self.prepare_projected_data_plot(
                    fig_name=base_plot_name,
                    data=self.proc_data_dict['data_to_fit'][qbn],
                    plot_name_suffix=qbn+'fit',
                    qb_name=qbn)

                self.plot_dicts['fit_' + qbn] = {
                    'fig_id': base_plot_name,
                    'plotfn': self.plot_fit,
                    'fit_res': self.fit_dicts['fit_' + qbn]['fit_res'],
                    'setlabel': 'linear fit',
                    'do_legend': True,
                    'color': 'r',
                    'legend_ncol': 2,
                    'legend_bbox_to_anchor': (1, -0.15),
                    'legend_pos': 'upper right'}

                trans_name = self.get_transition_name(qbn)
                old_amp180 = self.raw_data_dict[
                    f'{trans_name}_amp180_'+qbn]
                if old_amp180 != old_amp180:
                    old_amp180 = 0
                correction_dict = self.proc_data_dict['analysis_params_dict']
                fit_res = self.fit_dicts['fit_' + qbn]['fit_res']
                textstr = '$\pi$-Amp = {:.4f} mV'.format(
                    correction_dict[qbn]['corrected_amp']*1e3) \
                          + ' $\pm$ {:.1e} mV'.format(
                    correction_dict[qbn]['corrected_amp_stderr']*1e3) \
                          + '\nold $\pi$-Amp = {:.4f} mV'.format(
                    old_amp180*1e3) \
                          + '\namp. correction = {:.4f} mV'.format(
                              fit_res.best_values['slope']*old_amp180*1e3) \
                          + '\nintercept = {:.2f}'.format(
                              fit_res.best_values['intercept'])
                self.plot_dicts['text_msg_' + qbn] = {
                    'fig_id': base_plot_name,
                    'ypos': -0.2,
                    'xpos': 0,
                    'horizontalalignment': 'left',
                    'verticalalignment': 'top',
                    'plotfn': self.plot_text,
                    'text_string': textstr}

                self.plot_dicts['half_hline_' + qbn] = {
                    'fig_id': base_plot_name,
                    'plotfn': self.plot_hlines,
                    'y': 0.5,
                    'xmin': self.proc_data_dict['sweep_points_dict'][qbn][
                        'sweep_points'][0],
                    'xmax': self.proc_data_dict['sweep_points_dict'][qbn][
                        'sweep_points'][-1],
                    'colors': 'gray'}


class MultiCZgate_Calib_Analysis(MultiQubit_TimeDomain_Analysis):

    def __init__(self, *args, **kwargs):
        options_dict = kwargs.pop('options_dict', {})
        options_dict.update({'TwoD': True})
        kwargs.update({'options_dict': options_dict})
        self.phase_key = 'phase_diffs'
        self.legend_label_func = lambda qbn, row: ''
        super().__init__(*args, **kwargs)

    def process_data(self):
        super().process_data()

        # Find leakage and ramsey qubit names
        self.leakage_qbnames = self.get_param_value('leakage_qbnames',
                                                    default_value=[])
        self.ramsey_qbnames = self.get_param_value('ramsey_qbnames',
                                                   default_value=[])
        self.gates_list = self.get_param_value('gates_list', default_value=[])
        if not len(self.gates_list):
            leakage_qbnames_temp = len(self.ramsey_qbnames) * ['']
            self.gates_list = [(qbl, qbr) for qbl, qbr in
                               zip(leakage_qbnames_temp, self.ramsey_qbnames)]

        # TODO: Steph 15.09.2020
        # This is a hack. It should be done in MultiQubit_TimeDomain_Analysis
        # but would break every analysis inheriting from it but we just needed
        # it to work for this analysis :) 
        self.data_to_fit = self.get_param_value('data_to_fit', {})
        for qbn in self.data_to_fit:
            # make values of data_to_fit be lists
            if isinstance(self.data_to_fit[qbn], str):
                self.data_to_fit[qbn] = [self.data_to_fit[qbn]]

        # Overwrite data_to_fit in proc_data_dict
        self.proc_data_dict['data_to_fit'] = OrderedDict()
        for qbn, prob_data in self.proc_data_dict[
                'projected_data_dict'].items():
            if qbn in self.data_to_fit:
                self.proc_data_dict['data_to_fit'][qbn] = {
                    prob_label: prob_data[prob_label] for prob_label in
                    self.data_to_fit[qbn]}

        # Make sure data has the right shape (len(hard_sp), len(soft_sp))
        for qbn, prob_data in self.proc_data_dict['data_to_fit'].items():
            for prob_label, data in prob_data.items():
                if data.shape[1] != self.proc_data_dict[
                        'sweep_points_dict'][qbn]['sweep_points'].size:
                    self.proc_data_dict['data_to_fit'][qbn][prob_label] = data.T

        # reshape data for ease of use
        qbn = self.qb_names[0]
        phase_sp_param_name = [p for p in self.mospm[qbn] if 'phase' in p][0]
        phases = self.sp.get_sweep_params_property('values', 0,
                                                   phase_sp_param_name)
        self.dim_scale_factor = len(phases) // len(np.unique(phases))

        self.proc_data_dict['data_to_fit_reshaped'] = OrderedDict()
        for qbn in self.qb_names:
            self.proc_data_dict['data_to_fit_reshaped'][qbn] = {
                prob_label: np.reshape(
                    self.proc_data_dict['data_to_fit'][qbn][prob_label][
                    :, :-self.num_cal_points],
                    (self.dim_scale_factor * \
                     self.proc_data_dict['data_to_fit'][qbn][prob_label][
                       :, :-self.num_cal_points].shape[0],
                     self.proc_data_dict['data_to_fit'][qbn][prob_label][
                     :, :-self.num_cal_points].shape[1]//self.dim_scale_factor))
                for prob_label in self.proc_data_dict['data_to_fit'][qbn]}

        # convert phases to radians
        for qbn in self.qb_names:
            sweep_dict = self.proc_data_dict['sweep_points_dict'][qbn]
            sweep_dict['sweep_points'] *= np.pi/180

    def plot_traces(self, prob_label, data_2d, qbn):
        plotsize = self.get_default_plot_params(set=False)[
            'figure.figsize']
        plotsize = (plotsize[0], plotsize[0]/1.25)
        if data_2d.shape[1] != self.proc_data_dict[
                'sweep_points_dict'][qbn]['sweep_points'].size:
            data_2d = data_2d.T

        data_2d_reshaped = np.reshape(
            data_2d[:, :-self.num_cal_points],
            (self.dim_scale_factor*data_2d[:, :-self.num_cal_points].shape[0],
             data_2d[:, :-self.num_cal_points].shape[1]//self.dim_scale_factor))

        data_2d_cal_reshaped = [[data_2d[:, -self.num_cal_points:]]] * \
                               (self.dim_scale_factor *
                                data_2d[:, :-self.num_cal_points].shape[0])

        ref_states_plot_dicts = {}
        for row in range(data_2d_reshaped.shape[0]):
            phases = np.unique(self.proc_data_dict['sweep_points_dict'][qbn][
                                   'msmt_sweep_points'])
            data = data_2d_reshaped[row, :]
            legend_bbox_to_anchor = (1, -0.15)
            legend_pos = 'upper right'
            legend_ncol = 2

            if qbn in self.ramsey_qbnames and self.get_latex_prob_label(
                    prob_label) in [self.get_latex_prob_label(pl)
                                    for pl in self.data_to_fit[qbn]]:
                figure_name = '{}_{}_{}'.format(self.phase_key, qbn, prob_label)
            elif qbn in self.leakage_qbnames and self.get_latex_prob_label(
                    prob_label) in [self.get_latex_prob_label(pl)
                                    for pl in self.data_to_fit[qbn]]:
                figure_name = 'Leakage_{}_{}'.format(qbn, prob_label)
            else:
                figure_name = 'projected_plot_' + qbn + '_' + \
                              prob_label

            # plot cal points
            if self.num_cal_points > 0:
                data_w_cal = data_2d_cal_reshaped[row][0][0]
                for i, cal_pts_idxs in enumerate(
                        self.cal_states_dict.values()):
                    s = '{}_{}_{}'.format(row, qbn, prob_label)
                    ref_state_plot_name = list(
                        self.cal_states_dict)[i] + '_' + s
                    ref_states_plot_dicts[ref_state_plot_name] = {
                        'fig_id': figure_name,
                        'plotfn': self.plot_line,
                        'plotsize': plotsize,
                        'xvals': self.proc_data_dict[
                            'sweep_points_dict'][qbn][
                            'cal_points_sweep_points'][
                            cal_pts_idxs],
                        'yvals': data_w_cal[cal_pts_idxs],
                        'setlabel': list(
                            self.cal_states_dict)[i] if
                        row == 0 else '',
                        'do_legend': row == 0,
                        'legend_bbox_to_anchor':
                            legend_bbox_to_anchor,
                        'legend_pos': legend_pos,
                        'legend_ncol': legend_ncol,
                        'linestyle': 'none',
                        'line_kws': {'color':
                            self.get_cal_state_color(
                                list(self.cal_states_dict)[i])}}

            xlabel, xunit = self.get_xaxis_label_unit(qbn)
            self.plot_dicts['data_{}_{}_{}'.format(
                row, qbn, prob_label)] = {
                'plotfn': self.plot_line,
                'fig_id': figure_name,
                'plotsize': plotsize,
                'xvals': phases,
                'xlabel': xlabel,
                'xunit': xunit,
                'yvals': data,
                'ylabel': '{} state population'.format(
                    self.get_latex_prob_label(prob_label)),
                'yunit': '',
                'yscale': self.get_param_value("yscale", "linear"),
                'setlabel': 'Data - ' + self.legend_label_func(qbn, row)
                    if row in [0, 1] else '',
                'title': self.raw_data_dict['timestamp'] + ' ' +
                         self.raw_data_dict['measurementstring'] + '-' + qbn,
                'linestyle': 'none',
                'color': 'C0' if row % 2 == 0 else 'C2',
                'do_legend': row in [0, 1],
                'legend_ncol': legend_ncol,
                'legend_bbox_to_anchor': legend_bbox_to_anchor,
                'legend_pos': legend_pos}

            if self.do_fitting and 'projected' not in figure_name:
                if qbn in self.leakage_qbnames and self.get_param_value(
                        'classified_ro', False):
                    continue

                k = 'fit_{}{}_{}_{}'.format(
                    'on' if row % 2 == 0 else 'off', row, prob_label, qbn)
                if f'Cos_{k}' in self.fit_dicts:
                    fit_res = self.fit_dicts[f'Cos_{k}']['fit_res']
                    self.plot_dicts[k + '_' + prob_label] = {
                        'fig_id': figure_name,
                        'plotfn': self.plot_fit,
                        'fit_res': fit_res,
                        'setlabel': 'Fit - ' + self.legend_label_func(qbn, row)
                            if row in [0, 1] else '',
                        'color': 'C0' if row % 2 == 0 else 'C2',
                        'do_legend': row in [0, 1],
                        'legend_ncol': legend_ncol,
                        'legend_bbox_to_anchor':
                            legend_bbox_to_anchor,
                        'legend_pos': legend_pos}
                elif f'Linear_{k}' in self.fit_dicts:
                    fit_res = self.fit_dicts[f'Linear_{k}']['fit_res']
                    xvals = fit_res.userkws[
                        fit_res.model.independent_vars[0]]
                    xfine = np.linspace(min(xvals), max(xvals), 100)
                    yvals = fit_res.model.func(
                        xfine, **fit_res.best_values)
                    if not hasattr(yvals, '__iter__'):
                        yvals = np.array(len(xfine)*[yvals])

                    self.plot_dicts[k] = {
                        'fig_id': figure_name,
                        'plotfn': self.plot_line,
                        'xvals': xfine,
                        'yvals': yvals,
                        'marker': '',
                        'setlabel': 'Fit - ' + self.legend_label_func(
                            qbn, row) if row in [0, 1] else '',
                        'do_legend': row in [0, 1],
                        'legend_ncol': legend_ncol,
                        'color': 'C0' if row % 2 == 0 else 'C2',
                        'legend_bbox_to_anchor':
                            legend_bbox_to_anchor,
                        'legend_pos': legend_pos}

        # ref state plots need to be added at the end, otherwise the
        # legend for |g> and |e> is added twice (because of the
        # condition do_legend = (row in [0,1]) in the plot dicts above
        if self.num_cal_points > 0:
            self.plot_dicts.update(ref_states_plot_dicts)
        return figure_name

    def prepare_fitting(self):
        self.fit_dicts = OrderedDict()
        self.leakage_values = np.array([])
        labels = ['on', 'off']
        for i, qbn in enumerate(self.qb_names):
            for prob_label in self.data_to_fit[qbn]:
                for row in range(self.proc_data_dict['data_to_fit_reshaped'][
                                     qbn][prob_label].shape[0]):
                    phases = np.unique(self.proc_data_dict['sweep_points_dict'][
                                           qbn]['msmt_sweep_points'])
                    data = self.proc_data_dict['data_to_fit_reshaped'][qbn][
                        prob_label][row, :]
                    key = 'fit_{}{}_{}_{}'.format(labels[row % 2], row,
                                                   prob_label, qbn)
                    if qbn in self.leakage_qbnames and prob_label == 'pf':
                        if self.get_param_value('classified_ro', False):
                            self.leakage_values = np.append(self.leakage_values,
                                                            np.mean(data))
                        else:
                            # fit leakage qb results to a constant
                            model = lmfit.models.ConstantModel()
                            guess_pars = model.guess(data=data, x=phases)
                            self.fit_dicts[f'Linear_{key}'] = {
                                'fit_fn': model.func,
                                'fit_xvals': {'x': phases},
                                'fit_yvals': {'data': data},
                                'guess_pars': guess_pars}
                    elif prob_label == 'pe' or prob_label == 'pg':
                        # fit ramsey qb results to a cosine
                        model = lmfit.Model(fit_mods.CosFunc)
                        guess_pars = fit_mods.Cos_guess(
                            model=model,
                            t=phases,
                            data=data, freq_guess=1/(2*np.pi))
                        guess_pars['frequency'].value = 1/(2*np.pi)
                        guess_pars['frequency'].vary = False

                        self.fit_dicts[f'Cos_{key}'] = {
                            'fit_fn': fit_mods.CosFunc,
                            'fit_xvals': {'t': phases},
                            'fit_yvals': {'data': data},
                            'guess_pars': guess_pars}

    def analyze_fit_results(self):
        self.proc_data_dict['analysis_params_dict'] = OrderedDict()

        for qbn in self.qb_names:
            # Cos fits
            keys = [k for k in list(self.fit_dicts.keys()) if
                    (k.startswith('Cos') and k.endswith(qbn))]
            if len(keys) > 0:
                fit_res_objs = [self.fit_dicts[k]['fit_res'] for k in keys]
                # cosine amplitudes
                amps = np.array([fr.best_values['amplitude'] for fr
                                 in fit_res_objs])
                amps_errs = np.array([fr.params['amplitude'].stderr
                                      for fr in fit_res_objs], dtype=np.float64)
                amps_errs = np.nan_to_num(amps_errs)
                # amps_errs.dtype = amps.dtype
                if qbn in self.ramsey_qbnames:
                    # phase_diffs
                    phases = np.array([fr.best_values['phase'] for fr in
                                       fit_res_objs])
                    phases_errs = np.array([fr.params['phase'].stderr for fr in
                                            fit_res_objs], dtype=np.float64)
                    phases_errs = np.nan_to_num(phases_errs)
                    self.proc_data_dict['analysis_params_dict'][
                        f'phases_{qbn}'] = {
                        'val': phases, 'stderr': phases_errs}

                    # compute phase diffs
                    phase_diffs = phases[0::2] - phases[1::2]
                    phase_diffs %= (2*np.pi)
                    phase_diffs_stderrs = np.sqrt(np.array(phases_errs[0::2]**2 +
                                                           phases_errs[1::2]**2,
                                                           dtype=np.float64))
                    self.proc_data_dict['analysis_params_dict'][
                        f'{self.phase_key}_{qbn}'] = {
                        'val': phase_diffs, 'stderr': phase_diffs_stderrs}

                    # population_loss = (cos_amp_g - cos_amp_e)/ cos_amp_g
                    population_loss = (amps[1::2] - amps[0::2])/amps[1::2]
                    x   = amps[1::2] - amps[0::2]
                    x_err = np.array(amps_errs[0::2]**2 + amps_errs[1::2]**2,
                                     dtype=np.float64)
                    y = amps[1::2]
                    y_err = amps_errs[1::2]
                    try:
                        population_loss_stderrs = np.sqrt(np.array(
                            ((y * x_err) ** 2 + (x * y_err) ** 2) / (y ** 4),
                            dtype=np.float64))
                    except:
                        population_loss_stderrs = float("nan")
                    self.proc_data_dict['analysis_params_dict'][
                        f'population_loss_{qbn}'] = \
                        {'val': population_loss, 'stderr': population_loss_stderrs}
                else:
                    self.proc_data_dict['analysis_params_dict'][
                        f'amps_{qbn}'] = {
                        'val': amps[1::2], 'stderr': amps_errs[1::2]}

            # Linear fits
            keys = [k for k in list(self.fit_dicts.keys()) if
                    (k.startswith('Linear') and k.endswith(qbn))]
            if len(keys) > 0:
                fit_res_objs = [self.fit_dicts[k]['fit_res'] for k in keys]
                # get leakage
                lines = np.array([fr.best_values['c'] for fr
                                  in fit_res_objs])
                lines_errs = np.array([fr.params['c'].stderr for
                                       fr in fit_res_objs], dtype=np.float64)
                lines_errs = np.nan_to_num(lines_errs)

                leakage = lines[0::2]
                leakage_errs = np.array(lines_errs[0::2], dtype=np.float64)
                leakage_increase = lines[0::2] - lines[1::2]
                leakage_increase_errs = np.array(np.sqrt(lines_errs[0::2]**2,
                                                         lines_errs[1::2]**2),
                                                 dtype=np.float64)
                self.proc_data_dict['analysis_params_dict'][
                    f'leakage_{qbn}'] = \
                    {'val': leakage, 'stderr': leakage_errs}
                self.proc_data_dict['analysis_params_dict'][
                    f'leakage_increase_{qbn}'] = {'val': leakage_increase,
                                                  'stderr': leakage_increase_errs}

            # special case: if classified detector was used, we get leakage
            # for free
            if qbn in self.leakage_qbnames and self.get_param_value(
                    'classified_ro', False):
                leakage = self.leakage_values[0::2]
                leakage_errs = np.zeros(len(leakage))
                leakage_increase = self.leakage_values[0::2] - \
                                   self.leakage_values[1::2]
                leakage_increase_errs = np.zeros(len(leakage))
                self.proc_data_dict['analysis_params_dict'][
                    f'leakage_{qbn}'] = \
                    {'val': leakage, 'stderr': leakage_errs}
                self.proc_data_dict['analysis_params_dict'][
                    f'leakage_increase_{qbn}'] = {'val': leakage_increase,
                                                  'stderr': leakage_increase_errs}

        self.save_processed_data(key='analysis_params_dict')

    def prepare_plots(self):
        len_ssp = len(self.proc_data_dict['analysis_params_dict'][
                          f'{self.phase_key}_{self.ramsey_qbnames[0]}']['val'])
        if self.options_dict.get('plot_all_traces', True):
            for j, qbn in enumerate(self.qb_names):
                if self.options_dict.get('plot_all_probs', True):
                    for prob_label, data_2d in self.proc_data_dict[
                            'projected_data_dict'][qbn].items():
                        figure_name = self.plot_traces(prob_label, data_2d, qbn)
                else:
                    for prob_label, data_2d in self.proc_data_dict[
                            'data_to_fit'][qbn]:
                        figure_name = self.plot_traces(prob_label, data_2d, qbn)

                if self.do_fitting and len_ssp == 1:
                    self.options_dict.update({'TwoD': False,
                                              'plot_proj_data': False})
                    super().prepare_plots()

                    if qbn in self.ramsey_qbnames:
                        # add the cphase + leakage textboxes to the
                        # cphase_qbr_pe figure
                        figure_name = f'{self.phase_key}_{qbn}_pe'
                        textstr = '{} = \n{:.2f}'.format(
                            self.phase_key,
                            self.proc_data_dict['analysis_params_dict'][
                                f'{self.phase_key}_{qbn}']['val'][0]*180/np.pi) + \
                                  r'$^{\circ}$' + \
                                  '$\\pm${:.2f}'.format(
                                      self.proc_data_dict[
                                          'analysis_params_dict'][
                                          f'{self.phase_key}_{qbn}'][
                                          'stderr'][0] * 180 / np.pi) + \
                                  r'$^{\circ}$'
                        textstr += '\n\nContrast loss = \n' + \
                                   '{:.3f} $\\pm$ {:.3f}'.format(
                                       self.proc_data_dict[
                                           'analysis_params_dict'][
                                           f'population_loss_{qbn}']['val'][0],
                                       self.proc_data_dict[
                                           'analysis_params_dict'][
                                           f'population_loss_{qbn}'][
                                           'stderr'][0])
                        self.plot_dicts['cphase_text_msg_' + qbn] = {
                            'fig_id': figure_name,
                            'ypos': -0.2,
                            'xpos': -0.1,
                            'horizontalalignment': 'left',
                            'verticalalignment': 'top',
                            'box_props': None,
                            'plotfn': self.plot_text,
                            'text_string': textstr}

                        qbl = [gl[0] for gl in self.gates_list
                               if qbn == gl[1]]
                        if len(qbl):
                            qbl = qbl[0]
                            textstr = 'Leakage =\n{:.5f} $\\pm$ {:.5f}'.format(
                                self.proc_data_dict['analysis_params_dict'][
                                    f'leakage_{qbl}']['val'][0],
                                self.proc_data_dict['analysis_params_dict'][
                                    f'leakage_{qbl}']['stderr'][0])
                            textstr += '\n\n$\\Delta$Leakage = \n' \
                                       '{:.5f} $\\pm$ {:.5f}'.format(
                                self.proc_data_dict['analysis_params_dict'][
                                    f'leakage_increase_{qbl}']['val'][0],
                                self.proc_data_dict['analysis_params_dict'][
                                    f'leakage_increase_{qbl}']['stderr'][0])
                            self.plot_dicts['cphase_text_msg_' + qbl] = {
                                'fig_id': figure_name,
                                'ypos': -0.2,
                                'xpos': 0.175,
                                'horizontalalignment': 'left',
                                'verticalalignment': 'top',
                                'box_props': None,
                                'plotfn': self.plot_text,
                                'text_string': textstr}

                    else:
                        if f'amps_{qbn}' in self.proc_data_dict[
                                'analysis_params_dict']:
                            figure_name = f'Leakage_{qbn}_pg'
                            textstr = 'Amplitude CZ int. OFF = \n' + \
                                       '{:.3f} $\\pm$ {:.3f}'.format(
                                           self.proc_data_dict[
                                               'analysis_params_dict'][
                                               f'amps_{qbn}']['val'][0],
                                           self.proc_data_dict[
                                               'analysis_params_dict'][
                                               f'amps_{qbn}']['stderr'][0])
                            self.plot_dicts['swap_text_msg_' + qbn] = {
                                'fig_id': figure_name,
                                'ypos': -0.2,
                                'xpos': -0.1,
                                'horizontalalignment': 'left',
                                'verticalalignment': 'top',
                                'box_props': None,
                                'plotfn': self.plot_text,
                                'text_string': textstr}

        # plot analysis results
        if self.do_fitting and len_ssp > 1:
            for qbn in self.qb_names:
                ss_pars = self.proc_data_dict['sweep_points_2D_dict'][qbn]
                for idx, ss_pname in enumerate(ss_pars):
                    xvals = self.sp.get_sweep_params_property('values', 1,
                                                              ss_pname)
                    xvals_to_use = deepcopy(xvals)
                    xlabel = self.sp.get_sweep_params_property('label', 1,
                                                               ss_pname)
                    xunit = self.sp.get_sweep_params_property('unit', 1,
                                                               ss_pname)
                    for param_name, results_dict in self.proc_data_dict[
                            'analysis_params_dict'].items():
                        if qbn in param_name:
                            reps = 1
                            if len(results_dict['val']) >= len(xvals):
                                reps = len(results_dict['val']) / len(xvals)
                            else:
                                # cyroscope case
                                if hasattr(self, 'xvals_reduction_func'):
                                    xvals_to_use = self.xvals_reduction_func(
                                        xvals)
                                else:
                                    log.warning(f'Length mismatch between xvals'
                                                ' and analysis param for'
                                                ' {param_name}, and no'
                                                ' xvals_reduction_func has been'
                                                ' defined. Unclear how to'
                                                ' reduce xvals.')

                            plot_name = f'{param_name}_vs_{xlabel}'
                            if 'phase' in param_name:
                                yvals = results_dict['val']*180/np.pi - (180 if
                                    len(self.leakage_qbnames) > 0 else 0)
                                yerr = results_dict['stderr']*180/np.pi
                                ylabel = param_name + ('-$180^{\\circ}$' if
                                    len(self.leakage_qbnames) > 0 else '')
                                self.plot_dicts[plot_name+'_hline'] = {
                                    'fig_id': plot_name,
                                    'plotfn': self.plot_hlines,
                                    'y': 0,
                                    'xmin': np.min(xvals_to_use),
                                    'xmax': np.max(xvals_to_use),
                                    'colors': 'gray'}
                            else:
                                yvals = results_dict['val']
                                yerr = results_dict['stderr']
                                ylabel = param_name

                            if 'phase' in param_name:
                                yunit = 'deg'
                            elif 'freq' in param_name:
                                yunit = 'Hz'
                            else:
                                yunit = ''
                            self.plot_dicts[plot_name] = {
                                'plotfn': self.plot_line,
                                'xvals': np.repeat(xvals_to_use, reps),
                                'xlabel': xlabel,
                                'xunit': xunit,
                                'yvals': yvals,
                                'yerr': yerr if param_name != 'leakage'
                                    else None,
                                'ylabel': ylabel,
                                'yunit': yunit,
                                'title': self.raw_data_dict['timestamp'] + ' ' +
                                         self.raw_data_dict['measurementstring']
                                         + '-' + qbn,
                                'linestyle': 'none',
                                'do_legend': False}


class CPhaseLeakageAnalysis(MultiCZgate_Calib_Analysis):

    def __init__(self, *args, **kwargs):
        super().__init__(*args, **kwargs)

    def process_data(self):
        super().process_data()

        # Find leakage and ramsey qubit names
        # first try the legacy code
        leakage_qbname = self.get_param_value('leakage_qbname')
        ramsey_qbname = self.get_param_value('ramsey_qbname')
        if leakage_qbname is not None and ramsey_qbname is not None:
            self.gates_list += [(leakage_qbname, ramsey_qbname)]
            self.leakage_qbnames = [leakage_qbname]
            self.ramsey_qbnames = [ramsey_qbname]
        else:
            # new measurement framework
            task_list = self.get_param_value('task_list', default_value=[])
            for task in task_list:
                self.gates_list += [(task['qbl'], task['qbr'])]
                self.leakage_qbnames += [task['qbl']]
                self.ramsey_qbnames += [task['qbr']]

        if len(self.leakage_qbnames) == 0 and len(self.ramsey_qbnames) == 0:
            raise ValueError('Please provide either leakage_qbnames or '
                             'ramsey_qbnames.')
        elif len(self.ramsey_qbnames) == 0:
            self.ramsey_qbnames = [qbn for qbn in self.qb_names if
                                  qbn not in self.leakage_qbnames]
        elif len(self.leakage_qbnames) == 0:
            self.leakage_qbnames = [qbn for qbn in self.qb_names if
                                   qbn not in self.ramsey_qbnames]
            if len(self.leakage_qbnames) == 0:
                self.leakage_qbnames = None

        self.phase_key = 'cphase'
        if len(self.leakage_qbnames) > 0:
            def legend_label_func(qbn, row, gates_list=self.gates_list):
                leakage_qbnames = [qb_tup[0] for qb_tup in gates_list]
                if qbn in leakage_qbnames:
                    return f'{qbn} in $|g\\rangle$' if row % 2 != 0 else \
                        f'{qbn} in $|e\\rangle$'
                else:
                    qbln = [qb_tup for qb_tup in gates_list
                            if qbn == qb_tup[1]][0][0]
                    return f'{qbln} in $|g\\rangle$' if row % 2 != 0 else \
                        f'{qbln} in $|e\\rangle$'
        else:
            legend_label_func = lambda qbn, row: \
                'qbc in $|g\\rangle$' if row % 2 != 0 else \
                    'qbc in $|e\\rangle$'
        self.legend_label_func = legend_label_func


class DynamicPhaseAnalysis(MultiCZgate_Calib_Analysis):

    def __init__(self, *args, **kwargs):
        super().__init__(*args, **kwargs)

    def process_data(self):
        super().process_data()

        if len(self.ramsey_qbnames) == 0:
            self.ramsey_qbnames = self.qb_names

        self.phase_key = 'dynamic_phase'
        self.legend_label_func = lambda qbn, row: 'no FP' \
            if row % 2 != 0 else 'with FP'


class CryoscopeAnalysis(DynamicPhaseAnalysis):

    def __init__(self, qb_names, *args, **kwargs):
        options_dict = kwargs.get('options_dict', {})
        unwrap_phases = options_dict.pop('unwrap_phases', True)
        options_dict['unwrap_phases'] = unwrap_phases
        kwargs['options_dict'] = options_dict
        params_dict = {}
        for qbn in qb_names:
            s = f'Instrument settings.{qbn}'
            params_dict[f'ge_freq_{qbn}'] = s+f'.ge_freq'
        kwargs['params_dict'] = params_dict
        kwargs['numeric_params'] = list(params_dict)
        super().__init__(qb_names, *args, **kwargs)

    def process_data(self):
        super().process_data()
        self.phase_key = 'delta_phase'

    def analyze_fit_results(self):
        super().analyze_fit_results()
        self.proc_data_dict['tvals'] = OrderedDict()

        global_delta_tau = self.get_param_value('estimation_window')
        task_list = self.get_param_value('task_list')
        for qbn in self.qb_names:
            delta_tau = deepcopy(global_delta_tau)
            if delta_tau is None:
                if task_list is None:
                    log.warning(f'estimation_window is None and task_list '
                                f'for {qbn} was not found. Assuming no '
                                f'estimation_window was used.')
                else:
                    task = [t for t in task_list if t['qb'] == qbn]
                    if not len(task):
                        raise ValueError(f'{qbn} not found in task_list.')
                    delta_tau = task[0].get('estimation_window', None)

            if delta_tau is None:
                trunc_lengths = self.sp.get_sweep_params_property(
                    'values', 1, f'{qbn}_truncation_length')
                delta_tau = np.diff(trunc_lengths)
                m = delta_tau > 0
                delta_tau = delta_tau[m]
                phases = self.proc_data_dict['analysis_params_dict'][
                    f'phases_{qbn}']
                delta_phases_vals = -np.diff(phases['val'])[m]
                delta_phases_vals = (delta_phases_vals + np.pi) % (
                            2 * np.pi) - np.pi
                delta_phases_errs = (np.sqrt(
                    np.array(phases['stderr'][1:] ** 2 +
                             phases['stderr'][:-1] ** 2, dtype=np.float64)))[m]

                self.xvals_reduction_func = lambda xvals: \
                    ((xvals[1:] + xvals[:-1]) / 2)[m]

                self.proc_data_dict['analysis_params_dict'][
                    f'{self.phase_key}_{qbn}']['stderr'] = delta_phases_errs

                # remove the entries in analysis_params_dict that are not
                # relevant for Cryoscope (pop_loss), since
                # these will cause a problem with plotting in this case.
                del self.proc_data_dict['analysis_params_dict'][
                    f'population_loss_{qbn}']
            else:
                delta_phases = self.proc_data_dict['analysis_params_dict'][
                    f'{self.phase_key}_{qbn}']
                delta_phases_vals = delta_phases['val']
                delta_phases_errs = delta_phases['stderr']

            if self.get_param_value('unwrap_phases', False):
                if hasattr(delta_tau, '__iter__'):
                    # unwrap in frequency such that we don't jump more than half
                    # the nyquist band at any step
                    df = []
                    prev_df = 0
                    for dp, dt in zip(delta_phases_vals, delta_tau):
                        df.append(dp / (2 * np.pi * dt))
                        df[-1] += np.round((prev_df - df[-1]) * dt) / dt
                        prev_df = df[-1]
                    delta_phases_vals = np.array(df)*(2*np.pi*delta_tau)
                else:
                    delta_phases_vals = np.unwrap((delta_phases_vals + np.pi) %
                                                  (2*np.pi) - np.pi)

            self.proc_data_dict['analysis_params_dict'][
                f'{self.phase_key}_{qbn}']['val'] = delta_phases_vals

            delta_freqs = delta_phases_vals/2/np.pi/delta_tau
            delta_freqs_errs = delta_phases_errs/2/np.pi/delta_tau
            self.proc_data_dict['analysis_params_dict'][f'delta_freq_{qbn}'] = \
                {'val': delta_freqs, 'stderr': delta_freqs_errs}

            qb_freqs = self.raw_data_dict[f'ge_freq_{qbn}'] + delta_freqs
            self.proc_data_dict['analysis_params_dict'][f'freq_{qbn}'] = \
                {'val':  qb_freqs, 'stderr': delta_freqs_errs}

            if hasattr(self, 'xvals_reduction_func') and \
                    self.xvals_reduction_func is not None:
                self.proc_data_dict['tvals'][f'{qbn}'] = \
                    self.xvals_reduction_func(
                    self.proc_data_dict['sweep_points_2D_dict'][qbn][
                        f'{qbn}_truncation_length'])
            else:
                self.proc_data_dict['tvals'][f'{qbn}'] = \
                    self.proc_data_dict['sweep_points_2D_dict'][qbn][
                    f'{qbn}_truncation_length']

        self.save_processed_data(key='analysis_params_dict')
        self.save_processed_data(key='tvals')

    def get_generated_and_measured_pulse(self, qbn=None):
        """
        Args:
            qbn: specifies for which qubit to calculate the quantities for.
                Defaults to the first qubit in qb_names.

        Returns: A tuple (tvals_gen, volts_gen, tvals_meas, freqs_meas,
                freq_errs_meas, volt_freq_conv)
            tvals_gen: time values for the generated fluxpulse
            volts_gen: voltages of the generated fluxpulse
            tvals_meas: time-values for the measured qubit frequencies
            freqs_meas: measured qubit frequencies
            freq_errs_meas: errors of measured qubit frequencies
            volt_freq_conv: dictionary of fit params for frequency-voltage 
                conversion
        """
        if qbn is None:
            qbn = self.qb_names[0]

        tvals_meas = self.proc_data_dict['tvals'][qbn]
        freqs_meas = self.proc_data_dict['analysis_params_dict'][
            f'freq_{qbn}']['val']
        freq_errs_meas = self.proc_data_dict['analysis_params_dict'][
            f'freq_{qbn}']['stderr']

        tvals_gen, volts_gen, volt_freq_conv = self.get_generated_pulse(qbn)

        return tvals_gen, volts_gen, tvals_meas, freqs_meas, freq_errs_meas, \
               volt_freq_conv

    def get_generated_pulse(self, qbn=None, tvals_gen=None, pulse_params=None):
        """
        Args:
            qbn: specifies for which qubit to calculate the quantities for.
                Defaults to the first qubit in qb_names.

        Returns: A tuple (tvals_gen, volts_gen, tvals_meas, freqs_meas,
                freq_errs_meas, volt_freq_conv)
            tvals_gen: time values for the generated fluxpulse
            volts_gen: voltages of the generated fluxpulse
            volt_freq_conv: dictionary of fit params for frequency-voltage
                conversion
        """
        if qbn is None:
            qbn = self.qb_names[0]

        # Flux pulse parameters
        # Needs to be changed when support for other pulses is added.
        op_dict = {
            'pulse_type': f'Instrument settings.{qbn}.flux_pulse_type',
            'channel': f'Instrument settings.{qbn}.flux_pulse_channel',
            'aux_channels_dict': f'Instrument settings.{qbn}.'
                                 f'flux_pulse_aux_channels_dict',
            'amplitude': f'Instrument settings.{qbn}.flux_pulse_amplitude',
            'frequency': f'Instrument settings.{qbn}.flux_pulse_frequency',
            'phase': f'Instrument settings.{qbn}.flux_pulse_phase',
            'pulse_length': f'Instrument settings.{qbn}.'
                            f'flux_pulse_pulse_length',
            'truncation_length': f'Instrument settings.{qbn}.'
                                 f'flux_pulse_truncation_length',
            'buffer_length_start': f'Instrument settings.{qbn}.'
                                   f'flux_pulse_buffer_length_start',
            'buffer_length_end': f'Instrument settings.{qbn}.'
                                 f'flux_pulse_buffer_length_end',
            'extra_buffer_aux_pulse': f'Instrument settings.{qbn}.'
                                      f'flux_pulse_extra_buffer_aux_pulse',
            'pulse_delay': f'Instrument settings.{qbn}.'
                           f'flux_pulse_pulse_delay',
            'basis_rotation': f'Instrument settings.{qbn}.'
                              f'flux_pulse_basis_rotation',
            'gaussian_filter_sigma': f'Instrument settings.{qbn}.'
                                     f'flux_pulse_gaussian_filter_sigma',
        }

        params_dict = {
            'volt_freq_conv': f'Instrument settings.{qbn}.'
                              f'fit_ge_freq_from_flux_pulse_amp',
            'flux_channel': f'Instrument settings.{qbn}.'
                            f'flux_pulse_channel',
            **op_dict
        }

        dd = self.get_data_from_timestamp_list(params_dict)
        if pulse_params is not None:
            dd.update(pulse_params)
        dd['element_name'] = 'element'

        pulse = seg_mod.UnresolvedPulse(dd).pulse_obj
        pulse.algorithm_time(0)

        if tvals_gen is None:
            tvals_gen = np.arange(0, pulse.length, 1 / 2.4e9)
        volts_gen = pulse.chan_wf(dd['flux_channel'], tvals_gen)
        volt_freq_conv = dd['volt_freq_conv']

        return tvals_gen, volts_gen, volt_freq_conv


class CZDynamicPhaseAnalysis(MultiQubit_TimeDomain_Analysis):

    def __init__(self, *args, **kwargs):
        super().__init__(*args, **kwargs)

    def process_data(self):
        super().process_data()
        # convert phases to radians
        for qbn in self.qb_names:
            sweep_dict = self.proc_data_dict['sweep_points_dict'][qbn]
            sweep_dict['sweep_points'] *= np.pi/180

        # get data with flux pulse and w/o flux pulse
        self.data_with_fp = OrderedDict()
        self.data_no_fp = OrderedDict()
        for qbn in self.qb_names:
            all_data = self.proc_data_dict['data_to_fit'][qbn]
            if self.num_cal_points != 0:
                all_data = all_data[:-self.num_cal_points]
            self.data_with_fp[qbn] = all_data[0: len(all_data)//2]
            self.data_no_fp[qbn] = all_data[len(all_data)//2:]

    def prepare_fitting(self):
        self.fit_dicts = OrderedDict()
        for qbn in self.qb_names:
            sweep_points = np.unique(
                self.proc_data_dict['sweep_points_dict'][qbn][
                    'msmt_sweep_points'])
            for i, data in enumerate([self.data_with_fp[qbn],
                                      self.data_no_fp[qbn]]):
                cos_mod = lmfit.Model(fit_mods.CosFunc)
                guess_pars = fit_mods.Cos_guess(
                    model=cos_mod,
                    t=sweep_points,
                    data=data, freq_guess=1/(2*np.pi))
                guess_pars['frequency'].value = 1/(2*np.pi)
                guess_pars['frequency'].vary = False

                key = 'cos_fit_{}_{}'.format(qbn, 'wfp' if i == 0 else 'nofp')
                self.fit_dicts[key] = {
                    'fit_fn': fit_mods.CosFunc,
                    'fit_xvals': {'t': sweep_points},
                    'fit_yvals': {'data': data},
                    'guess_pars': guess_pars}

    def analyze_fit_results(self):
        self.proc_data_dict['analysis_params_dict'] = OrderedDict()
        for qbn in self.qb_names:
            self.proc_data_dict['analysis_params_dict'][qbn] = OrderedDict()
            self.proc_data_dict['analysis_params_dict'][qbn][
                'dynamic_phase'] = {
                'val': (self.fit_dicts[f'cos_fit_{qbn}_wfp'][
                            'fit_res'].best_values['phase'] -
                        self.fit_dicts[f'cos_fit_{qbn}_nofp'][
                            'fit_res'].best_values['phase']),
                'stderr': np.sqrt(
                    self.fit_dicts[f'cos_fit_{qbn}_wfp'][
                        'fit_res'].params['phase'].stderr**2 +
                    self.fit_dicts[f'cos_fit_{qbn}_nofp'][
                        'fit_res'].params['phase'].stderr**2)
            }
        self.save_processed_data(key='analysis_params_dict')

    def prepare_plots(self):
        super().prepare_plots()
        for qbn in self.qb_names:
            for i, data in enumerate([self.data_with_fp[qbn],
                                      self.data_no_fp[qbn]]):
                fit_key = f'cos_fit_{qbn}_wfp' if i == 0 else \
                    f'cos_fit_{qbn}_nofp'
                plot_name_suffix = 'fit_'+'wfp' if i == 0 else 'nofp'
                cal_pts_data = self.proc_data_dict['data_to_fit'][qbn][
                               -self.num_cal_points:]
                base_plot_name = 'Dynamic_phase_' + qbn
                self.prepare_projected_data_plot(
                    fig_name=base_plot_name,
                    data=np.concatenate((data,cal_pts_data)),
                    sweep_points=np.unique(
                        self.proc_data_dict['sweep_points_dict'][qbn][
                            'sweep_points']),
                    data_label='with flux pulse' if i == 0 else 'no flux pulse',
                    plot_name_suffix=qbn + plot_name_suffix,
                    qb_name=qbn,
                    do_legend_cal_states=(i == 0))
                if self.do_fitting:
                    fit_res = self.fit_dicts[fit_key]['fit_res']
                    self.plot_dicts[plot_name_suffix + '_' + qbn] = {
                        'fig_id': base_plot_name,
                        'plotfn': self.plot_fit,
                        'fit_res': fit_res ,
                        'setlabel': 'cosine fit',
                        'color': 'r',
                        'do_legend': i == 0}

                    textstr = 'Dynamic phase {}:\n\t{:.2f}'.format(
                        qbn,
                        self.proc_data_dict['analysis_params_dict'][qbn][
                            'dynamic_phase']['val']*180/np.pi) + \
                              r'$^{\circ}$' + \
                              '$\\pm${:.2f}'.format(
                                  self.proc_data_dict['analysis_params_dict'][qbn][
                                      'dynamic_phase']['stderr']*180/np.pi) + \
                              r'$^{\circ}$'

                    fpl = self.get_param_value('flux_pulse_length')
                    if fpl is not None:
                        textstr += '\n length: {:.2f} ns'.format(fpl*1e9)
                    fpa = self.get_param_value('flux_pulse_amp')
                    if fpa is not None:
                        textstr += '\n amp: {:.4f} V'.format(fpa)

                    self.plot_dicts['text_msg_' + qbn] = {
                        'fig_id': base_plot_name,
                        'ypos': -0.15,
                        'xpos': -0.05,
                        'horizontalalignment': 'left',
                        'verticalalignment': 'top',
                        'plotfn': self.plot_text,
                        'text_string': textstr}
            for plot_name in list(self.plot_dicts)[::-1]:
                if self.plot_dicts[plot_name].get('do_legend', False):
                    break
            self.plot_dicts[plot_name].update(
                {'legend_ncol': 2,
                 'legend_bbox_to_anchor': (1, -0.15),
                 'legend_pos': 'upper right'})


class MultiQutrit_Timetrace_Analysis(ba.BaseDataAnalysis):
    """
    Analysis class for timetraces, in particular use to compute
    Optimal SNR integration weights.
    """
    def __init__(self, qb_names=None, auto=True, **kwargs):
        """
        Initializes the timetrace analysis class.
        Args:
            qb_names (list): name of the qubits to analyze (can be a subset
                of the measured qubits)
            auto (bool): Start analysis automatically
            **kwargs:
                t_start: timestamp of the first timetrace
                t_stop: timestamp of the last timetrace to analyze
                options_dict (dict): relevant parameters:
                    acq_weights_basis (list, dict):
                        list of basis vectors used to compute optimal weight.
                        e.g. ["ge", 'gf'], the first basis vector will be the
                        "e" timetrace minus the "g" timetrace and the second basis
                        vector is f - g. The first letter in each basis state is the
                        "reference state", i.e. the one of which the timetrace
                         is substracted. Can also be passed as a dictionary where
                         keys are the qubit names and the values are lists of basis states
                         in case different bases should be used for different qubits.
                    orthonormalize (bool): Whether or not to orthonormalize the
                        weight basis
                    tmax (float): time boundary for the plot (not the weights)
                        in seconds.
                    scale_weights (bool): scales the weights near unity to avoid
                        loss of precision on FPGA if weights are too small

        """

        if qb_names is not None:
            self.params_dict = {}
            for qbn in qb_names:
                s = 'Instrument settings.' + qbn
                for trans_name in ['ge', 'ef']:
                    self.params_dict[f'ro_mod_freq_' + qbn] = \
                        s + f'.ro_mod_freq'
            self.numeric_params = list(self.params_dict)

        self.qb_names = qb_names
        super().__init__(**kwargs)
        if auto:
            self.run_analysis()

    def extract_data(self):
        super().extract_data()

        if self.qb_names is None:
            # get all qubits from cal_points of first timetrace
            cp = CalibrationPoints.from_string(
                self.get_param_value('cal_points', None, 0))
            self.qb_names = deepcopy(cp.qb_names)

        self.channel_map = self.get_param_value('channel_map', None,
                                                metadata_index=0)
        if self.channel_map is None:
            # assume same channel map for all timetraces (pick 0th)
            value_names = self.raw_data_dict[0]['value_names']
            if np.ndim(value_names) > 0:
                value_names = value_names
            if 'w' in value_names[0]:
                self.channel_map = a_tools.get_qb_channel_map_from_hdf(
                    self.qb_names, value_names=value_names,
                    file_path=self.raw_data_dict['folder'])
            else:
                self.channel_map = {}
                for qbn in self.qb_names:
                    self.channel_map[qbn] = value_names

        if len(self.channel_map) == 0:
            raise ValueError('No qubit RO channels have been found.')

    def process_data(self):
        super().process_data()
        pdd = self.proc_data_dict

        pdd['analysis_params_dict'] = dict()
        ana_params = pdd['analysis_params_dict']
        ana_params['timetraces'] = defaultdict(dict)
        ana_params['optimal_weights'] = defaultdict(dict)
        ana_params['optimal_weights_basis_labels'] = defaultdict(dict)
        for qbn in self.qb_names:
            # retrieve time traces
            for i, rdd in enumerate(self.raw_data_dict):
                ttrace_per_ro_ch = [rdd["measured_data"][ch]
                                    for ch in self.channel_map[qbn]]
                if len(ttrace_per_ro_ch) != 2:
                    raise NotImplementedError(
                        'This analysis does not support optimal weight '
                        f'measurement based on {len(ttrace_per_ro_ch)} ro channels.'
                        f' Try again with 2 RO channels.')
                cp = CalibrationPoints.from_string(
                    self.get_param_value('cal_points', None, i))
                # get state of qubit. There can be only one cal point per sequence
                # when using uhf for time traces so it is the 0th state
                qb_state = cp.states[0][cp.qb_names.index(qbn)]
                # store all timetraces in same pdd for convenience
                ana_params['timetraces'][qbn].update(
                    {qb_state: ttrace_per_ro_ch[0] + 1j *ttrace_per_ro_ch[1]})

            timetraces = ana_params['timetraces'][qbn] # for convenience
            basis_labels = self.get_param_value('acq_weights_basis', None, 0)
            if basis_labels is None:
                # guess basis labels from # states measured
                basis_labels = ["ge", "gf"] \
                    if len(ana_params['timetraces'][qbn]) > 2 else ['ge']

            if isinstance(basis_labels, dict):
                # if different basis for qubits, then select the according one
                basis_labels = basis_labels[qbn]

            # check that states from the basis are included in mmnt
            for bs in basis_labels:
                for qb_s in bs:
                     assert qb_s in timetraces,\
                         f'State: {qb_s} on {qbn} was not provided in the given ' \
                         f'timestamps but was requested as part of the basis' \
                         f' {basis_labels}. Please choose another weight basis.'
            basis = np.array([timetraces[b[1]] - timetraces[b[0]]
                              for b in basis_labels])

            # orthonormalize if required
            if self.get_param_value("orthonormalize", False):
                basis = math.gram_schmidt(basis.T).T
                basis_labels = [bs + "_ortho" if bs != basis_labels[0] else bs
                                for bs in basis_labels]

            # scale if required
            if self.get_param_value('scale_weights', True):
                k = np.amax([(np.max(np.abs(b.real)),
                              np.max(np.abs(b.imag))) for b in basis])
                basis /= k
            ana_params['optimal_weights'][qbn] = basis
            ana_params['optimal_weights_basis_labels'][qbn] = basis_labels

            self.save_processed_data()

    def prepare_plots(self):

        pdd = self.proc_data_dict
        rdd = self.raw_data_dict
        ana_params = self.proc_data_dict['analysis_params_dict']
        for qbn in self.qb_names:
            mod_freq = float(
                rdd[0].get(f'ro_mod_freq_{qbn}',
                           self.get_hdf_param_value(f"Instrument settings/{qbn}",
                                                    'ro_mod_freq')))
            tbase = rdd[0]['hard_sweep_points']
            basis_labels = pdd["analysis_params_dict"][
                'optimal_weights_basis_labels'][qbn]
            title = 'Optimal SNR weights ' + qbn + \
                    "".join(['\n' + rddi["timestamp"] for rddi in rdd]) \
                            + f'\nWeight Basis: {basis_labels}'
            plot_name = f"weights_{qbn}"
            xlabel = "Time, $t$"
            modulation = np.exp(2j * np.pi * mod_freq * tbase)

            for ax_id, (state, ttrace) in \
                enumerate(ana_params["timetraces"][qbn].items()):
                for func, label in zip((np.real, np.imag), ('I', "Q")):
                    # plot timetraces for each state, I and Q channels
                    self.plot_dicts[f"{plot_name}_{state}_{label}"] = {
                        'fig_id': plot_name,
                        'ax_id': ax_id,
                        'plotfn': self.plot_line,
                        'xvals': tbase,
                        "marker": "",
                        'yvals': func(ttrace*modulation),
                        'ylabel': 'Voltage, $V$',
                        'yunit': 'V',
                        "sharex": True,
                        "setdesc": label + f"_{state}",
                        "setlabel": "",
                        "do_legend":True,
                        "legend_pos": "upper right",
                        'numplotsx': 1,
                        'numplotsy': len(rdd) + 1, # #states + 1 for weights
                        'plotsize': (10,
                                     (len(rdd) + 1) * 3), # 3 inches per plot
                        'title': title if ax_id == 0 else ""}
            ax_id = len(ana_params["timetraces"][qbn]) # id plots for weights
            for i, weights in enumerate(ana_params['optimal_weights'][qbn]):
                for func, label in zip((np.real, np.imag), ('I', "Q")):
                    self.plot_dicts[f"{plot_name}_weights_{label}_{i}"] = {
                        'fig_id': plot_name,
                        'ax_id': ax_id,
                        'plotfn': self.plot_line,
                        'xvals': tbase,
                        'xlabel': xlabel,
                        "setlabel": "",
                        "marker": "",
                        'xunit': 's',
                        'yvals': func(weights * modulation),
                        'ylabel': 'Voltage, $V$ (arb.u.)',
                        "sharex": True,
                        "xrange": (0, self.get_param_value('tmax', 1200e-9, 0)),
                        "setdesc": label + f"_{i+1}",
                        "do_legend": True,
                        "legend_pos": "upper right",
                        }


class MultiQutrit_Singleshot_Readout_Analysis(MultiQubit_TimeDomain_Analysis):
    """
    Analysis class for parallel SSRO qutrit/qubit calibration. It is a child class
    from the tda.MultiQubit_Timedomain_Analysis as it uses the same functions to
    - preprocess the data to remove active reset/preselection
    - extract the channel map
    - reorder the data per qubit
    Note that in the future, it might be useful to transfer these functionalities
    to the base analysis.
    """

    def __init__(self,
                 options_dict: dict = None, auto=True, **kw):
        '''
        options dict options:
            'nr_bins' : number of bins to use for the histograms
            'post_select' :
            'post_select_threshold' :
            'nr_samples' : amount of different samples (e.g. ground and excited = 2)
            'sample_0' : index of first sample (ground-state)
            'sample_1' : index of second sample (first excited-state)
            'max_datapoints' : maximum amount of datapoints for culumative fit
            'log_hist' : use log scale for the y-axis of the 1D histograms
            'verbose' : see BaseDataAnalysis
            'presentation_mode' : see BaseDataAnalysis
            'classif_method': how to classify the data.
                'ncc' : default. Nearest Cluster Center
                'gmm': gaussian mixture model.
                'threshold': finds optimal vertical and horizontal thresholds.
            'classif_kw': kw to pass to the classifier
            see BaseDataAnalysis for more.
        '''
        super().__init__(options_dict=options_dict, auto=False,
                         **kw)
        self.params_dict = {
            'measurementstring': 'measurementstring',
            'measured_data': 'measured_data',
            'value_names': 'value_names',
            'value_units': 'value_units'}
        self.numeric_params = []
        self.DEFAULT_CLASSIF = "gmm"
        self.classif_method = self.options_dict.get("classif_method",
                                                    self.DEFAULT_CLASSIF)

        self.create_job(options_dict=options_dict, auto=auto, **kw)

        if auto:
            self.run_analysis()

    def extract_data(self):
        super().extract_data()
        self.preselection = \
            self.get_param_value("preparation_params",
                                 {}).get("preparation_type", "wait") == "preselection"
        default_states_info = defaultdict(dict)
        default_states_info.update({"g": {"label": r"$|g\rangle$"},
                               "e": {"label": r"$|e\rangle$"},
                               "f": {"label": r"$|f\rangle$"}
                               })

        self.states_info = \
            self.get_param_value("states_info",
                                {qbn: deepcopy(default_states_info)
                                 for qbn in self.qb_names})

    def process_data(self):
        """
        Create the histograms based on the raw data
        """
        ######################################################
        #  Separating data into shots for each level         #
        ######################################################
        super().process_data()
        del self.proc_data_dict['data_to_fit'] # not used in this analysis
        n_states = len(self.cp.states)

        # prepare data in convenient format, i.e. arrays per qubit and per state
        # e.g. {'qb1': {'g': np.array of shape (n_shots, n_ro_ch}, ...}, ...}
        shots_per_qb = dict()        # store shots per qb and per state
        presel_shots_per_qb = dict() # store preselection ro
        means = defaultdict(OrderedDict)    # store mean per qb for each ro_ch
        pdd = self.proc_data_dict    # for convenience of notation

        for qbn in self.qb_names:
            # shape is (n_shots, n_ro_ch) i.e. one column for each ro_ch
            shots_per_qb[qbn] = \
                np.asarray(list(
                    pdd['meas_results_per_qb'][qbn].values())).T
            # make 2D array in case only one channel (1D array)
            if len(shots_per_qb[qbn].shape) == 1:
                shots_per_qb[qbn] = np.expand_dims(shots_per_qb[qbn],
                                                   axis=-1)
            for i, qb_state in enumerate(self.cp.get_states(qbn)[qbn]):
                means[qbn][qb_state] = np.mean(shots_per_qb[qbn][i::n_states],
                                               axis=0)
            if self.preselection:
                # preselection shots were removed so look at raw data
                # and look at only the first out of every two readouts
                presel_shots_per_qb[qbn] = \
                    np.asarray(list(
                        pdd['meas_results_per_qb_raw'][qbn].values())).T[::2]
                # make 2D array in case only one channel (1D array)
                if len(presel_shots_per_qb[qbn].shape) == 1:
                    presel_shots_per_qb[qbn] = \
                        np.expand_dims(presel_shots_per_qb[qbn], axis=-1)

        # create placeholders for analysis data
        pdd['analysis_params'] = dict()
        pdd['data'] = defaultdict(dict)
        pdd['analysis_params']['state_prob_mtx'] = defaultdict(dict)
        pdd['analysis_params']['classifier_params'] = defaultdict(dict)
        pdd['analysis_params']['means'] = defaultdict(dict)
        pdd['analysis_params']["n_shots"] = len(shots_per_qb[qbn])
        self.clf_ = defaultdict(dict)
        # create placeholders for analysis with preselection
        if self.preselection:
            pdd['data_masked'] = defaultdict(dict)
            pdd['analysis_params']['state_prob_mtx_masked'] = defaultdict(dict)
            pdd['analysis_params']['n_shots_masked'] = defaultdict(dict)

        n_shots = len(shots_per_qb[qbn]) // n_states

        for qbn, qb_shots in shots_per_qb.items():
            # create mapping to integer following ordering in cal_points.
            # Notes:
            # 1) the state_integer should to the order of pdd[qbn]['means'] so that
            # when passing the init_means to the GMM model, it is ensured that each
            # gaussian component will predict the state_integer associated to that state
            # 2) the mapping cannot be preestablished because the GMM predicts labels
            # in range(n_components). For instance, if a qubit has states "g", "f"
            # then the model will predicts 0's and 1's, so the typical g=0, e=1, f=2
            # mapping would fail. The number of different states can be different
            # for each qubit and therefore the mapping should also be done per qubit.
            state_integer = 0
            for state in means[qbn].keys():
                self.states_info[qbn][state]["int"] = state_integer
                state_integer += 1

            # note that if some states are repeated, they are assigned the same label
            qb_states_integer_repr = \
                [self.states_info[qbn][s]["int"]
                 for s in self.cp.get_states(qbn)[qbn]]
            prep_states = np.tile(qb_states_integer_repr, n_shots)

            pdd['analysis_params']['means'][qbn] = deepcopy(means[qbn])
            pdd['data'][qbn] = dict(X=deepcopy(qb_shots),
                                    prep_states=prep_states)
            # self.proc_data_dict['keyed_data'] = deepcopy(data)

            assert np.ndim(qb_shots) == 2, "Data must be a two D array. " \
                                    "Received shape {}, ndim {}"\
                                    .format(qb_shots.shape, np.ndim(qb_shots))
            pred_states, clf_params, clf = \
                self._classify(qb_shots, prep_states,
                               method=self.classif_method, qb_name=qbn,
                               **self.options_dict.get("classif_kw", dict()))
            # order "unique" states to have in usual order "gef" etc.
            state_labels_ordered = self._order_state_labels(
                list(means[qbn].keys()))
            # translate to corresponding integers
            state_labels_ordered_int = [self.states_info[qbn][s]['int'] for s in
                                        state_labels_ordered]
            fm = self.fidelity_matrix(prep_states, pred_states,
                                      labels=state_labels_ordered_int)

            # save fidelity matrix and classifier
            pdd['analysis_params']['state_prob_mtx'][qbn] = fm
            pdd['analysis_params']['classifier_params'][qbn] = clf_params
            self.clf_[qbn] = clf
            if self.preselection:
                #re do with classification first of preselection and masking
                pred_presel = self.clf_[qbn].predict(presel_shots_per_qb[qbn])
                presel_filter = \
                    pred_presel == self.states_info[qbn]['g']['int']
                if np.sum(presel_filter) == 0:
                    log.warning(f"{qbn}: No data left after preselection! "
                                f"Skipping preselection data & figures.")
                    continue
                qb_shots_masked = qb_shots[presel_filter]
                prep_states = prep_states[presel_filter]
                pred_states = self.clf_[qbn].predict(qb_shots_masked)
                fm = self.fidelity_matrix(prep_states, pred_states,
                                          labels=state_labels_ordered_int)

                pdd['data_masked'][qbn] = dict(X=deepcopy(qb_shots_masked),
                                          prep_states=deepcopy(prep_states))
                pdd['analysis_params']['state_prob_mtx_masked'][qbn] = fm
                pdd['analysis_params']['n_shots_masked'][qbn] = \
                    qb_shots_masked.shape[0]

        self.save_processed_data()

    def _classify(self, X, prep_state, method, qb_name, **kw):
        """

        Args:
            X: measured data to classify
            prep_state: prepared states (true values)
            type: classification method
            qb_name: name of the qubit to classify

        Returns:

        """
        if np.ndim(X) == 1:
            X = X.reshape((-1,1))
        params = dict()

        if method == 'ncc':
            ncc = SSROQutrit.NCC(
                self.proc_data_dict['analysis_params']['means'][qb_name])
            pred_states = ncc.predict(X)
            # self.clf_ = ncc
            return pred_states, dict(), ncc

        elif method == 'gmm':
            cov_type = kw.pop("covariance_type", "tied")
            # full allows full covariance matrix for each level. Other options
            # see GM documentation
            # assumes if repeated state, should be considered of the same component
            # this classification method should not be used for multiplexed SSRO
            # analysis
            n_qb_states = len(np.unique(self.cp.get_states(qb_name)[qb_name]))
            gm = GM(n_components=n_qb_states,
                    covariance_type=cov_type,
                    random_state=0,
                    weights_init=[1 / n_qb_states] * n_qb_states,
                    means_init=[mu for _, mu in
                                self.proc_data_dict['analysis_params']
                                    ['means'][qb_name].items()])
            gm.fit(X)
            pred_states = np.argmax(gm.predict_proba(X), axis=1)

            params['means_'] = gm.means_
            params['covariances_'] = gm.covariances_
            params['covariance_type'] = gm.covariance_type
            params['weights_'] = gm.weights_
            params['precisions_cholesky_'] = gm.precisions_cholesky_
            return pred_states, params, gm

        elif method == "threshold":
            tree = DTC(max_depth=kw.pop("max_depth", X.shape[1]),
                       random_state=0, **kw)
            tree.fit(X, prep_state)
            pred_states = tree.predict(X)
            params["thresholds"], params["mapping"] = \
                self._extract_tree_info(tree, self.cp.get_states(qb_name)[qb_name])
            if len(params["thresholds"]) != X.shape[1]:
                msg = "Best 2 thresholds to separate this data lie on axis {}" \
                    ", most probably because the data is not well separated." \
                    "The classifier attribute clf_ can still be used for " \
                    "classification (which was done to obtain the state " \
                    "assignment probability matrix), but only the threshold" \
                    " yielding highest gini impurity decrease was returned." \
                    "\nTo circumvent this problem, you can either choose" \
                    " a second threshold manually (fidelity will likely be " \
                    "worse), make the data more separable, or use another " \
                    "classification method."
                logging.warning(msg.format(list(params['thresholds'].keys())[0]))
            return pred_states, params, tree
        elif method == "threshold_brute":
            raise NotImplementedError()
        else:
            raise NotImplementedError("Classification method: {} is not "
                                      "implemented. Available methods: {}"
                                      .format(method, ['ncc', 'gmm',
                                                       'threshold']))
    @staticmethod
    def _get_covariances(gmm, cov_type=None):
       return SSROQutrit._get_covariances(gmm, cov_type=cov_type)

    @staticmethod
    def fidelity_matrix(prep_states, pred_states, levels=('g', 'e', 'f'),
                        plot=False, labels=None, normalize=True):

        return SSROQutrit.fidelity_matrix(prep_states, pred_states,
                                          levels=levels, plot=plot,
                                          normalize=normalize, labels=labels)

    @staticmethod
    def plot_fidelity_matrix(fm, target_names,
                             title="State Assignment Probability Matrix",
                             auto_shot_info=True, ax=None,
                             cmap=None, normalize=True, show=False):
        return SSROQutrit.plot_fidelity_matrix(
            fm, target_names, title=title, ax=ax,
            auto_shot_info=auto_shot_info,
            cmap=cmap, normalize=normalize, show=show)

    @staticmethod
    def _extract_tree_info(tree_clf, class_names=None):
        return SSROQutrit._extract_tree_info(tree_clf,
                                             class_names=class_names)

    @staticmethod
    def _to_codeword_idx(tuple):
        return SSROQutrit._to_codeword_idx(tuple)

    @staticmethod
    def plot_scatter_and_marginal_hist(data, y_true=None, plot_fitting=False,
                                       **kwargs):
        return SSROQutrit.plot_scatter_and_marginal_hist(
            data, y_true=y_true, plot_fitting=plot_fitting, **kwargs)

    @staticmethod
    def plot_clf_boundaries(X, clf, ax=None, cmap=None):
        return SSROQutrit.plot_clf_boundaries(X, clf, ax=ax, cmap=cmap)

    @staticmethod
    def plot_std(mean, cov, ax, n_std=1.0, facecolor='none', **kwargs):
        return SSROQutrit.plot_std(mean, cov, ax,n_std=n_std,
                                   facecolor=facecolor, **kwargs)

    @staticmethod
    def plot_1D_hist(data, y_true=None, plot_fitting=True,
                     **kwargs):
        return SSROQutrit.plot_1D_hist(data, y_true=y_true,
                                       plot_fitting=plot_fitting, **kwargs)

    @staticmethod
    def _order_state_labels(states_labels,
                            order="gefhabcdijklmnopqrtuvwxyz0123456789"):
        """
        Orders state labels according to provided ordering. e.g. for default
        ("f", "e", "g") would become ("g", "e", "f")
        Args:
            states_labels (list, tuple): list of states_labels
            order (str): custom string order

        Returns:

        """
        try:
            indices = [order.index(s) for s in states_labels]
            order_for_states = np.argsort(indices).astype(np.int32)
            return np.array(states_labels)[order_for_states]

        except Exception as e:
            log.error(f"Could not find order in state_labels:"
                      f"{states_labels}. Probably because one or several "
                      f"states are not part of '{order}'. Error: {e}."
                      f" Returning same as input order")
            return states_labels


    def plot(self, **kwargs):
        if not self.get_param_value("plot", True):
            return # no plotting if "plot" is False
        cmap = plt.get_cmap('tab10')
        show = self.options_dict.get("show", False)
        pdd = self.proc_data_dict
        for qbn in self.qb_names:
            n_qb_states = len(np.unique(self.cp.get_states(qbn)[qbn]))
            tab_x = a_tools.truncate_colormap(cmap, 0,
                                              n_qb_states/10)

            kwargs = {
                "states": list(pdd["analysis_params"]['means'][qbn].keys()),
                "xlabel": "Integration Unit 1, $u_1$",
                "ylabel": "Integration Unit 2, $u_2$",
                "scale":self.options_dict.get("hist_scale", "linear"),
                "cmap":tab_x}
            data_keys = [k for k in list(pdd.keys()) if
                            k.startswith("data") and qbn in pdd[k]]

            for dk in data_keys:
                data = pdd[dk][qbn]
                title =  self.raw_data_dict['timestamp'] + f" {qbn} " + dk + \
                    "\n{} classifier".format(self.classif_method)
                kwargs.update(dict(title=title))

                # plot data and histograms
                n_shots_to_plot = self.get_param_value('n_shots_to_plot', None)
                if n_shots_to_plot is not None:
                    n_shots_to_plot *= n_qb_states
                if data['X'].shape[1] == 1:
                    if self.classif_method == "gmm":
                        kwargs['means'] = pdd['analysis_params']['means'][qbn]
                        kwargs['std'] = np.sqrt(self._get_covariances(self.clf_[qbn]))
                    kwargs['colors'] = cmap(np.unique(data['prep_states']))
                    fig, main_ax = self.plot_1D_hist(data['X'][:n_shots_to_plot],
                                            data["prep_states"][:n_shots_to_plot],
                                            **kwargs)
                else:
                    fig = self.plot_scatter_and_marginal_hist(
                        data['X'][:n_shots_to_plot],
                        data["prep_states"][:n_shots_to_plot],
                        **kwargs)

                    # plot clf_boundaries
                    main_ax = fig.get_axes()[0]
                    self.plot_clf_boundaries(data['X'], self.clf_[qbn], ax=main_ax,
                                             cmap=tab_x)
                    # plot means and std dev
                    means = pdd['analysis_params']['means'][qbn]
                    try:
                        clf_means = pdd['analysis_params'][
                            'classifier_params'][qbn]['means_']
                    except Exception as e: # not a gmm model--> no clf_means.
                        clf_means = []
                    try:
                        covs = self._get_covariances(self.clf_[qbn])
                    except Exception as e: # not a gmm model--> no cov.
                        covs = []

                    for i, mean in enumerate(means.values()):
                        main_ax.scatter(mean[0], mean[1], color='w', s=80)
                        if len(clf_means):
                            main_ax.scatter(clf_means[i][0], clf_means[i][1],
                                                      color='k', s=80)
                        if len(covs) != 0:
                            self.plot_std(clf_means[i] if len(clf_means)
                                          else mean,
                                          covs[i],
                                          n_std=1, ax=main_ax,
                                          edgecolor='k', linestyle='--',
                                          linewidth=1)

                # plot thresholds and mapping
                plt_fn = {0: main_ax.axvline, 1: main_ax.axhline}
                thresholds = pdd['analysis_params'][
                    'classifier_params'][qbn].get("thresholds", dict())
                mapping = pdd['analysis_params'][
                    'classifier_params'][qbn].get("mapping", dict())
                for k, thres in thresholds.items():
                    plt_fn[k](thres, linewidth=2,
                              label="threshold i.u. {}: {:.5f}".format(k, thres),
                              color='k', linestyle="--")
                    main_ax.legend(loc=[0.2,-0.62])

                ax_frac = {0: (0.07, 0.1), # locations for codewords
                           1: (0.83, 0.1),
                           2: (0.07, 0.9),
                           3: (0.83, 0.9)}
                for cw, state in mapping.items():
                    main_ax.annotate("0b{:02b}".format(cw) + f":{state}",
                                     ax_frac[cw], xycoords='axes fraction')

                self.figs[f'{qbn}_{self.classif_method}_classifier_{dk}'] = fig
            if show:
                plt.show()

            # state assignment prob matrix
            title = self.raw_data_dict['timestamp'] + "\n{} State Assignment" \
                " Probability Matrix\nTotal # shots:{}"\
                .format(self.classif_method,
                        self.proc_data_dict['analysis_params']['n_shots'])
            fig = self.plot_fidelity_matrix(
                self.proc_data_dict['analysis_params']['state_prob_mtx'][qbn],
                self._order_state_labels(kwargs['states']),
                title=title,
                show=show,
                auto_shot_info=False)
            self.figs[f'{qbn}_state_prob_matrix_{self.classif_method}'] = fig

            if self.preselection and \
                    len(pdd['analysis_params']['state_prob_mtx_masked'][qbn]) != 0:
                title = self.raw_data_dict['timestamp'] + \
                    "\n{} State Assignment Probability Matrix Masked"\
                    "\nTotal # shots:{}".format(
                        self.classif_method,
                        self.proc_data_dict['analysis_params']['n_shots_masked'][qbn])

                fig = self.plot_fidelity_matrix(
                    pdd['analysis_params']['state_prob_mtx_masked'][qbn],
                    self._order_state_labels(kwargs['states']),
                    title=title, show=show, auto_shot_info=False)
                fig_key = f'{qbn}_state_prob_matrix_masked_{self.classif_method}'
                self.figs[fig_key] = fig


class FluxPulseTimingAnalysis(MultiQubit_TimeDomain_Analysis):

    def __init__(self, qb_names, *args, **kwargs):
        params_dict = {}
        for qbn in qb_names:
            s = 'Instrument settings.'+qbn
        kwargs['params_dict'] = params_dict
        kwargs['numeric_params'] = list(params_dict)
        # super().__init__(qb_names, *args, **kwargs)

        options_dict = kwargs.pop('options_dict', {})
        options_dict['TwoD'] = True
        kwargs['options_dict'] = options_dict
        super().__init__(qb_names, *args, **kwargs)

    def process_data(self):
        super().process_data()

        # Make sure data has the right shape (len(hard_sp), len(soft_sp))
        for qbn, data in self.proc_data_dict['data_to_fit'].items():
            if data.shape[1] != self.proc_data_dict['sweep_points_dict'][qbn][
                'sweep_points'].size:
                self.proc_data_dict['data_to_fit'][qbn] = data.T

    def prepare_fitting(self):
        self.fit_dicts = OrderedDict()
        for qbn in self.qb_names:
            data = self.proc_data_dict['data_to_fit'][qbn][0]
            sweep_points = self.proc_data_dict['sweep_points_dict'][qbn][
                'msmt_sweep_points']
            if self.num_cal_points != 0:
                data = data[:-self.num_cal_points]
            TwoErrorFuncModel = lmfit.Model(fit_mods.TwoErrorFunc)
            guess_pars = fit_mods.TwoErrorFunc_guess(model=TwoErrorFuncModel,
                                               data=data, \
                                            delays=sweep_points)
            guess_pars['amp'].vary = True
            guess_pars['mu_A'].vary = True
            guess_pars['mu_B'].vary = True
            guess_pars['sigma'].vary = True
            guess_pars['offset'].vary = True
            key = 'two_error_func_' + qbn
            self.fit_dicts[key] = {
                'fit_fn': TwoErrorFuncModel.func,
                'fit_xvals': {'x': sweep_points},
                'fit_yvals': {'data': data},
                'guess_pars': guess_pars}


    def analyze_fit_results(self):
        self.proc_data_dict['analysis_params_dict'] = OrderedDict()
        for qbn in self.qb_names:
            mu_A = self.fit_dicts['two_error_func_' + qbn]['fit_res'].best_values[
                'mu_A']
            mu_B = self.fit_dicts['two_error_func_' + qbn]['fit_res'].best_values[
                'mu_B']
            fp_length = a_tools.get_instr_setting_value_from_file(
                file_path=self.raw_data_dict['folder'],
                instr_name=qbn, param_name='flux_pulse_pulse_length')


            self.proc_data_dict['analysis_params_dict'][qbn] = OrderedDict()
            self.proc_data_dict['analysis_params_dict'][qbn]['delay'] = \
                mu_A + 0.5 * (mu_B - mu_A) - fp_length / 2
            self.proc_data_dict['analysis_params_dict'][qbn]['delay_stderr'] = \
                1 / 2 * np.sqrt(
                    self.fit_dicts['two_error_func_' + qbn]['fit_res'].params[
                        'mu_A'].stderr ** 2
                    + self.fit_dicts['two_error_func_' + qbn]['fit_res'].params[
                        'mu_B'].stderr ** 2)
            self.proc_data_dict['analysis_params_dict'][qbn]['fp_length'] = \
                (mu_B - mu_A)
            self.proc_data_dict['analysis_params_dict'][qbn]['fp_length_stderr'] = \
                np.sqrt(
                    self.fit_dicts['two_error_func_' + qbn]['fit_res'].params[
                        'mu_A'].stderr ** 2
                    + self.fit_dicts['two_error_func_' + qbn]['fit_res'].params[
                        'mu_B'].stderr ** 2)
        self.save_processed_data(key='analysis_params_dict')

    def prepare_plots(self):
        self.options_dict.update({'TwoD': False,
                                  'plot_proj_data': False})
        super().prepare_plots()

        if self.do_fitting:
            for qbn in self.qb_names:
                # rename base plot
                base_plot_name = 'Pulse_timing_' + qbn
                self.prepare_projected_data_plot(
                    fig_name=base_plot_name,
                    data=self.proc_data_dict['data_to_fit'][qbn][0],
                    plot_name_suffix=qbn+'fit',
                    qb_name=qbn)

                self.plot_dicts['fit_' + qbn] = {
                    'fig_id': base_plot_name,
                    'plotfn': self.plot_fit,
                    'fit_res': self.fit_dicts['two_error_func_' + qbn]['fit_res'],
                    'setlabel': 'two error func. fit',
                    'do_legend': True,
                    'color': 'r',
                    'legend_ncol': 1,
                    'legend_bbox_to_anchor': (1, -0.15),
                    'legend_pos': 'upper right'}

                apd = self.proc_data_dict['analysis_params_dict']
                textstr = 'delay = {:.2f} ns'.format(apd[qbn]['delay']*1e9) \
                          + ' $\pm$ {:.2f} ns'.format(apd[qbn]['delay_stderr']
                                                      * 1e9)
                textstr += '\n\nflux_pulse_length:\n  fitted = {:.2f} ns'.format(
                    apd[qbn]['fp_length'] * 1e9) \
                           + ' $\pm$ {:.2f} ns'.format(
                    apd[qbn]['fp_length_stderr'] * 1e9)
                textstr += '\n  set = {:.2f} ns'.format(
                    1e9 * a_tools.get_instr_setting_value_from_file(
                        file_path=self.raw_data_dict['folder'],
                        instr_name=qbn, param_name='flux_pulse_pulse_length'))

                self.plot_dicts['text_msg_' + qbn] = {
                    'fig_id': base_plot_name,
                    'ypos': -0.2,
                    'xpos': 0,
                    'horizontalalignment': 'left',
                    'verticalalignment': 'top',
                    'plotfn': self.plot_text,
                    'text_string': textstr}


class FluxPulseTimingBetweenQubitsAnalysis(MultiQubit_TimeDomain_Analysis):

    def __init__(self, qb_names, *args, **kwargs):
        params_dict = {}
        for qbn in qb_names:
            s = 'Instrument settings.' + qbn
        kwargs['params_dict'] = params_dict
        kwargs['numeric_params'] = list(params_dict)
        # super().__init__(qb_names, *args, **kwargs)

        options_dict = kwargs.pop('options_dict', {})
        options_dict['TwoD'] = True
        kwargs['options_dict'] = options_dict
        super().__init__(qb_names, *args, **kwargs)

    #         self.analyze_results()

    def process_data(self):
        super().process_data()

        # Make sure data has the right shape (len(hard_sp), len(soft_sp))
        for qbn, data in self.proc_data_dict['data_to_fit'].items():
            if data.shape[1] != self.proc_data_dict['sweep_points_dict'][qbn][
                'sweep_points'].size:
                self.proc_data_dict['data_to_fit'][qbn] = data.T

        self.proc_data_dict['analysis_params_dict'] = OrderedDict()
        for qbn in self.qb_names:
            data = self.proc_data_dict['data_to_fit'][qbn][0]
            sweep_points = self.proc_data_dict['sweep_points_dict'][qbn][
                'msmt_sweep_points']
            delays = np.zeros(len(sweep_points) * 2 - 1)
            delays[0::2] = sweep_points
            delays[1::2] = sweep_points[:-1] + np.diff(sweep_points) / 2
            if self.num_cal_points != 0:
                data = data[:-self.num_cal_points]
            symmetry_idx, corr_data = find_symmetry_index(data)
            delay = delays[symmetry_idx]

            self.proc_data_dict['analysis_params_dict'][qbn] = OrderedDict()
            self.proc_data_dict['analysis_params_dict'][qbn]['delays'] = delays
            self.proc_data_dict['analysis_params_dict'][qbn]['delay'] = delay
            self.proc_data_dict['analysis_params_dict'][qbn][
                'delay_stderr'] = np.diff(delays).mean()
            self.proc_data_dict['analysis_params_dict'][qbn][
                'corr_data'] = np.array(corr_data)
        self.save_processed_data(key='analysis_params_dict')

    def prepare_plots(self):
        self.options_dict.update({'TwoD': False,
                                  'plot_proj_data': False})
        super().prepare_plots()
        rdd = self.raw_data_dict
        for qbn in self.qb_names:
            # rename base plot
            base_plot_name = 'Pulse_timing_' + qbn
            self.prepare_projected_data_plot(
                fig_name=base_plot_name,
                data=self.proc_data_dict['data_to_fit'][qbn][0],
                plot_name_suffix=qbn + 'fit',
                qb_name=qbn)

            corr_data = self.proc_data_dict['analysis_params_dict'][qbn][
                'corr_data']
            delays = self.proc_data_dict['analysis_params_dict'][qbn]['delays']

            self.plot_dicts['Autoconvolution_' + qbn] = {
                'title': rdd['measurementstring'] +
                         '\n' + rdd['timestamp'] + '\n' + qbn,
                'fig_name': f'Autoconvolution_{qbn}',
                'fig_id': f'Autoconvolution_{qbn}',
                'plotfn': self.plot_line,
                'xvals': delays[0::2] / 1e-9,
                'yvals': corr_data[0::2],
                'xlabel': r'Delay time',
                'xunit': 'ns',
                'ylabel': 'Autoconvolution function',
                'linestyle': '-',
                'color': 'k',
                #                                     'setlabel': legendlabel,
                'do_legend': False,
                'legend_bbox_to_anchor': (1, 1),
                'legend_pos': 'upper left',
            }

            self.plot_dicts['Autoconvolution2_' + qbn] = {
                'fig_id': f'Autoconvolution_{qbn}',
                'plotfn': self.plot_line,
                'xvals': delays[1::2] / 1e-9,
                'yvals': corr_data[1::2],
                'color': 'r'}

            self.plot_dicts['corr_vline_' + qbn] = {
                'fig_id': f'Autoconvolution_{qbn}',
                'plotfn': self.plot_vlines,
                'x': self.proc_data_dict['analysis_params_dict'][qbn][
                         'delay'] / 1e-9,
                'ymin': corr_data.min(),
                'ymax': corr_data.max(),
                'colors': 'gray'}

            apd = self.proc_data_dict['analysis_params_dict']
            textstr = 'delay = {:.2f} ns'.format(apd[qbn]['delay'] * 1e9) \
                      + ' $\pm$ {:.2f} ns'.format(apd[qbn]['delay_stderr']
                                                  * 1e9)
            self.plot_dicts['text_msg_' + qbn] = {
                'fig_id': f'Autoconvolution_{qbn}',
                'ypos': -0.2,
                'xpos': 0,
                'horizontalalignment': 'left',
                'verticalalignment': 'top',
                'plotfn': self.plot_text,
                'text_string': textstr}


class FluxPulseScopeAnalysis(MultiQubit_TimeDomain_Analysis):
    """
    Analysis class for a flux pulse scope measurement.
    options_dict parameters specific to this class:
    - freq_ranges_remove/delay_ranges_remove: dict with keys qubit names and
        values list of length-2 lists/tuples that specify frequency/delays
        ranges to completely exclude (from both the fit and the plots)
        Ex: delay_ranges_remove = {'qb1': [ [5e-9, 72e-9] ]}
            delay_ranges_remove = {'qb1': [ [5e-9, 20e-9], [50e-9, 72e-9] ]}
            freq_ranges_remove = {'qb1': [ [5.42e9, 5.5e9] ]}
    - freq_ranges_to_fit/delay_ranges_to_fit: dict with keys qubit names and
        values list of length-2 lists/tuples that specify frequency/delays
        ranges that should be fitted (only these will be fitted!).
        Plots will still show the full data.
        Ex: delays_ranges_to_fit = {'qb1': [ [5e-9, 72e-9] ]}
            delays_ranges_to_fit = {'qb1': [ [5e-9, 20e-9], [50e-9, 72e-9] ]}
            freq_ranges_to_fit = {'qb1': [ [5.42e9, 5.5e9] ]}
    - rectangles_exclude: dict with keys qubit names and
        values list of length-4 lists/tuples that specify delays and frequency
        ranges that should be excluded from  the fit (these will not be
        fitted!). Plots will still show the full data.
        Ex: {'qb1': [ [-10e-9, 5e-9, 5.42e9, 5.5e9], [...] ]}
    - fit_first_cal_state: dict with keys qubit names and values booleans
        specifying whether to fit the delay points corresponding to the first
        cal state (usually g) for that qubit
    - sigma_guess: dict with keys qubit names and values floats specifying the
        fit guess value for the Gaussian sigma
    - sign_of_peaks: dict with keys qubit names and values floats specifying the
        the sign of the peaks used for setting the amplitude guess in the fit
    - from_lower: unclear; should be cleaned up (TODO, Steph 07.10.2020)
    - ghost: unclear; should be cleaned up (TODO, Steph 07.10.2020)
    """
    def __init__(self, *args, **kwargs):
        options_dict = kwargs.pop('options_dict', {})
        options_dict['TwoD'] = True
        kwargs['options_dict'] = options_dict
        super().__init__(*args, **kwargs)

    def extract_data(self):
        super().extract_data()
        # Set some default values specific to FluxPulseScopeAnalysis if the
        # respective options have not been set by the user or in the metadata.
        # (We do not do this in the init since we have to wait until
        # metadata has been extracted.)
        if self.get_param_value('rotation_type', default_value=None) is None:
            self.options_dict['rotation_type'] = 'fixed_cal_points'
        if self.get_param_value('TwoD', default_value=None) is None:
            self.options_dict['TwoD'] = True

    def process_data(self):
        super().process_data()

        # dictionaries with keys qubit names and values a list of tuples of
        # 2 numbers specifying ranges to exclude
        freq_ranges_remove = self.get_param_value('freq_ranges_remove')
        delay_ranges_remove = self.get_param_value('delay_ranges_remove')

        self.proc_data_dict['proc_data_to_fit'] = deepcopy(
            self.proc_data_dict['data_to_fit'])
        self.proc_data_dict['proc_sweep_points_2D_dict'] = deepcopy(
            self.proc_data_dict['sweep_points_2D_dict'])
        self.proc_data_dict['proc_sweep_points_dict'] = deepcopy(
            self.proc_data_dict['sweep_points_dict'])
        if freq_ranges_remove is not None:
            for qbn, freq_range_list in freq_ranges_remove.items():
                if freq_range_list is None:
                    continue
                # find name of 1st sweep point in sweep dimension 1
                param_name = [p for p in self.mospm[qbn]
                              if self.sp.find_parameter(p)][0]
                for freq_range in freq_range_list:
                    freqs = self.proc_data_dict['proc_sweep_points_2D_dict'][
                        qbn][param_name]
                    data = self.proc_data_dict['proc_data_to_fit'][qbn]
                    reduction_arr = np.logical_not(
                        np.logical_and(freqs > freq_range[0],
                                       freqs < freq_range[1]))
                    freqs_reshaped = freqs[reduction_arr]
                    self.proc_data_dict['proc_data_to_fit'][qbn] = \
                        data[reduction_arr]
                    self.proc_data_dict['proc_sweep_points_2D_dict'][qbn][
                        param_name] = freqs_reshaped

        # remove delays
        if delay_ranges_remove is not None:
            for qbn, delay_range_list in delay_ranges_remove.items():
                if delay_range_list is None:
                    continue
                for delay_range in delay_range_list:
                    delays = self.proc_data_dict['proc_sweep_points_dict'][qbn][
                        'msmt_sweep_points']
                    data = self.proc_data_dict['proc_data_to_fit'][qbn]
                    reduction_arr = np.logical_not(
                        np.logical_and(delays > delay_range[0],
                                       delays < delay_range[1]))
                    delays_reshaped = delays[reduction_arr]
                    self.proc_data_dict['proc_data_to_fit'][qbn] = \
                        np.concatenate([
                            data[:, :-self.num_cal_points][:, reduction_arr],
                            data[:, -self.num_cal_points:]], axis=1)
                    self.proc_data_dict['proc_sweep_points_dict'][qbn][
                        'msmt_sweep_points'] = delays_reshaped
                    self.proc_data_dict['proc_sweep_points_dict'][qbn][
                        'sweep_points'] = self.cp.extend_sweep_points(
                        delays_reshaped, qbn)

        self.sign_of_peaks = self.get_param_value('sign_of_peaks',
                                                  default_value=None)
        if self.sign_of_peaks is None:
            self.sign_of_peaks = {qbn: None for qbn in self.qb_names}
        for qbn in self.qb_names:
            if self.sign_of_peaks.get(qbn, None) is None:
                if self.rotation_type == 'fixed_cal_points'\
                        or self.rotation_type.endswith('PCA'):
                    # e state corresponds to larger values than g state
                    # (either due to cal points or due to set_majority_sign)
                    self.sign_of_peaks[qbn] = 1
                else:
                    msmt_data = self.proc_data_dict['proc_data_to_fit'][qbn][
                        :, :-self.num_cal_points]
                    self.sign_of_peaks[qbn] = np.sign(np.mean(msmt_data) -
                                                      np.median(msmt_data))

        self.sigma_guess = self.get_param_value('sigma_guess')
        if self.sigma_guess is None:
            self.sigma_guess = {qbn: 10e6 for qbn in self.qb_names}

        self.from_lower = self.get_param_value('from_lower')
        if self.from_lower is None:
            self.from_lower = {qbn: False for qbn in self.qb_names}
        self.ghost = self.get_param_value('ghost')
        if self.ghost is None:
            self.ghost = {qbn: False for qbn in self.qb_names}

    def prepare_fitting_slice(self, freqs, qbn, mu_guess,
                              slice_idx=None, data_slice=None):
        if slice_idx is None:
            raise ValueError('"slice_idx" cannot be None. It is used '
                             'for unique names in the fit_dicts.')
        if data_slice is None:
            data_slice = self.proc_data_dict['proc_data_to_fit'][qbn][
                         :, slice_idx]
        GaussianModel = fit_mods.GaussianModel
        ampl_guess = (data_slice.max() - data_slice.min()) / \
                     0.4 * self.sign_of_peaks[qbn] * self.sigma_guess[qbn]
        offset_guess = data_slice[0]
        GaussianModel.set_param_hint('sigma',
                                     value=self.sigma_guess[qbn],
                                     vary=True)
        GaussianModel.set_param_hint('mu',
                                     value=mu_guess,
                                     vary=True)
        GaussianModel.set_param_hint('ampl',
                                     value=ampl_guess,
                                     vary=True)
        GaussianModel.set_param_hint('offset',
                                     value=offset_guess,
                                     vary=True)
        guess_pars = GaussianModel.make_params()
        self.set_user_guess_pars(guess_pars)

        key = f'gauss_fit_{qbn}_slice{slice_idx}'
        self.fit_dicts[key] = {
            'fit_fn': GaussianModel.func,
            'fit_xvals': {'freq': freqs},
            'fit_yvals': {'data': data_slice},
            'guess_pars': guess_pars}

    def prepare_fitting(self):
        self.rectangles_exclude = self.get_param_value('rectangles_exclude')
        self.delay_ranges_to_fit = self.get_param_value(
            'delay_ranges_to_fit', default_value={})
        self.freq_ranges_to_fit = self.get_param_value(
            'freq_ranges_to_fit', default_value={})
        fit_first_cal_state = self.get_param_value(
            'fit_first_cal_state', default_value={})

        self.fit_dicts = OrderedDict()
        self.delays_for_fit = OrderedDict()
        self.freqs_for_fit = OrderedDict()
        for qbn in self.qb_names:
            # find name of 1st sweep point in sweep dimension 1
            param_name = [p for p in self.mospm[qbn]
                          if self.sp.find_parameter(p)][0]
            data = self.proc_data_dict['proc_data_to_fit'][qbn]
            delays = self.proc_data_dict['proc_sweep_points_dict'][qbn][
                'sweep_points']
            self.delays_for_fit[qbn] = np.array([])
            self.freqs_for_fit[qbn] = []
            dr_fit = self.delay_ranges_to_fit.get(qbn, [(min(delays),
                                                        max(delays))])
            fr_fit = self.freq_ranges_to_fit.get(qbn, [])
            if not fit_first_cal_state.get(qbn, True):
                first_cal_state = list(self.cal_states_dict_for_rotation[qbn])[0]
                first_cal_state_idxs = self.cal_states_dict[first_cal_state]
                if first_cal_state_idxs is None:
                    first_cal_state_idxs = []
            for i, delay in enumerate(delays):
                if not fit_first_cal_state.get(qbn, True) and \
                        i-len(delays) in first_cal_state_idxs:
                    continue
                if any([t[0] <= delay <= t[1] for t in dr_fit]):
                    data_slice = data[:, i]
                    freqs = self.proc_data_dict['proc_sweep_points_2D_dict'][
                        qbn][param_name]
                    if len(fr_fit):
                        mask = [np.logical_and(t[0] < freqs, freqs < t[1])
                                for t in fr_fit]
                        if len(mask) > 1:
                            mask = np.logical_or(*mask)
                        freqs = freqs[mask]
                        data_slice = data_slice[mask]

                    if self.rectangles_exclude is not None and \
                            self.rectangles_exclude.get(qbn, None) is not None:
                        for rectangle in self.rectangles_exclude[qbn]:
                            if rectangle[0] < delay < rectangle[1]:
                                reduction_arr = np.logical_not(
                                    np.logical_and(freqs > rectangle[2],
                                                   freqs < rectangle[3]))
                                freqs = freqs[reduction_arr]
                                data_slice = data_slice[reduction_arr]

                    self.freqs_for_fit[qbn].append(freqs)
                    self.delays_for_fit[qbn] = np.append(
                        self.delays_for_fit[qbn], delay)
                    mu_guess = freqs[np.argmax(
                        data_slice * self.sign_of_peaks[qbn])]
                    self.prepare_fitting_slice(freqs, qbn, mu_guess, i,
                                               data_slice=data_slice)

    def analyze_fit_results(self):
        self.proc_data_dict['analysis_params_dict'] = OrderedDict()
        for qbn in self.qb_names:
            delays = self.proc_data_dict['proc_sweep_points_dict'][qbn][
                'sweep_points']
            fit_keys = [k for k in self.fit_dicts if qbn in k.split('_')]
            fitted_freqs = np.zeros(len(fit_keys))
            fitted_freqs_errs = np.zeros(len(fit_keys))
            deep = False
            for i, fk in enumerate(fit_keys):
                fit_res = self.fit_dicts[fk]['fit_res']
                fitted_freqs[i] = fit_res.best_values['mu']
                fitted_freqs_errs[i] = fit_res.params['mu'].stderr
                if self.from_lower[qbn]:
                    if self.ghost[qbn]:
                        if (fitted_freqs[i - 1] - fit_res.best_values['mu']) / \
                                fitted_freqs[i - 1] > 0.05 and i > len(delays)-4:
                            deep = False
                        condition1 = ((fitted_freqs[i-1] -
                                     fit_res.best_values['mu']) /
                                     fitted_freqs[i-1]) < -0.015
                        condition2 = (i > 1 and i < (len(fitted_freqs) -
                                                     len(delays)))
                        if condition1 and condition2:
                            if deep:
                                mu_guess = fitted_freqs[i-1]
                                self.prepare_fitting_slice(
                                    self.freqs_for_fit[qbn][i], qbn, mu_guess, i)
                                self.run_fitting(keys_to_fit=[fk])
                                fitted_freqs[i] = self.fit_dicts[fk][
                                    'fit_res'].best_values['mu']
                                fitted_freqs_errs[i] = self.fit_dicts[fk][
                                    'fit_res'].params['mu'].stderr
                            deep = True
                else:
                    if self.ghost[qbn]:
                        if (fitted_freqs[i - 1] - fit_res.best_values['mu']) / \
                                fitted_freqs[i - 1] > -0.05 and \
                                i > len(delays) - 4:
                            deep = False
                        if (fitted_freqs[i - 1] - fit_res.best_values['mu']) / \
                                fitted_freqs[i - 1] > 0.015 and i > 1:
                            if deep:
                                mu_guess = fitted_freqs[i - 1]
                                self.prepare_fitting_slice(
                                    self.freqs_for_fit[qbn][i], qbn, mu_guess, i)
                                self.run_fitting(keys_to_fit=[fk])
                                fitted_freqs[i] = self.fit_dicts[fk][
                                    'fit_res'].best_values['mu']
                                fitted_freqs_errs[i] = self.fit_dicts[fk][
                                    'fit_res'].params['mu'].stderr
                            deep = True

            self.proc_data_dict['analysis_params_dict'][
                f'fitted_freqs_{qbn}'] = {'val': fitted_freqs,
                                          'stderr': fitted_freqs_errs}
            self.proc_data_dict['analysis_params_dict'][f'delays_{qbn}'] = \
                self.delays_for_fit[qbn]

        self.save_processed_data(key='analysis_params_dict')

    def prepare_plots(self):
        super().prepare_plots()

        if self.do_fitting:
            for qbn in self.qb_names:
                base_plot_name = 'FluxPulseScope_' + qbn
                xlabel, xunit = self.get_xaxis_label_unit(qbn)
                # find name of 1st sweep point in sweep dimension 1
                param_name = [p for p in self.mospm[qbn]
                              if self.sp.find_parameter(p)][0]
                ylabel = self.sp.get_sweep_params_property(
                    'label', dimension=1, param_names=param_name)
                yunit = self.sp.get_sweep_params_property(
                    'unit', dimension=1, param_names=param_name)
                self.plot_dicts[f'{base_plot_name}_main'] = {
                    'plotfn': self.plot_colorxy,
                    'fig_id': base_plot_name,
                    'xvals': self.proc_data_dict['proc_sweep_points_dict'][qbn][
                        'sweep_points'],
                    'yvals': self.proc_data_dict['proc_sweep_points_2D_dict'][
                        qbn][param_name],
                    'zvals': self.proc_data_dict['proc_data_to_fit'][qbn],
                    'xlabel': xlabel,
                    'xunit': xunit,
                    'ylabel': ylabel,
                    'yunit': yunit,
                    'title': (self.raw_data_dict['timestamp'] + ' ' +
                              self.measurement_strings[qbn]),
                    'clabel': 'Strongest principal component (arb.)' if \
                        'pca' in self.rotation_type.lower() else \
                        '{} state population'.format(
                            self.get_latex_prob_label(self.data_to_fit[qbn]))}

                self.plot_dicts[f'{base_plot_name}_fit'] = {
                    'fig_id': base_plot_name,
                    'plotfn': self.plot_line,
                    'xvals': self.delays_for_fit[qbn],
                    'yvals': self.proc_data_dict['analysis_params_dict'][
                                                 f'fitted_freqs_{qbn}']['val'],
                    'yerr': self.proc_data_dict['analysis_params_dict'][
                        f'fitted_freqs_{qbn}']['stderr'],
                    'color': 'r',
                    'linestyle': '-',
                    'marker': 'x'}<|MERGE_RESOLUTION|>--- conflicted
+++ resolved
@@ -497,14 +497,10 @@
             default_value='cal_states' if self.rotate else 'no_rotation')
 
         # create projected_data_dict
-<<<<<<< HEAD
-=======
-        self.data_to_fit = deepcopy(self.get_param_value('data_to_fit', {}))
         if not len(self.data_to_fit):
             # if data_to_fit not specified, set it to 'pe'
             self.data_to_fit = {qbn: 'pe' for qbn in self.qb_names}
 
->>>>>>> c46c0faf
         # TODO: Steph 15.09.2020
         # This is a hack to allow list inside data_to_fit. These lists are
         # currently only supported by MultiCZgate_CalibAnalysis
