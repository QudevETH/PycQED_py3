import lmfit
import numpy as np
from numpy.linalg import inv
import scipy as sp
import itertools
import matplotlib as mpl
from collections import OrderedDict, defaultdict

from pycqed.utilities import timer as tm_mod
from sklearn.mixture import GaussianMixture as GM
from sklearn.tree import DecisionTreeClassifier as DTC

from pycqed.analysis import fitting_models as fit_mods
from pycqed.analysis import analysis_toolbox as a_tools
import pycqed.analysis_v2.base_analysis as ba
import pycqed.analysis_v2.readout_analysis as roa
from pycqed.analysis_v2.readout_analysis import \
    Singleshot_Readout_Analysis_Qutrit as SSROQutrit
import pycqed.analysis_v2.tomography_qudev as tomo
from pycqed.analysis.tools.plotting import SI_val_to_msg_str
from copy import deepcopy
from pycqed.measurement.sweep_points import SweepPoints
from pycqed.measurement.calibration.calibration_points import CalibrationPoints
import matplotlib.pyplot as plt
from pycqed.analysis.three_state_rotation import predict_proba_avg_ro
import traceback
import logging

from pycqed.utilities import math
from pycqed.utilities.general import find_symmetry_index
import pycqed.measurement.waveform_control.segment as seg_mod
import datetime as dt
log = logging.getLogger(__name__)
try:
    import qutip as qtp
except ImportError as e:
    log.warning('Could not import qutip, tomography code will not work')


class AveragedTimedomainAnalysis(ba.BaseDataAnalysis):
    def __init__(self, *args, **kwargs):
        super().__init__(*args, **kwargs)
        self.single_timestamp = True
        self.params_dict = {
            'value_names': 'value_names',
            'measured_values': 'measured_values',
            'measurementstring': 'measurementstring',
            'exp_metadata': 'exp_metadata'}
        self.numeric_params = []
        if kwargs.get('auto', True):
            self.run_analysis()

    def process_data(self):
        self.metadata = self.raw_data_dict.get('exp_metadata', {})
        if self.metadata is None:
            self.metadata = {}
        cal_points = self.metadata.get('cal_points', None)
        cal_points = self.options_dict.get('cal_points', cal_points)
        cal_points_list = roa.convert_channel_names_to_index(
            cal_points, len(self.raw_data_dict['measured_values'][0]),
            self.raw_data_dict['value_names'])
        self.proc_data_dict['cal_points_list'] = cal_points_list
        measured_values = self.raw_data_dict['measured_values']
        cal_idxs = self._find_calibration_indices()
        scales = [np.std(x[cal_idxs]) for x in measured_values]
        observable_vectors = np.zeros((len(cal_points_list),
                                       len(measured_values)))
        observable_vector_stds = np.ones_like(observable_vectors)
        for i, observable in enumerate(cal_points_list):
            for ch_idx, seg_idxs in enumerate(observable):
                x = measured_values[ch_idx][seg_idxs] / scales[ch_idx]
                if len(x) > 0:
                    observable_vectors[i][ch_idx] = np.mean(x)
                if len(x) > 1:
                    observable_vector_stds[i][ch_idx] = np.std(x)
        Omtx = (observable_vectors[1:] - observable_vectors[0]).T
        d0 = observable_vectors[0]
        corr_values = np.zeros(
            (len(cal_points_list) - 1, len(measured_values[0])))
        for i in range(len(measured_values[0])):
            d = np.array([x[i] / scale for x, scale in zip(measured_values,
                                                           scales)])
            corr_values[:, i] = inv(Omtx.T.dot(Omtx)).dot(Omtx.T).dot(d - d0)
        self.proc_data_dict['corr_values'] = corr_values

    def measurement_operators_and_results(self):
        """
        Converts the calibration points to measurement operators. Assumes that
        the calibration points are ordered the same as the basis states for
        the tomography calculation (e.g. for two qubits |gg>, |ge>, |eg>, |ee>).
        Also assumes that each calibration in the passed cal_points uses
        different segments.

        Returns:
            A tuple of
                the measured values with outthe calibration points;
                the measurement operators corresponding to each channel;
                and the expected covariation matrix between the operators.
        """
        d = len(self.proc_data_dict['cal_points_list'])
        cal_point_idxs = [set() for _ in range(d)]
        for i, idxs_lists in enumerate(self.proc_data_dict['cal_points_list']):
            for idxs in idxs_lists:
                cal_point_idxs[i].update(idxs)
        cal_point_idxs = [sorted(list(idxs)) for idxs in cal_point_idxs]
        cal_point_idxs = np.array(cal_point_idxs)
        raw_data = self.raw_data_dict['measured_values']
        means = [None] * d
        residuals = [list() for _ in raw_data]
        for i, cal_point_idx in enumerate(cal_point_idxs):
            means[i] = [np.mean(ch_data[cal_point_idx]) for ch_data in raw_data]
            for j, ch_residuals in enumerate(residuals):
                ch_residuals += list(raw_data[j][cal_point_idx] - means[i][j])
        means = np.array(means)
        residuals = np.array(residuals)
        Fs = [np.diag(ms) for ms in means.T]
        Omega = residuals.dot(residuals.T) / len(residuals.T)
        data_idxs = np.setdiff1d(np.arange(len(raw_data[0])),
                                 cal_point_idxs.flatten())
        data = np.array([ch_data[data_idxs] for ch_data in raw_data])
        return data, Fs, Omega

    def _find_calibration_indices(self):
        cal_indices = set()
        cal_points = self.options_dict['cal_points']
        nr_segments = self.raw_data_dict['measured_values'].shape[-1]
        for observable in cal_points:
            if isinstance(observable, (list, np.ndarray)):
                for idxs in observable:
                    cal_indices.update({idx % nr_segments for idx in idxs})
            else:  # assume dictionaries
                for idxs in observable.values():
                    cal_indices.update({idx % nr_segments for idx in idxs})
        return list(cal_indices)


def all_cal_points(d, nr_ch, reps=1):
    """
    Generates a list of calibration points for a Hilbert space of dimension d,
    with nr_ch channels and reps reprtitions of each calibration point.
    """
    return [[list(range(-reps*i, -reps*(i-1)))]*nr_ch for i in range(d, 0, -1)]


class Single_Qubit_TimeDomainAnalysis(ba.BaseDataAnalysis):

    def process_data(self):
        """
        This takes care of rotating and normalizing the data if required.
        this should work for several input types.
            - I/Q values (2 quadratures + cal points)
            - weight functions (1 quadrature + cal points)
            - counts (no cal points)

        There are several options possible to specify the normalization
        using the options dict.
            cal_points (tuple) of indices of the calibrati  on points

            zero_coord, one_coord
        """

        cal_points = self.options_dict.get('cal_points', None)
        zero_coord = self.options_dict.get('zero_coord', None)
        one_coord = self.options_dict.get('one_coord', None)

        if cal_points is None:
            # default for all standard Timedomain experiments
            cal_points = [list(range(-4, -2)), list(range(-2, 0))]

        if len(self.raw_data_dict['measured_values']) == 1:
            # if only one weight function is used rotation is not required
            self.proc_data_dict['corr_data'] = a_tools.rotate_and_normalize_data_1ch(
                self.raw_data_dict['measured_values'][0],
                cal_zero_points=cal_points[0],
                cal_one_points=cal_points[1])
        else:
            self.proc_data_dict['corr_data'], zero_coord, one_coord = \
                a_tools.rotate_and_normalize_data(
                    data=self.raw_data_dict['measured_values'][0:2],
                    zero_coord=zero_coord,
                    one_coord=one_coord,
                    cal_zero_points=cal_points[0],
                    cal_one_points=cal_points[1])

        # This should be added to the hdf5 datafile but cannot because of the
        # way that the "new" analysis works.

        # self.add_dataset_to_analysisgroup('Corrected data',
        #                                   self.proc_data_dict['corr_data'])


class MultiQubit_TimeDomain_Analysis(ba.BaseDataAnalysis):
    """
    Base class for multi-qubit time-domain analyses.

    Parameters that can be specified in the options dict:
     - rotation_type: type of rotation to be done on the raw data.
       Types of rotations supported by this class:
        - 'cal_states' (default, no need to specify): rotation based on
            CalibrationPoints for 1D and TwoD data. Supports 2 and 3 cal states
            per qubit
        - 'fixed_cal_points' (only for TwoD, with 2 cal states):
            does PCA on the columns corresponding to the highest cal state
            to find the indices of that cal state in the columns, then uses
            those to get the data points for the other cal state. Does
            rotation using the mean of the data points corresponding to the
            two cal states as the zero and one coordinates to rotate
            the data.
        - 'PCA': ignores cal points and does pca; in the case of TwoD data it
            does PCA row by row
        - 'column_PCA': cal points and does pca; in the case of TwoD data it
            does PCA column by column
        - 'global_PCA' (only for TwoD): does PCA on the whole 2D array
     - main_sp (default: None): dict with keys qb_name used to specify which
        sweep parameter should be used as axis label in plot
     - functionality to split measurements with tiled sweep_points:
         - split_params (default: None): list of strings with sweep parameters
            names expected to be found in SweepPoints. Groups data by these
            parameters and stores it in proc_data_dict['split_data_dict'].
         - select_split (default: None): dict with keys qb_names and values
            a tuple (sweep_param_name, value) or (sweep_param_name, index).
            Stored in self.measurement_strings which specify the plot title.
            The selected parameter must also be part of the split_params for
            that qubit.
    """
    def __init__(self,
                 qb_names: list=None, label: str='',
                 t_start: str=None, t_stop: str=None, data_file_path: str=None,
                 options_dict: dict=None, extract_only: bool=False,
                 do_fitting: bool=True, auto=True,
                 params_dict=None, numeric_params=None, **kwargs):

        super().__init__(t_start=t_start, t_stop=t_stop, label=label,
                         data_file_path=data_file_path,
                         options_dict=options_dict,
                         extract_only=extract_only,
                         do_fitting=do_fitting, **kwargs)

        self.qb_names = qb_names
        self.params_dict = params_dict
        if self.params_dict is None:
            self.params_dict = {}
        self.numeric_params = numeric_params
        self.measurement_strings = {}
        if self.numeric_params is None:
            self.numeric_params = []

        if not hasattr(self, "job"):
            self.create_job(qb_names=qb_names, t_start=t_start, t_stop=t_stop,
                            label=label, data_file_path=data_file_path,
                            do_fitting=do_fitting, options_dict=options_dict,
                            extract_only=extract_only, params_dict=params_dict,
                            numeric_params=numeric_params, **kwargs)
        if auto:
            self.run_analysis()

    def extract_data(self):
        super().extract_data()

        if self.qb_names is None:
            self.qb_names = self.get_param_value(
                'ro_qubits', default_value=self.get_param_value('qb_names'))
            if self.qb_names is None:
                raise ValueError('Provide the "qb_names."')
        self.measurement_strings = {
            qbn: self.raw_data_dict['measurementstring'] for qbn in
            self.qb_names}

        self.data_filter = self.get_param_value('data_filter')
        self.prep_params = self.get_param_value('preparation_params',
                                           default_value=dict())
        self.channel_map = self.get_param_value('meas_obj_value_names_map')
        if self.channel_map is None:
            # if the new name meas_obj_value_names_map is not found, try with
            # the old name channel_map
            self.channel_map = self.get_param_value('channel_map')
            if self.channel_map is None:
                value_names = self.raw_data_dict['value_names']
                if np.ndim(value_names) > 0:
                    value_names = value_names
                if 'w' in value_names[0]:
                    self.channel_map = a_tools.get_qb_channel_map_from_hdf(
                        self.qb_names, value_names=value_names,
                        file_path=self.raw_data_dict['folder'])
                else:
                    self.channel_map = {}
                    for qbn in self.qb_names:
                        self.channel_map[qbn] = value_names

        if len(self.channel_map) == 0:
            raise ValueError('No qubit RO channels have been found.')

        self.data_to_fit = deepcopy(self.get_param_value('data_to_fit', {}))

        # creates self.sp
        self.get_sweep_points()

        # add extra parameters from file that children might need
        self.get_params_from_file()

    def get_params_from_file(self, params_dict=None, numeric_params=None):
        if numeric_params is None:
            numeric_params = {}
        if params_dict is not None:
            self.raw_data_dict.update(
                self.get_data_from_timestamp_list(params_dict, numeric_params))

    def get_sweep_points(self):
        self.sp = self.get_param_value('sweep_points')
        if self.sp is not None:
            self.sp = SweepPoints(self.sp)

    def create_sweep_points_dict(self):
        sweep_points_dict = self.get_param_value('sweep_points_dict')
        hard_sweep_params = self.get_param_value('hard_sweep_params')
        if self.sp is not None:
            self.mospm = self.get_param_value('meas_obj_sweep_points_map')
            main_sp = self.get_param_value('main_sp')
            if self.mospm is None:
                raise ValueError('When providing "sweep_points", '
                                 '"meas_obj_sweep_points_map" has to be '
                                 'provided in addition.')
            if main_sp is not None:
                self.proc_data_dict['sweep_points_dict'] = {}
                for qbn, p in main_sp.items():
                    dim = self.sp.find_parameter(p)
                    if dim == 1:
                        log.warning(f"main_sp is only implemented for sweep "
                                    f"dimension 0, but {p} is in dimension 1.")
                    self.proc_data_dict['sweep_points_dict'][qbn] = \
                        {'sweep_points': self.sp.get_sweep_params_property(
                            'values', dim, p)}
            else:
                self.proc_data_dict['sweep_points_dict'] = \
                    {qbn: {'sweep_points': self.sp.get_sweep_params_property(
                        'values', 0, self.mospm[qbn])[0]}
                     for qbn in self.qb_names}
        elif sweep_points_dict is not None:
            # assumed to be of the form {qbn1: swpts_array1, qbn2: swpts_array2}
            self.proc_data_dict['sweep_points_dict'] = \
                {qbn: {'sweep_points': sweep_points_dict[qbn]}
                 for qbn in self.qb_names}
        elif hard_sweep_params is not None:
            self.proc_data_dict['sweep_points_dict'] = \
                {qbn: {'sweep_points': list(hard_sweep_params.values())[0][
                    'values']} for qbn in self.qb_names}
        else:
            self.proc_data_dict['sweep_points_dict'] = \
                {qbn: {'sweep_points': self.data_filter(
                    self.raw_data_dict['hard_sweep_points'])}
                    for qbn in self.qb_names}

    def create_sweep_points_2D_dict(self):
        soft_sweep_params = self.get_param_value('soft_sweep_params')
        if self.sp is not None:
            self.proc_data_dict['sweep_points_2D_dict'] = OrderedDict()
            for qbn in self.qb_names:
                self.proc_data_dict['sweep_points_2D_dict'][qbn] = \
                    OrderedDict()
                for pn in self.mospm[qbn]:
                    if pn in self.sp[1]:
                        self.proc_data_dict['sweep_points_2D_dict'][qbn][
                            pn] = self.sp[1][pn][0]
        elif soft_sweep_params is not None:
            self.proc_data_dict['sweep_points_2D_dict'] = \
                {qbn: {pn: soft_sweep_params[pn]['values'] for
                       pn in soft_sweep_params}
                 for qbn in self.qb_names}
        else:
            if len(self.raw_data_dict['soft_sweep_points'].shape) == 1:
                self.proc_data_dict['sweep_points_2D_dict'] = \
                    {qbn: {self.raw_data_dict['sweep_parameter_names'][1]:
                               self.raw_data_dict['soft_sweep_points']} for
                     qbn in self.qb_names}
            else:
                sspn = self.raw_data_dict['sweep_parameter_names'][1:]
                self.proc_data_dict['sweep_points_2D_dict'] = \
                    {qbn: {sspn[i]: self.raw_data_dict['soft_sweep_points'][i]
                           for i in range(len(sspn))} for qbn in self.qb_names}
        if self.get_param_value('percentage_done', 100) < 100:
            # This indicated an interrupted measurement.
            # Remove non-measured sweep points in that case.
            # raw_data_dict['soft_sweep_points'] is obtained in
            # BaseDataAnalysis.add_measured_data(), and its length should
            # always correspond to the actual number of measured soft sweep
            # points.
            ssl = len(self.raw_data_dict['soft_sweep_points'])
            for sps in self.proc_data_dict['sweep_points_2D_dict'].values():
                for k, v in sps.items():
                    sps[k] = v[:ssl]

    def create_meas_results_per_qb(self):
        measured_RO_channels = list(self.raw_data_dict['measured_data'])
        meas_results_per_qb_raw = {}
        meas_results_per_qb = {}
        for qb_name, RO_channels in self.channel_map.items():
            meas_results_per_qb_raw[qb_name] = {}
            meas_results_per_qb[qb_name] = {}
            if isinstance(RO_channels, str):
                meas_ROs_per_qb = [RO_ch for RO_ch in measured_RO_channels
                                   if RO_channels in RO_ch]
                for meas_RO in meas_ROs_per_qb:
                    meas_results_per_qb_raw[qb_name][meas_RO] = \
                        self.raw_data_dict[
                            'measured_data'][meas_RO]
                    meas_results_per_qb[qb_name][meas_RO] = \
                        self.data_filter(
                            meas_results_per_qb_raw[qb_name][meas_RO])

            elif isinstance(RO_channels, list):
                for qb_RO_ch in RO_channels:
                    meas_ROs_per_qb = [RO_ch for RO_ch in measured_RO_channels
                                       if qb_RO_ch in RO_ch]

                    for meas_RO in meas_ROs_per_qb:
                        meas_results_per_qb_raw[qb_name][meas_RO] = \
                            self.raw_data_dict[
                                'measured_data'][meas_RO]
                        meas_results_per_qb[qb_name][meas_RO] = \
                            self.data_filter(
                                meas_results_per_qb_raw[qb_name][meas_RO])
            else:
                raise TypeError('The RO channels for {} must either be a list '
                                'or a string.'.format(qb_name))
        self.proc_data_dict['meas_results_per_qb_raw'] = \
            meas_results_per_qb_raw
        self.proc_data_dict['meas_results_per_qb'] = \
            meas_results_per_qb

    def process_data(self):
        super().process_data()

        self.data_with_reset = False
        if self.data_filter is None:
            if 'active' in self.prep_params.get('preparation_type', 'wait'):
                reset_reps = self.prep_params.get('reset_reps', 1)
                self.data_filter = lambda x: x[reset_reps::reset_reps+1]
                self.data_with_reset = True
            elif "preselection" in self.prep_params.get('preparation_type',
                                                        'wait'):
                self.data_filter = lambda x: x[1::2]  # filter preselection RO
        if self.data_filter is None:
            self.data_filter = lambda x: x

        self.create_sweep_points_dict()
        self.create_meas_results_per_qb()

        # temporary fix for appending calibration points to x values but
        # without breaking sequences not yet using this interface.
        self.rotate = self.get_param_value('rotate', default_value=False)
        cal_points = self.get_param_value('cal_points')
        last_ge_pulses = self.get_param_value('last_ge_pulses',
                                              default_value=False)

        if self.get_param_value("data_type", "averaged") == "singleshot":
            predict_proba = self.get_param_value("predict_proba", False)
            if predict_proba and self.get_param_value("classified_ro", False):
                log.warning("predict_proba set to 'False' as probabilities are"
                            "already obtained from classified readout")
                predict_proba = False
            self.process_single_shots(
                predict_proba=predict_proba,
                classifier_params=self.get_param_value("classifier_params"),
                states_map=self.get_param_value("states_map"))
            # ensure rotation is removed when single shots yield probabilities
            if self.get_param_value("classified_ro", False) or predict_proba:
                self.rotate = False

        cal_states_rotations = {qbn: [] for qbn in self.qb_names}
        try:
            self.cp = CalibrationPoints.from_string(cal_points)
            # for now assuming the same for all qubits.
            self.cal_states_dict = self.cp.get_indices(
                self.qb_names)[self.qb_names[0]]
            cal_states_rots = self.cp.get_rotations(last_ge_pulses,
                    self.qb_names[0])[self.qb_names[0]] if self.rotate \
                else cal_states_rotations
            self.cal_states_rotations = self.get_param_value(
                'cal_states_rotations', default_value=cal_states_rots)
            sweep_points_w_calpts = \
                {qbn: {'sweep_points': self.cp.extend_sweep_points(
                    self.proc_data_dict['sweep_points_dict'][qbn][
                        'sweep_points'], qbn)} for qbn in self.qb_names}
            self.proc_data_dict['sweep_points_dict'] = sweep_points_w_calpts
        except TypeError as e:
            log.error(e)
            log.warning("Failed retrieving cal point objects or states. "
                        "Please update measurement to provide cal point object "
                        "in metadata. Trying to get them using the old way ...")
            self.cal_states_rotations = self.get_param_value(
                'cal_states_rotations', default_value=cal_states_rotations) \
                if self.rotate else cal_states_rotations
            self.cal_states_dict = self.get_param_value('cal_states_dict',
                                                         default_value={})

        if self.get_param_value('global_PCA') is not None:
            log.warning('Parameter "global_PCA" is deprecated. Please set '
                        'rotation_type="global_PCA" instead.')
        self.rotation_type = self.get_param_value(
            'rotation_type',
            default_value='cal_states' if self.rotate else 'no_rotation')

        # create projected_data_dict
        self.data_to_fit = deepcopy(self.get_param_value('data_to_fit'))
        if self.data_to_fit is None:
            # If we have cal points, but data_to_fit is not specified,
            # choose a reasonable default value. In cases with only two cal
            # points, this decides which projected plot is generated. (In
            # cases with three cal points, we will anyways get all three
            # projected plots.)
            if 'e' in self.cal_states_dict.keys():
                self.data_to_fit = {qbn: 'pe' for qbn in self.qb_names}
            elif 'g' in self.cal_states_dict.keys():
                self.data_to_fit = {qbn: 'pg' for qbn in self.qb_names}
            else:
                self.data_to_fit = {}


        # TODO: Steph 15.09.2020
        # This is a hack to allow list inside data_to_fit. These lists are
        # currently only supported by MultiCZgate_CalibAnalysis
        for qbn in self.data_to_fit:
            if isinstance(self.data_to_fit[qbn], (list, tuple)):
                self.data_to_fit[qbn] = self.data_to_fit[qbn][0]
        if self.rotate or self.rotation_type == 'global_PCA':
            self.cal_states_analysis()
        else:
            # this assumes data obtained with classifier detector!
            # ie pg, pe, pf are expected to be in the value_names
            self.proc_data_dict['projected_data_dict'] = OrderedDict()
            for qbn, data_dict in self.proc_data_dict[
                    'meas_results_per_qb'].items():
                self.proc_data_dict['projected_data_dict'][qbn] = OrderedDict()
                for state_prob in ['pg', 'pe', 'pf']:
                    self.proc_data_dict['projected_data_dict'][qbn].update(
                        {state_prob: data for key, data in data_dict.items()
                         if state_prob in key})
            if self.cal_states_dict is None:
                self.cal_states_dict = {}
            self.num_cal_points = np.array(list(
                self.cal_states_dict.values())).flatten().size

            # correct probabilities given calibration matrix
            if self.get_param_value("correction_matrix") is not None:
                self.proc_data_dict['projected_data_dict_corrected'] = \
                    OrderedDict()
                for qbn, data_dict in self.proc_data_dict[
                    'meas_results_per_qb'].items():
                    self.proc_data_dict['projected_data_dict_corrected'][qbn] = \
                        OrderedDict()
                    probas_raw = np.asarray([
                        data_dict[k] for k in data_dict for state_prob in
                        ['pg', 'pe', 'pf'] if state_prob in k])
                    corr_mtx = self.get_param_value("correction_matrix")[qbn]

                    if np.ndim(probas_raw) == 3:
                        assert self.get_param_value("TwoD", False) == True, \
                            "'TwoD' is False but data seems to be 2D"
                        # temporarily put 2D sweep into 1d for readout correction
                        sh = probas_raw.shape
                        probas_raw = probas_raw.reshape(sh[0], -1)
                        probas_corrected = np.linalg.inv(corr_mtx).T @ probas_raw
                        probas_corrected = probas_corrected.reshape(sh)
                    else:
                        probas_corrected = np.linalg.inv(corr_mtx).T @ probas_raw
                    for state_prob in ['pg', 'pe', 'pf']:
                        self.proc_data_dict['projected_data_dict_corrected'][
                            qbn].update({state_prob: data for key, data in
                             zip(["pg", "pe", "pf"], probas_corrected)})

        # get data_to_fit
        suffix = "_corrected" if self.get_param_value("correction_matrix")\
                                 is not None else ""
        self.proc_data_dict['data_to_fit'] = OrderedDict()
        for qbn, prob_data in self.proc_data_dict[
                'projected_data_dict' + suffix].items():
            if len(prob_data) and qbn in self.data_to_fit:
                self.proc_data_dict['data_to_fit'][qbn] = prob_data[
                    self.data_to_fit[qbn]]

        # create msmt_sweep_points, sweep_points, cal_points_sweep_points
        for qbn in self.qb_names:
            if self.num_cal_points > 0:
                self.proc_data_dict['sweep_points_dict'][qbn][
                    'msmt_sweep_points'] = \
                    self.proc_data_dict['sweep_points_dict'][qbn][
                    'sweep_points'][:-self.num_cal_points]
                self.proc_data_dict['sweep_points_dict'][qbn][
                    'cal_points_sweep_points'] = \
                    self.proc_data_dict['sweep_points_dict'][qbn][
                        'sweep_points'][-self.num_cal_points::]
            else:
                self.proc_data_dict['sweep_points_dict'][qbn][
                    'msmt_sweep_points'] = self.proc_data_dict[
                    'sweep_points_dict'][qbn]['sweep_points']
                self.proc_data_dict['sweep_points_dict'][qbn][
                    'cal_points_sweep_points'] = []
        if self.options_dict.get('TwoD', False):
            self.create_sweep_points_2D_dict()

        # handle data splitting if needed
        self.split_data()

    def split_data(self):
        def unique(l):
            try:
                return np.unique(l, return_inverse=True)
            except Exception:
                h = [repr(a) for a in l]
                _, i, j = np.unique(h, return_index=True, return_inverse=True)
                return l[i], j

        split_params = self.get_param_value('split_params', [])
        if not len(split_params):
            return

        pdd = self.proc_data_dict
        pdd['split_data_dict'] = {}

        for qbn in self.qb_names:
            pdd['split_data_dict'][qbn] = {}

            for p in split_params:
                dim = self.sp.find_parameter(p)
                sv = self.sp.get_sweep_params_property(
                    'values', param_names=p, dimension=dim)
                usp, ind = unique(sv)
                if len(usp) <= 1:
                    continue

                svs = [self.sp.subset(ind == i, dim) for i in
                          range(len(usp))]
                [s.remove_sweep_parameter(p) for s in svs]

                sdd = {}
                pdd['split_data_dict'][qbn][p] = sdd
                for i in range(len(usp)):
                    subset = (np.concatenate(
                        [ind == i,
                         [True] * len(pdd['sweep_points_dict'][qbn][
                                          'cal_points_sweep_points'])]))
                    sdd[i] = {}
                    sdd[i]['value'] = usp[i]
                    sdd[i]['sweep_points'] = svs[i]

                    d = pdd['sweep_points_dict'][qbn]
                    if dim == 0:
                        sdd[i]['sweep_points_dict'] = {
                            'sweep_points': d['sweep_points'][subset],
                            'msmt_sweep_points':
                                d['msmt_sweep_points'][ind == i],
                            'cal_points_sweep_points':
                                d['cal_points_sweep_points'],
                        }
                        sdd[i]['sweep_points_2D_dict'] = pdd[
                            'sweep_points_2D_dict'][qbn]
                    else:
                        sdd[i]['sweep_points_dict'] = \
                            pdd['sweep_points_dict'][qbn]
                        sdd[i]['sweep_points_2D_dict'] = {
                            k: v[ind == i] for k, v in pdd[
                            'sweep_points_2D_dict'][qbn].items()}
                    for d in ['projected_data_dict', 'data_to_fit']:
                        if isinstance(pdd[d][qbn], dict):
                            if dim == 0:
                                sdd[i][d] = {k: v[:, subset] for
                                             k, v in pdd[d][qbn].items()}
                            else:
                                sdd[i][d] = {k: v[ind == i, :] for
                                             k, v in pdd[d][qbn].items()}
                        else:
                            if dim == 0:
                                sdd[i][d] = pdd[d][qbn][:, subset]
                            else:
                                sdd[i][d] = pdd[d][qbn][ind == i, :]

        select_split = self.get_param_value('select_split')
        if select_split is not None:
            for qbn, select in select_split.items():
                p, v = select
                if p not in pdd['split_data_dict'][qbn]:
                    log.warning(f"Split parameter {p} for {qbn} not "
                                f"found. Ignoring this selection.")
                try:
                    ind = [a['value'] for a in pdd['split_data_dict'][
                        qbn][p].values()].index(v)
                except ValueError:
                    ind = v
                    try:
                        pdd['split_data_dict'][qbn][p][ind]
                    except ValueError:
                        log.warning(f"Value {v} for split parameter {p} "
                                    f"of {qbn} not found. Ignoring this "
                                    f"selection.")
                        continue
                for d in ['projected_data_dict', 'data_to_fit',
                          'sweep_points_dict', 'sweep_points_2D_dict']:
                    pdd[d][qbn] = pdd['split_data_dict'][qbn][p][ind][d]
                self.measurement_strings[qbn] += f' ({p}: {v})'

    def get_cal_data_points(self):
        self.num_cal_points = np.array(list(
            self.cal_states_dict.values())).flatten().size

        do_PCA = self.rotation_type == 'PCA' or \
                 self.rotation_type == 'column_PCA'
        self.cal_states_dict_for_rotation = OrderedDict()
        states = False
        cal_states_rotations = self.cal_states_rotations
        for key in cal_states_rotations.keys():
            if key == 'g' or key == 'e' or key == 'f':
                states = True
        for qbn in self.qb_names:
            self.cal_states_dict_for_rotation[qbn] = OrderedDict()
            if states:
                cal_states_rot_qb = cal_states_rotations
            else:
                cal_states_rot_qb = cal_states_rotations.get(qbn, [])
            for i in range(len(cal_states_rot_qb)):
                cal_state = \
                    [k for k, idx in cal_states_rot_qb.items()
                     if idx == i][0]
                self.cal_states_dict_for_rotation[qbn][cal_state] = \
                    None if do_PCA and self.num_cal_points != 3 else \
                        self.cal_states_dict[cal_state]

    def cal_states_analysis(self):
        self.get_cal_data_points()
        self.proc_data_dict['projected_data_dict'] = OrderedDict(
            {qbn: '' for qbn in self.qb_names})

        if len(self.data_to_fit):
            if not len(self.cal_states_dict):
                self.data_to_fit = {qbn: 'pca' for qbn in self.qb_names}
            storing_keys = self.data_to_fit
        elif len(self.cal_states_dict):
            csr = [(k, v) for k, v in self.cal_states_rotations.items()]
            csr.sort(key=lambda t: t[1])
            storing_keys = {qbn: f'p{csr[-1][0]}' for qbn in self.qb_names}
        else:
            storing_keys = {qbn: 'pca' for qbn in self.qb_names}

        for qbn in self.qb_names:
            cal_states_dict = self.cal_states_dict_for_rotation[qbn]
            if len(cal_states_dict) not in [0, 2, 3]:
                raise NotImplementedError('Calibration states rotation is '
                                          'currently only implemented for 0, '
                                          '2, or 3 cal states per qubit.')
            data_mostly_g = self.get_param_value('data_mostly_g',
                                                 default_value=True)
            if self.get_param_value('TwoD', default_value=False):
                if self.rotation_type == 'global_PCA':
                    self.proc_data_dict['projected_data_dict'].update(
                        self.global_pca_TwoD(
                            qbn, self.proc_data_dict['meas_results_per_qb'],
                            self.channel_map, storing_keys,
                            data_mostly_g=data_mostly_g))
                elif len(cal_states_dict) == 3:
                    self.proc_data_dict['projected_data_dict'].update(
                        self.rotate_data_3_cal_states_TwoD(
                            qbn, self.proc_data_dict['meas_results_per_qb'],
                            self.channel_map,
                            self.cal_states_dict_for_rotation))
                elif self.rotation_type == 'fixed_cal_points':
                    rotated_data_dict, zero_coord, one_coord = \
                        self.rotate_data_TwoD_same_fixed_cal_idxs(
                            qbn, self.proc_data_dict['meas_results_per_qb'],
                            self.channel_map, self.cal_states_dict_for_rotation,
                            storing_keys)
                    self.proc_data_dict['projected_data_dict'].update(
                        rotated_data_dict)
                    self.proc_data_dict['rotation_coordinates'] = \
                        [zero_coord, one_coord]
                else:
                    self.proc_data_dict['projected_data_dict'].update(
                        self.rotate_data_TwoD(
                            qbn, self.proc_data_dict['meas_results_per_qb'],
                            self.channel_map, self.cal_states_dict_for_rotation,
                            storing_keys, data_mostly_g=data_mostly_g,
                            column_PCA=self.rotation_type == 'column_PCA'))
            else:
                if len(cal_states_dict) == 3:
                    self.proc_data_dict['projected_data_dict'].update(
                        self.rotate_data_3_cal_states(
                            qbn, self.proc_data_dict['meas_results_per_qb'],
                            self.channel_map,
                            self.cal_states_dict_for_rotation))
                else:
                    self.proc_data_dict['projected_data_dict'].update(
                        self.rotate_data(
                            qbn, self.proc_data_dict['meas_results_per_qb'],
                            self.channel_map, self.cal_states_dict_for_rotation,
                            storing_keys, data_mostly_g=data_mostly_g))

    @staticmethod
    def rotate_data_3_cal_states(qb_name, meas_results_per_qb, channel_map,
                                 cal_states_dict):
        # FOR 3 CAL STATES
        rotated_data_dict = OrderedDict()
        meas_res_dict = meas_results_per_qb[qb_name]
        rotated_data_dict[qb_name] = OrderedDict()
        cal_pts_idxs = list(cal_states_dict[qb_name].values())
        cal_points_data = np.zeros((len(cal_pts_idxs), 2))
        if list(meas_res_dict) == channel_map[qb_name]:
            raw_data = np.array([v for v in meas_res_dict.values()]).T
            for i, cal_idx in enumerate(cal_pts_idxs):
                cal_points_data[i, :] = np.mean(raw_data[cal_idx, :],
                                                axis=0)
            rotated_data = predict_proba_avg_ro(raw_data, cal_points_data)
            for i, state in enumerate(list(cal_states_dict[qb_name])):
                rotated_data_dict[qb_name][f'p{state}'] = rotated_data[:, i]
        else:
            raise NotImplementedError('Calibration states rotation with 3 '
                                      'cal states only implemented for '
                                      '2 readout channels per qubit.')
        return rotated_data_dict

    @staticmethod
    def rotate_data(qb_name, meas_results_per_qb, channel_map,
                    cal_states_dict, storing_keys, data_mostly_g=True):
        # ONLY WORKS FOR 2 CAL STATES
        meas_res_dict = meas_results_per_qb[qb_name]
        rotated_data_dict = OrderedDict()
        if len(cal_states_dict[qb_name]) == 0:
            cal_zero_points = None
            cal_one_points = None
        else:
            cal_zero_points = list(cal_states_dict[qb_name].values())[0]
            cal_one_points = list(cal_states_dict[qb_name].values())[1]
        rotated_data_dict[qb_name] = OrderedDict()
        if len(meas_res_dict) == 1:
            # one RO channel per qubit
            if cal_zero_points is None and cal_one_points is None:
                data = meas_res_dict[list(meas_res_dict)[0]]
                data = (data - np.min(data))/(np.max(data) - np.min(data))
                data = a_tools.set_majority_sign(
                    data, -1 if data_mostly_g else 1)
                rotated_data_dict[qb_name][storing_keys[qb_name]] = data
            else:
                rotated_data_dict[qb_name][storing_keys[qb_name]] = \
                    a_tools.rotate_and_normalize_data_1ch(
                        data=meas_res_dict[list(meas_res_dict)[0]],
                        cal_zero_points=cal_zero_points,
                        cal_one_points=cal_one_points)
        elif list(meas_res_dict) == channel_map[qb_name]:
            # two RO channels per qubit
            data, _, _ = a_tools.rotate_and_normalize_data_IQ(
                data=np.array([v for v in meas_res_dict.values()]),
                cal_zero_points=cal_zero_points,
                cal_one_points=cal_one_points)
            if cal_zero_points is None:
                data = a_tools.set_majority_sign(
                    data, -1 if data_mostly_g else 1)
            rotated_data_dict[qb_name][storing_keys[qb_name]] = data
        else:
            # multiple readouts per qubit per channel
            if isinstance(channel_map[qb_name], str):
                qb_ro_ch0 = channel_map[qb_name]
            else:
                qb_ro_ch0 = channel_map[qb_name][0]
            ro_suffixes = [s[len(qb_ro_ch0)+1::] for s in
                           list(meas_res_dict) if qb_ro_ch0 in s]
            for i, ro_suf in enumerate(ro_suffixes):
                if len(ro_suffixes) == len(meas_res_dict):
                    # one RO ch per qubit
                    if cal_zero_points is None and cal_one_points is None:
                        data = meas_res_dict[list(meas_res_dict)[i]]
                        data = (data - np.min(data))/(np.max(data) - np.min(data))
                        data = a_tools.set_majority_sign(
                            data, -1 if data_mostly_g else 1)
                        rotated_data_dict[qb_name][ro_suf] = data
                    else:
                        rotated_data_dict[qb_name][ro_suf] = \
                            a_tools.rotate_and_normalize_data_1ch(
                                data=meas_res_dict[list(meas_res_dict)[i]],
                                cal_zero_points=cal_zero_points,
                                cal_one_points=cal_one_points)
                else:
                    # two RO ch per qubit
                    keys = [k for k in meas_res_dict if ro_suf in k]
                    correct_keys = [k for k in keys
                                    if k[len(qb_ro_ch0)+1::] == ro_suf]
                    data_array = np.array([meas_res_dict[k]
                                           for k in correct_keys])
                    data, _, _ = a_tools.rotate_and_normalize_data_IQ(
                            data=data_array,
                            cal_zero_points=cal_zero_points,
                            cal_one_points=cal_one_points)
                    if cal_zero_points is None:
                        data = a_tools.set_majority_sign(
                            data, -1 if data_mostly_g else 1)
                    rotated_data_dict[qb_name][ro_suf] = data
        return rotated_data_dict

    @staticmethod
    def rotate_data_3_cal_states_TwoD(qb_name, meas_results_per_qb,
                                      channel_map, cal_states_dict):
        # FOR 3 CAL STATES
        meas_res_dict = meas_results_per_qb[qb_name]
        rotated_data_dict = OrderedDict()
        rotated_data_dict[qb_name] = OrderedDict()
        cal_pts_idxs = list(cal_states_dict[qb_name].values())
        cal_points_data = np.zeros((len(cal_pts_idxs), 2))
        if list(meas_res_dict) == channel_map[qb_name]:
            # two RO channels per qubit
            raw_data_arr = meas_res_dict[list(meas_res_dict)[0]]
            for i, state in enumerate(list(cal_states_dict[qb_name])):
                rotated_data_dict[qb_name][f'p{state}'] = np.zeros(
                    raw_data_arr.shape)
            for col in range(raw_data_arr.shape[1]):
                raw_data = np.concatenate([
                    v[:, col].reshape(len(v[:, col]), 1) for
                    v in meas_res_dict.values()], axis=1)
                for i, cal_idx in enumerate(cal_pts_idxs):
                    cal_points_data[i, :] = np.mean(raw_data[cal_idx, :],
                                                    axis=0)
                # rotated data is (raw_data_arr.shape[0], 3)
                rotated_data = predict_proba_avg_ro(
                    raw_data, cal_points_data)

                for i, state in enumerate(list(cal_states_dict[qb_name])):
                    rotated_data_dict[qb_name][f'p{state}'][:, col] = \
                        rotated_data[:, i]
        else:
            raise NotImplementedError('Calibration states rotation with 3 '
                                      'cal states only implemented for '
                                      '2 readout channels per qubit.')
        # transpose data
        for i, state in enumerate(list(cal_states_dict[qb_name])):
            rotated_data_dict[qb_name][f'p{state}'] = \
                rotated_data_dict[qb_name][f'p{state}'].T
        return rotated_data_dict

    @staticmethod
    def global_pca_TwoD(qb_name, meas_results_per_qb, channel_map,
                        storing_keys, data_mostly_g=True):
        meas_res_dict = meas_results_per_qb[qb_name]
        if list(meas_res_dict) != channel_map[qb_name]:
            raise NotImplementedError('Global PCA is only implemented '
                                      'for two-channel RO!')

        raw_data_arr = meas_res_dict[list(meas_res_dict)[0]]
        rotated_data_dict = OrderedDict({qb_name: OrderedDict()})
        rotated_data_dict[qb_name][storing_keys[qb_name]] = \
            deepcopy(raw_data_arr.transpose())
        data_array = np.array(
            [v.T.flatten() for v in meas_res_dict.values()])
        rot_flat_data, _, _ = \
            a_tools.rotate_and_normalize_data_IQ(
                data=data_array)
        data = np.reshape(rot_flat_data, raw_data_arr.T.shape)
        data = a_tools.set_majority_sign(data, -1 if data_mostly_g else 1)
        rotated_data_dict[qb_name][storing_keys[qb_name]] = data
        return rotated_data_dict

    @staticmethod
    def rotate_data_TwoD(qb_name, meas_results_per_qb, channel_map,
                         cal_states_dict, storing_keys,
                         column_PCA=False, data_mostly_g=True):
        meas_res_dict = meas_results_per_qb[qb_name]
        rotated_data_dict = OrderedDict()
        if len(cal_states_dict[qb_name]) == 0:
            cal_zero_points = None
            cal_one_points = None
        else:
            cal_zero_points = list(cal_states_dict[qb_name].values())[0]
            cal_one_points = list(cal_states_dict[qb_name].values())[1]
        rotated_data_dict[qb_name] = OrderedDict()
        if len(meas_res_dict) == 1:
            # one RO channel per qubit
            raw_data_arr = meas_res_dict[list(meas_res_dict)[0]]
            rotated_data_dict[qb_name][storing_keys[qb_name]] = \
                deepcopy(raw_data_arr.transpose())
            if column_PCA:
                for row in range(raw_data_arr.shape[0]):
                    data = a_tools.rotate_and_normalize_data_1ch(
                        data=raw_data_arr[row, :],
                        cal_zero_points=cal_zero_points,
                        cal_one_points=cal_one_points)
                    data = a_tools.set_majority_sign(
                        data, -1 if data_mostly_g else 1)
                    rotated_data_dict[qb_name][storing_keys[qb_name]][
                        :, row] = data
            else:
                for col in range(raw_data_arr.shape[1]):
                    data = a_tools.rotate_and_normalize_data_1ch(
                        data=raw_data_arr[:, col],
                        cal_zero_points=cal_zero_points,
                        cal_one_points=cal_one_points)
                    if cal_zero_points is None:
                        data = a_tools.set_majority_sign(
                            data, -1 if data_mostly_g else 1)
                    rotated_data_dict[qb_name][storing_keys[qb_name]][col] = data

        elif list(meas_res_dict) == channel_map[qb_name]:
            # two RO channels per qubit
            raw_data_arr = meas_res_dict[list(meas_res_dict)[0]]
            rotated_data_dict[qb_name][storing_keys[qb_name]] = \
                deepcopy(raw_data_arr.transpose())
            if column_PCA:
                for row in range(raw_data_arr.shape[0]):
                    data_array = np.array(
                        [v[row, :] for v in meas_res_dict.values()])
                    data, _, _ = \
                        a_tools.rotate_and_normalize_data_IQ(
                            data=data_array,
                            cal_zero_points=cal_zero_points,
                            cal_one_points=cal_one_points)
                    data = a_tools.set_majority_sign(
                        data, -1 if data_mostly_g else 1)
                    rotated_data_dict[qb_name][storing_keys[qb_name]][
                        :, row] = data
            else:
                for col in range(raw_data_arr.shape[1]):
                    data_array = np.array(
                        [v[:, col] for v in meas_res_dict.values()])
                    data, _, _ = a_tools.rotate_and_normalize_data_IQ(
                        data=data_array,
                        cal_zero_points=cal_zero_points,
                        cal_one_points=cal_one_points)
                    if cal_zero_points is None:
                        data = a_tools.set_majority_sign(
                            data, -1 if data_mostly_g else 1)
                    rotated_data_dict[qb_name][
                        storing_keys[qb_name]][col] = data

        else:
            # multiple readouts per qubit per channel
            if isinstance(channel_map[qb_name], str):
                qb_ro_ch0 = channel_map[qb_name]
            else:
                qb_ro_ch0 = channel_map[qb_name][0]

            ro_suffixes = [s[len(qb_ro_ch0)+1::] for s in
                           list(meas_res_dict) if qb_ro_ch0 in s]

            for i, ro_suf in enumerate(ro_suffixes):
                if len(ro_suffixes) == len(meas_res_dict):
                    # one RO ch per qubit
                    raw_data_arr = meas_res_dict[list(meas_res_dict)[i]]
                    rotated_data_dict[qb_name][ro_suf] = \
                        deepcopy(raw_data_arr.transpose())
                    for col in range(raw_data_arr.shape[1]):
                        data = a_tools.rotate_and_normalize_data_1ch(
                                data=raw_data_arr[:, col],
                                cal_zero_points=cal_zero_points,
                                cal_one_points=cal_one_points)
                        if cal_zero_points is None:
                            data = a_tools.set_majority_sign(
                                data, -1 if data_mostly_g else 1)
                        rotated_data_dict[qb_name][ro_suf][col] = data
                else:
                    # two RO ch per qubit
                    raw_data_arr = meas_res_dict[list(meas_res_dict)[i]]
                    rotated_data_dict[qb_name][ro_suf] = \
                        deepcopy(raw_data_arr.transpose())
                    for col in range(raw_data_arr.shape[1]):
                        data_array = np.array(
                            [v[:, col] for k, v in meas_res_dict.items()
                             if ro_suf in k])
                        data, _, _ = a_tools.rotate_and_normalize_data_IQ(
                                data=data_array,
                                cal_zero_points=cal_zero_points,
                                cal_one_points=cal_one_points)
                        if cal_zero_points is None:
                            data = a_tools.set_majority_sign(
                                data, -1 if data_mostly_g else 1)
                        rotated_data_dict[qb_name][ro_suf][col] = data
        return rotated_data_dict

    @staticmethod
    def rotate_data_TwoD_same_fixed_cal_idxs(qb_name, meas_results_per_qb,
                                             channel_map, cal_states_dict,
                                             storing_keys):
        meas_res_dict = meas_results_per_qb[qb_name]
        if list(meas_res_dict) != channel_map[qb_name]:
            raise NotImplementedError('rotate_data_TwoD_same_fixed_cal_idxs '
                                      'only implemented for two-channel RO!')

        if len(cal_states_dict[qb_name]) == 0:
            cal_zero_points = None
            cal_one_points = None
        else:
            cal_zero_points = list(cal_states_dict[qb_name].values())[0]
            cal_one_points = list(cal_states_dict[qb_name].values())[1]

        # do pca on the one cal states
        raw_data_arr = meas_res_dict[list(meas_res_dict)[0]]
        rot_dat_e = np.zeros(raw_data_arr.shape[1])
        for row in cal_one_points:
            rot_dat_e += a_tools.rotate_and_normalize_data_IQ(
                data=np.array([v[row, :] for v in meas_res_dict.values()]),
                cal_zero_points=None, cal_one_points=None)[0]
        rot_dat_e /= len(cal_one_points)

        # find the values of the zero and one cal points
        col_idx = np.argmax(np.abs(rot_dat_e))
        zero_coord = [np.mean([v[r, col_idx] for r in cal_zero_points])
                      for v in meas_res_dict.values()]
        one_coord = [np.mean([v[r, col_idx] for r in cal_one_points])
                     for v in meas_res_dict.values()]

        # rotate all data based on the fixed zero_coord and one_coord
        rotated_data_dict = OrderedDict({qb_name: OrderedDict()})
        rotated_data_dict[qb_name][storing_keys[qb_name]] = \
            deepcopy(raw_data_arr.transpose())
        for col in range(raw_data_arr.shape[1]):
            data_array = np.array(
                [v[:, col] for v in meas_res_dict.values()])
            rotated_data_dict[qb_name][
                storing_keys[qb_name]][col], _, _ = \
                a_tools.rotate_and_normalize_data_IQ(
                    data=data_array,
                    zero_coord=zero_coord,
                    one_coord=one_coord)

        return rotated_data_dict, zero_coord, one_coord

    def get_transition_name(self, qb_name):
        task_list = self.get_param_value('task_list')
        trans_name = self.get_param_value('transition_name')
        if task_list is not None:
            task = [t for t in task_list if t['qb'] == qb_name][0]
            trans_name = task.get('transition_name_input', None)
        if trans_name is None:
            if 'h' in self.data_to_fit.get(qb_name, ''):
                trans_name = 'fh'
            elif 'f' in self.data_to_fit.get(qb_name, ''):
                trans_name = 'ef'
            else:
                trans_name = 'ge'
        return trans_name

    def get_xaxis_label_unit(self, qb_name):
        hard_sweep_params = self.get_param_value('hard_sweep_params')
        sweep_name = self.get_param_value('sweep_name')
        sweep_unit = self.get_param_value('sweep_unit')
        if self.sp is not None:
            main_sp = self.get_param_value('main_sp', None)
            if main_sp is not None and qb_name in main_sp:
                param_names = [main_sp[qb_name]]
            else:
                param_names = self.mospm[qb_name]
            _, xunit, xlabel = self.sp.get_sweep_params_description(
                param_names=param_names, dimension=0)[0]
        elif hard_sweep_params is not None:
            xlabel = list(hard_sweep_params)[0]
            xunit = list(hard_sweep_params.values())[0][
                'unit']
        elif (sweep_name is not None) and (sweep_unit is not None):
            xlabel = sweep_name
            xunit = sweep_unit
        else:
            xlabel = self.raw_data_dict['sweep_parameter_names']
            xunit = self.raw_data_dict['sweep_parameter_units']
        if np.ndim(xlabel) > 0:
            xlabel = xlabel[0]
        if np.ndim(xunit) > 0:
            xunit = xunit[0]
        return xlabel, xunit

    @staticmethod
    def get_cal_state_color(cal_state_label):
        if cal_state_label == 'g' or cal_state_label == r'$|g\rangle$':
            return 'k'
        elif cal_state_label == 'e' or cal_state_label == r'$|e\rangle$':
            return 'gray'
        elif cal_state_label == 'f' or cal_state_label == r'$|f\rangle$':
            return 'C8'
        elif cal_state_label == 'h' or cal_state_label == r'$|h\rangle$':
            return 'C5'
        else:
            return 'C6'

    @staticmethod
    def get_latex_prob_label(prob_label):
        if '$' in prob_label:
            return prob_label
        elif 'p' in prob_label.lower():
            return r'$|{}\rangle$'.format(prob_label[-1])
        else:
            return r'$|{}\rangle$'.format(prob_label)

    def get_yaxis_label(self, data_key=None, qb_name=None):
        if 'pca' in self.rotation_type.lower() or not len(self.cal_states_dict):
            return 'Strongest principal component (arb.)'
        else:
            if data_key is None:
                if qb_name is not None and \
                        self.data_to_fit.get(qb_name, None) is not None:
                    return '{} state population'.format(
                        self.get_latex_prob_label(self.data_to_fit[qb_name]))
                else:
                    return 'Measured data'
            else:
                return '{} state population'.format(
                        self.get_latex_prob_label(data_key))

    def _get_single_shots_per_qb(self, raw=False):
        """
        Gets single shots from the proc_data_dict and arranges
        them as arrays per qubit
        Args:
            raw (bool): whether or not to return  raw shots (before
            data filtering)

        Returns: shots_per_qb: dict where keys are qb_names and
            values are arrays of shape (n_shots, n_value_names) for
            1D measurements and (n_shots*n_soft_sp, n_value_names) for
            2D measurements

        """
        # prepare data in convenient format, i.e. arrays per qubit
        shots_per_qb = dict()        # store shots per qb and per state
        pdd = self.proc_data_dict    # for convenience of notation
        key = 'meas_results_per_qb'
        if raw:
            key += "_raw"
        for qbn in self.qb_names:
                # if "1D measurement" , shape is (n_shots, n_vn) i.e. one
                # column for each value_name (often equal to n_ro_ch)
                shots_per_qb[qbn] = \
                    np.asarray(list(
                        pdd[key][qbn].values())).T
                # if "2D measurement" reshape from (n_soft_sp, n_shots, n_vn)
                #  to ( n_shots * n_soft_sp, n_ro_ch)
                if np.ndim(shots_per_qb[qbn]) == 3:
                    assert self.get_param_value("TwoD", False) == True, \
                        "'TwoD' is False but single shot data seems to be 2D"
                    n_vn = shots_per_qb[qbn].shape[-1]
                    n_vn = shots_per_qb[qbn].shape[-1]
                    # put softsweep as inner most loop for easier processing
                    shots_per_qb[qbn] = np.swapaxes(shots_per_qb[qbn], 0, 1)
                    # reshape to 2D array
                    shots_per_qb[qbn] = shots_per_qb[qbn].reshape((-1, n_vn))
                # make 2D array in case only one channel (1D array)
                elif np.ndim(shots_per_qb[qbn]) == 1:
                    shots_per_qb[qbn] = np.expand_dims(shots_per_qb[qbn],
                                                       axis=-1)

        return shots_per_qb

    def _get_preselection_masks(self, presel_shots_per_qb, preselection_qbs=None,
                                predict_proba=True,
                                classifier_params=None,
                                preselection_state_int=0):
        """
        Prepares preselection masks for each qubit considered in the keys of
        "preselection_qbs" using the preslection readouts of presel_shots_per_qb
        Args:
            presel_shots_per_qb (dict): {qb_name: preselection_shot_readouts}
            preselection_qbs (dict): keys are the qubits for which the masks have to be
                computed and values are list of qubit to consider jointly for preselection.
                e.g. {"qb1": ["qb1", "qb2"], "qb2": ["qb2"]}. In this case shots of qb1 will
                only be kept if both qb1 and qb2 are in the state specified by
                preselection_state_int (usually, the ground state), while qb2 is preselected
                independently of qb1.
                 Defaults to None: in this case each qubit is preselected independently from others
            predict_proba (bool): whether or not to consider input as raw voltages shots.
                Should be false if input shots are already probabilities, e.g. when using
                classified readout.

            classifier_params (dict): classifier params
            preselection_state_int (int): integer corresponding to the state of the classifier
                on which preselection should be performed. Defaults to 0 (i.e. ground state
                in most cases).

        Returns:
            preselection_masks (dict): dictionary of boolean arrays of shots to keep
            (indicated with True) for each qubit

        """
        presel_mask_single_qb = {}
        for qbn, presel_shots in presel_shots_per_qb.items():
            if not predict_proba:
                # shots were obtained with classifier detector and
                # are already probas
                presel_proba = presel_shots_per_qb[qbn]
            else:
                # use classifier calibrated to classify preselection readouts
                presel_proba = a_tools.predict_gm_proba_from_clf(
                    presel_shots_per_qb[qbn], classifier_params[qbn])
            presel_classified = np.argmax(presel_proba, axis=1)
            # create boolean array of shots to keep.
            # each time ro is the ground state --> true otherwise false
            presel_mask_single_qb[qbn] = presel_classified == preselection_state_int

            if np.sum(presel_mask_single_qb[qbn]) == 0:
                # FIXME: Nathan should probably not be error but just continue
                #  without preselection ?
                raise ValueError(f"{qbn}: No data left after preselection!")

        # compute final mask taking into account all qubits in presel_qubits for each qubit
        presel_mask = {}

        if preselection_qbs is None:
            # default is each qubit preselected individually
            # note that the list includes the qubit name twice as the minimal
            # number of arguments in logical_and.reduce() is 2.
            preselection_qbs = {qbn: [qbn] for qbn in presel_shots_per_qb}

        for qbn, presel_qbs in preselection_qbs.items():
            if len(presel_qbs) == 1:
                presel_qbs = [presel_qbs[0], presel_qbs[0]]
            presel_mask[qbn] = np.logical_and.reduce(
                [presel_mask_single_qb[qb] for qb in presel_qbs])

        return presel_mask

    def process_single_shots(self, predict_proba=True,
                             classifier_params=None,
                             states_map=None):
        """
        Processes single shots from proc_data_dict("meas_results_per_qb")
        This includes assigning probabilities to each shot (optional),
        preselect shots on the ground state if there is a preselection readout,
        average the shots/probabilities.

        Args:
            predict_proba (bool): whether or not to assign probabilities to shots.
                If True, it assumes that shots in the proc_data_dict are the
                raw voltages on n channels. If False, it assumes either that
                shots were acquired with the classifier detector (i.e. shots
                are the probabilities of being in each state of the classifier)
                or that they are raw voltages. Note that when preselection
                the function checks for "classified_ro" and if it is false,
                 (i.e. the input are raw voltages and not probas) then it uses
                  the classifier on the preselection readouts regardless of the
                  "predict_proba" flag (preselection requires classif of ground state).
            classifier_params (dict): dict where keys are qb_names and values
                are dictionaries of classifier parameters passed to
                a_tools.predict_proba_from_clf(). Defaults to
                qb.acq_classifier_params(). Note: it
            states_map (dict):
                list of states corresponding to the different integers output
                by the classifier. Defaults to  {0: "g", 1: "e", 2: "f", 3: "h"}

        Other parameters taken from self.get_param_value:
            use_preselection (bool): whether or not preselection should be used
                before averaging. If true, then checks if there is a preselection
                readout in prep_params and if so, performs preselection on the
                ground state
            n_shots (int): number of shots per readout. Used to infer the number
                of readouts. Defaults to qb.acq_shots. WATCH OUT, sometimes
                for mutli-qubit detector uses max(qb.acq_shots() for qb in qbs),
                such that acq_shots found in the hdf5 file might be different than
                the actual number of shots used for the experiment.
                it is therefore safer to pass the number of shots in the metadata.
            TwoD (bool): Whether data comes from a 2D sweep, i.e. several concatenated
                sequences. Used for proper reshaping when using preselection
        Returns:

        """
        if states_map is None:
            states_map = {0: "g", 1: "e", 2: "f", 3: "h"}

        # get preselection information
        prep_params_presel = self.prep_params.get('preparation_type', "wait") \
                             == "preselection"
        use_preselection = self.get_param_value("use_preselection", True)
        # activate preselection flag only if preselection is in prep_params
        # and the user wants to use the preselection readouts
        preselection = prep_params_presel and use_preselection

        # returns for each qb: (n_shots, n_ch) or (n_soft_sp* n_shots, n_ch)
        # where n_soft_sp is the inner most loop i.e. the first dim is ordered as
        # (shot0_ssp0, shot0_ssp1, ... , shot1_ssp0, shot1_ssp1, ...)
        shots_per_qb = self._get_single_shots_per_qb()

        # determine number of shots
        n_shots = self.get_param_value("n_shots")
        if n_shots is None:
            n_shots_from_hdf = [
                int(self.get_hdf_param_value(f"Instrument settings/{qbn}",
                                             "acq_shots")) for qbn in self.qb_names]
            if len(np.unique(n_shots_from_hdf)) > 1:
                log.warning("Number of shots extracted from hdf are not all the same:"
                            "assuming n_shots=max(qb.acq_shots() for qb in qb_names)")
            n_shots = np.max(n_shots_from_hdf)

        # determine number of readouts per sequence
        if self.get_param_value("TwoD", False):
            n_seqs = self.sp.length(1)  # corresponds to number of soft sweep points
        else:
            n_seqs = 1
        # does not count preselection readout
        n_readouts = list(shots_per_qb.values())[0].shape[0] // (n_shots * n_seqs)

        # get classification parameters
        if classifier_params is None:
            classifier_params = {}
            from numpy import array  # for eval
            for qbn in self.qb_names:
                classifier_params[qbn] =  eval(self.get_hdf_param_value(
                f'Instrument settings/{qbn}', "acq_classifier_params"))

        # prepare preselection mask
        if preselection:
            # get preselection readouts
            preselection_ro_mask = np.tile([True]*n_seqs + [False]*n_seqs,
                                           n_shots*n_readouts )
            presel_shots_per_qb = \
                {qbn: presel_shots[preselection_ro_mask] for qbn, presel_shots in
                 self._get_single_shots_per_qb(raw=True).items()}
            # create boolean array of shots to keep.
            # each time ro is the ground state --> true otherwise false
            g_state_int = [k for k, v in states_map.items() if v == "g"][0]
            preselection_masks = self._get_preselection_masks(
                presel_shots_per_qb,
                preselection_qbs=self.get_param_value("preselection_qbs"),
                predict_proba= not self.get_param_value('classified_ro', False),
                classifier_params=classifier_params,
                preselection_state_int=g_state_int)
            self.proc_data_dict['percent_data_after_presel'] = {} #initialize
        else:
            # keep all shots
            preselection_masks = {qbn: np.ones(len(shots), dtype=bool)
                                  for qbn, shots in shots_per_qb.items()}
        self.proc_data_dict['preselection_masks'] = preselection_masks

        # process single shots per qubit
        for qbn, shots in shots_per_qb.items():
            if predict_proba:
                # shots become probabilities with shape (n_shots, n_states)
                try:
                    shots = a_tools.predict_gm_proba_from_clf(
                        shots, classifier_params[qbn])
                except ValueError as e:
                    log.error(f'If the following error relates to number'
                              ' of features, probably wrong classifer parameters'
                              ' were passed (e.g. a classifier trained with'
                              ' a different number of channels than in the'
                              f' current measurement): {e}')
                    raise e
                if not 'meas_results_per_qb_probs' in self.proc_data_dict:
                    self.proc_data_dict['meas_results_per_qb_probs'] = {}
                self.proc_data_dict['meas_results_per_qb_probs'][qbn] = shots


            # TODO: Nathan: if predict_proba is activated then we should
            #  first classify, then do a count table and thereby estimate
            #  average proba
            averaged_shots = [] # either raw voltage shots or probas
            preselection_percentages = []
            for ro in range(n_readouts*n_seqs):
                shots_single_ro = shots[ro::n_readouts*n_seqs]
                presel_mask_single_ro = preselection_masks[qbn][ro::n_readouts*n_seqs]
                preselection_percentages.append(100*np.sum(presel_mask_single_ro)/
                                                len(presel_mask_single_ro))
                averaged_shots.append(
                    np.mean(shots_single_ro[presel_mask_single_ro], axis=0))
            if self.get_param_value("TwoD", False):
                averaged_shots = np.reshape(averaged_shots, (n_readouts, n_seqs, -1))
                averaged_shots = np.swapaxes(averaged_shots, 0, 1) # return to original 2D shape
            # reshape to (n_prob or n_ch or 1, n_readouts) if 1d
            # or (n_prob or n_ch or 1, n_readouts, n_ssp) if 2d
            averaged_shots = np.array(averaged_shots).T

            if preselection:
                self.proc_data_dict['percent_data_after_presel'][qbn] = \
                    f"{np.mean(preselection_percentages):.2f} $\\pm$ " \
                    f"{np.std(preselection_percentages):.2f}%"
            if predict_proba:
                # value names are different from what was previously in
                # meas_results_per_qb and therefore "artificial" values
                # are made based on states
                self.proc_data_dict['meas_results_per_qb'][qbn] = \
                    {"p" + states_map[i]: p for i, p in enumerate(averaged_shots)}
            else:
                # reuse value names that were already there if did not classify
                for i, k in enumerate(
                        self.proc_data_dict['meas_results_per_qb'][qbn]):
                    self.proc_data_dict['meas_results_per_qb'][qbn][k] = \
                        averaged_shots[i]

    def prepare_plots(self):
        if self.get_param_value('plot_proj_data', default_value=True):
            select_split = self.get_param_value('select_split')
            fig_name_suffix = self.get_param_value('fig_name_suffix', '')
            title_suffix = self.get_param_value('title_suffix', '')
            for qb_name, corr_data in self.proc_data_dict[
                    'projected_data_dict'].items():
                fig_name = f'projected_plot_{qb_name}'
                title_suf = title_suffix
                if select_split is not None:
                    param, idx = select_split[qb_name]
                    # remove qb_name from param
                    p = '_'.join([e for e in param.split('_') if e != qb_name])
                    # create suffix
                    suf = f'({p}, {str(np.round(idx, 3))})'
                    # add suffix
                    fig_name += f'_{suf}'
                    title_suf = f'{suf}_{title_suf}' if \
                        len(title_suf) else suf
                if isinstance(corr_data, dict):
                    for data_key, data in corr_data.items():
                        fn = f'{fig_name}_{data_key}'
                        if not self.rotate:
                            data_label = data_key
                            plot_name_suffix = data_key
                            plot_cal_points = False
                            data_axis_label = 'Population'
                        else:

                            data_label = 'Data'
                            plot_name_suffix = ''

                            plot_cal_points = (
                                not self.options_dict.get('TwoD', False))
                            data_axis_label = self.get_yaxis_label(data_key,
                                                                   qb_name)
                        tf = f'{data_key}_{title_suf}' if \
                            len(title_suf) else data_key
                        self.prepare_projected_data_plot(
                            fn, data, qb_name=qb_name,
                            data_label=data_label,
                            title_suffix=tf,
                            plot_name_suffix=plot_name_suffix,
                            fig_name_suffix=fig_name_suffix,
                            data_axis_label=data_axis_label,
                            plot_cal_points=plot_cal_points)

                else:
                    fig_name = 'projected_plot_' + qb_name
                    self.prepare_projected_data_plot(
                        fig_name, corr_data, qb_name=qb_name,
                        plot_cal_points=(
                            not self.options_dict.get('TwoD', False)))

        if self.get_param_value('plot_raw_data', default_value=True):
            self.prepare_raw_data_plots(plot_filtered=False)
            if 'preparation_params' in self.metadata:
                if 'active' in self.metadata['preparation_params'].get(
                        'preparation_type', 'wait'):
                    self.prepare_raw_data_plots(plot_filtered=True)

    def prepare_raw_data_plots(self, plot_filtered=False):
        if plot_filtered or not self.data_with_reset:
            key = 'meas_results_per_qb'
            suffix = 'filtered' if self.data_with_reset else ''
            func_for_swpts = lambda qb_name: self.proc_data_dict[
                'sweep_points_dict'][qb_name]['sweep_points']
        else:
            key = 'meas_results_per_qb_raw'
            suffix = ''
            func_for_swpts = lambda qb_name: self.raw_data_dict[
                'hard_sweep_points']
        for qb_name, raw_data_dict in self.proc_data_dict[key].items():
            if qb_name not in self.qb_names:
                continue
            sweep_points = func_for_swpts(qb_name)
            if len(raw_data_dict) == 1:
                numplotsx = 1
                numplotsy = 1
            elif len(raw_data_dict) == 2:
                numplotsx = 1
                numplotsy = 2
            else:
                numplotsx = 2
                numplotsy = len(raw_data_dict) // 2 + len(raw_data_dict) % 2

            plotsize = self.get_default_plot_params(set=False)['figure.figsize']
            fig_title = (self.raw_data_dict['timestamp'] + ' ' +
                         self.raw_data_dict['measurementstring'] +
                         '\nRaw data ' + suffix + ' ' + qb_name)
            plot_name = 'raw_plot_' + qb_name + suffix
            xlabel, xunit = self.get_xaxis_label_unit(qb_name)

            for ax_id, ro_channel in enumerate(raw_data_dict):
                if self.get_param_value('TwoD', default_value=False):
                    if self.sp is None:
                        soft_sweep_params = self.get_param_value(
                            'soft_sweep_params')
                        if soft_sweep_params is not None:
                            yunit = list(soft_sweep_params.values())[0]['unit']
                        else:
                            yunit = self.raw_data_dict[
                                'sweep_parameter_units'][1]
                        if np.ndim(yunit) > 0:
                            yunit = yunit[0]
                    for pn, ssp in self.proc_data_dict['sweep_points_2D_dict'][
                            qb_name].items():
                        ylabel = pn
                        if self.sp is not None:
                            yunit = self.sp.get_sweep_params_property(
                                'unit', dimension=1, param_names=pn)
                            ylabel = self.sp.get_sweep_params_property(
                                'label', dimension=1, param_names=pn)
                        self.plot_dicts[f'{plot_name}_{ro_channel}_{pn}'] = {
                            'fig_id': plot_name + '_' + pn,
                            'ax_id': ax_id,
                            'plotfn': self.plot_colorxy,
                            'xvals': sweep_points,
                            'yvals': ssp,
                            'zvals': raw_data_dict[ro_channel].T,
                            'xlabel': xlabel,
                            'xunit': xunit,
                            'ylabel': ylabel,
                            'yunit': yunit,
                            'numplotsx': numplotsx,
                            'numplotsy': numplotsy,
                            'plotsize': (plotsize[0]*numplotsx,
                                         plotsize[1]*numplotsy),
                            'title': fig_title,
                            'clabel': '{} (Vpeak)'.format(ro_channel)}
                else:
                    self.plot_dicts[plot_name + '_' + ro_channel] = {
                        'fig_id': plot_name,
                        'ax_id': ax_id,
                        'plotfn': self.plot_line,
                        'xvals': sweep_points,
                        'xlabel': xlabel,
                        'xunit': xunit,
                        'yvals': raw_data_dict[ro_channel],
                        'ylabel': '{} (Vpeak)'.format(ro_channel),
                        'yunit': '',
                        'numplotsx': numplotsx,
                        'numplotsy': numplotsy,
                        'plotsize': (plotsize[0]*numplotsx,
                                     plotsize[1]*numplotsy),
                        'title': fig_title}
            if len(raw_data_dict) == 1:
                self.plot_dicts[
                    plot_name + '_' + list(raw_data_dict)[0]]['ax_id'] = None

    def prepare_projected_data_plot(
            self, fig_name, data, qb_name, title_suffix='', sweep_points=None,
            plot_cal_points=True, plot_name_suffix='', fig_name_suffix='',
            data_label='Data', data_axis_label='', do_legend_data=True,
<<<<<<< HEAD
            do_legend_cal_states=True, TwoD=None, yrange=None):
=======
            do_legend_cal_states=True, TwoD=None):
>>>>>>> 4b6ee55f

        if len(fig_name_suffix):
            fig_name = f'{fig_name}_{fig_name_suffix}'

        if data_axis_label == '':
            data_axis_label = self.get_yaxis_label(qb_name=qb_name)
        plotsize = self.get_default_plot_params(set=False)['figure.figsize']
        plotsize = (plotsize[0], plotsize[0]/1.25)

        if sweep_points is None:
            sweep_points = self.proc_data_dict['sweep_points_dict'][qb_name][
                'sweep_points']
        plot_names_cal = []
        if plot_cal_points and self.num_cal_points != 0:
            yvals = data[:-self.num_cal_points]
            xvals = sweep_points[:-self.num_cal_points]
            # plot cal points
            for i, cal_pts_idxs in enumerate(
                    self.cal_states_dict.values()):
                plot_dict_name_cal = fig_name + '_' + \
                                     list(self.cal_states_dict)[i] + '_' + \
                                     plot_name_suffix
                plot_names_cal += [plot_dict_name_cal]
                self.plot_dicts[plot_dict_name_cal] = {
                    'fig_id': fig_name,
                    'plotfn': self.plot_line,
                    'plotsize': plotsize,
                    'xvals': sweep_points[cal_pts_idxs],
                    'yvals': data[cal_pts_idxs],
                    'setlabel': list(self.cal_states_dict)[i],
                    'do_legend': do_legend_cal_states,
                    'legend_bbox_to_anchor': (1, 0.5),
                    'legend_pos': 'center left',
                    'linestyle': 'none',
                    'line_kws': {'color': self.get_cal_state_color(
                        list(self.cal_states_dict)[i])},
                    'yrange': yrange,
                }

                self.plot_dicts[plot_dict_name_cal+'_line'] = {
                    'fig_id': fig_name,
                    'plotsize': plotsize,
                    'plotfn': self.plot_hlines,
                    'y': np.mean(data[cal_pts_idxs]),
                    'xmin': sweep_points[0],
                    'xmax': sweep_points[-1],
                    'colors': 'gray'}

        else:
            yvals = data
            xvals = sweep_points
        title = (self.raw_data_dict['timestamp'] + ' ' +
                 self.raw_data_dict['measurementstring'])
        title += '\n' + f'{qb_name}_{title_suffix}' if len(title_suffix) else \
            ' ' + qb_name

        plot_dict_name = f'{fig_name}_{plot_name_suffix}'
        xlabel, xunit = self.get_xaxis_label_unit(qb_name)

        if TwoD is None:
            TwoD = self.get_param_value('TwoD', default_value=False)
        if TwoD:
            if self.sp is None:
                soft_sweep_params = self.get_param_value(
                    'soft_sweep_params')
                if soft_sweep_params is not None:
                    yunit = list(soft_sweep_params.values())[0]['unit']
                else:
                    yunit = self.raw_data_dict['sweep_parameter_units'][1]
                if np.ndim(yunit) > 0:
                    yunit = yunit[0]
            for pn, ssp in self.proc_data_dict['sweep_points_2D_dict'][
                    qb_name].items():
                ylabel = pn
                if self.sp is not None:
                    yunit = self.sp.get_sweep_params_property(
                        'unit', dimension=1, param_names=pn)
                    ylabel = self.sp.get_sweep_params_property(
                        'label', dimension=1, param_names=pn)
                self.plot_dicts[f'{plot_dict_name}_{pn}'] = {
                    'plotfn': self.plot_colorxy,
                    'fig_id': fig_name + '_' + pn,
                    'xvals': xvals,
                    'yvals': ssp,
                    'zvals': yvals,
                    'xlabel': xlabel,
                    'xunit': xunit,
                    'ylabel': ylabel,
                    'yunit': yunit,
                    'zrange': self.get_param_value('zrange', None),
                    'title': title,
                    'clabel': data_axis_label}
        else:
            self.plot_dicts[plot_dict_name] = {
                'plotfn': self.plot_line,
                'fig_id': fig_name,
                'plotsize': plotsize,
                'xvals': xvals,
                'xlabel': xlabel,
                'xunit': xunit,
                'yvals': yvals,
                'ylabel': data_axis_label,
                'yunit': '',
                'setlabel': data_label,
                'title': title,
                'linestyle': 'none',
                'do_legend': do_legend_data,
                'legend_bbox_to_anchor': (1, 0.5),
                'legend_pos': 'center left'}

        # add plot_params to each plot dict
        plot_params = self.get_param_value('plot_params', default_value={})
        for plt_name in self.plot_dicts:
            self.plot_dicts[plt_name].update(plot_params)

        if len(plot_names_cal) > 0:
            if do_legend_data and not do_legend_cal_states:
                for plot_name in plot_names_cal:
                    plot_dict_cal = self.plot_dicts.pop(plot_name)
                    self.plot_dicts[plot_name] = plot_dict_cal

    def get_first_sweep_param(self, qbn=None, dimension=0):
        """
        Get properties of the first sweep param in the given dimension
        (potentially for the given qubit).
        :param qbn: (str) qubit name. If None, all sweep params are considered.
        :param dimension: (float, default: 0) sweep dimension to be considered.
        :return: a 3-tuple of label, unit, and array of values
        """
<<<<<<< HEAD
=======
        if not hasattr(self, 'mospm'):
            return None

>>>>>>> 4b6ee55f
        if qbn is None:
            param_name = [p for v in self.mospm.values() for p in v
                          if self.sp.find_parameter(p) == 1]
        else:
            param_name = [p for p in self.mospm[qbn]
                          if self.sp.find_parameter(p)]
        if not len(param_name):
            return None

        param_name = param_name[0]
        label = self.sp.get_sweep_params_property(
            'label', dimension=dimension, param_names=param_name)
        unit = self.sp.get_sweep_params_property(
            'unit', dimension=dimension, param_names=param_name)
        vals = self.sp.get_sweep_params_property(
            'values', dimension=dimension, param_names=param_name)
        return label, unit, vals


class Idling_Error_Rate_Analyisis(ba.BaseDataAnalysis):

    def __init__(self, t_start: str=None, t_stop: str=None,
                 label: str='', data_file_path: str=None,
                 options_dict: dict=None, extract_only: bool=False,
                 do_fitting: bool=True, auto=True):
        super().__init__(t_start=t_start, t_stop=t_stop,
                         label=label,
                         data_file_path=data_file_path,
                         options_dict=options_dict,
                         extract_only=extract_only, do_fitting=do_fitting)

        self.params_dict = {'xlabel': 'sweep_name',
                            'xunit': 'sweep_unit',
                            'xvals': 'sweep_points',
                            'measurementstring': 'measurementstring',
                            'value_names': 'value_names',
                            'value_units': 'value_units',
                            'measured_values': 'measured_values'}
        self.numeric_params = []
        if auto:
            self.run_analysis()

    def process_data(self):
        post_sel_th = self.options_dict.get('post_sel_th', 0.5)
        raw_shots = self.raw_data_dict['measured_values'][0][0]
        post_sel_shots = raw_shots[::2]
        data_shots = raw_shots[1::2]
        data_shots[np.where(post_sel_shots > post_sel_th)] = np.nan

        states = ['0', '1', '+']
        self.proc_data_dict['xvals'] = np.unique(self.raw_data_dict['xvals'])
        for i, state in enumerate(states):
            self.proc_data_dict['shots_{}'.format(state)] =data_shots[i::3]

            self.proc_data_dict['yvals_{}'.format(state)] = \
                np.nanmean(np.reshape(self.proc_data_dict['shots_{}'.format(state)],
                               (len(self.proc_data_dict['xvals']), -1),
                               order='F'), axis=1)


    def prepare_plots(self):
        # assumes that value names are unique in an experiment
        states = ['0', '1', '+']
        for i, state in enumerate(states):
            yvals = self.proc_data_dict['yvals_{}'.format(state)]
            xvals =  self.proc_data_dict['xvals']

            self.plot_dicts['Prepare in {}'.format(state)] = {
                'ax_id': 'main',
                'plotfn': self.plot_line,
                'xvals': xvals,
                'xlabel': self.raw_data_dict['xlabel'][0],
                'xunit': self.raw_data_dict['xunit'][0][0],
                'yvals': yvals,
                'ylabel': 'Counts',
                'yrange': [0, 1],
                'xrange': self.options_dict.get('xrange', None),
                'yunit': 'frac',
                'setlabel': 'Prepare in {}'.format(state),
                'do_legend':True,
                'title': (self.raw_data_dict['timestamps'][0]+' - ' +
                          self.raw_data_dict['timestamps'][-1] + '\n' +
                          self.raw_data_dict['measurementstring'][0]),
                'legend_pos': 'upper right'}
        if self.do_fitting:
            for state in ['0', '1', '+']:
                self.plot_dicts['fit_{}'.format(state)] = {
                    'ax_id': 'main',
                    'plotfn': self.plot_fit,
                    'fit_res': self.fit_dicts['fit {}'.format(state)]['fit_res'],
                    'plot_init': self.options_dict['plot_init'],
                    'setlabel': 'fit |{}>'.format(state),
                    'do_legend': True,
                    'legend_pos': 'upper right'}

                self.plot_dicts['fit_text']={
                    'ax_id':'main',
                    'box_props': 'fancy',
                    'xpos':1.05,
                    'horizontalalignment':'left',
                    'plotfn': self.plot_text,
                    'text_string': self.proc_data_dict['fit_msg']}



    def analyze_fit_results(self):
        fit_msg =''
        states = ['0', '1', '+']
        for state in states:
            fr = self.fit_res['fit {}'.format(state)]
            N1 = fr.params['N1'].value, fr.params['N1'].stderr
            N2 = fr.params['N2'].value, fr.params['N2'].stderr
            fit_msg += ('Prep |{}> : \n\tN_1 = {:.2g} $\pm$ {:.2g}'
                    '\n\tN_2 = {:.2g} $\pm$ {:.2g}\n').format(
                state, N1[0], N1[1], N2[0], N2[1])

        self.proc_data_dict['fit_msg'] = fit_msg

    def prepare_fitting(self):
        self.fit_dicts = OrderedDict()
        states = ['0', '1', '+']
        for i, state in enumerate(states):
            yvals = self.proc_data_dict['yvals_{}'.format(state)]
            xvals =  self.proc_data_dict['xvals']

            mod = lmfit.Model(fit_mods.idle_error_rate_exp_decay)
            mod.guess = fit_mods.idle_err_rate_guess.__get__(mod, mod.__class__)

            # Done here explicitly so that I can overwrite a specific guess
            guess_pars = mod.guess(N=xvals, data=yvals)
            vary_N2 = self.options_dict.get('vary_N2', True)

            if not vary_N2:
                guess_pars['N2'].value = 1e21
                guess_pars['N2'].vary = False
            self.fit_dicts['fit {}'.format(states[i])] = {
                'model': mod,
                'fit_xvals': {'N': xvals},
                'fit_yvals': {'data': yvals},
                'guess_pars': guess_pars}
            # Allows fixing the double exponential coefficient


class Grovers_TwoQubitAllStates_Analysis(ba.BaseDataAnalysis):

    def __init__(self, t_start: str=None, t_stop: str=None,
                 label: str='', data_file_path: str=None,
                 options_dict: dict=None, extract_only: bool=False,
                 do_fitting: bool=True, auto=True):
        super().__init__(t_start=t_start, t_stop=t_stop,
                         label=label,
                         data_file_path=data_file_path,
                         options_dict=options_dict,
                         extract_only=extract_only, do_fitting=do_fitting)

        self.params_dict = {'xlabel': 'sweep_name',
                            'xunit': 'sweep_unit',
                            'xvals': 'sweep_points',
                            'measurementstring': 'measurementstring',
                            'value_names': 'value_names',
                            'value_units': 'value_units',
                            'measured_values': 'measured_values'}
        self.numeric_params = []
        if auto:
            self.run_analysis()

    def process_data(self):
        self.proc_data_dict = OrderedDict()
        normalize_to_cal_points = self.options_dict.get('normalize_to_cal_points', True)
        cal_points = [
                        [[-4, -3], [-2, -1]],
                        [[-4, -2], [-3, -1]],
                       ]
        for idx in [0,1]:
            yvals = list(self.raw_data_dict['measured_data'].values())[idx][0]

            self.proc_data_dict['ylabel_{}'.format(idx)] = \
                self.raw_data_dict['value_names'][0][idx]
            self.proc_data_dict['yunit'] = self.raw_data_dict['value_units'][0][idx]

            if normalize_to_cal_points:
                yvals = a_tools.rotate_and_normalize_data_1ch(yvals,
                    cal_zero_points=cal_points[idx][0],
                    cal_one_points=cal_points[idx][1])
            self.proc_data_dict['yvals_{}'.format(idx)] = yvals

        y0 = self.proc_data_dict['yvals_0']
        y1 = self.proc_data_dict['yvals_1']
        p_success = ((y0[0]*y1[0]) +
                     (1-y0[1])*y1[1] +
                     (y0[2])*(1-y1[2]) +
                     (1-y0[3])*(1-y1[3]) )/4
        self.proc_data_dict['p_success'] = p_success


    def prepare_plots(self):
        # assumes that value names are unique in an experiment
        for i in [0, 1]:
            yvals = self.proc_data_dict['yvals_{}'.format(i)]
            xvals =  self.raw_data_dict['xvals'][0]
            ylabel = self.proc_data_dict['ylabel_{}'.format(i)]
            self.plot_dicts['main_{}'.format(ylabel)] = {
                'plotfn': self.plot_line,
                'xvals': self.raw_data_dict['xvals'][0],
                'xlabel': self.raw_data_dict['xlabel'][0],
                'xunit': self.raw_data_dict['xunit'][0][0],
                'yvals': self.proc_data_dict['yvals_{}'.format(i)],
                'ylabel': ylabel,
                'yunit': self.proc_data_dict['yunit'],
                'title': (self.raw_data_dict['timestamps'][0] + ' \n' +
                          self.raw_data_dict['measurementstring'][0]),
                'do_legend': False,
                'legend_pos': 'upper right'}


        self.plot_dicts['limit_text']={
            'ax_id':'main_{}'.format(ylabel),
            'box_props': 'fancy',
            'xpos':1.05,
            'horizontalalignment':'left',
            'plotfn': self.plot_text,
            'text_string': 'P succes = {:.3f}'.format(self.proc_data_dict['p_success'])}








class FlippingAnalysis(Single_Qubit_TimeDomainAnalysis):

    def __init__(self, t_start: str=None, t_stop: str=None,
                 data_file_path: str=None,
                 options_dict: dict=None, extract_only: bool=False,
                 do_fitting: bool=True, auto=True):
        super().__init__(t_start=t_start, t_stop=t_stop,
                         data_file_path=data_file_path,
                         options_dict=options_dict,
                         extract_only=extract_only, do_fitting=do_fitting)
        self.single_timestamp = True

        self.params_dict = {'xlabel': 'sweep_name',
                            'xunit': 'sweep_unit',
                            'measurementstring': 'measurementstring',
                            'sweep_points': 'sweep_points',
                            'value_names': 'value_names',
                            'value_units': 'value_units',
                            'measured_values': 'measured_values'}
        # This analysis makes a hardcoded assumption on the calibration points
        self.options_dict['cal_points'] = [list(range(-4, -2)),
                                           list(range(-2, 0))]

        self.numeric_params = []
        if auto:
            self.run_analysis()

    def prepare_fitting(self):
        self.fit_dicts = OrderedDict()
        # Even though we expect an exponentially damped oscillation we use
        # a simple cosine as this gives more reliable fitting and we are only
        # interested in extracting the frequency of the oscillation
        cos_mod = lmfit.Model(fit_mods.CosFunc)

        guess_pars = fit_mods.Cos_guess(
            model=cos_mod, t=self.raw_data_dict['sweep_points'][:-4],
            data=self.proc_data_dict['corr_data'][:-4])

        # This enforces the oscillation to start at the equator
        # and ensures that any over/under rotation is absorbed in the
        # frequency
        guess_pars['amplitude'].value = 0.5
        guess_pars['amplitude'].vary = False
        guess_pars['offset'].value = 0.5
        guess_pars['offset'].vary = False

        self.fit_dicts['cos_fit'] = {
            'fit_fn': fit_mods.CosFunc,
            'fit_xvals': {'t': self.raw_data_dict['sweep_points'][:-4]},
            'fit_yvals': {'data': self.proc_data_dict['corr_data'][:-4]},
            'guess_pars': guess_pars}

        # In the case there are very few periods we fall back on a small
        # angle approximation to extract the drive detuning
        poly_mod = lmfit.models.PolynomialModel(degree=1)
        # the detuning can be estimated using on a small angle approximation
        # c1 = d/dN (cos(2*pi*f N) ) evaluated at N = 0 -> c1 = -2*pi*f
        poly_mod.set_param_hint('frequency', expr='-c1/(2*pi)')
        guess_pars = poly_mod.guess(x=self.raw_data_dict['sweep_points'][:-4],
                                    data=self.proc_data_dict['corr_data'][:-4])
        # Constraining the line ensures that it will only give a good fit
        # if the small angle approximation holds
        guess_pars['c0'].vary = False
        guess_pars['c0'].value = 0.5

        self.fit_dicts['line_fit'] = {
            'model': poly_mod,
            'fit_xvals': {'x': self.raw_data_dict['sweep_points'][:-4]},
            'fit_yvals': {'data': self.proc_data_dict['corr_data'][:-4]},
            'guess_pars': guess_pars}

    def analyze_fit_results(self):
        sf_line = self._get_scale_factor_line()
        sf_cos = self._get_scale_factor_cos()
        self.proc_data_dict['scale_factor'] = self.get_scale_factor()

        msg = 'Scale fact. based on '
        if self.proc_data_dict['scale_factor'] == sf_cos:
            msg += 'cos fit\n'
        else:
            msg += 'line fit\n'
        msg += 'cos fit: {:.4f}\n'.format(sf_cos)
        msg += 'line fit: {:.4f}'.format(sf_line)

        self.raw_data_dict['scale_factor_msg'] = msg
        # TODO: save scale factor to file

    def get_scale_factor(self):
        """
        Returns the scale factor that should correct for the error in the
        pulse amplitude.
        """
        # Model selection based on the Bayesian Information Criterion (BIC)
        # as  calculated by lmfit
        if (self.fit_dicts['line_fit']['fit_res'].bic <
                self.fit_dicts['cos_fit']['fit_res'].bic):
            scale_factor = self._get_scale_factor_line()
        else:
            scale_factor = self._get_scale_factor_cos()
        return scale_factor

    def _get_scale_factor_cos(self):
        # 1/period of the oscillation corresponds to the (fractional)
        # over/under rotation error per gate
        frequency = self.fit_dicts['cos_fit']['fit_res'].params['frequency']

        # the square is needed to account for the difference between
        # power and amplitude
        scale_factor = (1+frequency)**2

        phase = np.rad2deg(self.fit_dicts['cos_fit']['fit_res'].params['phase']) % 360
        # phase ~90 indicates an under rotation so the scale factor
        # has to be larger than 1. A phase ~270 indicates an over
        # rotation so then the scale factor has to be smaller than one.
        if phase > 180:
            scale_factor = 1/scale_factor

        return scale_factor

    def _get_scale_factor_line(self):
        # 1/period of the oscillation corresponds to the (fractional)
        # over/under rotation error per gate
        frequency = self.fit_dicts['line_fit']['fit_res'].params['frequency']
        scale_factor = (1+frequency)**2
        # no phase sign check is needed here as this is contained in the
        # sign of the coefficient

        return scale_factor

    def prepare_plots(self):
        self.plot_dicts['main'] = {
            'plotfn': self.plot_line,
            'xvals': self.raw_data_dict['sweep_points'],
            'xlabel': self.raw_data_dict['xlabel'],
            'xunit': self.raw_data_dict['xunit'],  # does not do anything yet
            'yvals': self.proc_data_dict['corr_data'],
            'ylabel': 'Excited state population',
            'yunit': '',
            'setlabel': 'data',
            'title': (self.raw_data_dict['timestamp'] + ' ' +
                      self.raw_data_dict['measurementstring']),
            'do_legend': True,
            'legend_pos': 'upper right'}

        if self.do_fitting:
            self.plot_dicts['line_fit'] = {
                'ax_id': 'main',
                'plotfn': self.plot_fit,
                'fit_res': self.fit_dicts['line_fit']['fit_res'],
                'plot_init': self.options_dict['plot_init'],
                'setlabel': 'line fit',
                'do_legend': True,
                'legend_pos': 'upper right'}

            self.plot_dicts['cos_fit'] = {
                'ax_id': 'main',
                'plotfn': self.plot_fit,
                'fit_res': self.fit_dicts['cos_fit']['fit_res'],
                'plot_init': self.options_dict['plot_init'],
                'setlabel': 'cos fit',
                'do_legend': True,
                'legend_pos': 'upper right'}

            self.plot_dicts['text_msg'] = {
                'ax_id': 'main',
                'ypos': 0.15,
                'plotfn': self.plot_text,
                'box_props': 'fancy',
                'text_string': self.raw_data_dict['scale_factor_msg']}


class Intersect_Analysis(Single_Qubit_TimeDomainAnalysis):
    """
    Analysis to extract the intercept of two parameters.

    relevant options_dict parameters
        ch_idx_A (int) specifies first channel for intercept
        ch_idx_B (int) specifies second channel for intercept if same as first
            it will assume data was taken interleaved.
    """
    def __init__(self, t_start: str=None, t_stop: str=None,
                 data_file_path: str=None,
                 options_dict: dict=None, extract_only: bool=False,
                 do_fitting: bool=True, auto=True):

        super().__init__(t_start=t_start, t_stop=t_stop,
                         data_file_path=data_file_path,
                         options_dict=options_dict,
                         extract_only=extract_only, do_fitting=do_fitting)
        self.single_timestamp = False

        self.params_dict = {'xlabel': 'sweep_name',
                            'xvals': 'sweep_points',
                            'xunit': 'sweep_unit',
                            'measurementstring': 'measurementstring',
                            'value_names': 'value_names',
                            'value_units': 'value_units',
                            'measured_values': 'measured_values'}

        self.numeric_params = []
        if auto:
            self.run_analysis()


    def process_data(self):
        """
        selects the relevant acq channel based on "ch_idx_A" and "ch_idx_B"
        specified in the options dict. If ch_idx_A and ch_idx_B are the same
        it will unzip the data.
        """
        self.proc_data_dict = deepcopy(self.raw_data_dict)
        # The channel containing the data must be specified in the options dict
        ch_idx_A = self.options_dict.get('ch_idx_A', 0)
        ch_idx_B = self.options_dict.get('ch_idx_B', 0)


        self.proc_data_dict['ylabel'] = self.raw_data_dict['value_names'][0][ch_idx_A]
        self.proc_data_dict['yunit'] = self.raw_data_dict['value_units'][0][ch_idx_A]

        if ch_idx_A == ch_idx_B:
            yvals = list(self.raw_data_dict['measured_data'].values())[ch_idx_A][0]
            self.proc_data_dict['xvals_A'] = self.raw_data_dict['xvals'][0][::2]
            self.proc_data_dict['xvals_B'] = self.raw_data_dict['xvals'][0][1::2]
            self.proc_data_dict['yvals_A'] = yvals[::2]
            self.proc_data_dict['yvals_B'] = yvals[1::2]
        else:
            self.proc_data_dict['xvals_A'] = self.raw_data_dict['xvals'][0]
            self.proc_data_dict['xvals_B'] = self.raw_data_dict['xvals'][0]

            self.proc_data_dict['yvals_A'] = list(self.raw_data_dict
                ['measured_data'].values())[ch_idx_A][0]
            self.proc_data_dict['yvals_B'] = list(self.raw_data_dict
                ['measured_data'].values())[ch_idx_B][0]

    def prepare_fitting(self):
        self.fit_dicts = OrderedDict()

        self.fit_dicts['line_fit_A'] = {
            'model': lmfit.models.PolynomialModel(degree=2),
            'fit_xvals': {'x': self.proc_data_dict['xvals_A']},
            'fit_yvals': {'data': self.proc_data_dict['yvals_A']}}

        self.fit_dicts['line_fit_B'] = {
            'model': lmfit.models.PolynomialModel(degree=2),
            'fit_xvals': {'x': self.proc_data_dict['xvals_B']},
            'fit_yvals': {'data': self.proc_data_dict['yvals_B']}}


    def analyze_fit_results(self):
        fr_0 = self.fit_res['line_fit_A'].best_values
        fr_1 = self.fit_res['line_fit_B'].best_values

        c0 = (fr_0['c0'] - fr_1['c0'])
        c1 = (fr_0['c1'] - fr_1['c1'])
        c2 = (fr_0['c2'] - fr_1['c2'])
        poly_coeff = [c0, c1, c2]
        poly = np.polynomial.polynomial.Polynomial([fr_0['c0'],
                                                   fr_0['c1'], fr_0['c2']])
        ic = np.polynomial.polynomial.polyroots(poly_coeff)

        self.proc_data_dict['intersect_L'] = ic[0], poly(ic[0])
        self.proc_data_dict['intersect_R'] = ic[1], poly(ic[1])

        if (((np.min(self.proc_data_dict['xvals']))< ic[0]) and
                ( ic[0] < (np.max(self.proc_data_dict['xvals'])))):
            self.proc_data_dict['intersect'] =self.proc_data_dict['intersect_L']
        else:
            self.proc_data_dict['intersect'] =self.proc_data_dict['intersect_R']

    def prepare_plots(self):
        self.plot_dicts['main'] = {
            'plotfn': self.plot_line,
            'xvals': self.proc_data_dict['xvals_A'],
            'xlabel': self.proc_data_dict['xlabel'][0],
            'xunit': self.proc_data_dict['xunit'][0][0],
            'yvals': self.proc_data_dict['yvals_A'],
            'ylabel': self.proc_data_dict['ylabel'],
            'yunit': self.proc_data_dict['yunit'],
            'setlabel': 'A',
            'title': (self.proc_data_dict['timestamps'][0] + ' \n' +
                      self.proc_data_dict['measurementstring'][0]),
            'do_legend': True,
            'yrange': (0,1),
            'legend_pos': 'upper right'}

        self.plot_dicts['on'] = {
            'plotfn': self.plot_line,
            'ax_id': 'main',
            'xvals': self.proc_data_dict['xvals_B'],
            'xlabel': self.proc_data_dict['xlabel'][0],
            'xunit': self.proc_data_dict['xunit'][0][0],
            'yvals': self.proc_data_dict['yvals_B'],
            'ylabel': self.proc_data_dict['ylabel'],
            'yunit': self.proc_data_dict['yunit'],
            'setlabel': 'B',
            'do_legend': True,
            'legend_pos': 'upper right'}

        if self.do_fitting:
            self.plot_dicts['line_fit_A'] = {
                'ax_id': 'main',
                'plotfn': self.plot_fit,
                'fit_res': self.fit_dicts['line_fit_A']['fit_res'],
                'plot_init': self.options_dict['plot_init'],
                'setlabel': 'Fit A',
                'do_legend': True}
            self.plot_dicts['line_fit_B'] = {
                'ax_id': 'main',
                'plotfn': self.plot_fit,
                'fit_res': self.fit_dicts['line_fit_B']['fit_res'],
                'plot_init': self.options_dict['plot_init'],
                'setlabel': 'Fit B',
                'do_legend': True}


            ic, ic_unit = SI_val_to_msg_str(
                self.proc_data_dict['intersect'][0],
                 self.proc_data_dict['xunit'][0][0], return_type=float)
            self.plot_dicts['intercept_message'] = {
                'ax_id': 'main',
                'plotfn': self.plot_line,
                'xvals': [self.proc_data_dict['intersect'][0]],
                'yvals': [self.proc_data_dict['intersect'][1]],
                'line_kws': {'alpha': .5, 'color':'gray',
                            'markersize':15},
                'marker': 'o',
                'setlabel': 'Intercept: {:.1f} {}'.format(ic, ic_unit),
                'do_legend': True}

    def get_intersect(self):

        return self.proc_data_dict['intersect']



class CZ_1QPhaseCal_Analysis(ba.BaseDataAnalysis):
    """
    Analysis to extract the intercept for a single qubit phase calibration
    experiment

    N.B. this is a less generic version of "Intersect_Analysis" and should
    be deprecated (MAR Dec 2017)
    """
    def __init__(self, t_start: str=None, t_stop: str=None,
                 data_file_path: str=None,
                 options_dict: dict=None, extract_only: bool=False,
                 do_fitting: bool=True, auto=True):
        super().__init__(t_start=t_start, t_stop=t_stop,
                         data_file_path=data_file_path,
                         options_dict=options_dict,
                         extract_only=extract_only, do_fitting=do_fitting)
        self.single_timestamp = False

        self.params_dict = {'xlabel': 'sweep_name',
                            'xunit': 'sweep_unit',
                            'xvals': 'sweep_points',
                            'measurementstring': 'measurementstring',
                            'value_names': 'value_names',
                            'value_units': 'value_units',
                            'measured_values': 'measured_values'}

        self.numeric_params = []
        if auto:
            self.run_analysis()

    def process_data(self):
        """
        selects the relevant acq channel based on "ch_idx" in options dict and
        then splits the data for th
        """
        self.proc_data_dict = OrderedDict()
        # The channel containing the data must be specified in the options dict
        ch_idx = self.options_dict['ch_idx']

        yvals = list(self.raw_data_dict['measured_data'].values())[ch_idx][0]

        self.proc_data_dict['ylabel'] = self.raw_data_dict['value_names'][0][ch_idx]
        self.proc_data_dict['yunit'] = self.raw_data_dict['value_units'][0][ch_idx]
        self.proc_data_dict['xvals_off'] = self.raw_data_dict['xvals'][0][::2]
        self.proc_data_dict['xvals_on'] = self.raw_data_dict['xvals'][0][1::2]
        self.proc_data_dict['yvals_off'] = yvals[::2]
        self.proc_data_dict['yvals_on'] = yvals[1::2]


    def prepare_fitting(self):
        self.fit_dicts = OrderedDict()

        self.fit_dicts['line_fit_off'] = {
            'model': lmfit.models.PolynomialModel(degree=1),
            'fit_xvals': {'x': self.proc_data_dict['xvals_off']},
            'fit_yvals': {'data': self.proc_data_dict['yvals_off']}}

        self.fit_dicts['line_fit_on'] = {
            'model': lmfit.models.PolynomialModel(degree=1),
            'fit_xvals': {'x': self.proc_data_dict['xvals_on']},
            'fit_yvals': {'data': self.proc_data_dict['yvals_on']}}


    def analyze_fit_results(self):
        fr_0 = self.fit_res['line_fit_off'].best_values
        fr_1 = self.fit_res['line_fit_on'].best_values
        ic = -(fr_0['c0'] - fr_1['c0'])/(fr_0['c1'] - fr_1['c1'])

        self.proc_data_dict['zero_phase_diff_intersect'] = ic


    def prepare_plots(self):
        self.plot_dicts['main'] = {
            'plotfn': self.plot_line,
            'xvals': self.proc_data_dict['xvals_off'],
            'xlabel': self.raw_data_dict['xlabel'][0],
            'xunit': self.raw_data_dict['xunit'][0][0],
            'yvals': self.proc_data_dict['yvals_off'],
            'ylabel': self.proc_data_dict['ylabel'],
            'yunit': self.proc_data_dict['yunit'],
            'setlabel': 'CZ off',
            'title': (self.raw_data_dict['timestamps'][0] + ' \n' +
                      self.raw_data_dict['measurementstring'][0]),
            'do_legend': True,
            'yrange': (0,1),
            'legend_pos': 'upper right'}

        self.plot_dicts['on'] = {
            'plotfn': self.plot_line,
            'ax_id': 'main',
            'xvals': self.proc_data_dict['xvals_on'],
            'xlabel': self.raw_data_dict['xlabel'][0],
            'xunit': self.raw_data_dict['xunit'][0][0],
            'yvals': self.proc_data_dict['yvals_on'],
            'ylabel': self.proc_data_dict['ylabel'],
            'yunit': self.proc_data_dict['yunit'],
            'setlabel': 'CZ on',
            'do_legend': True,
            'legend_pos': 'upper right'}

        if self.do_fitting:
            self.plot_dicts['line_fit_off'] = {
                'ax_id': 'main',
                'plotfn': self.plot_fit,
                'fit_res': self.fit_dicts['line_fit_off']['fit_res'],
                'plot_init': self.options_dict['plot_init'],
                'setlabel': 'Fit CZ off',
                'do_legend': True}
            self.plot_dicts['line_fit_on'] = {
                'ax_id': 'main',
                'plotfn': self.plot_fit,
                'fit_res': self.fit_dicts['line_fit_on']['fit_res'],
                'plot_init': self.options_dict['plot_init'],
                'setlabel': 'Fit CZ on',
                'do_legend': True}


            ic, ic_unit = SI_val_to_msg_str(
                self.proc_data_dict['zero_phase_diff_intersect'],
                 self.raw_data_dict['xunit'][0][0], return_type=float)
            self.plot_dicts['intercept_message'] = {
                'ax_id': 'main',
                'plotfn': self.plot_line,
                'xvals': [self.proc_data_dict['zero_phase_diff_intersect']],
                'yvals': [np.mean(self.proc_data_dict['xvals_on'])],
                'line_kws': {'alpha': 0},
                'setlabel': 'Intercept: {:.1f} {}'.format(ic, ic_unit),
                'do_legend': True}

    def get_zero_phase_diff_intersect(self):

        return self.proc_data_dict['zero_phase_diff_intersect']


class Oscillation_Analysis(ba.BaseDataAnalysis):
    """
    Very basic analysis to determine the phase of a single oscillation
    that has an assumed period of 360 degrees.
    """
    def __init__(self, t_start: str=None, t_stop: str=None,
                 data_file_path: str=None,
                 label: str='',
                 options_dict: dict=None, extract_only: bool=False,
                 do_fitting: bool=True, auto=True):
        super().__init__(t_start=t_start, t_stop=t_stop,
                         label=label,
                         data_file_path=data_file_path,
                         options_dict=options_dict,
                         extract_only=extract_only, do_fitting=do_fitting)
        self.single_timestamp = False

        self.params_dict = {'xlabel': 'sweep_name',
                            'xunit': 'sweep_unit',
                            'xvals': 'sweep_points',
                            'measurementstring': 'measurementstring',
                            'value_names': 'value_names',
                            'value_units': 'value_units',
                            'measured_values': 'measured_values'}

        self.numeric_params = []
        if auto:
            self.run_analysis()

    def process_data(self):
        self.proc_data_dict = OrderedDict()
        idx = 1

        self.proc_data_dict['yvals'] = list(self.raw_data_dict['measured_data'].values())[idx][0]
        self.proc_data_dict['ylabel'] = self.raw_data_dict['value_names'][0][idx]
        self.proc_data_dict['yunit'] = self.raw_data_dict['value_units'][0][idx]

    def prepare_fitting(self):
        self.fit_dicts = OrderedDict()
        cos_mod = fit_mods.CosModel
        guess_pars = fit_mods.Cos_guess(
            model=cos_mod, t=self.raw_data_dict['xvals'][0],
            data=self.proc_data_dict['yvals'], freq_guess=1/360)
        guess_pars['frequency'].value = 1/360
        guess_pars['frequency'].vary = False
        self.fit_dicts['cos_fit'] = {
            'fit_fn': fit_mods.CosFunc,
            'fit_xvals': {'t': self.raw_data_dict['xvals'][0]},
            'fit_yvals': {'data': self.proc_data_dict['yvals']},
            'guess_pars': guess_pars}

    def analyze_fit_results(self):
        fr = self.fit_res['cos_fit'].best_values
        self.proc_data_dict['phi'] =  np.rad2deg(fr['phase'])


    def prepare_plots(self):
        self.plot_dicts['main'] = {
            'plotfn': self.plot_line,
            'xvals': self.raw_data_dict['xvals'][0],
            'xlabel': self.raw_data_dict['xlabel'][0],
            'xunit': self.raw_data_dict['xunit'][0][0],
            'yvals': self.proc_data_dict['yvals'],
            'ylabel': self.proc_data_dict['ylabel'],
            'yunit': self.proc_data_dict['yunit'],
            'title': (self.raw_data_dict['timestamps'][0] + ' \n' +
                      self.raw_data_dict['measurementstring'][0]),
            'do_legend': True,
            # 'yrange': (0,1),
            'legend_pos': 'upper right'}

        if self.do_fitting:
            self.plot_dicts['cos_fit'] = {
                'ax_id': 'main',
                'plotfn': self.plot_fit,
                'fit_res': self.fit_dicts['cos_fit']['fit_res'],
                'plot_init': self.options_dict['plot_init'],
                'setlabel': 'Fit',
                'do_legend': True}


class Conditional_Oscillation_Analysis(ba.BaseDataAnalysis):
    """
    Analysis to extract quantities from a conditional oscillation.

    """
    def __init__(self, t_start: str=None, t_stop: str=None,
                 data_file_path: str=None,
                 label: str='',
                 options_dict: dict=None, extract_only: bool=False,
                 do_fitting: bool=True, auto=True):
        super().__init__(t_start=t_start, t_stop=t_stop,
                         label=label,
                         data_file_path=data_file_path,
                         options_dict=options_dict,
                         extract_only=extract_only, do_fitting=do_fitting)
        self.single_timestamp = False

        self.params_dict = {'xlabel': 'sweep_name',
                            'xunit': 'sweep_unit',
                            'xvals': 'sweep_points',
                            'measurementstring': 'measurementstring',
                            'value_names': 'value_names',
                            'value_units': 'value_units',
                            'measured_values': 'measured_values'}

        self.numeric_params = []
        if auto:
            self.run_analysis()

    def process_data(self):
        """
        selects the relevant acq channel based on "ch_idx_osc" and
        "ch_idx_spec" in the options dict and then splits the data for the
        off and on cases
        """
        self.proc_data_dict = OrderedDict()
        # The channel containing the data must be specified in the options dict
        ch_idx_spec = self.options_dict.get('ch_idx_spec', 0)
        ch_idx_osc = self.options_dict.get('ch_idx_osc', 1)
        normalize_to_cal_points = self.options_dict.get('normalize_to_cal_points', True)
        cal_points = [
                        [[-4, -3], [-2, -1]],
                        [[-4, -2], [-3, -1]],
                       ]


        i = 0
        for idx, type_str in zip([ch_idx_osc, ch_idx_spec], ['osc', 'spec']):
            yvals = list(self.raw_data_dict['measured_data'].values())[idx][0]
            self.proc_data_dict['ylabel_{}'.format(type_str)] = self.raw_data_dict['value_names'][0][idx]
            self.proc_data_dict['yunit'] = self.raw_data_dict['value_units'][0][idx]

            if normalize_to_cal_points:
                yvals = a_tools.rotate_and_normalize_data_1ch(yvals,
                    cal_zero_points=cal_points[i][0],
                    cal_one_points=cal_points[i][1])
                i +=1

                self.proc_data_dict['yvals_{}_off'.format(type_str)] = yvals[::2]
                self.proc_data_dict['yvals_{}_on'.format(type_str)] = yvals[1::2]
                self.proc_data_dict['xvals_off'] = self.raw_data_dict['xvals'][0][::2]
                self.proc_data_dict['xvals_on'] = self.raw_data_dict['xvals'][0][1::2]

            else:
                self.proc_data_dict['yvals_{}_off'.format(type_str)] = yvals[::2]
                self.proc_data_dict['yvals_{}_on'.format(type_str)] = yvals[1::2]


                self.proc_data_dict['xvals_off'] = self.raw_data_dict['xvals'][0][::2]
                self.proc_data_dict['xvals_on'] = self.raw_data_dict['xvals'][0][1::2]

    def prepare_fitting(self):
        self.fit_dicts = OrderedDict()
        cos_mod = fit_mods.CosModel
        guess_pars = fit_mods.Cos_guess(
            model=cos_mod, t=self.proc_data_dict['xvals_off'][:-2],
            data=self.proc_data_dict['yvals_osc_off'][:-2],
            freq_guess=1/360)
        guess_pars['frequency'].value = 1/360
        guess_pars['frequency'].vary = False
        self.fit_dicts['cos_fit_off'] = {
            'fit_fn': fit_mods.CosFunc,
            'fit_xvals': {'t': self.proc_data_dict['xvals_off'][:-2]},
            'fit_yvals': {'data': self.proc_data_dict['yvals_osc_off'][:-2]},
            'guess_pars': guess_pars}


        cos_mod = fit_mods.CosModel
        guess_pars = fit_mods.Cos_guess(
            model=cos_mod, t=self.proc_data_dict['xvals_on'][:-2],
            data=self.proc_data_dict['yvals_osc_on'][:-2],
            freq_guess=1/360)
        guess_pars['frequency'].value = 1/360
        guess_pars['frequency'].vary = False
        self.fit_dicts['cos_fit_on'] = {
            'fit_fn': fit_mods.CosFunc,
            'fit_xvals': {'t': self.proc_data_dict['xvals_on'][:-2]},
            'fit_yvals': {'data': self.proc_data_dict['yvals_osc_on'][:-2]},
            'guess_pars': guess_pars}

    def analyze_fit_results(self):
        fr_0 = self.fit_res['cos_fit_off'].params
        fr_1 = self.fit_res['cos_fit_on'].params

        phi0 = np.rad2deg(fr_0['phase'].value)
        phi1 = np.rad2deg(fr_1['phase'].value)

        phi0_stderr = np.rad2deg(fr_0['phase'].stderr)
        phi1_stderr = np.rad2deg(fr_1['phase'].stderr)

        self.proc_data_dict['phi_0'] = phi0, phi0_stderr
        self.proc_data_dict['phi_1'] = phi1, phi1_stderr
        phi_cond_stderr = (phi0_stderr**2+phi1_stderr**2)**.5
        self.proc_data_dict['phi_cond'] = (phi1 -phi0), phi_cond_stderr


        osc_amp = np.mean([fr_0['amplitude'], fr_1['amplitude']])
        osc_amp_stderr = np.sqrt(fr_0['amplitude'].stderr**2 +
                                 fr_1['amplitude']**2)/2

        self.proc_data_dict['osc_amp_0'] = (fr_0['amplitude'].value,
                                            fr_0['amplitude'].stderr)
        self.proc_data_dict['osc_amp_1'] = (fr_1['amplitude'].value,
                                            fr_1['amplitude'].stderr)

        self.proc_data_dict['osc_offs_0'] = (fr_0['offset'].value,
                                            fr_0['offset'].stderr)
        self.proc_data_dict['osc_offs_1'] = (fr_1['offset'].value,
                                            fr_1['offset'].stderr)


        offs_stderr = (fr_0['offset'].stderr**2+fr_1['offset'].stderr**2)**.5
        self.proc_data_dict['offs_diff'] = (
            fr_1['offset'].value - fr_0['offset'].value, offs_stderr)

        # self.proc_data_dict['osc_amp'] = (osc_amp, osc_amp_stderr)
        self.proc_data_dict['missing_fraction'] = (
            np.mean(self.proc_data_dict['yvals_spec_on'][:-2]) -
            np.mean(self.proc_data_dict['yvals_spec_off'][:-2]))


    def prepare_plots(self):
        self._prepare_main_oscillation_figure()
        self._prepare_spectator_qubit_figure()

    def _prepare_main_oscillation_figure(self):
        self.plot_dicts['main'] = {
            'plotfn': self.plot_line,
            'xvals': self.proc_data_dict['xvals_off'],
            'xlabel': self.raw_data_dict['xlabel'][0],
            'xunit': self.raw_data_dict['xunit'][0][0],
            'yvals': self.proc_data_dict['yvals_osc_off'],
            'ylabel': self.proc_data_dict['ylabel_osc'],
            'yunit': self.proc_data_dict['yunit'],
            'setlabel': 'CZ off',
            'title': (self.raw_data_dict['timestamps'][0] + ' \n' +
                      self.raw_data_dict['measurementstring'][0]),
            'do_legend': True,
            # 'yrange': (0,1),
            'legend_pos': 'upper right'}

        self.plot_dicts['on'] = {
            'plotfn': self.plot_line,
            'ax_id': 'main',
            'xvals': self.proc_data_dict['xvals_on'],
            'xlabel': self.raw_data_dict['xlabel'][0],
            'xunit': self.raw_data_dict['xunit'][0][0],
            'yvals': self.proc_data_dict['yvals_osc_on'],
            'ylabel': self.proc_data_dict['ylabel_osc'],
            'yunit': self.proc_data_dict['yunit'],
            'setlabel': 'CZ on',
            'do_legend': True,
            'legend_pos': 'upper right'}

        if self.do_fitting:
            self.plot_dicts['cos_fit_off'] = {
                'ax_id': 'main',
                'plotfn': self.plot_fit,
                'fit_res': self.fit_dicts['cos_fit_off']['fit_res'],
                'plot_init': self.options_dict['plot_init'],
                'setlabel': 'Fit CZ off',
                'do_legend': True}
            self.plot_dicts['cos_fit_on'] = {
                'ax_id': 'main',
                'plotfn': self.plot_fit,
                'fit_res': self.fit_dicts['cos_fit_on']['fit_res'],
                'plot_init': self.options_dict['plot_init'],
                'setlabel': 'Fit CZ on',
                'do_legend': True}

            # offset as a guide for the eye
            y = self.fit_res['cos_fit_off'].params['offset'].value
            self.plot_dicts['cos_off_offset'] ={
                'plotfn': self.plot_matplot_ax_method,
                'ax_id':'main',
                'func': 'axhline',
                'plot_kws': {
                    'y': y, 'color': 'C0', 'linestyle': 'dotted'}
                    }

            phase_message = (
                'Phase diff.: {:.1f} $\pm$ {:.1f} deg\n'
                'Phase off: {:.1f} $\pm$ {:.1f}deg\n'
                'Phase on: {:.1f} $\pm$ {:.1f}deg\n'
                'Osc. amp. off: {:.4f} $\pm$ {:.4f}\n'
                'Osc. amp. on: {:.4f} $\pm$ {:.4f}\n'
                'Offs. diff.: {:.4f} $\pm$ {:.4f}\n'
                'Osc. offs. off: {:.4f} $\pm$ {:.4f}\n'
                'Osc. offs. on: {:.4f} $\pm$ {:.4f}'.format(
                    self.proc_data_dict['phi_cond'][0],
                    self.proc_data_dict['phi_cond'][1],
                    self.proc_data_dict['phi_0'][0],
                    self.proc_data_dict['phi_0'][1],
                    self.proc_data_dict['phi_1'][0],
                    self.proc_data_dict['phi_1'][1],
                    self.proc_data_dict['osc_amp_0'][0],
                    self.proc_data_dict['osc_amp_0'][1],
                    self.proc_data_dict['osc_amp_1'][0],
                    self.proc_data_dict['osc_amp_1'][1],
                    self.proc_data_dict['offs_diff'][0],
                    self.proc_data_dict['offs_diff'][1],
                    self.proc_data_dict['osc_offs_0'][0],
                    self.proc_data_dict['osc_offs_0'][1],
                    self.proc_data_dict['osc_offs_1'][0],
                    self.proc_data_dict['osc_offs_1'][1]))
            self.plot_dicts['phase_message'] = {
                'ax_id': 'main',
                'ypos': 0.9,
                'xpos': 1.45,
                'plotfn': self.plot_text,
                'box_props': 'fancy',
                'line_kws': {'alpha': 0},
                'text_string': phase_message}

    def _prepare_spectator_qubit_figure(self):

        self.plot_dicts['spectator_qubit'] = {
            'plotfn': self.plot_line,
            'xvals': self.proc_data_dict['xvals_off'],
            'xlabel': self.raw_data_dict['xlabel'][0],
            'xunit': self.raw_data_dict['xunit'][0][0],
            'yvals': self.proc_data_dict['yvals_spec_off'],
            'ylabel': self.proc_data_dict['ylabel_spec'],
            'yunit': self.proc_data_dict['yunit'],
            'setlabel': 'CZ off',
            'title': (self.raw_data_dict['timestamps'][0] + ' \n' +
                      self.raw_data_dict['measurementstring'][0]),
            'do_legend': True,
            # 'yrange': (0,1),
            'legend_pos': 'upper right'}

        self.plot_dicts['spec_on'] = {
            'plotfn': self.plot_line,
            'ax_id': 'spectator_qubit',
            'xvals': self.proc_data_dict['xvals_on'],
            'xlabel': self.raw_data_dict['xlabel'][0],
            'xunit': self.raw_data_dict['xunit'][0][0],
            'yvals': self.proc_data_dict['yvals_spec_on'],
            'ylabel': self.proc_data_dict['ylabel_spec'],
            'yunit': self.proc_data_dict['yunit'],
            'setlabel': 'CZ on',
            'do_legend': True,
            'legend_pos': 'upper right'}

        if self.do_fitting:
            leak_msg = (
                'Missing fraction: {:.2f} % '.format(
                    self.proc_data_dict['missing_fraction']*100))
            self.plot_dicts['leak_msg'] = {
                'ax_id': 'spectator_qubit',
                'ypos': 0.7,
                'plotfn': self.plot_text,
                'box_props': 'fancy',
                'line_kws': {'alpha': 0},
                'text_string': leak_msg}
            # offset as a guide for the eye
            y = self.fit_res['cos_fit_on'].params['offset'].value
            self.plot_dicts['cos_on_offset'] ={
                'plotfn': self.plot_matplot_ax_method,
                'ax_id':'main',
                'func': 'axhline',
                'plot_kws': {
                    'y': y, 'color': 'C1', 'linestyle': 'dotted'}
                    }


class StateTomographyAnalysis(ba.BaseDataAnalysis):
    """
    Analyses the results of the state tomography experiment and calculates
    the corresponding quantum state.

    Possible options that can be passed in the options_dict parameter:
        cal_points: A data structure specifying the indices of the calibration
                    points. See the AveragedTimedomainAnalysis for format.
                    The calibration points need to be in the same order as the
                    used basis for the result.
        data_type: 'averaged' or 'singleshot'. For singleshot data each
                   measurement outcome is saved and arbitrary order correlations
                   between the states can be calculated.
        meas_operators: (optional) A list of qutip operators or numpy 2d arrays.
                        This overrides the measurement operators otherwise
                        found from the calibration points.
        covar_matrix: (optional) The covariance matrix of the measurement
                      operators as a 2d numpy array. Overrides the one found
                      from the calibration points.
        use_covariance_matrix (bool): Flag to define whether to use the
            covariance matrix
        basis_rots_str: A list of standard PycQED pulse names that were
                             applied to qubits before measurement
        basis_rots: As an alternative to single_qubit_pulses, the basis
                    rotations applied to the system as qutip operators or numpy
                    matrices can be given.
        mle: True/False, whether to do maximum likelihood fit. If False, only
             least squares fit will be done, which could give negative
             eigenvalues for the density matrix.
        imle: True/False, whether to do iterative maximum likelihood fit. If
             True, it takes preference over maximum likelihood method. Otherwise
             least squares fit will be done, then 'mle' option will be checked.
        pauli_raw: True/False, extracts Pauli expected values from a measurement
             without assignment correction based on calibration data. If True,
             takes preference over other methods except pauli_corr.
        pauli_values: True/False, extracts Pauli expected values from a
             measurement with assignment correction based on calibration data.
             If True, takes preference over other methods.
        iterations (optional): maximum number of iterations allowed in imle.
             Tomographies with more qubits require more iterations to converge.
        tolerance (optional): minimum change across iterations allowed in imle.
             The iteration will stop if it goes under this value. Tomographies
             with more qubits require smaller tolerance to converge.
        rho_target (optional): A qutip density matrix that the result will be
                               compared to when calculating fidelity.
    """
    def __init__(self, *args, **kwargs):
        auto = kwargs.pop('auto', True)
        super().__init__(*args, **kwargs)
        kwargs['auto'] = auto
        self.single_timestamp = True
        self.params_dict = {'exp_metadata': 'exp_metadata'}
        self.numeric_params = []
        self.data_type = self.options_dict['data_type']
        if self.data_type == 'averaged':
            self.base_analysis = AveragedTimedomainAnalysis(*args, **kwargs)
        elif self.data_type == 'singleshot':
            self.base_analysis = roa.MultiQubit_SingleShot_Analysis(
                *args, **kwargs)
        else:
            raise KeyError("Invalid tomography data mode: '" + self.data_type +
                           "'. Valid modes are 'averaged' and 'singleshot'.")
        if kwargs.get('auto', True):
            self.run_analysis()

    def process_data(self):
        tomography_qubits = self.options_dict.get('tomography_qubits', None)
        data, Fs, Omega = self.base_analysis.measurement_operators_and_results(
                              tomography_qubits)
        if 'data_filter' in self.options_dict:
            data = self.options_dict['data_filter'](data.T).T

        data = data.T
        for i, v in enumerate(data):
            data[i] = v / v.sum()
        data = data.T

        Fs = self.options_dict.get('meas_operators', Fs)
        Fs = [qtp.Qobj(F) for F in Fs]
        d = Fs[0].shape[0]
        self.proc_data_dict['d'] = d
        Omega = self.options_dict.get('covar_matrix', Omega)
        if Omega is None:
            Omega = np.diag(np.ones(len(Fs)))
        elif len(Omega.shape) == 1:
            Omega = np.diag(Omega)

        metadata = self.raw_data_dict.get('exp_metadata',
                                          self.options_dict.get(
                                              'exp_metadata', {}))
        if metadata is None:
            metadata = {}
        self.raw_data_dict['exp_metadata'] = metadata
        basis_rots_str = metadata.get('basis_rots_str', None)
        basis_rots_str = self.options_dict.get('basis_rots_str', basis_rots_str)
        if basis_rots_str is not None:
            nr_qubits = int(np.round(np.log2(d)))
            pulse_list = list(itertools.product(basis_rots_str,
                                                repeat=nr_qubits))
            rotations = tomo.standard_qubit_pulses_to_rotations(pulse_list)
        else:
            rotations = metadata.get('basis_rots', None)
            rotations = self.options_dict.get('basis_rots', rotations)
            if rotations is None:
                raise KeyError("Either 'basis_rots_str' or 'basis_rots' "
                               "parameter must be passed in the options "
                               "dictionary or in the experimental metadata.")
        rotations = [qtp.Qobj(U) for U in rotations]

        all_Fs = tomo.rotated_measurement_operators(rotations, Fs)
        all_Fs = list(itertools.chain(*np.array(all_Fs, dtype=np.object).T))
        all_mus = np.array(list(itertools.chain(*data.T)))
        all_Omegas = sp.linalg.block_diag(*[Omega] * len(data[0]))


        self.proc_data_dict['meas_operators'] = all_Fs
        self.proc_data_dict['covar_matrix'] = all_Omegas
        self.proc_data_dict['meas_results'] = all_mus

        if self.options_dict.get('pauli_values', False):
            rho_pauli = tomo.pauli_values_tomography(all_mus,Fs,basis_rots_str)
            self.proc_data_dict['rho_raw'] = rho_pauli
            self.proc_data_dict['rho'] = rho_pauli
        elif self.options_dict.get('pauli_raw', False):
            pauli_raw = self.generate_raw_pauli_set()
            rho_raw = tomo.pauli_set_to_density_matrix(pauli_raw)
            self.proc_data_dict['rho_raw'] = rho_raw
            self.proc_data_dict['rho'] = rho_raw
        elif self.options_dict.get('imle', False):
            it = metadata.get('iterations', None)
            it = self.options_dict.get('iterations', it)
            tol = metadata.get('tolerance', None)
            tol = self.options_dict.get('tolerance', tol)
            rho_imle = tomo.imle_tomography(
                all_mus, all_Fs, it, tol)
            self.proc_data_dict['rho_imle'] = rho_imle
            self.proc_data_dict['rho'] = rho_imle
        else:
            rho_ls = tomo.least_squares_tomography(
                all_mus, all_Fs,
                all_Omegas if self.get_param_value('use_covariance_matrix', False)
                else None )
            self.proc_data_dict['rho_ls'] = rho_ls
            self.proc_data_dict['rho'] = rho_ls
            if self.options_dict.get('mle', False):
                rho_mle = tomo.mle_tomography(
                    all_mus, all_Fs,
                    all_Omegas if self.get_param_value('use_covariance_matrix', False) else None,
                    rho_guess=rho_ls)
                self.proc_data_dict['rho_mle'] = rho_mle
                self.proc_data_dict['rho'] = rho_mle

        rho = self.proc_data_dict['rho']
        self.proc_data_dict['purity'] = (rho * rho).tr().real

        rho_target = metadata.get('rho_target', None)
        rho_target = self.options_dict.get('rho_target', rho_target)
        if rho_target is not None:
            self.proc_data_dict['fidelity'] = tomo.fidelity(rho, rho_target)
        if d == 4:
            self.proc_data_dict['concurrence'] = tomo.concurrence(rho)
        else:
            self.proc_data_dict['concurrence'] = 0

    def prepare_plots(self):
        self.prepare_density_matrix_plot()
        d = self.proc_data_dict['d']
        if 2 ** (d.bit_length() - 1) == d:
            # dimension is power of two, plot expectation values of pauli
            # operators
            self.prepare_pauli_basis_plot()

    def prepare_density_matrix_plot(self):
        self.tight_fig = self.options_dict.get('tight_fig', False)
        rho_target = self.raw_data_dict['exp_metadata'].get('rho_target', None)
        rho_target = self.options_dict.get('rho_target', rho_target)
        d = self.proc_data_dict['d']
        xtick_labels = self.options_dict.get('rho_ticklabels', None)
        ytick_labels = self.options_dict.get('rho_ticklabels', None)
        if 2 ** (d.bit_length() - 1) == d:
            nr_qubits = d.bit_length() - 1
            fmt_string = '{{:0{}b}}'.format(nr_qubits)
            labels = [fmt_string.format(i) for i in range(2 ** nr_qubits)]
            if xtick_labels is None:
                xtick_labels = ['$|' + lbl + r'\rangle$' for lbl in labels]
            if ytick_labels is None:
                ytick_labels = [r'$\langle' + lbl + '|$' for lbl in labels]
        color = (0.5 * np.angle(self.proc_data_dict['rho'].full()) / np.pi) % 1.
        cmap = self.options_dict.get('rho_colormap', self.default_phase_cmap())
        if self.options_dict.get('pauli_raw', False):
            title = 'Density matrix reconstructed from the Pauli (raw) set\n'
        elif self.options_dict.get('pauli_values', False):
            title = 'Density matrix reconstructed from the Pauli set\n'
        elif self.options_dict.get('mle', False):
            title = 'Maximum likelihood fit of the density matrix\n'
        elif self.options_dict.get('it_mle', False):
            title = 'Iterative maximum likelihood fit of the density matrix\n'
        else:
            title = 'Least squares fit of the density matrix\n'
        empty_artist = mpl.patches.Rectangle((0, 0), 0, 0, visible=False)
        legend_entries = [(empty_artist,
                           r'Purity, $Tr(\rho^2) = {:.1f}\%$'.format(
                               100 * self.proc_data_dict['purity']))]
        if rho_target is not None:
            legend_entries += [
                (empty_artist, r'Fidelity, $F = {:.1f}\%$'.format(
                    100 * self.proc_data_dict['fidelity']))]
        if d == 4:
            legend_entries += [
                (empty_artist, r'Concurrence, $C = {:.2f}$'.format(
                    self.proc_data_dict['concurrence']))]
        meas_string = self.base_analysis.\
            raw_data_dict['measurementstring']
        if isinstance(meas_string, list):
            if len(meas_string) > 1:
                meas_string = meas_string[0] + ' to ' + meas_string[-1]
            else:
                meas_string = meas_string[0]
        self.plot_dicts['density_matrix'] = {
            'plotfn': self.plot_bar3D,
            '3d': True,
            '3d_azim': -35,
            '3d_elev': 35,
            'xvals': np.arange(d),
            'yvals': np.arange(d),
            'zvals': np.abs(self.proc_data_dict['rho'].full()),
            'zrange': (0, 1),
            'color': color,
            'colormap': cmap,
            'bar_widthx': 0.5,
            'bar_widthy': 0.5,
            'xtick_loc': np.arange(d),
            'xtick_labels': xtick_labels,
            'ytick_loc': np.arange(d),
            'ytick_labels': ytick_labels,
            'ctick_loc': np.linspace(0, 1, 5),
            'ctick_labels': ['$0$', r'$\frac{1}{2}\pi$', r'$\pi$',
                             r'$\frac{3}{2}\pi$', r'$2\pi$'],
            'clabel': 'Phase (rad)',
            'title': (title + self.raw_data_dict['timestamp'] + ' ' +
                      meas_string),
            'do_legend': True,
            'legend_entries': legend_entries,
            'legend_kws': dict(loc='upper left', bbox_to_anchor=(0, 0.94))
        }

        if rho_target is not None:
            rho_target = qtp.Qobj(rho_target)
            if rho_target.type == 'ket':
                rho_target = rho_target * rho_target.dag()
            elif rho_target.type == 'bra':
                rho_target = rho_target.dag() * rho_target
            self.plot_dicts['density_matrix_target'] = {
                'plotfn': self.plot_bar3D,
                '3d': True,
                '3d_azim': -35,
                '3d_elev': 35,
                'xvals': np.arange(d),
                'yvals': np.arange(d),
                'zvals': np.abs(rho_target.full()),
                'zrange': (0, 1),
                'color': (0.5 * np.angle(rho_target.full()) / np.pi) % 1.,
                'colormap': cmap,
                'bar_widthx': 0.5,
                'bar_widthy': 0.5,
                'xtick_loc': np.arange(d),
                'xtick_labels': xtick_labels,
                'ytick_loc': np.arange(d),
                'ytick_labels': ytick_labels,
                'ctick_loc': np.linspace(0, 1, 5),
                'ctick_labels': ['$0$', r'$\frac{1}{2}\pi$', r'$\pi$',
                                 r'$\frac{3}{2}\pi$', r'$2\pi$'],
                'clabel': 'Phase (rad)',
                'title': ('Target density matrix\n' +
                          self.raw_data_dict['timestamp'] + ' ' +
                          meas_string),
                'bar_kws': dict(zorder=1),
            }

    def generate_raw_pauli_set(self):
        nr_qubits = self.proc_data_dict['d'].bit_length() - 1
        pauli_raw_values = []
        for op in tomo.generate_pauli_set(nr_qubits)[1]:
            nr_terms = 0
            sum_terms = 0.
            for meas_op, meas_res in zip(self.proc_data_dict['meas_operators'],
                                         self.proc_data_dict['meas_results']):
                trace = (meas_op*op).tr().real
                clss = int(trace*2)
                if clss < 0:
                    sum_terms -= meas_res
                    nr_terms += 1
                elif clss > 0:
                    sum_terms += meas_res
                    nr_terms += 1
            pauli_raw_values.append(2**nr_qubits*sum_terms/nr_terms)
        return pauli_raw_values

    def generate_corr_pauli_set(self,Fs,rotations):
        nr_qubits = self.proc_data_dict['d'].bit_length() - 1

        Fs_corr = []
        assign_corr = []
        for i,F in enumerate(Fs):
            new_op = np.zeros(2**nr_qubits)
            new_op[i] = 1
            Fs_corr.append(qtp.Qobj(np.diag(new_op)))
            assign_corr.append(np.diag(F.full()))
        pauli_Fs = tomo.rotated_measurement_operators(rotations, Fs_corr)
        pauli_Fs = list(itertools.chain(*np.array(pauli_Fs, dtype=np.object).T))

        mus = self.proc_data_dict['meas_results']
        pauli_mus = np.reshape(mus,[-1,2**nr_qubits])
        for i,raw_mus in enumerate(pauli_mus):
            pauli_mus[i] = np.matmul(np.linalg.inv(assign_corr),np.array(raw_mus))
        pauli_mus = pauli_mus.flatten()

        pauli_values = []
        for op in tomo.generate_pauli_set(nr_qubits)[1]:
            nr_terms = 0
            sum_terms = 0.
            for meas_op, meas_res in zip(pauli_Fs,pauli_mus):
                trace = (meas_op*op).tr().real
                clss = int(trace*2)
                if clss < 0:
                    sum_terms -= meas_res
                    nr_terms += 1
                elif clss > 0:
                    sum_terms += meas_res
                    nr_terms += 1
            pauli_values.append(2**nr_qubits*sum_terms/nr_terms)

        return pauli_values

    def prepare_pauli_basis_plot(self):
        yexp = tomo.density_matrix_to_pauli_basis(self.proc_data_dict['rho'])
        nr_qubits = self.proc_data_dict['d'].bit_length() - 1
        labels = list(itertools.product(*[['I', 'X', 'Y', 'Z']]*nr_qubits))
        labels = [''.join(label_list) for label_list in labels]
        if nr_qubits == 1:
            order = [1, 2, 3]
        elif nr_qubits == 2:
            order = [1, 2, 3, 4, 8, 12, 5, 6, 7, 9, 10, 11, 13, 14, 15]
        elif nr_qubits == 3:
            order = [1, 2, 3, 4, 8, 12, 16, 32, 48] + \
                    [5, 6, 7, 9, 10, 11, 13, 14, 15] + \
                    [17, 18, 19, 33, 34, 35, 49, 50, 51] + \
                    [20, 24, 28, 36, 40, 44, 52, 56, 60] + \
                    [21, 22, 23, 25, 26, 27, 29, 30, 31] + \
                    [37, 38, 39, 41, 42, 43, 45, 46, 47] + \
                    [53, 54, 55, 57, 58, 59, 61, 62, 63]
        else:
            order = np.arange(4**nr_qubits)[1:]
        if self.options_dict.get('pauli_raw', False):
            fit_type = 'raw counts'
        elif self.options_dict.get('pauli_values', False):
            fit_type = 'corrected counts'
        elif self.options_dict.get('mle', False):
            fit_type = 'maximum likelihood estimation'
        elif self.options_dict.get('imle', False):
            fit_type = 'iterative maximum likelihood estimation'
        else:
            fit_type = 'least squares fit'
        meas_string = self.base_analysis. \
            raw_data_dict['measurementstring']
        if np.ndim(meas_string) > 0:
            if len(meas_string) > 1:
                meas_string = meas_string[0] + ' to ' + meas_string[-1]
            else:
                meas_string = meas_string[0]
        self.plot_dicts['pauli_basis'] = {
            'plotfn': self.plot_bar,
            'xcenters': np.arange(len(order)),
            'xwidth': 0.4,
            'xrange': (-1, len(order)),
            'yvals': np.array(yexp)[order],
            'xlabel': r'Pauli operator, $\hat{O}$',
            'ylabel': r'Expectation value, $\mathrm{Tr}(\hat{O} \hat{\rho})$',
            'title': 'Pauli operators, ' + fit_type + '\n' +
                      self.raw_data_dict['timestamp'] + ' ' + meas_string,
            'yrange': (-1.1, 1.1),
            'xtick_loc': np.arange(4**nr_qubits - 1),
            'xtick_rotation': 90,
            'xtick_labels': np.array(labels)[order],
            'bar_kws': dict(zorder=10),
            'setlabel': 'Fit to experiment',
            'do_legend': True
        }
        if nr_qubits > 2:
            self.plot_dicts['pauli_basis']['plotsize'] = (10, 5)

        rho_target = self.raw_data_dict['exp_metadata'].get('rho_target', None)
        rho_target = self.options_dict.get('rho_target', rho_target)
        if rho_target is not None:
            rho_target = qtp.Qobj(rho_target)
            ytar = tomo.density_matrix_to_pauli_basis(rho_target)
            self.plot_dicts['pauli_basis_target'] = {
                'plotfn': self.plot_bar,
                'ax_id': 'pauli_basis',
                'xcenters': np.arange(len(order)),
                'xwidth': 0.8,
                'yvals': np.array(ytar)[order],
                'xtick_loc': np.arange(len(order)),
                'xtick_labels': np.array(labels)[order],
                'bar_kws': dict(color='0.8', zorder=0),
                'setlabel': 'Target values',
                'do_legend': True
            }

        purity_str = r'Purity, $Tr(\rho^2) = {:.1f}\%$'.format(
            100 * self.proc_data_dict['purity'])
        if rho_target is not None:
            fidelity_str = '\n' + r'Fidelity, $F = {:.1f}\%$'.format(
                100 * self.proc_data_dict['fidelity'])
        else:
            fidelity_str = ''
        if self.proc_data_dict['d'] == 4:
            concurrence_str = '\n' + r'Concurrence, $C = {:.1f}\%$'.format(
                100 * self.proc_data_dict['concurrence'])
        else:
            concurrence_str = ''
        self.plot_dicts['pauli_info_labels'] = {
            'ax_id': 'pauli_basis',
            'plotfn': self.plot_line,
            'xvals': [0],
            'yvals': [0],
            'line_kws': {'alpha': 0},
            'setlabel': purity_str + fidelity_str,
            'do_legend': True
        }

    def default_phase_cmap(self):
        cols = np.array(((41, 39, 231), (61, 130, 163), (208, 170, 39),
                         (209, 126, 4), (181, 28, 20), (238, 76, 152),
                         (251, 130, 242), (162, 112, 251))) / 255
        n = len(cols)
        cdict = {
            'red': [[i/n, cols[i%n][0], cols[i%n][0]] for i in range(n+1)],
            'green': [[i/n, cols[i%n][1], cols[i%n][1]] for i in range(n+1)],
            'blue': [[i/n, cols[i%n][2], cols[i%n][2]] for i in range(n+1)],
        }

        return mpl.colors.LinearSegmentedColormap('DMDefault', cdict)


class ReadoutROPhotonsAnalysis(Single_Qubit_TimeDomainAnalysis):
    """
    Analyses the photon number in the RO based on the
    readout_photons_in_resonator function

    function specific options for options dict:
    f_qubit
    chi
    artif_detuning
    print_fit_results
    """

    def __init__(self, t_start: str=None, t_stop: str=None,
                 label: str='', data_file_path: str=None,
                 close_figs: bool=False, options_dict: dict=None,
                 extract_only: bool=False, do_fitting: bool=False,
                 auto: bool=True):
        super().__init__(t_start=t_start, t_stop=t_stop,
                         data_file_path=data_file_path,
                         options_dict=options_dict,
                         close_figs=close_figs, label=label,
                         extract_only=extract_only, do_fitting=do_fitting)
        if self.options_dict.get('TwoD', None) is None:
            self.options_dict['TwoD'] = True
        self.label = label
        self.params_dict = {
            'measurementstring': 'measurementstring',
            'sweep_points': 'sweep_points',
            'sweep_points_2D': 'sweep_points_2D',
            'value_names': 'value_names',
            'value_units': 'value_units',
            'measured_values': 'measured_values'}

        self.numeric_params = self.options_dict.get('numeric_params',
                                                   OrderedDict())

        self.kappa = self.options_dict.get('kappa_effective', None)
        self.chi = self.options_dict.get('chi', None)
        self.T2 = self.options_dict.get('T2echo', None)
        self.artif_detuning = self.options_dict.get('artif_detuning', 0)

        if (self.kappa is None) or (self.chi is None) or (self.T2 is None):
            raise ValueError('kappa_effective, chi and T2echo must be passed to '
                             'the options_dict.')

        if auto:
            self.run_analysis()

    def process_data(self):
        self.proc_data_dict = OrderedDict()
        self.proc_data_dict['qubit_state'] = [[],[]]
        self.proc_data_dict['delay_to_relax'] = self.raw_data_dict[
                                                    'sweep_points_2D'][0]
        self.proc_data_dict['ramsey_times'] = []

        for i,x in enumerate(np.transpose(self.raw_data_dict[
                        'measured_data']['raw w0 _measure'][0])):
            self.proc_data_dict['qubit_state'][0].append([])
            self.proc_data_dict['qubit_state'][1].append([])

            for j,y in enumerate(np.transpose(self.raw_data_dict[
                    'measured_data']['raw w0 _measure'][0])[i]):

                if j%2 == 0:
                    self.proc_data_dict['qubit_state'][0][i].append(y)

                else:
                    self.proc_data_dict['qubit_state'][1][i].append(y)
        for i,x in enumerate( self.raw_data_dict['sweep_points'][0]):
            if i % 2 == 0:
                self.proc_data_dict['ramsey_times'].append(x)

    #I STILL NEED to pass Chi
    def prepare_fitting(self):
        self.proc_data_dict['photon_number'] = [[],[]]
        self.proc_data_dict['fit_results'] = []
        self.proc_data_dict['ramsey_fit_results'] = [[],[]]


        for i,tau in enumerate(self.proc_data_dict['delay_to_relax']):

            self.proc_data_dict['ramsey_fit_results'][0].append(self.fit_Ramsey(
                            self.proc_data_dict['ramsey_times'][:-4],
                            self.proc_data_dict['qubit_state'][0][i][:-4]/
                            max(self.proc_data_dict['qubit_state'][0][i][:-4]),
                            state=0,
                            kw=self.options_dict))

            self.proc_data_dict['ramsey_fit_results'][1].append(self.fit_Ramsey(
                            self.proc_data_dict['ramsey_times'][:-4],
                            self.proc_data_dict['qubit_state'][1][i][:-4]/
                            max(self.proc_data_dict['qubit_state'][1][i][:-4]),
                            state=1,
                            kw=self.options_dict))

            n01 = self.proc_data_dict['ramsey_fit_results'
                                         ][0][i][0].params['n0'].value
            n02 = self.proc_data_dict['ramsey_fit_results'
                                         ][1][i][0].params['n0'].value

            self.proc_data_dict['photon_number'][0].append(n01)
            self.proc_data_dict['photon_number'][1].append(n02)


    def run_fitting(self):
        print_fit_results = self.params_dict.pop('print_fit_results',False)

        exp_dec_mod = lmfit.Model(fit_mods.ExpDecayFunc)
        exp_dec_mod.set_param_hint('n',
                                   value=1,
                                   vary=False)
        exp_dec_mod.set_param_hint('offset',
                                   value=0,
                                   min=0,
                                   vary=True)
        exp_dec_mod.set_param_hint('tau',
                                   value=self.proc_data_dict[
                                                'delay_to_relax'][-1],
                                   min=1e-11,
                                   vary=True)
        exp_dec_mod.set_param_hint('amplitude',
                                   value=1,
                                   min=0,
                                   vary=True)
        params = exp_dec_mod.make_params()
        self.fit_res = OrderedDict()
        self.fit_res['ground_state'] = exp_dec_mod.fit(
                                data=self.proc_data_dict['photon_number'][0],
                                params=params,
                                t=self.proc_data_dict['delay_to_relax'])
        self.fit_res['excited_state'] = exp_dec_mod.fit(
                                data=self.proc_data_dict['photon_number'][1],
                                params=params,
                                t=self.proc_data_dict['delay_to_relax'])
        if print_fit_results:
            print(self.fit_res['ground_state'].fit_report())
            print(self.fit_res['excited_state'].fit_report())

    def fit_Ramsey(self, x, y, state, **kw):

        x = np.array(x)

        y = np.array(y)

        exp_dec_p_mod = lmfit.Model(fit_mods.ExpDecayPmod)
        comb_exp_dec_mod = lmfit.Model(fit_mods.CombinedOszExpDecayFunc)

        average = np.mean(y)

        ft_of_data = np.fft.fft(y)
        index_of_fourier_maximum = np.argmax(np.abs(
            ft_of_data[1:len(ft_of_data) // 2])) + 1
        max_ramsey_delay = x[-1] - x[0]

        fft_axis_scaling = 1 / max_ramsey_delay
        freq_est = fft_axis_scaling * index_of_fourier_maximum

        n_est = (freq_est-self.artif_detuning)/(2 * self.chi)


        exp_dec_p_mod.set_param_hint('T2echo',
                                   value=self.T2,
                                   vary=False)
        exp_dec_p_mod.set_param_hint('offset',
                                   value=average,
                                   min=0,
                                   vary=True)
        exp_dec_p_mod.set_param_hint('delta',
                                   value=self.artif_detuning,
                                   vary=False)
        exp_dec_p_mod.set_param_hint('amplitude',
                                   value=1,
                                   min=0,
                                   vary=True)
        exp_dec_p_mod.set_param_hint('kappa',
                                   value=self.kappa[state],
                                   vary=False)
        exp_dec_p_mod.set_param_hint('chi',
                                   value=self.chi,
                                   vary=False)
        exp_dec_p_mod.set_param_hint('n0',
                                      value=n_est,
                                      min=0,
                                      vary=True)
        exp_dec_p_mod.set_param_hint('phase',
                                       value=0,
                                       vary=True)


        comb_exp_dec_mod.set_param_hint('tau',
                                     value=self.T2,
                                     vary=True)
        comb_exp_dec_mod.set_param_hint('offset',
                                        value=average,
                                        min=0,
                                        vary=True)
        comb_exp_dec_mod.set_param_hint('oscillation_offset',
                                        value=average,
                                        min=0,
                                        vary=True)
        comb_exp_dec_mod.set_param_hint('amplitude',
                                     value=1,
                                     min=0,
                                     vary=True)
        comb_exp_dec_mod.set_param_hint('tau_gauss',
                                     value=self.kappa[state],
                                     vary=True)
        comb_exp_dec_mod.set_param_hint('n0',
                                     value=n_est,
                                     min=0,
                                     vary=True)
        comb_exp_dec_mod.set_param_hint('phase',
                                     value=0,
                                     vary=True)
        comb_exp_dec_mod.set_param_hint('delta',
                                     value=self.artif_detuning,
                                     vary=False)
        comb_exp_dec_mod.set_param_hint('chi',
                                     value=self.chi,
                                     vary=False)

        if (np.average(y[:4]) >
                np.average(y[4:8])):
            phase_estimate = 0
        else:
            phase_estimate = np.pi
        exp_dec_p_mod.set_param_hint('phase',
                                     value=phase_estimate, vary=True)
        comb_exp_dec_mod.set_param_hint('phase',
                                     value=phase_estimate, vary=True)

        amplitude_guess = 0.5
        if np.all(np.logical_and(y >= 0, y <= 1)):
            exp_dec_p_mod.set_param_hint('amplitude',
                                         value=amplitude_guess,
                                         min=0.00,
                                         max=4.0,
                                         vary=True)
            comb_exp_dec_mod.set_param_hint('amplitude',
                                         value=amplitude_guess,
                                         min=0.00,
                                         max=4.0,
                                         vary=True)

        else:
            print('data is not normalized, varying amplitude')
            exp_dec_p_mod.set_param_hint('amplitude',
                                         value=max(y),
                                         min=0.00,
                                         max=4.0,
                                         vary=True)
            comb_exp_dec_mod.set_param_hint('amplitude',
                                        value=max(y),
                                        min=0.00,
                                        max=4.0,
                                        vary=True)

        fit_res_1 = exp_dec_p_mod.fit(data=y,
                                    t=x,
                                    params= exp_dec_p_mod.make_params())

        fit_res_2 = comb_exp_dec_mod.fit(data=y,
                                         t=x,
                                         params= comb_exp_dec_mod.make_params())


        if fit_res_1.chisqr > .35:
            log.warning('Fit did not converge, varying phase')
            fit_res_lst = []

            for phase_estimate in np.linspace(0, 2*np.pi, 10):

                for i, del_amp in enumerate(np.linspace(
                        -max(y)/10, max(y)/10, 10)):
                    exp_dec_p_mod.set_param_hint('phase',
                                                 value=phase_estimate,
                                                 vary=False)
                    exp_dec_p_mod.set_param_hint('amplitude',
                                                 value=max(y)+ del_amp)

                    fit_res_lst += [exp_dec_p_mod.fit(
                        data=y,
                        t=x,
                        params= exp_dec_p_mod.make_params())]

            chisqr_lst = [fit_res_1.chisqr for fit_res_1 in fit_res_lst]
            fit_res_1 = fit_res_lst[np.argmin(chisqr_lst)]

        if fit_res_2.chisqr > .35:
            log.warning('Fit did not converge, varying phase')
            fit_res_lst = []

            for phase_estimate in np.linspace(0, 2*np.pi, 10):

                for i, del_amp in enumerate(np.linspace(
                        -max(y)/10, max(y)/10, 10)):
                    comb_exp_dec_mod.set_param_hint('phase',
                                                 value=phase_estimate,
                                                 vary=False)
                    comb_exp_dec_mod.set_param_hint('amplitude',
                                                 value=max(y)+ del_amp)

                    fit_res_lst += [comb_exp_dec_mod.fit(
                        data=y,
                        t=x,
                        params= comb_exp_dec_mod.make_params())]

            chisqr_lst = [fit_res_2.chisqr for fit_res_2 in fit_res_lst]
            fit_res_2 = fit_res_lst[np.argmin(chisqr_lst)]

        if fit_res_1.chisqr < fit_res_2.chisqr:
            self.proc_data_dict['params'] = exp_dec_p_mod.make_params()
            return [fit_res_1,fit_res_1,fit_res_2]
        else:
            self.proc_data_dict['params'] = comb_exp_dec_mod.make_params()
            return [fit_res_2,fit_res_1,fit_res_2]


    def prepare_plots(self):
            self.prepare_2D_sweep_plot()
            self.prepare_photon_number_plot()
            self.prepare_ramsey_plots()

    def prepare_2D_sweep_plot(self):
        self.plot_dicts['off_full_data_'+self.label] = {
            'title': 'Raw data |g>',
            'plotfn': self.plot_colorxy,
            'xvals': self.proc_data_dict['ramsey_times'],
            'xlabel': 'Ramsey delays',
            'xunit': 's',
            'yvals': self.proc_data_dict['delay_to_relax'],
            'ylabel': 'Delay after first RO-pulse',
            'yunit': 's',
            'zvals': np.array(self.proc_data_dict['qubit_state'][0]) }

        self.plot_dicts['on_full_data_'+self.label] = {
            'title': 'Raw data |e>',
            'plotfn': self.plot_colorxy,
            'xvals': self.proc_data_dict['ramsey_times'],
            'xlabel': 'Ramsey delays',
            'xunit': 's',
            'yvals': self.proc_data_dict['delay_to_relax'],
            'ylabel': 'Delay after first RO-pulse',
            'yunit': 's',
            'zvals': np.array(self.proc_data_dict['qubit_state'][1])  }



    def prepare_ramsey_plots(self):
        x_fit = np.linspace(self.proc_data_dict['ramsey_times'][0],
                            max(self.proc_data_dict['ramsey_times']),101)
        for i in range(len(self.proc_data_dict['ramsey_fit_results'][0])):

            self.plot_dicts['off_'+str(i)] = {
                'title': 'Ramsey w t_delay = '+\
                         str(self.proc_data_dict['delay_to_relax'][i])+ \
                         ' s, in |g> state',
                'ax_id':'ramsey_off_'+str(i),
                'plotfn': self.plot_line,
                'xvals': self.proc_data_dict['ramsey_times'],
                'xlabel': 'Ramsey delays',
                'xunit': 's',
                'yvals': np.array(self.proc_data_dict['qubit_state'][0][i]/
                             max(self.proc_data_dict['qubit_state'][0][i][:-4])),
                'ylabel': 'Measured qubit state',
                'yunit': '',
                'marker': 'o',
                'setlabel': '|g> data_'+str(i),
                'do_legend': True }

            self.plot_dicts['off_fit_'+str(i)] = {
                'title': 'Ramsey w t_delay = '+ \
                         str(self.proc_data_dict['delay_to_relax'][i])+ \
                         ' s, in |g> state',
                'ax_id':'ramsey_off_'+str(i),
                'plotfn': self.plot_line,
                'xvals': x_fit,
                'yvals':  self.proc_data_dict['ramsey_fit_results'][0][i][1].eval(
                    self.proc_data_dict['ramsey_fit_results'][0][i][1].params,
                    t=x_fit),
                'linestyle': '-',
                'marker': '',
                'setlabel': '|g> fit_model'+str(i),
                'do_legend': True  }

            self.plot_dicts['off_fit_2_'+str(i)] = {
                'title': 'Ramsey w t_delay = '+ \
                         str(self.proc_data_dict['delay_to_relax'][i])+ \
                         ' s, in |g> state',
                'ax_id':'ramsey_off_'+str(i),
                'plotfn': self.plot_line,
                'xvals': x_fit,
                'yvals':  self.proc_data_dict['ramsey_fit_results'][0][i][2].eval(
                    self.proc_data_dict['ramsey_fit_results'][0][i][2].params,
                    t=x_fit),
                'linestyle': '-',
                'marker': '',
                'setlabel': '|g> fit_simpel_model'+str(i),
                'do_legend': True  }

            self.plot_dicts['hidden_g_'+str(i)] = {
                'ax_id':'ramsey_off_'+str(i),
                'plotfn': self.plot_line,
                'xvals': [0],
                'yvals': [0],
                'color': 'w',
                'setlabel': 'Residual photon count = '
                             ''+str(self.proc_data_dict['photon_number'][0][i]),
                'do_legend': True }


            self.plot_dicts['on_'+str(i)] = {
                'title': 'Ramsey w t_delay = '+ \
                         str(self.proc_data_dict['delay_to_relax'][i])+ \
                         ' s, in |e> state',
                'ax_id':'ramsey_on_'+str(i),
                'plotfn': self.plot_line,
                'xvals': self.proc_data_dict['ramsey_times'],
                'xlabel': 'Ramsey delays',
                'xunit': 's',
                'yvals':  np.array(self.proc_data_dict['qubit_state'][1][i]/
                             max(self.proc_data_dict['qubit_state'][1][i][:-4])),
                'ylabel': 'Measured qubit state',
                'yunit': '',
                'marker': 'o',
                'setlabel': '|e> data_'+str(i),
                'do_legend': True }

            self.plot_dicts['on_fit_'+str(i)] = {
                'title': 'Ramsey w t_delay = '+ \
                         str(self.proc_data_dict['delay_to_relax'][i])+ \
                         ' s, in |e> state',
                'ax_id':'ramsey_on_'+str(i),
                'plotfn': self.plot_line,
                'xvals': x_fit,
                'yvals':  self.proc_data_dict['ramsey_fit_results'][1][i][1].eval(
                    self.proc_data_dict['ramsey_fit_results'][1][i][1].params,
                    t=x_fit),
                'linestyle': '-',
                'marker': '',
                'setlabel': '|e> fit_model'+str(i),
                'do_legend': True }

            self.plot_dicts['on_fit_2_'+str(i)] = {
                'title': 'Ramsey w t_delay = '+ \
                         str(self.proc_data_dict['delay_to_relax'][i])+ \
                         ' s, in |e> state',
                'ax_id':'ramsey_on_'+str(i),
                'plotfn': self.plot_line,
                'xvals': x_fit,
                'yvals':  self.proc_data_dict['ramsey_fit_results'][1][i][2].eval(
                    self.proc_data_dict['ramsey_fit_results'][1][i][2].params,
                    t=x_fit),
                'linestyle': '-',
                'marker': '',
                'setlabel': '|e> fit_simpel_model'+str(i),
                'do_legend': True }

            self.plot_dicts['hidden_e_'+str(i)] = {
                'ax_id':'ramsey_on_'+str(i),
                'plotfn': self.plot_line,
                'xvals': [0],
                'yvals': [0],
                'color': 'w',
                'setlabel': 'Residual photon count = '
                            ''+str(self.proc_data_dict['photon_number'][1][i]),
                'do_legend': True }


    def prepare_photon_number_plot(self):


        ylabel = 'Average photon number'
        yunit = ''

        x_fit = np.linspace(min(self.proc_data_dict['delay_to_relax']),
                            max(self.proc_data_dict['delay_to_relax']),101)
        minmax_data = [min(min(self.proc_data_dict['photon_number'][0]),
                           min(self.proc_data_dict['photon_number'][1])),
                       max(max(self.proc_data_dict['photon_number'][0]),
                           max(self.proc_data_dict['photon_number'][1]))]
        minmax_data[0] -= minmax_data[0]/5
        minmax_data[1] += minmax_data[1]/5

        self.proc_data_dict['photon_number'][1],

        self.fit_res['excited_state'].eval(
            self.fit_res['excited_state'].params,
            t=x_fit)
        self.plot_dicts['Photon number count'] = {
            'plotfn': self.plot_line,
            'xlabel': 'Delay after first RO-pulse',
            'ax_id': 'Photon number count ',
            'xunit': 's',
            'xvals': self.proc_data_dict['delay_to_relax'],
            'yvals': self.proc_data_dict['photon_number'][0],
            'ylabel': ylabel,
            'yunit': yunit,
            'yrange': minmax_data,
            'title': 'Residual photon number',
            'color': 'b',
            'linestyle': '',
            'marker': 'o',
            'setlabel': '|g> data',
            'func': 'semilogy',
            'do_legend': True}

        self.plot_dicts['main2'] = {
            'plotfn': self.plot_line,
            'xunit': 's',
            'xvals': x_fit,
            'yvals': self.fit_res['ground_state'].eval(
                self.fit_res['ground_state'].params,
                t=x_fit),
            'yrange': minmax_data,
            'ax_id': 'Photon number count ',
            'color': 'b',
            'linestyle': '-',
            'marker': '',
            'setlabel': '|g> fit',
            'func': 'semilogy',
            'do_legend': True}

        self.plot_dicts['main3'] = {
            'plotfn': self.plot_line,
            'xunit': 's',
            'xvals': self.proc_data_dict['delay_to_relax'],
            'yvals': self.proc_data_dict['photon_number'][1],
            'yrange': minmax_data,
            'ax_id': 'Photon number count ',
            'color': 'r',
            'linestyle': '',
            'marker': 'o',
            'setlabel': '|e> data',
            'func': 'semilogy',
            'do_legend': True}

        self.plot_dicts['main4'] = {
            'plotfn': self.plot_line,
            'xunit': 's',
            'ax_id': 'Photon number count ',
            'xvals': x_fit,
            'yvals': self.fit_res['excited_state'].eval(
                self.fit_res['excited_state'].params,
                t=x_fit),
            'yrange': minmax_data,
            'ylabel': ylabel,
            'color': 'r',
            'linestyle': '-',
            'marker': '',
            'setlabel': '|e> fit',
            'func': 'semilogy',
            'do_legend': True}

        self.plot_dicts['hidden_1'] = {
            'ax_id': 'Photon number count ',
            'plotfn': self.plot_line,
            'yrange': minmax_data,
            'xvals': [0],
            'yvals': [0],
            'color': 'w',
            'setlabel': 'tau_g = '
                        ''+str("%.3f" %
                        (self.fit_res['ground_state'].params['tau'].value*1e9))+''
                        ' ns',
            'do_legend': True }


        self.plot_dicts['hidden_2'] = {
            'ax_id': 'Photon number count ',
            'plotfn': self.plot_line,
            'yrange': minmax_data,
            'xvals': [0],
            'yvals': [0],
            'color': 'w',
            'setlabel': 'tau_e = '
                        ''+str("%.3f" %
                        (self.fit_res['excited_state'].params['tau'].value*1e9))+''
                        ' ns',
            'do_legend': True}


class RODynamicPhaseAnalysis(MultiQubit_TimeDomain_Analysis):

    def __init__(self, qb_names: list=None,  t_start: str=None, t_stop: str=None,
                 data_file_path: str=None, single_timestamp: bool=False,
                 options_dict: dict=None, extract_only: bool=False,
                 do_fitting: bool=True, auto=True):

        super().__init__(qb_names=qb_names, t_start=t_start, t_stop=t_stop,
                         data_file_path=data_file_path,
                         options_dict=options_dict,
                         extract_only=extract_only,
                         do_fitting=do_fitting,
                         auto=False)

        if auto:
            self.run_analysis()

    def process_data(self):

        super().process_data()

        if 'qbp_name' in self.metadata:
            self.pulsed_qbname = self.metadata['qbp_name']
        else:
            self.pulsed_qbname = self.options_dict.get('pulsed_qbname')
        self.measured_qubits = [qbn for qbn in self.channel_map if
                                qbn != self.pulsed_qbname]

    def prepare_fitting(self):
        self.fit_dicts = OrderedDict()
        for qbn in self.measured_qubits:
            ro_dict = self.proc_data_dict['projected_data_dict'][qbn]
            sweep_points = self.proc_data_dict['sweep_points_dict'][qbn][
                'msmt_sweep_points']
            for ro_suff, data in ro_dict.items():
                cos_mod = lmfit.Model(fit_mods.CosFunc)
                if self.num_cal_points != 0:
                    data = data[:-self.num_cal_points]
                guess_pars = fit_mods.Cos_guess(
                    model=cos_mod,
                    t=sweep_points,
                    data=data)
                guess_pars['amplitude'].vary = True
                guess_pars['offset'].vary = True
                guess_pars['frequency'].vary = True
                guess_pars['phase'].vary = True

                key = 'cos_fit_{}{}'.format(qbn, ro_suff)
                self.fit_dicts[key] = {
                    'fit_fn': fit_mods.CosFunc,
                    'fit_xvals': {'t': sweep_points},
                    'fit_yvals': {'data': data},
                    'guess_pars': guess_pars}

    def analyze_fit_results(self):

        self.dynamic_phases = OrderedDict()
        for meas_qbn in self.measured_qubits:
            self.dynamic_phases[meas_qbn] = \
                (self.fit_dicts['cos_fit_{}_measure'.format(meas_qbn)][
                    'fit_res'].best_values['phase'] -
                 self.fit_dicts['cos_fit_{}_ref_measure'.format(meas_qbn)][
                    'fit_res'].best_values['phase'])*180/np.pi

    def prepare_plots(self):

        super().prepare_plots()

        if self.do_fitting:
            for meas_qbn in self.measured_qubits:
                sweep_points_dict = self.proc_data_dict['sweep_points_dict'][
                    meas_qbn]
                if self.num_cal_points != 0:
                    yvals = [self.proc_data_dict['projected_data_dict'][meas_qbn][
                                 '_ref_measure'][:-self.num_cal_points],
                             self.proc_data_dict['projected_data_dict'][meas_qbn][
                                 '_measure'][:-self.num_cal_points]]
                    sweep_points = sweep_points_dict['msmt_sweep_points']

                    # plot cal points
                    for i, cal_pts_idxs in enumerate(
                            self.cal_states_dict.values()):
                        key = list(self.cal_states_dict)[i] + meas_qbn
                        self.plot_dicts[key] = {
                            'fig_id': 'dyn_phase_plot_' + meas_qbn,
                            'plotfn': self.plot_line,
                            'xvals': np.mean([
                                sweep_points_dict['cal_points_sweep_points'][
                                    cal_pts_idxs],
                                sweep_points_dict['cal_points_sweep_points'][
                                    cal_pts_idxs]],
                                axis=0),
                            'yvals': np.mean([
                                self.proc_data_dict['projected_data_dict'][meas_qbn][
                                    '_ref_measure'][cal_pts_idxs],
                                self.proc_data_dict['projected_data_dict'][meas_qbn][
                                    '_measure'][cal_pts_idxs]],
                                             axis=0),
                            'setlabel': list(self.cal_states_dict)[i],
                            'do_legend': True,
                            'legend_bbox_to_anchor': (1, 0.5),
                            'legend_pos': 'center left',
                            'linestyle': 'none',
                            'line_kws': {'color': self.get_cal_state_color(
                                list(self.cal_states_dict)[i])}}

                else:
                    yvals = [self.proc_data_dict['projected_data_dict'][meas_qbn][
                                 '_ref_measure'],
                             self.proc_data_dict['projected_data_dict'][meas_qbn][
                                 '_measure']]
                    sweep_points = sweep_points_dict['sweep_points']

                self.plot_dicts['dyn_phase_plot_' + meas_qbn] = {
                    'plotfn': self.plot_line,
                    'xvals': [sweep_points, sweep_points],
                    'xlabel': self.raw_data_dict['xlabel'][0],
                    'xunit': self.raw_data_dict['xunit'][0][0],
                    'yvals': yvals,
                    'ylabel': 'Excited state population',
                    'yunit': '',
                    'setlabel': ['with measurement', 'no measurement'],
                    'title': (self.raw_data_dict['timestamps'][0] + ' ' +
                              self.raw_data_dict['measurementstring'][0]),
                    'linestyle': 'none',
                    'do_legend': True,
                    'legend_bbox_to_anchor': (1, 0.5),
                    'legend_pos': 'center left'}

                self.plot_dicts['cos_fit_' + meas_qbn + '_ref_measure'] = {
                    'fig_id': 'dyn_phase_plot_' + meas_qbn,
                    'plotfn': self.plot_fit,
                    'fit_res': self.fit_dicts['cos_fit_{}_ref_measure'.format(
                                    meas_qbn)]['fit_res'],
                    'setlabel': 'cos fit',
                    'do_legend': True,
                    'legend_bbox_to_anchor': (1, 0.5),
                    'legend_pos': 'center left'}

                self.plot_dicts['cos_fit_' + meas_qbn + '_measure'] = {
                    'fig_id': 'dyn_phase_plot_' + meas_qbn,
                    'plotfn': self.plot_fit,
                    'fit_res': self.fit_dicts['cos_fit_{}_measure'.format(
                                    meas_qbn)]['fit_res'],
                    'setlabel': 'cos fit',
                    'do_legend': True,
                    'legend_bbox_to_anchor': (1, 0.5),
                    'legend_pos': 'center left'}

                textstr = 'Dynamic phase = {:.2f}'.format(
                    self.dynamic_phases[meas_qbn]) + r'$^{\circ}$'
                self.plot_dicts['text_msg_' + meas_qbn] = {
                    'fig_id': 'dyn_phase_plot_' + meas_qbn,
                    'ypos': -0.175,
                    'xpos': 0.5,
                    'horizontalalignment': 'center',
                    'verticalalignment': 'top',
                    'plotfn': self.plot_text,
                    'text_string': textstr}


class FluxAmplitudeSweepAnalysis(MultiQubit_TimeDomain_Analysis):
    def __init__(self, qb_names, *args, **kwargs):
        self.mask_freq = kwargs.pop('mask_freq', None)
        self.mask_amp = kwargs.pop('mask_amp', None)

        super().__init__(qb_names, *args, **kwargs)

    def extract_data(self):
        super().extract_data()
        # Set some default values specific to FluxPulseScopeAnalysis if the
        # respective options have not been set by the user or in the metadata.
        # (We do not do this in the init since we have to wait until
        # metadata has been extracted.)
        if self.get_param_value('rotation_type', default_value=None) is None:
            self.options_dict['rotation_type'] = 'global_PCA'
        if self.get_param_value('TwoD', default_value=None) is None:
            self.options_dict['TwoD'] = True

    def process_data(self):
        super().process_data()

        pdd = self.proc_data_dict
        nr_sp = {qb: len(pdd['sweep_points_dict'][qb]['sweep_points'])
                 for qb in self.qb_names}
        nr_sp2d = {qb: len(list(pdd['sweep_points_2D_dict'][qb].values())[0])
                           for qb in self.qb_names}
        nr_cp = self.num_cal_points

        # make matrix out of vector
        data_reshaped = {qb: np.reshape(deepcopy(
            pdd['data_to_fit'][qb]).T.flatten(), (nr_sp[qb], nr_sp2d[qb]))
                         for qb in self.qb_names}
        pdd['data_reshaped'] = data_reshaped

        # remove calibration points from data to fit
        data_no_cp = {qb: np.array([pdd['data_reshaped'][qb][i, :]
                                    for i in range(nr_sp[qb]-nr_cp)])
            for qb in self.qb_names}

        # apply mask
        for qb in self.qb_names:
            if self.mask_freq is None:
                self.mask_freq = [True]*nr_sp2d[qb] # by default, no point is masked
            if self.mask_amp is None:
                self.mask_amp = [True]*(nr_sp[qb]-nr_cp)

        pdd['freqs_masked'] = {}
        pdd['amps_masked'] = {}
        pdd['data_masked'] = {}
        for qb in self.qb_names:
            sp_param = [k for k in self.mospm[qb] if 'freq' in k][0]
            pdd['freqs_masked'][qb] = \
                pdd['sweep_points_2D_dict'][qb][sp_param][self.mask_freq]
            pdd['amps_masked'][qb] = \
                pdd['sweep_points_dict'][qb]['sweep_points'][
                :-self.num_cal_points][self.mask_amp]
            data_masked = data_no_cp[qb][self.mask_amp,:]
            pdd['data_masked'][qb] = data_masked[:, self.mask_freq]

    def prepare_fitting(self):
        pdd = self.proc_data_dict
        self.fit_dicts = OrderedDict()

        # Gaussian fit of amplitude slices
        gauss_mod = fit_mods.GaussianModel_v2()
        for qb in self.qb_names:
            for i in range(len(pdd['amps_masked'][qb])):
                data = pdd['data_masked'][qb][i,:]
                self.fit_dicts[f'gauss_fit_{qb}_{i}'] = {
                    'model': gauss_mod,
                    'fit_xvals': {'x': pdd['freqs_masked'][qb]},
                    'fit_yvals': {'data': data}
                    }

    def analyze_fit_results(self):
        pdd = self.proc_data_dict

        pdd['gauss_center'] = {}
        pdd['gauss_center_err'] = {}
        pdd['filtered_center'] = {}
        pdd['filtered_amps'] = {}

        for qb in self.qb_names:
            pdd['gauss_center'][qb] = np.array([
                self.fit_res[f'gauss_fit_{qb}_{i}'].best_values['center']
                for i in range(len(pdd['amps_masked'][qb]))])
            pdd['gauss_center_err'][qb] = np.array([
                self.fit_res[f'gauss_fit_{qb}_{i}'].params['center'].stderr
                for i in range(len(pdd['amps_masked'][qb]))])

            # filter out points with stderr > 1e6 Hz
            pdd['filtered_center'][qb] = np.array([])
            pdd['filtered_amps'][qb] = np.array([])
            for i, stderr in enumerate(pdd['gauss_center_err'][qb]):
                try:
                    if stderr < 1e6:
                        pdd['filtered_center'][qb] = \
                            np.append(pdd['filtered_center'][qb],
                                  pdd['gauss_center'][qb][i])
                        pdd['filtered_amps'][qb] = \
                            np.append(pdd['filtered_amps'][qb],
                            pdd['sweep_points_dict'][qb]\
                            ['sweep_points'][:-self.num_cal_points][i])
                except:
                    continue

            # if gaussian fitting does not work (i.e. all points were filtered
            # out above) use max value of data to get an estimate of freq
            if len(pdd['filtered_amps'][qb]) == 0:
                for qb in self.qb_names:
                    freqs = np.array([])
                    for i in range(pdd['data_masked'][qb].shape[0]):
                        freqs = np.append(freqs, pdd['freqs_masked'][qb]\
                            [np.argmax(pdd['data_masked'][qb][i,:])])
                    pdd['filtered_center'][qb] = freqs
                    pdd['filtered_amps'][qb] = pdd['amps_masked'][qb]

            # fit the freqs to the qubit model
            self.fit_func = self.get_param_value('fit_func', fit_mods.Qubit_dac_to_freq)

            if self.fit_func == fit_mods.Qubit_dac_to_freq_precise:
                fit_guess_func = fit_mods.Qubit_dac_arch_guess_precise
            else:
                fit_guess_func = fit_mods.Qubit_dac_arch_guess
            freq_mod = lmfit.Model(self.fit_func)
            fixed_params = \
                self.get_param_value("fixed_params_for_fit", {}).get(qb, None)
            if fixed_params is None:
                fixed_params = dict(E_c=0)
            freq_mod.guess = fit_guess_func.__get__(
                freq_mod, freq_mod.__class__)

            self.fit_dicts[f'freq_fit_{qb}'] = {
                'model': freq_mod,
                'fit_xvals': {'dac_voltage': pdd['filtered_amps'][qb]},
                'fit_yvals': {'data': pdd['filtered_center'][qb]},
                "guessfn_pars": {"fixed_params": fixed_params}}

            self.run_fitting()

    def prepare_plots(self):
        pdd = self.proc_data_dict
        rdd = self.raw_data_dict

        for qb in self.qb_names:
            sp_param = [k for k in self.mospm[qb] if 'freq' in k][0]
            self.plot_dicts[f'data_2d_{qb}'] = {
                'title': rdd['measurementstring'] +
                            '\n' + rdd['timestamp'],
                'ax_id': f'data_2d_{qb}',
                'plotfn': self.plot_colorxy,
                'xvals': pdd['sweep_points_dict'][qb]['sweep_points'],
                'yvals': pdd['sweep_points_2D_dict'][qb][sp_param],
                'zvals': np.transpose(pdd['data_reshaped'][qb]),
                'xlabel': r'Flux pulse amplitude',
                'xunit': 'V',
                'ylabel': r'Qubit drive frequency',
                'yunit': 'Hz',
                'zlabel': 'Excited state population',
            }

            if self.do_fitting:
                if self.options_dict.get('scatter', True):
                    label = f'freq_scatter_{qb}_scatter'
                    self.plot_dicts[label] = {
                        'title': rdd['measurementstring'] +
                        '\n' + rdd['timestamp'],
                        'ax_id': f'data_2d_{qb}',
                        'plotfn': self.plot_line,
                        'linestyle': '',
                        'marker': 'o',
                        'xvals': pdd['filtered_amps'][qb],
                        'yvals': pdd['filtered_center'][qb],
                        'xlabel': r'Flux pulse amplitude',
                        'xunit': 'V',
                        'ylabel': r'Qubit drive frequency',
                        'yunit': 'Hz',
                        'color': 'white',
                    }

                amps = pdd['sweep_points_dict'][qb]['sweep_points'][
                                     :-self.num_cal_points]

                label = f'freq_scatter_{qb}'
                self.plot_dicts[label] = {
                    'title': rdd['measurementstring'] +
                             '\n' + rdd['timestamp'],
                    'ax_id': f'data_2d_{qb}',
                    'plotfn': self.plot_line,
                    'linestyle': '-',
                    'marker': '',
                    'xvals': amps,
                    'yvals': self.fit_func(amps,
                            **self.fit_res[f'freq_fit_{qb}'].best_values),
                    'color': 'red',
                }


class T1FrequencySweepAnalysis(MultiQubit_TimeDomain_Analysis):
    def process_data(self):
        super().process_data()

        pdd = self.proc_data_dict
        nr_cp = self.num_cal_points
        self.lengths = OrderedDict()
        self.amps = OrderedDict()
        self.freqs = OrderedDict()
        for qbn in self.qb_names:
            len_key = [pn for pn in self.mospm[qbn] if 'length' in pn]
            if len(len_key) == 0:
                raise KeyError('Couldn"t find sweep points corresponding to '
                               'flux pulse length.')
            self.lengths[qbn] = self.sp.get_sweep_params_property(
                'values', 0, len_key[0])

            amp_key = [pn for pn in self.mospm[qbn] if 'amp' in pn]
            if len(len_key) == 0:
                raise KeyError('Couldn"t find sweep points corresponding to '
                               'flux pulse amplitude.')
            self.amps[qbn] = self.sp.get_sweep_params_property(
                'values', 1, amp_key[0])

            freq_key = [pn for pn in self.mospm[qbn] if 'freq' in pn]
            if len(freq_key) == 0:
                self.freqs[qbn] = None
            else:
                self.freqs[qbn] =self.sp.get_sweep_params_property(
                    'values', 1, freq_key[0])

        nr_amps = len(self.amps[self.qb_names[0]])
        nr_lengths = len(self.lengths[self.qb_names[0]])

        # make matrix out of vector
        data_reshaped_no_cp = {qb: np.reshape(deepcopy(
                pdd['data_to_fit'][qb][
                :, :pdd['data_to_fit'][qb].shape[1]-nr_cp]).flatten(),
                (nr_amps, nr_lengths)) for qb in self.qb_names}

        pdd['data_reshaped_no_cp'] = data_reshaped_no_cp

        pdd['mask'] = {qb: np.ones(nr_amps, dtype=np.bool)
                           for qb in self.qb_names}

    def prepare_fitting(self):
        pdd = self.proc_data_dict

        self.fit_dicts = OrderedDict()
        exp_mod = fit_mods.ExponentialModel()
        for qb in self.qb_names:
            for i, data in enumerate(pdd['data_reshaped_no_cp'][qb]):
                self.fit_dicts[f'exp_fit_{qb}_amp_{i}'] = {
                    'model': exp_mod,
                    'fit_xvals': {'x': self.lengths[qb]},
                    'fit_yvals': {'data': data}}

    def analyze_fit_results(self):
        pdd = self.proc_data_dict

        pdd['T1'] = {}
        pdd['T1_err'] = {}

        for qb in self.qb_names:
            pdd['T1'][qb] = np.array([
                abs(self.fit_res[f'exp_fit_{qb}_amp_{i}'].best_values['decay'])
                for i in range(len(self.amps[qb]))])

            pdd['T1_err'][qb] = np.array([
                self.fit_res[f'exp_fit_{qb}_amp_{i}'].params['decay'].stderr
                for i in range(len(self.amps[qb]))])

            for i in range(len(self.amps[qb])):
                try:
                    if pdd['T1_err'][qb][i] >= 10 * pdd['T1'][qb][i]:
                        pdd['mask'][qb][i] = False
                except TypeError:
                    pdd['mask'][qb][i] = False

    def prepare_plots(self):
        pdd = self.proc_data_dict
        rdd = self.raw_data_dict

        for qb in self.qb_names:
            for p, param_values in enumerate([self.amps, self.freqs]):
                if param_values is None:
                    continue
                suffix = '_amp' if p == 0 else '_freq'
                mask = pdd['mask'][qb]
                xlabel = r'Flux pulse amplitude' if p == 0 else \
                    r'Derived qubit frequency'

                if self.do_fitting:
                    # Plot T1 vs flux pulse amplitude
                    label = f'T1_fit_{qb}{suffix}'
                    self.plot_dicts[label] = {
                        'title': rdd['measurementstring'] + '\n' + rdd['timestamp'],
                        'plotfn': self.plot_line,
                        'linestyle': '-',
                        'xvals': param_values[qb][mask],
                        'yvals': pdd['T1'][qb][mask],
                        'yerr': pdd['T1_err'][qb][mask],
                        'xlabel': xlabel,
                        'xunit': 'V' if p == 0 else 'Hz',
                        'ylabel': r'T1',
                        'yunit': 's',
                        'color': 'blue',
                    }

                # Plot rotated integrated average in dependece of flux pulse
                # amplitude and length
                label = f'T1_color_plot_{qb}{suffix}'
                self.plot_dicts[label] = {
                    'title': rdd['measurementstring'] + '\n' + rdd['timestamp'],
                    'plotfn': self.plot_colorxy,
                    'linestyle': '-',
                    'xvals': param_values[qb][mask],
                    'yvals': self.lengths[qb],
                    'zvals': np.transpose(pdd['data_reshaped_no_cp'][qb][mask]),
                    'xlabel': xlabel,
                    'xunit': 'V' if p == 0 else 'Hz',
                    'ylabel': r'Flux pulse length',
                    'yunit': 's',
                    'zlabel': r'Excited state population'
                }

                # Plot population loss for the first flux pulse length as a
                # function of flux pulse amplitude
                label = f'Pop_loss_{qb}{suffix}'
                self.plot_dicts[label] = {
                    'title': rdd['measurementstring'] + '\n' + rdd['timestamp'],
                    'plotfn': self.plot_line,
                    'linestyle': '-',
                    'xvals': param_values[qb][mask],
                    'yvals': 1 - pdd['data_reshaped_no_cp'][qb][:, 0][mask],
                    'xlabel': xlabel,
                    'xunit': 'V' if p == 0 else 'Hz',
                    'ylabel': r'Pop. loss @ {:.0f} ns'.format(
                        self.lengths[qb][0]/1e-9
                    ),
                    'yunit': '',
                }

            # Plot all fits in single figure
            if self.options_dict.get('all_fits', False) and self.do_fitting:
                colormap = self.options_dict.get('colormap', mpl.cm.plasma)
                for i in range(len(self.amps[qb])):
                    color = colormap(i/(len(self.amps[qb])-1))
                    label = f'exp_fit_{qb}_amp_{i}'
                    fitid = param_values[qb][i]
                    self.plot_dicts[label] = {
                        'title': rdd['measurementstring'] + '\n' + rdd['timestamp'],
                        'fig_id': f'T1_fits_{qb}',
                        'xlabel': r'Flux pulse length',
                        'xunit': 's',
                        'ylabel': r'Excited state population',
                        'plotfn': self.plot_fit,
                        'fit_res': self.fit_res[label],
                        'plot_init': self.options_dict.get('plot_init', False),
                        'color': color,
                        'setlabel': f'freq={fitid:.4f}' if p == 1
                                            else f'amp={fitid:.4f}',
                        'do_legend': False,
                        'legend_bbox_to_anchor': (1, 1),
                        'legend_pos': 'upper left',
                        }

                    label = f'freq_scatter_{qb}_{i}'
                    self.plot_dicts[label] = {
                        'fig_id': f'T1_fits_{qb}',
                        'plotfn': self.plot_line,
                        'xvals': self.lengths[qb],
                        'linestyle': '',
                        'yvals': pdd['data_reshaped_no_cp'][qb][i, :],
                        'color': color,
                        'setlabel': f'freq={fitid:.4f}' if p == 1
                                            else f'amp={fitid:.4f}',
                    }


class T2FrequencySweepAnalysis(MultiQubit_TimeDomain_Analysis):
    def process_data(self):
        super().process_data()

        pdd = self.proc_data_dict
        nr_cp = self.num_cal_points
        nr_amps = len(self.metadata['amplitudes'])
        nr_lengths = len(self.metadata['flux_lengths'])
        nr_phases = len(self.metadata['phases'])

        # make matrix out of vector
        data_reshaped_no_cp = {qb: np.reshape(
            deepcopy(pdd['data_to_fit'][qb][
                     :, :pdd['data_to_fit'][qb].shape[1]-nr_cp]).flatten(),
            (nr_amps, nr_lengths, nr_phases)) for qb in self.qb_names}

        pdd['data_reshaped_no_cp'] = data_reshaped_no_cp
        if self.metadata['use_cal_points']:
            pdd['cal_point_data'] = {qb: deepcopy(
                pdd['data_to_fit'][qb][
                len(pdd['data_to_fit'][qb])-nr_cp:]) for qb in self.qb_names}

        pdd['mask'] = {qb: np.ones(nr_amps, dtype=np.bool)
                           for qb in self.qb_names}

    def prepare_fitting(self):
        pdd = self.proc_data_dict
        self.fit_dicts = OrderedDict()
        nr_amps = len(self.metadata['amplitudes'])

        for qb in self.qb_names:
            for i in range(nr_amps):
                for j, data in enumerate(pdd['data_reshaped_no_cp'][qb][i]):
                    cos_mod = fit_mods.CosModel
                    guess_pars = fit_mods.Cos_guess(
                        model=cos_mod, t=self.metadata['phases'],
                        data=data,
                        freq_guess=1/360)
                    guess_pars['frequency'].value = 1/360
                    guess_pars['frequency'].vary = False
                    self.fit_dicts[f'cos_fit_{qb}_{i}_{j}'] = {
                        'fit_fn': fit_mods.CosFunc,
                        'fit_xvals': {'t': self.metadata['phases']},
                        'fit_yvals': {'data': data},
                        'guess_pars': guess_pars}

    def analyze_fit_results(self):
        pdd = self.proc_data_dict

        pdd['T2'] = {}
        pdd['T2_err'] = {}
        pdd['phase_contrast'] = {}
        nr_lengths = len(self.metadata['flux_lengths'])
        nr_amps = len(self.metadata['amplitudes'])

        for qb in self.qb_names:
            pdd['phase_contrast'][qb] = {}
            exp_mod = fit_mods.ExponentialModel()
            for i in range(nr_amps):
                pdd['phase_contrast'][qb][f'amp_{i}'] = np.array([self.fit_res[
                                                        f'cos_fit_{qb}_{i}_{j}'
                                                    ].best_values['amplitude']
                                                    for j in
                                                    range(nr_lengths)])

                self.fit_dicts[f'exp_fit_{qb}_{i}'] = {
                    'model': exp_mod,
                    'fit_xvals': {'x': self.metadata['flux_lengths']},
                    'fit_yvals': {'data': np.array([self.fit_res[
                                                        f'cos_fit_{qb}_{i}_{j}'
                                                    ].best_values['amplitude']
                                                    for j in
                                                    range(nr_lengths)])}}

            self.run_fitting()

            pdd['T2'][qb] = np.array([
                abs(self.fit_res[f'exp_fit_{qb}_{i}'].best_values['decay'])
                for i in range(len(self.metadata['amplitudes']))])

            pdd['mask'][qb] = []
            for i in range(len(self.metadata['amplitudes'])):
                try:
                    if self.fit_res[f'exp_fit_{qb}_{i}']\
                                            .params['decay'].stderr >= 1e-5:
                        pdd['mask'][qb][i] = False
                except TypeError:
                    pdd['mask'][qb][i] = False

    def prepare_plots(self):
        pdd = self.proc_data_dict
        rdd = self.raw_data_dict

        for qb in self.qb_names:
            mask = pdd['mask'][qb]
            label = f'T2_fit_{qb}'
            xvals = self.metadata['amplitudes'][mask] if \
                self.metadata['frequencies'] is None else \
                self.metadata['frequencies'][mask]
            xlabel = r'Flux pulse amplitude' if \
                self.metadata['frequencies'] is None else \
                r'Derived qubit frequency'
            self.plot_dicts[label] = {
                'plotfn': self.plot_line,
                'linestyle': '-',
                'xvals': xvals,
                'yvals': pdd['T2'][qb][mask],
                'xlabel': xlabel,
                'xunit': 'V' if self.metadata['frequencies'] is None else 'Hz',
                'ylabel': r'T2',
                'yunit': 's',
                'color': 'blue',
            }

            # Plot all fits in single figure
            if not self.options_dict.get('all_fits', False):
                continue

            colormap = self.options_dict.get('colormap', mpl.cm.plasma)
            for i in range(len(self.metadata['amplitudes'])):
                color = colormap(i/(len(self.metadata['frequencies'])-1))
                label = f'exp_fit_{qb}_amp_{i}'
                freqs = self.metadata['frequencies'] is not None
                fitid = self.metadata.get('frequencies',
                                          self.metadata['amplitudes'])[i]
                self.plot_dicts[label] = {
                    'title': rdd['measurementstring'] +
                            '\n' + rdd['timestamp'],
                    'ax_id': f'T2_fits_{qb}',
                    'xlabel': r'Flux pulse length',
                    'xunit': 's',
                    'ylabel': r'Excited state population',
                    'plotfn': self.plot_fit,
                    'fit_res': self.fit_res[label],
                    'plot_init': self.options_dict.get('plot_init', False),
                    'color': color,
                    'setlabel': f'freq={fitid:.4f}' if freqs
                                        else f'amp={fitid:.4f}',
                    'do_legend': False,
                    'legend_bbox_to_anchor': (1, 1),
                    'legend_pos': 'upper left',
                    }

                label = f'freq_scatter_{qb}_{i}'
                self.plot_dicts[label] = {
                    'ax_id': f'T2_fits_{qb}',
                    'plotfn': self.plot_line,
                    'xvals': self.metadata['phases'],
                    'linestyle': '',
                    'yvals': pdd['data_reshaped_no_cp'][qb][i,:],
                    'color': color,
                    'setlabel': f'freq={fitid:.4f}' if freqs
                                        else f'amp={fitid:.4f}',
                }


class MeasurementInducedDephasingAnalysis(MultiQubit_TimeDomain_Analysis):
    def process_data(self):
        super().process_data()

        rdd = self.raw_data_dict
        pdd = self.proc_data_dict

        pdd['data_reshaped'] = {qb: [] for qb in pdd['data_to_fit']}
        pdd['amps_reshaped'] = np.unique(self.metadata['hard_sweep_params']['ro_amp_scale']['values'])
        pdd['phases_reshaped'] = []
        for amp in pdd['amps_reshaped']:
            mask = self.metadata['hard_sweep_params']['ro_amp_scale']['values'] == amp
            pdd['phases_reshaped'].append(self.metadata['hard_sweep_params']['phase']['values'][mask])
            for qb in self.qb_names:
                pdd['data_reshaped'][qb].append(pdd['data_to_fit'][qb][:len(mask)][mask])

    def prepare_fitting(self):
        pdd = self.proc_data_dict
        rdd = self.raw_data_dict
        self.fit_dicts = OrderedDict()
        for qb in self.qb_names:
            for i, data in enumerate(pdd['data_reshaped'][qb]):
                cos_mod = fit_mods.CosModel
                guess_pars = fit_mods.Cos_guess(
                    model=cos_mod, t=pdd['phases_reshaped'][i],
                    data=data, freq_guess=1/360)
                guess_pars['frequency'].value = 1/360
                guess_pars['frequency'].vary = False
                self.fit_dicts[f'cos_fit_{qb}_{i}'] = {
                    'fit_fn': fit_mods.CosFunc,
                    'fit_xvals': {'t': pdd['phases_reshaped'][i]},
                    'fit_yvals': {'data': data},
                    'guess_pars': guess_pars}

    def analyze_fit_results(self):
        pdd = self.proc_data_dict

        pdd['phase_contrast'] = {}
        pdd['phase_offset'] = {}
        pdd['sigma'] = {}
        pdd['sigma_err'] = {}
        pdd['a'] = {}
        pdd['a_err'] = {}
        pdd['c'] = {}
        pdd['c_err'] = {}

        for qb in self.qb_names:
            pdd['phase_contrast'][qb] = np.array([
                self.fit_res[f'cos_fit_{qb}_{i}'].best_values['amplitude']
                for i, _ in enumerate(pdd['data_reshaped'][qb])])
            pdd['phase_offset'][qb] = np.array([
                self.fit_res[f'cos_fit_{qb}_{i}'].best_values['phase']
                for i, _ in enumerate(pdd['data_reshaped'][qb])])
            pdd['phase_offset'][qb] += np.pi * (pdd['phase_contrast'][qb] < 0)
            pdd['phase_offset'][qb] = (pdd['phase_offset'][qb] + np.pi) % (2 * np.pi) - np.pi
            pdd['phase_offset'][qb] = 180*np.unwrap(pdd['phase_offset'][qb])/np.pi
            pdd['phase_contrast'][qb] = np.abs(pdd['phase_contrast'][qb])

            gauss_mod = lmfit.models.GaussianModel()
            self.fit_dicts[f'phase_contrast_fit_{qb}'] = {
                'model': gauss_mod,
                'guess_dict': {'center': {'value': 0, 'vary': False}},
                'fit_xvals': {'x': pdd['amps_reshaped']},
                'fit_yvals': {'data': pdd['phase_contrast'][qb]}}

            quadratic_mod = lmfit.models.QuadraticModel()
            self.fit_dicts[f'phase_offset_fit_{qb}'] = {
                'model': quadratic_mod,
                'guess_dict': {'b': {'value': 0, 'vary': False}},
                'fit_xvals': {'x': pdd['amps_reshaped']},
                'fit_yvals': {'data': pdd['phase_offset'][qb]}}

            self.run_fitting()
            self.save_fit_results()

            pdd['sigma'][qb] = self.fit_res[f'phase_contrast_fit_{qb}'].best_values['sigma']
            pdd['sigma_err'][qb] = self.fit_res[f'phase_contrast_fit_{qb}'].params['sigma']. \
                stderr
            pdd['a'][qb] = self.fit_res[f'phase_offset_fit_{qb}'].best_values['a']
            pdd['a_err'][qb] = self.fit_res[f'phase_offset_fit_{qb}'].params['a'].stderr
            pdd['c'][qb] = self.fit_res[f'phase_offset_fit_{qb}'].best_values['c']
            pdd['c_err'][qb] = self.fit_res[f'phase_offset_fit_{qb}'].params['c'].stderr

            pdd['sigma_err'][qb] = float('nan') if pdd['sigma_err'][qb] is None \
                else pdd['sigma_err'][qb]
            pdd['a_err'][qb] = float('nan') if pdd['a_err'][qb] is None else pdd['a_err'][qb]
            pdd['c_err'][qb] = float('nan') if pdd['c_err'][qb] is None else pdd['c_err'][qb]

    def prepare_plots(self):
        pdd = self.proc_data_dict
        rdd = self.raw_data_dict

        phases_equal = True
        for phases in pdd['phases_reshaped'][1:]:
            if not np.all(phases == pdd['phases_reshaped'][0]):
                phases_equal = False
                break

        for qb in self.qb_names:
            if phases_equal:
                self.plot_dicts[f'data_2d_{qb}'] = {
                    'title': rdd['measurementstring'] +
                             '\n' + rdd['timestamp'],
                    'plotfn': self.plot_colorxy,
                    'xvals': pdd['phases_reshaped'][0],
                    'yvals': pdd['amps_reshaped'],
                    'zvals': pdd['data_reshaped'][qb],
                    'xlabel': r'Pulse phase, $\phi$',
                    'xunit': 'deg',
                    'ylabel': r'Readout pulse amplitude scale, $V_{RO}/V_{ref}$',
                    'yunit': '',
                    'zlabel': 'Excited state population',
                }

            colormap = self.options_dict.get('colormap', mpl.cm.plasma)
            for i, amp in enumerate(pdd['amps_reshaped']):
                color = colormap(i/(len(pdd['amps_reshaped'])-1))
                label = f'cos_data_{qb}_{i}'
                self.plot_dicts[label] = {
                    'title': rdd['measurementstring'] +
                             '\n' + rdd['timestamp'],
                    'ax_id': f'amplitude_crossections_{qb}',
                    'plotfn': self.plot_line,
                    'xvals': pdd['phases_reshaped'][i],
                    'yvals': pdd['data_reshaped'][qb][i],
                    'xlabel': r'Pulse phase, $\phi$',
                    'xunit': 'deg',
                    'ylabel': 'Excited state population',
                    'linestyle': '',
                    'color': color,
                    'setlabel': f'amp={amp:.4f}',
                    'do_legend': True,
                    'legend_bbox_to_anchor': (1, 1),
                    'legend_pos': 'upper left',
                }
            if self.do_fitting:
                for i, amp in enumerate(pdd['amps_reshaped']):
                    color = colormap(i/(len(pdd['amps_reshaped'])-1))
                    label = f'cos_fit_{qb}_{i}'
                    self.plot_dicts[label] = {
                        'ax_id': f'amplitude_crossections_{qb}',
                        'plotfn': self.plot_fit,
                        'fit_res': self.fit_res[label],
                        'plot_init': self.options_dict.get('plot_init', False),
                        'color': color,
                        'setlabel': f'fit, amp={amp:.4f}',
                    }

                # Phase contrast
                self.plot_dicts[f'phase_contrast_data_{qb}'] = {
                    'title': rdd['measurementstring'] +
                             '\n' + rdd['timestamp'],
                    'ax_id': f'phase_contrast_{qb}',
                    'plotfn': self.plot_line,
                    'xvals': pdd['amps_reshaped'],
                    'yvals': 200*pdd['phase_contrast'][qb],
                    'xlabel': r'Readout pulse amplitude scale, $V_{RO}/V_{ref}$',
                    'xunit': '',
                    'ylabel': 'Phase contrast',
                    'yunit': '%',
                    'linestyle': '',
                    'color': 'k',
                    'setlabel': 'data',
                    'do_legend': True,
                }
                self.plot_dicts[f'phase_contrast_fit_{qb}'] = {
                    'ax_id': f'phase_contrast_{qb}',
                    'plotfn': self.plot_line,
                    'xvals': pdd['amps_reshaped'],
                    'yvals': 200*self.fit_res[f'phase_contrast_fit_{qb}'].best_fit,
                    'color': 'r',
                    'marker': '',
                    'setlabel': 'fit',
                    'do_legend': True,
                }
                self.plot_dicts[f'phase_contrast_labels_{qb}'] = {
                    'ax_id': f'phase_contrast_{qb}',
                    'plotfn': self.plot_line,
                    'xvals': pdd['amps_reshaped'],
                    'yvals': 200*pdd['phase_contrast'][qb],
                    'marker': '',
                    'linestyle': '',
                    'setlabel': r'$\sigma = ({:.5f} \pm {:.5f})$ V'.
                        format(pdd['sigma'][qb], pdd['sigma_err'][qb]),
                    'do_legend': True,
                    'legend_bbox_to_anchor': (1, 1),
                    'legend_pos': 'upper left',
                }

                # Phase offset
                self.plot_dicts[f'phase_offset_data_{qb}'] = {
                    'title': rdd['measurementstring'] +
                             '\n' + rdd['timestamp'],
                    'ax_id': f'phase_offset_{qb}',
                    'plotfn': self.plot_line,
                    'xvals': pdd['amps_reshaped'],
                    'yvals': pdd['phase_offset'][qb],
                    'xlabel': r'Readout pulse amplitude scale, $V_{RO}/V_{ref}$',
                    'xunit': '',
                    'ylabel': 'Phase offset',
                    'yunit': 'deg',
                    'linestyle': '',
                    'color': 'k',
                    'setlabel': 'data',
                    'do_legend': True,
                }
                self.plot_dicts[f'phase_offset_fit_{qb}'] = {
                    'ax_id': f'phase_offset_{qb}',
                    'plotfn': self.plot_line,
                    'xvals': pdd['amps_reshaped'],
                    'yvals': self.fit_res[f'phase_offset_fit_{qb}'].best_fit,
                    'color': 'r',
                    'marker': '',
                    'setlabel': 'fit',
                    'do_legend': True,
                }
                self.plot_dicts[f'phase_offset_labels_{qb}'] = {
                    'ax_id': f'phase_offset_{qb}',
                    'plotfn': self.plot_line,
                    'xvals': pdd['amps_reshaped'],
                    'yvals': pdd['phase_offset'][qb],
                    'marker': '',
                    'linestyle': '',
                    'setlabel': r'$a = {:.0f} \pm {:.0f}$ deg/V${{}}^2$'.
                        format(pdd['a'][qb], pdd['a_err'][qb]) + '\n' +
                                r'$c = {:.1f} \pm {:.1f}$ deg'.
                        format(pdd['c'][qb], pdd['c_err'][qb]),
                    'do_legend': True,
                    'legend_bbox_to_anchor': (1, 1),
                    'legend_pos': 'upper left',
                }


class DriveCrosstalkCancellationAnalysis(MultiQubit_TimeDomain_Analysis):
    def process_data(self):
        super().process_data()
        if self.sp is None:
            raise ValueError('This analysis needs a SweepPoints '
                             'class instance.')

        pdd = self.proc_data_dict
        # get the ramsey phases as the values of the first sweep parameter
        # in the 2nd sweep dimension.
        # !!! This assumes all qubits have the same ramsey phases !!!
        pdd['ramsey_phases'] = self.sp.get_sweep_params_property('values', 1)
        pdd['qb_sweep_points'] = {}
        pdd['qb_sweep_param'] = {}
        for k, v in self.sp.get_sweep_dimension(0).items():
            if k == 'phase':
                continue
            qb, param = k.split('.')
            pdd['qb_sweep_points'][qb] = v[0]
            pdd['qb_sweep_param'][qb] = (param, v[1], v[2])
        pdd['qb_msmt_vals'] = {}
        pdd['qb_cal_vals'] = {}

        for qb, data in pdd['data_to_fit'].items():
            pdd['qb_msmt_vals'][qb] = data[:, :-self.num_cal_points].reshape(
                len(pdd['qb_sweep_points'][qb]), len(pdd['ramsey_phases']))
            pdd['qb_cal_vals'][qb] = data[0, -self.num_cal_points:]

    def prepare_fitting(self):
        pdd = self.proc_data_dict
        self.fit_dicts = OrderedDict()
        for qb in self.qb_names:
            for i, data in enumerate(pdd['qb_msmt_vals'][qb]):
                cos_mod = fit_mods.CosModel
                guess_pars = fit_mods.Cos_guess(
                    model=cos_mod, t=pdd['ramsey_phases'],
                    data=data, freq_guess=1/360)
                guess_pars['frequency'].value = 1/360
                guess_pars['frequency'].vary = False
                self.fit_dicts[f'cos_fit_{qb}_{i}'] = {
                    'fit_fn': fit_mods.CosFunc,
                    'fit_xvals': {'t': pdd['ramsey_phases']},
                    'fit_yvals': {'data': data},
                    'guess_pars': guess_pars}

    def analyze_fit_results(self):
        pdd = self.proc_data_dict

        pdd['phase_contrast'] = {}
        pdd['phase_offset'] = {}

        for qb in self.qb_names:
            pdd['phase_contrast'][qb] = np.array([
                2*self.fit_res[f'cos_fit_{qb}_{i}'].best_values['amplitude']
                for i, _ in enumerate(pdd['qb_msmt_vals'][qb])])
            pdd['phase_offset'][qb] = np.array([
                self.fit_res[f'cos_fit_{qb}_{i}'].best_values['phase']
                for i, _ in enumerate(pdd['qb_msmt_vals'][qb])])
            pdd['phase_offset'][qb] *= 180/np.pi
            pdd['phase_offset'][qb] += 180 * (pdd['phase_contrast'][qb] < 0)
            pdd['phase_offset'][qb] = (pdd['phase_offset'][qb] + 180) % 360 - 180
            pdd['phase_contrast'][qb] = np.abs(pdd['phase_contrast'][qb])

    def prepare_plots(self):
        pdd = self.proc_data_dict
        rdd = self.raw_data_dict

        for qb in self.qb_names:
            self.plot_dicts[f'data_2d_{qb}'] = {
                'title': rdd['measurementstring'] +
                         '\n' + rdd['timestamp'] + '\n' + qb,
                'plotfn': self.plot_colorxy,
                'xvals': pdd['ramsey_phases'],
                'yvals': pdd['qb_sweep_points'][qb],
                'zvals': pdd['qb_msmt_vals'][qb],
                'xlabel': r'Ramsey phase, $\phi$',
                'xunit': 'deg',
                'ylabel': pdd['qb_sweep_param'][qb][2],
                'yunit': pdd['qb_sweep_param'][qb][1],
                'zlabel': 'Excited state population',
            }

            colormap = self.options_dict.get('colormap', mpl.cm.plasma)
            for i, pval in enumerate(pdd['qb_sweep_points'][qb]):
                if i == len(pdd['qb_sweep_points'][qb]) - 1:
                    legendlabel='data, ref.'
                else:
                    legendlabel = f'data, {pdd["qb_sweep_param"][qb][0]}='\
                                  f'{pval:.4f}{pdd["qb_sweep_param"][qb][1]}'
                color = colormap(i/(len(pdd['qb_sweep_points'][qb])-1))
                label = f'cos_data_{qb}_{i}'

                self.plot_dicts[label] = {
                    'title': rdd['measurementstring'] +
                             '\n' + rdd['timestamp'] + '\n' + qb,
                    'ax_id': f'param_crossections_{qb}',
                    'plotfn': self.plot_line,
                    'xvals': pdd['ramsey_phases'],
                    'yvals': pdd['qb_msmt_vals'][qb][i],
                    'xlabel': r'Ramsey phase, $\phi$',
                    'xunit': 'deg',
                    'ylabel': 'Excited state population',
                    'linestyle': '',
                    'color': color,
                    'setlabel': legendlabel,
                    'do_legend': False,
                    'legend_bbox_to_anchor': (1, 1),
                    'legend_pos': 'upper left',
                }
            if self.do_fitting:
                for i, pval in enumerate(pdd['qb_sweep_points'][qb]):
                    if i == len(pdd['qb_sweep_points'][qb]) - 1:
                        legendlabel = 'fit, ref.'
                    else:
                        legendlabel = f'fit, {pdd["qb_sweep_param"][qb][0]}='\
                                      f'{pval:.4f}{pdd["qb_sweep_param"][qb][1]}'
                    color = colormap(i/(len(pdd['qb_sweep_points'][qb])-1))
                    label = f'cos_fit_{qb}_{i}'
                    self.plot_dicts[label] = {
                        'ax_id': f'param_crossections_{qb}',
                        'plotfn': self.plot_fit,
                        'fit_res': self.fit_res[label],
                        'plot_init': self.options_dict.get('plot_init', False),
                        'color': color,
                        'do_legend': False,
                        # 'setlabel': legendlabel
                    }

                # Phase contrast
                self.plot_dicts[f'phase_contrast_data_{qb}'] = {
                    'title': rdd['measurementstring'] +
                             '\n' + rdd['timestamp'] + '\n' + qb,
                    'ax_id': f'phase_contrast_{qb}',
                    'plotfn': self.plot_line,
                    'xvals': pdd['qb_sweep_points'][qb][:-1],
                    'yvals': pdd['phase_contrast'][qb][:-1] * 100,
                    'xlabel': pdd['qb_sweep_param'][qb][2],
                    'xunit': pdd['qb_sweep_param'][qb][1],
                    'ylabel': 'Phase contrast',
                    'yunit': '%',
                    'linestyle': '-',
                    'marker': 'o',
                    'color': 'C0',
                    'setlabel': 'data',
                    'do_legend': True,
                }
                self.plot_dicts[f'phase_contrast_ref_{qb}'] = {
                    'ax_id': f'phase_contrast_{qb}',
                    'plotfn': self.plot_hlines,
                    'xmin': pdd['qb_sweep_points'][qb][:-1].min(),
                    'xmax': pdd['qb_sweep_points'][qb][:-1].max(),
                    'y': pdd['phase_contrast'][qb][-1] * 100,
                    'linestyle': '--',
                    'colors': '0.6',
                    'setlabel': 'ref',
                    'do_legend': True,
                }

                # Phase offset
                self.plot_dicts[f'phase_offset_data_{qb}'] = {
                    'title': rdd['measurementstring'] +
                             '\n' + rdd['timestamp'] + '\n' + qb,
                    'ax_id': f'phase_offset_{qb}',
                    'plotfn': self.plot_line,
                    'xvals': pdd['qb_sweep_points'][qb][:-1],
                    'yvals': pdd['phase_offset'][qb][:-1],
                    'xlabel': pdd['qb_sweep_param'][qb][2],
                    'xunit': pdd['qb_sweep_param'][qb][1],
                    'ylabel': 'Phase offset',
                    'yunit': 'deg',
                    'linestyle': '-',
                    'marker': 'o',
                    'color': 'C0',
                    'setlabel': 'data',
                    'do_legend': True,
                }
                self.plot_dicts[f'phase_offset_ref_{qb}'] = {
                    'ax_id': f'phase_offset_{qb}',
                    'plotfn': self.plot_hlines,
                    'xmin': pdd['qb_sweep_points'][qb][:-1].min(),
                    'xmax': pdd['qb_sweep_points'][qb][:-1].max(),
                    'y': pdd['phase_offset'][qb][-1],
                    'linestyle': '--',
                    'colors': '0.6',
                    'setlabel': 'ref',
                    'do_legend': True,
                }


class FluxlineCrosstalkAnalysis(MultiQubit_TimeDomain_Analysis):
    """Analysis for the measure_fluxline_crosstalk measurement.

    The measurement involves Ramsey measurements on a set of crosstalk qubits,
    which have been brought to a flux-sensitive position with a flux pulse.
    The first dimension is the ramsey-phase of these qubits.

    In the second sweep dimension, the amplitude of a flux pulse on another
    (target) qubit is swept.

    The analysis extracts the change in Ramsey phase offset, which gets
    converted to a frequency offset due to the flux pulse on the target qubit.
    The frequency offset is then converted to a flux offset, which is a measure
    of the crosstalk between the target fluxline and the crosstalk qubit.

    The measurement is hard-compressed, meaning the raw data is inherently 1d,
    with one set of calibration points as the final segments. The experiment
    part of the measured values are reshaped to the correct 2d shape for
    the analysis. The sweep points passed into the analysis should still reflect
    the 2d nature of the measurement, meaning the ramsey phase values should be
    passed in the first dimension and the target fluxpulse amplitudes in the
    second sweep dimension.
    """


    def __init__(self, qb_names, *args, **kwargs):
        params_dict = {}
        for param in ['fit_ge_freq_from_flux_pulse_amp',
                      'fit_ge_freq_from_dc_offset',
                      'flux_amplitude_bias_ratio',
                      'flux_parking']:
            params_dict.update({
                f'{qbn}.{param}': f'Instrument settings.{qbn}.{param}'
                for qbn in qb_names})
        kwargs['params_dict'] = kwargs.get('params_dict', {})
        kwargs['params_dict'].update(params_dict)
        super().__init__(qb_names, *args, **kwargs)

    def process_data(self):
        super().process_data()
        if self.sp is None:
            raise ValueError('This analysis needs a SweepPoints '
                             'class instance.')

        pdd = self.proc_data_dict

        pdd['ramsey_phases'] = self.sp.get_sweep_params_property('values', 0)
        pdd['target_amps'] = self.sp.get_sweep_params_property('values', 1)
        pdd['target_fluxpulse_length'] = \
            self.get_param_value('target_fluxpulse_length')
        pdd['crosstalk_qubits_amplitudes'] = \
            self.get_param_value('crosstalk_qubits_amplitudes')

        pdd['qb_msmt_vals'] = {qb:
            pdd['data_to_fit'][qb][:, :-self.num_cal_points].reshape(
                len(pdd['target_amps']), len(pdd['ramsey_phases']))
            for qb in self.qb_names}
        pdd['qb_cal_vals'] = {
            qb: pdd['data_to_fit'][qb][0, -self.num_cal_points:]
            for qb in self.qb_names}

    def prepare_fitting(self):
        pdd = self.proc_data_dict
        self.fit_dicts = OrderedDict()
        cos_mod = lmfit.Model(fit_mods.CosFunc)
        cos_mod.guess = fit_mods.Cos_guess.__get__(cos_mod, cos_mod.__class__)
        for qb in self.qb_names:
            for i, data in enumerate(pdd['qb_msmt_vals'][qb]):
                self.fit_dicts[f'cos_fit_{qb}_{i}'] = {
                    'model': cos_mod,
                    'guess_dict': {'frequency': {'value': 1 / 360,
                                                 'vary': False}},
                    'fit_xvals': {'t': pdd['ramsey_phases']},
                    'fit_yvals': {'data': data}}

    def analyze_fit_results(self):
        pdd = self.proc_data_dict

        pdd['phase_contrast'] = {}
        pdd['phase_offset'] = {}
        pdd['freq_offset'] = {}
        pdd['freq'] = {}

        self.skip_qb_freq_fits = self.get_param_value('skip_qb_freq_fits', False)
        self.vfc_method = self.get_param_value('vfc_method', 'transmon_res')

        if not self.skip_qb_freq_fits:
            pdd['flux'] = {}

        for qb in self.qb_names:
            pdd['phase_contrast'][qb] = np.array([
                2 * self.fit_res[f'cos_fit_{qb}_{i}'].best_values['amplitude']
                for i, _ in enumerate(pdd['qb_msmt_vals'][qb])])
            pdd['phase_offset'][qb] = np.array([
                self.fit_res[f'cos_fit_{qb}_{i}'].best_values['phase']
                for i, _ in enumerate(pdd['qb_msmt_vals'][qb])])
            pdd['phase_offset'][qb] *= 180 / np.pi
            pdd['phase_offset'][qb] += 180 * (pdd['phase_contrast'][qb] < 0)
            pdd['phase_offset'][qb] = (pdd['phase_offset'][qb] + 180) % 360 - 180
            pdd['phase_offset'][qb] = \
                np.unwrap(pdd['phase_offset'][qb] / 180 * np.pi) * 180 / np.pi
            pdd['phase_contrast'][qb] = np.abs(pdd['phase_contrast'][qb])
            pdd['freq_offset'][qb] = pdd['phase_offset'][qb] / 360 / pdd[
                'target_fluxpulse_length']
            fr = lmfit.Model(lambda a, f_a=1, f0=0: a * f_a + f0).fit(
                data=pdd['freq_offset'][qb], a=pdd['target_amps'])
            pdd['freq_offset'][qb] -= fr.best_values['f0']

            if not self.skip_qb_freq_fits:
                if self.vfc_method == 'approx':
                    mpars = self.raw_data_dict[
                        f'{qb}.fit_ge_freq_from_flux_pulse_amp']
                    freq_idle = fit_mods.Qubit_dac_to_freq(
                        pdd['crosstalk_qubits_amplitudes'].get(qb, 0), **mpars)
                    pdd['freq'][qb] = pdd['freq_offset'][qb] + freq_idle
                    mpars.update({'V_per_phi0': 1, 'dac_sweet_spot': 0})
                    pdd['flux'][qb] = fit_mods.Qubit_freq_to_dac(
                        pdd['freq'][qb], **mpars)
                else:
                    mpars = self.raw_data_dict[
                        f'{qb}.fit_ge_freq_from_dc_offset']
                    ratio = self.raw_data_dict[
                        f'{qb}.flux_amplitude_bias_ratio']
                    flux_parking = self.raw_data_dict[
                        f'{qb}.flux_parking']
                    bias = (mpars['dac_sweet_spot']
                            + mpars['V_per_phi0'] * flux_parking)
                    amp = pdd['crosstalk_qubits_amplitudes'].get(qb, 0)
                    freq_idle = fit_mods.Qubit_dac_to_freq_res(
                        (bias + amp / ratio), **mpars)
                    pdd['freq'][qb] = pdd['freq_offset'][qb] + freq_idle
                    mpars.update({'V_per_phi0': 1, 'dac_sweet_spot': 0})
                    pdd['flux'][qb] = fit_mods.Qubit_freq_to_dac_res(
                        pdd['freq'][qb], **mpars,
                        branch='negative' if amp < 0 else 'positive')

        # fit fitted results to linear models
        lin_mod = lmfit.Model(lambda x, a=1, b=0: a*x + b)
        def guess(model, data, x, **kwargs):
            a_guess = (data[-1] - data[0])/(x[-1] - x[0])
            b_guess = data[0] - x[0]*a_guess
            return model.make_params(a=a_guess, b=b_guess)
        lin_mod.guess = guess.__get__(lin_mod, lin_mod.__class__)

        keys_to_fit = []
        for qb in self.qb_names:
            for param in ['phase_offset', 'freq_offset', 'flux']:
                if param == 'flux' and self.skip_qb_freq_fits:
                    continue
                key = f'{param}_fit_{qb}'
                self.fit_dicts[key] = {
                    'model': lin_mod,
                    'fit_xvals': {'x': pdd['target_amps']},
                    'fit_yvals': {'data': pdd[param][qb]}}
                keys_to_fit.append(key)
        self.run_fitting(keys_to_fit=keys_to_fit)

    def prepare_plots(self):
        pdd = self.proc_data_dict
        rdd = self.raw_data_dict

        for qb in self.qb_names:
            self.plot_dicts[f'data_2d_{qb}'] = {
                'title': rdd['measurementstring'] +
                         '\n' + rdd['timestamp'] + '\n' + qb,
                'plotfn': self.plot_colorxy,
                'xvals': pdd['ramsey_phases'],
                'yvals': pdd['target_amps'],
                'zvals': pdd['qb_msmt_vals'][qb],
                'xlabel': r'Ramsey phase, $\phi$',
                'xunit': 'deg',
                'ylabel': self.sp.get_sweep_params_property('label', 1,
                                                            'target_amp'),
                'yunit': self.sp.get_sweep_params_property('unit', 1,
                                                           'target_amp'),
                'zlabel': 'Excited state population',
            }

            colormap = self.options_dict.get('colormap', mpl.cm.plasma)
            for i, pval in enumerate(pdd['target_amps']):
                legendlabel = f'data, amp. = {pval:.4f} V'
                color = colormap(i / (len(pdd['target_amps']) - 1))
                label = f'cos_data_{qb}_{i}'

                self.plot_dicts[label] = {
                    'title': rdd['measurementstring'] +
                             '\n' + rdd['timestamp'] + '\n' + qb,
                    'ax_id': f'param_crossections_{qb}',
                    'plotfn': self.plot_line,
                    'xvals': pdd['ramsey_phases'],
                    'yvals': pdd['qb_msmt_vals'][qb][i],
                    'xlabel': r'Ramsey phase, $\phi$',
                    'xunit': 'deg',
                    'ylabel': 'Excited state population',
                    'linestyle': '',
                    'color': color,
                    'setlabel': legendlabel,
                    'do_legend': False,
                    'legend_bbox_to_anchor': (1, 1),
                    'legend_pos': 'upper left',
                }
            if self.do_fitting:
                for i, pval in enumerate(pdd['target_amps']):
                    legendlabel = f'fit, amp. = {pval:.4f} V'
                    color = colormap(i / (len(pdd['target_amps']) - 1))
                    label = f'cos_fit_{qb}_{i}'
                    self.plot_dicts[label] = {
                        'ax_id': f'param_crossections_{qb}',
                        'plotfn': self.plot_fit,
                        'fit_res': self.fit_res[label],
                        'plot_init': self.options_dict.get('plot_init', False),
                        'color': color,
                        'setlabel': legendlabel,
                        'do_legend': False,
                    }

                # Phase contrast
                self.plot_dicts[f'phase_contrast_data_{qb}'] = {
                    'title': rdd['measurementstring'] +
                             '\n' + rdd['timestamp'] + '\n' + qb,
                    'ax_id': f'phase_contrast_{qb}',
                    'plotfn': self.plot_line,
                    'xvals': pdd['target_amps'],
                    'yvals': pdd['phase_contrast'][qb] * 100,
                    'xlabel':self.sp.get_sweep_params_property('label', 1,
                                                               'target_amp'),
                    'xunit': self.sp.get_sweep_params_property('unit', 1,
                                                               'target_amp'),
                    'ylabel': 'Phase contrast',
                    'yunit': '%',
                    'linestyle': '-',
                    'marker': 'o',
                    'color': 'C0',
                }

                # Phase offset
                self.plot_dicts[f'phase_offset_data_{qb}'] = {
                    'title': rdd['measurementstring'] +
                             '\n' + rdd['timestamp'] + '\n' + qb,
                    'ax_id': f'phase_offset_{qb}',
                    'plotfn': self.plot_line,
                    'xvals': pdd['target_amps'],
                    'yvals': pdd['phase_offset'][qb],
                    'xlabel':self.sp.get_sweep_params_property('label', 1,
                                                               'target_amp'),
                    'xunit': self.sp.get_sweep_params_property('unit', 1,
                                                               'target_amp'),
                    'ylabel': 'Phase offset',
                    'yunit': 'deg',
                    'linestyle': 'none',
                    'marker': 'o',
                    'color': 'C0',
                }

                # Frequency offset
                self.plot_dicts[f'freq_offset_data_{qb}'] = {
                    'title': rdd['measurementstring'] +
                             '\n' + rdd['timestamp'] + '\n' + qb,
                    'ax_id': f'freq_offset_{qb}',
                    'plotfn': self.plot_line,
                    'xvals': pdd['target_amps'],
                    'yvals': pdd['freq_offset'][qb],
                    'xlabel':self.sp.get_sweep_params_property('label', 1,
                                                               'target_amp'),
                    'xunit': self.sp.get_sweep_params_property('unit', 1,
                                                               'target_amp'),
                    'ylabel': 'Freq. offset, $\\Delta f$',
                    'yunit': 'Hz',
                    'linestyle': 'none',
                    'marker': 'o',
                    'color': 'C0',
                }

                if not self.skip_qb_freq_fits:
                    # Flux
                    self.plot_dicts[f'flux_data_{qb}'] = {
                        'title': rdd['measurementstring'] +
                                 '\n' + rdd['timestamp'] + '\n' + qb,
                        'ax_id': f'flux_{qb}',
                        'plotfn': self.plot_line,
                        'xvals': pdd['target_amps'],
                        'yvals': pdd['flux'][qb],
                        'xlabel': self.sp[1]['target_amp'][2],
                        'xunit': self.sp[1]['target_amp'][1],
                        'ylabel': 'Flux, $\\Phi$',
                        'yunit': '$\\Phi_0$',
                        'linestyle': 'none',
                        'marker': 'o',
                        'color': 'C0',
                    }

                for param in ['phase_offset', 'freq_offset', 'flux']:
                    if param == 'flux' and self.skip_qb_freq_fits:
                        continue
                    self.plot_dicts[f'{param}_fit_{qb}'] = {
                        'ax_id': f'{param}_{qb}',
                        'plotfn': self.plot_fit,
                        'fit_res': self.fit_res[f'{param}_fit_{qb}'],
                        'plot_init': self.options_dict.get('plot_init', False),
                        'linestyle': '-',
                        'marker': '',
                        'color': 'C1',
                    }


class RabiAnalysis(MultiQubit_TimeDomain_Analysis):

<<<<<<< HEAD
    def get_params_from_file(self, params_dict=None, numeric_params=None):
        if params_dict is None:
            params_dict = {}
        for qbn in self.qb_names:
            trans_name = self.get_transition_name(qbn)
            s = 'Instrument settings.'+qbn
            params_dict[f'{trans_name}_amp180_'+qbn] = s+f'.{trans_name}_amp180'
            params_dict[f'{trans_name}_amp90scale_'+qbn] = s+f'.{trans_name}_amp90_scale'
        super().get_params_from_file(params_dict, numeric_params)
=======
    def __init__(self, qb_names, *args, **kwargs):
        params_dict = kwargs.get('params_dict', {})
        pd = {}
        for qbn in qb_names:
            s = 'Instrument settings.'+qbn
            for trans_name in ['ge', 'ef']:
                pd[f'{trans_name}_amp180_'+qbn] = \
                    s+f'.{trans_name}_amp180'
                pd[f'{trans_name}_amp90scale_'+qbn] = \
                    s+f'.{trans_name}_amp90_scale'
        params_dict.update(pd)
        kwargs['params_dict'] = params_dict
        kwargs['numeric_params'] = list(pd)
        super().__init__(qb_names, *args, **kwargs)
>>>>>>> 4b6ee55f

    def prepare_fitting(self):
        self.fit_dicts = OrderedDict()
        def add_fit_dict(qbn, data, key, scalex=1):
            if self.num_cal_points != 0:
                data = data[:-self.num_cal_points]
            reduction_arr = np.invert(np.isnan(data))
            data = data[reduction_arr]
            sweep_points = self.proc_data_dict['sweep_points_dict'][qbn][
                'msmt_sweep_points'][reduction_arr] * scalex
            cos_mod = lmfit.Model(fit_mods.CosFunc)
            guess_pars = fit_mods.Cos_guess(
                model=cos_mod, t=sweep_points, data=data)
            guess_pars['amplitude'].vary = True
            guess_pars['amplitude'].min = -10
            guess_pars['offset'].vary = True
            guess_pars['frequency'].vary = True
            guess_pars['phase'].vary = True
            self.set_user_guess_pars(guess_pars)

            self.fit_dicts[key] = {
                'fit_fn': fit_mods.CosFunc,
                'fit_xvals': {'t': sweep_points},
                'fit_yvals': {'data': data},
                'guess_pars': guess_pars}

        for qbn in self.qb_names:
            all_data = self.proc_data_dict['data_to_fit'][qbn]
            if self.get_param_value('TwoD'):
                daa = self.metadata.get('drive_amp_adaptation', {}).get(
                    qbn, None)
                for i, data in enumerate(all_data):
                    key = f'cos_fit_{qbn}_{i}'
                    add_fit_dict(qbn, data, key,
                                 scalex=1 if daa is None else daa[i])
            else:
                add_fit_dict(qbn, all_data, 'cos_fit_' + qbn)

    def analyze_fit_results(self):
        self.proc_data_dict['analysis_params_dict'] = OrderedDict()
        for k, fit_dict in self.fit_dicts.items():
<<<<<<< HEAD
            # k is of the form cos_fit_qbn_i if TwoD else cos_fit_qbn
            # replace k with qbn_i or qbn
            k = k.replace('cos_fit_', '')
            # split into qbn and i. (k + '_') is needed because if k = qbn
            # doing k.split('_') will only have one output and assignment to
            # two variables will fail.
=======
            k = k.replace('cos_fit_', '')
>>>>>>> 4b6ee55f
            qbn, i = (k + '_').split('_')[:2]
            fit_res = fit_dict['fit_res']
            sweep_points = self.proc_data_dict['sweep_points_dict'][qbn][
                'msmt_sweep_points']
            self.proc_data_dict['analysis_params_dict'][k] = \
                self.get_amplitudes(fit_res=fit_res, sweep_points=sweep_points)
        self.save_processed_data(key='analysis_params_dict')

    def get_amplitudes(self, fit_res, sweep_points):
        # Extract the best fitted frequency and phase.
        freq_fit = fit_res.best_values['frequency']
        phase_fit = fit_res.best_values['phase']

        freq_std = fit_res.params['frequency'].stderr
        phase_std = fit_res.params['phase'].stderr

        # If fitted_phase<0, shift fitted_phase by 4. This corresponds to a
        # shift of 2pi in the argument of cos.
        if np.abs(phase_fit) < 0.1:
            phase_fit = 0

        # If phase_fit<1, the piHalf amplitude<0.
        if phase_fit < 1:
            log.info('The data could not be fitted correctly. '
                         'The fitted phase "%s" <1, which gives '
                         'negative piHalf '
                         'amplitude.' % phase_fit)

        stepsize = sweep_points[1] - sweep_points[0]
        if freq_fit > 2 * stepsize:
            log.info('The data could not be fitted correctly. The '
                         'frequency "%s" is too high.' % freq_fit)
        n = np.arange(-10, 10)

        piPulse_vals = (n*np.pi - phase_fit)/(2*np.pi*freq_fit)
        piHalfPulse_vals = (n*np.pi + np.pi/2 - phase_fit)/(2*np.pi*freq_fit)

        # find piHalfPulse
        try:
            piHalfPulse = \
                np.min(piHalfPulse_vals[piHalfPulse_vals >= sweep_points[0]])
            n_piHalf_pulse = n[piHalfPulse_vals==piHalfPulse][0]
        except ValueError:
            piHalfPulse = np.asarray([])

        if piHalfPulse.size == 0 or piHalfPulse > max(sweep_points):
            i = 0
            while (piHalfPulse_vals[i] < min(sweep_points) and
                   i<piHalfPulse_vals.size):
                i+=1
            piHalfPulse = piHalfPulse_vals[i]
            n_piHalf_pulse = n[i]

        # find piPulse
        try:
            if piHalfPulse.size != 0:
                piPulse = \
                    np.min(piPulse_vals[piPulse_vals >= piHalfPulse])
            else:
                piPulse = np.min(piPulse_vals[piPulse_vals >= 0.001])
            n_pi_pulse = n[piHalfPulse_vals == piHalfPulse][0]

        except ValueError:
            piPulse = np.asarray([])

        if piPulse.size == 0:
            i = 0
            while (piPulse_vals[i] < min(sweep_points) and
                   i < piPulse_vals.size):
                i += 1
            piPulse = piPulse_vals[i]
            n_pi_pulse = n[i]

        try:
            freq_idx = fit_res.var_names.index('frequency')
            phase_idx = fit_res.var_names.index('phase')
            if fit_res.covar is not None:
                cov_freq_phase = fit_res.covar[freq_idx, phase_idx]
            else:
                cov_freq_phase = 0
        except ValueError:
            cov_freq_phase = 0

        try:
            piPulse_std = self.calculate_pulse_stderr(
                f=freq_fit,
                phi=phase_fit,
                f_err=freq_std,
                phi_err=phase_std,
                period_const=n_pi_pulse*np.pi,
                cov=cov_freq_phase)
            piHalfPulse_std = self.calculate_pulse_stderr(
                f=freq_fit,
                phi=phase_fit,
                f_err=freq_std,
                phi_err=phase_std,
                period_const=n_piHalf_pulse*np.pi + np.pi/2,
                cov=cov_freq_phase)
<<<<<<< HEAD
        except Exception:
            log.warning(f'Some stderrs from fit are None, setting stderr '
                        f'of pi and pi/2 pulses to 0!')
=======
        except Exception as e:
            log.error(f'{e}\nSome stderrs from fit are None, setting stderr '
                      f'of pi and pi/2 pulses to 0!')
>>>>>>> 4b6ee55f
            piPulse_std = 0
            piHalfPulse_std = 0

        rabi_amplitudes = {'piPulse': piPulse,
                           'piPulse_stderr': piPulse_std,
                           'piHalfPulse': piHalfPulse,
                           'piHalfPulse_stderr': piHalfPulse_std}

        return rabi_amplitudes

    @staticmethod
    def calculate_pulse_stderr(f, phi, f_err, phi_err,
                               period_const, cov=0):
        x = period_const + phi
        return np.sqrt((2*np.pi*f_err*x/(2*np.pi*(f**2)))**2 +
                       (phi_err/(2*np.pi*f))**2 -
                       2*(cov**2)*x/(4*(np.pi**2)*(f**3)))

    def prepare_plots(self):
        super().prepare_plots()

        if self.do_fitting:
            for k, fit_dict in self.fit_dicts.items():
                if k.startswith('amplitude_fit'):
                    # This is only for RabiFrequencySweepAnalysis.
                    # It is handled by prepare_amplitude_fit_plots of that class
                    continue

<<<<<<< HEAD
                # k is of the form cos_fit_qbn_i if TwoD else cos_fit_qbn
                # replace k with qbn_i or qbn
                k = k.replace('cos_fit_', '')
                # split into qbn and i. (k + '_') is needed because if k = qbn
                # doing k.split('_') will only have one output and assignment to
                # two variables will fail.
=======
                k = k.replace('cos_fit_', '')
>>>>>>> 4b6ee55f
                qbn, i = (k + '_').split('_')[:2]
                sweep_points = self.proc_data_dict['sweep_points_dict'][qbn][
                        'sweep_points']
                first_sweep_param = self.get_first_sweep_param(
                    qbn, dimension=1)
                if len(i) and first_sweep_param is not None:
                    # TwoD
                    label, unit, vals = first_sweep_param
                    title_suffix = (f'{i}: {label} = ' + ' '.join(
                        SI_val_to_msg_str(vals[int(i)], unit,
                                          return_type=lambda x : f'{x:0.4f}')))
                    daa = self.metadata.get('drive_amp_adaptation', {}).get(
                        qbn, None)
                    if daa is not None:
                        sweep_points = sweep_points * daa[int(i)]
                else:
                    # OneD
                    title_suffix = ''
                fit_res = fit_dict['fit_res']
                base_plot_name = 'Rabi_' + k
                dtf = self.proc_data_dict['data_to_fit'][qbn]
                self.prepare_projected_data_plot(
                    fig_name=base_plot_name,
                    data=dtf[int(i)] if i != '' else dtf,
                    sweep_points=sweep_points,
                    plot_name_suffix=qbn+'fit',
                    qb_name=qbn, TwoD=False,
                    title_suffix=title_suffix
                )

                self.plot_dicts['fit_' + k] = {
                    'fig_id': base_plot_name,
                    'plotfn': self.plot_fit,
                    'fit_res': fit_res,
                    'setlabel': 'cosine fit',
                    'color': 'r',
                    'do_legend': True,
                    'legend_ncol': 2,
                    'legend_bbox_to_anchor': (1, -0.15),
                    'legend_pos': 'upper right'}

                rabi_amplitudes = self.proc_data_dict['analysis_params_dict']
                self.plot_dicts['piamp_marker_' + k] = {
                    'fig_id': base_plot_name,
                    'plotfn': self.plot_line,
                    'xvals': np.array([rabi_amplitudes[k]['piPulse']]),
                    'yvals': np.array([fit_res.model.func(
                        rabi_amplitudes[k]['piPulse'],
                        **fit_res.best_values)]),
                    'setlabel': '$\pi$-Pulse amp',
                    'color': 'r',
                    'marker': 'o',
                    'line_kws': {'markersize': 10},
                    'linestyle': '',
                    'do_legend': True,
                    'legend_ncol': 2,
                    'legend_bbox_to_anchor': (1, -0.15),
                    'legend_pos': 'upper right'}

                self.plot_dicts['piamp_hline_' + k] = {
                    'fig_id': base_plot_name,
                    'plotfn': self.plot_hlines,
                    'y': [fit_res.model.func(
                        rabi_amplitudes[k]['piPulse'],
                        **fit_res.best_values)],
                    'xmin': sweep_points[0],
                    'xmax': sweep_points[-1],
                    'colors': 'gray'}

                self.plot_dicts['pihalfamp_marker_' + k] = {
                    'fig_id': base_plot_name,
                    'plotfn': self.plot_line,
                    'xvals': np.array([rabi_amplitudes[k]['piHalfPulse']]),
                    'yvals': np.array([fit_res.model.func(
                        rabi_amplitudes[k]['piHalfPulse'],
                        **fit_res.best_values)]),
                    'setlabel': '$\pi /2$-Pulse amp',
                    'color': 'm',
                    'marker': 'o',
                    'line_kws': {'markersize': 10},
                    'linestyle': '',
                    'do_legend': True,
                    'legend_ncol': 2,
                    'legend_bbox_to_anchor': (1, -0.15),
                    'legend_pos': 'upper right'}

                self.plot_dicts['pihalfamp_hline_' + k] = {
                    'fig_id': base_plot_name,
                    'plotfn': self.plot_hlines,
                    'y': [fit_res.model.func(
                        rabi_amplitudes[k]['piHalfPulse'],
                        **fit_res.best_values)],
                    'xmin': sweep_points[0],
                    'xmax': sweep_points[-1],
                    'colors': 'gray'}

                trans_name = self.get_transition_name(qbn)
                old_pipulse_val = self.raw_data_dict[
                    f'{trans_name}_amp180_'+qbn]
                if old_pipulse_val != old_pipulse_val:
                    old_pipulse_val = 0
                old_pihalfpulse_val = self.raw_data_dict[
                    f'{trans_name}_amp90scale_'+qbn]
                if old_pihalfpulse_val != old_pihalfpulse_val:
                    old_pihalfpulse_val = 0
                old_pihalfpulse_val *= old_pipulse_val

                textstr = ('  $\pi-Amp$ = {:.3f} V'.format(
                    rabi_amplitudes[k]['piPulse']) +
                           ' $\pm$ {:.3f} V '.format(
                    rabi_amplitudes[k]['piPulse_stderr']) +
                           '\n$\pi/2-Amp$ = {:.3f} V '.format(
                    rabi_amplitudes[k]['piHalfPulse']) +
                           ' $\pm$ {:.3f} V '.format(
                    rabi_amplitudes[k]['piHalfPulse_stderr']) +
                           '\n  $\pi-Amp_{old}$ = ' + '{:.3f} V '.format(
                    old_pipulse_val) +
                           '\n$\pi/2-Amp_{old}$ = ' + '{:.3f} V '.format(
                    old_pihalfpulse_val))
                self.plot_dicts['text_msg_' + k] = {
                    'fig_id': base_plot_name,
                    'ypos': -0.2,
                    'xpos': 0,
                    'horizontalalignment': 'left',
                    'verticalalignment': 'top',
                    'plotfn': self.plot_text,
                    'text_string': textstr}


class RabiFrequencySweepAnalysis(RabiAnalysis):

<<<<<<< HEAD
    def get_params_from_file(self, params_dict=None, numeric_params=None):
        if params_dict is None:
            params_dict = {}
        for qbn in self.qb_names:
=======
    def __init__(self, qb_names, *args, **kwargs):
        params_dict = kwargs.get('params_dict', {})
        for qbn in qb_names:
>>>>>>> 4b6ee55f
            params_dict[f'drive_ch_{qbn}'] = \
                f'Instrument settings.{qbn}.ge_I_channel'
            params_dict[f'ge_freq_{qbn}'] = \
                f'Instrument settings.{qbn}.ge_freq'
<<<<<<< HEAD
        super().get_params_from_file(params_dict, numeric_params)
=======
        kwargs['params_dict'] = params_dict
        super().__init__(qb_names, *args, **kwargs)
>>>>>>> 4b6ee55f

    def extract_data(self):
        super().extract_data()
        # Set some default values specific to RabiFrequencySweepAnalysis if the
        # respective options have not been set by the user or in the metadata.
        # (We do not do this in the init since we have to wait until
        # metadata has been extracted.)
        if self.get_param_value('TwoD', default_value=None) is None:
            self.options_dict['TwoD'] = True

    def analyze_fit_results(self):
        super().analyze_fit_results()
        amplitudes = {qbn: np.array([[
            self.proc_data_dict[
                'analysis_params_dict'][f'{qbn}_{i}']['piPulse'],
            self.proc_data_dict[
                'analysis_params_dict'][f'{qbn}_{i}']['piPulse_stderr']]
            for i in range(self.sp.length(1))]) for qbn in self.qb_names}
        self.proc_data_dict['analysis_params_dict']['amplitudes'] = amplitudes

        fit_dict_keys = self.prepare_fitting_pulse_amps()
        self.run_fitting(keys_to_fit=fit_dict_keys)

        lo_freqsX = self.get_param_value('allowed_lo_freqs')
        mid_freq = np.mean(lo_freqsX)
        self.proc_data_dict['analysis_params_dict']['rabi_model_lo'] = {}
        func_repr = lambda a, b, c: \
            f'{a} * (x / 1e9) ** 2 + {b} * x/ 1e9 + {c}'
        for qbn in self.qb_names:
            drive_ch = self.raw_data_dict[f'drive_ch_{qbn}']
            pd = self.get_data_from_timestamp_list({
                f'ch_amp': f'Instrument settings.Pulsar.{drive_ch}_amp'})
            fit_res_L = self.fit_dicts[f'amplitude_fit_left_{qbn}']['fit_res']
            fit_res_R = self.fit_dicts[f'amplitude_fit_right_{qbn}']['fit_res']
            rabi_model_lo = \
                f'lambda x : np.minimum({pd["ch_amp"]}, ' \
                f'({func_repr(**fit_res_R.best_values)}) * (x >= {mid_freq})' \
                f'+ ({func_repr(**fit_res_L.best_values)}) * (x < {mid_freq}))'
            self.proc_data_dict['analysis_params_dict']['rabi_model_lo'][
                qbn] = rabi_model_lo

    def prepare_fitting_pulse_amps(self):
        exclude_freq_indices = self.get_param_value('exclude_freq_indices', {})
        # TODO: generalize the code for len(allowed_lo_freqs) > 2
        lo_freqsX = self.get_param_value('allowed_lo_freqs')
        if lo_freqsX is None:
            raise ValueError('allowed_lo_freqs not found.')
        fit_dict_keys = []
        self.proc_data_dict['analysis_params_dict']['optimal_vals'] = {}
        for i, qbn in enumerate(self.qb_names):
            excl_idxs = exclude_freq_indices.get(qbn, [])
            param = [p for p in self.mospm[qbn] if 'freq' in p][0]
            freqs = self.sp.get_sweep_params_property('values', 1, param)
            ampls = deepcopy(self.proc_data_dict['analysis_params_dict'][
                'amplitudes'][qbn])
            if len(excl_idxs):
                mask = np.array([i in excl_idxs for i in np.arange(len(freqs))])
                ampls = ampls[np.logical_not(mask)]
                freqs = freqs[np.logical_not(mask)]

            optimal_idx = np.argmin(np.abs(
                freqs - self.raw_data_dict[f'ge_freq_{qbn}']))
            self.proc_data_dict['analysis_params_dict']['optimal_vals'][qbn] = \
                (freqs[optimal_idx], ampls[optimal_idx, 0], ampls[optimal_idx, 1])

            mid_freq = np.mean(lo_freqsX)
            fit_func = lambda x, a, b, c: a * x ** 2 + b * x + c

            # fit left range
            model = lmfit.Model(fit_func)
            guess_pars = model.make_params(a=1, b=1, c=0)
            self.fit_dicts[f'amplitude_fit_left_{qbn}'] = {
                'fit_fn': fit_func,
                'fit_xvals': {'x': freqs[freqs < mid_freq]/1e9},
                'fit_yvals': {'data': ampls[freqs < mid_freq, 0]},
                'fit_yvals_stderr': ampls[freqs < mid_freq, 1],
                'guess_pars': guess_pars}

            # fit right range
            model = lmfit.Model(fit_func)
            guess_pars = model.make_params(a=1, b=1, c=0)
            self.fit_dicts[f'amplitude_fit_right_{qbn}'] = {
                'fit_fn': fit_func,
                'fit_xvals': {'x': freqs[freqs >= mid_freq]/1e9},
                'fit_yvals': {'data': ampls[freqs >= mid_freq, 0]},
                'fit_yvals_stderr': ampls[freqs >= mid_freq, 1],
                'guess_pars': guess_pars}

            fit_dict_keys += [f'amplitude_fit_left_{qbn}',
                              f'amplitude_fit_right_{qbn}']
        return fit_dict_keys

    def prepare_plots(self):
<<<<<<< HEAD
        if self.get_param_value('plot_all_traces', True):
            super().prepare_plots()
=======
        super().prepare_plots()
>>>>>>> 4b6ee55f
        if self.do_fitting:
            for qbn in self.qb_names:
                base_plot_name = f'Rabi_amplitudes_{qbn}'
                title = f'{self.raw_data_dict["timestamp"]} ' \
                        f'{self.raw_data_dict["measurementstring"]}\n{qbn}'
                plotsize = self.get_default_plot_params(set=False)['figure.figsize']
                plotsize = (plotsize[0], plotsize[0]/1.25)
                param = [p for p in self.mospm[qbn] if 'freq' in p][0]
                xlabel = self.sp.get_sweep_params_property('label', 1, param)
                xunit = self.sp.get_sweep_params_property('unit', 1, param)
                lo_freqsX = self.get_param_value('allowed_lo_freqs')

                # plot upper sideband
                fit_dict = self.fit_dicts[f'amplitude_fit_left_{qbn}']
                fit_res = fit_dict['fit_res']
                xmin = min(fit_dict['fit_xvals']['x'])
                self.plot_dicts[f'{base_plot_name}_left_data'] = {
                    'plotfn': self.plot_line,
                    'fig_id': base_plot_name,
                    'plotsize': plotsize,
                    'xvals': fit_dict['fit_xvals']['x'],
                    'xlabel': xlabel,
                    'xunit': xunit,
                    'yvals': fit_dict['fit_yvals']['data'],
                    'ylabel': '$\\pi$-pulse amplitude, $A$',
                    'yunit': 'V',
                    'setlabel': f'USB, LO at {np.min(lo_freqsX)/1e9:.3f} GHz',
                    'title': title,
                    'linestyle': 'none',
                    'do_legend': False,
                    'legend_bbox_to_anchor': (1, 0.5),
                    'legend_pos': 'center left',
                    'yerr':  fit_dict['fit_yvals_stderr'],
                    'color': 'C0'
                }

                self.plot_dicts[f'{base_plot_name}_left_fit'] = {
                    'fig_id': base_plot_name,
                    'plotfn': self.plot_fit,
                    'fit_res': fit_res,
                    'setlabel': 'USB quadratic fit',
                    'color': 'C0',
                    'do_legend': True,
                    # 'legend_ncol': 2,
                    'legend_bbox_to_anchor': (1, -0.15),
                    'legend_pos': 'upper right'}

                # plot lower sideband
                fit_dict = self.fit_dicts[f'amplitude_fit_right_{qbn}']
                fit_res = fit_dict['fit_res']
                xmax = max(fit_dict['fit_xvals']['x'])
                self.plot_dicts[f'{base_plot_name}_right_data'] = {
                    'plotfn': self.plot_line,
                    'fig_id': base_plot_name,
                    'xvals': fit_dict['fit_xvals']['x'],
                    'xlabel': xlabel,
                    'xunit': xunit,
                    'yvals': fit_dict['fit_yvals']['data'],
                    'ylabel': '$\\pi$-pulse amplitude, $A$',
                    'yunit': 'V',
                    'setlabel': f'LSB, LO at {np.max(lo_freqsX)/1e9:.3f} GHz',
                    'title': title,
                    'linestyle': 'none',
                    'do_legend': False,
                    'legend_bbox_to_anchor': (1, 0.5),
                    'legend_pos': 'center left',
                    'yerr':  fit_dict['fit_yvals_stderr'],
                    'color': 'C1'
                }

                self.plot_dicts[f'{base_plot_name}_right_fit'] = {
                    'fig_id': base_plot_name,
                    'plotfn': self.plot_fit,
                    'fit_res': fit_res,
                    'setlabel': 'LSB quadratic fit',
                    'color': 'C1',
                    'do_legend': True,
                    'legend_ncol': 2,
                    'legend_bbox_to_anchor': (1, -0.15),
                    'legend_pos': 'upper right'}

                # max ch amp line
                drive_ch = self.raw_data_dict[f'drive_ch_{qbn}']
                pd = self.get_data_from_timestamp_list({
                    f'ch_amp': f'Instrument settings.Pulsar.{drive_ch}_amp'})
                self.plot_dicts[f'ch_amp_line_{qbn}'] = {
                    'fig_id': base_plot_name,
                    'plotfn': self.plot_hlines,
                    'y': pd['ch_amp'],
                    'xmin': xmax,
                    'xmax': xmin,
                    'colors': 'k'}


class T1Analysis(MultiQubit_TimeDomain_Analysis):

    def get_params_from_file(self, params_dict=None, numeric_params=None):
        if params_dict is None:
            params_dict = {}
        for qbn in self.qb_names:
            trans_name = self.get_transition_name(qbn)
            s = 'Instrument settings.'+qbn
            params_dict[f'{trans_name}_T1_'+qbn] = \
                s + ('.T1' if trans_name == 'ge' else f'.T1_{trans_name}')
        if numeric_params is None:
            numeric_params = list(params_dict)
        super().get_params_from_file(params_dict, numeric_params)

    def prepare_fitting(self):
        self.fit_dicts = OrderedDict()
        for qbn in self.qb_names:
            data = self.proc_data_dict['data_to_fit'][qbn]
            sweep_points = self.proc_data_dict['sweep_points_dict'][qbn][
                'msmt_sweep_points']
            if self.num_cal_points != 0:
                data = data[:-self.num_cal_points]
            exp_decay_mod = lmfit.Model(fit_mods.ExpDecayFunc)
            guess_pars = fit_mods.exp_dec_guess(
                model=exp_decay_mod, data=data, t=sweep_points)
            guess_pars['amplitude'].vary = True
            guess_pars['tau'].vary = True
            if self.options_dict.get('vary_offset', False):
                guess_pars['offset'].vary = True
            else:
                guess_pars['offset'].value = 0
                guess_pars['offset'].vary = False
            self.set_user_guess_pars(guess_pars)
            key = 'exp_decay_' + qbn
            self.fit_dicts[key] = {
                'fit_fn': exp_decay_mod.func,
                'fit_xvals': {'t': sweep_points},
                'fit_yvals': {'data': data},
                'guess_pars': guess_pars}

    def analyze_fit_results(self):
        self.proc_data_dict['analysis_params_dict'] = OrderedDict()
        for qbn in self.qb_names:
            fit_res = self.fit_dicts['exp_decay_' + qbn]['fit_res']
            for par in fit_res.params:
                if fit_res.params[par].stderr is None:
                    fit_res.params[par].stderr = 0
            self.proc_data_dict['analysis_params_dict'][qbn] = OrderedDict()
            self.proc_data_dict['analysis_params_dict'][qbn]['T1'] = \
                fit_res.best_values['tau']
            self.proc_data_dict['analysis_params_dict'][qbn]['T1_stderr'] = \
                fit_res.params['tau'].stderr
        self.save_processed_data(key='analysis_params_dict')

    def prepare_plots(self):
        super().prepare_plots()

        if self.do_fitting:
            for qbn in self.qb_names:
                # rename base plot
                base_plot_name = 'T1_' + qbn
                self.prepare_projected_data_plot(
                    fig_name=base_plot_name,
                    data=self.proc_data_dict['data_to_fit'][qbn],
                    plot_name_suffix=qbn+'fit',
                    qb_name=qbn)

                self.plot_dicts['fit_' + qbn] = {
                    'fig_id': base_plot_name,
                    'plotfn': self.plot_fit,
                    'fit_res': self.fit_dicts['exp_decay_' + qbn]['fit_res'],
                    'setlabel': 'exp decay fit',
                    'do_legend': True,
                    'color': 'r',
                    'legend_ncol': 2,
                    'legend_bbox_to_anchor': (1, -0.15),
                    'legend_pos': 'upper right'}

                trans_name = self.get_transition_name(qbn)
                old_T1_val = self.raw_data_dict[f'{trans_name}_T1_'+qbn]
                if old_T1_val != old_T1_val:
                    old_T1_val = 0
                T1_dict = self.proc_data_dict['analysis_params_dict']
                textstr = '$T_1$ = {:.2f} $\mu$s'.format(
                            T1_dict[qbn]['T1']*1e6) \
                          + ' $\pm$ {:.2f} $\mu$s'.format(
                            T1_dict[qbn]['T1_stderr']*1e6) \
                          + '\nold $T_1$ = {:.2f} $\mu$s'.format(old_T1_val*1e6)
                self.plot_dicts['text_msg_' + qbn] = {
                    'fig_id': base_plot_name,
                    'ypos': -0.2,
                    'xpos': 0,
                    'horizontalalignment': 'left',
                    'verticalalignment': 'top',
                    'plotfn': self.plot_text,
                    'text_string': textstr}


class RamseyAnalysis(MultiQubit_TimeDomain_Analysis):

    def get_params_from_file(self, params_dict=None, numeric_params=None):
        if params_dict is None:
            params_dict = {}
        for qbn in self.qb_names:
            trans_name = self.get_transition_name(qbn)
            s = 'Instrument settings.'+qbn
            params_dict[f'{trans_name}_freq_'+qbn] = s+f'.{trans_name}_freq'
        if numeric_params is None:
            numeric_params = list(params_dict)
        super().get_params_from_file(params_dict, numeric_params)

    def prepare_fitting(self):
        if self.options_dict.get('fit_gaussian_decay', True):
            self.fit_keys = ['exp_decay_', 'gauss_decay_']
        else:
            self.fit_keys = ['exp_decay_']
        self.fit_dicts = OrderedDict()
        def add_fit_dict(qbn, data, fit_keys):
            sweep_points = self.proc_data_dict['sweep_points_dict'][qbn][
                'msmt_sweep_points']
            if self.num_cal_points != 0:
                data = data[:-self.num_cal_points]
            for i, key in enumerate(fit_keys):
                exp_damped_decay_mod = lmfit.Model(fit_mods.ExpDampOscFunc)
                guess_pars = fit_mods.exp_damp_osc_guess(
                    model=exp_damped_decay_mod, data=data, t=sweep_points,
                    n_guess=i+1)
                guess_pars['amplitude'].vary = False
                guess_pars['amplitude'].value = 0.5
                guess_pars['frequency'].vary = True
                guess_pars['tau'].vary = True
                guess_pars['phase'].vary = True
                guess_pars['n'].vary = False
                guess_pars['oscillation_offset'].vary = \
                        'f' in self.data_to_fit[qbn]
                # guess_pars['exponential_offset'].value = 0.5
                guess_pars['exponential_offset'].vary = True
                self.set_user_guess_pars(guess_pars)
                self.fit_dicts[key] = {
                    'fit_fn': exp_damped_decay_mod .func,
                    'fit_xvals': {'t': sweep_points},
                    'fit_yvals': {'data': data},
                    'guess_pars': guess_pars}

        for qbn in self.qb_names:
            all_data = self.proc_data_dict['data_to_fit'][qbn]
            if self.get_param_value('TwoD'):
                for i, data in enumerate(all_data):
                    fit_keys = [f'{fk}{qbn}_{i}' for fk in self.fit_keys]
                    add_fit_dict(qbn, data, fit_keys)
            else:
                fit_keys = [f'{fk}{qbn}' for fk in self.fit_keys]
                add_fit_dict(qbn, all_data, fit_keys)

    def analyze_fit_results(self):
        if 'artificial_detuning' in self.options_dict:
            artificial_detuning_dict = OrderedDict(
                [(qbn, self.options_dict['artificial_detuning'])
             for qbn in self.qb_names])
        elif 'artificial_detuning_dict' in self.metadata:
            artificial_detuning_dict = self.metadata[
                'artificial_detuning_dict']
        elif 'artificial_detuning' in self.metadata:
            artificial_detuning_dict = OrderedDict(
                [(qbn, self.metadata['artificial_detuning'])
                 for qbn in self.qb_names])
        else:
            raise ValueError('"artificial_detuning" not found.')

        self.proc_data_dict['analysis_params_dict'] = OrderedDict()
        for k, fit_dict in self.fit_dicts.items():
            # k is of the form fot_type_qbn_i if TwoD else fit_type_qbn
            split_key = k.split('_')
            fit_type = '_'.join(split_key[:2])
            qbn = split_key[2]
            if len(split_key[2:]) == 1:
                outer_key = qbn
            else:
                # TwoD: out_key = qbn_i
                outer_key = '_'.join(split_key[2:])

            if outer_key not in self.proc_data_dict['analysis_params_dict']:
                self.proc_data_dict['analysis_params_dict'][outer_key] = \
                    OrderedDict()
            self.proc_data_dict['analysis_params_dict'][outer_key][fit_type] = \
                OrderedDict()

            fit_res = fit_dict['fit_res']
            for par in fit_res.params:
                if fit_res.params[par].stderr is None:
                    fit_res.params[par].stderr = 0

            trans_name = self.get_transition_name(qbn)
            old_qb_freq = self.raw_data_dict[f'{trans_name}_freq_'+qbn]
            if old_qb_freq != old_qb_freq:
                old_qb_freq = 0
            self.proc_data_dict['analysis_params_dict'][outer_key][fit_type][
                'old_qb_freq'] = old_qb_freq
            self.proc_data_dict['analysis_params_dict'][outer_key][fit_type][
                'new_qb_freq'] = old_qb_freq + \
                                 artificial_detuning_dict[qbn] - \
                                 fit_res.best_values['frequency']
            self.proc_data_dict['analysis_params_dict'][outer_key][fit_type][
                'new_qb_freq_stderr'] = fit_res.params['frequency'].stderr
            self.proc_data_dict['analysis_params_dict'][outer_key][fit_type][
                'T2_star'] = fit_res.best_values['tau']
            self.proc_data_dict['analysis_params_dict'][outer_key][fit_type][
                'T2_star_stderr'] = fit_res.params['tau'].stderr
            self.proc_data_dict['analysis_params_dict'][outer_key][fit_type][
                'artificial_detuning'] = artificial_detuning_dict[qbn]

        hdf_group_name_suffix = self.options_dict.get(
            'hdf_group_name_suffix', '')
        self.save_processed_data(key='analysis_params_dict' +
                                     hdf_group_name_suffix)

    def prepare_plots(self):
        super().prepare_plots()

        if self.do_fitting:
            apd = self.proc_data_dict['analysis_params_dict']
            for outer_key, ramsey_pars_dict in apd.items():
                if outer_key in ['qubit_frequencies', 'reparking_params']:
                    # This is only for ReparkingRamseyAnalysis.
                    # It is handled by prepare_fitting_qubit_freqs of that class
                    continue
                # outer_key is of the form qbn_i if TwoD else qbn.
                # split into qbn and i. (outer_key + '_') is needed because if
                # outer_key = qbn doing outer_key.split('_') will only have one
                # output and assignment to two variables will fail.
                qbn, ii = (outer_key + '_').split('_')[:2]
                sweep_points = self.proc_data_dict['sweep_points_dict'][qbn][
                    'sweep_points']
                first_sweep_param = self.get_first_sweep_param(
                    qbn, dimension=1)
                if len(ii) and first_sweep_param is not None:
                    # TwoD
                    label, unit, vals = first_sweep_param
                    title_suffix = (f'{ii}: {label} = ' + ' '.join(
                        SI_val_to_msg_str(vals[int(ii)], unit,
                                          return_type=lambda x: f'{x:0.1f}')))
                    daa = self.metadata.get('drive_amp_adaptation', {}).get(
                        qbn, None)
                    if daa is not None:
                        sweep_points = sweep_points * daa[int(ii)]
                else:
                    # OneD
                    title_suffix = ''
                base_plot_name = 'Ramsey_' + outer_key
                dtf = self.proc_data_dict['data_to_fit'][qbn]
                self.prepare_projected_data_plot(
                    fig_name=base_plot_name,
                    data=dtf[int(ii)] if ii != '' else dtf,
                    sweep_points=sweep_points,
                    plot_name_suffix=qbn+'fit',
                    qb_name=qbn, TwoD=False,
                    title_suffix=title_suffix)

                exp_dec_k = self.fit_keys[0][:-1]
                old_qb_freq = ramsey_pars_dict[exp_dec_k]['old_qb_freq']
                textstr = ''
                T2_star_str = ''

                for i, fit_type in enumerate(ramsey_pars_dict):
                    fit_res = self.fit_dicts[f'{fit_type}_{outer_key}']['fit_res']
                    self.plot_dicts[f'fit_{outer_key}_{fit_type}'] = {
                        'fig_id': base_plot_name,
                        'plotfn': self.plot_fit,
                        'fit_res': fit_res,
                        'setlabel': 'exp decay fit' if i == 0 else
                            'gauss decay fit',
                        'do_legend': True,
                        'color': 'r' if i == 0 else 'C4',
                        'legend_bbox_to_anchor': (1, -0.15),
                        'legend_pos': 'upper right'}

                    if i != 0:
                        textstr += '\n'
                    textstr += \
                        ('$f_{{qubit \_ new \_ {{{key}}} }}$ = '.format(
                            key=('exp' if i == 0 else 'gauss')) +
                            '{:.6f} GHz '.format(
                            ramsey_pars_dict[fit_type]['new_qb_freq']*1e-9) +
                                '$\pm$ {:.3f} MHz '.format(
                            ramsey_pars_dict[fit_type][
                                'new_qb_freq_stderr']*1e-6))
                    T2_star_str += \
                        ('\n$T_{{2,{{{key}}} }}^\star$ = '.format(
                            key=('exp' if i == 0 else 'gauss')) +
                            '{:.2f} $\mu$s'.format(
                            fit_res.params['tau'].value*1e6) +
                            '$\pm$ {:.2f} $\mu$s'.format(
                            fit_res.params['tau'].stderr*1e6))

                textstr += '\n$f_{qubit \_ old}$ = '+'{:.6f} GHz '.format(
                    old_qb_freq*1e-9)
                art_det = ramsey_pars_dict[exp_dec_k][
                              'artificial_detuning']*1e-6
                delta_f = (ramsey_pars_dict[exp_dec_k]['new_qb_freq'] -
                           old_qb_freq)*1e-6
                textstr += ('\n$\Delta f$ = {:.4f} MHz '.format(delta_f) +
                            '$\pm$ {:.3f} kHz'.format(
                    self.fit_dicts[f'{exp_dec_k}_{outer_key}']['fit_res'].params[
                        'frequency'].stderr*1e-3) +
                    '\n$f_{Ramsey}$ = '+'{:.4f} MHz $\pm$ {:.3f} kHz'.format(
                    self.fit_dicts[f'{exp_dec_k}_{outer_key}']['fit_res'].params[
                        'frequency'].value*1e-6,
                    self.fit_dicts[f'{exp_dec_k}_{outer_key}']['fit_res'].params[
                        'frequency'].stderr*1e-3))
                textstr += T2_star_str
                textstr += '\nartificial detuning = {:.2f} MHz'.format(art_det)

                color = 'k'
                if np.abs(delta_f) > np.abs(art_det):
                    # We don't want this: if the qubit detuning is larger than
                    # the artificial detuning, the sign of the qubit detuning
                    # cannot be determined from a single Ramsey measurement.
                    # Save a warning image and highlight in red
                    # the Delta f and artificial detuning rows in textstr
                    self._warning_message += (f'\nQubit {qbn} frequency change '
                                        f'({np.abs(delta_f):.5f} MHz) is larger'
                                        f' than the artificial detuning of '
                                        f'{art_det:.5f} MHz. In this case, the '
                                        f'sign of the qubit detuning cannot be '
                                        f'determined from a single Ramsey '
                                        f'measurement.')
                    self._raise_warning_image = True
                    textstr = textstr.split('\n')
                    color = ['black']*len(textstr)
                    idx = [i for i, s in enumerate(textstr) if 'Delta f' in s][0]
                    color[idx] = 'red'
                    idx = [i for i, s in enumerate(textstr) if
                           'artificial detuning' in s][0]
                    color[idx] = 'red'

                self.plot_dicts['text_msg_' + outer_key] = {
                    'fig_id': base_plot_name,
                    'ypos': -0.2,
                    'xpos': -0.025,
                    'horizontalalignment': 'left',
                    'verticalalignment': 'top',
                    'color': color,
                    'plotfn': self.plot_text,
                    'text_string': textstr}

                self.plot_dicts['half_hline_' + outer_key] = {
                    'fig_id': base_plot_name,
                    'plotfn': self.plot_hlines,
                    'y': 0.5,
                    'xmin': sweep_points[0],
                    'xmax': sweep_points[-1],
                    'colors': 'gray'}


class ReparkingRamseyAnalysis(RamseyAnalysis):

    def extract_data(self):
        super().extract_data()
        # Set some default values specific to ReparkingRamseyAnalysis if the
        # respective options have not been set by the user or in the metadata.
        # (We do not do this in the init since we have to wait until
        # metadata has been extracted.)
        if self.get_param_value('TwoD', default_value=None) is None:
            self.options_dict['TwoD'] = True

    def analyze_fit_results(self):
        super().analyze_fit_results()
        freqs = OrderedDict()

        if self.get_param_value('freq_from_gaussian_fit', False):
            self.fit_type = self.fit_keys[1][:-1]
        else:
            self.fit_type = self.fit_keys[0][:-1]

        apd = self.proc_data_dict['analysis_params_dict']
        for qbn in self.qb_names:
            freqs[qbn] = \
                {'val': np.array([d[self.fit_type]['new_qb_freq']
                                     for k, d in apd.items() if qbn in k]),
                 'stderr': np.array([d[self.fit_type]['new_qb_freq_stderr']
                                     for k, d in apd.items() if qbn in k])}
        self.proc_data_dict['analysis_params_dict']['qubit_frequencies'] = freqs

        fit_dict_keys = self.prepare_fitting_qubit_freqs()
        self.run_fitting(keys_to_fit=fit_dict_keys)

        self.proc_data_dict['analysis_params_dict']['reparking_params'] = {}
        for qbn in self.qb_names:
            fit_dict = self.fit_dicts[f'frequency_fit_{qbn}']
            fit_res = fit_dict['fit_res']
            self.proc_data_dict['analysis_params_dict'][
                'reparking_params'][qbn] = {'ss_freq': fit_res.best_values['f0'],
                                            'ss_volt': fit_res.best_values['V0']}

    def prepare_fitting_qubit_freqs(self):
        fit_dict_keys = []
        for qbn in self.qb_names:
            # old qb freq is the same for all keys in
            # self.proc_data_dict['analysis_params_dict'] so take qbn_0
            old_qb_freq = self.proc_data_dict['analysis_params_dict'][
                f'{qbn}_0'][self.fit_type]['old_qb_freq']
            freqs = self.proc_data_dict['analysis_params_dict'][
                'qubit_frequencies'][qbn]
            par_name = \
                [p for p in self.proc_data_dict['sweep_points_2D_dict'][qbn]
                 if 'offset' not in p][0]
            voltages, _, label = self.sp.get_sweep_params_description(par_name, 1)
            fit_func = lambda V, V0, f0, fv: f0 - fv * (V - V0)**2
            model = lmfit.Model(fit_func)
            if old_qb_freq > 5e9:  # USS
                guess_pars_dict = {'V0': voltages[np.argmax(freqs['val'])],
                                   'f0': np.max(np.array(freqs['val'])),
                                   'fv': 2.5e9}
            else:  # LSS
                guess_pars_dict = {'V0': voltages[np.argmin(freqs['val'])],
                                   'f0': np.min(np.array(freqs['val'])),
                                   'fv': -2.5e9}
            guess_pars = model.make_params(**guess_pars_dict)
            self.fit_dicts[f'frequency_fit_{qbn}'] = {
                'fit_fn': fit_func,
                'fit_xvals': {'V': voltages},
                'fit_yvals': {'data': freqs['val']},
                'fit_yvals_stderr': freqs['stderr'],
                'guess_pars': guess_pars}
            fit_dict_keys += [f'frequency_fit_{qbn}']
        return fit_dict_keys

    def prepare_plots(self):
        if self.get_param_value('plot_all_traces', True):
            super().prepare_plots()
        if self.do_fitting:
            current_voltages = self.get_param_value('current_voltages', {})
            for qbn in self.qb_names:
                base_plot_name = f'reparking_{qbn}'
                title = f'{self.raw_data_dict["timestamp"]} ' \
                        f'{self.raw_data_dict["measurementstring"]}\n{qbn}'
                plotsize = self.get_default_plot_params(set=False)['figure.figsize']
                plotsize = (plotsize[0], plotsize[0]/1.25)
                par_name = \
                    [p for p in self.proc_data_dict['sweep_points_2D_dict'][qbn]
                     if 'offset' not in p][0]
                voltages, xunit, xlabel = self.sp.get_sweep_params_description(
                    par_name, 1)
                fit_dict = self.fit_dicts[f'frequency_fit_{qbn}']
                fit_res = fit_dict['fit_res']
                self.plot_dicts[base_plot_name] = {
                    'plotfn': self.plot_line,
                    'fig_id': base_plot_name,
                    'plotsize': plotsize,
                    'xvals': fit_dict['fit_xvals']['V'],
                    'xlabel': xlabel,
                    'xunit': xunit,
                    'yvals': fit_dict['fit_yvals']['data'],
                    'ylabel': 'Qubit frequency, $f$',
                    'yunit': 'Hz',
                    'setlabel': 'Data',
                    'title': title,
                    'linestyle': 'none',
                    'do_legend': False,
                    'legend_bbox_to_anchor': (1, 0.5),
                    'legend_pos': 'center left',
                    'yerr':  fit_dict['fit_yvals_stderr'],
                    'color': 'C0'
                }

                self.plot_dicts[f'{base_plot_name}_fit'] = {
                    'fig_id': base_plot_name,
                    'plotfn': self.plot_fit,
                    'fit_res': fit_res,
                    'setlabel': 'Fit',
                    'color': 'C0',
                    'do_legend': True,
                    'legend_bbox_to_anchor': (1, -0.15),
                    'legend_pos': 'upper right'}

                # old qb freq is the same for all keys in
                # self.proc_data_dict['analysis_params_dict'] so take qbn_0
                old_qb_freq = self.proc_data_dict['analysis_params_dict'][
                    f'{qbn}_0'][self.fit_type]['old_qb_freq']
                textstr = \
                    "Sweet spot frequency: " \
                        f"{fit_res.best_values['f0']/1e9:.6f} GHz " \
                    f"\nPrevious ss frequency: {old_qb_freq/1e9:.6f} GHz " \
                    f"\nSweet spot DC voltage: " \
                        f"{fit_res.best_values['V0']:.3f} V "
                if qbn in current_voltages:
                    old_voltage = current_voltages[qbn]
                    textstr += f"\nPrevious DC voltage: {old_voltage:.3f} V"
                self.plot_dicts[f'{base_plot_name}_text'] = {
                    'fig_id': base_plot_name,
                    'ypos': -0.2,
                    'xpos': -0.1,
                    'horizontalalignment': 'left',
                    'verticalalignment': 'top',
                    'plotfn': self.plot_text,
                    'text_string': textstr}

                self.plot_dicts[f'{base_plot_name}_marker'] = {
                    'fig_id': base_plot_name,
                    'plotfn': self.plot_line,
                    'xvals': [fit_res.best_values['V0']],
                    'yvals': [fit_res.best_values['f0']],
                    'color': 'r',
                    'marker': 'o',
                    'line_kws': {'markersize': 10},
                    'linestyle': ''}


class QScaleAnalysis(MultiQubit_TimeDomain_Analysis):

    def get_params_from_file(self, params_dict=None, numeric_params=None):
        if params_dict is None:
            params_dict = {}
        for qbn in self.qb_names:
            trans_name = self.get_transition_name(qbn)
            s = 'Instrument settings.'+qbn
            params_dict[f'{trans_name}_qscale_'+qbn] = \
                s+f'.{trans_name}_motzoi'
        if numeric_params is None:
            numeric_params = list(params_dict)
        super().get_params_from_file(params_dict, numeric_params)

    def process_data(self):
        super().process_data()

        self.proc_data_dict['qscale_data'] = OrderedDict()
        for qbn in self.qb_names:
            self.proc_data_dict['qscale_data'][qbn] = OrderedDict()
            sweep_points = deepcopy(self.proc_data_dict['sweep_points_dict'][
                                        qbn]['msmt_sweep_points'])
            # check if the sweep points are repeated 3 times as they have to be
            # for the qscale analysis:
            # Takes the first 3 entries and check if they are all the same or different.
            # Needed For backwards compatibility with QudevTransmon.measure_qscale()
            # that does not (yet) use Sweeppoints object.

            unique_sp = np.unique(sweep_points[:3])
            if unique_sp.size > 1:
                sweep_points = np.repeat(sweep_points, 3)
            # replace in proc_data_dict; otherwise plotting in base class fails
            self.proc_data_dict['sweep_points_dict'][qbn][
                'msmt_sweep_points'] = sweep_points
            self.proc_data_dict['sweep_points_dict'][qbn][
                'sweep_points'] = np.concatenate([
                sweep_points, self.proc_data_dict['sweep_points_dict'][qbn][
                    'cal_points_sweep_points']])

            data = self.proc_data_dict['data_to_fit'][qbn]
            if self.num_cal_points != 0:
                data = data[:-self.num_cal_points]
            self.proc_data_dict['qscale_data'][qbn]['sweep_points_xx'] = \
                sweep_points[0::3]
            self.proc_data_dict['qscale_data'][qbn]['sweep_points_xy'] = \
                sweep_points[1::3]
            self.proc_data_dict['qscale_data'][qbn]['sweep_points_xmy'] = \
                sweep_points[2::3]
            self.proc_data_dict['qscale_data'][qbn]['data_xx'] = \
                data[0::3]
            self.proc_data_dict['qscale_data'][qbn]['data_xy'] = \
                data[1::3]
            self.proc_data_dict['qscale_data'][qbn]['data_xmy'] = \
                data[2::3]

    def prepare_fitting(self):
        self.fit_dicts = OrderedDict()

        for qbn in self.qb_names:
            for msmt_label in ['_xx', '_xy', '_xmy']:
                sweep_points = self.proc_data_dict['qscale_data'][qbn][
                    'sweep_points' + msmt_label]
                data = self.proc_data_dict['qscale_data'][qbn][
                    'data' + msmt_label]

                # As a workaround for a weird bug letting crash the analysis
                # every second time, we do not use lmfit.models.ConstantModel
                # and lmfit.models.LinearModel, but create custom models.
                if msmt_label == '_xx':
                    model = lmfit.Model(lambda x, c: c)
                    guess_pars = model.make_params(c=np.mean(data))
                else:
                    model = lmfit.Model(lambda x, slope, intercept:
                                        slope * x + intercept)
                    slope = (data[-1] - data[0]) / \
                            (sweep_points[-1] - sweep_points[0])
                    intercept = data[-1] - slope * sweep_points[-1]
                    guess_pars = model.make_params(slope=slope,
                                                   intercept=intercept)
                self.set_user_guess_pars(guess_pars)
                key = 'fit' + msmt_label + '_' + qbn
                self.fit_dicts[key] = {
                    'fit_fn': model.func,
                    'fit_xvals': {'x': sweep_points},
                    'fit_yvals': {'data': data},
                    'guess_pars': guess_pars}

    def analyze_fit_results(self):
        self.proc_data_dict['analysis_params_dict'] = OrderedDict()
        # The best qscale parameter is the point where all 3 curves intersect.
        threshold = 0.02
        for qbn in self.qb_names:
            self.proc_data_dict['analysis_params_dict'][qbn] = OrderedDict()
            fitparams0 = self.fit_dicts['fit_xx'+'_'+qbn]['fit_res'].params
            fitparams1 = self.fit_dicts['fit_xy'+'_'+qbn]['fit_res'].params
            fitparams2 = self.fit_dicts['fit_xmy'+'_'+qbn]['fit_res'].params

            intercept_diff_mean = fitparams1['intercept'].value - \
                                  fitparams2['intercept'].value
            slope_diff_mean = fitparams2['slope'].value - \
                              fitparams1['slope'].value
            optimal_qscale = intercept_diff_mean/slope_diff_mean

            # Warning if Xpi/2Xpi line is not within +/-threshold of 0.5
            if (fitparams0['c'].value > (0.5 + threshold)) or \
                    (fitparams0['c'].value < (0.5 - threshold)):
                log.warning('The trace from the X90-X180 pulses is '
                                'NOT within $\pm${} of the expected value '
                                'of 0.5.'.format(threshold))
            # Warning if optimal_qscale is not within +/-threshold of 0.5
            y_optimal_qscale = optimal_qscale * fitparams2['slope'].value + \
                                 fitparams2['intercept'].value
            if (y_optimal_qscale > (0.5 + threshold)) or \
                    (y_optimal_qscale < (0.5 - threshold)):
                log.warning('The optimal qscale found gives a population '
                                'that is NOT within $\pm${} of the expected '
                                'value of 0.5.'.format(threshold))

            # Calculate standard deviation
            intercept_diff_std_squared = \
                fitparams1['intercept'].stderr**2 + \
                fitparams2['intercept'].stderr**2
            slope_diff_std_squared = \
                fitparams2['slope'].stderr**2 + fitparams1['slope'].stderr**2

            optimal_qscale_stderr = np.sqrt(
                intercept_diff_std_squared*(1/slope_diff_mean**2) +
                slope_diff_std_squared*(intercept_diff_mean /
                                        (slope_diff_mean**2))**2)

            self.proc_data_dict['analysis_params_dict'][qbn]['qscale'] = \
                optimal_qscale
            self.proc_data_dict['analysis_params_dict'][qbn][
                'qscale_stderr'] = optimal_qscale_stderr

    def prepare_plots(self):
        super().prepare_plots()

        color_dict = {'_xx': '#365C91',
                      '_xy': '#683050',
                      '_xmy': '#3C7541'}
        label_dict = {'_xx': r'$X_{\pi/2}X_{\pi}$',
                      '_xy': r'$X_{\pi/2}Y_{\pi}$',
                      '_xmy': r'$X_{\pi/2}Y_{-\pi}$'}
        for qbn in self.qb_names:
            base_plot_name = 'Qscale_' + qbn
            for msmt_label in ['_xx', '_xy', '_xmy']:
                sweep_points = self.proc_data_dict['qscale_data'][qbn][
                    'sweep_points' + msmt_label]
                data = self.proc_data_dict['qscale_data'][qbn][
                    'data' + msmt_label]
                if msmt_label == '_xx':
                    plot_name = base_plot_name
                else:
                    plot_name = 'data' + msmt_label + '_' + qbn
                xlabel, xunit = self.get_xaxis_label_unit(qbn)
                self.plot_dicts[plot_name] = {
                    'plotfn': self.plot_line,
                    'xvals': sweep_points,
                    'xlabel': xlabel,
                    'xunit': xunit,
                    'yvals': data,
                    'ylabel': self.get_yaxis_label(qb_name=qbn),
                    'yunit': '',
                    'setlabel': 'Data\n' + label_dict[msmt_label],
                    'title': (self.raw_data_dict['timestamp'] + ' ' +
                              self.raw_data_dict['measurementstring'] +
                              '\n' + qbn),
                    'linestyle': 'none',
                    'color': color_dict[msmt_label],
                    'do_legend': True,
                    'legend_bbox_to_anchor': (1, 0.5),
                    'legend_pos': 'center left'}
                if msmt_label != '_xx':
                    self.plot_dicts[plot_name]['fig_id'] = base_plot_name

                if self.do_fitting:
                    # plot fit
                    xfine = np.linspace(sweep_points[0], sweep_points[-1], 1000)
                    fit_key = 'fit' + msmt_label + '_' + qbn
                    fit_res = self.fit_dicts[fit_key]['fit_res']
                    yvals = fit_res.model.func(xfine, **fit_res.best_values)
                    if not hasattr(yvals, '__iter__'):
                        yvals = np.array(len(xfine)*[yvals])
                    self.plot_dicts[fit_key] = {
                        'fig_id': base_plot_name,
                        'plotfn': self.plot_line,
                        'xvals': xfine,
                        'yvals': yvals,
                        'marker': '',
                        'setlabel': 'Fit\n' + label_dict[msmt_label],
                        'do_legend': True,
                        'color': color_dict[msmt_label],
                        'legend_bbox_to_anchor': (1, 0.5),
                        'legend_pos': 'center left'}

                    trans_name = self.get_transition_name(qbn)
                    old_qscale_val = self.raw_data_dict[
                        f'{trans_name}_qscale_'+qbn]
                    if old_qscale_val != old_qscale_val:
                        old_qscale_val = 0
                    textstr = 'Qscale = {:.4f} $\pm$ {:.4f}'.format(
                        self.proc_data_dict['analysis_params_dict'][qbn][
                            'qscale'],
                        self.proc_data_dict['analysis_params_dict'][qbn][
                            'qscale_stderr']) + \
                            '\nold Qscale= {:.4f}'.format(old_qscale_val)

                    self.plot_dicts['text_msg_' + qbn] = {
                        'fig_id': base_plot_name,
                        'ypos': -0.225,
                        'xpos': 0.5,
                        'horizontalalignment': 'center',
                        'verticalalignment': 'top',
                        'plotfn': self.plot_text,
                        'text_string': textstr}

            # plot cal points
            if self.num_cal_points != 0:
                for i, cal_pts_idxs in enumerate(
                        self.cal_states_dict.values()):
                    plot_dict_name = list(self.cal_states_dict)[i] + \
                                     '_' + qbn
                    self.plot_dicts[plot_dict_name] = {
                        'fig_id': base_plot_name,
                        'plotfn': self.plot_line,
                        'xvals': np.mean([
                            self.proc_data_dict['sweep_points_dict'][qbn]
                            ['cal_points_sweep_points'][cal_pts_idxs],
                            self.proc_data_dict['sweep_points_dict'][qbn]
                            ['cal_points_sweep_points'][cal_pts_idxs]],
                            axis=0),
                        'yvals': self.proc_data_dict[
                            'data_to_fit'][qbn][cal_pts_idxs],
                        'setlabel': list(self.cal_states_dict)[i],
                        'do_legend': True,
                        'legend_bbox_to_anchor': (1, 0.5),
                        'legend_pos': 'center left',
                        'linestyle': 'none',
                        'line_kws': {'color': self.get_cal_state_color(
                            list(self.cal_states_dict)[i])}}

                    self.plot_dicts[plot_dict_name + '_line'] = {
                        'fig_id': base_plot_name,
                        'plotfn': self.plot_hlines,
                        'y': np.mean(
                            self.proc_data_dict[
                                'data_to_fit'][qbn][cal_pts_idxs]),
                        'xmin': self.proc_data_dict['sweep_points_dict'][
                            qbn]['sweep_points'][0],
                        'xmax': self.proc_data_dict['sweep_points_dict'][
                            qbn]['sweep_points'][-1],
                        'colors': 'gray'}


class EchoAnalysis(MultiQubit_TimeDomain_Analysis):

    def __init__(self, *args, **kwargs):
        auto = kwargs.pop('auto', True)
        super().__init__(*args, auto=False, **kwargs)
        if self.options_dict.get('artificial_detuning', None) is not None:
            self.echo_analysis = RamseyAnalysis(*args, auto=False, **kwargs)
        else:
            if 'options_dict' in kwargs:
                # kwargs.pop('options_dict')
                kwargs['options_dict'].update({'vary_offset': True})
            else:
                kwargs['options_dict'] = {'vary_offset': True}
            self.echo_analysis = T1Analysis(*args, auto=False, **kwargs)

        if auto:
            try:
                self.echo_analysis.extract_data()
                self.echo_analysis.process_data()
                self.echo_analysis.prepare_fitting()
                self.echo_analysis.run_fitting()
                self.echo_analysis.save_fit_results()
                self.analyze_fit_results()
                self.prepare_plots()
            except Exception as e:
                if self.raise_exceptions:
                    raise e
                else:
                    log.error("Unhandled error during analysis!")
                    log.error(traceback.format_exc())

    def analyze_fit_results(self):
        self.echo_analysis.analyze_fit_results()
        self.proc_data_dict['analysis_params_dict'] = OrderedDict()
        for qbn in self.qb_names:
            self.proc_data_dict['analysis_params_dict'][qbn] = OrderedDict()

            params_dict = self.echo_analysis.proc_data_dict[
                'analysis_params_dict'][qbn]
            if 'T1' in params_dict:
                self.proc_data_dict['analysis_params_dict'][qbn][
                    'T2_echo'] = params_dict['T1']
                self.proc_data_dict['analysis_params_dict'][qbn][
                    'T2_echo_stderr'] = params_dict['T1_stderr']
            else:
                self.proc_data_dict['analysis_params_dict'][qbn][
                    'T2_echo'] = params_dict['exp_decay']['T2_star']
                self.proc_data_dict['analysis_params_dict'][qbn][
                    'T2_echo_stderr'] = params_dict['exp_decay'][
                    'T2_star_stderr']

    def prepare_plots(self):
        self.echo_analysis.prepare_plots()
        for qbn in self.qb_names:
            # rename base plot
            figure_name = 'Echo_' + qbn
            echo_plot_key_t1 = [key for key in self.echo_analysis.plot_dicts if
                                'T1_'+qbn in key]
            echo_plot_key_ram = [key for key in self.echo_analysis.plot_dicts if
                                 'Ramsey_'+qbn in key]
            if len(echo_plot_key_t1) != 0:
                echo_plot_name = echo_plot_key_t1[0]
            elif len(echo_plot_key_ram) != 0:
                echo_plot_name = echo_plot_key_ram[0]
            else:
                raise ValueError('Neither T1 nor Ramsey plots were found.')

            self.echo_analysis.plot_dicts[echo_plot_name][
                'legend_pos'] = 'upper right'
            self.echo_analysis.plot_dicts[echo_plot_name][
                'legend_bbox_to_anchor'] = (1, -0.15)

            for plot_label in self.echo_analysis.plot_dicts:
                if qbn in plot_label:
                    if 'raw' not in plot_label and 'projected' not in plot_label:
                        self.echo_analysis.plot_dicts[plot_label]['fig_id'] = \
                            figure_name

            old_T2e_val = a_tools.get_instr_setting_value_from_file(
                file_path=self.echo_analysis.raw_data_dict['folder'],
                instr_name=qbn, param_name='T2{}'.format(
                    '_ef' if 'f' in self.echo_analysis.data_to_fit[qbn]
                    else ''))
            T2_dict = self.proc_data_dict['analysis_params_dict']
            textstr = '$T_2$ echo = {:.2f} $\mu$s'.format(
                T2_dict[qbn]['T2_echo']*1e6) \
                      + ' $\pm$ {:.2f} $\mu$s'.format(
                T2_dict[qbn]['T2_echo_stderr']*1e6) \
                      + '\nold $T_2$ echo = {:.2f} $\mu$s'.format(
                old_T2e_val*1e6)

            self.echo_analysis.plot_dicts['text_msg_' + qbn][
                'text_string'] = textstr

        self.echo_analysis.plot(key_list='auto')
        self.echo_analysis.save_figures(close_figs=True)


class RamseyAddPulseAnalysis(MultiQubit_TimeDomain_Analysis):

    def __init__(self, *args, **kwargs):
        auto = kwargs.pop('auto', True)
        super().__init__(*args, auto=False, **kwargs)
        options_dict = kwargs.pop('options_dict', OrderedDict())
        options_dict_no = deepcopy(options_dict)
        options_dict_no.update(dict(
            data_filter=lambda raw: np.concatenate([
                raw[:-4][1::2], raw[-4:]]),
            hdf_group_name_suffix='_no_pulse'))
        self.ramsey_analysis = RamseyAnalysis(
            *args, auto=False, options_dict=options_dict_no,
            **kwargs)
        options_dict_with = deepcopy(options_dict)
        options_dict_with.update(dict(
            data_filter=lambda raw: np.concatenate([
                raw[:-4][0::2], raw[-4:]]),
            hdf_group_name_suffix='_with_pulse'))
        self.ramsey_add_pulse_analysis = RamseyAnalysis(
            *args, auto=False, options_dict=options_dict_with,
            **kwargs)


        if auto:
            self.ramsey_analysis.extract_data()
            self.ramsey_analysis.process_data()
            self.ramsey_analysis.prepare_fitting()
            self.ramsey_analysis.run_fitting()
            self.ramsey_analysis.save_fit_results()
            self.ramsey_add_pulse_analysis.extract_data()
            self.ramsey_add_pulse_analysis.process_data()
            self.ramsey_add_pulse_analysis.prepare_fitting()
            self.ramsey_add_pulse_analysis.run_fitting()
            self.ramsey_add_pulse_analysis.save_fit_results()
            self.raw_data_dict = self.ramsey_analysis.raw_data_dict
            self.analyze_fit_results()
            self.prepare_plots()
            keylist = []
            for qbn in self.qb_names:
                figure_name = 'CrossZZ_' + qbn
                keylist.append(figure_name+'with')
                keylist.append(figure_name+'no')
            self.plot()
            self.save_figures(close_figs=True)

    def analyze_fit_results(self):
        self.cross_kerr = 0.0
        self.ramsey_analysis.analyze_fit_results()
        self.ramsey_add_pulse_analysis.analyze_fit_results()

        self.proc_data_dict['analysis_params_dict'] = OrderedDict()


        for qbn in self.qb_names:

            self.proc_data_dict['analysis_params_dict'][qbn] = OrderedDict()

            self.params_dict_ramsey = self.ramsey_analysis.proc_data_dict[
                'analysis_params_dict'][qbn]
            self.params_dict_add_pulse = \
                self.ramsey_add_pulse_analysis.proc_data_dict[
                    'analysis_params_dict'][qbn]
            self.cross_kerr = self.params_dict_ramsey[
                                  'exp_decay_'+str(qbn)]['new_qb_freq'] \
                            - self.params_dict_add_pulse[
                                  'exp_decay_'+str(qbn)]['new_qb_freq']
            self.cross_kerr_error = np.sqrt(
                (self.params_dict_ramsey[
                    'exp_decay_'+str(qbn)]['new_qb_freq_stderr'])**2 +
                (self.params_dict_add_pulse[
                    'exp_decay_' + str(qbn)]['new_qb_freq_stderr'])**2)

    def prepare_plots(self):
        self.ramsey_analysis.prepare_plots()
        self.ramsey_add_pulse_analysis.prepare_plots()

        self.ramsey_analysis.plot(key_list='auto')
        self.ramsey_analysis.save_figures(close_figs=True, savebase='Ramsey_no')

        self.ramsey_add_pulse_analysis.plot(key_list='auto')
        self.ramsey_add_pulse_analysis.save_figures(close_figs=True,
                                                    savebase='Ramsey_with')

        self.options_dict['plot_proj_data'] = False
        self.metadata = {'plot_proj_data': False, 'plot_raw_data': False}
        super().prepare_plots()

        try:
            xunit = self.metadata["sweep_unit"]
            xlabel = self.metadata["sweep_name"]
        except KeyError:
            xlabel = self.raw_data_dict['sweep_parameter_names'][0]
            xunit = self.raw_data_dict['sweep_parameter_units'][0]
        if np.ndim(xunit) > 0:
            xunit = xunit[0]
        title = (self.raw_data_dict['timestamp'] + ' ' +
                 self.raw_data_dict['measurementstring'])

        for qbn in self.qb_names:
            data_no = self.ramsey_analysis.proc_data_dict['data_to_fit'][
                          qbn][:-self.ramsey_analysis.num_cal_points]
            data_with = self.ramsey_add_pulse_analysis.proc_data_dict[
                            'data_to_fit'][
                            qbn][:-self.ramsey_analysis.num_cal_points]
            delays = self.ramsey_analysis.proc_data_dict['sweep_points_dict'][
                         qbn]['sweep_points'][
                     :-self.ramsey_analysis.num_cal_points]

            figure_name = 'CrossZZ_' + qbn
            self.plot_dicts[figure_name+'with'] = {
                'fig_id': figure_name,
                'plotfn': self.plot_line,
                'xvals': delays,
                'yvals': data_with,
                'xlabel': xlabel,
                'xunit': xunit,
                'ylabel': '|e> state population',
                'setlabel': 'with $\\pi$-pulse',
                'title': title,
                'color': 'r',
                'marker': 'o',
                'line_kws': {'markersize': 5},
                'linestyle': 'none',
                'do_legend': True,
                'legend_ncol': 2,
                'legend_bbox_to_anchor': (1, -0.15),
                'legend_pos': 'upper right'}

            if self.do_fitting:
                fit_res_with = self.ramsey_add_pulse_analysis.fit_dicts[
                    'exp_decay_' + qbn]['fit_res']
                self.plot_dicts['fit_with_'+qbn] = {
                    'fig_id': figure_name,
                    'plotfn': self.plot_fit,
                    'xlabel': 'Ramsey delay',
                    'xunit': 's',
                    'fit_res': fit_res_with,
                    'setlabel': 'with $\\pi$-pulse - fit',
                    'title': title,
                    'do_legend': True,
                    'color': 'r',
                    'legend_ncol': 2,
                    'legend_bbox_to_anchor': (1, -0.15),
                    'legend_pos': 'upper right'}

            self.plot_dicts[figure_name+'no'] = {
                'fig_id': figure_name,
                'plotfn': self.plot_line,
                'xvals': delays,
                'yvals': data_no,
                'setlabel': 'no $\\pi$-pulse',
                'title': title,
                'color': 'g',
                'marker': 'o',
                'line_kws': {'markersize': 5},
                'linestyle': 'none',
                'do_legend': True,
                'legend_ncol': 2,
                'legend_bbox_to_anchor': (1, -0.15),
                'legend_pos': 'upper right'}

            if self.do_fitting:
                fit_res_no = self.ramsey_analysis.fit_dicts[
                    'exp_decay_' + qbn]['fit_res']
                self.plot_dicts['fit_no_'+qbn] = {
                    'fig_id': figure_name,
                    'plotfn': self.plot_fit,
                    'xlabel': 'Ramsey delay',
                    'xunit': 's',
                    'fit_res': fit_res_no,
                    'setlabel': 'no $\\pi$-pulse - fit',
                    'title': title,
                    'do_legend': True,
                    'color': 'g',
                    'legend_ncol': 2,
                    'legend_bbox_to_anchor': (1, -0.15),
                    'legend_pos': 'upper right'}

            textstr = r'$\alpha ZZ$ = {:.2f} +- {:.2f}'.format(
               self.cross_kerr*1e-3, self.cross_kerr_error*1e-3) + ' kHz'

            self.plot_dicts['text_msg_' + qbn] = {'fig_id': figure_name,
                                                  'text_string': textstr,
                                                  'ypos': -0.2,
                                                  'xpos': -0.075,
                                                  'horizontalalignment': 'left',
                                                  'verticalalignment': 'top',
                                                  'plotfn': self.plot_text}


class InPhaseAmpCalibAnalysis(MultiQubit_TimeDomain_Analysis):

    def get_params_from_file(self):
        params_dict = {}
        for qbn in self.qb_names:
            trans_name = self.get_transition_name(qbn)
            s = 'Instrument settings.'+qbn
            params_dict[f'{trans_name}_amp180_'+qbn] = \
                s+f'.{trans_name}_amp180'
        super().get_params_from_file(params_dict, list(params_dict))

    def prepare_fitting(self):
        self.fit_dicts = OrderedDict()
        for qbn in self.qb_names:
            data = self.proc_data_dict['data_to_fit'][qbn]
            sweep_points = self.proc_data_dict['sweep_points_dict'][qbn][
                'msmt_sweep_points']
            if self.num_cal_points != 0:
                data = data[:-self.num_cal_points]
            model = lmfit.models.LinearModel()
            guess_pars = model.guess(data=data, x=sweep_points)
            guess_pars['intercept'].value = 0.5
            guess_pars['intercept'].vary = False
            key = 'fit_' + qbn
            self.fit_dicts[key] = {
                'fit_fn': model.func,
                'fit_xvals': {'x': sweep_points},
                'fit_yvals': {'data': data},
                'guess_pars': guess_pars}

    def analyze_fit_results(self):
        self.proc_data_dict['analysis_params_dict'] = OrderedDict()
        for qbn in self.qb_names:
            trans_name = self.get_transition_name(qbn)
            old_amp180 = self.raw_data_dict[
                f'{trans_name}_amp180_'+qbn]
            if old_amp180 != old_amp180:
                old_amp180 = 0

            self.proc_data_dict['analysis_params_dict'][qbn] = OrderedDict()
            self.proc_data_dict['analysis_params_dict'][qbn][
                'corrected_amp'] = old_amp180 - self.fit_dicts[
                'fit_' + qbn]['fit_res'].best_values['slope']*old_amp180
            self.proc_data_dict['analysis_params_dict'][qbn][
                'corrected_amp_stderr'] = self.fit_dicts[
                'fit_' + qbn]['fit_res'].params['slope'].stderr*old_amp180

    def prepare_plots(self):
        super().prepare_plots()

        if self.do_fitting:
            for qbn in self.qb_names:
                # rename base plot
                if self.fit_dicts['fit_' + qbn][
                        'fit_res'].best_values['slope'] >= 0:
                    base_plot_name = 'OverRotation_' + qbn
                else:
                    base_plot_name = 'UnderRotation_' + qbn
                self.prepare_projected_data_plot(
                    fig_name=base_plot_name,
                    data=self.proc_data_dict['data_to_fit'][qbn],
                    plot_name_suffix=qbn+'fit',
                    qb_name=qbn)

                self.plot_dicts['fit_' + qbn] = {
                    'fig_id': base_plot_name,
                    'plotfn': self.plot_fit,
                    'fit_res': self.fit_dicts['fit_' + qbn]['fit_res'],
                    'setlabel': 'linear fit',
                    'do_legend': True,
                    'color': 'r',
                    'legend_ncol': 2,
                    'legend_bbox_to_anchor': (1, -0.15),
                    'legend_pos': 'upper right'}

                trans_name = self.get_transition_name(qbn)
                old_amp180 = self.raw_data_dict[
                    f'{trans_name}_amp180_'+qbn]
                if old_amp180 != old_amp180:
                    old_amp180 = 0
                correction_dict = self.proc_data_dict['analysis_params_dict']
                fit_res = self.fit_dicts['fit_' + qbn]['fit_res']
                textstr = '$\pi$-Amp = {:.4f} mV'.format(
                    correction_dict[qbn]['corrected_amp']*1e3) \
                          + ' $\pm$ {:.1e} mV'.format(
                    correction_dict[qbn]['corrected_amp_stderr']*1e3) \
                          + '\nold $\pi$-Amp = {:.4f} mV'.format(
                    old_amp180*1e3) \
                          + '\namp. correction = {:.4f} mV'.format(
                              fit_res.best_values['slope']*old_amp180*1e3) \
                          + '\nintercept = {:.2f}'.format(
                              fit_res.best_values['intercept'])
                self.plot_dicts['text_msg_' + qbn] = {
                    'fig_id': base_plot_name,
                    'ypos': -0.2,
                    'xpos': 0,
                    'horizontalalignment': 'left',
                    'verticalalignment': 'top',
                    'plotfn': self.plot_text,
                    'text_string': textstr}

                self.plot_dicts['half_hline_' + qbn] = {
                    'fig_id': base_plot_name,
                    'plotfn': self.plot_hlines,
                    'y': 0.5,
                    'xmin': self.proc_data_dict['sweep_points_dict'][qbn][
                        'sweep_points'][0],
                    'xmax': self.proc_data_dict['sweep_points_dict'][qbn][
                        'sweep_points'][-1],
                    'colors': 'gray'}


class MultiCZgate_Calib_Analysis(MultiQubit_TimeDomain_Analysis):

    def __init__(self, *args, **kwargs):
        options_dict = kwargs.pop('options_dict', {})
        options_dict.update({'TwoD': True})
        kwargs.update({'options_dict': options_dict})
        self.phase_key = 'phase_diffs'
        self.legend_label_func = lambda qbn, row: ''
        super().__init__(*args, **kwargs)

    def extract_data(self):
        super().extract_data()

        # Find leakage and ramsey qubit names
        self.leakage_qbnames = self.get_param_value('leakage_qbnames',
                                                    default_value=[])
        self.ramsey_qbnames = self.get_param_value('ramsey_qbnames',
                                                   default_value=[])
        self.gates_list = self.get_param_value('gates_list', default_value=[])

        # FIXME: Nathan @Author of the next 4 lines: this code seems to be
        #  a bit hacky and should at least be commented.
        if not len(self.gates_list):
            leakage_qbnames_temp = len(self.ramsey_qbnames) * ['']
            self.gates_list = [(qbl, qbr) for qbl, qbr in
                               zip(leakage_qbnames_temp, self.ramsey_qbnames)]

    def process_data(self):
        super().process_data()

        # TODO: Steph 15.09.2020
        # This is a hack. It should be done in MultiQubit_TimeDomain_Analysis
        # but would break every analysis inheriting from it but we just needed
        # it to work for this analysis :)
        self.data_to_fit = self.get_param_value('data_to_fit', {})
        for qbn in self.data_to_fit:
            # make values of data_to_fit be lists
            if isinstance(self.data_to_fit[qbn], str):
                self.data_to_fit[qbn] = [self.data_to_fit[qbn]]

        # Overwrite data_to_fit in proc_data_dict
        self.proc_data_dict['data_to_fit'] = OrderedDict()
        for qbn, prob_data in self.proc_data_dict[
                'projected_data_dict'].items():
            if qbn in self.data_to_fit:
                self.proc_data_dict['data_to_fit'][qbn] = {
                    prob_label: prob_data[prob_label] for prob_label in
                    self.data_to_fit[qbn]}

        # Make sure data has the right shape (len(hard_sp), len(soft_sp))
        for qbn, prob_data in self.proc_data_dict['data_to_fit'].items():
            for prob_label, data in prob_data.items():
                if data.shape[1] != self.proc_data_dict[
                        'sweep_points_dict'][qbn]['sweep_points'].size:
                    self.proc_data_dict['data_to_fit'][qbn][prob_label] = data.T

        # reshape data for ease of use
        qbn = self.qb_names[0]
        phase_sp_param_name = [p for p in self.mospm[qbn] if 'phase' in p][0]
        phases = self.sp.get_sweep_params_property('values', 0,
                                                   phase_sp_param_name)
        self.dim_scale_factor = len(phases) // len(np.unique(phases))

        self.proc_data_dict['data_to_fit_reshaped'] = OrderedDict()
        for qbn in self.qb_names:
            self.proc_data_dict['data_to_fit_reshaped'][qbn] = {
                prob_label: np.reshape(
                    self.proc_data_dict['data_to_fit'][qbn][prob_label][
                    :, :-self.num_cal_points],
                    (self.dim_scale_factor * \
                     self.proc_data_dict['data_to_fit'][qbn][prob_label][
                       :, :-self.num_cal_points].shape[0],
                     self.proc_data_dict['data_to_fit'][qbn][prob_label][
                     :, :-self.num_cal_points].shape[1]//self.dim_scale_factor))
                for prob_label in self.proc_data_dict['data_to_fit'][qbn]}

        # convert phases to radians
        for qbn in self.qb_names:
            sweep_dict = self.proc_data_dict['sweep_points_dict'][qbn]
            sweep_dict['sweep_points'] *= np.pi/180

    def plot_traces(self, prob_label, data_2d, qbn):
        plotsize = self.get_default_plot_params(set=False)[
            'figure.figsize']
        plotsize = (plotsize[0], plotsize[0]/1.25)
        if data_2d.shape[1] != self.proc_data_dict[
                'sweep_points_dict'][qbn]['sweep_points'].size:
            data_2d = data_2d.T

        data_2d_reshaped = np.reshape(
            data_2d[:, :-self.num_cal_points],
            (self.dim_scale_factor*data_2d[:, :-self.num_cal_points].shape[0],
             data_2d[:, :-self.num_cal_points].shape[1]//self.dim_scale_factor))

        data_2d_cal_reshaped = [[data_2d[:, -self.num_cal_points:]]] * \
                               (self.dim_scale_factor *
                                data_2d[:, :-self.num_cal_points].shape[0])

        ref_states_plot_dicts = {}
        for row in range(data_2d_reshaped.shape[0]):
            phases = np.unique(self.proc_data_dict['sweep_points_dict'][qbn][
                                   'msmt_sweep_points'])
            data = data_2d_reshaped[row, :]
            legend_bbox_to_anchor = (1, -0.15)
            legend_pos = 'upper right'
            legend_ncol = 2

            if qbn in self.ramsey_qbnames and self.get_latex_prob_label(
                    prob_label) in [self.get_latex_prob_label(pl)
                                    for pl in self.data_to_fit[qbn]]:
                figure_name = '{}_{}_{}'.format(self.phase_key, qbn, prob_label)
            elif qbn in self.leakage_qbnames and self.get_latex_prob_label(
                    prob_label) in [self.get_latex_prob_label(pl)
                                    for pl in self.data_to_fit[qbn]]:
                figure_name = 'Leakage_{}_{}'.format(qbn, prob_label)
            else:
                figure_name = 'projected_plot_' + qbn + '_' + \
                              prob_label

            # plot cal points
            if self.num_cal_points > 0:
                data_w_cal = data_2d_cal_reshaped[row][0][0]
                for i, cal_pts_idxs in enumerate(
                        self.cal_states_dict.values()):
                    s = '{}_{}_{}'.format(row, qbn, prob_label)
                    ref_state_plot_name = list(
                        self.cal_states_dict)[i] + '_' + s
                    ref_states_plot_dicts[ref_state_plot_name] = {
                        'fig_id': figure_name,
                        'plotfn': self.plot_line,
                        'plotsize': plotsize,
                        'xvals': self.proc_data_dict[
                            'sweep_points_dict'][qbn][
                            'cal_points_sweep_points'][
                            cal_pts_idxs],
                        'yvals': data_w_cal[cal_pts_idxs],
                        'setlabel': list(
                            self.cal_states_dict)[i] if
                        row == 0 else '',
                        'do_legend': row == 0,
                        'legend_bbox_to_anchor':
                            legend_bbox_to_anchor,
                        'legend_pos': legend_pos,
                        'legend_ncol': legend_ncol,
                        'linestyle': 'none',
                        'line_kws': {'color':
                            self.get_cal_state_color(
                                list(self.cal_states_dict)[i])}}

            xlabel, xunit = self.get_xaxis_label_unit(qbn)
            self.plot_dicts['data_{}_{}_{}'.format(
                row, qbn, prob_label)] = {
                'plotfn': self.plot_line,
                'fig_id': figure_name,
                'plotsize': plotsize,
                'xvals': phases,
                'xlabel': xlabel,
                'xunit': xunit,
                'yvals': data,
                'ylabel': self.get_yaxis_label(prob_label),
                'yunit': '',
                'yscale': self.get_param_value("yscale", "linear"),
                'setlabel': 'Data - ' + self.legend_label_func(qbn, row)
                    if row in [0, 1] else '',
                'title': self.raw_data_dict['timestamp'] + ' ' +
                         self.raw_data_dict['measurementstring'] + '-' + qbn,
                'linestyle': 'none',
                'color': 'C0' if row % 2 == 0 else 'C2',
                'do_legend': row in [0, 1],
                'legend_ncol': legend_ncol,
                'legend_bbox_to_anchor': legend_bbox_to_anchor,
                'legend_pos': legend_pos}

            if self.do_fitting and 'projected' not in figure_name:
                if qbn in self.leakage_qbnames and self.get_param_value(
                        'classified_ro', False):
                    continue

                k = 'fit_{}{}_{}_{}'.format(
                    'on' if row % 2 == 0 else 'off', row, prob_label, qbn)
                if f'Cos_{k}' in self.fit_dicts:
                    fit_res = self.fit_dicts[f'Cos_{k}']['fit_res']
                    self.plot_dicts[k + '_' + prob_label] = {
                        'fig_id': figure_name,
                        'plotfn': self.plot_fit,
                        'fit_res': fit_res,
                        'setlabel': 'Fit - ' + self.legend_label_func(qbn, row)
                            if row in [0, 1] else '',
                        'color': 'C0' if row % 2 == 0 else 'C2',
                        'do_legend': row in [0, 1],
                        'legend_ncol': legend_ncol,
                        'legend_bbox_to_anchor':
                            legend_bbox_to_anchor,
                        'legend_pos': legend_pos}
                elif f'Linear_{k}' in self.fit_dicts:
                    fit_res = self.fit_dicts[f'Linear_{k}']['fit_res']
                    xvals = fit_res.userkws[
                        fit_res.model.independent_vars[0]]
                    xfine = np.linspace(min(xvals), max(xvals), 100)
                    yvals = fit_res.model.func(
                        xfine, **fit_res.best_values)
                    if not hasattr(yvals, '__iter__'):
                        yvals = np.array(len(xfine)*[yvals])

                    self.plot_dicts[k] = {
                        'fig_id': figure_name,
                        'plotfn': self.plot_line,
                        'xvals': xfine,
                        'yvals': yvals,
                        'marker': '',
                        'setlabel': 'Fit - ' + self.legend_label_func(
                            qbn, row) if row in [0, 1] else '',
                        'do_legend': row in [0, 1],
                        'legend_ncol': legend_ncol,
                        'color': 'C0' if row % 2 == 0 else 'C2',
                        'legend_bbox_to_anchor':
                            legend_bbox_to_anchor,
                        'legend_pos': legend_pos}

        # ref state plots need to be added at the end, otherwise the
        # legend for |g> and |e> is added twice (because of the
        # condition do_legend = (row in [0,1]) in the plot dicts above
        if self.num_cal_points > 0:
            self.plot_dicts.update(ref_states_plot_dicts)
        return figure_name

    def prepare_fitting(self):
        self.fit_dicts = OrderedDict()
        self.leakage_values = np.array([])
        labels = ['on', 'off']
        for i, qbn in enumerate(self.qb_names):
            for prob_label in self.data_to_fit[qbn]:
                for row in range(self.proc_data_dict['data_to_fit_reshaped'][
                                     qbn][prob_label].shape[0]):
                    phases = np.unique(self.proc_data_dict['sweep_points_dict'][
                                           qbn]['msmt_sweep_points'])
                    data = self.proc_data_dict['data_to_fit_reshaped'][qbn][
                        prob_label][row, :]
                    key = 'fit_{}{}_{}_{}'.format(labels[row % 2], row,
                                                   prob_label, qbn)
                    if qbn in self.leakage_qbnames and prob_label == 'pf':
                        if self.get_param_value('classified_ro', False):
                            self.leakage_values = np.append(self.leakage_values,
                                                            np.mean(data))
                        else:
                            # fit leakage qb results to a constant
                            model = lmfit.models.ConstantModel()
                            guess_pars = model.guess(data=data, x=phases)
                            self.fit_dicts[f'Linear_{key}'] = {
                                'fit_fn': model.func,
                                'fit_xvals': {'x': phases},
                                'fit_yvals': {'data': data},
                                'guess_pars': guess_pars}
                    elif prob_label == 'pe' or prob_label == 'pg':
                        # fit ramsey qb results to a cosine
                        model = lmfit.Model(fit_mods.CosFunc)
                        guess_pars = fit_mods.Cos_guess(
                            model=model,
                            t=phases,
                            data=data, freq_guess=1/(2*np.pi))
                        guess_pars['frequency'].value = 1/(2*np.pi)
                        guess_pars['frequency'].vary = False

                        self.fit_dicts[f'Cos_{key}'] = {
                            'fit_fn': fit_mods.CosFunc,
                            'fit_xvals': {'t': phases},
                            'fit_yvals': {'data': data},
                            'guess_pars': guess_pars}

    def analyze_fit_results(self):
        self.proc_data_dict['analysis_params_dict'] = OrderedDict()

        for qbn in self.qb_names:
            # Cos fits
            keys = [k for k in list(self.fit_dicts.keys()) if
                    (k.startswith('Cos') and k.endswith(qbn))]
            if len(keys) > 0:
                fit_res_objs = [self.fit_dicts[k]['fit_res'] for k in keys]
                # cosine amplitudes
                amps = np.array([fr.best_values['amplitude'] for fr
                                 in fit_res_objs])
                amps_errs = np.array([fr.params['amplitude'].stderr
                                      for fr in fit_res_objs], dtype=np.float64)
                amps_errs = np.nan_to_num(amps_errs)
                # amps_errs.dtype = amps.dtype
                if qbn in self.ramsey_qbnames:
                    # phase_diffs
                    phases = np.array([fr.best_values['phase'] for fr in
                                       fit_res_objs])
                    phases_errs = np.array([fr.params['phase'].stderr for fr in
                                            fit_res_objs], dtype=np.float64)
                    phases_errs = np.nan_to_num(phases_errs)
                    self.proc_data_dict['analysis_params_dict'][
                        f'phases_{qbn}'] = {
                        'val': phases, 'stderr': phases_errs}

                    # compute phase diffs
                    if getattr(self, 'delta_tau', 0) is not None:
                        # this can be false for Cyroscope with
                        # estimation_window == None and odd nr of trunc lengths
                        phase_diffs = phases[0::2] - phases[1::2]
                        phase_diffs %= (2*np.pi)
                        phase_diffs_stderrs = np.sqrt(
                            np.array(phases_errs[0::2]**2 +
                                     phases_errs[1::2]**2, dtype=np.float64))
                        self.proc_data_dict['analysis_params_dict'][
                            f'{self.phase_key}_{qbn}'] = {
                            'val': phase_diffs, 'stderr': phase_diffs_stderrs}

                        # contrast = (cos_amp_g + cos_amp_e)/ 2
                        contrast = (amps[1::2] + amps[0::2])/2
                        contrast_stderr = 0.5*np.sqrt(
                            np.array(amps_errs[0::2]**2 + amps_errs[1::2]**2,
                                     dtype=np.float64))

                        self.proc_data_dict['analysis_params_dict'][
                            f'mean_contrast_{qbn}'] = {
                            'val': contrast, 'stderr': contrast_stderr}

                        # contrast_loss = (cos_amp_g - cos_amp_e)/ cos_amp_g
                        population_loss = (amps[1::2] - amps[0::2])/amps[1::2]
                        x = amps[1::2] - amps[0::2]
                        x_err = np.array(amps_errs[0::2]**2 + amps_errs[1::2]**2,
                                         dtype=np.float64)
                        y = amps[1::2]
                        y_err = amps_errs[1::2]
                        try:
                            population_loss_stderrs = np.sqrt(np.array(
                                ((y * x_err) ** 2 + (x * y_err) ** 2) / (y ** 4),
                                dtype=np.float64))
                        except:
                            population_loss_stderrs = float("nan")
                        self.proc_data_dict['analysis_params_dict'][
                            f'population_loss_{qbn}'] = \
                            {'val': population_loss,
                             'stderr': population_loss_stderrs}
                else:
                    self.proc_data_dict['analysis_params_dict'][
                        f'amps_{qbn}'] = {
                        'val': amps[1::2], 'stderr': amps_errs[1::2]}

            # Linear fits
            keys = [k for k in list(self.fit_dicts.keys()) if
                    (k.startswith('Linear') and k.endswith(qbn))]
            if len(keys) > 0:
                fit_res_objs = [self.fit_dicts[k]['fit_res'] for k in keys]
                # get leakage
                lines = np.array([fr.best_values['c'] for fr
                                  in fit_res_objs])
                lines_errs = np.array([fr.params['c'].stderr for
                                       fr in fit_res_objs], dtype=np.float64)
                lines_errs = np.nan_to_num(lines_errs)

                leakage = lines[0::2]
                leakage_errs = np.array(lines_errs[0::2], dtype=np.float64)
                leakage_increase = lines[0::2] - lines[1::2]
                leakage_increase_errs = np.array(np.sqrt(lines_errs[0::2]**2,
                                                         lines_errs[1::2]**2),
                                                 dtype=np.float64)
                self.proc_data_dict['analysis_params_dict'][
                    f'leakage_{qbn}'] = \
                    {'val': leakage, 'stderr': leakage_errs}
                self.proc_data_dict['analysis_params_dict'][
                    f'leakage_increase_{qbn}'] = {'val': leakage_increase,
                                                  'stderr': leakage_increase_errs}

            # special case: if classified detector was used, we get leakage
            # for free
            if qbn in self.leakage_qbnames and self.get_param_value(
                    'classified_ro', False):
                leakage = self.leakage_values[0::2]
                leakage_errs = np.zeros(len(leakage))
                leakage_increase = self.leakage_values[0::2] - \
                                   self.leakage_values[1::2]
                leakage_increase_errs = np.zeros(len(leakage))
                self.proc_data_dict['analysis_params_dict'][
                    f'leakage_{qbn}'] = \
                    {'val': leakage, 'stderr': leakage_errs}
                self.proc_data_dict['analysis_params_dict'][
                    f'leakage_increase_{qbn}'] = {'val': leakage_increase,
                                                  'stderr': leakage_increase_errs}

        self.save_processed_data(key='analysis_params_dict')

    def prepare_plots(self):
        len_ssp = len(self.proc_data_dict['analysis_params_dict'][
                          f'{self.phase_key}_{self.ramsey_qbnames[0]}']['val'])
        if self.options_dict.get('plot_all_traces', True):
            for j, qbn in enumerate(self.qb_names):
                if self.options_dict.get('plot_all_probs', True):
                    for prob_label, data_2d in self.proc_data_dict[
                            'projected_data_dict'][qbn].items():
                        figure_name = self.plot_traces(prob_label, data_2d, qbn)
                else:
                    for prob_label, data_2d in self.proc_data_dict[
                            'data_to_fit'][qbn]:
                        figure_name = self.plot_traces(prob_label, data_2d, qbn)

                if self.do_fitting and len_ssp == 1:
                    self.options_dict.update({'TwoD': False,
                                              'plot_proj_data': False})
                    super().prepare_plots()

                    if qbn in self.ramsey_qbnames:
                        # add the cphase + leakage textboxes to the
                        # cphase_qbr_pe figure
                        figure_name = f'{self.phase_key}_{qbn}_pe'
                        textstr = '{} = \n{:.2f}'.format(
                            self.phase_key,
                            self.proc_data_dict['analysis_params_dict'][
                                f'{self.phase_key}_{qbn}']['val'][0]*180/np.pi) + \
                                  r'$^{\circ}$' + \
                                  '$\\pm${:.2f}'.format(
                                      self.proc_data_dict[
                                          'analysis_params_dict'][
                                          f'{self.phase_key}_{qbn}'][
                                          'stderr'][0] * 180 / np.pi) + \
                                  r'$^{\circ}$'
                        textstr += '\nMean contrast = \n' + \
                                   '{:.3f} $\\pm$ {:.3f}'.format(
                                       self.proc_data_dict[
                                           'analysis_params_dict'][
                                           f'mean_contrast_{qbn}']['val'][0],
                                       self.proc_data_dict[
                                           'analysis_params_dict'][
                                           f'mean_contrast_{qbn}'][
                                           'stderr'][0])
                        textstr += '\nContrast loss = \n' + \
                                   '{:.3f} $\\pm$ {:.3f}'.format(
                                       self.proc_data_dict[
                                           'analysis_params_dict'][
                                           f'population_loss_{qbn}']['val'][0],
                                       self.proc_data_dict[
                                           'analysis_params_dict'][
                                           f'population_loss_{qbn}'][
                                           'stderr'][0])
                        pdap = self.proc_data_dict.get(
                            'percent_data_after_presel', False)
                        if pdap:
                            textstr += "\nPreselection = \n {" + ', '.join(
                                f"{qbn}: {v}" for qbn, v in pdap.items()) + '}'

                        self.plot_dicts['cphase_text_msg_' + qbn] = {
                            'fig_id': figure_name,
                            'ypos': -0.2,
                            'xpos': -0.1,
                            'horizontalalignment': 'left',
                            'verticalalignment': 'top',
                            'box_props': None,
                            'plotfn': self.plot_text,
                            'text_string': textstr}

                        qbl = [gl[0] for gl in self.gates_list
                               if qbn == gl[1]]
                        if len(qbl):
                            qbl = qbl[0]
                            textstr = 'Leakage =\n{:.5f} $\\pm$ {:.5f}'.format(
                                self.proc_data_dict['analysis_params_dict'][
                                    f'leakage_{qbl}']['val'][0],
                                self.proc_data_dict['analysis_params_dict'][
                                    f'leakage_{qbl}']['stderr'][0])
                            textstr += '\n\n$\\Delta$Leakage = \n' \
                                       '{:.5f} $\\pm$ {:.5f}'.format(
                                self.proc_data_dict['analysis_params_dict'][
                                    f'leakage_increase_{qbl}']['val'][0],
                                self.proc_data_dict['analysis_params_dict'][
                                    f'leakage_increase_{qbl}']['stderr'][0])
                            self.plot_dicts['cphase_text_msg_' + qbl] = {
                                'fig_id': figure_name,
                                'ypos': -0.2,
                                'xpos': 0.175,
                                'horizontalalignment': 'left',
                                'verticalalignment': 'top',
                                'box_props': None,
                                'plotfn': self.plot_text,
                                'text_string': textstr}

                    else:
                        if f'amps_{qbn}' in self.proc_data_dict[
                                'analysis_params_dict']:
                            figure_name = f'Leakage_{qbn}_pg'
                            textstr = 'Amplitude CZ int. OFF = \n' + \
                                       '{:.3f} $\\pm$ {:.3f}'.format(
                                           self.proc_data_dict[
                                               'analysis_params_dict'][
                                               f'amps_{qbn}']['val'][0],
                                           self.proc_data_dict[
                                               'analysis_params_dict'][
                                               f'amps_{qbn}']['stderr'][0])
                            self.plot_dicts['swap_text_msg_' + qbn] = {
                                'fig_id': figure_name,
                                'ypos': -0.2,
                                'xpos': -0.1,
                                'horizontalalignment': 'left',
                                'verticalalignment': 'top',
                                'box_props': None,
                                'plotfn': self.plot_text,
                                'text_string': textstr}

        # plot analysis results
        if self.do_fitting and len_ssp > 1:
            for qbn in self.qb_names:
                ss_pars = self.proc_data_dict['sweep_points_2D_dict'][qbn]
                for idx, ss_pname in enumerate(ss_pars):
                    xvals = self.sp.get_sweep_params_property('values', 1,
                                                              ss_pname)
                    xvals_to_use = deepcopy(xvals)
                    xlabel = self.sp.get_sweep_params_property('label', 1,
                                                               ss_pname)
                    xunit = self.sp.get_sweep_params_property('unit', 1,
                                                               ss_pname)
                    for param_name, results_dict in self.proc_data_dict[
                            'analysis_params_dict'].items():
                        if qbn in param_name:
                            reps = 1
                            if len(results_dict['val']) >= len(xvals):
                                reps = len(results_dict['val']) / len(xvals)
                            else:
                                # cyroscope case
                                if hasattr(self, 'xvals_reduction_func'):
                                    xvals_to_use = self.xvals_reduction_func(
                                        xvals)
                                else:
                                    log.warning(f'Length mismatch between xvals'
                                                ' and analysis param for'
                                                ' {param_name}, and no'
                                                ' xvals_reduction_func has been'
                                                ' defined. Unclear how to'
                                                ' reduce xvals.')

                            plot_name = f'{param_name}_vs_{xlabel}'
                            if 'phase' in param_name:
                                yvals = results_dict['val']*180/np.pi - (180 if
                                    len(self.leakage_qbnames) > 0 else 0)
                                yerr = results_dict['stderr']*180/np.pi
                                ylabel = param_name + ('-$180^{\\circ}$' if
                                    len(self.leakage_qbnames) > 0 else '')
                                self.plot_dicts[plot_name+'_hline'] = {
                                    'fig_id': plot_name,
                                    'plotfn': self.plot_hlines,
                                    'y': 0,
                                    'xmin': np.min(xvals_to_use),
                                    'xmax': np.max(xvals_to_use),
                                    'colors': 'gray'}
                            else:
                                yvals = results_dict['val']
                                yerr = results_dict['stderr']
                                ylabel = param_name

                            if 'phase' in param_name:
                                yunit = 'deg'
                            elif 'freq' in param_name:
                                yunit = 'Hz'
                            else:
                                yunit = ''

                            self.plot_dicts[plot_name] = {
                                'plotfn': self.plot_line,
                                'xvals': np.repeat(xvals_to_use, reps),
                                'xlabel': xlabel,
                                'xunit': xunit,
                                'yvals': yvals,
                                'yerr': yerr if param_name != 'leakage'
                                    else None,
                                'ylabel': ylabel,
                                'yunit': yunit,
                                'title': self.raw_data_dict['timestamp'] + ' ' +
                                         self.raw_data_dict['measurementstring']
                                         + '-' + qbn,
                                'linestyle': 'none',
                                'do_legend': False}


class CPhaseLeakageAnalysis(MultiCZgate_Calib_Analysis):

    def __init__(self, *args, **kwargs):
        super().__init__(*args, **kwargs)

    def extract_data(self):
        super().extract_data()
        # Find leakage and ramsey qubit names
        # first try the legacy code
        leakage_qbname = self.get_param_value('leakage_qbname')
        ramsey_qbname = self.get_param_value('ramsey_qbname')
        if leakage_qbname is not None and ramsey_qbname is not None:
            self.gates_list += [(leakage_qbname, ramsey_qbname)]
            self.leakage_qbnames = [leakage_qbname]
            self.ramsey_qbnames = [ramsey_qbname]
        else:
            # new measurement framework
            task_list = self.get_param_value('task_list', default_value=[])
            for task in task_list:
                self.gates_list += [(task['qbl'], task['qbr'])]
                self.leakage_qbnames += [task['qbl']]
                self.ramsey_qbnames += [task['qbr']]

        if len(self.leakage_qbnames) == 0 and len(self.ramsey_qbnames) == 0:
            raise ValueError('Please provide either leakage_qbnames or '
                             'ramsey_qbnames.')
        elif len(self.ramsey_qbnames) == 0:
            self.ramsey_qbnames = [qbn for qbn in self.qb_names if
                                  qbn not in self.leakage_qbnames]
        elif len(self.leakage_qbnames) == 0:
            self.leakage_qbnames = [qbn for qbn in self.qb_names if
                                   qbn not in self.ramsey_qbnames]
            if len(self.leakage_qbnames) == 0:
                self.leakage_qbnames = None

        # prepare list of qubits on which must be considered simultaneously
        # for preselection. Default: preselect on all qubits in the gate = ground
        default_preselection_qbs = defaultdict(list)
        for qbn in self.qb_names:
            for gate_qbs in self.gates_list:
                if qbn in gate_qbs:
                    default_preselection_qbs[qbn].extend(gate_qbs)
        preselection_qbs = self.get_param_value("preselection_qbs",
                                                default_preselection_qbs)
        self.options_dict.update({"preselection_qbs": preselection_qbs})

    def process_data(self):
        super().process_data()


        self.phase_key = 'cphase'
        if len(self.leakage_qbnames) > 0:
            def legend_label_func(qbn, row, gates_list=self.gates_list):
                leakage_qbnames = [qb_tup[0] for qb_tup in gates_list]
                if qbn in leakage_qbnames:
                    return f'{qbn} in $|g\\rangle$' if row % 2 != 0 else \
                        f'{qbn} in $|e\\rangle$'
                else:
                    qbln = [qb_tup for qb_tup in gates_list
                            if qbn == qb_tup[1]][0][0]
                    return f'{qbln} in $|g\\rangle$' if row % 2 != 0 else \
                        f'{qbln} in $|e\\rangle$'
        else:
            legend_label_func = lambda qbn, row: \
                'qbc in $|g\\rangle$' if row % 2 != 0 else \
                    'qbc in $|e\\rangle$'
        self.legend_label_func = legend_label_func


class DynamicPhaseAnalysis(MultiCZgate_Calib_Analysis):

    def __init__(self, *args, **kwargs):
        super().__init__(*args, **kwargs)

    def process_data(self):
        super().process_data()

        if len(self.ramsey_qbnames) == 0:
            self.ramsey_qbnames = self.qb_names

        self.phase_key = 'dynamic_phase'
        self.legend_label_func = lambda qbn, row: 'no FP' \
            if row % 2 != 0 else 'with FP'


class CryoscopeAnalysis(DynamicPhaseAnalysis):

    def __init__(self, qb_names, *args, **kwargs):
        options_dict = kwargs.get('options_dict', {})
        unwrap_phases = options_dict.pop('unwrap_phases', True)
        options_dict['unwrap_phases'] = unwrap_phases
        kwargs['options_dict'] = options_dict
        params_dict = {}
        for qbn in qb_names:
            s = f'Instrument settings.{qbn}'
            params_dict[f'ge_freq_{qbn}'] = s+f'.ge_freq'
        kwargs['params_dict'] = params_dict
        kwargs['numeric_params'] = list(params_dict)
        super().__init__(qb_names, *args, **kwargs)

    def process_data(self):
        super().process_data()
        self.phase_key = 'delta_phase'

    def analyze_fit_results(self):
        global_delta_tau = self.get_param_value('estimation_window')
        task_list = self.get_param_value('task_list')
        for qbn in self.qb_names:
            delta_tau = deepcopy(global_delta_tau)
            if delta_tau is None:
                if task_list is None:
                    log.warning(f'estimation_window is None and task_list '
                                f'for {qbn} was not found. Assuming no '
                                f'estimation_window was used.')
                else:
                    task = [t for t in task_list if t['qb'] == qbn]
                    if not len(task):
                        raise ValueError(f'{qbn} not found in task_list.')
                    delta_tau = task[0].get('estimation_window', None)
        self.delta_tau = delta_tau

        if self.get_param_value('analyze_fit_results_super', True):
            super().analyze_fit_results()
        self.proc_data_dict['tvals'] = OrderedDict()

        for qbn in self.qb_names:
            if delta_tau is None:
                trunc_lengths = self.sp.get_sweep_params_property(
                    'values', 1, f'{qbn}_truncation_length')
                delta_tau = np.diff(trunc_lengths)
                m = delta_tau > 0
                delta_tau = delta_tau[m]
                phases = self.proc_data_dict['analysis_params_dict'][
                    f'phases_{qbn}']
                delta_phases_vals = -np.diff(phases['val'])[m]
                delta_phases_vals = (delta_phases_vals + np.pi) % (
                            2 * np.pi) - np.pi
                delta_phases_errs = (np.sqrt(
                    np.array(phases['stderr'][1:] ** 2 +
                             phases['stderr'][:-1] ** 2, dtype=np.float64)))[m]

                self.xvals_reduction_func = lambda xvals: \
                    ((xvals[1:] + xvals[:-1]) / 2)[m]

                self.proc_data_dict['analysis_params_dict'][
                    f'{self.phase_key}_{qbn}'] = {
                    'val': delta_phases_vals, 'stderr': delta_phases_errs}

                # remove the entries in analysis_params_dict that are not
                # relevant for Cryoscope (pop_loss), since
                # these will cause a problem with plotting in this case.
                self.proc_data_dict['analysis_params_dict'].pop(
                    f'population_loss_{qbn}', None)
            else:
                delta_phases = self.proc_data_dict['analysis_params_dict'][
                    f'{self.phase_key}_{qbn}']
                delta_phases_vals = delta_phases['val']
                delta_phases_errs = delta_phases['stderr']

            if self.get_param_value('unwrap_phases', False):
                if hasattr(delta_tau, '__iter__'):
                    # unwrap in frequency such that we don't jump more than half
                    # the nyquist band at any step
                    df = []
                    prev_df = 0
                    for dp, dt in zip(delta_phases_vals, delta_tau):
                        df.append(dp / (2 * np.pi * dt))
                        df[-1] += np.round((prev_df - df[-1]) * dt) / dt
                        prev_df = df[-1]
                    delta_phases_vals = np.array(df)*(2*np.pi*delta_tau)
                else:
                    delta_phases_vals = np.unwrap((delta_phases_vals + np.pi) %
                                                  (2*np.pi) - np.pi)

            self.proc_data_dict['analysis_params_dict'][
                f'{self.phase_key}_{qbn}']['val'] = delta_phases_vals

            delta_freqs = delta_phases_vals/2/np.pi/delta_tau
            delta_freqs_errs = delta_phases_errs/2/np.pi/delta_tau
            self.proc_data_dict['analysis_params_dict'][f'delta_freq_{qbn}'] = \
                {'val': delta_freqs, 'stderr': delta_freqs_errs}

            qb_freqs = self.raw_data_dict[f'ge_freq_{qbn}'] + delta_freqs
            self.proc_data_dict['analysis_params_dict'][f'freq_{qbn}'] = \
                {'val':  qb_freqs, 'stderr': delta_freqs_errs}

            if hasattr(self, 'xvals_reduction_func') and \
                    self.xvals_reduction_func is not None:
                self.proc_data_dict['tvals'][f'{qbn}'] = \
                    self.xvals_reduction_func(
                    self.proc_data_dict['sweep_points_2D_dict'][qbn][
                        f'{qbn}_truncation_length'])
            else:
                self.proc_data_dict['tvals'][f'{qbn}'] = \
                    self.proc_data_dict['sweep_points_2D_dict'][qbn][
                    f'{qbn}_truncation_length']

        self.save_processed_data(key='analysis_params_dict')
        self.save_processed_data(key='tvals')

    def get_generated_and_measured_pulse(self, qbn=None):
        """
        Args:
            qbn: specifies for which qubit to calculate the quantities for.
                Defaults to the first qubit in qb_names.

        Returns: A tuple (tvals_gen, volts_gen, tvals_meas, freqs_meas,
                freq_errs_meas, volt_freq_conv)
            tvals_gen: time values for the generated fluxpulse
            volts_gen: voltages of the generated fluxpulse
            tvals_meas: time-values for the measured qubit frequencies
            freqs_meas: measured qubit frequencies
            freq_errs_meas: errors of measured qubit frequencies
            volt_freq_conv: dictionary of fit params for frequency-voltage
                conversion
        """
        if qbn is None:
            qbn = self.qb_names[0]

        tvals_meas = self.proc_data_dict['tvals'][qbn]
        freqs_meas = self.proc_data_dict['analysis_params_dict'][
            f'freq_{qbn}']['val']
        freq_errs_meas = self.proc_data_dict['analysis_params_dict'][
            f'freq_{qbn}']['stderr']

        tvals_gen, volts_gen, volt_freq_conv = self.get_generated_pulse(qbn)

        return tvals_gen, volts_gen, tvals_meas, freqs_meas, freq_errs_meas, \
               volt_freq_conv

    def get_generated_pulse(self, qbn=None, tvals_gen=None, pulse_params=None):
        """
        Args:
            qbn: specifies for which qubit to calculate the quantities for.
                Defaults to the first qubit in qb_names.

        Returns: A tuple (tvals_gen, volts_gen, tvals_meas, freqs_meas,
                freq_errs_meas, volt_freq_conv)
            tvals_gen: time values for the generated fluxpulse
            volts_gen: voltages of the generated fluxpulse
            volt_freq_conv: dictionary of fit params for frequency-voltage
                conversion
        """
        if qbn is None:
            qbn = self.qb_names[0]

        # Flux pulse parameters
        # Needs to be changed when support for other pulses is added.
        op_dict = {
            'pulse_type': f'Instrument settings.{qbn}.flux_pulse_type',
            'channel': f'Instrument settings.{qbn}.flux_pulse_channel',
            'aux_channels_dict': f'Instrument settings.{qbn}.'
                                 f'flux_pulse_aux_channels_dict',
            'amplitude': f'Instrument settings.{qbn}.flux_pulse_amplitude',
            'frequency': f'Instrument settings.{qbn}.flux_pulse_frequency',
            'phase': f'Instrument settings.{qbn}.flux_pulse_phase',
            'pulse_length': f'Instrument settings.{qbn}.'
                            f'flux_pulse_pulse_length',
            'truncation_length': f'Instrument settings.{qbn}.'
                                 f'flux_pulse_truncation_length',
            'buffer_length_start': f'Instrument settings.{qbn}.'
                                   f'flux_pulse_buffer_length_start',
            'buffer_length_end': f'Instrument settings.{qbn}.'
                                 f'flux_pulse_buffer_length_end',
            'extra_buffer_aux_pulse': f'Instrument settings.{qbn}.'
                                      f'flux_pulse_extra_buffer_aux_pulse',
            'pulse_delay': f'Instrument settings.{qbn}.'
                           f'flux_pulse_pulse_delay',
            'basis_rotation': f'Instrument settings.{qbn}.'
                              f'flux_pulse_basis_rotation',
            'gaussian_filter_sigma': f'Instrument settings.{qbn}.'
                                     f'flux_pulse_gaussian_filter_sigma',
        }

        params_dict = {
            'volt_freq_conv': f'Instrument settings.{qbn}.'
                              f'fit_ge_freq_from_flux_pulse_amp',
            'flux_channel': f'Instrument settings.{qbn}.'
                            f'flux_pulse_channel',
            'instr_pulsar': f'Instrument settings.{qbn}.'
                            f'instr_pulsar',
            **op_dict
        }

        dd = self.get_data_from_timestamp_list(params_dict)
        if pulse_params is not None:
            dd.update(pulse_params)
        dd['element_name'] = 'element'

        pulse = seg_mod.UnresolvedPulse(dd).pulse_obj
        pulse.algorithm_time(0)

        if tvals_gen is None:
            clk = self.clock(channel=dd['channel'], pulsar=dd['instr_pulsar'])
            tvals_gen = np.arange(0, pulse.length, 1 / clk)
        volts_gen = pulse.chan_wf(dd['flux_channel'], tvals_gen)
        volt_freq_conv = dd['volt_freq_conv']

        return tvals_gen, volts_gen, volt_freq_conv


class CZDynamicPhaseAnalysis(MultiQubit_TimeDomain_Analysis):

    def __init__(self, *args, **kwargs):
        super().__init__(*args, **kwargs)

    def process_data(self):
        super().process_data()
        # convert phases to radians
        for qbn in self.qb_names:
            sweep_dict = self.proc_data_dict['sweep_points_dict'][qbn]
            sweep_dict['sweep_points'] *= np.pi/180

        # get data with flux pulse and w/o flux pulse
        self.data_with_fp = OrderedDict()
        self.data_no_fp = OrderedDict()
        for qbn in self.qb_names:
            all_data = self.proc_data_dict['data_to_fit'][qbn]
            if self.num_cal_points != 0:
                all_data = all_data[:-self.num_cal_points]
            self.data_with_fp[qbn] = all_data[0: len(all_data)//2]
            self.data_no_fp[qbn] = all_data[len(all_data)//2:]

    def prepare_fitting(self):
        self.fit_dicts = OrderedDict()
        for qbn in self.qb_names:
            sweep_points = np.unique(
                self.proc_data_dict['sweep_points_dict'][qbn][
                    'msmt_sweep_points'])
            for i, data in enumerate([self.data_with_fp[qbn],
                                      self.data_no_fp[qbn]]):
                cos_mod = lmfit.Model(fit_mods.CosFunc)
                guess_pars = fit_mods.Cos_guess(
                    model=cos_mod,
                    t=sweep_points,
                    data=data, freq_guess=1/(2*np.pi))
                guess_pars['frequency'].value = 1/(2*np.pi)
                guess_pars['frequency'].vary = False

                key = 'cos_fit_{}_{}'.format(qbn, 'wfp' if i == 0 else 'nofp')
                self.fit_dicts[key] = {
                    'fit_fn': fit_mods.CosFunc,
                    'fit_xvals': {'t': sweep_points},
                    'fit_yvals': {'data': data},
                    'guess_pars': guess_pars}

    def analyze_fit_results(self):
        self.proc_data_dict['analysis_params_dict'] = OrderedDict()
        for qbn in self.qb_names:
            self.proc_data_dict['analysis_params_dict'][qbn] = OrderedDict()
            self.proc_data_dict['analysis_params_dict'][qbn][
                'dynamic_phase'] = {
                'val': (self.fit_dicts[f'cos_fit_{qbn}_wfp'][
                            'fit_res'].best_values['phase'] -
                        self.fit_dicts[f'cos_fit_{qbn}_nofp'][
                            'fit_res'].best_values['phase']),
                'stderr': np.sqrt(
                    self.fit_dicts[f'cos_fit_{qbn}_wfp'][
                        'fit_res'].params['phase'].stderr**2 +
                    self.fit_dicts[f'cos_fit_{qbn}_nofp'][
                        'fit_res'].params['phase'].stderr**2)
            }
        self.save_processed_data(key='analysis_params_dict')

    def prepare_plots(self):
        super().prepare_plots()
        for qbn in self.qb_names:
            for i, data in enumerate([self.data_with_fp[qbn],
                                      self.data_no_fp[qbn]]):
                fit_key = f'cos_fit_{qbn}_wfp' if i == 0 else \
                    f'cos_fit_{qbn}_nofp'
                plot_name_suffix = 'fit_'+'wfp' if i == 0 else 'nofp'
                cal_pts_data = self.proc_data_dict['data_to_fit'][qbn][
                               -self.num_cal_points:]
                base_plot_name = 'Dynamic_phase_' + qbn
                self.prepare_projected_data_plot(
                    fig_name=base_plot_name,
                    data=np.concatenate((data,cal_pts_data)),
                    sweep_points=np.unique(
                        self.proc_data_dict['sweep_points_dict'][qbn][
                            'sweep_points']),
                    data_label='with flux pulse' if i == 0 else 'no flux pulse',
                    plot_name_suffix=qbn + plot_name_suffix,
                    qb_name=qbn,
                    do_legend_cal_states=(i == 0))
                if self.do_fitting:
                    fit_res = self.fit_dicts[fit_key]['fit_res']
                    self.plot_dicts[plot_name_suffix + '_' + qbn] = {
                        'fig_id': base_plot_name,
                        'plotfn': self.plot_fit,
                        'fit_res': fit_res ,
                        'setlabel': 'cosine fit',
                        'color': 'r',
                        'do_legend': i == 0}

                    textstr = 'Dynamic phase {}:\n\t{:.2f}'.format(
                        qbn,
                        self.proc_data_dict['analysis_params_dict'][qbn][
                            'dynamic_phase']['val']*180/np.pi) + \
                              r'$^{\circ}$' + \
                              '$\\pm${:.2f}'.format(
                                  self.proc_data_dict['analysis_params_dict'][qbn][
                                      'dynamic_phase']['stderr']*180/np.pi) + \
                              r'$^{\circ}$'

                    fpl = self.get_param_value('flux_pulse_length')
                    if fpl is not None:
                        textstr += '\n length: {:.2f} ns'.format(fpl*1e9)
                    fpa = self.get_param_value('flux_pulse_amp')
                    if fpa is not None:
                        textstr += '\n amp: {:.4f} V'.format(fpa)

                    self.plot_dicts['text_msg_' + qbn] = {
                        'fig_id': base_plot_name,
                        'ypos': -0.15,
                        'xpos': -0.05,
                        'horizontalalignment': 'left',
                        'verticalalignment': 'top',
                        'plotfn': self.plot_text,
                        'text_string': textstr}
            for plot_name in list(self.plot_dicts)[::-1]:
                if self.plot_dicts[plot_name].get('do_legend', False):
                    break
            self.plot_dicts[plot_name].update(
                {'legend_ncol': 2,
                 'legend_bbox_to_anchor': (1, -0.15),
                 'legend_pos': 'upper right'})


class MultiQutrit_Timetrace_Analysis(ba.BaseDataAnalysis):
    """
    Analysis class for timetraces, in particular use to compute
    Optimal SNR integration weights.
    """
    def __init__(self, qb_names=None, auto=True, **kwargs):
        """
        Initializes the timetrace analysis class.
        Args:
            qb_names (list): name of the qubits to analyze (can be a subset
                of the measured qubits)
            auto (bool): Start analysis automatically
            **kwargs:
                t_start: timestamp of the first timetrace
                t_stop: timestamp of the last timetrace to analyze
                options_dict (dict): relevant parameters:
                    acq_weights_basis (list, dict):
                        list of basis vectors used to compute optimal weight.
                        e.g. ["ge", 'gf'], the first basis vector will be the
                        "e" timetrace minus the "g" timetrace and the second basis
                        vector is f - g. The first letter in each basis state is the
                        "reference state", i.e. the one of which the timetrace
                         is substracted. Can also be passed as a dictionary where
                         keys are the qubit names and the values are lists of basis states
                         in case different bases should be used for different qubits.
                    orthonormalize (bool): Whether or not to orthonormalize the
                        weight basis
                    tmax (float): time boundary for the plot (not the weights)
                        in seconds.
                    scale_weights (bool): scales the weights near unity to avoid
                        loss of precision on FPGA if weights are too small

        """

        if qb_names is not None:
            self.params_dict = {}
            for qbn in qb_names:
                s = 'Instrument settings.' + qbn
                for trans_name in ['ge', 'ef']:
                    self.params_dict[f'ro_mod_freq_' + qbn] = \
                        s + f'.ro_mod_freq'
            self.numeric_params = list(self.params_dict)

        self.qb_names = qb_names
        super().__init__(**kwargs)
        if auto:
            self.run_analysis()

    def extract_data(self):
        super().extract_data()

        if self.qb_names is None:
            # get all qubits from cal_points of first timetrace
            cp = CalibrationPoints.from_string(
                self.get_param_value('cal_points', None, 0))
            self.qb_names = deepcopy(cp.qb_names)

        self.channel_map = self.get_param_value('channel_map', None,
                                                metadata_index=0)
        if self.channel_map is None:
            # assume same channel map for all timetraces (pick 0th)
            value_names = self.raw_data_dict[0]['value_names']
            if np.ndim(value_names) > 0:
                value_names = value_names
            if 'w' in value_names[0]:
                self.channel_map = a_tools.get_qb_channel_map_from_hdf(
                    self.qb_names, value_names=value_names,
                    file_path=self.raw_data_dict['folder'])
            else:
                self.channel_map = {}
                for qbn in self.qb_names:
                    self.channel_map[qbn] = value_names

        if len(self.channel_map) == 0:
            raise ValueError('No qubit RO channels have been found.')

    def process_data(self):
        super().process_data()
        pdd = self.proc_data_dict

        pdd['analysis_params_dict'] = dict()
        ana_params = pdd['analysis_params_dict']
        ana_params['timetraces'] = defaultdict(dict)
        ana_params['optimal_weights'] = defaultdict(dict)
        ana_params['optimal_weights_basis_labels'] = defaultdict(dict)
        for qbn in self.qb_names:
            # retrieve time traces
            for i, rdd in enumerate(self.raw_data_dict):
                ttrace_per_ro_ch = [rdd["measured_data"][ch]
                                    for ch in self.channel_map[qbn]]
                if len(ttrace_per_ro_ch) != 2:
                    raise NotImplementedError(
                        'This analysis does not support optimal weight '
                        f'measurement based on {len(ttrace_per_ro_ch)} ro channels.'
                        f' Try again with 2 RO channels.')
                cp = CalibrationPoints.from_string(
                    self.get_param_value('cal_points', None, i))
                # get state of qubit. There can be only one cal point per sequence
                # when using uhf for time traces so it is the 0th state
                qb_state = cp.states[0][cp.qb_names.index(qbn)]
                # store all timetraces in same pdd for convenience
                ana_params['timetraces'][qbn].update(
                    {qb_state: ttrace_per_ro_ch[0] + 1j *ttrace_per_ro_ch[1]})

            timetraces = ana_params['timetraces'][qbn] # for convenience
            basis_labels = self.get_param_value('acq_weights_basis', None, 0)
            if basis_labels is None:
                # guess basis labels from # states measured
                basis_labels = ["ge", "ef"] \
                    if len(ana_params['timetraces'][qbn]) > 2 else ['ge']

            if isinstance(basis_labels, dict):
                # if different basis for qubits, then select the according one
                basis_labels = basis_labels[qbn]
            # check that states from the basis are included in mmnt
            for bs in basis_labels:
                for qb_s in bs:
                     assert qb_s in timetraces,\
                         f'State: {qb_s} on {qbn} was not provided in the given ' \
                         f'timestamps but was requested as part of the basis' \
                         f' {basis_labels}. Please choose another weight basis.'
            basis = np.array([timetraces[b[1]] - timetraces[b[0]]
                              for b in basis_labels])

            # orthonormalize if required
            if self.get_param_value("orthonormalize", False):
                # We need to consider the integration weights as a vector of
                # real numbers to ensure the Gram-Schmidt transformation of the
                # weights leads to a linear transformation of the integrated
                # readout results (relates to how integration is done on UHF,
                # see One Note: Surface 17/ATC75 M136 S17HW02 Cooldown 5/
                # 210330 Notes on orthonormalizing readout weights
                basis_real = np.hstack((basis.real, basis.imag), )
                basis_real = math.gram_schmidt(basis_real.T).T
                basis =    basis_real[:,:basis_real.shape[1]//2] + \
                        1j*basis_real[:,basis_real.shape[1]//2:]
                basis_labels = [bs + "_ortho" if bs != basis_labels[0] else bs
                                for bs in basis_labels]

            # scale if required
            if self.get_param_value('scale_weights', True):
                k = np.amax([(np.max(np.abs(b.real)),
                              np.max(np.abs(b.imag))) for b in basis])
                basis /= k
            ana_params['optimal_weights'][qbn] = basis
            ana_params['optimal_weights_basis_labels'][qbn] = basis_labels

            self.save_processed_data()

    def prepare_plots(self):

        pdd = self.proc_data_dict
        rdd = self.raw_data_dict
        ana_params = self.proc_data_dict['analysis_params_dict']
        for qbn in self.qb_names:
            mod_freq = float(
                rdd[0].get(f'ro_mod_freq_{qbn}',
                           self.get_hdf_param_value(f"Instrument settings/{qbn}",
                                                    'ro_mod_freq')))
            tbase = rdd[0]['hard_sweep_points']
            basis_labels = pdd["analysis_params_dict"][
                'optimal_weights_basis_labels'][qbn]
            title = 'Optimal SNR weights ' + qbn + \
                    "".join(['\n' + rddi["timestamp"] for rddi in rdd]) \
                            + f'\nWeight Basis: {basis_labels}'
            plot_name = f"weights_{qbn}"
            xlabel = "Time, $t$"
            modulation = np.exp(2j * np.pi * mod_freq * tbase)

            for ax_id, (state, ttrace) in \
                enumerate(ana_params["timetraces"][qbn].items()):
                for func, label in zip((np.real, np.imag), ('I', "Q")):
                    # plot timetraces for each state, I and Q channels
                    self.plot_dicts[f"{plot_name}_{state}_{label}"] = {
                        'fig_id': plot_name,
                        'ax_id': ax_id,
                        'plotfn': self.plot_line,
                        'xvals': tbase,
                        "marker": "",
                        'yvals': func(ttrace*modulation),
                        'ylabel': 'Voltage, $V$',
                        'yunit': 'V',
                        "sharex": True,
                        "setdesc": label + f"_{state}",
                        "setlabel": "",
                        "do_legend":True,
                        "legend_pos": "upper right",
                        'numplotsx': 1,
                        'numplotsy': len(rdd) + 1, # #states + 1 for weights
                        'plotsize': (10,
                                     (len(rdd) + 1) * 3), # 3 inches per plot
                        'title': title if ax_id == 0 else ""}
            ax_id = len(ana_params["timetraces"][qbn]) # id plots for weights
            for i, weights in enumerate(ana_params['optimal_weights'][qbn]):
                for func, label in zip((np.real, np.imag), ('I', "Q")):
                    self.plot_dicts[f"{plot_name}_weights_{label}_{i}"] = {
                        'fig_id': plot_name,
                        'ax_id': ax_id,
                        'plotfn': self.plot_line,
                        'xvals': tbase,
                        'xlabel': xlabel,
                        "setlabel": "",
                        "marker": "",
                        'xunit': 's',
                        'yvals': func(weights * modulation),
                        'ylabel': 'Voltage, $V$ (arb.u.)',
                        "sharex": True,
                        "xrange": (0, self.get_param_value('tmax', 1200e-9, 0)),
                        "setdesc": label + f"_{i+1}",
                        "do_legend": True,
                        "legend_pos": "upper right",
                        }


class MultiQutrit_Singleshot_Readout_Analysis(MultiQubit_TimeDomain_Analysis):
    """
    Analysis class for parallel SSRO qutrit/qubit calibration. It is a child class
    from the tda.MultiQubit_Timedomain_Analysis as it uses the same functions to
    - preprocess the data to remove active reset/preselection
    - extract the channel map
    - reorder the data per qubit
    Note that in the future, it might be useful to transfer these functionalities
    to the base analysis.
    """

    def __init__(self,
                 options_dict: dict = None, auto=True, **kw):
        '''
        options dict options:
            'nr_bins' : number of bins to use for the histograms
            'post_select' :
            'post_select_threshold' :
            'nr_samples' : amount of different samples (e.g. ground and excited = 2)
            'sample_0' : index of first sample (ground-state)
            'sample_1' : index of second sample (first excited-state)
            'max_datapoints' : maximum amount of datapoints for culumative fit
            'hist_scale' : scale for the y-axis of the 1D histograms: "linear" or "log"
            'verbose' : see BaseDataAnalysis
            'presentation_mode' : see BaseDataAnalysis
            'classif_method': how to classify the data.
                'ncc' : default. Nearest Cluster Center
                'gmm': gaussian mixture model.
                'threshold': finds optimal vertical and horizontal thresholds.
            'classif_kw': kw to pass to the classifier
            see BaseDataAnalysis for more.
        '''
        super().__init__(options_dict=options_dict, auto=False,
                         **kw)
        self.params_dict = {
            'measurementstring': 'measurementstring',
            'measured_data': 'measured_data',
            'value_names': 'value_names',
            'value_units': 'value_units'}
        self.numeric_params = []
        self.DEFAULT_CLASSIF = "gmm"
        self.classif_method = self.options_dict.get("classif_method",
                                                    self.DEFAULT_CLASSIF)

        self.create_job(options_dict=options_dict, auto=auto, **kw)

        if auto:
            self.run_analysis()

    def extract_data(self):
        super().extract_data()
        self.preselection = \
            self.get_param_value("preparation_params",
                                 {}).get("preparation_type", "wait") == "preselection"
        default_states_info = defaultdict(dict)
        default_states_info.update({"g": {"label": r"$|g\rangle$"},
                               "e": {"label": r"$|e\rangle$"},
                               "f": {"label": r"$|f\rangle$"}
                               })

        self.states_info = \
            self.get_param_value("states_info",
                                {qbn: deepcopy(default_states_info)
                                 for qbn in self.qb_names})

    def process_data(self):
        """
        Create the histograms based on the raw data
        """
        ######################################################
        #  Separating data into shots for each level         #
        ######################################################
        super().process_data()
        del self.proc_data_dict['data_to_fit'] # not used in this analysis
        n_states = len(self.cp.states)

        # prepare data in convenient format, i.e. arrays per qubit and per state
        # e.g. {'qb1': {'g': np.array of shape (n_shots, n_ro_ch}, ...}, ...}
        shots_per_qb = dict()        # store shots per qb and per state
        presel_shots_per_qb = dict() # store preselection ro
        means = defaultdict(OrderedDict)    # store mean per qb for each ro_ch
        pdd = self.proc_data_dict    # for convenience of notation

        for qbn in self.qb_names:
            # shape is (n_shots, n_ro_ch) i.e. one column for each ro_ch
            shots_per_qb[qbn] = \
                np.asarray(list(
                    pdd['meas_results_per_qb'][qbn].values())).T
            # make 2D array in case only one channel (1D array)
            if len(shots_per_qb[qbn].shape) == 1:
                shots_per_qb[qbn] = np.expand_dims(shots_per_qb[qbn],
                                                   axis=-1)
            for i, qb_state in enumerate(self.cp.get_states(qbn)[qbn]):
                means[qbn][qb_state] = np.mean(shots_per_qb[qbn][i::n_states],
                                               axis=0)
            if self.preselection:
                # preselection shots were removed so look at raw data
                # and look at only the first out of every two readouts
                presel_shots_per_qb[qbn] = \
                    np.asarray(list(
                        pdd['meas_results_per_qb_raw'][qbn].values())).T[::2]
                # make 2D array in case only one channel (1D array)
                if len(presel_shots_per_qb[qbn].shape) == 1:
                    presel_shots_per_qb[qbn] = \
                        np.expand_dims(presel_shots_per_qb[qbn], axis=-1)

        # create placeholders for analysis data
        pdd['analysis_params'] = dict()
        pdd['data'] = defaultdict(dict)
        pdd['analysis_params']['state_prob_mtx'] = defaultdict(dict)
        pdd['analysis_params']['classifier_params'] = defaultdict(dict)
        pdd['analysis_params']['means'] = defaultdict(dict)
        pdd['analysis_params']["n_shots"] = len(shots_per_qb[qbn])
        self.clf_ = defaultdict(dict)
        # create placeholders for analysis with preselection
        if self.preselection:
            pdd['data_masked'] = defaultdict(dict)
            pdd['analysis_params']['state_prob_mtx_masked'] = defaultdict(dict)
            pdd['analysis_params']['n_shots_masked'] = defaultdict(dict)

        n_shots = len(shots_per_qb[qbn]) // n_states

        for qbn, qb_shots in shots_per_qb.items():
            # create mapping to integer following ordering in cal_points.
            # Notes:
            # 1) the state_integer should to the order of pdd[qbn]['means'] so that
            # when passing the init_means to the GMM model, it is ensured that each
            # gaussian component will predict the state_integer associated to that state
            # 2) the mapping cannot be preestablished because the GMM predicts labels
            # in range(n_components). For instance, if a qubit has states "g", "f"
            # then the model will predicts 0's and 1's, so the typical g=0, e=1, f=2
            # mapping would fail. The number of different states can be different
            # for each qubit and therefore the mapping should also be done per qubit.
            state_integer = 0
            for state in means[qbn].keys():
                self.states_info[qbn][state]["int"] = state_integer
                state_integer += 1

            # note that if some states are repeated, they are assigned the same label
            qb_states_integer_repr = \
                [self.states_info[qbn][s]["int"]
                 for s in self.cp.get_states(qbn)[qbn]]
            prep_states = np.tile(qb_states_integer_repr, n_shots)

            pdd['analysis_params']['means'][qbn] = deepcopy(means[qbn])
            pdd['data'][qbn] = dict(X=deepcopy(qb_shots),
                                    prep_states=prep_states)
            # self.proc_data_dict['keyed_data'] = deepcopy(data)

            assert np.ndim(qb_shots) == 2, "Data must be a two D array. " \
                                    "Received shape {}, ndim {}"\
                                    .format(qb_shots.shape, np.ndim(qb_shots))
            pred_states, clf_params, clf = \
                self._classify(qb_shots, prep_states,
                               method=self.classif_method, qb_name=qbn,
                               **self.options_dict.get("classif_kw", dict()))
            # order "unique" states to have in usual order "gef" etc.
            state_labels_ordered = self._order_state_labels(
                list(means[qbn].keys()))
            # translate to corresponding integers
            state_labels_ordered_int = [self.states_info[qbn][s]['int'] for s in
                                        state_labels_ordered]
            fm = self.fidelity_matrix(prep_states, pred_states,
                                      labels=state_labels_ordered_int)

            # save fidelity matrix and classifier
            pdd['analysis_params']['state_prob_mtx'][qbn] = fm
            pdd['analysis_params']['classifier_params'][qbn] = clf_params
            self.clf_[qbn] = clf
            if self.preselection:
                #re do with classification first of preselection and masking
                pred_presel = self.clf_[qbn].predict(presel_shots_per_qb[qbn])
                presel_filter = \
                    pred_presel == self.states_info[qbn]['g']['int']
                if np.sum(presel_filter) == 0:
                    log.warning(f"{qbn}: No data left after preselection! "
                                f"Skipping preselection data & figures.")
                    continue
                qb_shots_masked = qb_shots[presel_filter]
                prep_states = prep_states[presel_filter]
                pred_states = self.clf_[qbn].predict(qb_shots_masked)
                fm = self.fidelity_matrix(prep_states, pred_states,
                                          labels=state_labels_ordered_int)

                pdd['data_masked'][qbn] = dict(X=deepcopy(qb_shots_masked),
                                          prep_states=deepcopy(prep_states))
                pdd['analysis_params']['state_prob_mtx_masked'][qbn] = fm
                pdd['analysis_params']['n_shots_masked'][qbn] = \
                    qb_shots_masked.shape[0]

        self.save_processed_data()

    def _classify(self, X, prep_state, method, qb_name, **kw):
        """

        Args:
            X: measured data to classify
            prep_state: prepared states (true values)
            type: classification method
            qb_name: name of the qubit to classify

        Returns:

        """
        if np.ndim(X) == 1:
            X = X.reshape((-1,1))
        params = dict()

        if method == 'ncc':
            ncc = SSROQutrit.NCC(
                self.proc_data_dict['analysis_params']['means'][qb_name])
            pred_states = ncc.predict(X)
            # self.clf_ = ncc
            return pred_states, dict(), ncc

        elif method == 'gmm':
            cov_type = kw.pop("covariance_type", "tied")
            # full allows full covariance matrix for each level. Other options
            # see GM documentation
            # assumes if repeated state, should be considered of the same component
            # this classification method should not be used for multiplexed SSRO
            # analysis
            n_qb_states = len(np.unique(self.cp.get_states(qb_name)[qb_name]))
            gm = GM(n_components=n_qb_states,
                    covariance_type=cov_type,
                    random_state=0,
                    weights_init=[1 / n_qb_states] * n_qb_states,
                    means_init=[mu for _, mu in
                                self.proc_data_dict['analysis_params']
                                    ['means'][qb_name].items()])
            gm.fit(X)
            pred_states = np.argmax(gm.predict_proba(X), axis=1)

            params['means_'] = gm.means_
            params['covariances_'] = gm.covariances_
            params['covariance_type'] = gm.covariance_type
            params['weights_'] = gm.weights_
            params['precisions_cholesky_'] = gm.precisions_cholesky_
            return pred_states, params, gm

        elif method == "threshold":
            tree = DTC(max_depth=kw.pop("max_depth", X.shape[1]),
                       random_state=0, **kw)
            tree.fit(X, prep_state)
            pred_states = tree.predict(X)
            params["thresholds"], params["mapping"] = \
                self._extract_tree_info(tree, self.cp.get_states(qb_name)[qb_name])
            if len(params["thresholds"]) != X.shape[1]:
                msg = "Best 2 thresholds to separate this data lie on axis {}" \
                    ", most probably because the data is not well separated." \
                    "The classifier attribute clf_ can still be used for " \
                    "classification (which was done to obtain the state " \
                    "assignment probability matrix), but only the threshold" \
                    " yielding highest gini impurity decrease was returned." \
                    "\nTo circumvent this problem, you can either choose" \
                    " a second threshold manually (fidelity will likely be " \
                    "worse), make the data more separable, or use another " \
                    "classification method."
                logging.warning(msg.format(list(params['thresholds'].keys())[0]))
            return pred_states, params, tree
        elif method == "threshold_brute":
            raise NotImplementedError()
        else:
            raise NotImplementedError("Classification method: {} is not "
                                      "implemented. Available methods: {}"
                                      .format(method, ['ncc', 'gmm',
                                                       'threshold']))
    @staticmethod
    def _get_covariances(gmm, cov_type=None):
       return SSROQutrit._get_covariances(gmm, cov_type=cov_type)

    @staticmethod
    def fidelity_matrix(prep_states, pred_states, levels=('g', 'e', 'f'),
                        plot=False, labels=None, normalize=True):

        return SSROQutrit.fidelity_matrix(prep_states, pred_states,
                                          levels=levels, plot=plot,
                                          normalize=normalize, labels=labels)

    @staticmethod
    def plot_fidelity_matrix(fm, target_names,
                             title="State Assignment Probability Matrix",
                             auto_shot_info=True, ax=None,
                             cmap=None, normalize=True, show=False):
        return SSROQutrit.plot_fidelity_matrix(
            fm, target_names, title=title, ax=ax,
            auto_shot_info=auto_shot_info,
            cmap=cmap, normalize=normalize, show=show)

    @staticmethod
    def _extract_tree_info(tree_clf, class_names=None):
        return SSROQutrit._extract_tree_info(tree_clf,
                                             class_names=class_names)

    @staticmethod
    def _to_codeword_idx(tuple):
        return SSROQutrit._to_codeword_idx(tuple)

    @staticmethod
    def plot_scatter_and_marginal_hist(data, y_true=None, plot_fitting=False,
                                       **kwargs):
        return SSROQutrit.plot_scatter_and_marginal_hist(
            data, y_true=y_true, plot_fitting=plot_fitting, **kwargs)

    @staticmethod
    def plot_clf_boundaries(X, clf, ax=None, cmap=None):
        return SSROQutrit.plot_clf_boundaries(X, clf, ax=ax, cmap=cmap)

    @staticmethod
    def plot_std(mean, cov, ax, n_std=1.0, facecolor='none', **kwargs):
        return SSROQutrit.plot_std(mean, cov, ax,n_std=n_std,
                                   facecolor=facecolor, **kwargs)

    @staticmethod
    def plot_1D_hist(data, y_true=None, plot_fitting=True,
                     **kwargs):
        return SSROQutrit.plot_1D_hist(data, y_true=y_true,
                                       plot_fitting=plot_fitting, **kwargs)

    @staticmethod
    def _order_state_labels(states_labels,
                            order="gefhabcdijklmnopqrtuvwxyz0123456789"):
        """
        Orders state labels according to provided ordering. e.g. for default
        ("f", "e", "g") would become ("g", "e", "f")
        Args:
            states_labels (list, tuple): list of states_labels
            order (str): custom string order

        Returns:

        """
        try:
            indices = [order.index(s) for s in states_labels]
            order_for_states = np.argsort(indices).astype(np.int32)
            return np.array(states_labels)[order_for_states]

        except Exception as e:
            log.error(f"Could not find order in state_labels:"
                      f"{states_labels}. Probably because one or several "
                      f"states are not part of '{order}'. Error: {e}."
                      f" Returning same as input order")
            return states_labels


    def plot(self, **kwargs):
        if not self.get_param_value("plot", True):
            return # no plotting if "plot" is False
        cmap = plt.get_cmap('tab10')
        show = self.options_dict.get("show", False)
        pdd = self.proc_data_dict
        for qbn in self.qb_names:
            n_qb_states = len(np.unique(self.cp.get_states(qbn)[qbn]))
            tab_x = a_tools.truncate_colormap(cmap, 0,
                                              n_qb_states/10)

            kwargs = {
                "states": list(pdd["analysis_params"]['means'][qbn].keys()),
                "xlabel": "Integration Unit 1, $u_1$",
                "ylabel": "Integration Unit 2, $u_2$",
                "scale":self.options_dict.get("hist_scale", "linear"),
                "cmap":tab_x}
            data_keys = [k for k in list(pdd.keys()) if
                            k.startswith("data") and qbn in pdd[k]]

            for dk in data_keys:
                data = pdd[dk][qbn]
                title =  self.raw_data_dict['timestamp'] + f" {qbn} " + dk + \
                    "\n{} classifier".format(self.classif_method)
                kwargs.update(dict(title=title))

                # plot data and histograms
                n_shots_to_plot = self.get_param_value('n_shots_to_plot', None)
                if n_shots_to_plot is not None:
                    n_shots_to_plot *= n_qb_states
                if data['X'].shape[1] == 1:
                    if self.classif_method == "gmm":
                        kwargs['means'] = pdd['analysis_params']['means'][qbn]
                        kwargs['std'] = np.sqrt(self._get_covariances(self.clf_[qbn]))
                    kwargs['colors'] = cmap(np.unique(data['prep_states']))
                    fig, main_ax = self.plot_1D_hist(data['X'][:n_shots_to_plot],
                                            data["prep_states"][:n_shots_to_plot],
                                            **kwargs)
                else:
                    fig = self.plot_scatter_and_marginal_hist(
                        data['X'][:n_shots_to_plot],
                        data["prep_states"][:n_shots_to_plot],
                        **kwargs)

                    # plot clf_boundaries
                    main_ax = fig.get_axes()[0]
                    self.plot_clf_boundaries(data['X'], self.clf_[qbn], ax=main_ax,
                                             cmap=tab_x)
                    # plot means and std dev
                    means = pdd['analysis_params']['means'][qbn]
                    try:
                        clf_means = pdd['analysis_params'][
                            'classifier_params'][qbn]['means_']
                    except Exception as e: # not a gmm model--> no clf_means.
                        clf_means = []
                    try:
                        covs = self._get_covariances(self.clf_[qbn])
                    except Exception as e: # not a gmm model--> no cov.
                        covs = []

                    for i, mean in enumerate(means.values()):
                        main_ax.scatter(mean[0], mean[1], color='w', s=80)
                        if len(clf_means):
                            main_ax.scatter(clf_means[i][0], clf_means[i][1],
                                                      color='k', s=80)
                        if len(covs) != 0:
                            self.plot_std(clf_means[i] if len(clf_means)
                                          else mean,
                                          covs[i],
                                          n_std=1, ax=main_ax,
                                          edgecolor='k', linestyle='--',
                                          linewidth=1)

                # plot thresholds and mapping
                plt_fn = {0: main_ax.axvline, 1: main_ax.axhline}
                thresholds = pdd['analysis_params'][
                    'classifier_params'][qbn].get("thresholds", dict())
                mapping = pdd['analysis_params'][
                    'classifier_params'][qbn].get("mapping", dict())
                for k, thres in thresholds.items():
                    plt_fn[k](thres, linewidth=2,
                              label="threshold i.u. {}: {:.5f}".format(k, thres),
                              color='k', linestyle="--")
                    main_ax.legend(loc=[0.2,-0.62])

                ax_frac = {0: (0.07, 0.1), # locations for codewords
                           1: (0.83, 0.1),
                           2: (0.07, 0.9),
                           3: (0.83, 0.9)}
                for cw, state in mapping.items():
                    main_ax.annotate("0b{:02b}".format(cw) + f":{state}",
                                     ax_frac[cw], xycoords='axes fraction')

                self.figs[f'{qbn}_{self.classif_method}_classifier_{dk}'] = fig
            if show:
                plt.show()

            # state assignment prob matrix
            title = self.raw_data_dict['timestamp'] + "\n{} State Assignment" \
                " Probability Matrix\nTotal # shots:{}"\
                .format(self.classif_method,
                        self.proc_data_dict['analysis_params']['n_shots'])
            fig = self.plot_fidelity_matrix(
                self.proc_data_dict['analysis_params']['state_prob_mtx'][qbn],
                self._order_state_labels(kwargs['states']),
                title=title,
                show=show,
                auto_shot_info=False)
            self.figs[f'{qbn}_state_prob_matrix_{self.classif_method}'] = fig

            if self.preselection and \
                    len(pdd['analysis_params']['state_prob_mtx_masked'][qbn]) != 0:
                title = self.raw_data_dict['timestamp'] + \
                    "\n{} State Assignment Probability Matrix Masked"\
                    "\nTotal # shots:{}".format(
                        self.classif_method,
                        self.proc_data_dict['analysis_params']['n_shots_masked'][qbn])

                fig = self.plot_fidelity_matrix(
                    pdd['analysis_params']['state_prob_mtx_masked'][qbn],
                    self._order_state_labels(kwargs['states']),
                    title=title, show=show, auto_shot_info=False)
                fig_key = f'{qbn}_state_prob_matrix_masked_{self.classif_method}'
                self.figs[fig_key] = fig


class FluxPulseTimingAnalysis(MultiQubit_TimeDomain_Analysis):

    def __init__(self, qb_names, *args, **kwargs):
        params_dict = {}
        for qbn in qb_names:
            s = 'Instrument settings.'+qbn
        kwargs['params_dict'] = params_dict
        kwargs['numeric_params'] = list(params_dict)
        # super().__init__(qb_names, *args, **kwargs)

        options_dict = kwargs.pop('options_dict', {})
        options_dict['TwoD'] = True
        kwargs['options_dict'] = options_dict
        super().__init__(qb_names, *args, **kwargs)

    def process_data(self):
        super().process_data()

        # Make sure data has the right shape (len(hard_sp), len(soft_sp))
        for qbn, data in self.proc_data_dict['data_to_fit'].items():
            if data.shape[1] != self.proc_data_dict['sweep_points_dict'][qbn][
                'sweep_points'].size:
                self.proc_data_dict['data_to_fit'][qbn] = data.T

    def prepare_fitting(self):
        self.fit_dicts = OrderedDict()
        for qbn in self.qb_names:
            data = self.proc_data_dict['data_to_fit'][qbn][0]
            sweep_points = self.proc_data_dict['sweep_points_dict'][qbn][
                'msmt_sweep_points']
            if self.num_cal_points != 0:
                data = data[:-self.num_cal_points]
            TwoErrorFuncModel = lmfit.Model(fit_mods.TwoErrorFunc)
            guess_pars = fit_mods.TwoErrorFunc_guess(model=TwoErrorFuncModel,
                                               data=data, \
                                            delays=sweep_points)
            guess_pars['amp'].vary = True
            guess_pars['mu_A'].vary = True
            guess_pars['mu_B'].vary = True
            guess_pars['sigma'].vary = True
            guess_pars['offset'].vary = True
            key = 'two_error_func_' + qbn
            self.fit_dicts[key] = {
                'fit_fn': TwoErrorFuncModel.func,
                'fit_xvals': {'x': sweep_points},
                'fit_yvals': {'data': data},
                'guess_pars': guess_pars}


    def analyze_fit_results(self):
        self.proc_data_dict['analysis_params_dict'] = OrderedDict()
        for qbn in self.qb_names:
            mu_A = self.fit_dicts['two_error_func_' + qbn]['fit_res'].best_values[
                'mu_A']
            mu_B = self.fit_dicts['two_error_func_' + qbn]['fit_res'].best_values[
                'mu_B']
            fp_length = a_tools.get_instr_setting_value_from_file(
                file_path=self.raw_data_dict['folder'],
                instr_name=qbn, param_name='flux_pulse_pulse_length')


            self.proc_data_dict['analysis_params_dict'][qbn] = OrderedDict()
            self.proc_data_dict['analysis_params_dict'][qbn]['delay'] = \
                mu_A + 0.5 * (mu_B - mu_A) - fp_length / 2
            try:
                self.proc_data_dict['analysis_params_dict'][qbn]['delay_stderr'] = \
                    1 / 2 * np.sqrt(
                        self.fit_dicts['two_error_func_' + qbn]['fit_res'].params[
                            'mu_A'].stderr ** 2
                        + self.fit_dicts['two_error_func_' + qbn]['fit_res'].params[
                            'mu_B'].stderr ** 2)
            except TypeError:
                self.proc_data_dict['analysis_params_dict'][qbn]['delay_stderr']\
                    = 0
            self.proc_data_dict['analysis_params_dict'][qbn]['fp_length'] = \
                (mu_B - mu_A)
            try:
                self.proc_data_dict['analysis_params_dict'][qbn]['fp_length_stderr'] = \
                    np.sqrt(
                        self.fit_dicts['two_error_func_' + qbn]['fit_res'].params[
                            'mu_A'].stderr ** 2
                        + self.fit_dicts['two_error_func_' + qbn]['fit_res'].params[
                            'mu_B'].stderr ** 2)
            except TypeError:
                self.proc_data_dict['analysis_params_dict'][qbn][
                    'fp_length_stderr'] = 0
        self.save_processed_data(key='analysis_params_dict')

    def prepare_plots(self):
        self.options_dict.update({'TwoD': False,
                                  'plot_proj_data': False})
        super().prepare_plots()

        if self.do_fitting:
            for qbn in self.qb_names:
                # rename base plot
                base_plot_name = 'Pulse_timing_' + qbn
                self.prepare_projected_data_plot(
                    fig_name=base_plot_name,
                    data=self.proc_data_dict['data_to_fit'][qbn][0],
                    plot_name_suffix=qbn+'fit',
                    qb_name=qbn)

                self.plot_dicts['fit_' + qbn] = {
                    'fig_id': base_plot_name,
                    'plotfn': self.plot_fit,
                    'fit_res': self.fit_dicts['two_error_func_' + qbn]['fit_res'],
                    'setlabel': 'two error func. fit',
                    'do_legend': True,
                    'color': 'r',
                    'legend_ncol': 1,
                    'legend_bbox_to_anchor': (1, -0.15),
                    'legend_pos': 'upper right'}

                apd = self.proc_data_dict['analysis_params_dict']
                textstr = 'delay = {:.2f} ns'.format(apd[qbn]['delay']*1e9) \
                          + ' $\pm$ {:.2f} ns'.format(apd[qbn]['delay_stderr']
                                                      * 1e9)
                textstr += '\n\nflux_pulse_length:\n  fitted = {:.2f} ns'.format(
                    apd[qbn]['fp_length'] * 1e9) \
                           + ' $\pm$ {:.2f} ns'.format(
                    apd[qbn]['fp_length_stderr'] * 1e9)
                textstr += '\n  set = {:.2f} ns'.format(
                    1e9 * a_tools.get_instr_setting_value_from_file(
                        file_path=self.raw_data_dict['folder'],
                        instr_name=qbn, param_name='flux_pulse_pulse_length'))

                self.plot_dicts['text_msg_' + qbn] = {
                    'fig_id': base_plot_name,
                    'ypos': -0.2,
                    'xpos': 0,
                    'horizontalalignment': 'left',
                    'verticalalignment': 'top',
                    'plotfn': self.plot_text,
                    'text_string': textstr}


class FluxPulseTimingBetweenQubitsAnalysis(MultiQubit_TimeDomain_Analysis):

    def __init__(self, qb_names, *args, **kwargs):
        params_dict = {}
        for qbn in qb_names:
            s = 'Instrument settings.' + qbn
        kwargs['params_dict'] = params_dict
        kwargs['numeric_params'] = list(params_dict)
        # super().__init__(qb_names, *args, **kwargs)

        options_dict = kwargs.pop('options_dict', {})
        options_dict['TwoD'] = True
        kwargs['options_dict'] = options_dict
        super().__init__(qb_names, *args, **kwargs)

    #         self.analyze_results()

    def process_data(self):
        super().process_data()

        # Make sure data has the right shape (len(hard_sp), len(soft_sp))
        for qbn, data in self.proc_data_dict['data_to_fit'].items():
            if data.shape[1] != self.proc_data_dict['sweep_points_dict'][qbn][
                'sweep_points'].size:
                self.proc_data_dict['data_to_fit'][qbn] = data.T

        self.proc_data_dict['analysis_params_dict'] = OrderedDict()
        for qbn in self.qb_names:
            data = self.proc_data_dict['data_to_fit'][qbn][0]
            sweep_points = self.proc_data_dict['sweep_points_dict'][qbn][
                'msmt_sweep_points']
            delays = np.zeros(len(sweep_points) * 2 - 1)
            delays[0::2] = sweep_points
            delays[1::2] = sweep_points[:-1] + np.diff(sweep_points) / 2
            if self.num_cal_points != 0:
                data = data[:-self.num_cal_points]
            symmetry_idx, corr_data = find_symmetry_index(data)
            delay = delays[symmetry_idx]

            self.proc_data_dict['analysis_params_dict'][qbn] = OrderedDict()
            self.proc_data_dict['analysis_params_dict'][qbn]['delays'] = delays
            self.proc_data_dict['analysis_params_dict'][qbn]['delay'] = delay
            self.proc_data_dict['analysis_params_dict'][qbn][
                'delay_stderr'] = np.diff(delays).mean()
            self.proc_data_dict['analysis_params_dict'][qbn][
                'corr_data'] = np.array(corr_data)
        self.save_processed_data(key='analysis_params_dict')

    def prepare_plots(self):
        self.options_dict.update({'TwoD': False,
                                  'plot_proj_data': False})
        super().prepare_plots()
        rdd = self.raw_data_dict
        for qbn in self.qb_names:
            # rename base plot
            base_plot_name = 'Pulse_timing_' + qbn
            self.prepare_projected_data_plot(
                fig_name=base_plot_name,
                data=self.proc_data_dict['data_to_fit'][qbn][0],
                plot_name_suffix=qbn + 'fit',
                qb_name=qbn)

            corr_data = self.proc_data_dict['analysis_params_dict'][qbn][
                'corr_data']
            delays = self.proc_data_dict['analysis_params_dict'][qbn]['delays']

            self.plot_dicts['Autoconvolution_' + qbn] = {
                'title': rdd['measurementstring'] +
                         '\n' + rdd['timestamp'] + '\n' + qbn,
                'fig_name': f'Autoconvolution_{qbn}',
                'fig_id': f'Autoconvolution_{qbn}',
                'plotfn': self.plot_line,
                'xvals': delays[0::2] / 1e-9,
                'yvals': corr_data[0::2],
                'xlabel': r'Delay time',
                'xunit': 'ns',
                'ylabel': 'Autoconvolution function',
                'linestyle': '-',
                'color': 'k',
                #                                     'setlabel': legendlabel,
                'do_legend': False,
                'legend_bbox_to_anchor': (1, 1),
                'legend_pos': 'upper left',
            }

            self.plot_dicts['Autoconvolution2_' + qbn] = {
                'fig_id': f'Autoconvolution_{qbn}',
                'plotfn': self.plot_line,
                'xvals': delays[1::2] / 1e-9,
                'yvals': corr_data[1::2],
                'color': 'r'}

            self.plot_dicts['corr_vline_' + qbn] = {
                'fig_id': f'Autoconvolution_{qbn}',
                'plotfn': self.plot_vlines,
                'x': self.proc_data_dict['analysis_params_dict'][qbn][
                         'delay'] / 1e-9,
                'ymin': corr_data.min(),
                'ymax': corr_data.max(),
                'colors': 'gray'}

            apd = self.proc_data_dict['analysis_params_dict']
            textstr = 'delay = {:.2f} ns'.format(apd[qbn]['delay'] * 1e9) \
                      + ' $\pm$ {:.2f} ns'.format(apd[qbn]['delay_stderr']
                                                  * 1e9)
            self.plot_dicts['text_msg_' + qbn] = {
                'fig_id': f'Autoconvolution_{qbn}',
                'ypos': -0.2,
                'xpos': 0,
                'horizontalalignment': 'left',
                'verticalalignment': 'top',
                'plotfn': self.plot_text,
                'text_string': textstr}


class FluxPulseScopeAnalysis(MultiQubit_TimeDomain_Analysis):
    """
    Analysis class for a flux pulse scope measurement.
    options_dict parameters specific to this class:
    - freq_ranges_remove/delay_ranges_remove: dict with keys qubit names and
        values list of length-2 lists/tuples that specify frequency/delays
        ranges to completely exclude (from both the fit and the plots)
        Ex: delay_ranges_remove = {'qb1': [ [5e-9, 72e-9] ]}
            delay_ranges_remove = {'qb1': [ [5e-9, 20e-9], [50e-9, 72e-9] ]}
            freq_ranges_remove = {'qb1': [ [5.42e9, 5.5e9] ]}
    - freq_ranges_to_fit/delay_ranges_to_fit: dict with keys qubit names and
        values list of length-2 lists/tuples that specify frequency/delays
        ranges that should be fitted (only these will be fitted!).
        Plots will still show the full data.
        Ex: delays_ranges_to_fit = {'qb1': [ [5e-9, 72e-9] ]}
            delays_ranges_to_fit = {'qb1': [ [5e-9, 20e-9], [50e-9, 72e-9] ]}
            freq_ranges_to_fit = {'qb1': [ [5.42e9, 5.5e9] ]}
    - rectangles_exclude: dict with keys qubit names and
        values list of length-4 lists/tuples that specify delays and frequency
        ranges that should be excluded from  the fit (these will not be
        fitted!). Plots will still show the full data.
        Ex: {'qb1': [ [-10e-9, 5e-9, 5.42e9, 5.5e9], [...] ]}
    - fit_first_cal_state: dict with keys qubit names and values booleans
        specifying whether to fit the delay points corresponding to the first
        cal state (usually g) for that qubit
    - sigma_guess: dict with keys qubit names and values floats specifying the
        fit guess value for the Gaussian sigma
    - sign_of_peaks: dict with keys qubit names and values floats specifying the
        the sign of the peaks used for setting the amplitude guess in the fit
    - from_lower: unclear; should be cleaned up (TODO, Steph 07.10.2020)
    - ghost: unclear; should be cleaned up (TODO, Steph 07.10.2020)
    """
    def __init__(self, *args, **kwargs):
        options_dict = kwargs.pop('options_dict', {})
        options_dict['TwoD'] = True
        kwargs['options_dict'] = options_dict
        super().__init__(*args, **kwargs)

    def extract_data(self):
        super().extract_data()
        # Set some default values specific to FluxPulseScopeAnalysis if the
        # respective options have not been set by the user or in the metadata.
        # (We do not do this in the init since we have to wait until
        # metadata has been extracted.)
        if self.get_param_value('rotation_type', default_value=None) is None:
            self.options_dict['rotation_type'] = 'fixed_cal_points'
        if self.get_param_value('TwoD', default_value=None) is None:
            self.options_dict['TwoD'] = True

    def process_data(self):
        super().process_data()

        # dictionaries with keys qubit names and values a list of tuples of
        # 2 numbers specifying ranges to exclude
        freq_ranges_remove = self.get_param_value('freq_ranges_remove')
        delay_ranges_remove = self.get_param_value('delay_ranges_remove')

        self.proc_data_dict['proc_data_to_fit'] = deepcopy(
            self.proc_data_dict['data_to_fit'])
        self.proc_data_dict['proc_sweep_points_2D_dict'] = deepcopy(
            self.proc_data_dict['sweep_points_2D_dict'])
        self.proc_data_dict['proc_sweep_points_dict'] = deepcopy(
            self.proc_data_dict['sweep_points_dict'])
        if freq_ranges_remove is not None:
            for qbn, freq_range_list in freq_ranges_remove.items():
                if freq_range_list is None:
                    continue
                # find name of 1st sweep point in sweep dimension 1
                param_name = [p for p in self.mospm[qbn]
                              if self.sp.find_parameter(p)][0]
                for freq_range in freq_range_list:
                    freqs = self.proc_data_dict['proc_sweep_points_2D_dict'][
                        qbn][param_name]
                    data = self.proc_data_dict['proc_data_to_fit'][qbn]
                    reduction_arr = np.logical_not(
                        np.logical_and(freqs > freq_range[0],
                                       freqs < freq_range[1]))
                    freqs_reshaped = freqs[reduction_arr]
                    self.proc_data_dict['proc_data_to_fit'][qbn] = \
                        data[reduction_arr]
                    self.proc_data_dict['proc_sweep_points_2D_dict'][qbn][
                        param_name] = freqs_reshaped

        # remove delays
        if delay_ranges_remove is not None:
            for qbn, delay_range_list in delay_ranges_remove.items():
                if delay_range_list is None:
                    continue
                for delay_range in delay_range_list:
                    delays = self.proc_data_dict['proc_sweep_points_dict'][qbn][
                        'msmt_sweep_points']
                    data = self.proc_data_dict['proc_data_to_fit'][qbn]
                    reduction_arr = np.logical_not(
                        np.logical_and(delays > delay_range[0],
                                       delays < delay_range[1]))
                    delays_reshaped = delays[reduction_arr]
                    self.proc_data_dict['proc_data_to_fit'][qbn] = \
                        np.concatenate([
                            data[:, :-self.num_cal_points][:, reduction_arr],
                            data[:, -self.num_cal_points:]], axis=1)
                    self.proc_data_dict['proc_sweep_points_dict'][qbn][
                        'msmt_sweep_points'] = delays_reshaped
                    self.proc_data_dict['proc_sweep_points_dict'][qbn][
                        'sweep_points'] = self.cp.extend_sweep_points(
                        delays_reshaped, qbn)

        self.sign_of_peaks = self.get_param_value('sign_of_peaks',
                                                  default_value=None)
        if self.sign_of_peaks is None:
            self.sign_of_peaks = {qbn: None for qbn in self.qb_names}
        for qbn in self.qb_names:
            if self.sign_of_peaks.get(qbn, None) is None:
                if self.rotation_type == 'fixed_cal_points'\
                        or self.rotation_type.endswith('PCA'):
                    # e state corresponds to larger values than g state
                    # (either due to cal points or due to set_majority_sign)
                    self.sign_of_peaks[qbn] = 1
                else:
                    msmt_data = self.proc_data_dict['proc_data_to_fit'][qbn][
                        :, :-self.num_cal_points]
                    self.sign_of_peaks[qbn] = np.sign(np.mean(msmt_data) -
                                                      np.median(msmt_data))

        self.sigma_guess = self.get_param_value('sigma_guess')
        if self.sigma_guess is None:
            self.sigma_guess = {qbn: 10e6 for qbn in self.qb_names}

        self.from_lower = self.get_param_value('from_lower')
        if self.from_lower is None:
            self.from_lower = {qbn: False for qbn in self.qb_names}
        self.ghost = self.get_param_value('ghost')
        if self.ghost is None:
            self.ghost = {qbn: False for qbn in self.qb_names}

    def prepare_fitting_slice(self, freqs, qbn, mu_guess,
                              slice_idx=None, data_slice=None,
                              mu0_guess=None, do_double_fit=False):
        if slice_idx is None:
            raise ValueError('"slice_idx" cannot be None. It is used '
                             'for unique names in the fit_dicts.')
        if data_slice is None:
            data_slice = self.proc_data_dict['proc_data_to_fit'][qbn][
                         :, slice_idx]
        GaussianModel = lmfit.Model(fit_mods.DoubleGaussian) if do_double_fit \
            else lmfit.Model(fit_mods.Gaussian)
        ampl_guess = (data_slice.max() - data_slice.min()) / \
                     0.4 * self.sign_of_peaks[qbn] * self.sigma_guess[qbn]
        offset_guess = data_slice[0]
        GaussianModel.set_param_hint('sigma',
                                     value=self.sigma_guess[qbn],
                                     vary=True)
        GaussianModel.set_param_hint('mu',
                                     value=mu_guess,
                                     vary=True)
        GaussianModel.set_param_hint('ampl',
                                     value=ampl_guess,
                                     vary=True)
        GaussianModel.set_param_hint('offset',
                                     value=offset_guess,
                                     vary=True)
        if do_double_fit:
            GaussianModel.set_param_hint('sigma0',
                                         value=self.sigma_guess[qbn],
                                         vary=True)
            GaussianModel.set_param_hint('mu0',
                                         value=mu0_guess,
                                         vary=True)
            GaussianModel.set_param_hint('ampl0',
                                         value=ampl_guess/2,
                                         vary=True)
        guess_pars = GaussianModel.make_params()
        self.set_user_guess_pars(guess_pars)

        key = f'gauss_fit_{qbn}_slice{slice_idx}'
        self.fit_dicts[key] = {
            'fit_fn': GaussianModel.func,
            'fit_xvals': {'freq': freqs},
            'fit_yvals': {'data': data_slice},
            'guess_pars': guess_pars}

    def prepare_fitting(self):
        self.rectangles_exclude = self.get_param_value('rectangles_exclude')
        self.delays_double_fit = self.get_param_value('delays_double_fit')
        self.delay_ranges_to_fit = self.get_param_value(
            'delay_ranges_to_fit', default_value={})
        self.freq_ranges_to_fit = self.get_param_value(
            'freq_ranges_to_fit', default_value={})
        fit_first_cal_state = self.get_param_value(
            'fit_first_cal_state', default_value={})

        self.fit_dicts = OrderedDict()
        self.delays_for_fit = OrderedDict()
        self.freqs_for_fit = OrderedDict()
        for qbn in self.qb_names:
            # find name of 1st sweep point in sweep dimension 1
            param_name = [p for p in self.mospm[qbn]
                          if self.sp.find_parameter(p)][0]
            data = self.proc_data_dict['proc_data_to_fit'][qbn]
            delays = self.proc_data_dict['proc_sweep_points_dict'][qbn][
                'sweep_points']
            self.delays_for_fit[qbn] = np.array([])
            self.freqs_for_fit[qbn] = []
            dr_fit = self.delay_ranges_to_fit.get(qbn, [(min(delays),
                                                        max(delays))])
            fr_fit = self.freq_ranges_to_fit.get(qbn, [])
            if not fit_first_cal_state.get(qbn, True):
                first_cal_state = list(self.cal_states_dict_for_rotation[qbn])[0]
                first_cal_state_idxs = self.cal_states_dict[first_cal_state]
                if first_cal_state_idxs is None:
                    first_cal_state_idxs = []
            for i, delay in enumerate(delays):
                do_double_fit = False
                if not fit_first_cal_state.get(qbn, True) and \
                        i-len(delays) in first_cal_state_idxs:
                    continue
                if any([t[0] <= delay <= t[1] for t in dr_fit]):
                    data_slice = data[:, i]
                    freqs = self.proc_data_dict['proc_sweep_points_2D_dict'][
                        qbn][param_name]
                    if len(fr_fit):
                        mask = [np.logical_and(t[0] < freqs, freqs < t[1])
                                for t in fr_fit]
                        if len(mask) > 1:
                            mask = np.logical_or(*mask)
                        freqs = freqs[mask]
                        data_slice = data_slice[mask]

                    if self.rectangles_exclude is not None and \
                            self.rectangles_exclude.get(qbn, None) is not None:
                        for rectangle in self.rectangles_exclude[qbn]:
                            if rectangle[0] < delay < rectangle[1]:
                                reduction_arr = np.logical_not(
                                    np.logical_and(freqs > rectangle[2],
                                                   freqs < rectangle[3]))
                                freqs = freqs[reduction_arr]
                                data_slice = data_slice[reduction_arr]

                    if self.delays_double_fit is not None and \
                            self.delays_double_fit.get(qbn, None) is not None:
                        rectangle = self.delays_double_fit[qbn]
                        do_double_fit = rectangle[0] < delay < rectangle[1]

                    reduction_arr = np.invert(np.isnan(data_slice))
                    freqs = freqs[reduction_arr]
                    data_slice = data_slice[reduction_arr]

                    self.freqs_for_fit[qbn].append(freqs)
                    self.delays_for_fit[qbn] = np.append(
                        self.delays_for_fit[qbn], delay)

                    if do_double_fit:
                        peak_indices = sp.signal.find_peaks(
                            data_slice, distance=50e6/(freqs[1] - freqs[0]))[0]
                        peaks = data_slice[peak_indices]
                        srtd_idxs = np.argsort(np.abs(peaks))
                        mu_guess = freqs[peak_indices[srtd_idxs[-1]]]
                        mu0_guess = freqs[peak_indices[srtd_idxs[-2]]]
                    else:
                        mu_guess = freqs[np.argmax(
                            data_slice * self.sign_of_peaks[qbn])]
                        mu0_guess = None

                    self.prepare_fitting_slice(freqs, qbn, mu_guess, i,
                                               data_slice=data_slice,
                                               mu0_guess=mu0_guess,
                                               do_double_fit=do_double_fit)

    def analyze_fit_results(self):
        self.proc_data_dict['analysis_params_dict'] = OrderedDict()
        for qbn in self.qb_names:
            delays = self.proc_data_dict['proc_sweep_points_dict'][qbn][
                'sweep_points']
            fit_keys = [k for k in self.fit_dicts if qbn in k.split('_')]
            fitted_freqs = np.zeros(len(fit_keys))
            fitted_freqs_errs = np.zeros(len(fit_keys))
            deep = False
            for i, fk in enumerate(fit_keys):
                fit_res = self.fit_dicts[fk]['fit_res']
                mu_param = 'mu'
                if 'mu0' in fit_res.best_values:
                    mu_param = 'mu' if fit_res.best_values['mu'] > \
                                       fit_res.best_values['mu0'] else 'mu0'

                fitted_freqs[i] = fit_res.best_values[mu_param]
                fitted_freqs_errs[i] = fit_res.params[mu_param].stderr
                if self.from_lower[qbn]:
                    if self.ghost[qbn]:
                        if (fitted_freqs[i - 1] - fit_res.best_values['mu']) / \
                                fitted_freqs[i - 1] > 0.05 and i > len(delays)-4:
                            deep = False
                        condition1 = ((fitted_freqs[i-1] -
                                     fit_res.best_values['mu']) /
                                     fitted_freqs[i-1]) < -0.015
                        condition2 = (i > 1 and i < (len(fitted_freqs) -
                                                     len(delays)))
                        if condition1 and condition2:
                            if deep:
                                mu_guess = fitted_freqs[i-1]
                                self.prepare_fitting_slice(
                                    self.freqs_for_fit[qbn][i], qbn, mu_guess, i)
                                self.run_fitting(keys_to_fit=[fk])
                                fitted_freqs[i] = self.fit_dicts[fk][
                                    'fit_res'].best_values['mu']
                                fitted_freqs_errs[i] = self.fit_dicts[fk][
                                    'fit_res'].params['mu'].stderr
                            deep = True
                else:
                    if self.ghost[qbn]:
                        if (fitted_freqs[i - 1] - fit_res.best_values['mu']) / \
                                fitted_freqs[i - 1] > -0.05 and \
                                i > len(delays) - 4:
                            deep = False
                        if (fitted_freqs[i - 1] - fit_res.best_values['mu']) / \
                                fitted_freqs[i - 1] > 0.015 and i > 1:
                            if deep:
                                mu_guess = fitted_freqs[i - 1]
                                self.prepare_fitting_slice(
                                    self.freqs_for_fit[qbn][i], qbn, mu_guess, i)
                                self.run_fitting(keys_to_fit=[fk])
                                fitted_freqs[i] = self.fit_dicts[fk][
                                    'fit_res'].best_values['mu']
                                fitted_freqs_errs[i] = self.fit_dicts[fk][
                                    'fit_res'].params['mu'].stderr
                            deep = True

            self.proc_data_dict['analysis_params_dict'][
                f'fitted_freqs_{qbn}'] = {'val': fitted_freqs,
                                          'stderr': fitted_freqs_errs}
            self.proc_data_dict['analysis_params_dict'][f'delays_{qbn}'] = \
                self.delays_for_fit[qbn]

        self.save_processed_data(key='analysis_params_dict')

    def prepare_plots(self):
        super().prepare_plots()

        if self.do_fitting:
            for qbn in self.qb_names:
                base_plot_name = 'FluxPulseScope_' + qbn
                xlabel, xunit = self.get_xaxis_label_unit(qbn)
                # find name of 1st sweep point in sweep dimension 1
                param_name = [p for p in self.mospm[qbn]
                              if self.sp.find_parameter(p)][0]
                ylabel = self.sp.get_sweep_params_property(
                    'label', dimension=1, param_names=param_name)
                yunit = self.sp.get_sweep_params_property(
                    'unit', dimension=1, param_names=param_name)
                xvals = self.proc_data_dict['proc_sweep_points_dict'][qbn][
                    'sweep_points']
                self.plot_dicts[f'{base_plot_name}_main'] = {
                    'plotfn': self.plot_colorxy,
                    'fig_id': base_plot_name,
                    'xvals': xvals,
                    'yvals': self.proc_data_dict['proc_sweep_points_2D_dict'][
                        qbn][param_name],
                    'zvals': self.proc_data_dict['proc_data_to_fit'][qbn],
                    'xlabel': xlabel,
                    'xunit': xunit,
                    'ylabel': ylabel,
                    'yunit': yunit,
                    'title': (self.raw_data_dict['timestamp'] + ' ' +
                              self.measurement_strings[qbn]),
                    'clabel': self.get_yaxis_label(qb_name=qbn)}

                self.plot_dicts[f'{base_plot_name}_fit'] = {
                    'fig_id': base_plot_name,
                    'plotfn': self.plot_line,
                    'xvals': self.delays_for_fit[qbn],
                    'yvals': self.proc_data_dict['analysis_params_dict'][
                                                 f'fitted_freqs_{qbn}']['val'],
                    'yerr': self.proc_data_dict['analysis_params_dict'][
                        f'fitted_freqs_{qbn}']['stderr'],
                    'color': 'r',
                    'linestyle': '-',
                    'marker': 'x'}

                # plot with log scale on x-axis
                self.plot_dicts[f'{base_plot_name}_main_log'] = {
                    'plotfn': self.plot_colorxy,
                    'fig_id': f'{base_plot_name}_log',
                    'xvals': xvals*1e6,
                    'yvals': self.proc_data_dict['proc_sweep_points_2D_dict'][
                        qbn][param_name]/1e9,
                    'zvals': self.proc_data_dict['proc_data_to_fit'][qbn],
                    'xlabel': f'{xlabel} ($\\mu${xunit})',
                    'ylabel': f'{ylabel} (G{yunit})',
                    'logxscale': True,
                    'xrange': [min(xvals*1e6), max(xvals*1e6)],
                    'no_label_units': True,
                    'no_label': True,
                    'clabel': self.get_yaxis_label(qb_name=qbn)}

                self.plot_dicts[f'{base_plot_name}_fit_log'] = {
                    'fig_id': f'{base_plot_name}_log',
                    'plotfn': self.plot_line,
                    'xvals': self.delays_for_fit[qbn]*1e6,
                    'yvals': self.proc_data_dict['analysis_params_dict'][
                        f'fitted_freqs_{qbn}']['val']/1e9,
                    'yerr': self.proc_data_dict['analysis_params_dict'][
                        f'fitted_freqs_{qbn}']['stderr']/1e9,
                    'title': (self.raw_data_dict['timestamp'] + ' ' +
                              self.measurement_strings[qbn]),
                    'color': 'r',
                    'linestyle': '-',
                    'marker': 'x'}


class RunTimeAnalysis(ba.BaseDataAnalysis):
    """
    Provides elementary analysis of Run time by plotting all timers
    saved in the hdf5 file of a measurement.
    """
    def __init__(self,
                 label: str = '',
                 t_start: str = None, t_stop: str = None, data_file_path: str = None,
                 options_dict: dict = None, extract_only: bool = False,
                 do_fitting: bool = True, auto=True,
                 params_dict=None, numeric_params=None, **kwargs):

        super().__init__(t_start=t_start, t_stop=t_stop, label=label,
                         data_file_path=data_file_path,
                         options_dict=options_dict,
                         extract_only=extract_only,
                         do_fitting=do_fitting, **kwargs)
        self.timers = {}

        if not hasattr(self, "job"):
            self.create_job(t_start=t_start, t_stop=t_stop,
                            label=label, data_file_path=data_file_path,
                            do_fitting=do_fitting, options_dict=options_dict,
                            extract_only=extract_only, params_dict=params_dict,
                            numeric_params=numeric_params, **kwargs)
        self.params_dict = {f"{tm_mod.Timer.HDF_GRP_NAME}":
                                f"{tm_mod.Timer.HDF_GRP_NAME}",
                            "repetition_rate":
                                "Instrument settings/TriggerDevice.pulse_period",
                            }


        if auto:
            self.run_analysis()

    def extract_data(self):
        super().extract_data()
        timers_dicts = self.raw_data_dict.get('Timers', {})
        for t, v in timers_dicts.items():
            self.timers[t] = tm_mod.Timer(name=t, **v)

        # Extract and build raw measurement timer
        self.timers['BareMeasurement'] = self.bare_measurement_timer(
            ref_time=self.get_param_value("ref_time")
        )

    def process_data(self):
        pass

    def plot(self, **kwargs):
        plot_kws = self.get_param_value('plot_kwargs', {})
        for t in self.timers.values():
            try:
                self.figs["timer_" + t.name] = t.plot(**plot_kws)
            except Exception as e:
                log.error(f'Could not plot Timer: {t.name}: {e}')

        if self.get_param_value('combined_timer', True):
            self.figs['timer_all'] = tm_mod.multi_plot(self.timers.values(),
                                                       **plot_kws)

    def bare_measurement_timer(self, ref_time=None,
                               checkpoint='bare_measurement', **kw):
        bmtime = self.bare_measurement_time(**kw)
        bmtimer = tm_mod.Timer('BareMeasurement', auto_start=False)
        if ref_time is None:
            try:
                ts = [t.find_earliest() for t in self.timers.values()]
                ts = [t[-1] for t in ts if len(t)]
                arg_sorted = sorted(range(len(ts)),
                                    key=list(ts).__getitem__)
                ref_time = ts[arg_sorted[0]]
            except Exception as e:
                log.error('Failed to extract reference time for bare'
                          f'Measurement timer. Please fix the error'
                          f'or pass in a reference time manually.')
                raise e

        # TODO add more options of how to distribute the bm time in the timer
        #  (not only start stop but e.g. distribute it)
        bmtimer.checkpoint(f"BareMeasurement.{checkpoint}.start",
                           values=[ref_time], log_init=False)
        bmtimer.checkpoint(f"BareMeasurement.{checkpoint}.end",
                           values=[ ref_time + dt.timedelta(seconds=bmtime)],
                           log_init=False)

        return bmtimer

    def bare_measurement_time(self, nr_averages=None, repetition_rate=None,
                              count_nan_measurements=False):
        det_metadata = self.metadata.get("Detector Metadata", None)
        if det_metadata is not None:
            # multi detector function: look for child "detectors"
            # assumes at least 1 child and that all children have the same
            # number of averages
            det = list(det_metadata.get('detectors', {}).values())[0]
            if nr_averages is None:
                nr_averages = det.get('nr_averages', det.get('nr_shots', None))
        if nr_averages is None:
            raise ValueError('Could not extract nr_averages/nr_shots from hdf file.'
                             'Please specify "nr_averages" in options_dict.')
        n_hsp = len(self.raw_data_dict['hard_sweep_points'])
        n_ssp = len(self.raw_data_dict.get('soft_sweep_points', [0]))
        if repetition_rate is None:
            repetition_rate = self.raw_data_dict["repetition_rate"]
        if count_nan_measurements:
            perc_meas = 1
        else:
            # When sweep points are skipped, data is missing in all columns
            # Thus, we can simply check in the first column.
            vals = list(self.raw_data_dict['measured_data'].values())[0]
            perc_meas = 1 - np.sum(np.isnan(vals)) / np.prod(vals.shape)
        return self._bare_measurement_time(n_ssp, n_hsp, repetition_rate,
                                           nr_averages, perc_meas)

    @staticmethod
    def _bare_measurement_time(n_ssp, n_hsp, repetition_rate, nr_averages,
                               percentage_measured):
        return n_ssp * n_hsp * repetition_rate * nr_averages \
               * percentage_measured<|MERGE_RESOLUTION|>--- conflicted
+++ resolved
@@ -1627,11 +1627,7 @@
             self, fig_name, data, qb_name, title_suffix='', sweep_points=None,
             plot_cal_points=True, plot_name_suffix='', fig_name_suffix='',
             data_label='Data', data_axis_label='', do_legend_data=True,
-<<<<<<< HEAD
             do_legend_cal_states=True, TwoD=None, yrange=None):
-=======
-            do_legend_cal_states=True, TwoD=None):
->>>>>>> 4b6ee55f
 
         if len(fig_name_suffix):
             fig_name = f'{fig_name}_{fig_name_suffix}'
@@ -1761,12 +1757,9 @@
         :param dimension: (float, default: 0) sweep dimension to be considered.
         :return: a 3-tuple of label, unit, and array of values
         """
-<<<<<<< HEAD
-=======
         if not hasattr(self, 'mospm'):
             return None
 
->>>>>>> 4b6ee55f
         if qbn is None:
             param_name = [p for v in self.mospm.values() for p in v
                           if self.sp.find_parameter(p) == 1]
@@ -5284,7 +5277,6 @@
 
 class RabiAnalysis(MultiQubit_TimeDomain_Analysis):
 
-<<<<<<< HEAD
     def get_params_from_file(self, params_dict=None, numeric_params=None):
         if params_dict is None:
             params_dict = {}
@@ -5294,22 +5286,6 @@
             params_dict[f'{trans_name}_amp180_'+qbn] = s+f'.{trans_name}_amp180'
             params_dict[f'{trans_name}_amp90scale_'+qbn] = s+f'.{trans_name}_amp90_scale'
         super().get_params_from_file(params_dict, numeric_params)
-=======
-    def __init__(self, qb_names, *args, **kwargs):
-        params_dict = kwargs.get('params_dict', {})
-        pd = {}
-        for qbn in qb_names:
-            s = 'Instrument settings.'+qbn
-            for trans_name in ['ge', 'ef']:
-                pd[f'{trans_name}_amp180_'+qbn] = \
-                    s+f'.{trans_name}_amp180'
-                pd[f'{trans_name}_amp90scale_'+qbn] = \
-                    s+f'.{trans_name}_amp90_scale'
-        params_dict.update(pd)
-        kwargs['params_dict'] = params_dict
-        kwargs['numeric_params'] = list(pd)
-        super().__init__(qb_names, *args, **kwargs)
->>>>>>> 4b6ee55f
 
     def prepare_fitting(self):
         self.fit_dicts = OrderedDict()
@@ -5351,16 +5327,12 @@
     def analyze_fit_results(self):
         self.proc_data_dict['analysis_params_dict'] = OrderedDict()
         for k, fit_dict in self.fit_dicts.items():
-<<<<<<< HEAD
             # k is of the form cos_fit_qbn_i if TwoD else cos_fit_qbn
             # replace k with qbn_i or qbn
             k = k.replace('cos_fit_', '')
             # split into qbn and i. (k + '_') is needed because if k = qbn
             # doing k.split('_') will only have one output and assignment to
             # two variables will fail.
-=======
-            k = k.replace('cos_fit_', '')
->>>>>>> 4b6ee55f
             qbn, i = (k + '_').split('_')[:2]
             fit_res = fit_dict['fit_res']
             sweep_points = self.proc_data_dict['sweep_points_dict'][qbn][
@@ -5459,15 +5431,9 @@
                 phi_err=phase_std,
                 period_const=n_piHalf_pulse*np.pi + np.pi/2,
                 cov=cov_freq_phase)
-<<<<<<< HEAD
         except Exception:
             log.warning(f'Some stderrs from fit are None, setting stderr '
                         f'of pi and pi/2 pulses to 0!')
-=======
-        except Exception as e:
-            log.error(f'{e}\nSome stderrs from fit are None, setting stderr '
-                      f'of pi and pi/2 pulses to 0!')
->>>>>>> 4b6ee55f
             piPulse_std = 0
             piHalfPulse_std = 0
 
@@ -5496,16 +5462,12 @@
                     # It is handled by prepare_amplitude_fit_plots of that class
                     continue
 
-<<<<<<< HEAD
                 # k is of the form cos_fit_qbn_i if TwoD else cos_fit_qbn
                 # replace k with qbn_i or qbn
                 k = k.replace('cos_fit_', '')
                 # split into qbn and i. (k + '_') is needed because if k = qbn
                 # doing k.split('_') will only have one output and assignment to
                 # two variables will fail.
-=======
-                k = k.replace('cos_fit_', '')
->>>>>>> 4b6ee55f
                 qbn, i = (k + '_').split('_')[:2]
                 sweep_points = self.proc_data_dict['sweep_points_dict'][qbn][
                         'sweep_points']
@@ -5637,26 +5599,15 @@
 
 class RabiFrequencySweepAnalysis(RabiAnalysis):
 
-<<<<<<< HEAD
     def get_params_from_file(self, params_dict=None, numeric_params=None):
         if params_dict is None:
             params_dict = {}
         for qbn in self.qb_names:
-=======
-    def __init__(self, qb_names, *args, **kwargs):
-        params_dict = kwargs.get('params_dict', {})
-        for qbn in qb_names:
->>>>>>> 4b6ee55f
             params_dict[f'drive_ch_{qbn}'] = \
                 f'Instrument settings.{qbn}.ge_I_channel'
             params_dict[f'ge_freq_{qbn}'] = \
                 f'Instrument settings.{qbn}.ge_freq'
-<<<<<<< HEAD
         super().get_params_from_file(params_dict, numeric_params)
-=======
-        kwargs['params_dict'] = params_dict
-        super().__init__(qb_names, *args, **kwargs)
->>>>>>> 4b6ee55f
 
     def extract_data(self):
         super().extract_data()
@@ -5750,12 +5701,8 @@
         return fit_dict_keys
 
     def prepare_plots(self):
-<<<<<<< HEAD
         if self.get_param_value('plot_all_traces', True):
             super().prepare_plots()
-=======
-        super().prepare_plots()
->>>>>>> 4b6ee55f
         if self.do_fitting:
             for qbn in self.qb_names:
                 base_plot_name = f'Rabi_amplitudes_{qbn}'
