import lmfit
import numpy as np
from numpy.linalg import inv
import scipy as sp
import itertools
import matplotlib as mpl
from collections import OrderedDict, defaultdict

from pycqed.utilities import timer as tm_mod
from sklearn.mixture import GaussianMixture as GM
from sklearn.tree import DecisionTreeClassifier as DTC

from pycqed.analysis import fitting_models as fit_mods
from pycqed.analysis import analysis_toolbox as a_tools
import pycqed.analysis_v2.base_analysis as ba
import pycqed.analysis_v2.readout_analysis as roa
from pycqed.analysis_v2.readout_analysis import \
    Singleshot_Readout_Analysis_Qutrit as SSROQutrit
import pycqed.analysis_v2.tomography_qudev as tomo
from pycqed.analysis.tools.plotting import SI_val_to_msg_str
from copy import deepcopy
from pycqed.measurement.sweep_points import SweepPoints
from pycqed.measurement.calibration.calibration_points import CalibrationPoints
import matplotlib.pyplot as plt
from pycqed.analysis.three_state_rotation import predict_proba_avg_ro
import traceback
import logging

from pycqed.utilities import math
from pycqed.utilities.general import find_symmetry_index
import pycqed.measurement.waveform_control.segment as seg_mod
import datetime as dt
log = logging.getLogger(__name__)
try:
    import qutip as qtp
except ImportError as e:
    log.warning('Could not import qutip, tomography code will not work')


class AveragedTimedomainAnalysis(ba.BaseDataAnalysis):
    def __init__(self, *args, **kwargs):
        super().__init__(*args, **kwargs)
        self.single_timestamp = True
        self.params_dict = {
            'value_names': 'value_names',
            'measured_values': 'measured_values',
            'measurementstring': 'measurementstring',
            'exp_metadata': 'exp_metadata'}
        self.numeric_params = []
        if kwargs.get('auto', True):
            self.run_analysis()

    def process_data(self):
        self.metadata = self.raw_data_dict.get('exp_metadata', {})
        if self.metadata is None:
            self.metadata = {}
        cal_points = self.metadata.get('cal_points', None)
        cal_points = self.options_dict.get('cal_points', cal_points)
        cal_points_list = roa.convert_channel_names_to_index(
            cal_points, len(self.raw_data_dict['measured_values'][0]),
            self.raw_data_dict['value_names'])
        self.proc_data_dict['cal_points_list'] = cal_points_list
        measured_values = self.raw_data_dict['measured_values']
        cal_idxs = self._find_calibration_indices()
        scales = [np.std(x[cal_idxs]) for x in measured_values]
        observable_vectors = np.zeros((len(cal_points_list),
                                       len(measured_values)))
        observable_vector_stds = np.ones_like(observable_vectors)
        for i, observable in enumerate(cal_points_list):
            for ch_idx, seg_idxs in enumerate(observable):
                x = measured_values[ch_idx][seg_idxs] / scales[ch_idx]
                if len(x) > 0:
                    observable_vectors[i][ch_idx] = np.mean(x)
                if len(x) > 1:
                    observable_vector_stds[i][ch_idx] = np.std(x)
        Omtx = (observable_vectors[1:] - observable_vectors[0]).T
        d0 = observable_vectors[0]
        corr_values = np.zeros(
            (len(cal_points_list) - 1, len(measured_values[0])))
        for i in range(len(measured_values[0])):
            d = np.array([x[i] / scale for x, scale in zip(measured_values,
                                                           scales)])
            corr_values[:, i] = inv(Omtx.T.dot(Omtx)).dot(Omtx.T).dot(d - d0)
        self.proc_data_dict['corr_values'] = corr_values

    def measurement_operators_and_results(self):
        """
        Converts the calibration points to measurement operators. Assumes that
        the calibration points are ordered the same as the basis states for
        the tomography calculation (e.g. for two qubits |gg>, |ge>, |eg>, |ee>).
        Also assumes that each calibration in the passed cal_points uses
        different segments.

        Returns:
            A tuple of
                the measured values with outthe calibration points;
                the measurement operators corresponding to each channel;
                and the expected covariation matrix between the operators.
        """
        d = len(self.proc_data_dict['cal_points_list'])
        cal_point_idxs = [set() for _ in range(d)]
        for i, idxs_lists in enumerate(self.proc_data_dict['cal_points_list']):
            for idxs in idxs_lists:
                cal_point_idxs[i].update(idxs)
        cal_point_idxs = [sorted(list(idxs)) for idxs in cal_point_idxs]
        cal_point_idxs = np.array(cal_point_idxs)
        raw_data = self.raw_data_dict['measured_values']
        means = [None] * d
        residuals = [list() for _ in raw_data]
        for i, cal_point_idx in enumerate(cal_point_idxs):
            means[i] = [np.mean(ch_data[cal_point_idx]) for ch_data in raw_data]
            for j, ch_residuals in enumerate(residuals):
                ch_residuals += list(raw_data[j][cal_point_idx] - means[i][j])
        means = np.array(means)
        residuals = np.array(residuals)
        Fs = [np.diag(ms) for ms in means.T]
        Omega = residuals.dot(residuals.T) / len(residuals.T)
        data_idxs = np.setdiff1d(np.arange(len(raw_data[0])),
                                 cal_point_idxs.flatten())
        data = np.array([ch_data[data_idxs] for ch_data in raw_data])
        return data, Fs, Omega

    def _find_calibration_indices(self):
        cal_indices = set()
        cal_points = self.options_dict['cal_points']
        nr_segments = self.raw_data_dict['measured_values'].shape[-1]
        for observable in cal_points:
            if isinstance(observable, (list, np.ndarray)):
                for idxs in observable:
                    cal_indices.update({idx % nr_segments for idx in idxs})
            else:  # assume dictionaries
                for idxs in observable.values():
                    cal_indices.update({idx % nr_segments for idx in idxs})
        return list(cal_indices)


def all_cal_points(d, nr_ch, reps=1):
    """
    Generates a list of calibration points for a Hilbert space of dimension d,
    with nr_ch channels and reps reprtitions of each calibration point.
    """
    return [[list(range(-reps*i, -reps*(i-1)))]*nr_ch for i in range(d, 0, -1)]


class Single_Qubit_TimeDomainAnalysis(ba.BaseDataAnalysis):

    def process_data(self):
        """
        This takes care of rotating and normalizing the data if required.
        this should work for several input types.
            - I/Q values (2 quadratures + cal points)
            - weight functions (1 quadrature + cal points)
            - counts (no cal points)

        There are several options possible to specify the normalization
        using the options dict.
            cal_points (tuple) of indices of the calibrati  on points

            zero_coord, one_coord
        """

        cal_points = self.options_dict.get('cal_points', None)
        zero_coord = self.options_dict.get('zero_coord', None)
        one_coord = self.options_dict.get('one_coord', None)

        if cal_points is None:
            # default for all standard Timedomain experiments
            cal_points = [list(range(-4, -2)), list(range(-2, 0))]

        if len(self.raw_data_dict['measured_values']) == 1:
            # if only one weight function is used rotation is not required
            self.proc_data_dict['corr_data'] = a_tools.rotate_and_normalize_data_1ch(
                self.raw_data_dict['measured_values'][0],
                cal_zero_points=cal_points[0],
                cal_one_points=cal_points[1])
        else:
            self.proc_data_dict['corr_data'], zero_coord, one_coord = \
                a_tools.rotate_and_normalize_data(
                    data=self.raw_data_dict['measured_values'][0:2],
                    zero_coord=zero_coord,
                    one_coord=one_coord,
                    cal_zero_points=cal_points[0],
                    cal_one_points=cal_points[1])

        # This should be added to the hdf5 datafile but cannot because of the
        # way that the "new" analysis works.

        # self.add_dataset_to_analysisgroup('Corrected data',
        #                                   self.proc_data_dict['corr_data'])


class MultiQubit_TimeDomain_Analysis(ba.BaseDataAnalysis):
    """
    Base class for multi-qubit time-domain analyses.

    Parameters that can be specified in the options dict:
     - rotation_type: type of rotation to be done on the raw data.
       Types of rotations supported by this class:
        - 'cal_states' (default, no need to specify): rotation based on
            CalibrationPoints for 1D and TwoD data. Supports 2 and 3 cal states
            per qubit
        - 'fixed_cal_points' (only for TwoD, with 2 cal states):
            does PCA on the columns corresponding to the highest cal state
            to find the indices of that cal state in the columns, then uses
            those to get the data points for the other cal state. Does
            rotation using the mean of the data points corresponding to the
            two cal states as the zero and one coordinates to rotate
            the data.
        - 'PCA': ignores cal points and does pca; in the case of TwoD data it
            does PCA row by row
        - 'column_PCA': cal points and does pca; in the case of TwoD data it
            does PCA column by column
        - 'global_PCA' (only for TwoD): does PCA on the whole 2D array
     - main_sp (default: None): dict with keys qb_name used to specify which
        sweep parameter should be used as axis label in plot
     - functionality to split measurements with tiled sweep_points:
         - split_params (default: None): list of strings with sweep parameters
            names expected to be found in SweepPoints. Groups data by these
            parameters and stores it in proc_data_dict['split_data_dict'].
         - select_split (default: None): dict with keys qb_names and values
            a tuple (sweep_param_name, value) or (sweep_param_name, index).
            Stored in self.measurement_strings which specify the plot title.
            The selected parameter must also be part of the split_params for
            that qubit.
    """
    def __init__(self,
                 qb_names: list=None, label: str='',
                 t_start: str=None, t_stop: str=None, data_file_path: str=None,
                 options_dict: dict=None, extract_only: bool=False,
                 do_fitting: bool=True, auto=True,
                 params_dict=None, numeric_params=None, **kwargs):

        super().__init__(t_start=t_start, t_stop=t_stop, label=label,
                         data_file_path=data_file_path,
                         options_dict=options_dict,
                         extract_only=extract_only,
                         do_fitting=do_fitting, **kwargs)

        self.qb_names = qb_names
        self.params_dict = params_dict
        if self.params_dict is None:
            self.params_dict = {}
        self.numeric_params = numeric_params
        self.measurement_strings = {}
        if self.numeric_params is None:
            self.numeric_params = []

        if not hasattr(self, "job"):
            self.create_job(qb_names=qb_names, t_start=t_start, t_stop=t_stop,
                            label=label, data_file_path=data_file_path,
                            do_fitting=do_fitting, options_dict=options_dict,
                            extract_only=extract_only, params_dict=params_dict,
                            numeric_params=numeric_params, **kwargs)
        if auto:
            self.run_analysis()

    def extract_data(self):
        super().extract_data()

        if self.qb_names is None:
            self.qb_names = self.get_param_value(
                'ro_qubits', default_value=self.get_param_value('qb_names'))
            if self.qb_names is None:
                raise ValueError('Provide the "qb_names."')
        self.measurement_strings = {
            qbn: self.raw_data_dict['measurementstring'] for qbn in
            self.qb_names}

        self.data_filter = self.get_param_value('data_filter')
        self.prep_params = self.get_param_value('preparation_params',
                                           default_value=dict())
        self.channel_map = self.get_param_value('meas_obj_value_names_map')
        if self.channel_map is None:
            # if the new name meas_obj_value_names_map is not found, try with
            # the old name channel_map
            self.channel_map = self.get_param_value('channel_map')
            if self.channel_map is None:
                value_names = self.raw_data_dict['value_names']
                if np.ndim(value_names) > 0:
                    value_names = value_names
                if 'w' in value_names[0]:
                    self.channel_map = a_tools.get_qb_channel_map_from_hdf(
                        self.qb_names, value_names=value_names,
                        file_path=self.raw_data_dict['folder'])
                else:
                    self.channel_map = {}
                    for qbn in self.qb_names:
                        self.channel_map[qbn] = value_names

        if len(self.channel_map) == 0:
            raise ValueError('No qubit RO channels have been found.')

        self.data_to_fit = deepcopy(self.get_param_value('data_to_fit', {}))

        # creates self.sp
        self.get_sweep_points()

    def get_sweep_points(self):
        self.sp = self.get_param_value('sweep_points')
        if self.sp is not None:
            self.sp = SweepPoints(self.sp)

    def create_sweep_points_dict(self):
        sweep_points_dict = self.get_param_value('sweep_points_dict')
        hard_sweep_params = self.get_param_value('hard_sweep_params')
        if self.sp is not None:
            self.mospm = self.get_param_value('meas_obj_sweep_points_map')
            main_sp = self.get_param_value('main_sp')
            if self.mospm is None:
                raise ValueError('When providing "sweep_points", '
                                 '"meas_obj_sweep_points_map" has to be '
                                 'provided in addition.')
            if main_sp is not None:
                self.proc_data_dict['sweep_points_dict'] = {}
                for qbn, p in main_sp.items():
                    dim = self.sp.find_parameter(p)
                    if dim == 1:
                        log.warning(f"main_sp is only implemented for sweep "
                                    f"dimension 0, but {p} is in dimension 1.")
                    self.proc_data_dict['sweep_points_dict'][qbn] = \
                        {'sweep_points': self.sp.get_sweep_params_property(
                            'values', dim, p)}
            else:
                self.proc_data_dict['sweep_points_dict'] = \
                    {qbn: {'sweep_points': self.sp.get_sweep_params_property(
                        'values', 0, self.mospm[qbn])[0]}
                     for qbn in self.qb_names}
        elif sweep_points_dict is not None:
            # assumed to be of the form {qbn1: swpts_array1, qbn2: swpts_array2}
            self.proc_data_dict['sweep_points_dict'] = \
                {qbn: {'sweep_points': sweep_points_dict[qbn]}
                 for qbn in self.qb_names}
        elif hard_sweep_params is not None:
            self.proc_data_dict['sweep_points_dict'] = \
                {qbn: {'sweep_points': list(hard_sweep_params.values())[0][
                    'values']} for qbn in self.qb_names}
        else:
            self.proc_data_dict['sweep_points_dict'] = \
                {qbn: {'sweep_points': self.data_filter(
                    self.raw_data_dict['hard_sweep_points'])}
                    for qbn in self.qb_names}

    def create_sweep_points_2D_dict(self):
        soft_sweep_params = self.get_param_value('soft_sweep_params')
        if self.sp is not None:
            self.proc_data_dict['sweep_points_2D_dict'] = OrderedDict()
            for qbn in self.qb_names:
                self.proc_data_dict['sweep_points_2D_dict'][qbn] = \
                    OrderedDict()
                for pn in self.mospm[qbn]:
                    if pn in self.sp[1]:
                        self.proc_data_dict['sweep_points_2D_dict'][qbn][
                            pn] = self.sp[1][pn][0]
        elif soft_sweep_params is not None:
            self.proc_data_dict['sweep_points_2D_dict'] = \
                {qbn: {pn: soft_sweep_params[pn]['values'] for
                       pn in soft_sweep_params}
                 for qbn in self.qb_names}
        else:
            if len(self.raw_data_dict['soft_sweep_points'].shape) == 1:
                self.proc_data_dict['sweep_points_2D_dict'] = \
                    {qbn: {self.raw_data_dict['sweep_parameter_names'][1]:
                               self.raw_data_dict['soft_sweep_points']} for
                     qbn in self.qb_names}
            else:
                sspn = self.raw_data_dict['sweep_parameter_names'][1:]
                self.proc_data_dict['sweep_points_2D_dict'] = \
                    {qbn: {sspn[i]: self.raw_data_dict['soft_sweep_points'][i]
                           for i in range(len(sspn))} for qbn in self.qb_names}
        if self.get_param_value('percentage_done', 100) < 100:
            # This indicated an interrupted measurement.
            # Remove non-measured sweep points in that case.
            # raw_data_dict['soft_sweep_points'] is obtained in
            # BaseDataAnalysis.add_measured_data(), and its length should
            # always correspond to the actual number of measured soft sweep
            # points.
            ssl = len(self.raw_data_dict['soft_sweep_points'])
            for sps in self.proc_data_dict['sweep_points_2D_dict'].values():
                for k, v in sps.items():
                    sps[k] = v[:ssl]

    def create_meas_results_per_qb(self):
        measured_RO_channels = list(self.raw_data_dict['measured_data'])
        meas_results_per_qb_raw = {}
        meas_results_per_qb = {}
        for qb_name, RO_channels in self.channel_map.items():
            meas_results_per_qb_raw[qb_name] = {}
            meas_results_per_qb[qb_name] = {}
            if isinstance(RO_channels, str):
                meas_ROs_per_qb = [RO_ch for RO_ch in measured_RO_channels
                                   if RO_channels in RO_ch]
                for meas_RO in meas_ROs_per_qb:
                    meas_results_per_qb_raw[qb_name][meas_RO] = \
                        self.raw_data_dict[
                            'measured_data'][meas_RO]
                    meas_results_per_qb[qb_name][meas_RO] = \
                        self.data_filter(
                            meas_results_per_qb_raw[qb_name][meas_RO])

            elif isinstance(RO_channels, list):
                for qb_RO_ch in RO_channels:
                    meas_ROs_per_qb = [RO_ch for RO_ch in measured_RO_channels
                                       if qb_RO_ch in RO_ch]

                    for meas_RO in meas_ROs_per_qb:
                        meas_results_per_qb_raw[qb_name][meas_RO] = \
                            self.raw_data_dict[
                                'measured_data'][meas_RO]
                        meas_results_per_qb[qb_name][meas_RO] = \
                            self.data_filter(
                                meas_results_per_qb_raw[qb_name][meas_RO])
            else:
                raise TypeError('The RO channels for {} must either be a list '
                                'or a string.'.format(qb_name))
        self.proc_data_dict['meas_results_per_qb_raw'] = \
            meas_results_per_qb_raw
        self.proc_data_dict['meas_results_per_qb'] = \
            meas_results_per_qb

    def process_data(self):
        super().process_data()

        self.data_with_reset = False
        if self.data_filter is None:
            if 'active' in self.prep_params.get('preparation_type', 'wait'):
                reset_reps = self.prep_params.get('reset_reps', 1)
                self.data_filter = lambda x: x[reset_reps::reset_reps+1]
                self.data_with_reset = True
            elif "preselection" in self.prep_params.get('preparation_type',
                                                        'wait'):
                self.data_filter = lambda x: x[1::2]  # filter preselection RO
            else:
                self.data_filter = lambda x: x

        self.create_sweep_points_dict()
        self.create_meas_results_per_qb()

        # temporary fix for appending calibration points to x values but
        # without breaking sequences not yet using this interface.
        self.rotate = self.get_param_value('rotate', default_value=False)
        cal_points = self.get_param_value('cal_points')
        last_ge_pulses = self.get_param_value('last_ge_pulses',
                                              default_value=False)

        if self.get_param_value("data_type", "averaged") == "singleshot":
            predict_proba = self.get_param_value("predict_proba", False)
            if predict_proba and self.get_param_value("classified_ro", False):
                log.warning("predict_proba set to 'False' as probabilities are"
                            "already obtained from classified readout")
                predict_proba = False
            self.process_single_shots(
                predict_proba=predict_proba,
                classifier_params=self.get_param_value("classifier_params"),
                states_map=self.get_param_value("states_map"))
            # ensure rotation is removed when single shots yield probabilities
            if self.get_param_value("classified_ro", False) or predict_proba:
                self.rotate = False
<<<<<<< HEAD

        cal_states_rotations = {qbn: [] for qbn in self.qb_names}
=======
>>>>>>> 9110c730
        try:
            self.cp = CalibrationPoints.from_string(cal_points)
            # for now assuming the same for all qubits.
            # The cal point indices in cal_points_dict are used in MQTDA for
            # plots only on data for which any preparation readout (e.g. active
            # reset or preselection) has already been removed. Therefore the
            # indices should only consider filtered data
            self.cal_states_dict = self.cp.get_indices(
                self.qb_names)[self.qb_names[0]]
            cal_states_rots = self.cp.get_rotations(last_ge_pulses,
                    self.qb_names[0])[self.qb_names[0]] if self.rotate \
                else cal_states_rotations
            self.cal_states_rotations = self.get_param_value(
                'cal_states_rotations', default_value=cal_states_rots)
            sweep_points_w_calpts = \
                {qbn: {'sweep_points': self.cp.extend_sweep_points(
                    self.proc_data_dict['sweep_points_dict'][qbn][
                        'sweep_points'], qbn)} for qbn in self.qb_names}
            self.proc_data_dict['sweep_points_dict'] = sweep_points_w_calpts
        except TypeError as e:
            log.error(e)
            log.warning("Failed retrieving cal point objects or states. "
                        "Please update measurement to provide cal point object "
                        "in metadata. Trying to get them using the old way ...")
            self.cal_states_rotations = self.get_param_value(
                'cal_states_rotations', default_value=cal_states_rotations) \
                if self.rotate else cal_states_rotations
            self.cal_states_dict = self.get_param_value('cal_states_dict',
                                                         default_value={})

        if self.get_param_value('global_PCA') is not None:
            log.warning('Parameter "global_PCA" is deprecated. Please set '
                        'rotation_type="global_PCA" instead.')
        self.rotation_type = self.get_param_value(
            'rotation_type',
            default_value='cal_states' if self.rotate else 'no_rotation')

        # create projected_data_dict
        self.data_to_fit = deepcopy(self.get_param_value('data_to_fit'))
        if self.data_to_fit is None:
            # If we have cal points, but data_to_fit is not specified,
            # choose a reasonable default value. In cases with only two cal
            # points, this decides which projected plot is generated. (In
            # cases with three cal points, we will anyways get all three
            # projected plots.)
            if 'e' in self.cal_states_dict.keys():
                self.data_to_fit = {qbn: 'pe' for qbn in self.qb_names}
            elif 'g' in self.cal_states_dict.keys():
                self.data_to_fit = {qbn: 'pg' for qbn in self.qb_names}
            else:
                self.data_to_fit = {}


        # TODO: Steph 15.09.2020
        # This is a hack to allow list inside data_to_fit. These lists are
        # currently only supported by MultiCZgate_CalibAnalysis
        for qbn in self.data_to_fit:
            if isinstance(self.data_to_fit[qbn], (list, tuple)):
                self.data_to_fit[qbn] = self.data_to_fit[qbn][0]
        if self.rotate or self.rotation_type == 'global_PCA':
            self.cal_states_analysis()
        else:
            # this assumes data obtained with classifier detector!
            # ie pg, pe, pf are expected to be in the value_names
            self.proc_data_dict['projected_data_dict'] = OrderedDict()

            for qbn, data_dict in self.proc_data_dict[
                    'meas_results_per_qb'].items():
                self.proc_data_dict['projected_data_dict'][qbn] = OrderedDict()
                for state_prob in ['pg', 'pe', 'pf']:
                    self.proc_data_dict['projected_data_dict'][qbn].update(
                        {state_prob: data for key, data in data_dict.items()
                         if state_prob in key})
            if self.cal_states_dict is None:
                self.cal_states_dict = {}
            self.num_cal_points = np.array(list(
                self.cal_states_dict.values())).flatten().size

            # correct probabilities given calibration matrix
            if self.get_param_value("correction_matrix") is not None:
                self.proc_data_dict['projected_data_dict_corrected'] = \
                    OrderedDict()
                for qbn, data_dict in self.proc_data_dict[
                    'meas_results_per_qb'].items():
<<<<<<< HEAD
                    self.proc_data_dict['projected_data_dict_corrected'][qbn] = \
=======
                    self.proc_data_dict['projected_data_dict'][qbn] = \
>>>>>>> 9110c730
                        OrderedDict()
                    probas_raw = np.asarray([
                        data_dict[k] for k in data_dict for state_prob in
                        ['pg', 'pe', 'pf'] if state_prob in k])
                    corr_mtx = self.get_param_value("correction_matrix")[qbn]

                    if np.ndim(probas_raw) == 3:
                        assert self.get_param_value("TwoD", False) == True, \
                            "'TwoD' is False but data seems to be 2D"
                        # temporarily put 2D sweep into 1d for readout correction
                        sh = probas_raw.shape
                        probas_raw = probas_raw.reshape(sh[0], -1)
                        probas_corrected = np.linalg.inv(corr_mtx).T @ probas_raw
                        probas_corrected = probas_corrected.reshape(sh)
                    else:
                        probas_corrected = np.linalg.inv(corr_mtx).T @ probas_raw
                    for state_prob in ['pg', 'pe', 'pf']:
                        self.proc_data_dict['projected_data_dict_corrected'][
<<<<<<< HEAD
                            qbn].update({key: data for key, data in
=======
                            qbn].update({state_prob: data for key, data in
>>>>>>> 9110c730
                             zip(["pg", "pe", "pf"], probas_corrected)})

        # get data_to_fit
        suffix = "_corrected" if self.get_param_value("correction_matrix")\
                                 is not None else ""
        self.proc_data_dict['data_to_fit'] = OrderedDict()
        for qbn, prob_data in self.proc_data_dict[
                'projected_data_dict' + suffix].items():
            if len(prob_data) and qbn in self.data_to_fit:
                self.proc_data_dict['data_to_fit'][qbn] = prob_data[
                    self.data_to_fit[qbn]]

        # create msmt_sweep_points, sweep_points, cal_points_sweep_points
        for qbn in self.qb_names:
            if self.num_cal_points > 0:
                self.proc_data_dict['sweep_points_dict'][qbn][
                    'msmt_sweep_points'] = \
                    self.proc_data_dict['sweep_points_dict'][qbn][
                    'sweep_points'][:-self.num_cal_points]
                self.proc_data_dict['sweep_points_dict'][qbn][
                    'cal_points_sweep_points'] = \
                    self.proc_data_dict['sweep_points_dict'][qbn][
                        'sweep_points'][-self.num_cal_points::]
            else:
                self.proc_data_dict['sweep_points_dict'][qbn][
                    'msmt_sweep_points'] = self.proc_data_dict[
                    'sweep_points_dict'][qbn]['sweep_points']
                self.proc_data_dict['sweep_points_dict'][qbn][
                    'cal_points_sweep_points'] = []
        if self.options_dict.get('TwoD', False):
            self.create_sweep_points_2D_dict()

        # handle data splitting if needed
        self.split_data()

    def split_data(self):
        def unique(l):
            try:
                return np.unique(l, return_inverse=True)
            except Exception:
                h = [repr(a) for a in l]
                _, i, j = np.unique(h, return_index=True, return_inverse=True)
                return l[i], j

        split_params = self.get_param_value('split_params', [])
        if not len(split_params):
            return

        pdd = self.proc_data_dict
        pdd['split_data_dict'] = {}

        for qbn in self.qb_names:
            pdd['split_data_dict'][qbn] = {}

            for p in split_params:
                dim = self.sp.find_parameter(p)
                sv = self.sp.get_sweep_params_property(
                    'values', param_names=p, dimension=dim)
                usp, ind = unique(sv)
                if len(usp) <= 1:
                    continue

                svs = [self.sp.subset(ind == i, dim) for i in
                          range(len(usp))]
                [s.remove_sweep_parameter(p) for s in svs]

                sdd = {}
                pdd['split_data_dict'][qbn][p] = sdd
                for i in range(len(usp)):
                    subset = (np.concatenate(
                        [ind == i,
                         [True] * len(pdd['sweep_points_dict'][qbn][
                                          'cal_points_sweep_points'])]))
                    sdd[i] = {}
                    sdd[i]['value'] = usp[i]
                    sdd[i]['sweep_points'] = svs[i]

                    d = pdd['sweep_points_dict'][qbn]
                    if dim == 0:
                        sdd[i]['sweep_points_dict'] = {
                            'sweep_points': d['sweep_points'][subset],
                            'msmt_sweep_points':
                                d['msmt_sweep_points'][ind == i],
                            'cal_points_sweep_points':
                                d['cal_points_sweep_points'],
                        }
                        sdd[i]['sweep_points_2D_dict'] = pdd[
                            'sweep_points_2D_dict'][qbn]
                    else:
                        sdd[i]['sweep_points_dict'] = \
                            pdd['sweep_points_dict'][qbn]
                        sdd[i]['sweep_points_2D_dict'] = {
                            k: v[ind == i] for k, v in pdd[
                            'sweep_points_2D_dict'][qbn].items()}
                    for d in ['projected_data_dict', 'data_to_fit']:
                        if isinstance(pdd[d][qbn], dict):
                            if dim == 0:
                                sdd[i][d] = {k: v[:, subset] for
                                             k, v in pdd[d][qbn].items()}
                            else:
                                sdd[i][d] = {k: v[ind == i, :] for
                                             k, v in pdd[d][qbn].items()}
                        else:
                            if dim == 0:
                                sdd[i][d] = pdd[d][qbn][:, subset]
                            else:
                                sdd[i][d] = pdd[d][qbn][ind == i, :]

        select_split = self.get_param_value('select_split')
        if select_split is not None:
            for qbn, select in select_split.items():
                p, v = select
                if p not in pdd['split_data_dict'][qbn]:
                    log.warning(f"Split parameter {p} for {qbn} not "
                                f"found. Ignoring this selection.")
                try:
                    ind = [a['value'] for a in pdd['split_data_dict'][
                        qbn][p].values()].index(v)
                except ValueError:
                    ind = v
                    try:
                        pdd['split_data_dict'][qbn][p][ind]
                    except ValueError:
                        log.warning(f"Value {v} for split parameter {p} "
                                    f"of {qbn} not found. Ignoring this "
                                    f"selection.")
                        continue
                for d in ['projected_data_dict', 'data_to_fit',
                          'sweep_points_dict', 'sweep_points_2D_dict']:
                    pdd[d][qbn] = pdd['split_data_dict'][qbn][p][ind][d]
                self.measurement_strings[qbn] += f' ({p}: {v})'

    def get_cal_data_points(self):
        self.num_cal_points = np.array(list(
            self.cal_states_dict.values())).flatten().size

        do_PCA = self.rotation_type == 'PCA' or \
                 self.rotation_type == 'column_PCA'
        self.cal_states_dict_for_rotation = OrderedDict()
        states = False
        cal_states_rotations = self.cal_states_rotations
        for key in cal_states_rotations.keys():
            if key == 'g' or key == 'e' or key == 'f':
                states = True
        for qbn in self.qb_names:
            self.cal_states_dict_for_rotation[qbn] = OrderedDict()
            if states:
                cal_states_rot_qb = cal_states_rotations
            else:
                cal_states_rot_qb = cal_states_rotations.get(qbn, [])
            for i in range(len(cal_states_rot_qb)):
                cal_state = \
                    [k for k, idx in cal_states_rot_qb.items()
                     if idx == i][0]
                self.cal_states_dict_for_rotation[qbn][cal_state] = \
                    None if do_PCA and self.num_cal_points != 3 else \
                        self.cal_states_dict[cal_state]

    def cal_states_analysis(self):
        self.get_cal_data_points()
        self.proc_data_dict['projected_data_dict'] = OrderedDict(
            {qbn: '' for qbn in self.qb_names})

        if len(self.data_to_fit):
            if not len(self.cal_states_dict):
                self.data_to_fit = {qbn: 'pca' for qbn in self.qb_names}
            storing_keys = self.data_to_fit
        elif len(self.cal_states_dict):
            csr = [(k, v) for k, v in self.cal_states_rotations.items()]
            csr.sort(key=lambda t: t[1])
            storing_keys = {qbn: f'p{csr[-1][0]}' for qbn in self.qb_names}
        else:
            storing_keys = {qbn: 'pca' for qbn in self.qb_names}

        for qbn in self.qb_names:
            cal_states_dict = self.cal_states_dict_for_rotation[qbn]
            if len(cal_states_dict) not in [0, 2, 3]:
                raise NotImplementedError('Calibration states rotation is '
                                          'currently only implemented for 0, '
                                          '2, or 3 cal states per qubit.')
            data_mostly_g = self.get_param_value('data_mostly_g',
                                                 default_value=True)
            if self.get_param_value('TwoD', default_value=False):
                if self.rotation_type == 'global_PCA':
                    self.proc_data_dict['projected_data_dict'].update(
                        self.global_pca_TwoD(
                            qbn, self.proc_data_dict['meas_results_per_qb'],
                            self.channel_map, storing_keys,
                            data_mostly_g=data_mostly_g))
                elif len(cal_states_dict) == 3:
                    self.proc_data_dict['projected_data_dict'].update(
                        self.rotate_data_3_cal_states_TwoD(
                            qbn, self.proc_data_dict['meas_results_per_qb'],
                            self.channel_map,
                            self.cal_states_dict_for_rotation))
                elif self.rotation_type == 'fixed_cal_points':
                    rotated_data_dict, zero_coord, one_coord = \
                        self.rotate_data_TwoD_same_fixed_cal_idxs(
                            qbn, self.proc_data_dict['meas_results_per_qb'],
                            self.channel_map, self.cal_states_dict_for_rotation,
                            storing_keys)
                    self.proc_data_dict['projected_data_dict'].update(
                        rotated_data_dict)
                    self.proc_data_dict['rotation_coordinates'] = \
                        [zero_coord, one_coord]
                else:
                    self.proc_data_dict['projected_data_dict'].update(
                        self.rotate_data_TwoD(
                            qbn, self.proc_data_dict['meas_results_per_qb'],
                            self.channel_map, self.cal_states_dict_for_rotation,
                            storing_keys, data_mostly_g=data_mostly_g,
                            column_PCA=self.rotation_type == 'column_PCA'))
            else:
                if len(cal_states_dict) == 3:
                    self.proc_data_dict['projected_data_dict'].update(
                        self.rotate_data_3_cal_states(
                            qbn, self.proc_data_dict['meas_results_per_qb'],
                            self.channel_map,
                            self.cal_states_dict_for_rotation))
                else:
                    self.proc_data_dict['projected_data_dict'].update(
                        self.rotate_data(
                            qbn, self.proc_data_dict['meas_results_per_qb'],
                            self.channel_map, self.cal_states_dict_for_rotation,
                            storing_keys, data_mostly_g=data_mostly_g))

    @staticmethod
    def rotate_data_3_cal_states(qb_name, meas_results_per_qb, channel_map,
                                 cal_states_dict):
        # FOR 3 CAL STATES
        rotated_data_dict = OrderedDict()
        meas_res_dict = meas_results_per_qb[qb_name]
        rotated_data_dict[qb_name] = OrderedDict()
        cal_pts_idxs = list(cal_states_dict[qb_name].values())
        cal_points_data = np.zeros((len(cal_pts_idxs), 2))
        if list(meas_res_dict) == channel_map[qb_name]:
            raw_data = np.array([v for v in meas_res_dict.values()]).T
            for i, cal_idx in enumerate(cal_pts_idxs):
                cal_points_data[i, :] = np.mean(raw_data[cal_idx, :],
                                                axis=0)
            rotated_data = predict_proba_avg_ro(raw_data, cal_points_data)
            for i, state in enumerate(list(cal_states_dict[qb_name])):
                rotated_data_dict[qb_name][f'p{state}'] = rotated_data[:, i]
        else:
            raise NotImplementedError('Calibration states rotation with 3 '
                                      'cal states only implemented for '
                                      '2 readout channels per qubit.')
        return rotated_data_dict

    @staticmethod
    def rotate_data(qb_name, meas_results_per_qb, channel_map,
                    cal_states_dict, storing_keys, data_mostly_g=True):
        # ONLY WORKS FOR 2 CAL STATES
        qb_cal_states = cal_states_dict[qb_name].keys()
        if len(qb_cal_states) != 2:
            raise ValueError(f'Expected two cal states for {qb_name} '
                             f'but found {len(qb_cal_states)}: {qb_cal_states}')
        other_cs = [cs for cs in qb_cal_states if cs != storing_keys[qb_name][-1]]
        if len(other_cs) == 0:
            raise ValueError(f'There are no other cal states except for '
                             f'{storing_keys[qb_name][-1]} from storing_keys.')
        elif len(other_cs) > 1:
            raise ValueError(f'There is more than one other cal state in '
                             f'addition to {storing_keys[qb_name][-1]} from '
                             f'storing_keys. Not clear which one to use.')
        other_cs = f'p{other_cs[0]}'

        meas_res_dict = meas_results_per_qb[qb_name]
        rotated_data_dict = OrderedDict()
        if len(cal_states_dict[qb_name]) == 0:
            cal_zero_points = None
            cal_one_points = None
        else:
            cal_zero_points = list(cal_states_dict[qb_name].values())[0]
            cal_one_points = list(cal_states_dict[qb_name].values())[1]
        rotated_data_dict[qb_name] = OrderedDict()
        if len(meas_res_dict) == 1:
            # one RO channel per qubit
            if cal_zero_points is None and cal_one_points is None:
                data = meas_res_dict[list(meas_res_dict)[0]]
                data = (data - np.min(data))/(np.max(data) - np.min(data))
                data = a_tools.set_majority_sign(
                    data, -1 if data_mostly_g else 1)
                rotated_data_dict[qb_name][storing_keys[qb_name]] = data
            else:
                rotated_data_dict[qb_name][storing_keys[qb_name]] = \
                    a_tools.rotate_and_normalize_data_1ch(
                        data=meas_res_dict[list(meas_res_dict)[0]],
                        cal_zero_points=cal_zero_points,
                        cal_one_points=cal_one_points)
            rotated_data_dict[qb_name][other_cs] = \
                1 - rotated_data_dict[qb_name][storing_keys[qb_name]]
        elif list(meas_res_dict) == channel_map[qb_name]:
            # two RO channels per qubit
            data, _, _ = a_tools.rotate_and_normalize_data_IQ(
                data=np.array([v for v in meas_res_dict.values()]),
                cal_zero_points=cal_zero_points,
                cal_one_points=cal_one_points)
            if cal_zero_points is None:
                data = a_tools.set_majority_sign(
                    data, -1 if data_mostly_g else 1)
            rotated_data_dict[qb_name][storing_keys[qb_name]] = data
            rotated_data_dict[qb_name][other_cs] = \
                1 - rotated_data_dict[qb_name][storing_keys[qb_name]]
        else:
            # multiple readouts per qubit per channel
            if isinstance(channel_map[qb_name], str):
                qb_ro_ch0 = channel_map[qb_name]
            else:
                qb_ro_ch0 = channel_map[qb_name][0]
            ro_suffixes = [s[len(qb_ro_ch0)+1::] for s in
                           list(meas_res_dict) if qb_ro_ch0 in s]
            for i, ro_suf in enumerate(ro_suffixes):
                rotated_data_dict[qb_name][ro_suf] = OrderedDict()
                if len(ro_suffixes) == len(meas_res_dict):
                    # one RO ch per qubit
                    if cal_zero_points is None and cal_one_points is None:
                        data = meas_res_dict[list(meas_res_dict)[i]]
                        data = (data - np.min(data))/(np.max(data) - np.min(data))
                        data = a_tools.set_majority_sign(
                            data, -1 if data_mostly_g else 1)
                        rotated_data_dict[qb_name][ro_suf][
                            storing_keys[qb_name]] = data
                    else:
                        rotated_data_dict[qb_name][ro_suf][
                            storing_keys[qb_name]] = \
                            a_tools.rotate_and_normalize_data_1ch(
                                data=meas_res_dict[list(meas_res_dict)[i]],
                                cal_zero_points=cal_zero_points,
                                cal_one_points=cal_one_points)
                else:
                    # two RO ch per qubit
                    keys = [k for k in meas_res_dict if ro_suf in k]
                    correct_keys = [k for k in keys
                                    if k[len(qb_ro_ch0)+1::] == ro_suf]
                    data_array = np.array([meas_res_dict[k]
                                           for k in correct_keys])
                    data, _, _ = a_tools.rotate_and_normalize_data_IQ(
                            data=data_array,
                            cal_zero_points=cal_zero_points,
                            cal_one_points=cal_one_points)
                    if cal_zero_points is None:
                        data = a_tools.set_majority_sign(
                            data, -1 if data_mostly_g else 1)
                    rotated_data_dict[qb_name][ro_suf][
                        storing_keys[qb_name]] = data
                rotated_data_dict[qb_name][ro_suf][other_cs] = \
                    1 - rotated_data_dict[qb_name][ro_suf][storing_keys[qb_name]]
        return rotated_data_dict

    @staticmethod
    def rotate_data_3_cal_states_TwoD(qb_name, meas_results_per_qb,
                                      channel_map, cal_states_dict):
        # FOR 3 CAL STATES
        meas_res_dict = meas_results_per_qb[qb_name]
        rotated_data_dict = OrderedDict()
        rotated_data_dict[qb_name] = OrderedDict()
        cal_pts_idxs = list(cal_states_dict[qb_name].values())
        cal_points_data = np.zeros((len(cal_pts_idxs), 2))
        if list(meas_res_dict) == channel_map[qb_name]:
            # two RO channels per qubit
            raw_data_arr = meas_res_dict[list(meas_res_dict)[0]]
            for i, state in enumerate(list(cal_states_dict[qb_name])):
                rotated_data_dict[qb_name][f'p{state}'] = np.zeros(
                    raw_data_arr.shape)
            for col in range(raw_data_arr.shape[1]):
                raw_data = np.concatenate([
                    v[:, col].reshape(len(v[:, col]), 1) for
                    v in meas_res_dict.values()], axis=1)
                for i, cal_idx in enumerate(cal_pts_idxs):
                    cal_points_data[i, :] = np.mean(raw_data[cal_idx, :],
                                                    axis=0)
                # rotated data is (raw_data_arr.shape[0], 3)
                rotated_data = predict_proba_avg_ro(
                    raw_data, cal_points_data)

                for i, state in enumerate(list(cal_states_dict[qb_name])):
                    rotated_data_dict[qb_name][f'p{state}'][:, col] = \
                        rotated_data[:, i]
        else:
            raise NotImplementedError('Calibration states rotation with 3 '
                                      'cal states only implemented for '
                                      '2 readout channels per qubit.')
        # transpose data
        for i, state in enumerate(list(cal_states_dict[qb_name])):
            rotated_data_dict[qb_name][f'p{state}'] = \
                rotated_data_dict[qb_name][f'p{state}'].T
        return rotated_data_dict

    @staticmethod
    def global_pca_TwoD(qb_name, meas_results_per_qb, channel_map,
                        storing_keys, data_mostly_g=True):
        meas_res_dict = meas_results_per_qb[qb_name]
        if list(meas_res_dict) != channel_map[qb_name]:
            raise NotImplementedError('Global PCA is only implemented '
                                      'for two-channel RO!')

        raw_data_arr = meas_res_dict[list(meas_res_dict)[0]]
        rotated_data_dict = OrderedDict({qb_name: OrderedDict()})
        rotated_data_dict[qb_name][storing_keys[qb_name]] = \
            deepcopy(raw_data_arr.transpose())
        data_array = np.array(
            [v.T.flatten() for v in meas_res_dict.values()])
        rot_flat_data, _, _ = \
            a_tools.rotate_and_normalize_data_IQ(
                data=data_array)
        data = np.reshape(rot_flat_data, raw_data_arr.T.shape)
        data = a_tools.set_majority_sign(data, -1 if data_mostly_g else 1)
        rotated_data_dict[qb_name][storing_keys[qb_name]] = data
        return rotated_data_dict

    @staticmethod
    def rotate_data_TwoD(qb_name, meas_results_per_qb, channel_map,
                         cal_states_dict, storing_keys,
                         column_PCA=False, data_mostly_g=True):
        # ONLY WORKS FOR 2 CAL STATES
        qb_cal_states = cal_states_dict[qb_name].keys()
        if len(qb_cal_states) != 2:
            raise ValueError(f'Expected two cal states for {qb_name} '
                             f'but found {len(qb_cal_states)}: {qb_cal_states}')
        other_cs = [cs for cs in qb_cal_states if cs != storing_keys[qb_name][-1]]
        if len(other_cs) == 0:
            raise ValueError(f'There are no other cal states except for '
                             f'{storing_keys[qb_name][-1]} from storing_keys.')
        elif len(other_cs) > 1:
            raise ValueError(f'There is more than one other cal state in '
                             f'addition to {storing_keys[qb_name][-1]} from '
                             f'storing_keys. Not clear which one to use.')
        other_cs = f'p{other_cs[0]}'

        meas_res_dict = meas_results_per_qb[qb_name]
        rotated_data_dict = OrderedDict()
        if len(cal_states_dict[qb_name]) == 0:
            cal_zero_points = None
            cal_one_points = None
        else:
            cal_zero_points = list(cal_states_dict[qb_name].values())[0]
            cal_one_points = list(cal_states_dict[qb_name].values())[1]
        rotated_data_dict[qb_name] = OrderedDict()
        if len(meas_res_dict) == 1:
            # one RO channel per qubit
            raw_data_arr = meas_res_dict[list(meas_res_dict)[0]]
            rotated_data_dict[qb_name][storing_keys[qb_name]] = \
                deepcopy(raw_data_arr.transpose())
            if column_PCA:
                for row in range(raw_data_arr.shape[0]):
                    data = a_tools.rotate_and_normalize_data_1ch(
                        data=raw_data_arr[row, :],
                        cal_zero_points=cal_zero_points,
                        cal_one_points=cal_one_points)
                    data = a_tools.set_majority_sign(
                        data, -1 if data_mostly_g else 1)
                    rotated_data_dict[qb_name][storing_keys[qb_name]][
                        :, row] = data
            else:
                for col in range(raw_data_arr.shape[1]):
                    data = a_tools.rotate_and_normalize_data_1ch(
                        data=raw_data_arr[:, col],
                        cal_zero_points=cal_zero_points,
                        cal_one_points=cal_one_points)
                    if cal_zero_points is None:
                        data = a_tools.set_majority_sign(
                            data, -1 if data_mostly_g else 1)
                    rotated_data_dict[qb_name][storing_keys[qb_name]][col] = data

            rotated_data_dict[qb_name][other_cs] = \
                1 - rotated_data_dict[qb_name][storing_keys[qb_name]]
        elif list(meas_res_dict) == channel_map[qb_name]:
            # two RO channels per qubit
            raw_data_arr = meas_res_dict[list(meas_res_dict)[0]]
            rotated_data_dict[qb_name][storing_keys[qb_name]] = \
                deepcopy(raw_data_arr.transpose())
            if column_PCA:
                for row in range(raw_data_arr.shape[0]):
                    data_array = np.array(
                        [v[row, :] for v in meas_res_dict.values()])
                    data, _, _ = \
                        a_tools.rotate_and_normalize_data_IQ(
                            data=data_array,
                            cal_zero_points=cal_zero_points,
                            cal_one_points=cal_one_points)
                    data = a_tools.set_majority_sign(
                        data, -1 if data_mostly_g else 1)
                    rotated_data_dict[qb_name][storing_keys[qb_name]][
                        :, row] = data
            else:
                for col in range(raw_data_arr.shape[1]):
                    data_array = np.array(
                        [v[:, col] for v in meas_res_dict.values()])
                    data, _, _ = a_tools.rotate_and_normalize_data_IQ(
                        data=data_array,
                        cal_zero_points=cal_zero_points,
                        cal_one_points=cal_one_points)
                    if cal_zero_points is None:
                        data = a_tools.set_majority_sign(
                            data, -1 if data_mostly_g else 1)
                    rotated_data_dict[qb_name][
                        storing_keys[qb_name]][col] = data

            rotated_data_dict[qb_name][other_cs] = \
                1 - rotated_data_dict[qb_name][storing_keys[qb_name]]
        else:
            # multiple readouts per qubit per channel
            if isinstance(channel_map[qb_name], str):
                qb_ro_ch0 = channel_map[qb_name]
            else:
                qb_ro_ch0 = channel_map[qb_name][0]

            ro_suffixes = [s[len(qb_ro_ch0)+1::] for s in
                           list(meas_res_dict) if qb_ro_ch0 in s]

            for i, ro_suf in enumerate(ro_suffixes):
                rotated_data_dict[qb_name][ro_suf] = OrderedDict()
                if len(ro_suffixes) == len(meas_res_dict):
                    # one RO ch per qubit
                    raw_data_arr = meas_res_dict[list(meas_res_dict)[i]]
                    rotated_data_dict[qb_name][ro_suf][storing_keys[qb_name]] = \
                        deepcopy(raw_data_arr.transpose())
                    for col in range(raw_data_arr.shape[1]):
                        data = a_tools.rotate_and_normalize_data_1ch(
                                data=raw_data_arr[:, col],
                                cal_zero_points=cal_zero_points,
                                cal_one_points=cal_one_points)
                        if cal_zero_points is None:
                            data = a_tools.set_majority_sign(
                                data, -1 if data_mostly_g else 1)
                        rotated_data_dict[qb_name][ro_suf][
                            storing_keys[qb_name]][col] = data
                else:
                    # two RO ch per qubit
                    raw_data_arr = meas_res_dict[list(meas_res_dict)[i]]
                    rotated_data_dict[qb_name][ro_suf][storing_keys[qb_name]] = \
                        deepcopy(raw_data_arr.transpose())
                    for col in range(raw_data_arr.shape[1]):
                        data_array = np.array(
                            [v[:, col] for k, v in meas_res_dict.items()
                             if ro_suf in k])
                        data, _, _ = a_tools.rotate_and_normalize_data_IQ(
                                data=data_array,
                                cal_zero_points=cal_zero_points,
                                cal_one_points=cal_one_points)
                        if cal_zero_points is None:
                            data = a_tools.set_majority_sign(
                                data, -1 if data_mostly_g else 1)
                        rotated_data_dict[qb_name][ro_suf][
                            storing_keys[qb_name]][col] = data
                rotated_data_dict[qb_name][ro_suf][other_cs] = \
                    1 - rotated_data_dict[qb_name][ro_suf][storing_keys[qb_name]]
        return rotated_data_dict

    @staticmethod
    def rotate_data_TwoD_same_fixed_cal_idxs(qb_name, meas_results_per_qb,
                                             channel_map, cal_states_dict,
                                             storing_keys):
        meas_res_dict = meas_results_per_qb[qb_name]
        if list(meas_res_dict) != channel_map[qb_name]:
            raise NotImplementedError('rotate_data_TwoD_same_fixed_cal_idxs '
                                      'only implemented for two-channel RO!')

        if len(cal_states_dict[qb_name]) == 0:
            cal_zero_points = None
            cal_one_points = None
        else:
            cal_zero_points = list(cal_states_dict[qb_name].values())[0]
            cal_one_points = list(cal_states_dict[qb_name].values())[1]

        # do pca on the one cal states
        raw_data_arr = meas_res_dict[list(meas_res_dict)[0]]
        rot_dat_e = np.zeros(raw_data_arr.shape[1])
        for row in cal_one_points:
            rot_dat_e += a_tools.rotate_and_normalize_data_IQ(
                data=np.array([v[row, :] for v in meas_res_dict.values()]),
                cal_zero_points=None, cal_one_points=None)[0]
        rot_dat_e /= len(cal_one_points)

        # find the values of the zero and one cal points
        col_idx = np.argmax(np.abs(rot_dat_e))
        zero_coord = [np.mean([v[r, col_idx] for r in cal_zero_points])
                      for v in meas_res_dict.values()]
        one_coord = [np.mean([v[r, col_idx] for r in cal_one_points])
                     for v in meas_res_dict.values()]

        # rotate all data based on the fixed zero_coord and one_coord
        rotated_data_dict = OrderedDict({qb_name: OrderedDict()})
        rotated_data_dict[qb_name][storing_keys[qb_name]] = \
            deepcopy(raw_data_arr.transpose())
        for col in range(raw_data_arr.shape[1]):
            data_array = np.array(
                [v[:, col] for v in meas_res_dict.values()])
            rotated_data_dict[qb_name][
                storing_keys[qb_name]][col], _, _ = \
                a_tools.rotate_and_normalize_data_IQ(
                    data=data_array,
                    zero_coord=zero_coord,
                    one_coord=one_coord)

        return rotated_data_dict, zero_coord, one_coord

    def get_transition_name(self, qb_name):
        """
        Extracts the transition_name:
            - first by taking transition_name_input from the task in task_list
                for qb_name
            - then from options_dict/metadata
        If not found in any of the above, it is inferred from data_to_fit.
        :param qb_name: qubit name
        :return: string indicating the transition name ("ge", "ef", etc.)
        """
        task_list = self.get_param_value('task_list')
        trans_name = self.get_param_value('transition_name')
        if task_list is not None:
            task = [t for t in task_list if t['qb'] == qb_name][0]
            trans_name = task.get('transition_name_input', trans_name)

        if trans_name is None:
            if 'h' in self.data_to_fit.get(qb_name, ''):
                trans_name = 'fh'
            elif 'f' in self.data_to_fit.get(qb_name, ''):
                trans_name = 'ef'
            else:
                trans_name = 'ge'
        return trans_name

    def get_xaxis_label_unit(self, qb_name):
        hard_sweep_params = self.get_param_value('hard_sweep_params')
        sweep_name = self.get_param_value('sweep_name')
        sweep_unit = self.get_param_value('sweep_unit')
        if self.sp is not None:
            main_sp = self.get_param_value('main_sp', None)
            if main_sp is not None and qb_name in main_sp:
                param_names = [main_sp[qb_name]]
            else:
                param_names = self.mospm[qb_name]
            _, xunit, xlabel = self.sp.get_sweep_params_description(
                param_names=param_names, dimension=0)[0]
        elif hard_sweep_params is not None:
            xlabel = list(hard_sweep_params)[0]
            xunit = list(hard_sweep_params.values())[0][
                'unit']
        elif (sweep_name is not None) and (sweep_unit is not None):
            xlabel = sweep_name
            xunit = sweep_unit
        else:
            xlabel = self.raw_data_dict['sweep_parameter_names']
            xunit = self.raw_data_dict['sweep_parameter_units']
        if np.ndim(xlabel) > 0:
            xlabel = xlabel[0]
        if np.ndim(xunit) > 0:
            xunit = xunit[0]
        return xlabel, xunit

    @staticmethod
    def get_cal_state_color(cal_state_label):
        if cal_state_label == 'g' or cal_state_label == r'$|g\rangle$':
            return 'k'
        elif cal_state_label == 'e' or cal_state_label == r'$|e\rangle$':
            return 'gray'
        elif cal_state_label == 'f' or cal_state_label == r'$|f\rangle$':
            return 'C8'
        elif cal_state_label == 'h' or cal_state_label == r'$|h\rangle$':
            return 'C5'
        else:
            return 'C6'

    @staticmethod
    def get_latex_prob_label(prob_label):
        if '$' in prob_label:
            return prob_label
        elif 'p' in prob_label.lower():
            return r'$|{}\rangle$'.format(prob_label[-1])
        else:
            return r'$|{}\rangle$'.format(prob_label)

<<<<<<< HEAD
    def get_yaxis_label(self, data_key=None, qb_name=None):
        if 'pca' in self.rotation_type.lower() or not len(self.cal_states_dict):
            return 'Strongest principal component (arb.)'
        else:
            if data_key is None:
                if qb_name is not None and \
                        self.data_to_fit.get(qb_name, None) is not None:
                    return '{} state population'.format(
                        self.get_latex_prob_label(self.data_to_fit[qb_name]))
                else:
                    return 'Measured data'
            else:
                return '{} state population'.format(
                        self.get_latex_prob_label(data_key))

=======
>>>>>>> 9110c730
    def _get_single_shots_per_qb(self, raw=False):
        """
        Gets single shots from the proc_data_dict and arranges
        them as arrays per qubit
        Args:
<<<<<<< HEAD
            raw (bool): whether or not to return  raw shots (before
=======
            raw (bool): whether or not to return raw shots (before
>>>>>>> 9110c730
            data filtering)

        Returns: shots_per_qb: dict where keys are qb_names and
            values are arrays of shape (n_shots, n_value_names) for
            1D measurements and (n_shots*n_soft_sp, n_value_names) for
            2D measurements

        """
        # prepare data in convenient format, i.e. arrays per qubit
        shots_per_qb = dict()        # store shots per qb and per state
        pdd = self.proc_data_dict    # for convenience of notation
        key = 'meas_results_per_qb'
        if raw:
            key += "_raw"
        for qbn in self.qb_names:
<<<<<<< HEAD
                # if "1D measurement" , shape is (n_shots, n_vn) i.e. one
                # column for each value_name (often equal to n_ro_ch)
                shots_per_qb[qbn] = \
                    np.asarray(list(
                        pdd[key][qbn].values())).T
                # if "2D measurement" reshape from (n_soft_sp, n_shots, n_vn)
                #  to ( n_shots * n_soft_sp, n_ro_ch)
                if np.ndim(shots_per_qb[qbn]) == 3:
                    assert self.get_param_value("TwoD", False) == True, \
                        "'TwoD' is False but single shot data seems to be 2D"
                    n_vn = shots_per_qb[qbn].shape[-1]
                    n_vn = shots_per_qb[qbn].shape[-1]
                    # put softsweep as inner most loop for easier processing
                    shots_per_qb[qbn] = np.swapaxes(shots_per_qb[qbn], 0, 1)
                    # reshape to 2D array
                    shots_per_qb[qbn] = shots_per_qb[qbn].reshape((-1, n_vn))
                # make 2D array in case only one channel (1D array)
                elif np.ndim(shots_per_qb[qbn]) == 1:
                    shots_per_qb[qbn] = np.expand_dims(shots_per_qb[qbn],
                                                       axis=-1)
=======
            # if "1D measurement" , shape is (n_shots, n_vn) i.e. one
            # column for each value_name (often equal to n_ro_ch)
            shots_per_qb[qbn] = \
                np.asarray(list(
                    pdd[key][qbn].values())).T
            # if "2D measurement" reshape from (n_soft_sp, n_shots, n_vn)
            #  to ( n_shots * n_soft_sp, n_ro_ch)
            if np.ndim(shots_per_qb[qbn]) == 3:
                assert self.get_param_value("TwoD", False) == True, \
                    "'TwoD' is False but single shot data seems to be 2D"
                n_vn = shots_per_qb[qbn].shape[-1]
                # put softsweep as inner most loop for easier processing
                shots_per_qb[qbn] = np.swapaxes(shots_per_qb[qbn], 0, 1)
                # reshape to 2D array
                shots_per_qb[qbn] = shots_per_qb[qbn].reshape((-1, n_vn))
            # make 2D array in case only one channel (1D array)
            elif np.ndim(shots_per_qb[qbn]) == 1:
                shots_per_qb[qbn] = np.expand_dims(shots_per_qb[qbn],
                                                   axis=-1)
>>>>>>> 9110c730

        return shots_per_qb

    def _get_preselection_masks(self, presel_shots_per_qb, preselection_qbs=None,
                                predict_proba=True,
                                classifier_params=None,
                                preselection_state_int=0):
        """
        Prepares preselection masks for each qubit considered in the keys of
<<<<<<< HEAD
        "preselection_qbs" using the preslection readouts of presel_shots_per_qb
=======
        "preselection_qbs" using the preslection readouts of presel_shots_per_qb.
        Note: this function replaces the use of the "data_filter" lambda function
        in the case of single_shot readout.
        TODO: in the future, it might make sense to merge this function
         with the data_filter.
>>>>>>> 9110c730
        Args:
            presel_shots_per_qb (dict): {qb_name: preselection_shot_readouts}
            preselection_qbs (dict): keys are the qubits for which the masks have to be
                computed and values are list of qubit to consider jointly for preselection.
                e.g. {"qb1": ["qb1", "qb2"], "qb2": ["qb2"]}. In this case shots of qb1 will
                only be kept if both qb1 and qb2 are in the state specified by
                preselection_state_int (usually, the ground state), while qb2 is preselected
                independently of qb1.
                 Defaults to None: in this case each qubit is preselected independently from others
            predict_proba (bool): whether or not to consider input as raw voltages shots.
                Should be false if input shots are already probabilities, e.g. when using
                classified readout.

            classifier_params (dict): classifier params
            preselection_state_int (int): integer corresponding to the state of the classifier
                on which preselection should be performed. Defaults to 0 (i.e. ground state
                in most cases).

        Returns:
            preselection_masks (dict): dictionary of boolean arrays of shots to keep
            (indicated with True) for each qubit

        """
        presel_mask_single_qb = {}
        for qbn, presel_shots in presel_shots_per_qb.items():
            if not predict_proba:
                # shots were obtained with classifier detector and
                # are already probas
                presel_proba = presel_shots_per_qb[qbn]
            else:
                # use classifier calibrated to classify preselection readouts
                presel_proba = a_tools.predict_gm_proba_from_clf(
                    presel_shots_per_qb[qbn], classifier_params[qbn])
            presel_classified = np.argmax(presel_proba, axis=1)
            # create boolean array of shots to keep.
            # each time ro is the ground state --> true otherwise false
            presel_mask_single_qb[qbn] = presel_classified == preselection_state_int

            if np.sum(presel_mask_single_qb[qbn]) == 0:
                # FIXME: Nathan should probably not be error but just continue
                #  without preselection ?
                raise ValueError(f"{qbn}: No data left after preselection!")

        # compute final mask taking into account all qubits in presel_qubits for each qubit
        presel_mask = {}

        if preselection_qbs is None:
            # default is each qubit preselected individually
            # note that the list includes the qubit name twice as the minimal
            # number of arguments in logical_and.reduce() is 2.
            preselection_qbs = {qbn: [qbn] for qbn in presel_shots_per_qb}

        for qbn, presel_qbs in preselection_qbs.items():
            if len(presel_qbs) == 1:
                presel_qbs = [presel_qbs[0], presel_qbs[0]]
            presel_mask[qbn] = np.logical_and.reduce(
                [presel_mask_single_qb[qb] for qb in presel_qbs])

        return presel_mask

    def process_single_shots(self, predict_proba=True,
                             classifier_params=None,
                             states_map=None):
        """
        Processes single shots from proc_data_dict("meas_results_per_qb")
        This includes assigning probabilities to each shot (optional),
        preselect shots on the ground state if there is a preselection readout,
        average the shots/probabilities.

        Args:
            predict_proba (bool): whether or not to assign probabilities to shots.
                If True, it assumes that shots in the proc_data_dict are the
                raw voltages on n channels. If False, it assumes either that
                shots were acquired with the classifier detector (i.e. shots
                are the probabilities of being in each state of the classifier)
                or that they are raw voltages. Note that when preselection
                the function checks for "classified_ro" and if it is false,
                 (i.e. the input are raw voltages and not probas) then it uses
                  the classifier on the preselection readouts regardless of the
                  "predict_proba" flag (preselection requires classif of ground state).
            classifier_params (dict): dict where keys are qb_names and values
                are dictionaries of classifier parameters passed to
                a_tools.predict_proba_from_clf(). Defaults to
                qb.acq_classifier_params(). Note: it
            states_map (dict):
                list of states corresponding to the different integers output
                by the classifier. Defaults to  {0: "g", 1: "e", 2: "f", 3: "h"}

        Other parameters taken from self.get_param_value:
            use_preselection (bool): whether or not preselection should be used
                before averaging. If true, then checks if there is a preselection
                readout in prep_params and if so, performs preselection on the
                ground state
            n_shots (int): number of shots per readout. Used to infer the number
                of readouts. Defaults to qb.acq_shots. WATCH OUT, sometimes
                for mutli-qubit detector uses max(qb.acq_shots() for qb in qbs),
                such that acq_shots found in the hdf5 file might be different than
                the actual number of shots used for the experiment.
                it is therefore safer to pass the number of shots in the metadata.
            TwoD (bool): Whether data comes from a 2D sweep, i.e. several concatenated
                sequences. Used for proper reshaping when using preselection
        Returns:

        """
        if states_map is None:
            states_map = {0: "g", 1: "e", 2: "f", 3: "h"}

        # get preselection information
        prep_params_presel = self.prep_params.get('preparation_type', "wait") \
                             == "preselection"
        use_preselection = self.get_param_value("use_preselection", True)
        # activate preselection flag only if preselection is in prep_params
        # and the user wants to use the preselection readouts
        preselection = prep_params_presel and use_preselection

        # returns for each qb: (n_shots, n_ch) or (n_soft_sp* n_shots, n_ch)
        # where n_soft_sp is the inner most loop i.e. the first dim is ordered as
        # (shot0_ssp0, shot0_ssp1, ... , shot1_ssp0, shot1_ssp1, ...)
        shots_per_qb = self._get_single_shots_per_qb()

        # save single shots in proc_data_dict, as they will be overwritten in
        # 'meas_results_per_qb' with their averaged values for the rest of the
        # analysis to work.
        self.proc_data_dict['single_shots_per_qb'] = deepcopy(shots_per_qb)

        # determine number of shots
        n_shots = self.get_param_value("n_shots")
        if n_shots is None:
<<<<<<< HEAD
=======
            # FIXME: this extraction of number of shots won't work with soft repetitions.
>>>>>>> 9110c730
            n_shots_from_hdf = [
                int(self.get_hdf_param_value(f"Instrument settings/{qbn}",
                                             "acq_shots")) for qbn in self.qb_names]
            if len(np.unique(n_shots_from_hdf)) > 1:
                log.warning("Number of shots extracted from hdf are not all the same:"
                            "assuming n_shots=max(qb.acq_shots() for qb in qb_names)")
            n_shots = np.max(n_shots_from_hdf)

        # determine number of readouts per sequence
        if self.get_param_value("TwoD", False):
            n_seqs = self.sp.length(1)  # corresponds to number of soft sweep points
        else:
            n_seqs = 1
<<<<<<< HEAD
        # does not count preselection readout
=======
        # n_reaouds  refers to the number of readouts per sequence after filtering out e.g.
        # preselection readouts
>>>>>>> 9110c730
        n_readouts = list(shots_per_qb.values())[0].shape[0] // (n_shots * n_seqs)

        # get classification parameters
        if classifier_params is None:
            classifier_params = {}
            from numpy import array  # for eval
            for qbn in self.qb_names:
<<<<<<< HEAD
                classifier_params[qbn] =  eval(self.get_hdf_param_value(
=======
                classifier_params[qbn] = eval(self.get_hdf_param_value(
>>>>>>> 9110c730
                f'Instrument settings/{qbn}', "acq_classifier_params"))

        # prepare preselection mask
        if preselection:
            # get preselection readouts
<<<<<<< HEAD
            preselection_ro_mask = np.tile([True]*n_seqs + [False]*n_seqs,
                                           n_shots*n_readouts )
            presel_shots_per_qb = \
                {qbn: presel_shots[preselection_ro_mask] for qbn, presel_shots in
                 self._get_single_shots_per_qb(raw=True).items()}
=======
            shots_per_qb_before_filtering = self._get_single_shots_per_qb(raw=True)
            n_ro_before_filtering = \
                list(shots_per_qb_before_filtering.values())[0].shape[0] // \
                (n_shots * n_seqs)
            preselection_ro_mask = \
                np.tile([True] * n_seqs +
                        [False] * (n_ro_before_filtering - n_readouts) * n_seqs,
                        n_shots * n_readouts)
            presel_shots_per_qb = \
                {qbn: presel_shots[preselection_ro_mask] for qbn, presel_shots in
                 shots_per_qb_before_filtering.items()}
>>>>>>> 9110c730
            # create boolean array of shots to keep.
            # each time ro is the ground state --> true otherwise false
            g_state_int = [k for k, v in states_map.items() if v == "g"][0]
            preselection_masks = self._get_preselection_masks(
                presel_shots_per_qb,
                preselection_qbs=self.get_param_value("preselection_qbs"),
                predict_proba= not self.get_param_value('classified_ro', False),
                classifier_params=classifier_params,
                preselection_state_int=g_state_int)
            self.proc_data_dict['percent_data_after_presel'] = {} #initialize
        else:
            # keep all shots
            preselection_masks = {qbn: np.ones(len(shots), dtype=bool)
                                  for qbn, shots in shots_per_qb.items()}
        self.proc_data_dict['preselection_masks'] = preselection_masks

        # process single shots per qubit
        for qbn, shots in shots_per_qb.items():
            if predict_proba:
                # shots become probabilities with shape (n_shots, n_states)
                try:
                    shots = a_tools.predict_gm_proba_from_clf(
                        shots, classifier_params[qbn])
                except ValueError as e:
                    log.error(f'If the following error relates to number'
                              ' of features, probably wrong classifer parameters'
                              ' were passed (e.g. a classifier trained with'
                              ' a different number of channels than in the'
                              f' current measurement): {e}')
                    raise e
                if not 'single_shots_per_qb_probs' in self.proc_data_dict:
                    self.proc_data_dict['single_shots_per_qb_probs'] = {}
                self.proc_data_dict['single_shots_per_qb_probs'][qbn] = shots


            # TODO: Nathan: if predict_proba is activated then we should
            #  first classify, then do a count table and thereby estimate
            #  average proba
            averaged_shots = [] # either raw voltage shots or probas
            preselection_percentages = []
            for ro in range(n_readouts*n_seqs):
                shots_single_ro = shots[ro::n_readouts*n_seqs]
                presel_mask_single_ro = preselection_masks[qbn][ro::n_readouts*n_seqs]
                preselection_percentages.append(100*np.sum(presel_mask_single_ro)/
                                                len(presel_mask_single_ro))
                averaged_shots.append(
                    np.mean(shots_single_ro[presel_mask_single_ro], axis=0))
            if self.get_param_value("TwoD", False):
                averaged_shots = np.reshape(averaged_shots, (n_readouts, n_seqs, -1))
                averaged_shots = np.swapaxes(averaged_shots, 0, 1) # return to original 2D shape
            # reshape to (n_prob or n_ch or 1, n_readouts) if 1d
            # or (n_prob or n_ch or 1, n_readouts, n_ssp) if 2d
            averaged_shots = np.array(averaged_shots).T

            if preselection:
                self.proc_data_dict['percent_data_after_presel'][qbn] = \
                    f"{np.mean(preselection_percentages):.2f} $\\pm$ " \
                    f"{np.std(preselection_percentages):.2f}%"
            if predict_proba:
                # value names are different from what was previously in
                # meas_results_per_qb and therefore "artificial" values
                # are made based on states
                self.proc_data_dict['meas_results_per_qb'][qbn] = \
                    {"p" + states_map[i]: p for i, p in enumerate(averaged_shots)}
            else:
                # reuse value names that were already there if did not classify
                for i, k in enumerate(
                        self.proc_data_dict['meas_results_per_qb'][qbn]):
                    self.proc_data_dict['meas_results_per_qb'][qbn][k] = \
                        averaged_shots[i]

    def prepare_plots(self):
        if self.get_param_value('plot_proj_data', default_value=True):
            select_split = self.get_param_value('select_split')
            fig_name_suffix = self.get_param_value('fig_name_suffix', '')
            title_suffix = self.get_param_value('title_suffix', '')
            for qb_name, corr_data in self.proc_data_dict[
                    'projected_data_dict'].items():
                fig_name = f'projected_plot_{qb_name}'
                title_suf = title_suffix
                if select_split is not None:
                    param, idx = select_split[qb_name]
                    # remove qb_name from param
                    p = '_'.join([e for e in param.split('_') if e != qb_name])
                    # create suffix
                    suf = f'({p}, {str(np.round(idx, 3))})'
                    # add suffix
                    fig_name += f'_{suf}'
                    title_suf = f'{suf}_{title_suf}' if \
                        len(title_suf) else suf
                if isinstance(corr_data, dict):
                    for data_key, data in corr_data.items():
                        fn = f'{fig_name}_{data_key}'
                        if not self.rotate:
                            data_label = data_key
                            plot_name_suffix = data_key
                            plot_cal_points = False
                            data_axis_label = 'Population'
                        else:

                            data_label = 'Data'
                            plot_name_suffix = ''

                            plot_cal_points = (
                                not self.options_dict.get('TwoD', False))
                            data_axis_label = self.get_yaxis_label(data_key,
                                                                   qb_name)
                        tf = f'{data_key}_{title_suf}' if \
                            len(title_suf) else data_key
                        self.prepare_projected_data_plot(
                            fn, data, qb_name=qb_name,
                            data_label=data_label,
                            title_suffix=tf,
                            plot_name_suffix=plot_name_suffix,
                            fig_name_suffix=fig_name_suffix,
                            data_axis_label=data_axis_label,
                            plot_cal_points=plot_cal_points)

                else:
                    fig_name = 'projected_plot_' + qb_name
                    self.prepare_projected_data_plot(
                        fig_name, corr_data, qb_name=qb_name,
                        plot_cal_points=(
                            not self.options_dict.get('TwoD', False)))

        if self.get_param_value('plot_raw_data', default_value=True):
            self.prepare_raw_data_plots(plot_filtered=False)
            if 'preparation_params' in self.metadata:
                if 'active' in self.metadata['preparation_params'].get(
                        'preparation_type', 'wait'):
                    self.prepare_raw_data_plots(plot_filtered=True)

    def prepare_raw_data_plots(self, plot_filtered=False):
        if plot_filtered or not self.data_with_reset:
            key = 'meas_results_per_qb'
            suffix = 'filtered' if self.data_with_reset else ''
            func_for_swpts = lambda qb_name: self.proc_data_dict[
                'sweep_points_dict'][qb_name]['sweep_points']
        else:
            key = 'meas_results_per_qb_raw'
            suffix = ''
            func_for_swpts = lambda qb_name: self.raw_data_dict[
                'hard_sweep_points']
        for qb_name, raw_data_dict in self.proc_data_dict[key].items():
            if qb_name not in self.qb_names:
                continue
            sweep_points = func_for_swpts(qb_name)
            if len(raw_data_dict) == 1:
                numplotsx = 1
                numplotsy = 1
            elif len(raw_data_dict) == 2:
                numplotsx = 1
                numplotsy = 2
            else:
                numplotsx = 2
                numplotsy = len(raw_data_dict) // 2 + len(raw_data_dict) % 2

            plotsize = self.get_default_plot_params(set=False)['figure.figsize']
            fig_title = (self.raw_data_dict['timestamp'] + ' ' +
                         self.raw_data_dict['measurementstring'] +
                         '\nRaw data ' + suffix + ' ' + qb_name)
            plot_name = 'raw_plot_' + qb_name + suffix
            xlabel, xunit = self.get_xaxis_label_unit(qb_name)

            for ax_id, ro_channel in enumerate(raw_data_dict):
                if self.get_param_value('TwoD', default_value=False):
                    if self.sp is None:
                        soft_sweep_params = self.get_param_value(
                            'soft_sweep_params')
                        if soft_sweep_params is not None:
                            yunit = list(soft_sweep_params.values())[0]['unit']
                        else:
                            yunit = self.raw_data_dict[
                                'sweep_parameter_units'][1]
                        if np.ndim(yunit) > 0:
                            yunit = yunit[0]
                    for pn, ssp in self.proc_data_dict['sweep_points_2D_dict'][
                            qb_name].items():
                        ylabel = pn
                        if self.sp is not None:
                            yunit = self.sp.get_sweep_params_property(
                                'unit', dimension=1, param_names=pn)
                            ylabel = self.sp.get_sweep_params_property(
                                'label', dimension=1, param_names=pn)
                        self.plot_dicts[f'{plot_name}_{ro_channel}_{pn}'] = {
                            'fig_id': plot_name + '_' + pn,
                            'ax_id': ax_id,
                            'plotfn': self.plot_colorxy,
                            'xvals': sweep_points,
                            'yvals': ssp,
                            'zvals': raw_data_dict[ro_channel].T,
                            'xlabel': xlabel,
                            'xunit': xunit,
                            'ylabel': ylabel,
                            'yunit': yunit,
                            'numplotsx': numplotsx,
                            'numplotsy': numplotsy,
                            'plotsize': (plotsize[0]*numplotsx,
                                         plotsize[1]*numplotsy),
                            'title': fig_title,
                            'clabel': '{} (Vpeak)'.format(ro_channel)}
                else:
                    self.plot_dicts[plot_name + '_' + ro_channel] = {
                        'fig_id': plot_name,
                        'ax_id': ax_id,
                        'plotfn': self.plot_line,
                        'xvals': sweep_points,
                        'xlabel': xlabel,
                        'xunit': xunit,
                        'yvals': raw_data_dict[ro_channel],
                        'ylabel': '{} (Vpeak)'.format(ro_channel),
                        'yunit': '',
                        'numplotsx': numplotsx,
                        'numplotsy': numplotsy,
                        'plotsize': (plotsize[0]*numplotsx,
                                     plotsize[1]*numplotsy),
                        'title': fig_title}
            if len(raw_data_dict) == 1:
                self.plot_dicts[
                    plot_name + '_' + list(raw_data_dict)[0]]['ax_id'] = None

    def prepare_projected_data_plot(
            self, fig_name, data, qb_name, title_suffix='', sweep_points=None,
            plot_cal_points=True, plot_name_suffix='', fig_name_suffix='',
            data_label='Data', data_axis_label='', do_legend_data=True,
            do_legend_cal_states=True, TwoD=None, yrange=None):

        if len(fig_name_suffix):
            fig_name = f'{fig_name}_{fig_name_suffix}'

        if data_axis_label == '':
            data_axis_label = self.get_yaxis_label(qb_name=qb_name)
        plotsize = self.get_default_plot_params(set=False)['figure.figsize']
        plotsize = (plotsize[0], plotsize[0]/1.25)

        if sweep_points is None:
            sweep_points = self.proc_data_dict['sweep_points_dict'][qb_name][
                'sweep_points']
        plot_names_cal = []
        if plot_cal_points and self.num_cal_points != 0:
            yvals = data[:-self.num_cal_points]
            xvals = sweep_points[:-self.num_cal_points]
            # plot cal points
            for i, cal_pts_idxs in enumerate(
                    self.cal_states_dict.values()):
                plot_dict_name_cal = fig_name + '_' + \
                                     list(self.cal_states_dict)[i] + '_' + \
                                     plot_name_suffix
                plot_names_cal += [plot_dict_name_cal]
                self.plot_dicts[plot_dict_name_cal] = {
                    'fig_id': fig_name,
                    'plotfn': self.plot_line,
                    'plotsize': plotsize,
                    'xvals': sweep_points[cal_pts_idxs],
                    'yvals': data[cal_pts_idxs],
                    'setlabel': list(self.cal_states_dict)[i],
                    'do_legend': do_legend_cal_states,
                    'legend_bbox_to_anchor': (1, 0.5),
                    'legend_pos': 'center left',
                    'linestyle': 'none',
                    'line_kws': {'color': self.get_cal_state_color(
                        list(self.cal_states_dict)[i])},
                    'yrange': yrange,
                }

                self.plot_dicts[plot_dict_name_cal+'_line'] = {
                    'fig_id': fig_name,
                    'plotsize': plotsize,
                    'plotfn': self.plot_hlines,
                    'y': np.mean(data[cal_pts_idxs]),
                    'xmin': sweep_points[0],
                    'xmax': sweep_points[-1],
                    'colors': 'gray'}

        else:
            yvals = data
            xvals = sweep_points
        title = (self.raw_data_dict['timestamp'] + ' ' +
                 self.raw_data_dict['measurementstring'])
        title += '\n' + f'{qb_name}_{title_suffix}' if len(title_suffix) else \
            ' ' + qb_name

        plot_dict_name = f'{fig_name}_{plot_name_suffix}'
        xlabel, xunit = self.get_xaxis_label_unit(qb_name)

        if TwoD is None:
            TwoD = self.get_param_value('TwoD', default_value=False)
        if TwoD:
            if self.sp is None:
                soft_sweep_params = self.get_param_value(
                    'soft_sweep_params')
                if soft_sweep_params is not None:
                    yunit = list(soft_sweep_params.values())[0]['unit']
                else:
                    yunit = self.raw_data_dict['sweep_parameter_units'][1]
                if np.ndim(yunit) > 0:
                    yunit = yunit[0]
            for pn, ssp in self.proc_data_dict['sweep_points_2D_dict'][
                    qb_name].items():
                ylabel = pn
                if self.sp is not None:
                    yunit = self.sp.get_sweep_params_property(
                        'unit', dimension=1, param_names=pn)
                    ylabel = self.sp.get_sweep_params_property(
                        'label', dimension=1, param_names=pn)
                self.plot_dicts[f'{plot_dict_name}_{pn}'] = {
                    'plotfn': self.plot_colorxy,
                    'fig_id': fig_name + '_' + pn,
                    'xvals': xvals,
                    'yvals': ssp,
                    'zvals': yvals,
                    'xlabel': xlabel,
                    'xunit': xunit,
                    'ylabel': ylabel,
                    'yunit': yunit,
                    'zrange': self.get_param_value('zrange', None),
                    'title': title,
                    'clabel': data_axis_label}
        else:
            self.plot_dicts[plot_dict_name] = {
                'plotfn': self.plot_line,
                'fig_id': fig_name,
                'plotsize': plotsize,
                'xvals': xvals,
                'xlabel': xlabel,
                'xunit': xunit,
                'yvals': yvals,
                'ylabel': data_axis_label,
                'yunit': '',
                'setlabel': data_label,
                'title': title,
                'linestyle': 'none',
                'do_legend': do_legend_data,
                'legend_bbox_to_anchor': (1, 0.5),
                'legend_pos': 'center left'}

        # add plot_params to each plot dict
        plot_params = self.get_param_value('plot_params', default_value={})
        for plt_name in self.plot_dicts:
            self.plot_dicts[plt_name].update(plot_params)

        if len(plot_names_cal) > 0:
            if do_legend_data and not do_legend_cal_states:
                for plot_name in plot_names_cal:
                    plot_dict_cal = self.plot_dicts.pop(plot_name)
                    self.plot_dicts[plot_name] = plot_dict_cal

    def get_first_sweep_param(self, qbn=None, dimension=0):
        """
        Get properties of the first sweep param in the given dimension
        (potentially for the given qubit).
        :param qbn: (str) qubit name. If None, all sweep params are considered.
        :param dimension: (float, default: 0) sweep dimension to be considered.
        :return: a 3-tuple of label, unit, and array of values
        """
        if not hasattr(self, 'mospm'):
            return None

        if qbn is None:
            param_name = [p for v in self.mospm.values() for p in v
                          if self.sp.find_parameter(p) == 1]
        else:
            param_name = [p for p in self.mospm[qbn]
                          if self.sp.find_parameter(p)]
        if not len(param_name):
            return None

        param_name = param_name[0]
        label = self.sp.get_sweep_params_property(
            'label', dimension=dimension, param_names=param_name)
        unit = self.sp.get_sweep_params_property(
            'unit', dimension=dimension, param_names=param_name)
        vals = self.sp.get_sweep_params_property(
            'values', dimension=dimension, param_names=param_name)
        return label, unit, vals


class Idling_Error_Rate_Analyisis(ba.BaseDataAnalysis):

    def __init__(self, t_start: str=None, t_stop: str=None,
                 label: str='', data_file_path: str=None,
                 options_dict: dict=None, extract_only: bool=False,
                 do_fitting: bool=True, auto=True):
        super().__init__(t_start=t_start, t_stop=t_stop,
                         label=label,
                         data_file_path=data_file_path,
                         options_dict=options_dict,
                         extract_only=extract_only, do_fitting=do_fitting)

        self.params_dict = {'xlabel': 'sweep_name',
                            'xunit': 'sweep_unit',
                            'xvals': 'sweep_points',
                            'measurementstring': 'measurementstring',
                            'value_names': 'value_names',
                            'value_units': 'value_units',
                            'measured_values': 'measured_values'}
        self.numeric_params = []
        if auto:
            self.run_analysis()

    def process_data(self):
        post_sel_th = self.options_dict.get('post_sel_th', 0.5)
        raw_shots = self.raw_data_dict['measured_values'][0][0]
        post_sel_shots = raw_shots[::2]
        data_shots = raw_shots[1::2]
        data_shots[np.where(post_sel_shots > post_sel_th)] = np.nan

        states = ['0', '1', '+']
        self.proc_data_dict['xvals'] = np.unique(self.raw_data_dict['xvals'])
        for i, state in enumerate(states):
            self.proc_data_dict['shots_{}'.format(state)] =data_shots[i::3]

            self.proc_data_dict['yvals_{}'.format(state)] = \
                np.nanmean(np.reshape(self.proc_data_dict['shots_{}'.format(state)],
                               (len(self.proc_data_dict['xvals']), -1),
                               order='F'), axis=1)


    def prepare_plots(self):
        # assumes that value names are unique in an experiment
        states = ['0', '1', '+']
        for i, state in enumerate(states):
            yvals = self.proc_data_dict['yvals_{}'.format(state)]
            xvals =  self.proc_data_dict['xvals']

            self.plot_dicts['Prepare in {}'.format(state)] = {
                'ax_id': 'main',
                'plotfn': self.plot_line,
                'xvals': xvals,
                'xlabel': self.raw_data_dict['xlabel'][0],
                'xunit': self.raw_data_dict['xunit'][0][0],
                'yvals': yvals,
                'ylabel': 'Counts',
                'yrange': [0, 1],
                'xrange': self.options_dict.get('xrange', None),
                'yunit': 'frac',
                'setlabel': 'Prepare in {}'.format(state),
                'do_legend':True,
                'title': (self.raw_data_dict['timestamps'][0]+' - ' +
                          self.raw_data_dict['timestamps'][-1] + '\n' +
                          self.raw_data_dict['measurementstring'][0]),
                'legend_pos': 'upper right'}
        if self.do_fitting:
            for state in ['0', '1', '+']:
                self.plot_dicts['fit_{}'.format(state)] = {
                    'ax_id': 'main',
                    'plotfn': self.plot_fit,
                    'fit_res': self.fit_dicts['fit {}'.format(state)]['fit_res'],
                    'plot_init': self.options_dict['plot_init'],
                    'setlabel': 'fit |{}>'.format(state),
                    'do_legend': True,
                    'legend_pos': 'upper right'}

                self.plot_dicts['fit_text']={
                    'ax_id':'main',
                    'box_props': 'fancy',
                    'xpos':1.05,
                    'horizontalalignment':'left',
                    'plotfn': self.plot_text,
                    'text_string': self.proc_data_dict['fit_msg']}



    def analyze_fit_results(self):
        fit_msg =''
        states = ['0', '1', '+']
        for state in states:
            fr = self.fit_res['fit {}'.format(state)]
            N1 = fr.params['N1'].value, fr.params['N1'].stderr
            N2 = fr.params['N2'].value, fr.params['N2'].stderr
            fit_msg += ('Prep |{}> : \n\tN_1 = {:.2g} $\pm$ {:.2g}'
                    '\n\tN_2 = {:.2g} $\pm$ {:.2g}\n').format(
                state, N1[0], N1[1], N2[0], N2[1])

        self.proc_data_dict['fit_msg'] = fit_msg

    def prepare_fitting(self):
        self.fit_dicts = OrderedDict()
        states = ['0', '1', '+']
        for i, state in enumerate(states):
            yvals = self.proc_data_dict['yvals_{}'.format(state)]
            xvals =  self.proc_data_dict['xvals']

            mod = lmfit.Model(fit_mods.idle_error_rate_exp_decay)
            mod.guess = fit_mods.idle_err_rate_guess.__get__(mod, mod.__class__)

            # Done here explicitly so that I can overwrite a specific guess
            guess_pars = mod.guess(N=xvals, data=yvals)
            vary_N2 = self.options_dict.get('vary_N2', True)

            if not vary_N2:
                guess_pars['N2'].value = 1e21
                guess_pars['N2'].vary = False
            self.fit_dicts['fit {}'.format(states[i])] = {
                'model': mod,
                'fit_xvals': {'N': xvals},
                'fit_yvals': {'data': yvals},
                'guess_pars': guess_pars}
            # Allows fixing the double exponential coefficient


class Grovers_TwoQubitAllStates_Analysis(ba.BaseDataAnalysis):

    def __init__(self, t_start: str=None, t_stop: str=None,
                 label: str='', data_file_path: str=None,
                 options_dict: dict=None, extract_only: bool=False,
                 do_fitting: bool=True, auto=True):
        super().__init__(t_start=t_start, t_stop=t_stop,
                         label=label,
                         data_file_path=data_file_path,
                         options_dict=options_dict,
                         extract_only=extract_only, do_fitting=do_fitting)

        self.params_dict = {'xlabel': 'sweep_name',
                            'xunit': 'sweep_unit',
                            'xvals': 'sweep_points',
                            'measurementstring': 'measurementstring',
                            'value_names': 'value_names',
                            'value_units': 'value_units',
                            'measured_values': 'measured_values'}
        self.numeric_params = []
        if auto:
            self.run_analysis()

    def process_data(self):
        self.proc_data_dict = OrderedDict()
        normalize_to_cal_points = self.options_dict.get('normalize_to_cal_points', True)
        cal_points = [
                        [[-4, -3], [-2, -1]],
                        [[-4, -2], [-3, -1]],
                       ]
        for idx in [0,1]:
            yvals = list(self.raw_data_dict['measured_data'].values())[idx][0]

            self.proc_data_dict['ylabel_{}'.format(idx)] = \
                self.raw_data_dict['value_names'][0][idx]
            self.proc_data_dict['yunit'] = self.raw_data_dict['value_units'][0][idx]

            if normalize_to_cal_points:
                yvals = a_tools.rotate_and_normalize_data_1ch(yvals,
                    cal_zero_points=cal_points[idx][0],
                    cal_one_points=cal_points[idx][1])
            self.proc_data_dict['yvals_{}'.format(idx)] = yvals

        y0 = self.proc_data_dict['yvals_0']
        y1 = self.proc_data_dict['yvals_1']
        p_success = ((y0[0]*y1[0]) +
                     (1-y0[1])*y1[1] +
                     (y0[2])*(1-y1[2]) +
                     (1-y0[3])*(1-y1[3]) )/4
        self.proc_data_dict['p_success'] = p_success


    def prepare_plots(self):
        # assumes that value names are unique in an experiment
        for i in [0, 1]:
            yvals = self.proc_data_dict['yvals_{}'.format(i)]
            xvals =  self.raw_data_dict['xvals'][0]
            ylabel = self.proc_data_dict['ylabel_{}'.format(i)]
            self.plot_dicts['main_{}'.format(ylabel)] = {
                'plotfn': self.plot_line,
                'xvals': self.raw_data_dict['xvals'][0],
                'xlabel': self.raw_data_dict['xlabel'][0],
                'xunit': self.raw_data_dict['xunit'][0][0],
                'yvals': self.proc_data_dict['yvals_{}'.format(i)],
                'ylabel': ylabel,
                'yunit': self.proc_data_dict['yunit'],
                'title': (self.raw_data_dict['timestamps'][0] + ' \n' +
                          self.raw_data_dict['measurementstring'][0]),
                'do_legend': False,
                'legend_pos': 'upper right'}


        self.plot_dicts['limit_text']={
            'ax_id':'main_{}'.format(ylabel),
            'box_props': 'fancy',
            'xpos':1.05,
            'horizontalalignment':'left',
            'plotfn': self.plot_text,
            'text_string': 'P succes = {:.3f}'.format(self.proc_data_dict['p_success'])}








class FlippingAnalysis(Single_Qubit_TimeDomainAnalysis):

    def __init__(self, t_start: str=None, t_stop: str=None,
                 data_file_path: str=None,
                 options_dict: dict=None, extract_only: bool=False,
                 do_fitting: bool=True, auto=True):
        super().__init__(t_start=t_start, t_stop=t_stop,
                         data_file_path=data_file_path,
                         options_dict=options_dict,
                         extract_only=extract_only, do_fitting=do_fitting)
        self.single_timestamp = True

        self.params_dict = {'xlabel': 'sweep_name',
                            'xunit': 'sweep_unit',
                            'measurementstring': 'measurementstring',
                            'sweep_points': 'sweep_points',
                            'value_names': 'value_names',
                            'value_units': 'value_units',
                            'measured_values': 'measured_values'}
        # This analysis makes a hardcoded assumption on the calibration points
        self.options_dict['cal_points'] = [list(range(-4, -2)),
                                           list(range(-2, 0))]

        self.numeric_params = []
        if auto:
            self.run_analysis()

    def prepare_fitting(self):
        self.fit_dicts = OrderedDict()
        # Even though we expect an exponentially damped oscillation we use
        # a simple cosine as this gives more reliable fitting and we are only
        # interested in extracting the frequency of the oscillation
        cos_mod = lmfit.Model(fit_mods.CosFunc)

        guess_pars = fit_mods.Cos_guess(
            model=cos_mod, t=self.raw_data_dict['sweep_points'][:-4],
            data=self.proc_data_dict['corr_data'][:-4])

        # This enforces the oscillation to start at the equator
        # and ensures that any over/under rotation is absorbed in the
        # frequency
        guess_pars['amplitude'].value = 0.5
        guess_pars['amplitude'].vary = False
        guess_pars['offset'].value = 0.5
        guess_pars['offset'].vary = False

        self.fit_dicts['cos_fit'] = {
            'fit_fn': fit_mods.CosFunc,
            'fit_xvals': {'t': self.raw_data_dict['sweep_points'][:-4]},
            'fit_yvals': {'data': self.proc_data_dict['corr_data'][:-4]},
            'guess_pars': guess_pars}

        # In the case there are very few periods we fall back on a small
        # angle approximation to extract the drive detuning
        poly_mod = lmfit.models.PolynomialModel(degree=1)
        # the detuning can be estimated using on a small angle approximation
        # c1 = d/dN (cos(2*pi*f N) ) evaluated at N = 0 -> c1 = -2*pi*f
        poly_mod.set_param_hint('frequency', expr='-c1/(2*pi)')
        guess_pars = poly_mod.guess(x=self.raw_data_dict['sweep_points'][:-4],
                                    data=self.proc_data_dict['corr_data'][:-4])
        # Constraining the line ensures that it will only give a good fit
        # if the small angle approximation holds
        guess_pars['c0'].vary = False
        guess_pars['c0'].value = 0.5

        self.fit_dicts['line_fit'] = {
            'model': poly_mod,
            'fit_xvals': {'x': self.raw_data_dict['sweep_points'][:-4]},
            'fit_yvals': {'data': self.proc_data_dict['corr_data'][:-4]},
            'guess_pars': guess_pars}

    def analyze_fit_results(self):
        sf_line = self._get_scale_factor_line()
        sf_cos = self._get_scale_factor_cos()
        self.proc_data_dict['scale_factor'] = self.get_scale_factor()

        msg = 'Scale fact. based on '
        if self.proc_data_dict['scale_factor'] == sf_cos:
            msg += 'cos fit\n'
        else:
            msg += 'line fit\n'
        msg += 'cos fit: {:.4f}\n'.format(sf_cos)
        msg += 'line fit: {:.4f}'.format(sf_line)

        self.raw_data_dict['scale_factor_msg'] = msg
        # TODO: save scale factor to file

    def get_scale_factor(self):
        """
        Returns the scale factor that should correct for the error in the
        pulse amplitude.
        """
        # Model selection based on the Bayesian Information Criterion (BIC)
        # as  calculated by lmfit
        if (self.fit_dicts['line_fit']['fit_res'].bic <
                self.fit_dicts['cos_fit']['fit_res'].bic):
            scale_factor = self._get_scale_factor_line()
        else:
            scale_factor = self._get_scale_factor_cos()
        return scale_factor

    def _get_scale_factor_cos(self):
        # 1/period of the oscillation corresponds to the (fractional)
        # over/under rotation error per gate
        frequency = self.fit_dicts['cos_fit']['fit_res'].params['frequency']

        # the square is needed to account for the difference between
        # power and amplitude
        scale_factor = (1+frequency)**2

        phase = np.rad2deg(self.fit_dicts['cos_fit']['fit_res'].params['phase']) % 360
        # phase ~90 indicates an under rotation so the scale factor
        # has to be larger than 1. A phase ~270 indicates an over
        # rotation so then the scale factor has to be smaller than one.
        if phase > 180:
            scale_factor = 1/scale_factor

        return scale_factor

    def _get_scale_factor_line(self):
        # 1/period of the oscillation corresponds to the (fractional)
        # over/under rotation error per gate
        frequency = self.fit_dicts['line_fit']['fit_res'].params['frequency']
        scale_factor = (1+frequency)**2
        # no phase sign check is needed here as this is contained in the
        # sign of the coefficient

        return scale_factor

    def prepare_plots(self):
        self.plot_dicts['main'] = {
            'plotfn': self.plot_line,
            'xvals': self.raw_data_dict['sweep_points'],
            'xlabel': self.raw_data_dict['xlabel'],
            'xunit': self.raw_data_dict['xunit'],  # does not do anything yet
            'yvals': self.proc_data_dict['corr_data'],
            'ylabel': 'Excited state population',
            'yunit': '',
            'setlabel': 'data',
            'title': (self.raw_data_dict['timestamp'] + ' ' +
                      self.raw_data_dict['measurementstring']),
            'do_legend': True,
            'legend_pos': 'upper right'}

        if self.do_fitting:
            self.plot_dicts['line_fit'] = {
                'ax_id': 'main',
                'plotfn': self.plot_fit,
                'fit_res': self.fit_dicts['line_fit']['fit_res'],
                'plot_init': self.options_dict['plot_init'],
                'setlabel': 'line fit',
                'do_legend': True,
                'legend_pos': 'upper right'}

            self.plot_dicts['cos_fit'] = {
                'ax_id': 'main',
                'plotfn': self.plot_fit,
                'fit_res': self.fit_dicts['cos_fit']['fit_res'],
                'plot_init': self.options_dict['plot_init'],
                'setlabel': 'cos fit',
                'do_legend': True,
                'legend_pos': 'upper right'}

            self.plot_dicts['text_msg'] = {
                'ax_id': 'main',
                'ypos': 0.15,
                'plotfn': self.plot_text,
                'box_props': 'fancy',
                'text_string': self.raw_data_dict['scale_factor_msg']}


class Intersect_Analysis(Single_Qubit_TimeDomainAnalysis):
    """
    Analysis to extract the intercept of two parameters.

    relevant options_dict parameters
        ch_idx_A (int) specifies first channel for intercept
        ch_idx_B (int) specifies second channel for intercept if same as first
            it will assume data was taken interleaved.
    """
    def __init__(self, t_start: str=None, t_stop: str=None,
                 data_file_path: str=None,
                 options_dict: dict=None, extract_only: bool=False,
                 do_fitting: bool=True, auto=True):

        super().__init__(t_start=t_start, t_stop=t_stop,
                         data_file_path=data_file_path,
                         options_dict=options_dict,
                         extract_only=extract_only, do_fitting=do_fitting)
        self.single_timestamp = False

        self.params_dict = {'xlabel': 'sweep_name',
                            'xvals': 'sweep_points',
                            'xunit': 'sweep_unit',
                            'measurementstring': 'measurementstring',
                            'value_names': 'value_names',
                            'value_units': 'value_units',
                            'measured_values': 'measured_values'}

        self.numeric_params = []
        if auto:
            self.run_analysis()


    def process_data(self):
        """
        selects the relevant acq channel based on "ch_idx_A" and "ch_idx_B"
        specified in the options dict. If ch_idx_A and ch_idx_B are the same
        it will unzip the data.
        """
        self.proc_data_dict = deepcopy(self.raw_data_dict)
        # The channel containing the data must be specified in the options dict
        ch_idx_A = self.options_dict.get('ch_idx_A', 0)
        ch_idx_B = self.options_dict.get('ch_idx_B', 0)


        self.proc_data_dict['ylabel'] = self.raw_data_dict['value_names'][0][ch_idx_A]
        self.proc_data_dict['yunit'] = self.raw_data_dict['value_units'][0][ch_idx_A]

        if ch_idx_A == ch_idx_B:
            yvals = list(self.raw_data_dict['measured_data'].values())[ch_idx_A][0]
            self.proc_data_dict['xvals_A'] = self.raw_data_dict['xvals'][0][::2]
            self.proc_data_dict['xvals_B'] = self.raw_data_dict['xvals'][0][1::2]
            self.proc_data_dict['yvals_A'] = yvals[::2]
            self.proc_data_dict['yvals_B'] = yvals[1::2]
        else:
            self.proc_data_dict['xvals_A'] = self.raw_data_dict['xvals'][0]
            self.proc_data_dict['xvals_B'] = self.raw_data_dict['xvals'][0]

            self.proc_data_dict['yvals_A'] = list(self.raw_data_dict
                ['measured_data'].values())[ch_idx_A][0]
            self.proc_data_dict['yvals_B'] = list(self.raw_data_dict
                ['measured_data'].values())[ch_idx_B][0]

    def prepare_fitting(self):
        self.fit_dicts = OrderedDict()

        self.fit_dicts['line_fit_A'] = {
            'model': lmfit.models.PolynomialModel(degree=2),
            'fit_xvals': {'x': self.proc_data_dict['xvals_A']},
            'fit_yvals': {'data': self.proc_data_dict['yvals_A']}}

        self.fit_dicts['line_fit_B'] = {
            'model': lmfit.models.PolynomialModel(degree=2),
            'fit_xvals': {'x': self.proc_data_dict['xvals_B']},
            'fit_yvals': {'data': self.proc_data_dict['yvals_B']}}


    def analyze_fit_results(self):
        fr_0 = self.fit_res['line_fit_A'].best_values
        fr_1 = self.fit_res['line_fit_B'].best_values

        c0 = (fr_0['c0'] - fr_1['c0'])
        c1 = (fr_0['c1'] - fr_1['c1'])
        c2 = (fr_0['c2'] - fr_1['c2'])
        poly_coeff = [c0, c1, c2]
        poly = np.polynomial.polynomial.Polynomial([fr_0['c0'],
                                                   fr_0['c1'], fr_0['c2']])
        ic = np.polynomial.polynomial.polyroots(poly_coeff)

        self.proc_data_dict['intersect_L'] = ic[0], poly(ic[0])
        self.proc_data_dict['intersect_R'] = ic[1], poly(ic[1])

        if (((np.min(self.proc_data_dict['xvals']))< ic[0]) and
                ( ic[0] < (np.max(self.proc_data_dict['xvals'])))):
            self.proc_data_dict['intersect'] =self.proc_data_dict['intersect_L']
        else:
            self.proc_data_dict['intersect'] =self.proc_data_dict['intersect_R']

    def prepare_plots(self):
        self.plot_dicts['main'] = {
            'plotfn': self.plot_line,
            'xvals': self.proc_data_dict['xvals_A'],
            'xlabel': self.proc_data_dict['xlabel'][0],
            'xunit': self.proc_data_dict['xunit'][0][0],
            'yvals': self.proc_data_dict['yvals_A'],
            'ylabel': self.proc_data_dict['ylabel'],
            'yunit': self.proc_data_dict['yunit'],
            'setlabel': 'A',
            'title': (self.proc_data_dict['timestamps'][0] + ' \n' +
                      self.proc_data_dict['measurementstring'][0]),
            'do_legend': True,
            'yrange': (0,1),
            'legend_pos': 'upper right'}

        self.plot_dicts['on'] = {
            'plotfn': self.plot_line,
            'ax_id': 'main',
            'xvals': self.proc_data_dict['xvals_B'],
            'xlabel': self.proc_data_dict['xlabel'][0],
            'xunit': self.proc_data_dict['xunit'][0][0],
            'yvals': self.proc_data_dict['yvals_B'],
            'ylabel': self.proc_data_dict['ylabel'],
            'yunit': self.proc_data_dict['yunit'],
            'setlabel': 'B',
            'do_legend': True,
            'legend_pos': 'upper right'}

        if self.do_fitting:
            self.plot_dicts['line_fit_A'] = {
                'ax_id': 'main',
                'plotfn': self.plot_fit,
                'fit_res': self.fit_dicts['line_fit_A']['fit_res'],
                'plot_init': self.options_dict['plot_init'],
                'setlabel': 'Fit A',
                'do_legend': True}
            self.plot_dicts['line_fit_B'] = {
                'ax_id': 'main',
                'plotfn': self.plot_fit,
                'fit_res': self.fit_dicts['line_fit_B']['fit_res'],
                'plot_init': self.options_dict['plot_init'],
                'setlabel': 'Fit B',
                'do_legend': True}


            ic, ic_unit = SI_val_to_msg_str(
                self.proc_data_dict['intersect'][0],
                 self.proc_data_dict['xunit'][0][0], return_type=float)
            self.plot_dicts['intercept_message'] = {
                'ax_id': 'main',
                'plotfn': self.plot_line,
                'xvals': [self.proc_data_dict['intersect'][0]],
                'yvals': [self.proc_data_dict['intersect'][1]],
                'line_kws': {'alpha': .5, 'color':'gray',
                            'markersize':15},
                'marker': 'o',
                'setlabel': 'Intercept: {:.1f} {}'.format(ic, ic_unit),
                'do_legend': True}

    def get_intersect(self):

        return self.proc_data_dict['intersect']



class CZ_1QPhaseCal_Analysis(ba.BaseDataAnalysis):
    """
    Analysis to extract the intercept for a single qubit phase calibration
    experiment

    N.B. this is a less generic version of "Intersect_Analysis" and should
    be deprecated (MAR Dec 2017)
    """
    def __init__(self, t_start: str=None, t_stop: str=None,
                 data_file_path: str=None,
                 options_dict: dict=None, extract_only: bool=False,
                 do_fitting: bool=True, auto=True):
        super().__init__(t_start=t_start, t_stop=t_stop,
                         data_file_path=data_file_path,
                         options_dict=options_dict,
                         extract_only=extract_only, do_fitting=do_fitting)
        self.single_timestamp = False

        self.params_dict = {'xlabel': 'sweep_name',
                            'xunit': 'sweep_unit',
                            'xvals': 'sweep_points',
                            'measurementstring': 'measurementstring',
                            'value_names': 'value_names',
                            'value_units': 'value_units',
                            'measured_values': 'measured_values'}

        self.numeric_params = []
        if auto:
            self.run_analysis()

    def process_data(self):
        """
        selects the relevant acq channel based on "ch_idx" in options dict and
        then splits the data for th
        """
        self.proc_data_dict = OrderedDict()
        # The channel containing the data must be specified in the options dict
        ch_idx = self.options_dict['ch_idx']

        yvals = list(self.raw_data_dict['measured_data'].values())[ch_idx][0]

        self.proc_data_dict['ylabel'] = self.raw_data_dict['value_names'][0][ch_idx]
        self.proc_data_dict['yunit'] = self.raw_data_dict['value_units'][0][ch_idx]
        self.proc_data_dict['xvals_off'] = self.raw_data_dict['xvals'][0][::2]
        self.proc_data_dict['xvals_on'] = self.raw_data_dict['xvals'][0][1::2]
        self.proc_data_dict['yvals_off'] = yvals[::2]
        self.proc_data_dict['yvals_on'] = yvals[1::2]


    def prepare_fitting(self):
        self.fit_dicts = OrderedDict()

        self.fit_dicts['line_fit_off'] = {
            'model': lmfit.models.PolynomialModel(degree=1),
            'fit_xvals': {'x': self.proc_data_dict['xvals_off']},
            'fit_yvals': {'data': self.proc_data_dict['yvals_off']}}

        self.fit_dicts['line_fit_on'] = {
            'model': lmfit.models.PolynomialModel(degree=1),
            'fit_xvals': {'x': self.proc_data_dict['xvals_on']},
            'fit_yvals': {'data': self.proc_data_dict['yvals_on']}}


    def analyze_fit_results(self):
        fr_0 = self.fit_res['line_fit_off'].best_values
        fr_1 = self.fit_res['line_fit_on'].best_values
        ic = -(fr_0['c0'] - fr_1['c0'])/(fr_0['c1'] - fr_1['c1'])

        self.proc_data_dict['zero_phase_diff_intersect'] = ic


    def prepare_plots(self):
        self.plot_dicts['main'] = {
            'plotfn': self.plot_line,
            'xvals': self.proc_data_dict['xvals_off'],
            'xlabel': self.raw_data_dict['xlabel'][0],
            'xunit': self.raw_data_dict['xunit'][0][0],
            'yvals': self.proc_data_dict['yvals_off'],
            'ylabel': self.proc_data_dict['ylabel'],
            'yunit': self.proc_data_dict['yunit'],
            'setlabel': 'CZ off',
            'title': (self.raw_data_dict['timestamps'][0] + ' \n' +
                      self.raw_data_dict['measurementstring'][0]),
            'do_legend': True,
            'yrange': (0,1),
            'legend_pos': 'upper right'}

        self.plot_dicts['on'] = {
            'plotfn': self.plot_line,
            'ax_id': 'main',
            'xvals': self.proc_data_dict['xvals_on'],
            'xlabel': self.raw_data_dict['xlabel'][0],
            'xunit': self.raw_data_dict['xunit'][0][0],
            'yvals': self.proc_data_dict['yvals_on'],
            'ylabel': self.proc_data_dict['ylabel'],
            'yunit': self.proc_data_dict['yunit'],
            'setlabel': 'CZ on',
            'do_legend': True,
            'legend_pos': 'upper right'}

        if self.do_fitting:
            self.plot_dicts['line_fit_off'] = {
                'ax_id': 'main',
                'plotfn': self.plot_fit,
                'fit_res': self.fit_dicts['line_fit_off']['fit_res'],
                'plot_init': self.options_dict['plot_init'],
                'setlabel': 'Fit CZ off',
                'do_legend': True}
            self.plot_dicts['line_fit_on'] = {
                'ax_id': 'main',
                'plotfn': self.plot_fit,
                'fit_res': self.fit_dicts['line_fit_on']['fit_res'],
                'plot_init': self.options_dict['plot_init'],
                'setlabel': 'Fit CZ on',
                'do_legend': True}


            ic, ic_unit = SI_val_to_msg_str(
                self.proc_data_dict['zero_phase_diff_intersect'],
                 self.raw_data_dict['xunit'][0][0], return_type=float)
            self.plot_dicts['intercept_message'] = {
                'ax_id': 'main',
                'plotfn': self.plot_line,
                'xvals': [self.proc_data_dict['zero_phase_diff_intersect']],
                'yvals': [np.mean(self.proc_data_dict['xvals_on'])],
                'line_kws': {'alpha': 0},
                'setlabel': 'Intercept: {:.1f} {}'.format(ic, ic_unit),
                'do_legend': True}

    def get_zero_phase_diff_intersect(self):

        return self.proc_data_dict['zero_phase_diff_intersect']


class Oscillation_Analysis(ba.BaseDataAnalysis):
    """
    Very basic analysis to determine the phase of a single oscillation
    that has an assumed period of 360 degrees.
    """
    def __init__(self, t_start: str=None, t_stop: str=None,
                 data_file_path: str=None,
                 label: str='',
                 options_dict: dict=None, extract_only: bool=False,
                 do_fitting: bool=True, auto=True):
        super().__init__(t_start=t_start, t_stop=t_stop,
                         label=label,
                         data_file_path=data_file_path,
                         options_dict=options_dict,
                         extract_only=extract_only, do_fitting=do_fitting)
        self.single_timestamp = False

        self.params_dict = {'xlabel': 'sweep_name',
                            'xunit': 'sweep_unit',
                            'xvals': 'sweep_points',
                            'measurementstring': 'measurementstring',
                            'value_names': 'value_names',
                            'value_units': 'value_units',
                            'measured_values': 'measured_values'}

        self.numeric_params = []
        if auto:
            self.run_analysis()

    def process_data(self):
        self.proc_data_dict = OrderedDict()
        idx = 1

        self.proc_data_dict['yvals'] = list(self.raw_data_dict['measured_data'].values())[idx][0]
        self.proc_data_dict['ylabel'] = self.raw_data_dict['value_names'][0][idx]
        self.proc_data_dict['yunit'] = self.raw_data_dict['value_units'][0][idx]

    def prepare_fitting(self):
        self.fit_dicts = OrderedDict()
        cos_mod = fit_mods.CosModel
        guess_pars = fit_mods.Cos_guess(
            model=cos_mod, t=self.raw_data_dict['xvals'][0],
            data=self.proc_data_dict['yvals'], freq_guess=1/360)
        guess_pars['frequency'].value = 1/360
        guess_pars['frequency'].vary = False
        self.fit_dicts['cos_fit'] = {
            'fit_fn': fit_mods.CosFunc,
            'fit_xvals': {'t': self.raw_data_dict['xvals'][0]},
            'fit_yvals': {'data': self.proc_data_dict['yvals']},
            'guess_pars': guess_pars}

    def analyze_fit_results(self):
        fr = self.fit_res['cos_fit'].best_values
        self.proc_data_dict['phi'] =  np.rad2deg(fr['phase'])


    def prepare_plots(self):
        self.plot_dicts['main'] = {
            'plotfn': self.plot_line,
            'xvals': self.raw_data_dict['xvals'][0],
            'xlabel': self.raw_data_dict['xlabel'][0],
            'xunit': self.raw_data_dict['xunit'][0][0],
            'yvals': self.proc_data_dict['yvals'],
            'ylabel': self.proc_data_dict['ylabel'],
            'yunit': self.proc_data_dict['yunit'],
            'title': (self.raw_data_dict['timestamps'][0] + ' \n' +
                      self.raw_data_dict['measurementstring'][0]),
            'do_legend': True,
            # 'yrange': (0,1),
            'legend_pos': 'upper right'}

        if self.do_fitting:
            self.plot_dicts['cos_fit'] = {
                'ax_id': 'main',
                'plotfn': self.plot_fit,
                'fit_res': self.fit_dicts['cos_fit']['fit_res'],
                'plot_init': self.options_dict['plot_init'],
                'setlabel': 'Fit',
                'do_legend': True}


class Conditional_Oscillation_Analysis(ba.BaseDataAnalysis):
    """
    Analysis to extract quantities from a conditional oscillation.

    """
    def __init__(self, t_start: str=None, t_stop: str=None,
                 data_file_path: str=None,
                 label: str='',
                 options_dict: dict=None, extract_only: bool=False,
                 do_fitting: bool=True, auto=True):
        super().__init__(t_start=t_start, t_stop=t_stop,
                         label=label,
                         data_file_path=data_file_path,
                         options_dict=options_dict,
                         extract_only=extract_only, do_fitting=do_fitting)
        self.single_timestamp = False

        self.params_dict = {'xlabel': 'sweep_name',
                            'xunit': 'sweep_unit',
                            'xvals': 'sweep_points',
                            'measurementstring': 'measurementstring',
                            'value_names': 'value_names',
                            'value_units': 'value_units',
                            'measured_values': 'measured_values'}

        self.numeric_params = []
        if auto:
            self.run_analysis()

    def process_data(self):
        """
        selects the relevant acq channel based on "ch_idx_osc" and
        "ch_idx_spec" in the options dict and then splits the data for the
        off and on cases
        """
        self.proc_data_dict = OrderedDict()
        # The channel containing the data must be specified in the options dict
        ch_idx_spec = self.options_dict.get('ch_idx_spec', 0)
        ch_idx_osc = self.options_dict.get('ch_idx_osc', 1)
        normalize_to_cal_points = self.options_dict.get('normalize_to_cal_points', True)
        cal_points = [
                        [[-4, -3], [-2, -1]],
                        [[-4, -2], [-3, -1]],
                       ]


        i = 0
        for idx, type_str in zip([ch_idx_osc, ch_idx_spec], ['osc', 'spec']):
            yvals = list(self.raw_data_dict['measured_data'].values())[idx][0]
            self.proc_data_dict['ylabel_{}'.format(type_str)] = self.raw_data_dict['value_names'][0][idx]
            self.proc_data_dict['yunit'] = self.raw_data_dict['value_units'][0][idx]

            if normalize_to_cal_points:
                yvals = a_tools.rotate_and_normalize_data_1ch(yvals,
                    cal_zero_points=cal_points[i][0],
                    cal_one_points=cal_points[i][1])
                i +=1

                self.proc_data_dict['yvals_{}_off'.format(type_str)] = yvals[::2]
                self.proc_data_dict['yvals_{}_on'.format(type_str)] = yvals[1::2]
                self.proc_data_dict['xvals_off'] = self.raw_data_dict['xvals'][0][::2]
                self.proc_data_dict['xvals_on'] = self.raw_data_dict['xvals'][0][1::2]

            else:
                self.proc_data_dict['yvals_{}_off'.format(type_str)] = yvals[::2]
                self.proc_data_dict['yvals_{}_on'.format(type_str)] = yvals[1::2]


                self.proc_data_dict['xvals_off'] = self.raw_data_dict['xvals'][0][::2]
                self.proc_data_dict['xvals_on'] = self.raw_data_dict['xvals'][0][1::2]

    def prepare_fitting(self):
        self.fit_dicts = OrderedDict()
        cos_mod = fit_mods.CosModel
        guess_pars = fit_mods.Cos_guess(
            model=cos_mod, t=self.proc_data_dict['xvals_off'][:-2],
            data=self.proc_data_dict['yvals_osc_off'][:-2],
            freq_guess=1/360)
        guess_pars['frequency'].value = 1/360
        guess_pars['frequency'].vary = False
        self.fit_dicts['cos_fit_off'] = {
            'fit_fn': fit_mods.CosFunc,
            'fit_xvals': {'t': self.proc_data_dict['xvals_off'][:-2]},
            'fit_yvals': {'data': self.proc_data_dict['yvals_osc_off'][:-2]},
            'guess_pars': guess_pars}


        cos_mod = fit_mods.CosModel
        guess_pars = fit_mods.Cos_guess(
            model=cos_mod, t=self.proc_data_dict['xvals_on'][:-2],
            data=self.proc_data_dict['yvals_osc_on'][:-2],
            freq_guess=1/360)
        guess_pars['frequency'].value = 1/360
        guess_pars['frequency'].vary = False
        self.fit_dicts['cos_fit_on'] = {
            'fit_fn': fit_mods.CosFunc,
            'fit_xvals': {'t': self.proc_data_dict['xvals_on'][:-2]},
            'fit_yvals': {'data': self.proc_data_dict['yvals_osc_on'][:-2]},
            'guess_pars': guess_pars}

    def analyze_fit_results(self):
        fr_0 = self.fit_res['cos_fit_off'].params
        fr_1 = self.fit_res['cos_fit_on'].params

        phi0 = np.rad2deg(fr_0['phase'].value)
        phi1 = np.rad2deg(fr_1['phase'].value)

        phi0_stderr = np.rad2deg(fr_0['phase'].stderr)
        phi1_stderr = np.rad2deg(fr_1['phase'].stderr)

        self.proc_data_dict['phi_0'] = phi0, phi0_stderr
        self.proc_data_dict['phi_1'] = phi1, phi1_stderr
        phi_cond_stderr = (phi0_stderr**2+phi1_stderr**2)**.5
        self.proc_data_dict['phi_cond'] = (phi1 -phi0), phi_cond_stderr


        osc_amp = np.mean([fr_0['amplitude'], fr_1['amplitude']])
        osc_amp_stderr = np.sqrt(fr_0['amplitude'].stderr**2 +
                                 fr_1['amplitude']**2)/2

        self.proc_data_dict['osc_amp_0'] = (fr_0['amplitude'].value,
                                            fr_0['amplitude'].stderr)
        self.proc_data_dict['osc_amp_1'] = (fr_1['amplitude'].value,
                                            fr_1['amplitude'].stderr)

        self.proc_data_dict['osc_offs_0'] = (fr_0['offset'].value,
                                            fr_0['offset'].stderr)
        self.proc_data_dict['osc_offs_1'] = (fr_1['offset'].value,
                                            fr_1['offset'].stderr)


        offs_stderr = (fr_0['offset'].stderr**2+fr_1['offset'].stderr**2)**.5
        self.proc_data_dict['offs_diff'] = (
            fr_1['offset'].value - fr_0['offset'].value, offs_stderr)

        # self.proc_data_dict['osc_amp'] = (osc_amp, osc_amp_stderr)
        self.proc_data_dict['missing_fraction'] = (
            np.mean(self.proc_data_dict['yvals_spec_on'][:-2]) -
            np.mean(self.proc_data_dict['yvals_spec_off'][:-2]))


    def prepare_plots(self):
        self._prepare_main_oscillation_figure()
        self._prepare_spectator_qubit_figure()

    def _prepare_main_oscillation_figure(self):
        self.plot_dicts['main'] = {
            'plotfn': self.plot_line,
            'xvals': self.proc_data_dict['xvals_off'],
            'xlabel': self.raw_data_dict['xlabel'][0],
            'xunit': self.raw_data_dict['xunit'][0][0],
            'yvals': self.proc_data_dict['yvals_osc_off'],
            'ylabel': self.proc_data_dict['ylabel_osc'],
            'yunit': self.proc_data_dict['yunit'],
            'setlabel': 'CZ off',
            'title': (self.raw_data_dict['timestamps'][0] + ' \n' +
                      self.raw_data_dict['measurementstring'][0]),
            'do_legend': True,
            # 'yrange': (0,1),
            'legend_pos': 'upper right'}

        self.plot_dicts['on'] = {
            'plotfn': self.plot_line,
            'ax_id': 'main',
            'xvals': self.proc_data_dict['xvals_on'],
            'xlabel': self.raw_data_dict['xlabel'][0],
            'xunit': self.raw_data_dict['xunit'][0][0],
            'yvals': self.proc_data_dict['yvals_osc_on'],
            'ylabel': self.proc_data_dict['ylabel_osc'],
            'yunit': self.proc_data_dict['yunit'],
            'setlabel': 'CZ on',
            'do_legend': True,
            'legend_pos': 'upper right'}

        if self.do_fitting:
            self.plot_dicts['cos_fit_off'] = {
                'ax_id': 'main',
                'plotfn': self.plot_fit,
                'fit_res': self.fit_dicts['cos_fit_off']['fit_res'],
                'plot_init': self.options_dict['plot_init'],
                'setlabel': 'Fit CZ off',
                'do_legend': True}
            self.plot_dicts['cos_fit_on'] = {
                'ax_id': 'main',
                'plotfn': self.plot_fit,
                'fit_res': self.fit_dicts['cos_fit_on']['fit_res'],
                'plot_init': self.options_dict['plot_init'],
                'setlabel': 'Fit CZ on',
                'do_legend': True}

            # offset as a guide for the eye
            y = self.fit_res['cos_fit_off'].params['offset'].value
            self.plot_dicts['cos_off_offset'] ={
                'plotfn': self.plot_matplot_ax_method,
                'ax_id':'main',
                'func': 'axhline',
                'plot_kws': {
                    'y': y, 'color': 'C0', 'linestyle': 'dotted'}
                    }

            phase_message = (
                'Phase diff.: {:.1f} $\pm$ {:.1f} deg\n'
                'Phase off: {:.1f} $\pm$ {:.1f}deg\n'
                'Phase on: {:.1f} $\pm$ {:.1f}deg\n'
                'Osc. amp. off: {:.4f} $\pm$ {:.4f}\n'
                'Osc. amp. on: {:.4f} $\pm$ {:.4f}\n'
                'Offs. diff.: {:.4f} $\pm$ {:.4f}\n'
                'Osc. offs. off: {:.4f} $\pm$ {:.4f}\n'
                'Osc. offs. on: {:.4f} $\pm$ {:.4f}'.format(
                    self.proc_data_dict['phi_cond'][0],
                    self.proc_data_dict['phi_cond'][1],
                    self.proc_data_dict['phi_0'][0],
                    self.proc_data_dict['phi_0'][1],
                    self.proc_data_dict['phi_1'][0],
                    self.proc_data_dict['phi_1'][1],
                    self.proc_data_dict['osc_amp_0'][0],
                    self.proc_data_dict['osc_amp_0'][1],
                    self.proc_data_dict['osc_amp_1'][0],
                    self.proc_data_dict['osc_amp_1'][1],
                    self.proc_data_dict['offs_diff'][0],
                    self.proc_data_dict['offs_diff'][1],
                    self.proc_data_dict['osc_offs_0'][0],
                    self.proc_data_dict['osc_offs_0'][1],
                    self.proc_data_dict['osc_offs_1'][0],
                    self.proc_data_dict['osc_offs_1'][1]))
            self.plot_dicts['phase_message'] = {
                'ax_id': 'main',
                'ypos': 0.9,
                'xpos': 1.45,
                'plotfn': self.plot_text,
                'box_props': 'fancy',
                'line_kws': {'alpha': 0},
                'text_string': phase_message}

    def _prepare_spectator_qubit_figure(self):

        self.plot_dicts['spectator_qubit'] = {
            'plotfn': self.plot_line,
            'xvals': self.proc_data_dict['xvals_off'],
            'xlabel': self.raw_data_dict['xlabel'][0],
            'xunit': self.raw_data_dict['xunit'][0][0],
            'yvals': self.proc_data_dict['yvals_spec_off'],
            'ylabel': self.proc_data_dict['ylabel_spec'],
            'yunit': self.proc_data_dict['yunit'],
            'setlabel': 'CZ off',
            'title': (self.raw_data_dict['timestamps'][0] + ' \n' +
                      self.raw_data_dict['measurementstring'][0]),
            'do_legend': True,
            # 'yrange': (0,1),
            'legend_pos': 'upper right'}

        self.plot_dicts['spec_on'] = {
            'plotfn': self.plot_line,
            'ax_id': 'spectator_qubit',
            'xvals': self.proc_data_dict['xvals_on'],
            'xlabel': self.raw_data_dict['xlabel'][0],
            'xunit': self.raw_data_dict['xunit'][0][0],
            'yvals': self.proc_data_dict['yvals_spec_on'],
            'ylabel': self.proc_data_dict['ylabel_spec'],
            'yunit': self.proc_data_dict['yunit'],
            'setlabel': 'CZ on',
            'do_legend': True,
            'legend_pos': 'upper right'}

        if self.do_fitting:
            leak_msg = (
                'Missing fraction: {:.2f} % '.format(
                    self.proc_data_dict['missing_fraction']*100))
            self.plot_dicts['leak_msg'] = {
                'ax_id': 'spectator_qubit',
                'ypos': 0.7,
                'plotfn': self.plot_text,
                'box_props': 'fancy',
                'line_kws': {'alpha': 0},
                'text_string': leak_msg}
            # offset as a guide for the eye
            y = self.fit_res['cos_fit_on'].params['offset'].value
            self.plot_dicts['cos_on_offset'] ={
                'plotfn': self.plot_matplot_ax_method,
                'ax_id':'main',
                'func': 'axhline',
                'plot_kws': {
                    'y': y, 'color': 'C1', 'linestyle': 'dotted'}
                    }


class StateTomographyAnalysis(ba.BaseDataAnalysis):
    """
    Analyses the results of the state tomography experiment and calculates
    the corresponding quantum state.

    Possible options that can be passed in the options_dict parameter:
        cal_points: A data structure specifying the indices of the calibration
                    points. See the AveragedTimedomainAnalysis for format.
                    The calibration points need to be in the same order as the
                    used basis for the result.
        data_type: 'averaged' or 'singleshot'. For singleshot data each
                   measurement outcome is saved and arbitrary order correlations
                   between the states can be calculated.
        meas_operators: (optional) A list of qutip operators or numpy 2d arrays.
                        This overrides the measurement operators otherwise
                        found from the calibration points.
        covar_matrix: (optional) The covariance matrix of the measurement
                      operators as a 2d numpy array. Overrides the one found
                      from the calibration points.
        use_covariance_matrix (bool): Flag to define whether to use the
            covariance matrix
        basis_rots_str: A list of standard PycQED pulse names that were
                             applied to qubits before measurement
        basis_rots: As an alternative to single_qubit_pulses, the basis
                    rotations applied to the system as qutip operators or numpy
                    matrices can be given.
        mle: True/False, whether to do maximum likelihood fit. If False, only
             least squares fit will be done, which could give negative
             eigenvalues for the density matrix.
        imle: True/False, whether to do iterative maximum likelihood fit. If
             True, it takes preference over maximum likelihood method. Otherwise
             least squares fit will be done, then 'mle' option will be checked.
        pauli_raw: True/False, extracts Pauli expected values from a measurement
             without assignment correction based on calibration data. If True,
             takes preference over other methods except pauli_corr.
        pauli_values: True/False, extracts Pauli expected values from a
             measurement with assignment correction based on calibration data.
             If True, takes preference over other methods.
        iterations (optional): maximum number of iterations allowed in imle.
             Tomographies with more qubits require more iterations to converge.
        tolerance (optional): minimum change across iterations allowed in imle.
             The iteration will stop if it goes under this value. Tomographies
             with more qubits require smaller tolerance to converge.
        rho_target (optional): A qutip density matrix that the result will be
                               compared to when calculating fidelity.
    """
    def __init__(self, *args, **kwargs):
        auto = kwargs.pop('auto', True)
        super().__init__(*args, **kwargs)
        kwargs['auto'] = auto
        self.single_timestamp = True
        self.params_dict = {'exp_metadata': 'exp_metadata'}
        self.numeric_params = []
        self.data_type = self.options_dict['data_type']
        if self.data_type == 'averaged':
            self.base_analysis = AveragedTimedomainAnalysis(*args, **kwargs)
        elif self.data_type == 'singleshot':
            self.base_analysis = roa.MultiQubit_SingleShot_Analysis(
                *args, **kwargs)
        else:
            raise KeyError("Invalid tomography data mode: '" + self.data_type +
                           "'. Valid modes are 'averaged' and 'singleshot'.")
        if kwargs.get('auto', True):
            self.run_analysis()

    def process_data(self):
        tomography_qubits = self.options_dict.get('tomography_qubits', None)
        data, Fs, Omega = self.base_analysis.measurement_operators_and_results(
                              tomography_qubits)
        if 'data_filter' in self.options_dict:
            data = self.options_dict['data_filter'](data.T).T

        data = data.T
        for i, v in enumerate(data):
            data[i] = v / v.sum()
        data = data.T

        Fs = self.options_dict.get('meas_operators', Fs)
        Fs = [qtp.Qobj(F) for F in Fs]
        d = Fs[0].shape[0]
        self.proc_data_dict['d'] = d
        Omega = self.options_dict.get('covar_matrix', Omega)
        if Omega is None:
            Omega = np.diag(np.ones(len(Fs)))
        elif len(Omega.shape) == 1:
            Omega = np.diag(Omega)

        metadata = self.raw_data_dict.get('exp_metadata',
                                          self.options_dict.get(
                                              'exp_metadata', {}))
        if metadata is None:
            metadata = {}
        self.raw_data_dict['exp_metadata'] = metadata
        basis_rots_str = metadata.get('basis_rots_str', None)
        basis_rots_str = self.options_dict.get('basis_rots_str', basis_rots_str)
        if basis_rots_str is not None:
            nr_qubits = int(np.round(np.log2(d)))
            pulse_list = list(itertools.product(basis_rots_str,
                                                repeat=nr_qubits))
            rotations = tomo.standard_qubit_pulses_to_rotations(pulse_list)
        else:
            rotations = metadata.get('basis_rots', None)
            rotations = self.options_dict.get('basis_rots', rotations)
            if rotations is None:
                raise KeyError("Either 'basis_rots_str' or 'basis_rots' "
                               "parameter must be passed in the options "
                               "dictionary or in the experimental metadata.")
        rotations = [qtp.Qobj(U) for U in rotations]

        all_Fs = tomo.rotated_measurement_operators(rotations, Fs)
        all_Fs = list(itertools.chain(*np.array(all_Fs, dtype=np.object).T))
        all_mus = np.array(list(itertools.chain(*data.T)))
        all_Omegas = sp.linalg.block_diag(*[Omega] * len(data[0]))


        self.proc_data_dict['meas_operators'] = all_Fs
        self.proc_data_dict['covar_matrix'] = all_Omegas
        self.proc_data_dict['meas_results'] = all_mus

        if self.options_dict.get('pauli_values', False):
            rho_pauli = tomo.pauli_values_tomography(all_mus,Fs,basis_rots_str)
            self.proc_data_dict['rho_raw'] = rho_pauli
            self.proc_data_dict['rho'] = rho_pauli
        elif self.options_dict.get('pauli_raw', False):
            pauli_raw = self.generate_raw_pauli_set()
            rho_raw = tomo.pauli_set_to_density_matrix(pauli_raw)
            self.proc_data_dict['rho_raw'] = rho_raw
            self.proc_data_dict['rho'] = rho_raw
        elif self.options_dict.get('imle', False):
            it = metadata.get('iterations', None)
            it = self.options_dict.get('iterations', it)
            tol = metadata.get('tolerance', None)
            tol = self.options_dict.get('tolerance', tol)
            rho_imle = tomo.imle_tomography(
                all_mus, all_Fs, it, tol)
            self.proc_data_dict['rho_imle'] = rho_imle
            self.proc_data_dict['rho'] = rho_imle
        else:
            rho_ls = tomo.least_squares_tomography(
                all_mus, all_Fs,
                all_Omegas if self.get_param_value('use_covariance_matrix', False)
                else None )
            self.proc_data_dict['rho_ls'] = rho_ls
            self.proc_data_dict['rho'] = rho_ls
            if self.options_dict.get('mle', False):
                rho_mle = tomo.mle_tomography(
                    all_mus, all_Fs,
                    all_Omegas if self.get_param_value('use_covariance_matrix', False) else None,
                    rho_guess=rho_ls)
                self.proc_data_dict['rho_mle'] = rho_mle
                self.proc_data_dict['rho'] = rho_mle

        rho = self.proc_data_dict['rho']
        self.proc_data_dict['purity'] = (rho * rho).tr().real

        rho_target = metadata.get('rho_target', None)
        rho_target = self.options_dict.get('rho_target', rho_target)
        if rho_target is not None:
            self.proc_data_dict['fidelity'] = tomo.fidelity(rho, rho_target)
        if d == 4:
            self.proc_data_dict['concurrence'] = tomo.concurrence(rho)
        else:
            self.proc_data_dict['concurrence'] = 0

    def prepare_plots(self):
        self.prepare_density_matrix_plot()
        d = self.proc_data_dict['d']
        if 2 ** (d.bit_length() - 1) == d:
            # dimension is power of two, plot expectation values of pauli
            # operators
            self.prepare_pauli_basis_plot()

    def prepare_density_matrix_plot(self):
        self.tight_fig = self.options_dict.get('tight_fig', False)
        rho_target = self.raw_data_dict['exp_metadata'].get('rho_target', None)
        rho_target = self.options_dict.get('rho_target', rho_target)
        d = self.proc_data_dict['d']
        xtick_labels = self.options_dict.get('rho_ticklabels', None)
        ytick_labels = self.options_dict.get('rho_ticklabels', None)
        if 2 ** (d.bit_length() - 1) == d:
            nr_qubits = d.bit_length() - 1
            fmt_string = '{{:0{}b}}'.format(nr_qubits)
            labels = [fmt_string.format(i) for i in range(2 ** nr_qubits)]
            if xtick_labels is None:
                xtick_labels = ['$|' + lbl + r'\rangle$' for lbl in labels]
            if ytick_labels is None:
                ytick_labels = [r'$\langle' + lbl + '|$' for lbl in labels]
        color = (0.5 * np.angle(self.proc_data_dict['rho'].full()) / np.pi) % 1.
        cmap = self.options_dict.get('rho_colormap', self.default_phase_cmap())
        if self.options_dict.get('pauli_raw', False):
            title = 'Density matrix reconstructed from the Pauli (raw) set\n'
        elif self.options_dict.get('pauli_values', False):
            title = 'Density matrix reconstructed from the Pauli set\n'
        elif self.options_dict.get('mle', False):
            title = 'Maximum likelihood fit of the density matrix\n'
        elif self.options_dict.get('it_mle', False):
            title = 'Iterative maximum likelihood fit of the density matrix\n'
        else:
            title = 'Least squares fit of the density matrix\n'
        empty_artist = mpl.patches.Rectangle((0, 0), 0, 0, visible=False)
        legend_entries = [(empty_artist,
                           r'Purity, $Tr(\rho^2) = {:.1f}\%$'.format(
                               100 * self.proc_data_dict['purity']))]
        if rho_target is not None:
            legend_entries += [
                (empty_artist, r'Fidelity, $F = {:.1f}\%$'.format(
                    100 * self.proc_data_dict['fidelity']))]
        if d == 4:
            legend_entries += [
                (empty_artist, r'Concurrence, $C = {:.2f}$'.format(
                    self.proc_data_dict['concurrence']))]
        meas_string = self.base_analysis.\
            raw_data_dict['measurementstring']
        if isinstance(meas_string, list):
            if len(meas_string) > 1:
                meas_string = meas_string[0] + ' to ' + meas_string[-1]
            else:
                meas_string = meas_string[0]
        self.plot_dicts['density_matrix'] = {
            'plotfn': self.plot_bar3D,
            '3d': True,
            '3d_azim': -35,
            '3d_elev': 35,
            'xvals': np.arange(d),
            'yvals': np.arange(d),
            'zvals': np.abs(self.proc_data_dict['rho'].full()),
            'zrange': (0, 1),
            'color': color,
            'colormap': cmap,
            'bar_widthx': 0.5,
            'bar_widthy': 0.5,
            'xtick_loc': np.arange(d),
            'xtick_labels': xtick_labels,
            'ytick_loc': np.arange(d),
            'ytick_labels': ytick_labels,
            'ctick_loc': np.linspace(0, 1, 5),
            'ctick_labels': ['$0$', r'$\frac{1}{2}\pi$', r'$\pi$',
                             r'$\frac{3}{2}\pi$', r'$2\pi$'],
            'clabel': 'Phase (rad)',
            'title': (title + self.raw_data_dict['timestamp'] + ' ' +
                      meas_string),
            'do_legend': True,
            'legend_entries': legend_entries,
            'legend_kws': dict(loc='upper left', bbox_to_anchor=(0, 0.94))
        }

        if rho_target is not None:
            rho_target = qtp.Qobj(rho_target)
            if rho_target.type == 'ket':
                rho_target = rho_target * rho_target.dag()
            elif rho_target.type == 'bra':
                rho_target = rho_target.dag() * rho_target
            self.plot_dicts['density_matrix_target'] = {
                'plotfn': self.plot_bar3D,
                '3d': True,
                '3d_azim': -35,
                '3d_elev': 35,
                'xvals': np.arange(d),
                'yvals': np.arange(d),
                'zvals': np.abs(rho_target.full()),
                'zrange': (0, 1),
                'color': (0.5 * np.angle(rho_target.full()) / np.pi) % 1.,
                'colormap': cmap,
                'bar_widthx': 0.5,
                'bar_widthy': 0.5,
                'xtick_loc': np.arange(d),
                'xtick_labels': xtick_labels,
                'ytick_loc': np.arange(d),
                'ytick_labels': ytick_labels,
                'ctick_loc': np.linspace(0, 1, 5),
                'ctick_labels': ['$0$', r'$\frac{1}{2}\pi$', r'$\pi$',
                                 r'$\frac{3}{2}\pi$', r'$2\pi$'],
                'clabel': 'Phase (rad)',
                'title': ('Target density matrix\n' +
                          self.raw_data_dict['timestamp'] + ' ' +
                          meas_string),
                'bar_kws': dict(zorder=1),
            }

    def generate_raw_pauli_set(self):
        nr_qubits = self.proc_data_dict['d'].bit_length() - 1
        pauli_raw_values = []
        for op in tomo.generate_pauli_set(nr_qubits)[1]:
            nr_terms = 0
            sum_terms = 0.
            for meas_op, meas_res in zip(self.proc_data_dict['meas_operators'],
                                         self.proc_data_dict['meas_results']):
                trace = (meas_op*op).tr().real
                clss = int(trace*2)
                if clss < 0:
                    sum_terms -= meas_res
                    nr_terms += 1
                elif clss > 0:
                    sum_terms += meas_res
                    nr_terms += 1
            pauli_raw_values.append(2**nr_qubits*sum_terms/nr_terms)
        return pauli_raw_values

    def generate_corr_pauli_set(self,Fs,rotations):
        nr_qubits = self.proc_data_dict['d'].bit_length() - 1

        Fs_corr = []
        assign_corr = []
        for i,F in enumerate(Fs):
            new_op = np.zeros(2**nr_qubits)
            new_op[i] = 1
            Fs_corr.append(qtp.Qobj(np.diag(new_op)))
            assign_corr.append(np.diag(F.full()))
        pauli_Fs = tomo.rotated_measurement_operators(rotations, Fs_corr)
        pauli_Fs = list(itertools.chain(*np.array(pauli_Fs, dtype=np.object).T))

        mus = self.proc_data_dict['meas_results']
        pauli_mus = np.reshape(mus,[-1,2**nr_qubits])
        for i,raw_mus in enumerate(pauli_mus):
            pauli_mus[i] = np.matmul(np.linalg.inv(assign_corr),np.array(raw_mus))
        pauli_mus = pauli_mus.flatten()

        pauli_values = []
        for op in tomo.generate_pauli_set(nr_qubits)[1]:
            nr_terms = 0
            sum_terms = 0.
            for meas_op, meas_res in zip(pauli_Fs,pauli_mus):
                trace = (meas_op*op).tr().real
                clss = int(trace*2)
                if clss < 0:
                    sum_terms -= meas_res
                    nr_terms += 1
                elif clss > 0:
                    sum_terms += meas_res
                    nr_terms += 1
            pauli_values.append(2**nr_qubits*sum_terms/nr_terms)

        return pauli_values

    def prepare_pauli_basis_plot(self):
        yexp = tomo.density_matrix_to_pauli_basis(self.proc_data_dict['rho'])
        nr_qubits = self.proc_data_dict['d'].bit_length() - 1
        labels = list(itertools.product(*[['I', 'X', 'Y', 'Z']]*nr_qubits))
        labels = [''.join(label_list) for label_list in labels]
        if nr_qubits == 1:
            order = [1, 2, 3]
        elif nr_qubits == 2:
            order = [1, 2, 3, 4, 8, 12, 5, 6, 7, 9, 10, 11, 13, 14, 15]
        elif nr_qubits == 3:
            order = [1, 2, 3, 4, 8, 12, 16, 32, 48] + \
                    [5, 6, 7, 9, 10, 11, 13, 14, 15] + \
                    [17, 18, 19, 33, 34, 35, 49, 50, 51] + \
                    [20, 24, 28, 36, 40, 44, 52, 56, 60] + \
                    [21, 22, 23, 25, 26, 27, 29, 30, 31] + \
                    [37, 38, 39, 41, 42, 43, 45, 46, 47] + \
                    [53, 54, 55, 57, 58, 59, 61, 62, 63]
        else:
            order = np.arange(4**nr_qubits)[1:]
        if self.options_dict.get('pauli_raw', False):
            fit_type = 'raw counts'
        elif self.options_dict.get('pauli_values', False):
            fit_type = 'corrected counts'
        elif self.options_dict.get('mle', False):
            fit_type = 'maximum likelihood estimation'
        elif self.options_dict.get('imle', False):
            fit_type = 'iterative maximum likelihood estimation'
        else:
            fit_type = 'least squares fit'
        meas_string = self.base_analysis. \
            raw_data_dict['measurementstring']
        if np.ndim(meas_string) > 0:
            if len(meas_string) > 1:
                meas_string = meas_string[0] + ' to ' + meas_string[-1]
            else:
                meas_string = meas_string[0]
        self.plot_dicts['pauli_basis'] = {
            'plotfn': self.plot_bar,
            'xcenters': np.arange(len(order)),
            'xwidth': 0.4,
            'xrange': (-1, len(order)),
            'yvals': np.array(yexp)[order],
            'xlabel': r'Pauli operator, $\hat{O}$',
            'ylabel': r'Expectation value, $\mathrm{Tr}(\hat{O} \hat{\rho})$',
            'title': 'Pauli operators, ' + fit_type + '\n' +
                      self.raw_data_dict['timestamp'] + ' ' + meas_string,
            'yrange': (-1.1, 1.1),
            'xtick_loc': np.arange(4**nr_qubits - 1),
            'xtick_rotation': 90,
            'xtick_labels': np.array(labels)[order],
            'bar_kws': dict(zorder=10),
            'setlabel': 'Fit to experiment',
            'do_legend': True
        }
        if nr_qubits > 2:
            self.plot_dicts['pauli_basis']['plotsize'] = (10, 5)

        rho_target = self.raw_data_dict['exp_metadata'].get('rho_target', None)
        rho_target = self.options_dict.get('rho_target', rho_target)
        if rho_target is not None:
            rho_target = qtp.Qobj(rho_target)
            ytar = tomo.density_matrix_to_pauli_basis(rho_target)
            self.plot_dicts['pauli_basis_target'] = {
                'plotfn': self.plot_bar,
                'ax_id': 'pauli_basis',
                'xcenters': np.arange(len(order)),
                'xwidth': 0.8,
                'yvals': np.array(ytar)[order],
                'xtick_loc': np.arange(len(order)),
                'xtick_labels': np.array(labels)[order],
                'bar_kws': dict(color='0.8', zorder=0),
                'setlabel': 'Target values',
                'do_legend': True
            }

        purity_str = r'Purity, $Tr(\rho^2) = {:.1f}\%$'.format(
            100 * self.proc_data_dict['purity'])
        if rho_target is not None:
            fidelity_str = '\n' + r'Fidelity, $F = {:.1f}\%$'.format(
                100 * self.proc_data_dict['fidelity'])
        else:
            fidelity_str = ''
        if self.proc_data_dict['d'] == 4:
            concurrence_str = '\n' + r'Concurrence, $C = {:.1f}\%$'.format(
                100 * self.proc_data_dict['concurrence'])
        else:
            concurrence_str = ''
        self.plot_dicts['pauli_info_labels'] = {
            'ax_id': 'pauli_basis',
            'plotfn': self.plot_line,
            'xvals': [0],
            'yvals': [0],
            'line_kws': {'alpha': 0},
            'setlabel': purity_str + fidelity_str,
            'do_legend': True
        }

    def default_phase_cmap(self):
        cols = np.array(((41, 39, 231), (61, 130, 163), (208, 170, 39),
                         (209, 126, 4), (181, 28, 20), (238, 76, 152),
                         (251, 130, 242), (162, 112, 251))) / 255
        n = len(cols)
        cdict = {
            'red': [[i/n, cols[i%n][0], cols[i%n][0]] for i in range(n+1)],
            'green': [[i/n, cols[i%n][1], cols[i%n][1]] for i in range(n+1)],
            'blue': [[i/n, cols[i%n][2], cols[i%n][2]] for i in range(n+1)],
        }

        return mpl.colors.LinearSegmentedColormap('DMDefault', cdict)


class ReadoutROPhotonsAnalysis(Single_Qubit_TimeDomainAnalysis):
    """
    Analyses the photon number in the RO based on the
    readout_photons_in_resonator function

    function specific options for options dict:
    f_qubit
    chi
    artif_detuning
    print_fit_results
    """

    def __init__(self, t_start: str=None, t_stop: str=None,
                 label: str='', data_file_path: str=None,
                 close_figs: bool=False, options_dict: dict=None,
                 extract_only: bool=False, do_fitting: bool=False,
                 auto: bool=True):
        super().__init__(t_start=t_start, t_stop=t_stop,
                         data_file_path=data_file_path,
                         options_dict=options_dict,
                         close_figs=close_figs, label=label,
                         extract_only=extract_only, do_fitting=do_fitting)
        if self.options_dict.get('TwoD', None) is None:
            self.options_dict['TwoD'] = True
        self.label = label
        self.params_dict = {
            'measurementstring': 'measurementstring',
            'sweep_points': 'sweep_points',
            'sweep_points_2D': 'sweep_points_2D',
            'value_names': 'value_names',
            'value_units': 'value_units',
            'measured_values': 'measured_values'}

        self.numeric_params = self.options_dict.get('numeric_params',
                                                   OrderedDict())

        self.kappa = self.options_dict.get('kappa_effective', None)
        self.chi = self.options_dict.get('chi', None)
        self.T2 = self.options_dict.get('T2echo', None)
        self.artif_detuning = self.options_dict.get('artif_detuning', 0)

        if (self.kappa is None) or (self.chi is None) or (self.T2 is None):
            raise ValueError('kappa_effective, chi and T2echo must be passed to '
                             'the options_dict.')

        if auto:
            self.run_analysis()

    def process_data(self):
        self.proc_data_dict = OrderedDict()
        self.proc_data_dict['qubit_state'] = [[],[]]
        self.proc_data_dict['delay_to_relax'] = self.raw_data_dict[
                                                    'sweep_points_2D'][0]
        self.proc_data_dict['ramsey_times'] = []

        for i,x in enumerate(np.transpose(self.raw_data_dict[
                        'measured_data']['raw w0 _measure'][0])):
            self.proc_data_dict['qubit_state'][0].append([])
            self.proc_data_dict['qubit_state'][1].append([])

            for j,y in enumerate(np.transpose(self.raw_data_dict[
                    'measured_data']['raw w0 _measure'][0])[i]):

                if j%2 == 0:
                    self.proc_data_dict['qubit_state'][0][i].append(y)

                else:
                    self.proc_data_dict['qubit_state'][1][i].append(y)
        for i,x in enumerate( self.raw_data_dict['sweep_points'][0]):
            if i % 2 == 0:
                self.proc_data_dict['ramsey_times'].append(x)

    #I STILL NEED to pass Chi
    def prepare_fitting(self):
        self.proc_data_dict['photon_number'] = [[],[]]
        self.proc_data_dict['fit_results'] = []
        self.proc_data_dict['ramsey_fit_results'] = [[],[]]


        for i,tau in enumerate(self.proc_data_dict['delay_to_relax']):

            self.proc_data_dict['ramsey_fit_results'][0].append(self.fit_Ramsey(
                            self.proc_data_dict['ramsey_times'][:-4],
                            self.proc_data_dict['qubit_state'][0][i][:-4]/
                            max(self.proc_data_dict['qubit_state'][0][i][:-4]),
                            state=0,
                            kw=self.options_dict))

            self.proc_data_dict['ramsey_fit_results'][1].append(self.fit_Ramsey(
                            self.proc_data_dict['ramsey_times'][:-4],
                            self.proc_data_dict['qubit_state'][1][i][:-4]/
                            max(self.proc_data_dict['qubit_state'][1][i][:-4]),
                            state=1,
                            kw=self.options_dict))

            n01 = self.proc_data_dict['ramsey_fit_results'
                                         ][0][i][0].params['n0'].value
            n02 = self.proc_data_dict['ramsey_fit_results'
                                         ][1][i][0].params['n0'].value

            self.proc_data_dict['photon_number'][0].append(n01)
            self.proc_data_dict['photon_number'][1].append(n02)


    def run_fitting(self):
        print_fit_results = self.params_dict.pop('print_fit_results',False)

        exp_dec_mod = lmfit.Model(fit_mods.ExpDecayFunc)
        exp_dec_mod.set_param_hint('n',
                                   value=1,
                                   vary=False)
        exp_dec_mod.set_param_hint('offset',
                                   value=0,
                                   min=0,
                                   vary=True)
        exp_dec_mod.set_param_hint('tau',
                                   value=self.proc_data_dict[
                                                'delay_to_relax'][-1],
                                   min=1e-11,
                                   vary=True)
        exp_dec_mod.set_param_hint('amplitude',
                                   value=1,
                                   min=0,
                                   vary=True)
        params = exp_dec_mod.make_params()
        self.fit_res = OrderedDict()
        self.fit_res['ground_state'] = exp_dec_mod.fit(
                                data=self.proc_data_dict['photon_number'][0],
                                params=params,
                                t=self.proc_data_dict['delay_to_relax'])
        self.fit_res['excited_state'] = exp_dec_mod.fit(
                                data=self.proc_data_dict['photon_number'][1],
                                params=params,
                                t=self.proc_data_dict['delay_to_relax'])
        if print_fit_results:
            print(self.fit_res['ground_state'].fit_report())
            print(self.fit_res['excited_state'].fit_report())

    def fit_Ramsey(self, x, y, state, **kw):

        x = np.array(x)

        y = np.array(y)

        exp_dec_p_mod = lmfit.Model(fit_mods.ExpDecayPmod)
        comb_exp_dec_mod = lmfit.Model(fit_mods.CombinedOszExpDecayFunc)

        average = np.mean(y)

        ft_of_data = np.fft.fft(y)
        index_of_fourier_maximum = np.argmax(np.abs(
            ft_of_data[1:len(ft_of_data) // 2])) + 1
        max_ramsey_delay = x[-1] - x[0]

        fft_axis_scaling = 1 / max_ramsey_delay
        freq_est = fft_axis_scaling * index_of_fourier_maximum

        n_est = (freq_est-self.artif_detuning)/(2 * self.chi)


        exp_dec_p_mod.set_param_hint('T2echo',
                                   value=self.T2,
                                   vary=False)
        exp_dec_p_mod.set_param_hint('offset',
                                   value=average,
                                   min=0,
                                   vary=True)
        exp_dec_p_mod.set_param_hint('delta',
                                   value=self.artif_detuning,
                                   vary=False)
        exp_dec_p_mod.set_param_hint('amplitude',
                                   value=1,
                                   min=0,
                                   vary=True)
        exp_dec_p_mod.set_param_hint('kappa',
                                   value=self.kappa[state],
                                   vary=False)
        exp_dec_p_mod.set_param_hint('chi',
                                   value=self.chi,
                                   vary=False)
        exp_dec_p_mod.set_param_hint('n0',
                                      value=n_est,
                                      min=0,
                                      vary=True)
        exp_dec_p_mod.set_param_hint('phase',
                                       value=0,
                                       vary=True)


        comb_exp_dec_mod.set_param_hint('tau',
                                     value=self.T2,
                                     vary=True)
        comb_exp_dec_mod.set_param_hint('offset',
                                        value=average,
                                        min=0,
                                        vary=True)
        comb_exp_dec_mod.set_param_hint('oscillation_offset',
                                        value=average,
                                        min=0,
                                        vary=True)
        comb_exp_dec_mod.set_param_hint('amplitude',
                                     value=1,
                                     min=0,
                                     vary=True)
        comb_exp_dec_mod.set_param_hint('tau_gauss',
                                     value=self.kappa[state],
                                     vary=True)
        comb_exp_dec_mod.set_param_hint('n0',
                                     value=n_est,
                                     min=0,
                                     vary=True)
        comb_exp_dec_mod.set_param_hint('phase',
                                     value=0,
                                     vary=True)
        comb_exp_dec_mod.set_param_hint('delta',
                                     value=self.artif_detuning,
                                     vary=False)
        comb_exp_dec_mod.set_param_hint('chi',
                                     value=self.chi,
                                     vary=False)

        if (np.average(y[:4]) >
                np.average(y[4:8])):
            phase_estimate = 0
        else:
            phase_estimate = np.pi
        exp_dec_p_mod.set_param_hint('phase',
                                     value=phase_estimate, vary=True)
        comb_exp_dec_mod.set_param_hint('phase',
                                     value=phase_estimate, vary=True)

        amplitude_guess = 0.5
        if np.all(np.logical_and(y >= 0, y <= 1)):
            exp_dec_p_mod.set_param_hint('amplitude',
                                         value=amplitude_guess,
                                         min=0.00,
                                         max=4.0,
                                         vary=True)
            comb_exp_dec_mod.set_param_hint('amplitude',
                                         value=amplitude_guess,
                                         min=0.00,
                                         max=4.0,
                                         vary=True)

        else:
            print('data is not normalized, varying amplitude')
            exp_dec_p_mod.set_param_hint('amplitude',
                                         value=max(y),
                                         min=0.00,
                                         max=4.0,
                                         vary=True)
            comb_exp_dec_mod.set_param_hint('amplitude',
                                        value=max(y),
                                        min=0.00,
                                        max=4.0,
                                        vary=True)

        fit_res_1 = exp_dec_p_mod.fit(data=y,
                                    t=x,
                                    params= exp_dec_p_mod.make_params())

        fit_res_2 = comb_exp_dec_mod.fit(data=y,
                                         t=x,
                                         params= comb_exp_dec_mod.make_params())


        if fit_res_1.chisqr > .35:
            log.warning('Fit did not converge, varying phase')
            fit_res_lst = []

            for phase_estimate in np.linspace(0, 2*np.pi, 10):

                for i, del_amp in enumerate(np.linspace(
                        -max(y)/10, max(y)/10, 10)):
                    exp_dec_p_mod.set_param_hint('phase',
                                                 value=phase_estimate,
                                                 vary=False)
                    exp_dec_p_mod.set_param_hint('amplitude',
                                                 value=max(y)+ del_amp)

                    fit_res_lst += [exp_dec_p_mod.fit(
                        data=y,
                        t=x,
                        params= exp_dec_p_mod.make_params())]

            chisqr_lst = [fit_res_1.chisqr for fit_res_1 in fit_res_lst]
            fit_res_1 = fit_res_lst[np.argmin(chisqr_lst)]

        if fit_res_2.chisqr > .35:
            log.warning('Fit did not converge, varying phase')
            fit_res_lst = []

            for phase_estimate in np.linspace(0, 2*np.pi, 10):

                for i, del_amp in enumerate(np.linspace(
                        -max(y)/10, max(y)/10, 10)):
                    comb_exp_dec_mod.set_param_hint('phase',
                                                 value=phase_estimate,
                                                 vary=False)
                    comb_exp_dec_mod.set_param_hint('amplitude',
                                                 value=max(y)+ del_amp)

                    fit_res_lst += [comb_exp_dec_mod.fit(
                        data=y,
                        t=x,
                        params= comb_exp_dec_mod.make_params())]

            chisqr_lst = [fit_res_2.chisqr for fit_res_2 in fit_res_lst]
            fit_res_2 = fit_res_lst[np.argmin(chisqr_lst)]

        if fit_res_1.chisqr < fit_res_2.chisqr:
            self.proc_data_dict['params'] = exp_dec_p_mod.make_params()
            return [fit_res_1,fit_res_1,fit_res_2]
        else:
            self.proc_data_dict['params'] = comb_exp_dec_mod.make_params()
            return [fit_res_2,fit_res_1,fit_res_2]


    def prepare_plots(self):
            self.prepare_2D_sweep_plot()
            self.prepare_photon_number_plot()
            self.prepare_ramsey_plots()

    def prepare_2D_sweep_plot(self):
        self.plot_dicts['off_full_data_'+self.label] = {
            'title': 'Raw data |g>',
            'plotfn': self.plot_colorxy,
            'xvals': self.proc_data_dict['ramsey_times'],
            'xlabel': 'Ramsey delays',
            'xunit': 's',
            'yvals': self.proc_data_dict['delay_to_relax'],
            'ylabel': 'Delay after first RO-pulse',
            'yunit': 's',
            'zvals': np.array(self.proc_data_dict['qubit_state'][0]) }

        self.plot_dicts['on_full_data_'+self.label] = {
            'title': 'Raw data |e>',
            'plotfn': self.plot_colorxy,
            'xvals': self.proc_data_dict['ramsey_times'],
            'xlabel': 'Ramsey delays',
            'xunit': 's',
            'yvals': self.proc_data_dict['delay_to_relax'],
            'ylabel': 'Delay after first RO-pulse',
            'yunit': 's',
            'zvals': np.array(self.proc_data_dict['qubit_state'][1])  }



    def prepare_ramsey_plots(self):
        x_fit = np.linspace(self.proc_data_dict['ramsey_times'][0],
                            max(self.proc_data_dict['ramsey_times']),101)
        for i in range(len(self.proc_data_dict['ramsey_fit_results'][0])):

            self.plot_dicts['off_'+str(i)] = {
                'title': 'Ramsey w t_delay = '+\
                         str(self.proc_data_dict['delay_to_relax'][i])+ \
                         ' s, in |g> state',
                'ax_id':'ramsey_off_'+str(i),
                'plotfn': self.plot_line,
                'xvals': self.proc_data_dict['ramsey_times'],
                'xlabel': 'Ramsey delays',
                'xunit': 's',
                'yvals': np.array(self.proc_data_dict['qubit_state'][0][i]/
                             max(self.proc_data_dict['qubit_state'][0][i][:-4])),
                'ylabel': 'Measured qubit state',
                'yunit': '',
                'marker': 'o',
                'setlabel': '|g> data_'+str(i),
                'do_legend': True }

            self.plot_dicts['off_fit_'+str(i)] = {
                'title': 'Ramsey w t_delay = '+ \
                         str(self.proc_data_dict['delay_to_relax'][i])+ \
                         ' s, in |g> state',
                'ax_id':'ramsey_off_'+str(i),
                'plotfn': self.plot_line,
                'xvals': x_fit,
                'yvals':  self.proc_data_dict['ramsey_fit_results'][0][i][1].eval(
                    self.proc_data_dict['ramsey_fit_results'][0][i][1].params,
                    t=x_fit),
                'linestyle': '-',
                'marker': '',
                'setlabel': '|g> fit_model'+str(i),
                'do_legend': True  }

            self.plot_dicts['off_fit_2_'+str(i)] = {
                'title': 'Ramsey w t_delay = '+ \
                         str(self.proc_data_dict['delay_to_relax'][i])+ \
                         ' s, in |g> state',
                'ax_id':'ramsey_off_'+str(i),
                'plotfn': self.plot_line,
                'xvals': x_fit,
                'yvals':  self.proc_data_dict['ramsey_fit_results'][0][i][2].eval(
                    self.proc_data_dict['ramsey_fit_results'][0][i][2].params,
                    t=x_fit),
                'linestyle': '-',
                'marker': '',
                'setlabel': '|g> fit_simpel_model'+str(i),
                'do_legend': True  }

            self.plot_dicts['hidden_g_'+str(i)] = {
                'ax_id':'ramsey_off_'+str(i),
                'plotfn': self.plot_line,
                'xvals': [0],
                'yvals': [0],
                'color': 'w',
                'setlabel': 'Residual photon count = '
                             ''+str(self.proc_data_dict['photon_number'][0][i]),
                'do_legend': True }


            self.plot_dicts['on_'+str(i)] = {
                'title': 'Ramsey w t_delay = '+ \
                         str(self.proc_data_dict['delay_to_relax'][i])+ \
                         ' s, in |e> state',
                'ax_id':'ramsey_on_'+str(i),
                'plotfn': self.plot_line,
                'xvals': self.proc_data_dict['ramsey_times'],
                'xlabel': 'Ramsey delays',
                'xunit': 's',
                'yvals':  np.array(self.proc_data_dict['qubit_state'][1][i]/
                             max(self.proc_data_dict['qubit_state'][1][i][:-4])),
                'ylabel': 'Measured qubit state',
                'yunit': '',
                'marker': 'o',
                'setlabel': '|e> data_'+str(i),
                'do_legend': True }

            self.plot_dicts['on_fit_'+str(i)] = {
                'title': 'Ramsey w t_delay = '+ \
                         str(self.proc_data_dict['delay_to_relax'][i])+ \
                         ' s, in |e> state',
                'ax_id':'ramsey_on_'+str(i),
                'plotfn': self.plot_line,
                'xvals': x_fit,
                'yvals':  self.proc_data_dict['ramsey_fit_results'][1][i][1].eval(
                    self.proc_data_dict['ramsey_fit_results'][1][i][1].params,
                    t=x_fit),
                'linestyle': '-',
                'marker': '',
                'setlabel': '|e> fit_model'+str(i),
                'do_legend': True }

            self.plot_dicts['on_fit_2_'+str(i)] = {
                'title': 'Ramsey w t_delay = '+ \
                         str(self.proc_data_dict['delay_to_relax'][i])+ \
                         ' s, in |e> state',
                'ax_id':'ramsey_on_'+str(i),
                'plotfn': self.plot_line,
                'xvals': x_fit,
                'yvals':  self.proc_data_dict['ramsey_fit_results'][1][i][2].eval(
                    self.proc_data_dict['ramsey_fit_results'][1][i][2].params,
                    t=x_fit),
                'linestyle': '-',
                'marker': '',
                'setlabel': '|e> fit_simpel_model'+str(i),
                'do_legend': True }

            self.plot_dicts['hidden_e_'+str(i)] = {
                'ax_id':'ramsey_on_'+str(i),
                'plotfn': self.plot_line,
                'xvals': [0],
                'yvals': [0],
                'color': 'w',
                'setlabel': 'Residual photon count = '
                            ''+str(self.proc_data_dict['photon_number'][1][i]),
                'do_legend': True }


    def prepare_photon_number_plot(self):


        ylabel = 'Average photon number'
        yunit = ''

        x_fit = np.linspace(min(self.proc_data_dict['delay_to_relax']),
                            max(self.proc_data_dict['delay_to_relax']),101)
        minmax_data = [min(min(self.proc_data_dict['photon_number'][0]),
                           min(self.proc_data_dict['photon_number'][1])),
                       max(max(self.proc_data_dict['photon_number'][0]),
                           max(self.proc_data_dict['photon_number'][1]))]
        minmax_data[0] -= minmax_data[0]/5
        minmax_data[1] += minmax_data[1]/5

        self.proc_data_dict['photon_number'][1],

        self.fit_res['excited_state'].eval(
            self.fit_res['excited_state'].params,
            t=x_fit)
        self.plot_dicts['Photon number count'] = {
            'plotfn': self.plot_line,
            'xlabel': 'Delay after first RO-pulse',
            'ax_id': 'Photon number count ',
            'xunit': 's',
            'xvals': self.proc_data_dict['delay_to_relax'],
            'yvals': self.proc_data_dict['photon_number'][0],
            'ylabel': ylabel,
            'yunit': yunit,
            'yrange': minmax_data,
            'title': 'Residual photon number',
            'color': 'b',
            'linestyle': '',
            'marker': 'o',
            'setlabel': '|g> data',
            'func': 'semilogy',
            'do_legend': True}

        self.plot_dicts['main2'] = {
            'plotfn': self.plot_line,
            'xunit': 's',
            'xvals': x_fit,
            'yvals': self.fit_res['ground_state'].eval(
                self.fit_res['ground_state'].params,
                t=x_fit),
            'yrange': minmax_data,
            'ax_id': 'Photon number count ',
            'color': 'b',
            'linestyle': '-',
            'marker': '',
            'setlabel': '|g> fit',
            'func': 'semilogy',
            'do_legend': True}

        self.plot_dicts['main3'] = {
            'plotfn': self.plot_line,
            'xunit': 's',
            'xvals': self.proc_data_dict['delay_to_relax'],
            'yvals': self.proc_data_dict['photon_number'][1],
            'yrange': minmax_data,
            'ax_id': 'Photon number count ',
            'color': 'r',
            'linestyle': '',
            'marker': 'o',
            'setlabel': '|e> data',
            'func': 'semilogy',
            'do_legend': True}

        self.plot_dicts['main4'] = {
            'plotfn': self.plot_line,
            'xunit': 's',
            'ax_id': 'Photon number count ',
            'xvals': x_fit,
            'yvals': self.fit_res['excited_state'].eval(
                self.fit_res['excited_state'].params,
                t=x_fit),
            'yrange': minmax_data,
            'ylabel': ylabel,
            'color': 'r',
            'linestyle': '-',
            'marker': '',
            'setlabel': '|e> fit',
            'func': 'semilogy',
            'do_legend': True}

        self.plot_dicts['hidden_1'] = {
            'ax_id': 'Photon number count ',
            'plotfn': self.plot_line,
            'yrange': minmax_data,
            'xvals': [0],
            'yvals': [0],
            'color': 'w',
            'setlabel': 'tau_g = '
                        ''+str("%.3f" %
                        (self.fit_res['ground_state'].params['tau'].value*1e9))+''
                        ' ns',
            'do_legend': True }


        self.plot_dicts['hidden_2'] = {
            'ax_id': 'Photon number count ',
            'plotfn': self.plot_line,
            'yrange': minmax_data,
            'xvals': [0],
            'yvals': [0],
            'color': 'w',
            'setlabel': 'tau_e = '
                        ''+str("%.3f" %
                        (self.fit_res['excited_state'].params['tau'].value*1e9))+''
                        ' ns',
            'do_legend': True}


class RODynamicPhaseAnalysis(MultiQubit_TimeDomain_Analysis):

    def __init__(self, qb_names: list=None,  t_start: str=None, t_stop: str=None,
                 data_file_path: str=None, single_timestamp: bool=False,
                 options_dict: dict=None, extract_only: bool=False,
                 do_fitting: bool=True, auto=True):

        super().__init__(qb_names=qb_names, t_start=t_start, t_stop=t_stop,
                         data_file_path=data_file_path,
                         options_dict=options_dict,
                         extract_only=extract_only,
                         do_fitting=do_fitting,
                         auto=False)

        if auto:
            self.run_analysis()

    def process_data(self):

        super().process_data()

        if 'qbp_name' in self.metadata:
            self.pulsed_qbname = self.metadata['qbp_name']
        else:
            self.pulsed_qbname = self.options_dict.get('pulsed_qbname')
        self.measured_qubits = [qbn for qbn in self.channel_map if
                                qbn != self.pulsed_qbname]

    def prepare_fitting(self):
        self.fit_dicts = OrderedDict()
        for qbn in self.measured_qubits:
            ro_dict = self.proc_data_dict['projected_data_dict'][qbn]
            sweep_points = self.proc_data_dict['sweep_points_dict'][qbn][
                'msmt_sweep_points']
            for ro_suff, data in ro_dict.items():
                cos_mod = lmfit.Model(fit_mods.CosFunc)
                if self.num_cal_points != 0:
                    data = data[:-self.num_cal_points]
                guess_pars = fit_mods.Cos_guess(
                    model=cos_mod,
                    t=sweep_points,
                    data=data)
                guess_pars['amplitude'].vary = True
                guess_pars['offset'].vary = True
                guess_pars['frequency'].vary = True
                guess_pars['phase'].vary = True

                key = 'cos_fit_{}{}'.format(qbn, ro_suff)
                self.fit_dicts[key] = {
                    'fit_fn': fit_mods.CosFunc,
                    'fit_xvals': {'t': sweep_points},
                    'fit_yvals': {'data': data},
                    'guess_pars': guess_pars}

    def analyze_fit_results(self):

        self.dynamic_phases = OrderedDict()
        for meas_qbn in self.measured_qubits:
            self.dynamic_phases[meas_qbn] = \
                (self.fit_dicts['cos_fit_{}_measure'.format(meas_qbn)][
                    'fit_res'].best_values['phase'] -
                 self.fit_dicts['cos_fit_{}_ref_measure'.format(meas_qbn)][
                    'fit_res'].best_values['phase'])*180/np.pi

    def prepare_plots(self):

        super().prepare_plots()

        if self.do_fitting:
            for meas_qbn in self.measured_qubits:
                sweep_points_dict = self.proc_data_dict['sweep_points_dict'][
                    meas_qbn]
                if self.num_cal_points != 0:
                    yvals = [self.proc_data_dict['projected_data_dict'][meas_qbn][
                                 '_ref_measure'][:-self.num_cal_points],
                             self.proc_data_dict['projected_data_dict'][meas_qbn][
                                 '_measure'][:-self.num_cal_points]]
                    sweep_points = sweep_points_dict['msmt_sweep_points']

                    # plot cal points
                    for i, cal_pts_idxs in enumerate(
                            self.cal_states_dict.values()):
                        key = list(self.cal_states_dict)[i] + meas_qbn
                        self.plot_dicts[key] = {
                            'fig_id': 'dyn_phase_plot_' + meas_qbn,
                            'plotfn': self.plot_line,
                            'xvals': np.mean([
                                sweep_points_dict['cal_points_sweep_points'][
                                    cal_pts_idxs],
                                sweep_points_dict['cal_points_sweep_points'][
                                    cal_pts_idxs]],
                                axis=0),
                            'yvals': np.mean([
                                self.proc_data_dict['projected_data_dict'][meas_qbn][
                                    '_ref_measure'][cal_pts_idxs],
                                self.proc_data_dict['projected_data_dict'][meas_qbn][
                                    '_measure'][cal_pts_idxs]],
                                             axis=0),
                            'setlabel': list(self.cal_states_dict)[i],
                            'do_legend': True,
                            'legend_bbox_to_anchor': (1, 0.5),
                            'legend_pos': 'center left',
                            'linestyle': 'none',
                            'line_kws': {'color': self.get_cal_state_color(
                                list(self.cal_states_dict)[i])}}

                else:
                    yvals = [self.proc_data_dict['projected_data_dict'][meas_qbn][
                                 '_ref_measure'],
                             self.proc_data_dict['projected_data_dict'][meas_qbn][
                                 '_measure']]
                    sweep_points = sweep_points_dict['sweep_points']

                self.plot_dicts['dyn_phase_plot_' + meas_qbn] = {
                    'plotfn': self.plot_line,
                    'xvals': [sweep_points, sweep_points],
                    'xlabel': self.raw_data_dict['xlabel'][0],
                    'xunit': self.raw_data_dict['xunit'][0][0],
                    'yvals': yvals,
                    'ylabel': 'Excited state population',
                    'yunit': '',
                    'setlabel': ['with measurement', 'no measurement'],
                    'title': (self.raw_data_dict['timestamps'][0] + ' ' +
                              self.raw_data_dict['measurementstring'][0]),
                    'linestyle': 'none',
                    'do_legend': True,
                    'legend_bbox_to_anchor': (1, 0.5),
                    'legend_pos': 'center left'}

                self.plot_dicts['cos_fit_' + meas_qbn + '_ref_measure'] = {
                    'fig_id': 'dyn_phase_plot_' + meas_qbn,
                    'plotfn': self.plot_fit,
                    'fit_res': self.fit_dicts['cos_fit_{}_ref_measure'.format(
                                    meas_qbn)]['fit_res'],
                    'setlabel': 'cos fit',
                    'do_legend': True,
                    'legend_bbox_to_anchor': (1, 0.5),
                    'legend_pos': 'center left'}

                self.plot_dicts['cos_fit_' + meas_qbn + '_measure'] = {
                    'fig_id': 'dyn_phase_plot_' + meas_qbn,
                    'plotfn': self.plot_fit,
                    'fit_res': self.fit_dicts['cos_fit_{}_measure'.format(
                                    meas_qbn)]['fit_res'],
                    'setlabel': 'cos fit',
                    'do_legend': True,
                    'legend_bbox_to_anchor': (1, 0.5),
                    'legend_pos': 'center left'}

                textstr = 'Dynamic phase = {:.2f}'.format(
                    self.dynamic_phases[meas_qbn]) + r'$^{\circ}$'
                self.plot_dicts['text_msg_' + meas_qbn] = {
                    'fig_id': 'dyn_phase_plot_' + meas_qbn,
                    'ypos': -0.175,
                    'xpos': 0.5,
                    'horizontalalignment': 'center',
                    'verticalalignment': 'top',
                    'plotfn': self.plot_text,
                    'text_string': textstr}


class FluxAmplitudeSweepAnalysis(MultiQubit_TimeDomain_Analysis):
    def __init__(self, qb_names, *args, **kwargs):
        self.mask_freq = kwargs.pop('mask_freq', None)
        self.mask_amp = kwargs.pop('mask_amp', None)

        super().__init__(qb_names, *args, **kwargs)

    def extract_data(self):
        super().extract_data()
        # Set some default values specific to FluxPulseScopeAnalysis if the
        # respective options have not been set by the user or in the metadata.
        # (We do not do this in the init since we have to wait until
        # metadata has been extracted.)
        if self.get_param_value('rotation_type', default_value=None) is None:
            self.options_dict['rotation_type'] = 'global_PCA'
        if self.get_param_value('TwoD', default_value=None) is None:
            self.options_dict['TwoD'] = True

    def process_data(self):
        super().process_data()

        pdd = self.proc_data_dict
        nr_sp = {qb: len(pdd['sweep_points_dict'][qb]['sweep_points'])
                 for qb in self.qb_names}
        nr_sp2d = {qb: len(list(pdd['sweep_points_2D_dict'][qb].values())[0])
                           for qb in self.qb_names}
        nr_cp = self.num_cal_points

        # make matrix out of vector
        data_reshaped = {qb: np.reshape(deepcopy(
            pdd['data_to_fit'][qb]).T.flatten(), (nr_sp[qb], nr_sp2d[qb]))
                         for qb in self.qb_names}
        pdd['data_reshaped'] = data_reshaped

        # remove calibration points from data to fit
        data_no_cp = {qb: np.array([pdd['data_reshaped'][qb][i, :]
                                    for i in range(nr_sp[qb]-nr_cp)])
            for qb in self.qb_names}

        # apply mask
        for qb in self.qb_names:
            if self.mask_freq is None:
                self.mask_freq = [True]*nr_sp2d[qb] # by default, no point is masked
            if self.mask_amp is None:
                self.mask_amp = [True]*(nr_sp[qb]-nr_cp)

        pdd['freqs_masked'] = {}
        pdd['amps_masked'] = {}
        pdd['data_masked'] = {}
        for qb in self.qb_names:
            sp_param = [k for k in self.mospm[qb] if 'freq' in k][0]
            pdd['freqs_masked'][qb] = \
                pdd['sweep_points_2D_dict'][qb][sp_param][self.mask_freq]
            pdd['amps_masked'][qb] = \
                pdd['sweep_points_dict'][qb]['sweep_points'][
                :-self.num_cal_points][self.mask_amp]
            data_masked = data_no_cp[qb][self.mask_amp,:]
            pdd['data_masked'][qb] = data_masked[:, self.mask_freq]

    def prepare_fitting(self):
        pdd = self.proc_data_dict
        self.fit_dicts = OrderedDict()

        # Gaussian fit of amplitude slices
        gauss_mod = fit_mods.GaussianModel_v2()
        for qb in self.qb_names:
            for i in range(len(pdd['amps_masked'][qb])):
                data = pdd['data_masked'][qb][i,:]
                self.fit_dicts[f'gauss_fit_{qb}_{i}'] = {
                    'model': gauss_mod,
                    'fit_xvals': {'x': pdd['freqs_masked'][qb]},
                    'fit_yvals': {'data': data}
                    }

    def analyze_fit_results(self):
        pdd = self.proc_data_dict

        pdd['gauss_center'] = {}
        pdd['gauss_center_err'] = {}
        pdd['filtered_center'] = {}
        pdd['filtered_amps'] = {}

        for qb in self.qb_names:
            pdd['gauss_center'][qb] = np.array([
                self.fit_res[f'gauss_fit_{qb}_{i}'].best_values['center']
                for i in range(len(pdd['amps_masked'][qb]))])
            pdd['gauss_center_err'][qb] = np.array([
                self.fit_res[f'gauss_fit_{qb}_{i}'].params['center'].stderr
                for i in range(len(pdd['amps_masked'][qb]))])

            # filter out points with stderr > 1e6 Hz
            pdd['filtered_center'][qb] = np.array([])
            pdd['filtered_amps'][qb] = np.array([])
            for i, stderr in enumerate(pdd['gauss_center_err'][qb]):
                try:
                    if stderr < 1e6:
                        pdd['filtered_center'][qb] = \
                            np.append(pdd['filtered_center'][qb],
                                  pdd['gauss_center'][qb][i])
                        pdd['filtered_amps'][qb] = \
                            np.append(pdd['filtered_amps'][qb],
                            pdd['sweep_points_dict'][qb]\
                            ['sweep_points'][:-self.num_cal_points][i])
                except:
                    continue

            # if gaussian fitting does not work (i.e. all points were filtered
            # out above) use max value of data to get an estimate of freq
            if len(pdd['filtered_amps'][qb]) == 0:
                for qb in self.qb_names:
                    freqs = np.array([])
                    for i in range(pdd['data_masked'][qb].shape[0]):
                        freqs = np.append(freqs, pdd['freqs_masked'][qb]\
                            [np.argmax(pdd['data_masked'][qb][i,:])])
                    pdd['filtered_center'][qb] = freqs
                    pdd['filtered_amps'][qb] = pdd['amps_masked'][qb]

            # fit the freqs to the qubit model
            self.fit_func = self.get_param_value('fit_func', fit_mods.Qubit_dac_to_freq)

            if self.fit_func == fit_mods.Qubit_dac_to_freq_precise:
                fit_guess_func = fit_mods.Qubit_dac_arch_guess_precise
            else:
                fit_guess_func = fit_mods.Qubit_dac_arch_guess
            freq_mod = lmfit.Model(self.fit_func)
            fixed_params = \
                self.get_param_value("fixed_params_for_fit", {}).get(qb, None)
            if fixed_params is None:
                fixed_params = dict(E_c=0)
            freq_mod.guess = fit_guess_func.__get__(
                freq_mod, freq_mod.__class__)

            self.fit_dicts[f'freq_fit_{qb}'] = {
                'model': freq_mod,
                'fit_xvals': {'dac_voltage': pdd['filtered_amps'][qb]},
                'fit_yvals': {'data': pdd['filtered_center'][qb]},
                "guessfn_pars": {"fixed_params": fixed_params}}

            self.run_fitting()

    def prepare_plots(self):
        pdd = self.proc_data_dict
        rdd = self.raw_data_dict

        for qb in self.qb_names:
            sp_param = [k for k in self.mospm[qb] if 'freq' in k][0]
            self.plot_dicts[f'data_2d_{qb}'] = {
                'title': rdd['measurementstring'] +
                            '\n' + rdd['timestamp'],
                'ax_id': f'data_2d_{qb}',
                'plotfn': self.plot_colorxy,
                'xvals': pdd['sweep_points_dict'][qb]['sweep_points'],
                'yvals': pdd['sweep_points_2D_dict'][qb][sp_param],
                'zvals': np.transpose(pdd['data_reshaped'][qb]),
                'xlabel': r'Flux pulse amplitude',
                'xunit': 'V',
                'ylabel': r'Qubit drive frequency',
                'yunit': 'Hz',
                'zlabel': 'Excited state population',
            }

            if self.do_fitting:
                if self.options_dict.get('scatter', True):
                    label = f'freq_scatter_{qb}_scatter'
                    self.plot_dicts[label] = {
                        'title': rdd['measurementstring'] +
                        '\n' + rdd['timestamp'],
                        'ax_id': f'data_2d_{qb}',
                        'plotfn': self.plot_line,
                        'linestyle': '',
                        'marker': 'o',
                        'xvals': pdd['filtered_amps'][qb],
                        'yvals': pdd['filtered_center'][qb],
                        'xlabel': r'Flux pulse amplitude',
                        'xunit': 'V',
                        'ylabel': r'Qubit drive frequency',
                        'yunit': 'Hz',
                        'color': 'white',
                    }

                amps = pdd['sweep_points_dict'][qb]['sweep_points'][
                                     :-self.num_cal_points]

                label = f'freq_scatter_{qb}'
                self.plot_dicts[label] = {
                    'title': rdd['measurementstring'] +
                             '\n' + rdd['timestamp'],
                    'ax_id': f'data_2d_{qb}',
                    'plotfn': self.plot_line,
                    'linestyle': '-',
                    'marker': '',
                    'xvals': amps,
                    'yvals': self.fit_func(amps,
                            **self.fit_res[f'freq_fit_{qb}'].best_values),
                    'color': 'red',
                }


class T1FrequencySweepAnalysis(MultiQubit_TimeDomain_Analysis):
    def process_data(self):
        super().process_data()

        pdd = self.proc_data_dict
        nr_cp = self.num_cal_points
        self.lengths = OrderedDict()
        self.amps = OrderedDict()
        self.freqs = OrderedDict()
        for qbn in self.qb_names:
            len_key = [pn for pn in self.mospm[qbn] if 'length' in pn]
            if len(len_key) == 0:
                raise KeyError('Couldn"t find sweep points corresponding to '
                               'flux pulse length.')
            self.lengths[qbn] = self.sp.get_sweep_params_property(
                'values', 0, len_key[0])

            amp_key = [pn for pn in self.mospm[qbn] if 'amp' in pn]
            if len(len_key) == 0:
                raise KeyError('Couldn"t find sweep points corresponding to '
                               'flux pulse amplitude.')
            self.amps[qbn] = self.sp.get_sweep_params_property(
                'values', 1, amp_key[0])

            freq_key = [pn for pn in self.mospm[qbn] if 'freq' in pn]
            if len(freq_key) == 0:
                self.freqs[qbn] = None
            else:
                self.freqs[qbn] =self.sp.get_sweep_params_property(
                    'values', 1, freq_key[0])

        nr_amps = len(self.amps[self.qb_names[0]])
        nr_lengths = len(self.lengths[self.qb_names[0]])

        # make matrix out of vector
        data_reshaped_no_cp = {qb: np.reshape(deepcopy(
                pdd['data_to_fit'][qb][
                :, :pdd['data_to_fit'][qb].shape[1]-nr_cp]).flatten(),
                (nr_amps, nr_lengths)) for qb in self.qb_names}

        pdd['data_reshaped_no_cp'] = data_reshaped_no_cp

        pdd['mask'] = {qb: np.ones(nr_amps, dtype=np.bool)
                           for qb in self.qb_names}

    def prepare_fitting(self):
        pdd = self.proc_data_dict

        self.fit_dicts = OrderedDict()
        exp_mod = fit_mods.ExponentialModel()
        for qb in self.qb_names:
            for i, data in enumerate(pdd['data_reshaped_no_cp'][qb]):
                self.fit_dicts[f'exp_fit_{qb}_amp_{i}'] = {
                    'model': exp_mod,
                    'fit_xvals': {'x': self.lengths[qb]},
                    'fit_yvals': {'data': data}}

    def analyze_fit_results(self):
        pdd = self.proc_data_dict

        pdd['T1'] = {}
        pdd['T1_err'] = {}

        for qb in self.qb_names:
            pdd['T1'][qb] = np.array([
                abs(self.fit_res[f'exp_fit_{qb}_amp_{i}'].best_values['decay'])
                for i in range(len(self.amps[qb]))])

            pdd['T1_err'][qb] = np.array([
                self.fit_res[f'exp_fit_{qb}_amp_{i}'].params['decay'].stderr
                for i in range(len(self.amps[qb]))])

            for i in range(len(self.amps[qb])):
                try:
                    if pdd['T1_err'][qb][i] >= 10 * pdd['T1'][qb][i]:
                        pdd['mask'][qb][i] = False
                except TypeError:
                    pdd['mask'][qb][i] = False

    def prepare_plots(self):
        pdd = self.proc_data_dict
        rdd = self.raw_data_dict

        for qb in self.qb_names:
            for p, param_values in enumerate([self.amps, self.freqs]):
                if param_values is None:
                    continue
                suffix = '_amp' if p == 0 else '_freq'
                mask = pdd['mask'][qb]
                xlabel = r'Flux pulse amplitude' if p == 0 else \
                    r'Derived qubit frequency'

                if self.do_fitting:
                    # Plot T1 vs flux pulse amplitude
                    label = f'T1_fit_{qb}{suffix}'
                    self.plot_dicts[label] = {
                        'title': rdd['measurementstring'] + '\n' + rdd['timestamp'],
                        'plotfn': self.plot_line,
                        'linestyle': '-',
                        'xvals': param_values[qb][mask],
                        'yvals': pdd['T1'][qb][mask],
                        'yerr': pdd['T1_err'][qb][mask],
                        'xlabel': xlabel,
                        'xunit': 'V' if p == 0 else 'Hz',
                        'ylabel': r'T1',
                        'yunit': 's',
                        'color': 'blue',
                    }

                # Plot rotated integrated average in dependece of flux pulse
                # amplitude and length
                label = f'T1_color_plot_{qb}{suffix}'
                self.plot_dicts[label] = {
                    'title': rdd['measurementstring'] + '\n' + rdd['timestamp'],
                    'plotfn': self.plot_colorxy,
                    'linestyle': '-',
                    'xvals': param_values[qb][mask],
                    'yvals': self.lengths[qb],
                    'zvals': np.transpose(pdd['data_reshaped_no_cp'][qb][mask]),
                    'xlabel': xlabel,
                    'xunit': 'V' if p == 0 else 'Hz',
                    'ylabel': r'Flux pulse length',
                    'yunit': 's',
                    'zlabel': r'Excited state population'
                }

                # Plot population loss for the first flux pulse length as a
                # function of flux pulse amplitude
                label = f'Pop_loss_{qb}{suffix}'
                self.plot_dicts[label] = {
                    'title': rdd['measurementstring'] + '\n' + rdd['timestamp'],
                    'plotfn': self.plot_line,
                    'linestyle': '-',
                    'xvals': param_values[qb][mask],
                    'yvals': 1 - pdd['data_reshaped_no_cp'][qb][:, 0][mask],
                    'xlabel': xlabel,
                    'xunit': 'V' if p == 0 else 'Hz',
                    'ylabel': r'Pop. loss @ {:.0f} ns'.format(
                        self.lengths[qb][0]/1e-9
                    ),
                    'yunit': '',
                }

            # Plot all fits in single figure
            if self.options_dict.get('all_fits', False) and self.do_fitting:
                colormap = self.options_dict.get('colormap', mpl.cm.plasma)
                for i in range(len(self.amps[qb])):
                    color = colormap(i/(len(self.amps[qb])-1))
                    label = f'exp_fit_{qb}_amp_{i}'
                    fitid = param_values[qb][i]
                    self.plot_dicts[label] = {
                        'title': rdd['measurementstring'] + '\n' + rdd['timestamp'],
                        'fig_id': f'T1_fits_{qb}',
                        'xlabel': r'Flux pulse length',
                        'xunit': 's',
                        'ylabel': r'Excited state population',
                        'plotfn': self.plot_fit,
                        'fit_res': self.fit_res[label],
                        'plot_init': self.options_dict.get('plot_init', False),
                        'color': color,
                        'setlabel': f'freq={fitid:.4f}' if p == 1
                                            else f'amp={fitid:.4f}',
                        'do_legend': False,
                        'legend_bbox_to_anchor': (1, 1),
                        'legend_pos': 'upper left',
                        }

                    label = f'freq_scatter_{qb}_{i}'
                    self.plot_dicts[label] = {
                        'fig_id': f'T1_fits_{qb}',
                        'plotfn': self.plot_line,
                        'xvals': self.lengths[qb],
                        'linestyle': '',
                        'yvals': pdd['data_reshaped_no_cp'][qb][i, :],
                        'color': color,
                        'setlabel': f'freq={fitid:.4f}' if p == 1
                                            else f'amp={fitid:.4f}',
                    }


class T2FrequencySweepAnalysis(MultiQubit_TimeDomain_Analysis):
    def process_data(self):
        super().process_data()

        pdd = self.proc_data_dict
        nr_cp = self.num_cal_points
        nr_amps = len(self.metadata['amplitudes'])
        nr_lengths = len(self.metadata['flux_lengths'])
        nr_phases = len(self.metadata['phases'])

        # make matrix out of vector
        data_reshaped_no_cp = {qb: np.reshape(
            deepcopy(pdd['data_to_fit'][qb][:-nr_cp]).flatten(),
            (nr_amps, nr_lengths, nr_phases)) for qb in self.qb_names}

        pdd['data_reshaped_no_cp'] = data_reshaped_no_cp
        if self.metadata['use_cal_points']:
            pdd['cal_point_data'] = {qb: deepcopy(
                pdd['data_to_fit'][qb][
                len(pdd['data_to_fit'][qb])-nr_cp:]) for qb in self.qb_names}

        pdd['mask'] = {qb: np.ones(nr_amps, dtype=np.bool)
                           for qb in self.qb_names}

    def prepare_fitting(self):
        pdd = self.proc_data_dict
        self.fit_dicts = OrderedDict()
        nr_amps = len(self.metadata['amplitudes'])

        for qb in self.qb_names:
            for i in range(nr_amps):
                for j, data in enumerate(pdd['data_reshaped_no_cp'][qb][i]):
                    cos_mod = fit_mods.CosModel
                    guess_pars = fit_mods.Cos_guess(
                        model=cos_mod, t=self.metadata['phases'],
                        data=data,
                        freq_guess=1/360)
                    guess_pars['frequency'].value = 1/360
                    guess_pars['frequency'].vary = False
                    self.fit_dicts[f'cos_fit_{qb}_{i}_{j}'] = {
                        'fit_fn': fit_mods.CosFunc,
                        'fit_xvals': {'t': self.metadata['phases']},
                        'fit_yvals': {'data': data},
                        'guess_pars': guess_pars}

    def analyze_fit_results(self):
        pdd = self.proc_data_dict

        pdd['T2'] = {}
        pdd['T2_err'] = {}
        pdd['phase_contrast'] = {}
        nr_lengths = len(self.metadata['flux_lengths'])
        nr_amps = len(self.metadata['amplitudes'])

        guess_pars_dict_default ={qb: dict(amplitude=dict(value=0.5),
                                       decay=dict(value=1e-6),
                                       ) for qb in self.qb_names}

        gaussian_decay_func = \
            lambda x, amplitude, decay: amplitude * np.exp(-(x / decay) ** 2)

        for qb in self.qb_names:
            pdd['phase_contrast'][qb] = {}
            # exp_mod = self.get_param_value('exp_fit_mod',
            #                                lmfit.Model(gaussian_decay_func))
            exp_mod = fit_mods.ExponentialModel()
            guess_pars_dict = self.get_param_value("guess_pars_dict",
                                                   guess_pars_dict_default)[qb]
            for i in range(nr_amps):
                pdd['phase_contrast'][qb][f'amp_{i}'] = np.array([self.fit_res[
                                                        f'cos_fit_{qb}_{i}_{j}'
                                                    ].best_values['amplitude']
                                                    for j in
                                                    range(nr_lengths)])
                for par, params in guess_pars_dict.items():
                    exp_mod.set_param_hint(par, **params)
                guess_pars = exp_mod.make_params()

                self.fit_dicts[f'exp_fit_{qb}_{i}'] = {
                    'fit_fn': exp_mod.func,
                    'guess_pars': guess_pars,
                    'fit_xvals': {'x': self.get_param_value('flux_lengths')},
                    'fit_yvals': {'data': np.array([self.fit_res[
                                                        f'cos_fit_{qb}_{i}_{j}'
                                                    ].best_values['amplitude']
                                                    for j in
                                                    range(nr_lengths)])}}


            self.run_fitting()

            pdd['T2'][qb] = np.array([
                abs(self.fit_res[f'exp_fit_{qb}_{i}'].best_values['decay'])
                for i in range(len(self.metadata['amplitudes']))])
            pdd['T2_err'][qb] = np.array([
                abs(self.fit_res[f'exp_fit_{qb}_{i}'].params['decay'].stderr)
                for i in range(len(self.metadata['amplitudes']))])

            pdd['mask'][qb] = []
            for i in range(len(self.metadata['amplitudes'])):
                try:
                    if self.fit_res[f'exp_fit_{qb}_{i}']\
                                            .params['decay'].stderr >= 1e-5:
                        pdd['mask'][qb].append(False)
                    else:
                        pdd['mask'][qb].append(True)
                except TypeError:
                    pdd['mask'][qb][i].append(False)

    def prepare_plots(self):
        pdd = self.proc_data_dict
        rdd = self.raw_data_dict

        for qb in self.qb_names:
            mask = pdd['mask'][qb]
            label = f'T2_fit_{qb}'
            xvals = self.metadata['amplitudes'][mask] if \
                self.metadata['frequencies'] is None else \
                self.metadata['frequencies'][mask]
            xlabel = r'Flux pulse amplitude' if \
                self.metadata['frequencies'] is None else \
                r'Derived qubit frequency'
            self.plot_dicts[label] = {
                'plotfn': self.plot_line,
                'linestyle': '-',
                'xvals': xvals,
                'yvals': pdd['T2'][qb][mask],
                'yerr': pdd['T2_err'][qb][mask],
                'xlabel': xlabel,
                'xunit': 'V' if self.metadata['frequencies'] is None else 'Hz',
                'ylabel': r'T2',
                'yunit': 's',
                'color': 'blue',
            }

            # Plot all fits in single figure
            if not self.options_dict.get('all_fits', True):
                continue

            colormap = self.options_dict.get('colormap', mpl.cm.plasma)
            for i in range(len(self.metadata['amplitudes'])):
                color = colormap(i/(len(self.metadata['amplitudes'])-1))
                label = f'exp_fit_{qb}_{i}'
                freqs = self.get_param_value('frequencies')
                fitid = self.metadata['amplitudes'][i] if freqs is None else \
                        self.get_param_value('frequencies')[i]
                self.plot_dicts[label] = {
                    'title': rdd['measurementstring'] +
                            '\n' + rdd['timestamp'],
                    'ax_id': f'T2_fits_{qb}',
                    'xlabel': r'Flux pulse length',
                    'xunit': 's',
                    'ylabel': r'Excited state population',
                    'plotfn': self.plot_fit,
                    'fit_res': self.fit_res[label],
                    'plot_init': self.options_dict.get('plot_init', False),
                    'color': color,
                    'setlabel': f'freq={fitid:.4f}' if freqs
                                        else f'amp={fitid:.4f}',
                    'do_legend': False,
                    'legend_bbox_to_anchor': (1, 1),
                    'legend_pos': 'upper left',
                    }
                delays = self.get_param_value('flux_lengths')
                phase_contrasts = np.array([self.fit_res[f'cos_fit_{qb}_{i}_{j}'
                                            ].best_values['amplitude']
                                            for j in
                                            range(len(delays))])
                phase_contrasts_stderr = \
                    np.array([self.fit_res[f'cos_fit_{qb}_{i}_{j}'
                              ].params['amplitude'].stderr
                              for j in
                              range(len(delays))])
                self.plot_dicts[label + 'data'] = {
                    'ax_id': f'T2_fits_{qb}',
                    'plotfn': self.plot_line,
                    "xvals": delays,
                    "yvals": phase_contrasts,
                    "yerr": phase_contrasts_stderr,
                    "marker": "o",
                    'plot_init': self.options_dict.get('plot_init', False),
                    'color': color,
                    'setlabel': f'freq={fitid:.4f}' if freqs
                    else f'amp={fitid:.4f}',
                    'do_legend': False,
                    'legend_bbox_to_anchor': (1, 1),
                    'legend_pos': 'upper left',
                    'linestyle': "none",
                }

                label = f'freq_scatter_{qb}_{i}'
                # self.plot_dicts[label] = {
                #     'ax_id': f'T2_fits_{qb}',
                #     'plotfn': self.plot_line,
                #     'xvals': self.metadata['phases'],
                #     'linestyle': '',
                #     'yvals': pdd['data_reshaped_no_cp'][qb][i,:],
                #     'color': color,
                #     'setlabel': f'freq={fitid:.4f}' if freqs
                #                         else f'amp={fitid:.4f}',
                # }


class MeasurementInducedDephasingAnalysis(MultiQubit_TimeDomain_Analysis):
    def process_data(self):
        super().process_data()

        rdd = self.raw_data_dict
        pdd = self.proc_data_dict

        pdd['data_reshaped'] = {qb: [] for qb in pdd['data_to_fit']}
        pdd['amps_reshaped'] = np.unique(self.metadata['hard_sweep_params']['ro_amp_scale']['values'])
        pdd['phases_reshaped'] = []
        for amp in pdd['amps_reshaped']:
            mask = self.metadata['hard_sweep_params']['ro_amp_scale']['values'] == amp
            pdd['phases_reshaped'].append(self.metadata['hard_sweep_params']['phase']['values'][mask])
            for qb in self.qb_names:
                pdd['data_reshaped'][qb].append(pdd['data_to_fit'][qb][:len(mask)][mask])

    def prepare_fitting(self):
        pdd = self.proc_data_dict
        rdd = self.raw_data_dict
        self.fit_dicts = OrderedDict()
        for qb in self.qb_names:
            for i, data in enumerate(pdd['data_reshaped'][qb]):
                cos_mod = fit_mods.CosModel
                guess_pars = fit_mods.Cos_guess(
                    model=cos_mod, t=pdd['phases_reshaped'][i],
                    data=data, freq_guess=1/360)
                guess_pars['frequency'].value = 1/360
                guess_pars['frequency'].vary = False
                self.fit_dicts[f'cos_fit_{qb}_{i}'] = {
                    'fit_fn': fit_mods.CosFunc,
                    'fit_xvals': {'t': pdd['phases_reshaped'][i]},
                    'fit_yvals': {'data': data},
                    'guess_pars': guess_pars}

    def analyze_fit_results(self):
        pdd = self.proc_data_dict

        pdd['phase_contrast'] = {}
        pdd['phase_offset'] = {}
        pdd['sigma'] = {}
        pdd['sigma_err'] = {}
        pdd['a'] = {}
        pdd['a_err'] = {}
        pdd['c'] = {}
        pdd['c_err'] = {}

        for qb in self.qb_names:
            pdd['phase_contrast'][qb] = np.array([
                self.fit_res[f'cos_fit_{qb}_{i}'].best_values['amplitude']
                for i, _ in enumerate(pdd['data_reshaped'][qb])])
            pdd['phase_offset'][qb] = np.array([
                self.fit_res[f'cos_fit_{qb}_{i}'].best_values['phase']
                for i, _ in enumerate(pdd['data_reshaped'][qb])])
            pdd['phase_offset'][qb] += np.pi * (pdd['phase_contrast'][qb] < 0)
            pdd['phase_offset'][qb] = (pdd['phase_offset'][qb] + np.pi) % (2 * np.pi) - np.pi
            pdd['phase_offset'][qb] = 180*np.unwrap(pdd['phase_offset'][qb])/np.pi
            pdd['phase_contrast'][qb] = np.abs(pdd['phase_contrast'][qb])

            gauss_mod = lmfit.models.GaussianModel()
            self.fit_dicts[f'phase_contrast_fit_{qb}'] = {
                'model': gauss_mod,
                'guess_dict': {'center': {'value': 0, 'vary': False}},
                'fit_xvals': {'x': pdd['amps_reshaped']},
                'fit_yvals': {'data': pdd['phase_contrast'][qb]}}

            quadratic_mod = lmfit.models.QuadraticModel()
            self.fit_dicts[f'phase_offset_fit_{qb}'] = {
                'model': quadratic_mod,
                'guess_dict': {'b': {'value': 0, 'vary': False}},
                'fit_xvals': {'x': pdd['amps_reshaped']},
                'fit_yvals': {'data': pdd['phase_offset'][qb]}}

            self.run_fitting()
            self.save_fit_results()

            pdd['sigma'][qb] = self.fit_res[f'phase_contrast_fit_{qb}'].best_values['sigma']
            pdd['sigma_err'][qb] = self.fit_res[f'phase_contrast_fit_{qb}'].params['sigma']. \
                stderr
            pdd['a'][qb] = self.fit_res[f'phase_offset_fit_{qb}'].best_values['a']
            pdd['a_err'][qb] = self.fit_res[f'phase_offset_fit_{qb}'].params['a'].stderr
            pdd['c'][qb] = self.fit_res[f'phase_offset_fit_{qb}'].best_values['c']
            pdd['c_err'][qb] = self.fit_res[f'phase_offset_fit_{qb}'].params['c'].stderr

            pdd['sigma_err'][qb] = float('nan') if pdd['sigma_err'][qb] is None \
                else pdd['sigma_err'][qb]
            pdd['a_err'][qb] = float('nan') if pdd['a_err'][qb] is None else pdd['a_err'][qb]
            pdd['c_err'][qb] = float('nan') if pdd['c_err'][qb] is None else pdd['c_err'][qb]

    def prepare_plots(self):
        pdd = self.proc_data_dict
        rdd = self.raw_data_dict

        phases_equal = True
        for phases in pdd['phases_reshaped'][1:]:
            if not np.all(phases == pdd['phases_reshaped'][0]):
                phases_equal = False
                break

        for qb in self.qb_names:
            if phases_equal:
                self.plot_dicts[f'data_2d_{qb}'] = {
                    'title': rdd['measurementstring'] +
                             '\n' + rdd['timestamp'],
                    'plotfn': self.plot_colorxy,
                    'xvals': pdd['phases_reshaped'][0],
                    'yvals': pdd['amps_reshaped'],
                    'zvals': pdd['data_reshaped'][qb],
                    'xlabel': r'Pulse phase, $\phi$',
                    'xunit': 'deg',
                    'ylabel': r'Readout pulse amplitude scale, $V_{RO}/V_{ref}$',
                    'yunit': '',
                    'zlabel': 'Excited state population',
                }

            colormap = self.options_dict.get('colormap', mpl.cm.plasma)
            for i, amp in enumerate(pdd['amps_reshaped']):
                color = colormap(i/(len(pdd['amps_reshaped'])-1))
                label = f'cos_data_{qb}_{i}'
                self.plot_dicts[label] = {
                    'title': rdd['measurementstring'] +
                             '\n' + rdd['timestamp'],
                    'ax_id': f'amplitude_crossections_{qb}',
                    'plotfn': self.plot_line,
                    'xvals': pdd['phases_reshaped'][i],
                    'yvals': pdd['data_reshaped'][qb][i],
                    'xlabel': r'Pulse phase, $\phi$',
                    'xunit': 'deg',
                    'ylabel': 'Excited state population',
                    'linestyle': '',
                    'color': color,
                    'setlabel': f'amp={amp:.4f}',
                    'do_legend': True,
                    'legend_bbox_to_anchor': (1, 1),
                    'legend_pos': 'upper left',
                }
            if self.do_fitting:
                for i, amp in enumerate(pdd['amps_reshaped']):
                    color = colormap(i/(len(pdd['amps_reshaped'])-1))
                    label = f'cos_fit_{qb}_{i}'
                    self.plot_dicts[label] = {
                        'ax_id': f'amplitude_crossections_{qb}',
                        'plotfn': self.plot_fit,
                        'fit_res': self.fit_res[label],
                        'plot_init': self.options_dict.get('plot_init', False),
                        'color': color,
                        'setlabel': f'fit, amp={amp:.4f}',
                    }

                # Phase contrast
                self.plot_dicts[f'phase_contrast_data_{qb}'] = {
                    'title': rdd['measurementstring'] +
                             '\n' + rdd['timestamp'],
                    'ax_id': f'phase_contrast_{qb}',
                    'plotfn': self.plot_line,
                    'xvals': pdd['amps_reshaped'],
                    'yvals': 200*pdd['phase_contrast'][qb],
                    'xlabel': r'Readout pulse amplitude scale, $V_{RO}/V_{ref}$',
                    'xunit': '',
                    'ylabel': 'Phase contrast',
                    'yunit': '%',
                    'linestyle': '',
                    'color': 'k',
                    'setlabel': 'data',
                    'do_legend': True,
                }
                self.plot_dicts[f'phase_contrast_fit_{qb}'] = {
                    'ax_id': f'phase_contrast_{qb}',
                    'plotfn': self.plot_line,
                    'xvals': pdd['amps_reshaped'],
                    'yvals': 200*self.fit_res[f'phase_contrast_fit_{qb}'].best_fit,
                    'color': 'r',
                    'marker': '',
                    'setlabel': 'fit',
                    'do_legend': True,
                }
                self.plot_dicts[f'phase_contrast_labels_{qb}'] = {
                    'ax_id': f'phase_contrast_{qb}',
                    'plotfn': self.plot_line,
                    'xvals': pdd['amps_reshaped'],
                    'yvals': 200*pdd['phase_contrast'][qb],
                    'marker': '',
                    'linestyle': '',
                    'setlabel': r'$\sigma = ({:.5f} \pm {:.5f})$ V'.
                        format(pdd['sigma'][qb], pdd['sigma_err'][qb]),
                    'do_legend': True,
                    'legend_bbox_to_anchor': (1, 1),
                    'legend_pos': 'upper left',
                }

                # Phase offset
                self.plot_dicts[f'phase_offset_data_{qb}'] = {
                    'title': rdd['measurementstring'] +
                             '\n' + rdd['timestamp'],
                    'ax_id': f'phase_offset_{qb}',
                    'plotfn': self.plot_line,
                    'xvals': pdd['amps_reshaped'],
                    'yvals': pdd['phase_offset'][qb],
                    'xlabel': r'Readout pulse amplitude scale, $V_{RO}/V_{ref}$',
                    'xunit': '',
                    'ylabel': 'Phase offset',
                    'yunit': 'deg',
                    'linestyle': '',
                    'color': 'k',
                    'setlabel': 'data',
                    'do_legend': True,
                }
                self.plot_dicts[f'phase_offset_fit_{qb}'] = {
                    'ax_id': f'phase_offset_{qb}',
                    'plotfn': self.plot_line,
                    'xvals': pdd['amps_reshaped'],
                    'yvals': self.fit_res[f'phase_offset_fit_{qb}'].best_fit,
                    'color': 'r',
                    'marker': '',
                    'setlabel': 'fit',
                    'do_legend': True,
                }
                self.plot_dicts[f'phase_offset_labels_{qb}'] = {
                    'ax_id': f'phase_offset_{qb}',
                    'plotfn': self.plot_line,
                    'xvals': pdd['amps_reshaped'],
                    'yvals': pdd['phase_offset'][qb],
                    'marker': '',
                    'linestyle': '',
                    'setlabel': r'$a = {:.0f} \pm {:.0f}$ deg/V${{}}^2$'.
                        format(pdd['a'][qb], pdd['a_err'][qb]) + '\n' +
                                r'$c = {:.1f} \pm {:.1f}$ deg'.
                        format(pdd['c'][qb], pdd['c_err'][qb]),
                    'do_legend': True,
                    'legend_bbox_to_anchor': (1, 1),
                    'legend_pos': 'upper left',
                }


class DriveCrosstalkCancellationAnalysis(MultiQubit_TimeDomain_Analysis):
    def process_data(self):
        super().process_data()
        if self.sp is None:
            raise ValueError('This analysis needs a SweepPoints '
                             'class instance.')

        pdd = self.proc_data_dict
        # get the ramsey phases as the values of the first sweep parameter
        # in the 2nd sweep dimension.
        # !!! This assumes all qubits have the same ramsey phases !!!
        pdd['ramsey_phases'] = self.sp.get_sweep_params_property('values', 1)
        pdd['qb_sweep_points'] = {}
        pdd['qb_sweep_param'] = {}
        for k, v in self.sp.get_sweep_dimension(0).items():
            if k == 'phase':
                continue
            qb, param = k.split('.')
            pdd['qb_sweep_points'][qb] = v[0]
            pdd['qb_sweep_param'][qb] = (param, v[1], v[2])
        pdd['qb_msmt_vals'] = {}
        pdd['qb_cal_vals'] = {}

        for qb, data in pdd['data_to_fit'].items():
            pdd['qb_msmt_vals'][qb] = data[:, :-self.num_cal_points].reshape(
                len(pdd['qb_sweep_points'][qb]), len(pdd['ramsey_phases']))
            pdd['qb_cal_vals'][qb] = data[0, -self.num_cal_points:]

    def prepare_fitting(self):
        pdd = self.proc_data_dict
        self.fit_dicts = OrderedDict()
        for qb in self.qb_names:
            for i, data in enumerate(pdd['qb_msmt_vals'][qb]):
                cos_mod = fit_mods.CosModel
                guess_pars = fit_mods.Cos_guess(
                    model=cos_mod, t=pdd['ramsey_phases'],
                    data=data, freq_guess=1/360)
                guess_pars['frequency'].value = 1/360
                guess_pars['frequency'].vary = False
                self.fit_dicts[f'cos_fit_{qb}_{i}'] = {
                    'fit_fn': fit_mods.CosFunc,
                    'fit_xvals': {'t': pdd['ramsey_phases']},
                    'fit_yvals': {'data': data},
                    'guess_pars': guess_pars}

    def analyze_fit_results(self):
        pdd = self.proc_data_dict

        pdd['phase_contrast'] = {}
        pdd['phase_offset'] = {}

        for qb in self.qb_names:
            pdd['phase_contrast'][qb] = np.array([
                2*self.fit_res[f'cos_fit_{qb}_{i}'].best_values['amplitude']
                for i, _ in enumerate(pdd['qb_msmt_vals'][qb])])
            pdd['phase_offset'][qb] = np.array([
                self.fit_res[f'cos_fit_{qb}_{i}'].best_values['phase']
                for i, _ in enumerate(pdd['qb_msmt_vals'][qb])])
            pdd['phase_offset'][qb] *= 180/np.pi
            pdd['phase_offset'][qb] += 180 * (pdd['phase_contrast'][qb] < 0)
            pdd['phase_offset'][qb] = (pdd['phase_offset'][qb] + 180) % 360 - 180
            pdd['phase_contrast'][qb] = np.abs(pdd['phase_contrast'][qb])

    def prepare_plots(self):
        pdd = self.proc_data_dict
        rdd = self.raw_data_dict

        for qb in self.qb_names:
            self.plot_dicts[f'data_2d_{qb}'] = {
                'title': rdd['measurementstring'] +
                         '\n' + rdd['timestamp'] + '\n' + qb,
                'plotfn': self.plot_colorxy,
                'xvals': pdd['ramsey_phases'],
                'yvals': pdd['qb_sweep_points'][qb],
                'zvals': pdd['qb_msmt_vals'][qb],
                'xlabel': r'Ramsey phase, $\phi$',
                'xunit': 'deg',
                'ylabel': pdd['qb_sweep_param'][qb][2],
                'yunit': pdd['qb_sweep_param'][qb][1],
                'zlabel': 'Excited state population',
            }

            colormap = self.options_dict.get('colormap', mpl.cm.plasma)
            for i, pval in enumerate(pdd['qb_sweep_points'][qb]):
                if i == len(pdd['qb_sweep_points'][qb]) - 1:
                    legendlabel='data, ref.'
                else:
                    legendlabel = f'data, {pdd["qb_sweep_param"][qb][0]}='\
                                  f'{pval:.4f}{pdd["qb_sweep_param"][qb][1]}'
                color = colormap(i/(len(pdd['qb_sweep_points'][qb])-1))
                label = f'cos_data_{qb}_{i}'

                self.plot_dicts[label] = {
                    'title': rdd['measurementstring'] +
                             '\n' + rdd['timestamp'] + '\n' + qb,
                    'ax_id': f'param_crossections_{qb}',
                    'plotfn': self.plot_line,
                    'xvals': pdd['ramsey_phases'],
                    'yvals': pdd['qb_msmt_vals'][qb][i],
                    'xlabel': r'Ramsey phase, $\phi$',
                    'xunit': 'deg',
                    'ylabel': 'Excited state population',
                    'linestyle': '',
                    'color': color,
                    'setlabel': legendlabel,
                    'do_legend': False,
                    'legend_bbox_to_anchor': (1, 1),
                    'legend_pos': 'upper left',
                }
            if self.do_fitting:
                for i, pval in enumerate(pdd['qb_sweep_points'][qb]):
                    if i == len(pdd['qb_sweep_points'][qb]) - 1:
                        legendlabel = 'fit, ref.'
                    else:
                        legendlabel = f'fit, {pdd["qb_sweep_param"][qb][0]}='\
                                      f'{pval:.4f}{pdd["qb_sweep_param"][qb][1]}'
                    color = colormap(i/(len(pdd['qb_sweep_points'][qb])-1))
                    label = f'cos_fit_{qb}_{i}'
                    self.plot_dicts[label] = {
                        'ax_id': f'param_crossections_{qb}',
                        'plotfn': self.plot_fit,
                        'fit_res': self.fit_res[label],
                        'plot_init': self.options_dict.get('plot_init', False),
                        'color': color,
                        'do_legend': False,
                        # 'setlabel': legendlabel
                    }

                # Phase contrast
                self.plot_dicts[f'phase_contrast_data_{qb}'] = {
                    'title': rdd['measurementstring'] +
                             '\n' + rdd['timestamp'] + '\n' + qb,
                    'ax_id': f'phase_contrast_{qb}',
                    'plotfn': self.plot_line,
                    'xvals': pdd['qb_sweep_points'][qb][:-1],
                    'yvals': pdd['phase_contrast'][qb][:-1] * 100,
                    'xlabel': pdd['qb_sweep_param'][qb][2],
                    'xunit': pdd['qb_sweep_param'][qb][1],
                    'ylabel': 'Phase contrast',
                    'yunit': '%',
                    'linestyle': '-',
                    'marker': 'o',
                    'color': 'C0',
                    'setlabel': 'data',
                    'do_legend': True,
                }
                self.plot_dicts[f'phase_contrast_ref_{qb}'] = {
                    'ax_id': f'phase_contrast_{qb}',
                    'plotfn': self.plot_hlines,
                    'xmin': pdd['qb_sweep_points'][qb][:-1].min(),
                    'xmax': pdd['qb_sweep_points'][qb][:-1].max(),
                    'y': pdd['phase_contrast'][qb][-1] * 100,
                    'linestyle': '--',
                    'colors': '0.6',
                    'setlabel': 'ref',
                    'do_legend': True,
                }

                # Phase offset
                self.plot_dicts[f'phase_offset_data_{qb}'] = {
                    'title': rdd['measurementstring'] +
                             '\n' + rdd['timestamp'] + '\n' + qb,
                    'ax_id': f'phase_offset_{qb}',
                    'plotfn': self.plot_line,
                    'xvals': pdd['qb_sweep_points'][qb][:-1],
                    'yvals': pdd['phase_offset'][qb][:-1],
                    'xlabel': pdd['qb_sweep_param'][qb][2],
                    'xunit': pdd['qb_sweep_param'][qb][1],
                    'ylabel': 'Phase offset',
                    'yunit': 'deg',
                    'linestyle': '-',
                    'marker': 'o',
                    'color': 'C0',
                    'setlabel': 'data',
                    'do_legend': True,
                }
                self.plot_dicts[f'phase_offset_ref_{qb}'] = {
                    'ax_id': f'phase_offset_{qb}',
                    'plotfn': self.plot_hlines,
                    'xmin': pdd['qb_sweep_points'][qb][:-1].min(),
                    'xmax': pdd['qb_sweep_points'][qb][:-1].max(),
                    'y': pdd['phase_offset'][qb][-1],
                    'linestyle': '--',
                    'colors': '0.6',
                    'setlabel': 'ref',
                    'do_legend': True,
                }


class FluxlineCrosstalkAnalysis(MultiQubit_TimeDomain_Analysis):
    """Analysis for the measure_fluxline_crosstalk measurement.

    The measurement involves Ramsey measurements on a set of crosstalk qubits,
    which have been brought to a flux-sensitive position with a flux pulse.
    The first dimension is the ramsey-phase of these qubits.

    In the second sweep dimension, the amplitude of a flux pulse on another
    (target) qubit is swept.

    The analysis extracts the change in Ramsey phase offset, which gets
    converted to a frequency offset due to the flux pulse on the target qubit.
    The frequency offset is then converted to a flux offset, which is a measure
    of the crosstalk between the target fluxline and the crosstalk qubit.

    The measurement is hard-compressed, meaning the raw data is inherently 1d,
    with one set of calibration points as the final segments. The experiment
    part of the measured values are reshaped to the correct 2d shape for
    the analysis. The sweep points passed into the analysis should still reflect
    the 2d nature of the measurement, meaning the ramsey phase values should be
    passed in the first dimension and the target fluxpulse amplitudes in the
    second sweep dimension.
    """


    def __init__(self, qb_names, *args, **kwargs):
        params_dict = {}
        for param in ['fit_ge_freq_from_flux_pulse_amp',
                      'fit_ge_freq_from_dc_offset',
                      'flux_amplitude_bias_ratio',
                      'flux_parking']:
            params_dict.update({
                f'{qbn}.{param}': f'Instrument settings.{qbn}.{param}'
                for qbn in qb_names})
        kwargs['params_dict'] = kwargs.get('params_dict', {})
        kwargs['params_dict'].update(params_dict)
        super().__init__(qb_names, *args, **kwargs)

    def process_data(self):
        super().process_data()
        if self.sp is None:
            raise ValueError('This analysis needs a SweepPoints '
                             'class instance.')

        pdd = self.proc_data_dict

        pdd['ramsey_phases'] = self.sp.get_sweep_params_property('values', 0)
        pdd['target_amps'] = self.sp.get_sweep_params_property('values', 1)
        pdd['target_fluxpulse_length'] = \
            self.get_param_value('target_fluxpulse_length')
        pdd['crosstalk_qubits_amplitudes'] = \
            self.get_param_value('crosstalk_qubits_amplitudes')

        pdd['qb_msmt_vals'] = {qb:
            pdd['data_to_fit'][qb][:, :-self.num_cal_points].reshape(
                len(pdd['target_amps']), len(pdd['ramsey_phases']))
            for qb in self.qb_names}
        pdd['qb_cal_vals'] = {
            qb: pdd['data_to_fit'][qb][0, -self.num_cal_points:]
            for qb in self.qb_names}

    def prepare_fitting(self):
        pdd = self.proc_data_dict
        self.fit_dicts = OrderedDict()
        cos_mod = lmfit.Model(fit_mods.CosFunc)
        cos_mod.guess = fit_mods.Cos_guess.__get__(cos_mod, cos_mod.__class__)
        for qb in self.qb_names:
            for i, data in enumerate(pdd['qb_msmt_vals'][qb]):
                self.fit_dicts[f'cos_fit_{qb}_{i}'] = {
                    'model': cos_mod,
                    'guess_dict': {'frequency': {'value': 1 / 360,
                                                 'vary': False}},
                    'fit_xvals': {'t': pdd['ramsey_phases']},
                    'fit_yvals': {'data': data}}

    def analyze_fit_results(self):
        pdd = self.proc_data_dict

        pdd['phase_contrast'] = {}
        pdd['phase_offset'] = {}
        pdd['freq_offset'] = {}
        pdd['freq'] = {}

        self.skip_qb_freq_fits = self.get_param_value('skip_qb_freq_fits', False)
        self.vfc_method = self.get_param_value('vfc_method', 'transmon_res')

        if not self.skip_qb_freq_fits:
            pdd['flux'] = {}

        for qb in self.qb_names:
            pdd['phase_contrast'][qb] = np.array([
                2 * self.fit_res[f'cos_fit_{qb}_{i}'].best_values['amplitude']
                for i, _ in enumerate(pdd['qb_msmt_vals'][qb])])
            pdd['phase_offset'][qb] = np.array([
                self.fit_res[f'cos_fit_{qb}_{i}'].best_values['phase']
                for i, _ in enumerate(pdd['qb_msmt_vals'][qb])])
            pdd['phase_offset'][qb] *= 180 / np.pi
            pdd['phase_offset'][qb] += 180 * (pdd['phase_contrast'][qb] < 0)
            pdd['phase_offset'][qb] = (pdd['phase_offset'][qb] + 180) % 360 - 180
            pdd['phase_offset'][qb] = \
                np.unwrap(pdd['phase_offset'][qb] / 180 * np.pi) * 180 / np.pi
            pdd['phase_contrast'][qb] = np.abs(pdd['phase_contrast'][qb])
            pdd['freq_offset'][qb] = pdd['phase_offset'][qb] / 360 / pdd[
                'target_fluxpulse_length']
            startval_slope = (pdd['freq_offset'][qb][-1] - pdd['freq_offset'][
                qb][0]) / (pdd['target_amps'][-1] - pdd['target_amps'][0])
            startval_offset = pdd['freq_offset'][qb][
                len(pdd['freq_offset'][qb]) // 2]
            fr = lmfit.Model(lambda a,
                                    f_a=startval_slope,
                                    f0=startval_offset: a * f_a + f0).fit(
                data=pdd['freq_offset'][qb], a=pdd['target_amps'])
            pdd['freq_offset'][qb] -= fr.best_values['f0']
            if not self.skip_qb_freq_fits:
                if self.vfc_method == 'approx':
                    mpars = self.raw_data_dict[
                        f'{qb}.fit_ge_freq_from_flux_pulse_amp']
                    freq_pulsed_no_crosstalk = fit_mods.Qubit_dac_to_freq(
                        pdd['crosstalk_qubits_amplitudes'].get(qb, 0), **mpars)
                    pdd['freq'][qb] = pdd['freq_offset'][
                                          qb] + freq_pulsed_no_crosstalk
                    mpars.update({'V_per_phi0': 1, 'dac_sweet_spot': 0})
                    pdd['flux'][qb] = fit_mods.Qubit_freq_to_dac(
                        pdd['freq'][qb], **mpars)
                else:
                    mpars = self.get_param_value(
                        f'{qb}.fit_ge_freq_from_dc_offset')
                    ratio = self.get_param_value(
                        f'{qb}.flux_amplitude_bias_ratio')
                    flux_parking = self.get_param_value(
                        f'{qb}.flux_parking')
                    bias = (mpars['dac_sweet_spot']
                            + mpars['V_per_phi0'] * flux_parking)
                    amp = pdd['crosstalk_qubits_amplitudes'].get(qb, 0)
                    freq_pulsed_no_crosstalk = fit_mods.Qubit_dac_to_freq_res(
                        (bias + amp / ratio), **mpars)
                    pdd['freq'][qb] = pdd['freq_offset'][qb] + freq_pulsed_no_crosstalk
                    # mpars.update({'V_per_phi0': 1, 'dac_sweet_spot': 0})
                    volt = fit_mods.Qubit_freq_to_dac_res(
                        pdd['freq'][qb], **mpars,
                        branch=(bias + amp / ratio))
                    pdd['flux'][qb] = (volt - mpars['dac_sweet_spot']) \
                                      / mpars['V_per_phi0']  # convert volt to flux
        # fit fitted results to linear models
        lin_mod = lmfit.Model(lambda x, a=1, b=0: a*x + b)
        def guess(model, data, x, **kwargs):
            a_guess = (data[-1] - data[0])/(x[-1] - x[0])
            b_guess = data[0] - x[0]*a_guess
            return model.make_params(a=a_guess, b=b_guess)
        lin_mod.guess = guess.__get__(lin_mod, lin_mod.__class__)

        keys_to_fit = []
        for qb in self.qb_names:
            for param in ['phase_offset', 'freq_offset', 'flux']:
                if param == 'flux' and self.skip_qb_freq_fits:
                    continue
                key = f'{param}_fit_{qb}'
                self.fit_dicts[key] = {
                    'model': lin_mod,
                    'fit_xvals': {'x': pdd['target_amps']},
                    'fit_yvals': {'data': pdd[param][qb]}}
                keys_to_fit.append(key)
        self.run_fitting(keys_to_fit=keys_to_fit)

    def prepare_plots(self):
        pdd = self.proc_data_dict
        rdd = self.raw_data_dict

        for qb in self.qb_names:
            self.plot_dicts[f'data_2d_{qb}'] = {
                'title': rdd['measurementstring'] +
                         '\n' + rdd['timestamp'] + '\n' + qb,
                'plotfn': self.plot_colorxy,
                'xvals': pdd['ramsey_phases'],
                'yvals': pdd['target_amps'],
                'zvals': pdd['qb_msmt_vals'][qb],
                'xlabel': r'Ramsey phase, $\phi$',
                'xunit': 'deg',
                'ylabel': self.sp.get_sweep_params_property('label', 1,
                                                            'target_amp'),
                'yunit': self.sp.get_sweep_params_property('unit', 1,
                                                           'target_amp'),
                'zlabel': 'Excited state population',
            }

            colormap = self.options_dict.get('colormap', mpl.cm.plasma)
            for i, pval in enumerate(pdd['target_amps']):
                legendlabel = f'data, amp. = {pval:.4f} V'
                color = colormap(i / (len(pdd['target_amps']) - 1))
                label = f'cos_data_{qb}_{i}'

                self.plot_dicts[label] = {
                    'title': rdd['measurementstring'] +
                             '\n' + rdd['timestamp'] + '\n' + qb,
                    'ax_id': f'param_crossections_{qb}',
                    'plotfn': self.plot_line,
                    'xvals': pdd['ramsey_phases'],
                    'yvals': pdd['qb_msmt_vals'][qb][i],
                    'xlabel': r'Ramsey phase, $\phi$',
                    'xunit': 'deg',
                    'ylabel': 'Excited state population',
                    'linestyle': '',
                    'color': color,
                    'setlabel': legendlabel,
                    'do_legend': False,
                    'legend_bbox_to_anchor': (1, 1),
                    'legend_pos': 'upper left',
                }
            if self.do_fitting:
                for i, pval in enumerate(pdd['target_amps']):
                    legendlabel = f'fit, amp. = {pval:.4f} V'
                    color = colormap(i / (len(pdd['target_amps']) - 1))
                    label = f'cos_fit_{qb}_{i}'
                    self.plot_dicts[label] = {
                        'ax_id': f'param_crossections_{qb}',
                        'plotfn': self.plot_fit,
                        'fit_res': self.fit_res[label],
                        'plot_init': self.options_dict.get('plot_init', False),
                        'color': color,
                        'setlabel': legendlabel,
                        'do_legend': False,
                    }

                # Phase contrast
                self.plot_dicts[f'phase_contrast_data_{qb}'] = {
                    'title': rdd['measurementstring'] +
                             '\n' + rdd['timestamp'] + '\n' + qb,
                    'ax_id': f'phase_contrast_{qb}',
                    'plotfn': self.plot_line,
                    'xvals': pdd['target_amps'],
                    'yvals': pdd['phase_contrast'][qb] * 100,
                    'xlabel':self.sp.get_sweep_params_property('label', 1,
                                                               'target_amp'),
                    'xunit': self.sp.get_sweep_params_property('unit', 1,
                                                               'target_amp'),
                    'ylabel': 'Phase contrast',
                    'yunit': '%',
                    'linestyle': '-',
                    'marker': 'o',
                    'color': 'C0',
                }

                # Phase offset
                self.plot_dicts[f'phase_offset_data_{qb}'] = {
                    'title': rdd['measurementstring'] +
                             '\n' + rdd['timestamp'] + '\n' + qb,
                    'ax_id': f'phase_offset_{qb}',
                    'plotfn': self.plot_line,
                    'xvals': pdd['target_amps'],
                    'yvals': pdd['phase_offset'][qb],
                    'xlabel':self.sp.get_sweep_params_property('label', 1,
                                                               'target_amp'),
                    'xunit': self.sp.get_sweep_params_property('unit', 1,
                                                               'target_amp'),
                    'ylabel': 'Phase offset',
                    'yunit': 'deg',
                    'linestyle': 'none',
                    'marker': 'o',
                    'color': 'C0',
                }

                # Frequency offset
                self.plot_dicts[f'freq_offset_data_{qb}'] = {
                    'title': rdd['measurementstring'] +
                             '\n' + rdd['timestamp'] + '\n' + qb,
                    'ax_id': f'freq_offset_{qb}',
                    'plotfn': self.plot_line,
                    'xvals': pdd['target_amps'],
                    'yvals': pdd['freq_offset'][qb],
                    'xlabel':self.sp.get_sweep_params_property('label', 1,
                                                               'target_amp'),
                    'xunit': self.sp.get_sweep_params_property('unit', 1,
                                                               'target_amp'),
                    'ylabel': 'Freq. offset, $\\Delta f$',
                    'yunit': 'Hz',
                    'linestyle': 'none',
                    'marker': 'o',
                    'color': 'C0',
                }

                if not self.skip_qb_freq_fits:
                    # Flux
                    self.plot_dicts[f'flux_data_{qb}'] = {
                        'title': rdd['measurementstring'] +
                                 '\n' + rdd['timestamp'] + '\n' + qb,
                        'ax_id': f'flux_{qb}',
                        'plotfn': self.plot_line,
                        'xvals': pdd['target_amps'],
                        'yvals': pdd['flux'][qb],
                        'xlabel': self.sp[1]['target_amp'][2],
                        'xunit': self.sp[1]['target_amp'][1],
                        'ylabel': 'Flux, $\\Phi$',
                        'yunit': '$\\Phi_0$',
                        'linestyle': 'none',
                        'marker': 'o',
                        'color': 'C0',
                    }

                for param in ['phase_offset', 'freq_offset', 'flux']:
                    if param == 'flux' and self.skip_qb_freq_fits:
                        continue
                    self.plot_dicts[f'{param}_fit_{qb}'] = {
                        'ax_id': f'{param}_{qb}',
                        'plotfn': self.plot_fit,
                        'fit_res': self.fit_res[f'{param}_fit_{qb}'],
                        'plot_init': self.options_dict.get('plot_init', False),
                        'linestyle': '-',
                        'marker': '',
                        'color': 'C1',
                    }


class RabiAnalysis(MultiQubit_TimeDomain_Analysis):

    def extract_data(self):
        super().extract_data()
        params_dict = {}
        for qbn in self.qb_names:
            trans_name = self.get_transition_name(qbn)
            s = 'Instrument settings.'+qbn
            params_dict[f'{trans_name}_amp180_'+qbn] = \
                s+f'.{trans_name}_amp180'
            params_dict[f'{trans_name}_amp90scale_'+qbn] = \
                s+f'.{trans_name}_amp90_scale'
        self.raw_data_dict.update(
            self.get_data_from_timestamp_list(params_dict))

    def prepare_fitting(self):
        self.fit_dicts = OrderedDict()
        def add_fit_dict(qbn, data, key, scalex=1):
            if self.num_cal_points != 0:
                data = data[:-self.num_cal_points]
            reduction_arr = np.invert(np.isnan(data))
            data = data[reduction_arr]
            sweep_points = self.proc_data_dict['sweep_points_dict'][qbn][
                'msmt_sweep_points'][reduction_arr] * scalex
            cos_mod = lmfit.Model(fit_mods.CosFunc)
            guess_pars = fit_mods.Cos_guess(
                model=cos_mod, t=sweep_points, data=data)
            guess_pars['amplitude'].vary = True
            guess_pars['amplitude'].min = -10
            guess_pars['offset'].vary = True
            guess_pars['frequency'].vary = True
            guess_pars['phase'].vary = True
            self.set_user_guess_pars(guess_pars)

            self.fit_dicts[key] = {
                'fit_fn': fit_mods.CosFunc,
                'fit_xvals': {'t': sweep_points},
                'fit_yvals': {'data': data},
                'guess_pars': guess_pars}

        for qbn in self.qb_names:
            all_data = self.proc_data_dict['data_to_fit'][qbn]
            if self.get_param_value('TwoD'):
                daa = self.metadata.get('drive_amp_adaptation', {}).get(
                    qbn, None)
                for i, data in enumerate(all_data):
                    key = f'cos_fit_{qbn}_{i}'
                    add_fit_dict(qbn, data, key,
                                 scalex=1 if daa is None else daa[i])
            else:
                add_fit_dict(qbn, all_data, 'cos_fit_' + qbn)

    def analyze_fit_results(self):
        self.proc_data_dict['analysis_params_dict'] = OrderedDict()
        for k, fit_dict in self.fit_dicts.items():
            # k is of the form cos_fit_qbn_i if TwoD else cos_fit_qbn
            # replace k with qbn_i or qbn
            k = k.replace('cos_fit_', '')
            # split into qbn and i. (k + '_') is needed because if k = qbn
            # doing k.split('_') will only have one output and assignment to
            # two variables will fail.
            qbn, i = (k + '_').split('_')[:2]
            fit_res = fit_dict['fit_res']
            sweep_points = self.proc_data_dict['sweep_points_dict'][qbn][
                'msmt_sweep_points']
            self.proc_data_dict['analysis_params_dict'][k] = \
                self.get_amplitudes(fit_res=fit_res, sweep_points=sweep_points)
        self.save_processed_data(key='analysis_params_dict')

    def get_amplitudes(self, fit_res, sweep_points):
        # Extract the best fitted frequency and phase.
        freq_fit = fit_res.best_values['frequency']
        phase_fit = fit_res.best_values['phase']

        freq_std = fit_res.params['frequency'].stderr
        phase_std = fit_res.params['phase'].stderr

        # If fitted_phase<0, shift fitted_phase by 4. This corresponds to a
        # shift of 2pi in the argument of cos.
        if np.abs(phase_fit) < 0.1:
            phase_fit = 0

        # If phase_fit<1, the piHalf amplitude<0.
        if phase_fit < 1:
            log.info('The data could not be fitted correctly. '
                         'The fitted phase "%s" <1, which gives '
                         'negative piHalf '
                         'amplitude.' % phase_fit)

        stepsize = sweep_points[1] - sweep_points[0]
        if freq_fit > 2 * stepsize:
            log.info('The data could not be fitted correctly. The '
                         'frequency "%s" is too high.' % freq_fit)
        n = np.arange(-10, 10)

        piPulse_vals = (n*np.pi - phase_fit)/(2*np.pi*freq_fit)
        piHalfPulse_vals = (n*np.pi + np.pi/2 - phase_fit)/(2*np.pi*freq_fit)

        # find piHalfPulse
        try:
            piHalfPulse = \
                np.min(piHalfPulse_vals[piHalfPulse_vals >= sweep_points[0]])
            n_piHalf_pulse = n[piHalfPulse_vals==piHalfPulse][0]
        except ValueError:
            piHalfPulse = np.asarray([])

        if piHalfPulse.size == 0 or piHalfPulse > max(sweep_points):
            i = 0
            while (piHalfPulse_vals[i] < min(sweep_points) and
                   i<piHalfPulse_vals.size):
                i+=1
            piHalfPulse = piHalfPulse_vals[i]
            n_piHalf_pulse = n[i]

        # find piPulse
        try:
            if piHalfPulse.size != 0:
                piPulse = \
                    np.min(piPulse_vals[piPulse_vals >= piHalfPulse])
            else:
                piPulse = np.min(piPulse_vals[piPulse_vals >= 0.001])
            n_pi_pulse = n[piHalfPulse_vals == piHalfPulse][0]

        except ValueError:
            piPulse = np.asarray([])

        if piPulse.size == 0:
            i = 0
            while (piPulse_vals[i] < min(sweep_points) and
                   i < piPulse_vals.size):
                i += 1
            piPulse = piPulse_vals[i]
            n_pi_pulse = n[i]

        try:
            freq_idx = fit_res.var_names.index('frequency')
            phase_idx = fit_res.var_names.index('phase')
            if fit_res.covar is not None:
                cov_freq_phase = fit_res.covar[freq_idx, phase_idx]
            else:
                cov_freq_phase = 0
        except ValueError:
            cov_freq_phase = 0

        try:
            piPulse_std = self.calculate_pulse_stderr(
                f=freq_fit,
                phi=phase_fit,
                f_err=freq_std,
                phi_err=phase_std,
                period_const=n_pi_pulse*np.pi,
                cov=cov_freq_phase)
            piHalfPulse_std = self.calculate_pulse_stderr(
                f=freq_fit,
                phi=phase_fit,
                f_err=freq_std,
                phi_err=phase_std,
                period_const=n_piHalf_pulse*np.pi + np.pi/2,
                cov=cov_freq_phase)
        except Exception:
            log.warning(f'Some stderrs from fit are None, setting stderr '
                        f'of pi and pi/2 pulses to 0!')
            piPulse_std = 0
            piHalfPulse_std = 0

        rabi_amplitudes = {'piPulse': piPulse,
                           'piPulse_stderr': piPulse_std,
                           'piHalfPulse': piHalfPulse,
                           'piHalfPulse_stderr': piHalfPulse_std}

        return rabi_amplitudes

    @staticmethod
    def calculate_pulse_stderr(f, phi, f_err, phi_err,
                               period_const, cov=0):
        jacobian = np.array([-1 / (2 * np.pi * f),
                             - (period_const - phi) / (2 * np.pi * f**2)])
        cov_matrix = np.array([[phi_err**2, cov], [cov, f_err**2]])
        return np.sqrt(jacobian @ cov_matrix @ jacobian.T)

    def prepare_plots(self):
        super().prepare_plots()

        if self.do_fitting:
            for k, fit_dict in self.fit_dicts.items():
                if k.startswith('amplitude_fit'):
                    # This is only for RabiFrequencySweepAnalysis.
                    # It is handled by prepare_amplitude_fit_plots of that class
                    continue

                # k is of the form cos_fit_qbn_i if TwoD else cos_fit_qbn
                # replace k with qbn_i or qbn
                k = k.replace('cos_fit_', '')
                # split into qbn and i. (k + '_') is needed because if k = qbn
                # doing k.split('_') will only have one output and assignment to
                # two variables will fail.
                qbn, i = (k + '_').split('_')[:2]
                sweep_points = self.proc_data_dict['sweep_points_dict'][qbn][
                        'sweep_points']
                first_sweep_param = self.get_first_sweep_param(
                    qbn, dimension=1)
                if len(i) and first_sweep_param is not None:
                    # TwoD
                    label, unit, vals = first_sweep_param
                    title_suffix = (f'{i}: {label} = ' + ' '.join(
                        SI_val_to_msg_str(vals[int(i)], unit,
                                          return_type=lambda x : f'{x:0.4f}')))
                    daa = self.metadata.get('drive_amp_adaptation', {}).get(
                        qbn, None)
                    if daa is not None:
                        sweep_points = sweep_points * daa[int(i)]
                else:
                    # OneD
                    title_suffix = ''
                fit_res = fit_dict['fit_res']
                base_plot_name = 'Rabi_' + k
                dtf = self.proc_data_dict['data_to_fit'][qbn]
                self.prepare_projected_data_plot(
                    fig_name=base_plot_name,
                    data=dtf[int(i)] if i != '' else dtf,
                    sweep_points=sweep_points,
                    plot_name_suffix=qbn+'fit',
                    qb_name=qbn, TwoD=False,
                    title_suffix=title_suffix
                )

                self.plot_dicts['fit_' + k] = {
                    'fig_id': base_plot_name,
                    'plotfn': self.plot_fit,
                    'fit_res': fit_res,
                    'setlabel': 'cosine fit',
                    'color': 'r',
                    'do_legend': True,
                    'legend_ncol': 2,
                    'legend_bbox_to_anchor': (1, -0.15),
                    'legend_pos': 'upper right'}

                rabi_amplitudes = self.proc_data_dict['analysis_params_dict']
                self.plot_dicts['piamp_marker_' + k] = {
                    'fig_id': base_plot_name,
                    'plotfn': self.plot_line,
                    'xvals': np.array([rabi_amplitudes[k]['piPulse']]),
                    'yvals': np.array([fit_res.model.func(
                        rabi_amplitudes[k]['piPulse'],
                        **fit_res.best_values)]),
                    'setlabel': '$\pi$-Pulse amp',
                    'color': 'r',
                    'marker': 'o',
                    'line_kws': {'markersize': 10},
                    'linestyle': '',
                    'do_legend': True,
                    'legend_ncol': 2,
                    'legend_bbox_to_anchor': (1, -0.15),
                    'legend_pos': 'upper right'}

                self.plot_dicts['piamp_hline_' + k] = {
                    'fig_id': base_plot_name,
                    'plotfn': self.plot_hlines,
                    'y': [fit_res.model.func(
                        rabi_amplitudes[k]['piPulse'],
                        **fit_res.best_values)],
                    'xmin': sweep_points[0],
                    'xmax': sweep_points[-1],
                    'colors': 'gray'}

                self.plot_dicts['pihalfamp_marker_' + k] = {
                    'fig_id': base_plot_name,
                    'plotfn': self.plot_line,
                    'xvals': np.array([rabi_amplitudes[k]['piHalfPulse']]),
                    'yvals': np.array([fit_res.model.func(
                        rabi_amplitudes[k]['piHalfPulse'],
                        **fit_res.best_values)]),
                    'setlabel': '$\pi /2$-Pulse amp',
                    'color': 'm',
                    'marker': 'o',
                    'line_kws': {'markersize': 10},
                    'linestyle': '',
                    'do_legend': True,
                    'legend_ncol': 2,
                    'legend_bbox_to_anchor': (1, -0.15),
                    'legend_pos': 'upper right'}

                self.plot_dicts['pihalfamp_hline_' + k] = {
                    'fig_id': base_plot_name,
                    'plotfn': self.plot_hlines,
                    'y': [fit_res.model.func(
                        rabi_amplitudes[k]['piHalfPulse'],
                        **fit_res.best_values)],
                    'xmin': sweep_points[0],
                    'xmax': sweep_points[-1],
                    'colors': 'gray'}

                trans_name = self.get_transition_name(qbn)
                old_pipulse_val = self.raw_data_dict[
                    f'{trans_name}_amp180_'+qbn]
                if old_pipulse_val != old_pipulse_val:
                    old_pipulse_val = 0
                old_pihalfpulse_val = self.raw_data_dict[
                    f'{trans_name}_amp90scale_'+qbn]
                if old_pihalfpulse_val != old_pihalfpulse_val:
                    old_pihalfpulse_val = 0
                old_pihalfpulse_val *= old_pipulse_val

                textstr = ('  $\pi-Amp$ = {:.3f} V'.format(
                    rabi_amplitudes[k]['piPulse']) +
                           ' $\pm$ {:.3f} V '.format(
                    rabi_amplitudes[k]['piPulse_stderr']) +
                           '\n$\pi/2-Amp$ = {:.3f} V '.format(
                    rabi_amplitudes[k]['piHalfPulse']) +
                           ' $\pm$ {:.3f} V '.format(
                    rabi_amplitudes[k]['piHalfPulse_stderr']) +
                           '\n  $\pi-Amp_{old}$ = ' + '{:.3f} V '.format(
                    old_pipulse_val) +
                           '\n$\pi/2-Amp_{old}$ = ' + '{:.3f} V '.format(
                    old_pihalfpulse_val))
                self.plot_dicts['text_msg_' + k] = {
                    'fig_id': base_plot_name,
                    'ypos': -0.2,
                    'xpos': 0,
                    'horizontalalignment': 'left',
                    'verticalalignment': 'top',
                    'plotfn': self.plot_text,
                    'text_string': textstr}


class RabiFrequencySweepAnalysis(RabiAnalysis):

    def extract_data(self):
        super().extract_data()
        # Set some default values specific to RabiFrequencySweepAnalysis if the
        # respective options have not been set by the user or in the metadata.
        # (We do not do this in the init since we have to wait until
        # metadata has been extracted.)
        if self.get_param_value('TwoD', default_value=None) is None:
            self.options_dict['TwoD'] = True

        # Extract additional parameters from the HDF file.
        params_dict = {}
        for qbn in self.qb_names:
            params_dict[f'drive_ch_{qbn}'] = \
                f'Instrument settings.{qbn}.ge_I_channel'
            params_dict[f'ge_freq_{qbn}'] = \
                f'Instrument settings.{qbn}.ge_freq'
        self.raw_data_dict.update(
            self.get_data_from_timestamp_list(params_dict))

    def analyze_fit_results(self):
        super().analyze_fit_results()
        amplitudes = {qbn: np.array([[
            self.proc_data_dict[
                'analysis_params_dict'][f'{qbn}_{i}']['piPulse'],
            self.proc_data_dict[
                'analysis_params_dict'][f'{qbn}_{i}']['piPulse_stderr']]
            for i in range(self.sp.length(1))]) for qbn in self.qb_names}
        self.proc_data_dict['analysis_params_dict']['amplitudes'] = amplitudes

        fit_dict_keys = self.prepare_fitting_pulse_amps()
        self.run_fitting(keys_to_fit=fit_dict_keys)

        lo_freqsX = self.get_param_value('allowed_lo_freqs')
        mid_freq = np.mean(lo_freqsX)
        self.proc_data_dict['analysis_params_dict']['rabi_model_lo'] = {}
        func_repr = lambda a, b, c: \
            f'{a} * (x / 1e9) ** 2 + {b} * x/ 1e9 + {c}'
        for qbn in self.qb_names:
            drive_ch = self.raw_data_dict[f'drive_ch_{qbn}']
            pd = self.get_data_from_timestamp_list({
                f'ch_amp': f'Instrument settings.Pulsar.{drive_ch}_amp'})
            fit_res_L = self.fit_dicts[f'amplitude_fit_left_{qbn}']['fit_res']
            fit_res_R = self.fit_dicts[f'amplitude_fit_right_{qbn}']['fit_res']
            rabi_model_lo = \
                f'lambda x : np.minimum({pd["ch_amp"]}, ' \
                f'({func_repr(**fit_res_R.best_values)}) * (x >= {mid_freq})' \
                f'+ ({func_repr(**fit_res_L.best_values)}) * (x < {mid_freq}))'
            self.proc_data_dict['analysis_params_dict']['rabi_model_lo'][
                qbn] = rabi_model_lo

    def prepare_fitting_pulse_amps(self):
        exclude_freq_indices = self.get_param_value('exclude_freq_indices', {})
        # TODO: generalize the code for len(allowed_lo_freqs) > 2
        lo_freqsX = self.get_param_value('allowed_lo_freqs')
        if lo_freqsX is None:
            raise ValueError('allowed_lo_freqs not found.')
        fit_dict_keys = []
        self.proc_data_dict['analysis_params_dict']['optimal_vals'] = {}
        for i, qbn in enumerate(self.qb_names):
            excl_idxs = exclude_freq_indices.get(qbn, [])
            param = [p for p in self.mospm[qbn] if 'freq' in p][0]
            freqs = self.sp.get_sweep_params_property('values', 1, param)
            ampls = deepcopy(self.proc_data_dict['analysis_params_dict'][
                'amplitudes'][qbn])
            if len(excl_idxs):
                mask = np.array([i in excl_idxs for i in np.arange(len(freqs))])
                ampls = ampls[np.logical_not(mask)]
                freqs = freqs[np.logical_not(mask)]

            optimal_idx = np.argmin(np.abs(
                freqs - self.raw_data_dict[f'ge_freq_{qbn}']))
            self.proc_data_dict['analysis_params_dict']['optimal_vals'][qbn] = \
                (freqs[optimal_idx], ampls[optimal_idx, 0], ampls[optimal_idx, 1])

            mid_freq = np.mean(lo_freqsX)
            fit_func = lambda x, a, b, c: a * x ** 2 + b * x + c

            # fit left range
            model = lmfit.Model(fit_func)
            guess_pars = model.make_params(a=1, b=1, c=0)
            self.fit_dicts[f'amplitude_fit_left_{qbn}'] = {
                'fit_fn': fit_func,
                'fit_xvals': {'x': freqs[freqs < mid_freq]/1e9},
                'fit_yvals': {'data': ampls[freqs < mid_freq, 0]},
                'fit_yvals_stderr': ampls[freqs < mid_freq, 1],
                'guess_pars': guess_pars}

            # fit right range
            model = lmfit.Model(fit_func)
            guess_pars = model.make_params(a=1, b=1, c=0)
            self.fit_dicts[f'amplitude_fit_right_{qbn}'] = {
                'fit_fn': fit_func,
                'fit_xvals': {'x': freqs[freqs >= mid_freq]/1e9},
                'fit_yvals': {'data': ampls[freqs >= mid_freq, 0]},
                'fit_yvals_stderr': ampls[freqs >= mid_freq, 1],
                'guess_pars': guess_pars}

            fit_dict_keys += [f'amplitude_fit_left_{qbn}',
                              f'amplitude_fit_right_{qbn}']
        return fit_dict_keys

    def prepare_plots(self):
        if self.get_param_value('plot_all_traces', True):
            super().prepare_plots()
        if self.do_fitting:
            for qbn in self.qb_names:
                base_plot_name = f'Rabi_amplitudes_{qbn}'
                title = f'{self.raw_data_dict["timestamp"]} ' \
                        f'{self.raw_data_dict["measurementstring"]}\n{qbn}'
                plotsize = self.get_default_plot_params(set=False)['figure.figsize']
                plotsize = (plotsize[0], plotsize[0]/1.25)
                param = [p for p in self.mospm[qbn] if 'freq' in p][0]
                xlabel = self.sp.get_sweep_params_property('label', 1, param)
                xunit = self.sp.get_sweep_params_property('unit', 1, param)
                lo_freqsX = self.get_param_value('allowed_lo_freqs')

                # plot upper sideband
                fit_dict = self.fit_dicts[f'amplitude_fit_left_{qbn}']
                fit_res = fit_dict['fit_res']
                xmin = min(fit_dict['fit_xvals']['x'])
                self.plot_dicts[f'{base_plot_name}_left_data'] = {
                    'plotfn': self.plot_line,
                    'fig_id': base_plot_name,
                    'plotsize': plotsize,
                    'xvals': fit_dict['fit_xvals']['x'],
                    'xlabel': xlabel,
                    'xunit': xunit,
                    'yvals': fit_dict['fit_yvals']['data'],
                    'ylabel': '$\\pi$-pulse amplitude, $A$',
                    'yunit': 'V',
                    'setlabel': f'USB, LO at {np.min(lo_freqsX)/1e9:.3f} GHz',
                    'title': title,
                    'linestyle': 'none',
                    'do_legend': False,
                    'legend_bbox_to_anchor': (1, 0.5),
                    'legend_pos': 'center left',
                    'yerr':  fit_dict['fit_yvals_stderr'],
                    'color': 'C0'
                }

                self.plot_dicts[f'{base_plot_name}_left_fit'] = {
                    'fig_id': base_plot_name,
                    'plotfn': self.plot_fit,
                    'fit_res': fit_res,
                    'setlabel': 'USB quadratic fit',
                    'color': 'C0',
                    'do_legend': True,
                    # 'legend_ncol': 2,
                    'legend_bbox_to_anchor': (1, -0.15),
                    'legend_pos': 'upper right'}

                # plot lower sideband
                fit_dict = self.fit_dicts[f'amplitude_fit_right_{qbn}']
                fit_res = fit_dict['fit_res']
                xmax = max(fit_dict['fit_xvals']['x'])
                self.plot_dicts[f'{base_plot_name}_right_data'] = {
                    'plotfn': self.plot_line,
                    'fig_id': base_plot_name,
                    'xvals': fit_dict['fit_xvals']['x'],
                    'xlabel': xlabel,
                    'xunit': xunit,
                    'yvals': fit_dict['fit_yvals']['data'],
                    'ylabel': '$\\pi$-pulse amplitude, $A$',
                    'yunit': 'V',
                    'setlabel': f'LSB, LO at {np.max(lo_freqsX)/1e9:.3f} GHz',
                    'title': title,
                    'linestyle': 'none',
                    'do_legend': False,
                    'legend_bbox_to_anchor': (1, 0.5),
                    'legend_pos': 'center left',
                    'yerr':  fit_dict['fit_yvals_stderr'],
                    'color': 'C1'
                }

                self.plot_dicts[f'{base_plot_name}_right_fit'] = {
                    'fig_id': base_plot_name,
                    'plotfn': self.plot_fit,
                    'fit_res': fit_res,
                    'setlabel': 'LSB quadratic fit',
                    'color': 'C1',
                    'do_legend': True,
                    'legend_ncol': 2,
                    'legend_bbox_to_anchor': (1, -0.15),
                    'legend_pos': 'upper right'}

                # max ch amp line
                drive_ch = self.raw_data_dict[f'drive_ch_{qbn}']
                pd = self.get_data_from_timestamp_list({
                    f'ch_amp': f'Instrument settings.Pulsar.{drive_ch}_amp'})
                self.plot_dicts[f'ch_amp_line_{qbn}'] = {
                    'fig_id': base_plot_name,
                    'plotfn': self.plot_hlines,
                    'y': pd['ch_amp'],
                    'xmin': xmax,
                    'xmax': xmin,
                    'colors': 'k'}


class T1Analysis(MultiQubit_TimeDomain_Analysis):

    def extract_data(self):
        super().extract_data()
        params_dict = {}
        for qbn in self.qb_names:
            trans_name = self.get_transition_name(qbn)
            s = 'Instrument settings.'+qbn
            params_dict[f'{trans_name}_T1_'+qbn] = \
                s + ('.T1' if trans_name == 'ge' else f'.T1_{trans_name}')
        self.raw_data_dict.update(
            self.get_data_from_timestamp_list(params_dict))

    def prepare_fitting(self):
        self.fit_dicts = OrderedDict()
        for qbn in self.qb_names:
            data = self.proc_data_dict['data_to_fit'][qbn]
            sweep_points = self.proc_data_dict['sweep_points_dict'][qbn][
                'msmt_sweep_points']
            if self.num_cal_points != 0:
                data = data[:-self.num_cal_points]
            exp_decay_mod = lmfit.Model(fit_mods.ExpDecayFunc)
            guess_pars = fit_mods.exp_dec_guess(
                model=exp_decay_mod, data=data, t=sweep_points)
            guess_pars['amplitude'].vary = True
            guess_pars['tau'].vary = True
            if self.options_dict.get('vary_offset', False):
                guess_pars['offset'].vary = True
            else:
                guess_pars['offset'].value = 0
                guess_pars['offset'].vary = False
            self.set_user_guess_pars(guess_pars)
            key = 'exp_decay_' + qbn
            self.fit_dicts[key] = {
                'fit_fn': exp_decay_mod.func,
                'fit_xvals': {'t': sweep_points},
                'fit_yvals': {'data': data},
                'guess_pars': guess_pars}

    def analyze_fit_results(self):
        self.proc_data_dict['analysis_params_dict'] = OrderedDict()
        for qbn in self.qb_names:
            fit_res = self.fit_dicts['exp_decay_' + qbn]['fit_res']
            for par in fit_res.params:
                if fit_res.params[par].stderr is None:
                    log.warning(f'Stderr for {par} is None. Setting it to 0.')
                    fit_res.params[par].stderr = 0
            self.proc_data_dict['analysis_params_dict'][qbn] = OrderedDict()
            self.proc_data_dict['analysis_params_dict'][qbn]['T1'] = \
                fit_res.best_values['tau']
            self.proc_data_dict['analysis_params_dict'][qbn]['T1_stderr'] = \
                fit_res.params['tau'].stderr
        self.save_processed_data(key='analysis_params_dict')

    def prepare_plots(self):
        super().prepare_plots()

        if self.do_fitting:
            for qbn in self.qb_names:
                # rename base plot
                base_plot_name = 'T1_' + qbn
                self.prepare_projected_data_plot(
                    fig_name=base_plot_name,
                    data=self.proc_data_dict['data_to_fit'][qbn],
                    plot_name_suffix=qbn+'fit',
                    qb_name=qbn)

                self.plot_dicts['fit_' + qbn] = {
                    'fig_id': base_plot_name,
                    'plotfn': self.plot_fit,
                    'fit_res': self.fit_dicts['exp_decay_' + qbn]['fit_res'],
                    'setlabel': 'exp decay fit',
                    'do_legend': True,
                    'color': 'r',
                    'legend_ncol': 2,
                    'legend_bbox_to_anchor': (1, -0.15),
                    'legend_pos': 'upper right'}

                trans_name = self.get_transition_name(qbn)
                old_T1_val = self.raw_data_dict[f'{trans_name}_T1_'+qbn]
                if old_T1_val != old_T1_val:
                    old_T1_val = 0
                T1_dict = self.proc_data_dict['analysis_params_dict']
                textstr = '$T_1$ = {:.2f} $\mu$s'.format(
                            T1_dict[qbn]['T1']*1e6) \
                          + ' $\pm$ {:.2f} $\mu$s'.format(
                            T1_dict[qbn]['T1_stderr']*1e6) \
                          + '\nold $T_1$ = {:.2f} $\mu$s'.format(old_T1_val*1e6)
                self.plot_dicts['text_msg_' + qbn] = {
                    'fig_id': base_plot_name,
                    'ypos': -0.2,
                    'xpos': 0,
                    'horizontalalignment': 'left',
                    'verticalalignment': 'top',
                    'plotfn': self.plot_text,
                    'text_string': textstr}


class RamseyAnalysis(MultiQubit_TimeDomain_Analysis):

    def extract_data(self):
        super().extract_data()
        params_dict = {}
        for qbn in self.qb_names:
            trans_name = self.get_transition_name(qbn)
            s = 'Instrument settings.'+qbn
            params_dict[f'{trans_name}_freq_'+qbn] = s+f'.{trans_name}_freq'
        self.raw_data_dict.update(
            self.get_data_from_timestamp_list(params_dict))

    def prepare_fitting(self):
        if self.options_dict.get('fit_gaussian_decay', True):
            self.fit_keys = ['exp_decay_', 'gauss_decay_']
        else:
            self.fit_keys = ['exp_decay_']
        self.fit_dicts = OrderedDict()
        def add_fit_dict(qbn, data, fit_keys):
            sweep_points = self.proc_data_dict['sweep_points_dict'][qbn][
                'msmt_sweep_points']
            if self.num_cal_points != 0:
                data = data[:-self.num_cal_points]
            for i, key in enumerate(fit_keys):
                exp_damped_decay_mod = lmfit.Model(fit_mods.ExpDampOscFunc)
                guess_pars = fit_mods.exp_damp_osc_guess(
                    model=exp_damped_decay_mod, data=data, t=sweep_points,
                    n_guess=i+1)
                guess_pars['amplitude'].vary = False
                guess_pars['amplitude'].value = 0.5
                guess_pars['frequency'].vary = True
                guess_pars['tau'].vary = True
                guess_pars['phase'].vary = True
                guess_pars['n'].vary = False
                guess_pars['oscillation_offset'].vary = \
                        'f' in self.data_to_fit[qbn]
                # guess_pars['exponential_offset'].value = 0.5
                guess_pars['exponential_offset'].vary = True
                self.set_user_guess_pars(guess_pars)
                self.fit_dicts[key] = {
                    'fit_fn': exp_damped_decay_mod .func,
                    'fit_xvals': {'t': sweep_points},
                    'fit_yvals': {'data': data},
                    'guess_pars': guess_pars}

        for qbn in self.qb_names:
            all_data = self.proc_data_dict['data_to_fit'][qbn]
            if self.get_param_value('TwoD'):
                for i, data in enumerate(all_data):
                    fit_keys = [f'{fk}{qbn}_{i}' for fk in self.fit_keys]
                    add_fit_dict(qbn, data, fit_keys)
            else:
                fit_keys = [f'{fk}{qbn}' for fk in self.fit_keys]
                add_fit_dict(qbn, all_data, fit_keys)

    def analyze_fit_results(self):
        if 'artificial_detuning' in self.options_dict:
            artificial_detuning_dict = OrderedDict(
                [(qbn, self.options_dict['artificial_detuning'])
             for qbn in self.qb_names])
        elif 'artificial_detuning_dict' in self.metadata:
            artificial_detuning_dict = self.metadata[
                'artificial_detuning_dict']
        elif 'artificial_detuning' in self.metadata:
            artificial_detuning_dict = OrderedDict(
                [(qbn, self.metadata['artificial_detuning'])
                 for qbn in self.qb_names])
        else:
            raise ValueError('"artificial_detuning" not found.')

        self.proc_data_dict['analysis_params_dict'] = OrderedDict()
        for k, fit_dict in self.fit_dicts.items():
            # k is of the form fot_type_qbn_i if TwoD else fit_type_qbn
            split_key = k.split('_')
            fit_type = '_'.join(split_key[:2])
            qbn = split_key[2]
            if len(split_key[2:]) == 1:
                outer_key = qbn
            else:
                # TwoD: out_key = qbn_i
                outer_key = '_'.join(split_key[2:])

            if outer_key not in self.proc_data_dict['analysis_params_dict']:
                self.proc_data_dict['analysis_params_dict'][outer_key] = \
                    OrderedDict()
            self.proc_data_dict['analysis_params_dict'][outer_key][fit_type] = \
                OrderedDict()

            fit_res = fit_dict['fit_res']
            for par in fit_res.params:
                if fit_res.params[par].stderr is None:
                    log.warning(f'Stderr for {par} is None. Setting it to 0.')
                    fit_res.params[par].stderr = 0

            trans_name = self.get_transition_name(qbn)
            old_qb_freq = self.raw_data_dict[f'{trans_name}_freq_'+qbn]
            if old_qb_freq != old_qb_freq:
                old_qb_freq = 0
            self.proc_data_dict['analysis_params_dict'][outer_key][fit_type][
                'old_qb_freq'] = old_qb_freq
            self.proc_data_dict['analysis_params_dict'][outer_key][fit_type][
                'new_qb_freq'] = old_qb_freq + \
                                 artificial_detuning_dict[qbn] - \
                                 fit_res.best_values['frequency']
            self.proc_data_dict['analysis_params_dict'][outer_key][fit_type][
                'new_qb_freq_stderr'] = fit_res.params['frequency'].stderr
            self.proc_data_dict['analysis_params_dict'][outer_key][fit_type][
                'T2_star'] = fit_res.best_values['tau']
            self.proc_data_dict['analysis_params_dict'][outer_key][fit_type][
                'T2_star_stderr'] = fit_res.params['tau'].stderr
            self.proc_data_dict['analysis_params_dict'][outer_key][fit_type][
                'artificial_detuning'] = artificial_detuning_dict[qbn]

        hdf_group_name_suffix = self.options_dict.get(
            'hdf_group_name_suffix', '')
        self.save_processed_data(key='analysis_params_dict' +
                                     hdf_group_name_suffix)

    def prepare_plots(self):
        super().prepare_plots()

        if self.do_fitting:
            apd = self.proc_data_dict['analysis_params_dict']
            for outer_key, ramsey_pars_dict in apd.items():
                if outer_key in ['qubit_frequencies', 'reparking_params']:
                    # This is only for ReparkingRamseyAnalysis.
                    # It is handled by prepare_fitting_qubit_freqs of that class
                    continue
                # outer_key is of the form qbn_i if TwoD else qbn.
                # split into qbn and i. (outer_key + '_') is needed because if
                # outer_key = qbn doing outer_key.split('_') will only have one
                # output and assignment to two variables will fail.
                qbn, ii = (outer_key + '_').split('_')[:2]
                sweep_points = self.proc_data_dict['sweep_points_dict'][qbn][
                    'sweep_points']
                first_sweep_param = self.get_first_sweep_param(
                    qbn, dimension=1)
                if len(ii) and first_sweep_param is not None:
                    # TwoD
                    label, unit, vals = first_sweep_param
                    title_suffix = (f'{ii}: {label} = ' + ' '.join(
                        SI_val_to_msg_str(vals[int(ii)], unit,
                                          return_type=lambda x: f'{x:0.1f}')))
                    daa = self.metadata.get('drive_amp_adaptation', {}).get(
                        qbn, None)
                    if daa is not None:
                        sweep_points = sweep_points * daa[int(ii)]
                else:
                    # OneD
                    title_suffix = ''
                base_plot_name = 'Ramsey_' + outer_key
                dtf = self.proc_data_dict['data_to_fit'][qbn]
                self.prepare_projected_data_plot(
                    fig_name=base_plot_name,
                    data=dtf[int(ii)] if ii != '' else dtf,
                    sweep_points=sweep_points,
                    plot_name_suffix=qbn+'fit',
                    qb_name=qbn, TwoD=False,
                    title_suffix=title_suffix)

                exp_dec_k = self.fit_keys[0][:-1]
                old_qb_freq = ramsey_pars_dict[exp_dec_k]['old_qb_freq']
                textstr = ''
                T2_star_str = ''

                for i, fit_type in enumerate(ramsey_pars_dict):
                    fit_res = self.fit_dicts[f'{fit_type}_{outer_key}']['fit_res']
                    self.plot_dicts[f'fit_{outer_key}_{fit_type}'] = {
                        'fig_id': base_plot_name,
                        'plotfn': self.plot_fit,
                        'fit_res': fit_res,
                        'setlabel': 'exp decay fit' if i == 0 else
                            'gauss decay fit',
                        'do_legend': True,
                        'color': 'r' if i == 0 else 'C4',
                        'legend_bbox_to_anchor': (1, -0.15),
                        'legend_pos': 'upper right'}

                    if i != 0:
                        textstr += '\n'
                    textstr += \
                        ('$f_{{qubit \_ new \_ {{{key}}} }}$ = '.format(
                            key=('exp' if i == 0 else 'gauss')) +
                            '{:.6f} GHz '.format(
                            ramsey_pars_dict[fit_type]['new_qb_freq']*1e-9) +
                                '$\pm$ {:.3f} MHz '.format(
                            ramsey_pars_dict[fit_type][
                                'new_qb_freq_stderr']*1e-6))
                    T2_star_str += \
                        ('\n$T_{{2,{{{key}}} }}^\star$ = '.format(
                            key=('exp' if i == 0 else 'gauss')) +
                            '{:.2f} $\mu$s'.format(
                            fit_res.params['tau'].value*1e6) +
                            '$\pm$ {:.2f} $\mu$s'.format(
                            fit_res.params['tau'].stderr*1e6))

                textstr += '\n$f_{qubit \_ old}$ = '+'{:.6f} GHz '.format(
                    old_qb_freq*1e-9)
                art_det = ramsey_pars_dict[exp_dec_k][
                              'artificial_detuning']*1e-6
                delta_f = (ramsey_pars_dict[exp_dec_k]['new_qb_freq'] -
                           old_qb_freq)*1e-6
                textstr += ('\n$\Delta f$ = {:.4f} MHz '.format(delta_f) +
                            '$\pm$ {:.3f} kHz'.format(
                    self.fit_dicts[f'{exp_dec_k}_{outer_key}']['fit_res'].params[
                        'frequency'].stderr*1e-3) +
                    '\n$f_{Ramsey}$ = '+'{:.4f} MHz $\pm$ {:.3f} kHz'.format(
                    self.fit_dicts[f'{exp_dec_k}_{outer_key}']['fit_res'].params[
                        'frequency'].value*1e-6,
                    self.fit_dicts[f'{exp_dec_k}_{outer_key}']['fit_res'].params[
                        'frequency'].stderr*1e-3))
                textstr += T2_star_str
                textstr += '\nartificial detuning = {:.2f} MHz'.format(art_det)

                color = 'k'
                if np.abs(delta_f) > np.abs(art_det):
                    # We don't want this: if the qubit detuning is larger than
                    # the artificial detuning, the sign of the qubit detuning
                    # cannot be determined from a single Ramsey measurement.
                    # Save a warning image and highlight in red
                    # the Delta f and artificial detuning rows in textstr
                    self._warning_message += (f'\nQubit {qbn} frequency change '
                                        f'({np.abs(delta_f):.5f} MHz) is larger'
                                        f' than the artificial detuning of '
                                        f'{art_det:.5f} MHz. In this case, the '
                                        f'sign of the qubit detuning cannot be '
                                        f'determined from a single Ramsey '
                                        f'measurement.')
                    self._raise_warning_image = True
                    textstr = textstr.split('\n')
                    color = ['black']*len(textstr)
                    idx = [i for i, s in enumerate(textstr) if 'Delta f' in s][0]
                    color[idx] = 'red'
                    idx = [i for i, s in enumerate(textstr) if
                           'artificial detuning' in s][0]
                    color[idx] = 'red'

                self.plot_dicts['text_msg_' + outer_key] = {
                    'fig_id': base_plot_name,
                    'ypos': -0.2,
                    'xpos': -0.025,
                    'horizontalalignment': 'left',
                    'verticalalignment': 'top',
                    'color': color,
                    'plotfn': self.plot_text,
                    'text_string': textstr}

                self.plot_dicts['half_hline_' + outer_key] = {
                    'fig_id': base_plot_name,
                    'plotfn': self.plot_hlines,
                    'y': 0.5,
                    'xmin': sweep_points[0],
                    'xmax': sweep_points[-1],
                    'colors': 'gray'}


class ReparkingRamseyAnalysis(RamseyAnalysis):

    def extract_data(self):
        super().extract_data()
        # Set some default values specific to ReparkingRamseyAnalysis if the
        # respective options have not been set by the user or in the metadata.
        # (We do not do this in the init since we have to wait until
        # metadata has been extracted.)
        if self.get_param_value('TwoD', default_value=None) is None:
            self.options_dict['TwoD'] = True

    def analyze_fit_results(self):
        super().analyze_fit_results()
        freqs = OrderedDict()

        if self.get_param_value('freq_from_gaussian_fit', False):
            self.fit_type = self.fit_keys[1][:-1]
        else:
            self.fit_type = self.fit_keys[0][:-1]

        apd = self.proc_data_dict['analysis_params_dict']
        for qbn in self.qb_names:
            freqs[qbn] = \
                {'val': np.array([d[self.fit_type]['new_qb_freq']
                                     for k, d in apd.items() if qbn in k]),
                 'stderr': np.array([d[self.fit_type]['new_qb_freq_stderr']
                                     for k, d in apd.items() if qbn in k])}
        self.proc_data_dict['analysis_params_dict']['qubit_frequencies'] = freqs

        fit_dict_keys = self.prepare_fitting_qubit_freqs()
        self.run_fitting(keys_to_fit=fit_dict_keys)

        self.proc_data_dict['analysis_params_dict']['reparking_params'] = {}
        for qbn in self.qb_names:
            fit_dict = self.fit_dicts[f'frequency_fit_{qbn}']
            fit_res = fit_dict['fit_res']
            self.proc_data_dict['analysis_params_dict'][
                'reparking_params'][qbn] = {'ss_freq': fit_res.best_values['f0'],
                                            'ss_volt': fit_res.best_values['V0']}

    def prepare_fitting_qubit_freqs(self):
        fit_dict_keys = []
        ss_type = self.get_param_value('sweet_spot_type')
        for qbn in self.qb_names:
            # old qb freq is the same for all keys in
            # self.proc_data_dict['analysis_params_dict'] so take qbn_0
            old_qb_freq = self.proc_data_dict['analysis_params_dict'][
                f'{qbn}_0'][self.fit_type]['old_qb_freq']
            freqs = self.proc_data_dict['analysis_params_dict'][
                'qubit_frequencies'][qbn]
            par_name = \
                [p for p in self.proc_data_dict['sweep_points_2D_dict'][qbn]
                 if 'offset' not in p][0]
            voltages, _, label = self.sp.get_sweep_params_description(par_name, 1)
            fit_func = lambda V, V0, f0, fv: f0 - fv * (V - V0)**2
            model = lmfit.Model(fit_func)

            if ss_type is None:
                fit_uss = old_qb_freq > 5e9
            else:
                fit_uss = ss_type == 'upper'
            if fit_uss:  # USS
                guess_pars_dict = {'V0': voltages[np.argmax(freqs['val'])],
                                   'f0': np.max(np.array(freqs['val'])),
                                   'fv': 2.5e9}
            else:  # LSS
                guess_pars_dict = {'V0': voltages[np.argmin(freqs['val'])],
                                   'f0': np.min(np.array(freqs['val'])),
                                   'fv': -2.5e9}
            guess_pars = model.make_params(**guess_pars_dict)
            self.fit_dicts[f'frequency_fit_{qbn}'] = {
                'fit_fn': fit_func,
                'fit_xvals': {'V': voltages},
                'fit_yvals': {'data': freqs['val']},
                'fit_yvals_stderr': freqs['stderr'],
                'guess_pars': guess_pars}
            fit_dict_keys += [f'frequency_fit_{qbn}']
        return fit_dict_keys

    def prepare_plots(self):
        if self.get_param_value('plot_all_traces', True):
            super().prepare_plots()
        if self.do_fitting:
            current_voltages = self.get_param_value('current_voltages', {})
            for qbn in self.qb_names:
                base_plot_name = f'reparking_{qbn}'
                title = f'{self.raw_data_dict["timestamp"]} ' \
                        f'{self.raw_data_dict["measurementstring"]}\n{qbn}'
                plotsize = self.get_default_plot_params(set=False)['figure.figsize']
                plotsize = (plotsize[0], plotsize[0]/1.25)
                par_name = \
                    [p for p in self.proc_data_dict['sweep_points_2D_dict'][qbn]
                     if 'offset' not in p][0]
                voltages, xunit, xlabel = self.sp.get_sweep_params_description(
                    par_name, 1)
                fit_dict = self.fit_dicts[f'frequency_fit_{qbn}']
                fit_res = fit_dict['fit_res']
                self.plot_dicts[base_plot_name] = {
                    'plotfn': self.plot_line,
                    'fig_id': base_plot_name,
                    'plotsize': plotsize,
                    'xvals': fit_dict['fit_xvals']['V'],
                    'xlabel': xlabel,
                    'xunit': xunit,
                    'yvals': fit_dict['fit_yvals']['data'],
                    'ylabel': 'Qubit frequency, $f$',
                    'yunit': 'Hz',
                    'setlabel': 'Data',
                    'title': title,
                    'linestyle': 'none',
                    'do_legend': False,
                    'legend_bbox_to_anchor': (1, 0.5),
                    'legend_pos': 'center left',
                    'yerr':  fit_dict['fit_yvals_stderr'],
                    'color': 'C0'
                }

                self.plot_dicts[f'{base_plot_name}_fit'] = {
                    'fig_id': base_plot_name,
                    'plotfn': self.plot_fit,
                    'fit_res': fit_res,
                    'setlabel': 'Fit',
                    'color': 'C0',
                    'do_legend': True,
                    'legend_bbox_to_anchor': (1, -0.15),
                    'legend_pos': 'upper right'}

                # old qb freq is the same for all keys in
                # self.proc_data_dict['analysis_params_dict'] so take qbn_0
                old_qb_freq = self.proc_data_dict['analysis_params_dict'][
                    f'{qbn}_0'][self.fit_type]['old_qb_freq']
                textstr = \
                    "Sweet spot frequency: " \
                        f"{fit_res.best_values['f0']/1e9:.6f} GHz " \
                    f"\nPrevious ss frequency: {old_qb_freq/1e9:.6f} GHz " \
                    f"\nSweet spot DC voltage: " \
                        f"{fit_res.best_values['V0']:.3f} V "
                if qbn in current_voltages:
                    old_voltage = current_voltages[qbn]
                    textstr += f"\nPrevious DC voltage: {old_voltage:.3f} V"
                self.plot_dicts[f'{base_plot_name}_text'] = {
                    'fig_id': base_plot_name,
                    'ypos': -0.2,
                    'xpos': -0.1,
                    'horizontalalignment': 'left',
                    'verticalalignment': 'top',
                    'plotfn': self.plot_text,
                    'text_string': textstr}

                self.plot_dicts[f'{base_plot_name}_marker'] = {
                    'fig_id': base_plot_name,
                    'plotfn': self.plot_line,
                    'xvals': [fit_res.best_values['V0']],
                    'yvals': [fit_res.best_values['f0']],
                    'color': 'r',
                    'marker': 'o',
                    'line_kws': {'markersize': 10},
                    'linestyle': ''}


class QScaleAnalysis(MultiQubit_TimeDomain_Analysis):

    def extract_data(self):
        super().extract_data()
        params_dict = {}
        for qbn in self.qb_names:
            trans_name = self.get_transition_name(qbn)
            s = 'Instrument settings.'+qbn
            params_dict[f'{trans_name}_qscale_'+qbn] = \
                s+f'.{trans_name}_motzoi'
        self.raw_data_dict.update(
            self.get_data_from_timestamp_list(params_dict))

    def process_data(self):
        super().process_data()

        self.proc_data_dict['qscale_data'] = OrderedDict()
        for qbn in self.qb_names:
            self.proc_data_dict['qscale_data'][qbn] = OrderedDict()
            sweep_points = deepcopy(self.proc_data_dict['sweep_points_dict'][
                                        qbn]['msmt_sweep_points'])
            # check if the sweep points are repeated 3 times as they have to be
            # for the qscale analysis:
            # Takes the first 3 entries and check if they are all the same or different.
            # Needed For backwards compatibility with QudevTransmon.measure_qscale()
            # that does not (yet) use Sweeppoints object.

            unique_sp = np.unique(sweep_points[:3])
            if unique_sp.size > 1:
                sweep_points = np.repeat(sweep_points, 3)
            # replace in proc_data_dict; otherwise plotting in base class fails
            self.proc_data_dict['sweep_points_dict'][qbn][
                'msmt_sweep_points'] = sweep_points
            self.proc_data_dict['sweep_points_dict'][qbn][
                'sweep_points'] = np.concatenate([
                sweep_points, self.proc_data_dict['sweep_points_dict'][qbn][
                    'cal_points_sweep_points']])

            data = self.proc_data_dict['data_to_fit'][qbn]
            if self.num_cal_points != 0:
                data = data[:-self.num_cal_points]
            self.proc_data_dict['qscale_data'][qbn]['sweep_points_xx'] = \
                sweep_points[0::3]
            self.proc_data_dict['qscale_data'][qbn]['sweep_points_xy'] = \
                sweep_points[1::3]
            self.proc_data_dict['qscale_data'][qbn]['sweep_points_xmy'] = \
                sweep_points[2::3]
            self.proc_data_dict['qscale_data'][qbn]['data_xx'] = \
                data[0::3]
            self.proc_data_dict['qscale_data'][qbn]['data_xy'] = \
                data[1::3]
            self.proc_data_dict['qscale_data'][qbn]['data_xmy'] = \
                data[2::3]

    def prepare_fitting(self):
        self.fit_dicts = OrderedDict()

        for qbn in self.qb_names:
            for msmt_label in ['_xx', '_xy', '_xmy']:
                sweep_points = self.proc_data_dict['qscale_data'][qbn][
                    'sweep_points' + msmt_label]
                data = self.proc_data_dict['qscale_data'][qbn][
                    'data' + msmt_label]

                # As a workaround for a weird bug letting crash the analysis
                # every second time, we do not use lmfit.models.ConstantModel
                # and lmfit.models.LinearModel, but create custom models.
                if msmt_label == '_xx':
                    model = lmfit.Model(lambda x, c: c)
                    guess_pars = model.make_params(c=np.mean(data))
                else:
                    model = lmfit.Model(lambda x, slope, intercept:
                                        slope * x + intercept)
                    slope = (data[-1] - data[0]) / \
                            (sweep_points[-1] - sweep_points[0])
                    intercept = data[-1] - slope * sweep_points[-1]
                    guess_pars = model.make_params(slope=slope,
                                                   intercept=intercept)
                self.set_user_guess_pars(guess_pars)
                key = 'fit' + msmt_label + '_' + qbn
                self.fit_dicts[key] = {
                    'fit_fn': model.func,
                    'fit_xvals': {'x': sweep_points},
                    'fit_yvals': {'data': data},
                    'guess_pars': guess_pars}

    def analyze_fit_results(self):
        self.proc_data_dict['analysis_params_dict'] = OrderedDict()
        # The best qscale parameter is the point where all 3 curves intersect.
        threshold = 0.02
        for qbn in self.qb_names:
            self.proc_data_dict['analysis_params_dict'][qbn] = OrderedDict()
            fitparams0 = self.fit_dicts['fit_xx'+'_'+qbn]['fit_res'].params
            fitparams1 = self.fit_dicts['fit_xy'+'_'+qbn]['fit_res'].params
            fitparams2 = self.fit_dicts['fit_xmy'+'_'+qbn]['fit_res'].params

            intercept_diff_mean = fitparams1['intercept'].value - \
                                  fitparams2['intercept'].value
            slope_diff_mean = fitparams2['slope'].value - \
                              fitparams1['slope'].value
            optimal_qscale = intercept_diff_mean/slope_diff_mean

            # Warning if Xpi/2Xpi line is not within +/-threshold of 0.5
            if (fitparams0['c'].value > (0.5 + threshold)) or \
                    (fitparams0['c'].value < (0.5 - threshold)):
                log.warning('The trace from the X90-X180 pulses is '
                                'NOT within $\pm${} of the expected value '
                                'of 0.5.'.format(threshold))
            # Warning if optimal_qscale is not within +/-threshold of 0.5
            y_optimal_qscale = optimal_qscale * fitparams2['slope'].value + \
                                 fitparams2['intercept'].value
            if (y_optimal_qscale > (0.5 + threshold)) or \
                    (y_optimal_qscale < (0.5 - threshold)):
                log.warning('The optimal qscale found gives a population '
                                'that is NOT within $\pm${} of the expected '
                                'value of 0.5.'.format(threshold))

            # Calculate standard deviation
            intercept_diff_std_squared = \
                fitparams1['intercept'].stderr**2 + \
                fitparams2['intercept'].stderr**2
            slope_diff_std_squared = \
                fitparams2['slope'].stderr**2 + fitparams1['slope'].stderr**2

            optimal_qscale_stderr = np.sqrt(
                intercept_diff_std_squared*(1/slope_diff_mean**2) +
                slope_diff_std_squared*(intercept_diff_mean /
                                        (slope_diff_mean**2))**2)

            self.proc_data_dict['analysis_params_dict'][qbn]['qscale'] = \
                optimal_qscale
            self.proc_data_dict['analysis_params_dict'][qbn][
                'qscale_stderr'] = optimal_qscale_stderr

    def prepare_plots(self):
        super().prepare_plots()

        color_dict = {'_xx': '#365C91',
                      '_xy': '#683050',
                      '_xmy': '#3C7541'}
        label_dict = {'_xx': r'$X_{\pi/2}X_{\pi}$',
                      '_xy': r'$X_{\pi/2}Y_{\pi}$',
                      '_xmy': r'$X_{\pi/2}Y_{-\pi}$'}
        for qbn in self.qb_names:
            base_plot_name = 'Qscale_' + qbn
            for msmt_label in ['_xx', '_xy', '_xmy']:
                sweep_points = self.proc_data_dict['qscale_data'][qbn][
                    'sweep_points' + msmt_label]
                data = self.proc_data_dict['qscale_data'][qbn][
                    'data' + msmt_label]
                if msmt_label == '_xx':
                    plot_name = base_plot_name
                else:
                    plot_name = 'data' + msmt_label + '_' + qbn
                xlabel, xunit = self.get_xaxis_label_unit(qbn)
                self.plot_dicts[plot_name] = {
                    'plotfn': self.plot_line,
                    'xvals': sweep_points,
                    'xlabel': xlabel,
                    'xunit': xunit,
                    'yvals': data,
                    'ylabel': self.get_yaxis_label(qb_name=qbn),
                    'yunit': '',
                    'setlabel': 'Data\n' + label_dict[msmt_label],
                    'title': (self.raw_data_dict['timestamp'] + ' ' +
                              self.raw_data_dict['measurementstring'] +
                              '\n' + qbn),
                    'linestyle': 'none',
                    'color': color_dict[msmt_label],
                    'do_legend': True,
                    'legend_bbox_to_anchor': (1, 0.5),
                    'legend_pos': 'center left'}
                if msmt_label != '_xx':
                    self.plot_dicts[plot_name]['fig_id'] = base_plot_name

                if self.do_fitting:
                    # plot fit
                    xfine = np.linspace(sweep_points[0], sweep_points[-1], 1000)
                    fit_key = 'fit' + msmt_label + '_' + qbn
                    fit_res = self.fit_dicts[fit_key]['fit_res']
                    yvals = fit_res.model.func(xfine, **fit_res.best_values)
                    if not hasattr(yvals, '__iter__'):
                        yvals = np.array(len(xfine)*[yvals])
                    self.plot_dicts[fit_key] = {
                        'fig_id': base_plot_name,
                        'plotfn': self.plot_line,
                        'xvals': xfine,
                        'yvals': yvals,
                        'marker': '',
                        'setlabel': 'Fit\n' + label_dict[msmt_label],
                        'do_legend': True,
                        'color': color_dict[msmt_label],
                        'legend_bbox_to_anchor': (1, 0.5),
                        'legend_pos': 'center left'}

                    trans_name = self.get_transition_name(qbn)
                    old_qscale_val = self.raw_data_dict[
                        f'{trans_name}_qscale_'+qbn]
                    if old_qscale_val != old_qscale_val:
                        old_qscale_val = 0
                    textstr = 'Qscale = {:.4f} $\pm$ {:.4f}'.format(
                        self.proc_data_dict['analysis_params_dict'][qbn][
                            'qscale'],
                        self.proc_data_dict['analysis_params_dict'][qbn][
                            'qscale_stderr']) + \
                            '\nold Qscale= {:.4f}'.format(old_qscale_val)

                    self.plot_dicts['text_msg_' + qbn] = {
                        'fig_id': base_plot_name,
                        'ypos': -0.225,
                        'xpos': 0.5,
                        'horizontalalignment': 'center',
                        'verticalalignment': 'top',
                        'plotfn': self.plot_text,
                        'text_string': textstr}

            # plot cal points
            if self.num_cal_points != 0:
                for i, cal_pts_idxs in enumerate(
                        self.cal_states_dict.values()):
                    plot_dict_name = list(self.cal_states_dict)[i] + \
                                     '_' + qbn
                    self.plot_dicts[plot_dict_name] = {
                        'fig_id': base_plot_name,
                        'plotfn': self.plot_line,
                        'xvals': np.mean([
                            self.proc_data_dict['sweep_points_dict'][qbn]
                            ['cal_points_sweep_points'][cal_pts_idxs],
                            self.proc_data_dict['sweep_points_dict'][qbn]
                            ['cal_points_sweep_points'][cal_pts_idxs]],
                            axis=0),
                        'yvals': self.proc_data_dict[
                            'data_to_fit'][qbn][cal_pts_idxs],
                        'setlabel': list(self.cal_states_dict)[i],
                        'do_legend': True,
                        'legend_bbox_to_anchor': (1, 0.5),
                        'legend_pos': 'center left',
                        'linestyle': 'none',
                        'line_kws': {'color': self.get_cal_state_color(
                            list(self.cal_states_dict)[i])}}

                    self.plot_dicts[plot_dict_name + '_line'] = {
                        'fig_id': base_plot_name,
                        'plotfn': self.plot_hlines,
                        'y': np.mean(
                            self.proc_data_dict[
                                'data_to_fit'][qbn][cal_pts_idxs]),
                        'xmin': self.proc_data_dict['sweep_points_dict'][
                            qbn]['sweep_points'][0],
                        'xmax': self.proc_data_dict['sweep_points_dict'][
                            qbn]['sweep_points'][-1],
                        'colors': 'gray'}


class EchoAnalysis(MultiQubit_TimeDomain_Analysis):

    def __init__(self, *args, **kwargs):
        """
        This class is different to the other single qubit calib analysis classes
        (Rabi, Ramsey, QScale, T1).
        The analysis for an Echo measurement is identical to the T1 analysis
        if no artificial_detuing was used, and identical to the Ramsey analysis
        if an artificial_detuning was used. Hence, this class contains the
        attribute self.echo_analysis which is an instance of either T1 or Ramsey
        analysis.
        """
        auto = kwargs.pop('auto', True)
        super().__init__(*args, auto=False, **kwargs)
        if self.options_dict.get('artificial_detuning', None) is not None:
            self.echo_analysis = RamseyAnalysis(*args, auto=False, **kwargs)
        else:
            if 'options_dict' in kwargs:
                # kwargs.pop('options_dict')
                kwargs['options_dict'].update({'vary_offset': True})
            else:
                kwargs['options_dict'] = {'vary_offset': True}
            self.echo_analysis = T1Analysis(*args, auto=False, **kwargs)

        if auto:
            try:
                self.echo_analysis.extract_data()
                self.echo_analysis.process_data()
                self.echo_analysis.prepare_fitting()
                self.echo_analysis.run_fitting()
                self.echo_analysis.save_fit_results()
                self.analyze_fit_results()
                self.prepare_plots()
            except Exception as e:
                if self.raise_exceptions:
                    raise e
                else:
                    log.error("Unhandled error during analysis!")
                    log.error(traceback.format_exc())

    def analyze_fit_results(self):
        self.echo_analysis.analyze_fit_results()
        self.proc_data_dict['analysis_params_dict'] = OrderedDict()
        for qbn in self.qb_names:
            self.proc_data_dict['analysis_params_dict'][qbn] = OrderedDict()

            params_dict = self.echo_analysis.proc_data_dict[
                'analysis_params_dict'][qbn]
            if 'T1' in params_dict:
                self.proc_data_dict['analysis_params_dict'][qbn][
                    'T2_echo'] = params_dict['T1']
                self.proc_data_dict['analysis_params_dict'][qbn][
                    'T2_echo_stderr'] = params_dict['T1_stderr']
            else:
                self.proc_data_dict['analysis_params_dict'][qbn][
                    'T2_echo'] = params_dict['exp_decay']['T2_star']
                self.proc_data_dict['analysis_params_dict'][qbn][
                    'T2_echo_stderr'] = params_dict['exp_decay'][
                    'T2_star_stderr']

    def prepare_plots(self):
        self.echo_analysis.prepare_plots()
        for qbn in self.qb_names:
            # rename base plot
            figure_name = 'Echo_' + qbn
            echo_plot_key_t1 = [key for key in self.echo_analysis.plot_dicts if
                                'T1_'+qbn in key]
            echo_plot_key_ram = [key for key in self.echo_analysis.plot_dicts if
                                 'Ramsey_'+qbn in key]
            if len(echo_plot_key_t1) != 0:
                echo_plot_name = echo_plot_key_t1[0]
            elif len(echo_plot_key_ram) != 0:
                echo_plot_name = echo_plot_key_ram[0]
            else:
                raise ValueError('Neither T1 nor Ramsey plots were found.')

            self.echo_analysis.plot_dicts[echo_plot_name][
                'legend_pos'] = 'upper right'
            self.echo_analysis.plot_dicts[echo_plot_name][
                'legend_bbox_to_anchor'] = (1, -0.15)

            for plot_label in self.echo_analysis.plot_dicts:
                if qbn in plot_label:
                    if 'raw' not in plot_label and 'projected' not in plot_label:
                        self.echo_analysis.plot_dicts[plot_label]['fig_id'] = \
                            figure_name

            old_T2e_val = a_tools.get_instr_setting_value_from_file(
                file_path=self.echo_analysis.raw_data_dict['folder'],
                instr_name=qbn, param_name='T2{}'.format(
                    '_ef' if 'f' in self.echo_analysis.data_to_fit[qbn]
                    else ''))
            T2_dict = self.proc_data_dict['analysis_params_dict']
            textstr = '$T_2$ echo = {:.2f} $\mu$s'.format(
                T2_dict[qbn]['T2_echo']*1e6) \
                      + ' $\pm$ {:.2f} $\mu$s'.format(
                T2_dict[qbn]['T2_echo_stderr']*1e6) \
                      + '\nold $T_2$ echo = {:.2f} $\mu$s'.format(
                old_T2e_val*1e6)

            self.echo_analysis.plot_dicts['text_msg_' + qbn][
                'text_string'] = textstr

        self.echo_analysis.plot(key_list='auto')
        self.echo_analysis.save_figures(close_figs=True)


class RamseyAddPulseAnalysis(MultiQubit_TimeDomain_Analysis):

    def __init__(self, *args, **kwargs):
        auto = kwargs.pop('auto', True)
        super().__init__(*args, auto=False, **kwargs)
        options_dict = kwargs.pop('options_dict', OrderedDict())
        options_dict_no = deepcopy(options_dict)
        options_dict_no.update(dict(
            data_filter=lambda raw: np.concatenate([
                raw[:-4][1::2], raw[-4:]]),
            hdf_group_name_suffix='_no_pulse'))
        self.ramsey_analysis = RamseyAnalysis(
            *args, auto=False, options_dict=options_dict_no,
            **kwargs)
        options_dict_with = deepcopy(options_dict)
        options_dict_with.update(dict(
            data_filter=lambda raw: np.concatenate([
                raw[:-4][0::2], raw[-4:]]),
            hdf_group_name_suffix='_with_pulse'))
        self.ramsey_add_pulse_analysis = RamseyAnalysis(
            *args, auto=False, options_dict=options_dict_with,
            **kwargs)


        if auto:
            self.ramsey_analysis.extract_data()
            self.ramsey_analysis.process_data()
            self.ramsey_analysis.prepare_fitting()
            self.ramsey_analysis.run_fitting()
            self.ramsey_analysis.save_fit_results()
            self.ramsey_add_pulse_analysis.extract_data()
            self.ramsey_add_pulse_analysis.process_data()
            self.ramsey_add_pulse_analysis.prepare_fitting()
            self.ramsey_add_pulse_analysis.run_fitting()
            self.ramsey_add_pulse_analysis.save_fit_results()
            self.raw_data_dict = self.ramsey_analysis.raw_data_dict
            self.analyze_fit_results()
            self.prepare_plots()
            keylist = []
            for qbn in self.qb_names:
                figure_name = 'CrossZZ_' + qbn
                keylist.append(figure_name+'with')
                keylist.append(figure_name+'no')
            self.plot()
            self.save_figures(close_figs=True)

    def analyze_fit_results(self):
        self.cross_kerr = 0.0
        self.ramsey_analysis.analyze_fit_results()
        self.ramsey_add_pulse_analysis.analyze_fit_results()

        self.proc_data_dict['analysis_params_dict'] = OrderedDict()


        for qbn in self.qb_names:

            self.proc_data_dict['analysis_params_dict'][qbn] = OrderedDict()

            self.params_dict_ramsey = self.ramsey_analysis.proc_data_dict[
                'analysis_params_dict'][qbn]
            self.params_dict_add_pulse = \
                self.ramsey_add_pulse_analysis.proc_data_dict[
                    'analysis_params_dict'][qbn]
            self.cross_kerr = self.params_dict_ramsey[
                                  'exp_decay']['new_qb_freq'] \
                            - self.params_dict_add_pulse[
                                  'exp_decay']['new_qb_freq']
            self.cross_kerr_error = np.sqrt(
                (self.params_dict_ramsey[
                    'exp_decay']['new_qb_freq_stderr'])**2 +
                (self.params_dict_add_pulse[
                    'exp_decay']['new_qb_freq_stderr'])**2)

    def prepare_plots(self):
        self.ramsey_analysis.prepare_plots()
        self.ramsey_add_pulse_analysis.prepare_plots()

        self.ramsey_analysis.plot(key_list='auto')
        self.ramsey_analysis.save_figures(close_figs=True, savebase='Ramsey_no')

        self.ramsey_add_pulse_analysis.plot(key_list='auto')
        self.ramsey_add_pulse_analysis.save_figures(close_figs=True,
                                                    savebase='Ramsey_with')

        self.options_dict['plot_proj_data'] = False
        self.metadata = {'plot_proj_data': False, 'plot_raw_data': False}
        super().prepare_plots()

        try:
            xunit = self.metadata["sweep_unit"]
            xlabel = self.metadata["sweep_name"]
        except KeyError:
            xlabel = self.raw_data_dict['sweep_parameter_names'][0]
            xunit = self.raw_data_dict['sweep_parameter_units'][0]
        if np.ndim(xunit) > 0:
            xunit = xunit[0]
        title = (self.raw_data_dict['timestamp'] + ' ' +
                 self.raw_data_dict['measurementstring'])

        for qbn in self.qb_names:
            data_no = self.ramsey_analysis.proc_data_dict['data_to_fit'][
                          qbn][:-self.ramsey_analysis.num_cal_points]
            data_with = self.ramsey_add_pulse_analysis.proc_data_dict[
                            'data_to_fit'][
                            qbn][:-self.ramsey_analysis.num_cal_points]
            delays = self.ramsey_analysis.proc_data_dict['sweep_points_dict'][
                         qbn]['sweep_points'][
                     :-self.ramsey_analysis.num_cal_points]

            figure_name = 'CrossZZ_' + qbn
            self.plot_dicts[figure_name+'with'] = {
                'fig_id': figure_name,
                'plotfn': self.plot_line,
                'xvals': delays,
                'yvals': data_with,
                'xlabel': xlabel,
                'xunit': xunit,
                'ylabel': '|e> state population',
                'setlabel': 'with $\\pi$-pulse',
                'title': title,
                'color': 'r',
                'marker': 'o',
                'line_kws': {'markersize': 5},
                'linestyle': 'none',
                'do_legend': True,
                'legend_ncol': 2,
                'legend_bbox_to_anchor': (1, -0.15),
                'legend_pos': 'upper right'}

            if self.do_fitting:
                fit_res_with = self.ramsey_add_pulse_analysis.fit_dicts[
                    'exp_decay_' + qbn]['fit_res']
                self.plot_dicts['fit_with_'+qbn] = {
                    'fig_id': figure_name,
                    'plotfn': self.plot_fit,
                    'xlabel': 'Ramsey delay',
                    'xunit': 's',
                    'fit_res': fit_res_with,
                    'setlabel': 'with $\\pi$-pulse - fit',
                    'title': title,
                    'do_legend': True,
                    'color': 'r',
                    'legend_ncol': 2,
                    'legend_bbox_to_anchor': (1, -0.15),
                    'legend_pos': 'upper right'}

            self.plot_dicts[figure_name+'no'] = {
                'fig_id': figure_name,
                'plotfn': self.plot_line,
                'xvals': delays,
                'yvals': data_no,
                'setlabel': 'no $\\pi$-pulse',
                'title': title,
                'color': 'g',
                'marker': 'o',
                'line_kws': {'markersize': 5},
                'linestyle': 'none',
                'do_legend': True,
                'legend_ncol': 2,
                'legend_bbox_to_anchor': (1, -0.15),
                'legend_pos': 'upper right'}

            if self.do_fitting:
                fit_res_no = self.ramsey_analysis.fit_dicts[
                    'exp_decay_' + qbn]['fit_res']
                self.plot_dicts['fit_no_'+qbn] = {
                    'fig_id': figure_name,
                    'plotfn': self.plot_fit,
                    'xlabel': 'Ramsey delay',
                    'xunit': 's',
                    'fit_res': fit_res_no,
                    'setlabel': 'no $\\pi$-pulse - fit',
                    'title': title,
                    'do_legend': True,
                    'color': 'g',
                    'legend_ncol': 2,
                    'legend_bbox_to_anchor': (1, -0.15),
                    'legend_pos': 'upper right'}

            textstr = r'$\alpha ZZ$ = {:.2f} +- {:.2f}'.format(
               self.cross_kerr*1e-3, self.cross_kerr_error*1e-3) + ' kHz'

            self.plot_dicts['text_msg_' + qbn] = {'fig_id': figure_name,
                                                  'text_string': textstr,
                                                  'ypos': -0.2,
                                                  'xpos': -0.075,
                                                  'horizontalalignment': 'left',
                                                  'verticalalignment': 'top',
                                                  'plotfn': self.plot_text}


class InPhaseAmpCalibAnalysis(MultiQubit_TimeDomain_Analysis):

    def extract_data(self):
        super().extract_data()
        params_dict = {}
        for qbn in self.qb_names:
            trans_name = self.get_transition_name(qbn)
            s = 'Instrument settings.'+qbn
            params_dict[f'{trans_name}_amp180_'+qbn] = \
                s+f'.{trans_name}_amp180'
        self.raw_data_dict.update(
            self.get_data_from_timestamp_list(params_dict))

    def prepare_fitting(self):
        self.fit_dicts = OrderedDict()
        for qbn in self.qb_names:
            data = self.proc_data_dict['data_to_fit'][qbn]
            sweep_points = self.proc_data_dict['sweep_points_dict'][qbn][
                'msmt_sweep_points']
            if self.num_cal_points != 0:
                data = data[:-self.num_cal_points]
            model = lmfit.models.LinearModel()
            guess_pars = model.guess(data=data, x=sweep_points)
            guess_pars['intercept'].value = 0.5
            guess_pars['intercept'].vary = False
            key = 'fit_' + qbn
            self.fit_dicts[key] = {
                'fit_fn': model.func,
                'fit_xvals': {'x': sweep_points},
                'fit_yvals': {'data': data},
                'guess_pars': guess_pars}

    def analyze_fit_results(self):
        self.proc_data_dict['analysis_params_dict'] = OrderedDict()
        for qbn in self.qb_names:
            trans_name = self.get_transition_name(qbn)
            old_amp180 = self.raw_data_dict[
                f'{trans_name}_amp180_'+qbn]
            if old_amp180 != old_amp180:
                old_amp180 = 0

            self.proc_data_dict['analysis_params_dict'][qbn] = OrderedDict()
            self.proc_data_dict['analysis_params_dict'][qbn][
                'corrected_amp'] = old_amp180 - self.fit_dicts[
                'fit_' + qbn]['fit_res'].best_values['slope']*old_amp180
            self.proc_data_dict['analysis_params_dict'][qbn][
                'corrected_amp_stderr'] = self.fit_dicts[
                'fit_' + qbn]['fit_res'].params['slope'].stderr*old_amp180

    def prepare_plots(self):
        super().prepare_plots()

        if self.do_fitting:
            for qbn in self.qb_names:
                # rename base plot
                if self.fit_dicts['fit_' + qbn][
                        'fit_res'].best_values['slope'] >= 0:
                    base_plot_name = 'OverRotation_' + qbn
                else:
                    base_plot_name = 'UnderRotation_' + qbn
                self.prepare_projected_data_plot(
                    fig_name=base_plot_name,
                    data=self.proc_data_dict['data_to_fit'][qbn],
                    plot_name_suffix=qbn+'fit',
                    qb_name=qbn)

                self.plot_dicts['fit_' + qbn] = {
                    'fig_id': base_plot_name,
                    'plotfn': self.plot_fit,
                    'fit_res': self.fit_dicts['fit_' + qbn]['fit_res'],
                    'setlabel': 'linear fit',
                    'do_legend': True,
                    'color': 'r',
                    'legend_ncol': 2,
                    'legend_bbox_to_anchor': (1, -0.15),
                    'legend_pos': 'upper right'}

                trans_name = self.get_transition_name(qbn)
                old_amp180 = self.raw_data_dict[
                    f'{trans_name}_amp180_'+qbn]
                if old_amp180 != old_amp180:
                    old_amp180 = 0
                correction_dict = self.proc_data_dict['analysis_params_dict']
                fit_res = self.fit_dicts['fit_' + qbn]['fit_res']
                textstr = '$\pi$-Amp = {:.4f} mV'.format(
                    correction_dict[qbn]['corrected_amp']*1e3) \
                          + ' $\pm$ {:.1e} mV'.format(
                    correction_dict[qbn]['corrected_amp_stderr']*1e3) \
                          + '\nold $\pi$-Amp = {:.4f} mV'.format(
                    old_amp180*1e3) \
                          + '\namp. correction = {:.4f} mV'.format(
                              fit_res.best_values['slope']*old_amp180*1e3) \
                          + '\nintercept = {:.2f}'.format(
                              fit_res.best_values['intercept'])
                self.plot_dicts['text_msg_' + qbn] = {
                    'fig_id': base_plot_name,
                    'ypos': -0.2,
                    'xpos': 0,
                    'horizontalalignment': 'left',
                    'verticalalignment': 'top',
                    'plotfn': self.plot_text,
                    'text_string': textstr}

                self.plot_dicts['half_hline_' + qbn] = {
                    'fig_id': base_plot_name,
                    'plotfn': self.plot_hlines,
                    'y': 0.5,
                    'xmin': self.proc_data_dict['sweep_points_dict'][qbn][
                        'sweep_points'][0],
                    'xmax': self.proc_data_dict['sweep_points_dict'][qbn][
                        'sweep_points'][-1],
                    'colors': 'gray'}


class MultiCZgate_Calib_Analysis(MultiQubit_TimeDomain_Analysis):

    def __init__(self, *args, **kwargs):
        options_dict = kwargs.pop('options_dict', {})
        options_dict.update({'TwoD': True})
        kwargs.update({'options_dict': options_dict})
        self.phase_key = 'phase_diffs'
        self.legend_label_func = lambda qbn, row: ''
        super().__init__(*args, **kwargs)

    def extract_data(self):
        super().extract_data()

        # Find leakage and ramsey qubit names
        self.leakage_qbnames = self.get_param_value('leakage_qbnames',
                                                    default_value=[])
        self.ramsey_qbnames = self.get_param_value('ramsey_qbnames',
                                                   default_value=[])
        self.gates_list = self.get_param_value('gates_list', default_value=[])

<<<<<<< HEAD
        # FIXME: Nathan @Author of the next 4 lines: this code seems to be
        #  a bit hacky and should at least be commented.
        if not len(self.gates_list):
            leakage_qbnames_temp = len(self.ramsey_qbnames) * ['']
            self.gates_list = [(qbl, qbr) for qbl, qbr in
                               zip(leakage_qbnames_temp, self.ramsey_qbnames)]
=======
        # prepare list of qubits on which must be considered simultaneously
        # for preselection. Default: preselect on all qubits in the gate = ground
        default_preselection_qbs = defaultdict(list)
        for qbn in self.qb_names:
            for gate_qbs in self.gates_list:
                if qbn in gate_qbs:
                    default_preselection_qbs[qbn].extend(gate_qbs)
        preselection_qbs = self.get_param_value("preselection_qbs",
                                                default_preselection_qbs)
        self.options_dict.update({"preselection_qbs": preselection_qbs})

    def process_data(self):
        super().process_data()
>>>>>>> 9110c730

    def process_data(self):
        super().process_data()

        # TODO: Steph 15.09.2020
        # This is a hack. It should be done in MultiQubit_TimeDomain_Analysis
        # but would break every analysis inheriting from it but we just needed
        # it to work for this analysis :)
        self.data_to_fit = self.get_param_value('data_to_fit', {})
        for qbn in self.data_to_fit:
            # make values of data_to_fit be lists
            if isinstance(self.data_to_fit[qbn], str):
                self.data_to_fit[qbn] = [self.data_to_fit[qbn]]

        # Overwrite data_to_fit in proc_data_dict
        self.proc_data_dict['data_to_fit'] = OrderedDict()
        for qbn, prob_data in self.proc_data_dict[
                'projected_data_dict'].items():
            if qbn in self.data_to_fit:
                self.proc_data_dict['data_to_fit'][qbn] = {
                    prob_label: prob_data[prob_label] for prob_label in
                    self.data_to_fit[qbn]}

        # Make sure data has the right shape (len(hard_sp), len(soft_sp))
        for qbn, prob_data in self.proc_data_dict['data_to_fit'].items():
            for prob_label, data in prob_data.items():
                if data.shape[1] != self.proc_data_dict[
                        'sweep_points_dict'][qbn]['sweep_points'].size:
                    self.proc_data_dict['data_to_fit'][qbn][prob_label] = data.T

        # reshape data for ease of use
        qbn = self.qb_names[0]
        phase_sp_param_name = [p for p in self.mospm[qbn] if 'phase' in p][0]
        phases = self.sp.get_sweep_params_property('values', 0,
                                                   phase_sp_param_name)
        self.dim_scale_factor = len(phases) // len(np.unique(phases))

        self.proc_data_dict['data_to_fit_reshaped'] = OrderedDict()
        for qbn in self.qb_names:
            self.proc_data_dict['data_to_fit_reshaped'][qbn] = {
                prob_label: np.reshape(
                    self.proc_data_dict['data_to_fit'][qbn][prob_label][
                    :, :-self.num_cal_points],
                    (self.dim_scale_factor * \
                     self.proc_data_dict['data_to_fit'][qbn][prob_label][
                       :, :-self.num_cal_points].shape[0],
                     self.proc_data_dict['data_to_fit'][qbn][prob_label][
                     :, :-self.num_cal_points].shape[1]//self.dim_scale_factor))
                for prob_label in self.proc_data_dict['data_to_fit'][qbn]}

        # convert phases to radians
        for qbn in self.qb_names:
            sweep_dict = self.proc_data_dict['sweep_points_dict'][qbn]
            sweep_dict['sweep_points'] *= np.pi/180

    def plot_traces(self, prob_label, data_2d, qbn):
        plotsize = self.get_default_plot_params(set=False)[
            'figure.figsize']
        plotsize = (plotsize[0], plotsize[0]/1.25)
        if data_2d.shape[1] != self.proc_data_dict[
                'sweep_points_dict'][qbn]['sweep_points'].size:
            data_2d = data_2d.T

        data_2d_reshaped = np.reshape(
            data_2d[:, :-self.num_cal_points],
            (self.dim_scale_factor*data_2d[:, :-self.num_cal_points].shape[0],
             data_2d[:, :-self.num_cal_points].shape[1]//self.dim_scale_factor))

        data_2d_cal_reshaped = [[data_2d[:, -self.num_cal_points:]]] * \
                               (self.dim_scale_factor *
                                data_2d[:, :-self.num_cal_points].shape[0])

        ref_states_plot_dicts = {}
        for row in range(data_2d_reshaped.shape[0]):
            phases = np.unique(self.proc_data_dict['sweep_points_dict'][qbn][
                                   'msmt_sweep_points'])
            data = data_2d_reshaped[row, :]
            legend_bbox_to_anchor = (1, -0.15)
            legend_pos = 'upper right'
            legend_ncol = 2

            if qbn in self.ramsey_qbnames and self.get_latex_prob_label(
                    prob_label) in [self.get_latex_prob_label(pl)
                                    for pl in self.data_to_fit[qbn]]:
                figure_name = '{}_{}_{}'.format(self.phase_key, qbn, prob_label)
            elif qbn in self.leakage_qbnames and self.get_latex_prob_label(
                    prob_label) in [self.get_latex_prob_label(pl)
                                    for pl in self.data_to_fit[qbn]]:
                figure_name = 'Leakage_{}_{}'.format(qbn, prob_label)
            else:
                figure_name = 'projected_plot_' + qbn + '_' + \
                              prob_label

            # plot cal points
            if self.num_cal_points > 0:
                data_w_cal = data_2d_cal_reshaped[row][0][0]
                for i, cal_pts_idxs in enumerate(
                        self.cal_states_dict.values()):
                    s = '{}_{}_{}'.format(row, qbn, prob_label)
                    ref_state_plot_name = list(
                        self.cal_states_dict)[i] + '_' + s
                    ref_states_plot_dicts[ref_state_plot_name] = {
                        'fig_id': figure_name,
                        'plotfn': self.plot_line,
                        'plotsize': plotsize,
                        'xvals': self.proc_data_dict[
                            'sweep_points_dict'][qbn][
                            'cal_points_sweep_points'][
                            cal_pts_idxs],
                        'yvals': data_w_cal[cal_pts_idxs],
                        'setlabel': list(
                            self.cal_states_dict)[i] if
                        row == 0 else '',
                        'do_legend': row == 0,
                        'legend_bbox_to_anchor':
                            legend_bbox_to_anchor,
                        'legend_pos': legend_pos,
                        'legend_ncol': legend_ncol,
                        'linestyle': 'none',
                        'line_kws': {'color':
                            self.get_cal_state_color(
                                list(self.cal_states_dict)[i])}}

            xlabel, xunit = self.get_xaxis_label_unit(qbn)
            self.plot_dicts['data_{}_{}_{}'.format(
                row, qbn, prob_label)] = {
                'plotfn': self.plot_line,
                'fig_id': figure_name,
                'plotsize': plotsize,
                'xvals': phases,
                'xlabel': xlabel,
                'xunit': xunit,
                'yvals': data,
                'ylabel': self.get_yaxis_label(prob_label),
                'yunit': '',
                'yscale': self.get_param_value("yscale", "linear"),
                'setlabel': 'Data - ' + self.legend_label_func(qbn, row)
                    if row in [0, 1] else '',
                'title': self.raw_data_dict['timestamp'] + ' ' +
                         self.raw_data_dict['measurementstring'] + '-' + qbn,
                'linestyle': 'none',
                'color': 'C0' if row % 2 == 0 else 'C2',
                'do_legend': row in [0, 1],
                'legend_ncol': legend_ncol,
                'legend_bbox_to_anchor': legend_bbox_to_anchor,
                'legend_pos': legend_pos}

            if self.do_fitting and 'projected' not in figure_name:
                if qbn in self.leakage_qbnames and self.get_param_value(
                        'classified_ro', False):
                    continue

                k = 'fit_{}{}_{}_{}'.format(
                    'on' if row % 2 == 0 else 'off', row, prob_label, qbn)
                if f'Cos_{k}' in self.fit_dicts:
                    fit_res = self.fit_dicts[f'Cos_{k}']['fit_res']
                    self.plot_dicts[k + '_' + prob_label] = {
                        'fig_id': figure_name,
                        'plotfn': self.plot_fit,
                        'fit_res': fit_res,
                        'setlabel': 'Fit - ' + self.legend_label_func(qbn, row)
                            if row in [0, 1] else '',
                        'color': 'C0' if row % 2 == 0 else 'C2',
                        'do_legend': row in [0, 1],
                        'legend_ncol': legend_ncol,
                        'legend_bbox_to_anchor':
                            legend_bbox_to_anchor,
                        'legend_pos': legend_pos}
                elif f'Linear_{k}' in self.fit_dicts:
                    fit_res = self.fit_dicts[f'Linear_{k}']['fit_res']
                    xvals = fit_res.userkws[
                        fit_res.model.independent_vars[0]]
                    xfine = np.linspace(min(xvals), max(xvals), 100)
                    yvals = fit_res.model.func(
                        xfine, **fit_res.best_values)
                    if not hasattr(yvals, '__iter__'):
                        yvals = np.array(len(xfine)*[yvals])

                    self.plot_dicts[k] = {
                        'fig_id': figure_name,
                        'plotfn': self.plot_line,
                        'xvals': xfine,
                        'yvals': yvals,
                        'marker': '',
                        'setlabel': 'Fit - ' + self.legend_label_func(
                            qbn, row) if row in [0, 1] else '',
                        'do_legend': row in [0, 1],
                        'legend_ncol': legend_ncol,
                        'color': 'C0' if row % 2 == 0 else 'C2',
                        'legend_bbox_to_anchor':
                            legend_bbox_to_anchor,
                        'legend_pos': legend_pos}

        # ref state plots need to be added at the end, otherwise the
        # legend for |g> and |e> is added twice (because of the
        # condition do_legend = (row in [0,1]) in the plot dicts above
        if self.num_cal_points > 0:
            self.plot_dicts.update(ref_states_plot_dicts)
        return figure_name

    def prepare_fitting(self):
        self.fit_dicts = OrderedDict()
        self.leakage_values = np.array([])
        labels = ['on', 'off']
        for i, qbn in enumerate(self.qb_names):
            for prob_label in self.data_to_fit[qbn]:
                for row in range(self.proc_data_dict['data_to_fit_reshaped'][
                                     qbn][prob_label].shape[0]):
                    phases = np.unique(self.proc_data_dict['sweep_points_dict'][
                                           qbn]['msmt_sweep_points'])
                    data = self.proc_data_dict['data_to_fit_reshaped'][qbn][
                        prob_label][row, :]
                    key = 'fit_{}{}_{}_{}'.format(labels[row % 2], row,
                                                   prob_label, qbn)
                    if qbn in self.leakage_qbnames and prob_label == 'pf':
                        if self.get_param_value('classified_ro', False):
                            self.leakage_values = np.append(self.leakage_values,
                                                            np.mean(data))
                        else:
                            # fit leakage qb results to a constant
                            model = lmfit.models.ConstantModel()
                            guess_pars = model.guess(data=data, x=phases)
                            self.fit_dicts[f'Linear_{key}'] = {
                                'fit_fn': model.func,
                                'fit_xvals': {'x': phases},
                                'fit_yvals': {'data': data},
                                'guess_pars': guess_pars}
                    elif prob_label == 'pe' or prob_label == 'pg':
                        # fit ramsey qb results to a cosine
                        model = lmfit.Model(fit_mods.CosFunc)
                        guess_pars = fit_mods.Cos_guess(
                            model=model,
                            t=phases,
                            data=data, freq_guess=1/(2*np.pi))
                        guess_pars['frequency'].value = 1/(2*np.pi)
                        guess_pars['frequency'].vary = False

                        self.fit_dicts[f'Cos_{key}'] = {
                            'fit_fn': fit_mods.CosFunc,
                            'fit_xvals': {'t': phases},
                            'fit_yvals': {'data': data},
                            'guess_pars': guess_pars}

    def analyze_fit_results(self):
        self.proc_data_dict['analysis_params_dict'] = OrderedDict()

        for qbn in self.qb_names:
            # Cos fits
            keys = [k for k in list(self.fit_dicts.keys()) if
                    (k.startswith('Cos') and k.endswith(qbn))]
            if len(keys) > 0:
                fit_res_objs = [self.fit_dicts[k]['fit_res'] for k in keys]
                # cosine amplitudes
                amps = np.array([fr.best_values['amplitude'] for fr
                                 in fit_res_objs])
                amps_errs = np.array([fr.params['amplitude'].stderr
                                      for fr in fit_res_objs], dtype=np.float64)
                amps_errs = np.nan_to_num(amps_errs)
                # amps_errs.dtype = amps.dtype
                if qbn in self.ramsey_qbnames:
                    # phase_diffs
                    phases = np.array([fr.best_values['phase'] for fr in
                                       fit_res_objs])
                    phases_errs = np.array([fr.params['phase'].stderr for fr in
                                            fit_res_objs], dtype=np.float64)
                    phases_errs = np.nan_to_num(phases_errs)
                    self.proc_data_dict['analysis_params_dict'][
                        f'phases_{qbn}'] = {
                        'val': phases, 'stderr': phases_errs}

                    # compute phase diffs
                    if getattr(self, 'delta_tau', 0) is not None:
                        # this can be false for Cyroscope with
                        # estimation_window == None and odd nr of trunc lengths
                        phase_diffs = phases[0::2] - phases[1::2]
                        phase_diffs %= (2*np.pi)
                        phase_diffs_stderrs = np.sqrt(
                            np.array(phases_errs[0::2]**2 +
                                     phases_errs[1::2]**2, dtype=np.float64))
                        self.proc_data_dict['analysis_params_dict'][
                            f'{self.phase_key}_{qbn}'] = {
                            'val': phase_diffs, 'stderr': phase_diffs_stderrs}

                        # contrast = (cos_amp_g + cos_amp_e)/ 2
                        contrast = (amps[1::2] + amps[0::2])/2
                        contrast_stderr = 0.5*np.sqrt(
                            np.array(amps_errs[0::2]**2 + amps_errs[1::2]**2,
                                     dtype=np.float64))

                        self.proc_data_dict['analysis_params_dict'][
                            f'mean_contrast_{qbn}'] = {
                            'val': contrast, 'stderr': contrast_stderr}

                        # contrast_loss = (cos_amp_g - cos_amp_e)/ cos_amp_g
                        population_loss = (amps[1::2] - amps[0::2])/amps[1::2]
                        x = amps[1::2] - amps[0::2]
                        x_err = np.array(amps_errs[0::2]**2 + amps_errs[1::2]**2,
                                         dtype=np.float64)
                        y = amps[1::2]
                        y_err = amps_errs[1::2]
                        try:
                            population_loss_stderrs = np.sqrt(np.array(
                                ((y * x_err) ** 2 + (x * y_err) ** 2) / (y ** 4),
                                dtype=np.float64))
                        except:
                            population_loss_stderrs = float("nan")
                        self.proc_data_dict['analysis_params_dict'][
                            f'population_loss_{qbn}'] = \
                            {'val': population_loss,
                             'stderr': population_loss_stderrs}

                else:
                    self.proc_data_dict['analysis_params_dict'][
                        f'amps_{qbn}'] = {
                        'val': amps[1::2], 'stderr': amps_errs[1::2]}

            # Linear fits
            keys = [k for k in list(self.fit_dicts.keys()) if
                    (k.startswith('Linear') and k.endswith(qbn))]
            if len(keys) > 0:
                fit_res_objs = [self.fit_dicts[k]['fit_res'] for k in keys]
                # get leakage
                lines = np.array([fr.best_values['c'] for fr
                                  in fit_res_objs])
                lines_errs = np.array([fr.params['c'].stderr for
                                       fr in fit_res_objs], dtype=np.float64)
                lines_errs = np.nan_to_num(lines_errs)

                leakage = lines[0::2]
                leakage_errs = np.array(lines_errs[0::2], dtype=np.float64)
                leakage_increase = lines[0::2] - lines[1::2]
                leakage_increase_errs = np.array(np.sqrt(lines_errs[0::2]**2,
                                                         lines_errs[1::2]**2),
                                                 dtype=np.float64)
                self.proc_data_dict['analysis_params_dict'][
                    f'leakage_{qbn}'] = \
                    {'val': leakage, 'stderr': leakage_errs}
                self.proc_data_dict['analysis_params_dict'][
                    f'leakage_increase_{qbn}'] = {'val': leakage_increase,
                                                  'stderr': leakage_increase_errs}

            # special case: if classified detector was used, we get leakage
            # for free
            if qbn in self.leakage_qbnames and self.get_param_value(
                    'classified_ro', False):
                leakage = self.leakage_values[0::2]
                leakage_errs = np.zeros(len(leakage))
                leakage_increase = self.leakage_values[0::2] - \
                                   self.leakage_values[1::2]
                leakage_increase_errs = np.zeros(len(leakage))
                self.proc_data_dict['analysis_params_dict'][
                    f'leakage_{qbn}'] = \
                    {'val': leakage, 'stderr': leakage_errs}
                self.proc_data_dict['analysis_params_dict'][
                    f'leakage_increase_{qbn}'] = {'val': leakage_increase,
                                                  'stderr': leakage_increase_errs}

        self.save_processed_data(key='analysis_params_dict')

    def prepare_plots(self):
        len_ssp = len(self.proc_data_dict['analysis_params_dict'][
                          f'{self.phase_key}_{self.ramsey_qbnames[0]}']['val'])
        if self.options_dict.get('plot_all_traces', True):
            for j, qbn in enumerate(self.qb_names):
                if self.options_dict.get('plot_all_probs', True):
                    for prob_label, data_2d in self.proc_data_dict[
                            'projected_data_dict'][qbn].items():
                        figure_name = self.plot_traces(prob_label, data_2d, qbn)
                else:
                    for prob_label, data_2d in self.proc_data_dict[
                            'data_to_fit'][qbn]:
                        figure_name = self.plot_traces(prob_label, data_2d, qbn)

                if self.do_fitting and len_ssp == 1:
                    self.options_dict.update({'TwoD': False,
                                              'plot_proj_data': False})
                    super().prepare_plots()

                    if qbn in self.ramsey_qbnames:
                        # add the cphase + leakage textboxes to the
                        # cphase_qbr_pe figure
                        figure_name = f'{self.phase_key}_{qbn}_pe'
                        textstr = '{} = \n{:.2f}'.format(
                            self.phase_key,
                            self.proc_data_dict['analysis_params_dict'][
                                f'{self.phase_key}_{qbn}']['val'][0]*180/np.pi) + \
                                  r'$^{\circ}$' + \
                                  '$\\pm${:.2f}'.format(
                                      self.proc_data_dict[
                                          'analysis_params_dict'][
                                          f'{self.phase_key}_{qbn}'][
                                          'stderr'][0] * 180 / np.pi) + \
                                  r'$^{\circ}$'
<<<<<<< HEAD
                        textstr += '\nMean contrast = \n' + \
                                   '{:.3f} $\\pm$ {:.3f}'.format(
                                       self.proc_data_dict[
                                           'analysis_params_dict'][
                                           f'mean_contrast_{qbn}']['val'][0],
                                       self.proc_data_dict[
                                           'analysis_params_dict'][
                                           f'mean_contrast_{qbn}'][
                                           'stderr'][0])
=======
>>>>>>> 9110c730
                        textstr += '\nContrast loss = \n' + \
                                   '{:.3f} $\\pm$ {:.3f}'.format(
                                       self.proc_data_dict[
                                           'analysis_params_dict'][
                                           f'population_loss_{qbn}']['val'][0],
                                       self.proc_data_dict[
                                           'analysis_params_dict'][
                                           f'population_loss_{qbn}'][
                                           'stderr'][0])
                        pdap = self.proc_data_dict.get(
                            'percent_data_after_presel', False)
                        if pdap:
                            textstr += "\nPreselection = \n {" + ', '.join(
                                f"{qbn}: {v}" for qbn, v in pdap.items()) + '}'

                        self.plot_dicts['cphase_text_msg_' + qbn] = {
                            'fig_id': figure_name,
                            'ypos': -0.2,
                            'xpos': -0.1,
                            'horizontalalignment': 'left',
                            'verticalalignment': 'top',
                            'box_props': None,
                            'plotfn': self.plot_text,
                            'text_string': textstr}

                        qbl = [gl[0] for gl in self.gates_list
                               if qbn == gl[1]]
                        if len(qbl):
                            qbl = qbl[0]
                            textstr = 'Leakage =\n{:.5f} $\\pm$ {:.5f}'.format(
                                self.proc_data_dict['analysis_params_dict'][
                                    f'leakage_{qbl}']['val'][0],
                                self.proc_data_dict['analysis_params_dict'][
                                    f'leakage_{qbl}']['stderr'][0])
                            textstr += '\n\n$\\Delta$Leakage = \n' \
                                       '{:.5f} $\\pm$ {:.5f}'.format(
                                self.proc_data_dict['analysis_params_dict'][
                                    f'leakage_increase_{qbl}']['val'][0],
                                self.proc_data_dict['analysis_params_dict'][
                                    f'leakage_increase_{qbl}']['stderr'][0])
                            self.plot_dicts['cphase_text_msg_' + qbl] = {
                                'fig_id': figure_name,
                                'ypos': -0.2,
                                'xpos': 0.175,
                                'horizontalalignment': 'left',
                                'verticalalignment': 'top',
                                'box_props': None,
                                'plotfn': self.plot_text,
                                'text_string': textstr}

                    else:
                        if f'amps_{qbn}' in self.proc_data_dict[
                                'analysis_params_dict']:
                            figure_name = f'Leakage_{qbn}_pg'
                            textstr = 'Amplitude CZ int. OFF = \n' + \
                                       '{:.3f} $\\pm$ {:.3f}'.format(
                                           self.proc_data_dict[
                                               'analysis_params_dict'][
                                               f'amps_{qbn}']['val'][0],
                                           self.proc_data_dict[
                                               'analysis_params_dict'][
                                               f'amps_{qbn}']['stderr'][0])
                            self.plot_dicts['swap_text_msg_' + qbn] = {
                                'fig_id': figure_name,
                                'ypos': -0.2,
                                'xpos': -0.1,
                                'horizontalalignment': 'left',
                                'verticalalignment': 'top',
                                'box_props': None,
                                'plotfn': self.plot_text,
                                'text_string': textstr}

        # plot analysis results
        if self.do_fitting and len_ssp > 1:
            for qbn in self.qb_names:
                ss_pars = self.proc_data_dict['sweep_points_2D_dict'][qbn]
                for idx, ss_pname in enumerate(ss_pars):
                    xvals = self.sp.get_sweep_params_property('values', 1,
                                                              ss_pname)
                    xvals_to_use = deepcopy(xvals)
                    xlabel = self.sp.get_sweep_params_property('label', 1,
                                                               ss_pname)
                    xunit = self.sp.get_sweep_params_property('unit', 1,
                                                               ss_pname)
                    for param_name, results_dict in self.proc_data_dict[
                            'analysis_params_dict'].items():
                        if qbn in param_name:
                            reps = 1
                            if len(results_dict['val']) >= len(xvals):
                                reps = len(results_dict['val']) / len(xvals)
                            else:
                                # cyroscope case
                                if hasattr(self, 'xvals_reduction_func'):
                                    xvals_to_use = self.xvals_reduction_func(
                                        xvals)
                                else:
                                    log.warning(f'Length mismatch between xvals'
                                                ' and analysis param for'
                                                ' {param_name}, and no'
                                                ' xvals_reduction_func has been'
                                                ' defined. Unclear how to'
                                                ' reduce xvals.')

                            plot_name = f'{param_name}_vs_{xlabel}'
                            if 'phase' in param_name:
                                yvals = results_dict['val']*180/np.pi - (180 if
                                    len(self.leakage_qbnames) > 0 else 0)
                                yerr = results_dict['stderr']*180/np.pi
                                ylabel = param_name + ('-$180^{\\circ}$' if
                                    len(self.leakage_qbnames) > 0 else '')
                                self.plot_dicts[plot_name+'_hline'] = {
                                    'fig_id': plot_name,
                                    'plotfn': self.plot_hlines,
                                    'y': 0,
                                    'xmin': np.min(xvals_to_use),
                                    'xmax': np.max(xvals_to_use),
                                    'colors': 'gray'}
                            else:
                                yvals = results_dict['val']
                                yerr = results_dict['stderr']
                                ylabel = param_name

                            if 'phase' in param_name:
                                yunit = 'deg'
                            elif 'freq' in param_name:
                                yunit = 'Hz'
                            else:
                                yunit = ''

                            self.plot_dicts[plot_name] = {
                                'plotfn': self.plot_line,
                                'xvals': np.repeat(xvals_to_use, reps),
                                'xlabel': xlabel,
                                'xunit': xunit,
                                'yvals': yvals,
                                'yerr': yerr if param_name != 'leakage'
                                    else None,
                                'ylabel': ylabel,
                                'yunit': yunit,
                                'title': self.raw_data_dict['timestamp'] + ' ' +
                                         self.raw_data_dict['measurementstring']
                                         + '-' + qbn,
                                'linestyle': 'none',
                                'do_legend': False}


class CPhaseLeakageAnalysis(MultiCZgate_Calib_Analysis):

    def __init__(self, *args, **kwargs):
        super().__init__(*args, **kwargs)

    def extract_data(self):
        super().extract_data()
        # Find leakage and ramsey qubit names
        # first try the legacy code
        leakage_qbname = self.get_param_value('leakage_qbname')
        ramsey_qbname = self.get_param_value('ramsey_qbname')
        if leakage_qbname is not None and ramsey_qbname is not None:
            self.gates_list += [(leakage_qbname, ramsey_qbname)]
            self.leakage_qbnames = [leakage_qbname]
            self.ramsey_qbnames = [ramsey_qbname]
        else:
            # new measurement framework
            task_list = self.get_param_value('task_list', default_value=[])
            for task in task_list:
                self.gates_list += [(task['qbl'], task['qbr'])]
                self.leakage_qbnames += [task['qbl']]
                self.ramsey_qbnames += [task['qbr']]

        if len(self.leakage_qbnames) == 0 and len(self.ramsey_qbnames) == 0:
            raise ValueError('Please provide either leakage_qbnames or '
                             'ramsey_qbnames.')
        elif len(self.ramsey_qbnames) == 0:
            self.ramsey_qbnames = [qbn for qbn in self.qb_names if
                                  qbn not in self.leakage_qbnames]
        elif len(self.leakage_qbnames) == 0:
            self.leakage_qbnames = [qbn for qbn in self.qb_names if
                                   qbn not in self.ramsey_qbnames]
            if len(self.leakage_qbnames) == 0:
                self.leakage_qbnames = None

<<<<<<< HEAD
        # prepare list of qubits on which must be considered simultaneously
        # for preselection. Default: preselect on all qubits in the gate = ground
        default_preselection_qbs = defaultdict(list)
        for qbn in self.qb_names:
            for gate_qbs in self.gates_list:
                if qbn in gate_qbs:
                    default_preselection_qbs[qbn].extend(gate_qbs)
        preselection_qbs = self.get_param_value("preselection_qbs",
                                                default_preselection_qbs)
        self.options_dict.update({"preselection_qbs": preselection_qbs})
=======
>>>>>>> 9110c730

    def process_data(self):
        super().process_data()


        self.phase_key = 'cphase'
        if len(self.leakage_qbnames) > 0:
            def legend_label_func(qbn, row, gates_list=self.gates_list):
                leakage_qbnames = [qb_tup[0] for qb_tup in gates_list]
                if qbn in leakage_qbnames:
                    return f'{qbn} in $|g\\rangle$' if row % 2 != 0 else \
                        f'{qbn} in $|e\\rangle$'
                else:
                    qbln = [qb_tup for qb_tup in gates_list
                            if qbn == qb_tup[1]][0][0]
                    return f'{qbln} in $|g\\rangle$' if row % 2 != 0 else \
                        f'{qbln} in $|e\\rangle$'
        else:
            legend_label_func = lambda qbn, row: \
                'qbc in $|g\\rangle$' if row % 2 != 0 else \
                    'qbc in $|e\\rangle$'
        self.legend_label_func = legend_label_func


class DynamicPhaseAnalysis(MultiCZgate_Calib_Analysis):

    def __init__(self, *args, **kwargs):
        super().__init__(*args, **kwargs)

    def process_data(self):
        super().process_data()

        if len(self.ramsey_qbnames) == 0:
            self.ramsey_qbnames = self.qb_names

        self.phase_key = 'dynamic_phase'
        self.legend_label_func = lambda qbn, row: 'no FP' \
            if row % 2 != 0 else 'with FP'


class CryoscopeAnalysis(DynamicPhaseAnalysis):

    def __init__(self, qb_names, *args, **kwargs):
        options_dict = kwargs.get('options_dict', {})
        unwrap_phases = options_dict.pop('unwrap_phases', True)
        options_dict['unwrap_phases'] = unwrap_phases
        kwargs['options_dict'] = options_dict
        params_dict = {}
        for qbn in qb_names:
            s = f'Instrument settings.{qbn}'
            params_dict[f'ge_freq_{qbn}'] = s+f'.ge_freq'
        kwargs['params_dict'] = params_dict
        kwargs['numeric_params'] = list(params_dict)
        super().__init__(qb_names, *args, **kwargs)

    def process_data(self):
        super().process_data()
        self.phase_key = 'delta_phase'

    def analyze_fit_results(self):
        global_delta_tau = self.get_param_value('estimation_window')
        task_list = self.get_param_value('task_list')
        for qbn in self.qb_names:
            delta_tau = deepcopy(global_delta_tau)
            if delta_tau is None:
                if task_list is None:
                    log.warning(f'estimation_window is None and task_list '
                                f'for {qbn} was not found. Assuming no '
                                f'estimation_window was used.')
                else:
                    task = [t for t in task_list if t['qb'] == qbn]
                    if not len(task):
                        raise ValueError(f'{qbn} not found in task_list.')
                    delta_tau = task[0].get('estimation_window', None)
        self.delta_tau = delta_tau

        if self.get_param_value('analyze_fit_results_super', True):
            super().analyze_fit_results()
        self.proc_data_dict['tvals'] = OrderedDict()

        for qbn in self.qb_names:
            if delta_tau is None:
                trunc_lengths = self.sp.get_sweep_params_property(
                    'values', 1, f'{qbn}_truncation_length')
                delta_tau = np.diff(trunc_lengths)
                m = delta_tau > 0
                delta_tau = delta_tau[m]
                phases = self.proc_data_dict['analysis_params_dict'][
                    f'phases_{qbn}']
                delta_phases_vals = -np.diff(phases['val'])[m]
                delta_phases_vals = (delta_phases_vals + np.pi) % (
                            2 * np.pi) - np.pi
                delta_phases_errs = (np.sqrt(
                    np.array(phases['stderr'][1:] ** 2 +
                             phases['stderr'][:-1] ** 2, dtype=np.float64)))[m]

                self.xvals_reduction_func = lambda xvals: \
                    ((xvals[1:] + xvals[:-1]) / 2)[m]

                self.proc_data_dict['analysis_params_dict'][
                    f'{self.phase_key}_{qbn}'] = {
                    'val': delta_phases_vals, 'stderr': delta_phases_errs}

                # remove the entries in analysis_params_dict that are not
                # relevant for Cryoscope (pop_loss), since
                # these will cause a problem with plotting in this case.
                self.proc_data_dict['analysis_params_dict'].pop(
                    f'population_loss_{qbn}', None)
            else:
                delta_phases = self.proc_data_dict['analysis_params_dict'][
                    f'{self.phase_key}_{qbn}']
                delta_phases_vals = delta_phases['val']
                delta_phases_errs = delta_phases['stderr']

            if self.get_param_value('unwrap_phases', False):
                if hasattr(delta_tau, '__iter__'):
                    # unwrap in frequency such that we don't jump more than half
                    # the nyquist band at any step
                    df = []
                    prev_df = 0
                    for dp, dt in zip(delta_phases_vals, delta_tau):
                        df.append(dp / (2 * np.pi * dt))
                        df[-1] += np.round((prev_df - df[-1]) * dt) / dt
                        prev_df = df[-1]
                    delta_phases_vals = np.array(df)*(2*np.pi*delta_tau)
                else:
                    delta_phases_vals = np.unwrap((delta_phases_vals + np.pi) %
                                                  (2*np.pi) - np.pi)

            self.proc_data_dict['analysis_params_dict'][
                f'{self.phase_key}_{qbn}']['val'] = delta_phases_vals

            delta_freqs = delta_phases_vals/2/np.pi/delta_tau
            delta_freqs_errs = delta_phases_errs/2/np.pi/delta_tau
            self.proc_data_dict['analysis_params_dict'][f'delta_freq_{qbn}'] = \
                {'val': delta_freqs, 'stderr': delta_freqs_errs}

            qb_freqs = self.raw_data_dict[f'ge_freq_{qbn}'] + delta_freqs
            self.proc_data_dict['analysis_params_dict'][f'freq_{qbn}'] = \
                {'val':  qb_freqs, 'stderr': delta_freqs_errs}

            if hasattr(self, 'xvals_reduction_func') and \
                    self.xvals_reduction_func is not None:
                self.proc_data_dict['tvals'][f'{qbn}'] = \
                    self.xvals_reduction_func(
                    self.proc_data_dict['sweep_points_2D_dict'][qbn][
                        f'{qbn}_truncation_length'])
            else:
                self.proc_data_dict['tvals'][f'{qbn}'] = \
                    self.proc_data_dict['sweep_points_2D_dict'][qbn][
                    f'{qbn}_truncation_length']

        self.save_processed_data(key='analysis_params_dict')
        self.save_processed_data(key='tvals')

    def get_generated_and_measured_pulse(self, qbn=None):
        """
        Args:
            qbn: specifies for which qubit to calculate the quantities for.
                Defaults to the first qubit in qb_names.

        Returns: A tuple (tvals_gen, volts_gen, tvals_meas, freqs_meas,
                freq_errs_meas, volt_freq_conv)
            tvals_gen: time values for the generated fluxpulse
            volts_gen: voltages of the generated fluxpulse
            tvals_meas: time-values for the measured qubit frequencies
            freqs_meas: measured qubit frequencies
            freq_errs_meas: errors of measured qubit frequencies
            volt_freq_conv: dictionary of fit params for frequency-voltage
                conversion
        """
        if qbn is None:
            qbn = self.qb_names[0]

        tvals_meas = self.proc_data_dict['tvals'][qbn]
        freqs_meas = self.proc_data_dict['analysis_params_dict'][
            f'freq_{qbn}']['val']
        freq_errs_meas = self.proc_data_dict['analysis_params_dict'][
            f'freq_{qbn}']['stderr']

        tvals_gen, volts_gen, volt_freq_conv = self.get_generated_pulse(qbn)

        return tvals_gen, volts_gen, tvals_meas, freqs_meas, freq_errs_meas, \
               volt_freq_conv

    def get_generated_pulse(self, qbn=None, tvals_gen=None, pulse_params=None):
        """
        Args:
            qbn: specifies for which qubit to calculate the quantities for.
                Defaults to the first qubit in qb_names.

        Returns: A tuple (tvals_gen, volts_gen, tvals_meas, freqs_meas,
                freq_errs_meas, volt_freq_conv)
            tvals_gen: time values for the generated fluxpulse
            volts_gen: voltages of the generated fluxpulse
            volt_freq_conv: dictionary of fit params for frequency-voltage
                conversion
        """
        if qbn is None:
            qbn = self.qb_names[0]

        # Flux pulse parameters
        # Needs to be changed when support for other pulses is added.
        op_dict = {
            'pulse_type': f'Instrument settings.{qbn}.flux_pulse_type',
            'channel': f'Instrument settings.{qbn}.flux_pulse_channel',
            'aux_channels_dict': f'Instrument settings.{qbn}.'
                                 f'flux_pulse_aux_channels_dict',
            'amplitude': f'Instrument settings.{qbn}.flux_pulse_amplitude',
            'frequency': f'Instrument settings.{qbn}.flux_pulse_frequency',
            'phase': f'Instrument settings.{qbn}.flux_pulse_phase',
            'pulse_length': f'Instrument settings.{qbn}.'
                            f'flux_pulse_pulse_length',
            'truncation_length': f'Instrument settings.{qbn}.'
                                 f'flux_pulse_truncation_length',
            'buffer_length_start': f'Instrument settings.{qbn}.'
                                   f'flux_pulse_buffer_length_start',
            'buffer_length_end': f'Instrument settings.{qbn}.'
                                 f'flux_pulse_buffer_length_end',
            'extra_buffer_aux_pulse': f'Instrument settings.{qbn}.'
                                      f'flux_pulse_extra_buffer_aux_pulse',
            'pulse_delay': f'Instrument settings.{qbn}.'
                           f'flux_pulse_pulse_delay',
            'basis_rotation': f'Instrument settings.{qbn}.'
                              f'flux_pulse_basis_rotation',
            'gaussian_filter_sigma': f'Instrument settings.{qbn}.'
                                     f'flux_pulse_gaussian_filter_sigma',
        }

        params_dict = {
            'volt_freq_conv': f'Instrument settings.{qbn}.'
                              f'fit_ge_freq_from_flux_pulse_amp',
            'flux_channel': f'Instrument settings.{qbn}.'
                            f'flux_pulse_channel',
            'instr_pulsar': f'Instrument settings.{qbn}.'
                            f'instr_pulsar',
            **op_dict
        }

        dd = self.get_data_from_timestamp_list(params_dict)
        if pulse_params is not None:
            dd.update(pulse_params)
        dd['element_name'] = 'element'

        pulse = seg_mod.UnresolvedPulse(dd).pulse_obj
        pulse.algorithm_time(0)

        if tvals_gen is None:
            clk = self.clock(channel=dd['channel'], pulsar=dd['instr_pulsar'])
            tvals_gen = np.arange(0, pulse.length, 1 / clk)
        volts_gen = pulse.chan_wf(dd['flux_channel'], tvals_gen)
        volt_freq_conv = dd['volt_freq_conv']

        return tvals_gen, volts_gen, volt_freq_conv


class CZDynamicPhaseAnalysis(MultiQubit_TimeDomain_Analysis):

    def __init__(self, *args, **kwargs):
        super().__init__(*args, **kwargs)

    def process_data(self):
        super().process_data()
        # convert phases to radians
        for qbn in self.qb_names:
            sweep_dict = self.proc_data_dict['sweep_points_dict'][qbn]
            sweep_dict['sweep_points'] *= np.pi/180

        # get data with flux pulse and w/o flux pulse
        self.data_with_fp = OrderedDict()
        self.data_no_fp = OrderedDict()
        for qbn in self.qb_names:
            all_data = self.proc_data_dict['data_to_fit'][qbn]
            if self.num_cal_points != 0:
                all_data = all_data[:-self.num_cal_points]
            self.data_with_fp[qbn] = all_data[0: len(all_data)//2]
            self.data_no_fp[qbn] = all_data[len(all_data)//2:]

    def prepare_fitting(self):
        self.fit_dicts = OrderedDict()
        for qbn in self.qb_names:
            sweep_points = np.unique(
                self.proc_data_dict['sweep_points_dict'][qbn][
                    'msmt_sweep_points'])
            for i, data in enumerate([self.data_with_fp[qbn],
                                      self.data_no_fp[qbn]]):
                cos_mod = lmfit.Model(fit_mods.CosFunc)
                guess_pars = fit_mods.Cos_guess(
                    model=cos_mod,
                    t=sweep_points,
                    data=data, freq_guess=1/(2*np.pi))
                guess_pars['frequency'].value = 1/(2*np.pi)
                guess_pars['frequency'].vary = False

                key = 'cos_fit_{}_{}'.format(qbn, 'wfp' if i == 0 else 'nofp')
                self.fit_dicts[key] = {
                    'fit_fn': fit_mods.CosFunc,
                    'fit_xvals': {'t': sweep_points},
                    'fit_yvals': {'data': data},
                    'guess_pars': guess_pars}

    def analyze_fit_results(self):
        self.proc_data_dict['analysis_params_dict'] = OrderedDict()
        for qbn in self.qb_names:
            self.proc_data_dict['analysis_params_dict'][qbn] = OrderedDict()
            self.proc_data_dict['analysis_params_dict'][qbn][
                'dynamic_phase'] = {
                'val': (self.fit_dicts[f'cos_fit_{qbn}_wfp'][
                            'fit_res'].best_values['phase'] -
                        self.fit_dicts[f'cos_fit_{qbn}_nofp'][
                            'fit_res'].best_values['phase']),
                'stderr': np.sqrt(
                    self.fit_dicts[f'cos_fit_{qbn}_wfp'][
                        'fit_res'].params['phase'].stderr**2 +
                    self.fit_dicts[f'cos_fit_{qbn}_nofp'][
                        'fit_res'].params['phase'].stderr**2)
            }
        self.save_processed_data(key='analysis_params_dict')

    def prepare_plots(self):
        super().prepare_plots()
        for qbn in self.qb_names:
            for i, data in enumerate([self.data_with_fp[qbn],
                                      self.data_no_fp[qbn]]):
                fit_key = f'cos_fit_{qbn}_wfp' if i == 0 else \
                    f'cos_fit_{qbn}_nofp'
                plot_name_suffix = 'fit_'+'wfp' if i == 0 else 'nofp'
                cal_pts_data = self.proc_data_dict['data_to_fit'][qbn][
                               -self.num_cal_points:]
                base_plot_name = 'Dynamic_phase_' + qbn
                self.prepare_projected_data_plot(
                    fig_name=base_plot_name,
                    data=np.concatenate((data,cal_pts_data)),
                    sweep_points=np.unique(
                        self.proc_data_dict['sweep_points_dict'][qbn][
                            'sweep_points']),
                    data_label='with flux pulse' if i == 0 else 'no flux pulse',
                    plot_name_suffix=qbn + plot_name_suffix,
                    qb_name=qbn,
                    do_legend_cal_states=(i == 0))
                if self.do_fitting:
                    fit_res = self.fit_dicts[fit_key]['fit_res']
                    self.plot_dicts[plot_name_suffix + '_' + qbn] = {
                        'fig_id': base_plot_name,
                        'plotfn': self.plot_fit,
                        'fit_res': fit_res ,
                        'setlabel': 'cosine fit',
                        'color': 'r',
                        'do_legend': i == 0}

                    textstr = 'Dynamic phase {}:\n\t{:.2f}'.format(
                        qbn,
                        self.proc_data_dict['analysis_params_dict'][qbn][
                            'dynamic_phase']['val']*180/np.pi) + \
                              r'$^{\circ}$' + \
                              '$\\pm${:.2f}'.format(
                                  self.proc_data_dict['analysis_params_dict'][qbn][
                                      'dynamic_phase']['stderr']*180/np.pi) + \
                              r'$^{\circ}$'

                    fpl = self.get_param_value('flux_pulse_length')
                    if fpl is not None:
                        textstr += '\n length: {:.2f} ns'.format(fpl*1e9)
                    fpa = self.get_param_value('flux_pulse_amp')
                    if fpa is not None:
                        textstr += '\n amp: {:.4f} V'.format(fpa)

                    self.plot_dicts['text_msg_' + qbn] = {
                        'fig_id': base_plot_name,
                        'ypos': -0.15,
                        'xpos': -0.05,
                        'horizontalalignment': 'left',
                        'verticalalignment': 'top',
                        'plotfn': self.plot_text,
                        'text_string': textstr}
            for plot_name in list(self.plot_dicts)[::-1]:
                if self.plot_dicts[plot_name].get('do_legend', False):
                    break
            self.plot_dicts[plot_name].update(
                {'legend_ncol': 2,
                 'legend_bbox_to_anchor': (1, -0.15),
                 'legend_pos': 'upper right'})


class MultiQutrit_Timetrace_Analysis(ba.BaseDataAnalysis):
    """
    Analysis class for timetraces, in particular use to compute
    Optimal SNR integration weights.
    """
    def __init__(self, qb_names=None, auto=True, **kwargs):
        """
        Initializes the timetrace analysis class.
        Args:
            qb_names (list): name of the qubits to analyze (can be a subset
                of the measured qubits)
            auto (bool): Start analysis automatically
            **kwargs:
                t_start: timestamp of the first timetrace
                t_stop: timestamp of the last timetrace to analyze
                options_dict (dict): relevant parameters:
                    acq_weights_basis (list, dict):
                        list of basis vectors used to compute optimal weight.
                        e.g. ["ge", 'gf'], the first basis vector will be the
                        "e" timetrace minus the "g" timetrace and the second basis
                        vector is f - g. The first letter in each basis state is the
                        "reference state", i.e. the one of which the timetrace
                         is substracted. Can also be passed as a dictionary where
                         keys are the qubit names and the values are lists of basis states
                         in case different bases should be used for different qubits.
                    orthonormalize (bool): Whether or not to orthonormalize the
                        weight basis
                    tmax (float): time boundary for the plot (not the weights)
                        in seconds.
                    scale_weights (bool): scales the weights near unity to avoid
                        loss of precision on FPGA if weights are too small

        """

        if qb_names is not None:
            self.params_dict = {}
            for qbn in qb_names:
                s = 'Instrument settings.' + qbn
                for trans_name in ['ge', 'ef']:
                    self.params_dict[f'ro_mod_freq_' + qbn] = \
                        s + f'.ro_mod_freq'
            self.numeric_params = list(self.params_dict)

        self.qb_names = qb_names
        super().__init__(**kwargs)
        if auto:
            self.run_analysis()

    def extract_data(self):
        super().extract_data()

        if self.qb_names is None:
            # get all qubits from cal_points of first timetrace
            cp = CalibrationPoints.from_string(
                self.get_param_value('cal_points', None, 0))
            self.qb_names = deepcopy(cp.qb_names)

        self.channel_map = self.get_param_value('channel_map', None,
                                               index=0)
        if self.channel_map is None:
            # assume same channel map for all timetraces (pick 0th)
            value_names = self.raw_data_dict[0]['value_names']
            if np.ndim(value_names) > 0:
                value_names = value_names
            if 'w' in value_names[0]:
                self.channel_map = a_tools.get_qb_channel_map_from_hdf(
                    self.qb_names, value_names=value_names,
                    file_path=self.raw_data_dict['folder'])
            else:
                self.channel_map = {}
                for qbn in self.qb_names:
                    self.channel_map[qbn] = value_names

        if len(self.channel_map) == 0:
            raise ValueError('No qubit RO channels have been found.')

    def process_data(self):
        super().process_data()
        pdd = self.proc_data_dict

        pdd['analysis_params_dict'] = dict()
        ana_params = pdd['analysis_params_dict']
        ana_params['timetraces'] = defaultdict(dict)
        ana_params['optimal_weights'] = defaultdict(dict)
        ana_params['optimal_weights_basis_labels'] = defaultdict(dict)
        for qbn in self.qb_names:
            # retrieve time traces
            for i, rdd in enumerate(self.raw_data_dict):
                ttrace_per_ro_ch = [rdd["measured_data"][ch]
                                    for ch in self.channel_map[qbn]]
                if len(ttrace_per_ro_ch) != 2:
                    raise NotImplementedError(
                        'This analysis does not support optimal weight '
                        f'measurement based on {len(ttrace_per_ro_ch)} ro channels.'
                        f' Try again with 2 RO channels.')
                cp = CalibrationPoints.from_string(
                    self.get_param_value('cal_points', None, i))
                # get state of qubit. There can be only one cal point per sequence
                # when using uhf for time traces so it is the 0th state
                qb_state = cp.states[0][cp.qb_names.index(qbn)]
                # store all timetraces in same pdd for convenience
                ana_params['timetraces'][qbn].update(
                    {qb_state: ttrace_per_ro_ch[0] + 1j *ttrace_per_ro_ch[1]})

            timetraces = ana_params['timetraces'][qbn] # for convenience
            basis_labels = self.get_param_value('acq_weights_basis', None, 0)
            if basis_labels is None:
                # guess basis labels from # states measured
                basis_labels = ["ge", "ef"] \
                    if len(ana_params['timetraces'][qbn]) > 2 else ['ge']

            if isinstance(basis_labels, dict):
                # if different basis for qubits, then select the according one
                basis_labels = basis_labels[qbn]
            # check that states from the basis are included in mmnt
            for bs in basis_labels:
                for qb_s in bs:
                     assert qb_s in timetraces,\
                         f'State: {qb_s} on {qbn} was not provided in the given ' \
                         f'timestamps but was requested as part of the basis' \
                         f' {basis_labels}. Please choose another weight basis.'
            basis = np.array([timetraces[b[1]] - timetraces[b[0]]
                              for b in basis_labels])

            # orthonormalize if required
            if self.get_param_value("orthonormalize", False):
                # We need to consider the integration weights as a vector of
                # real numbers to ensure the Gram-Schmidt transformation of the
                # weights leads to a linear transformation of the integrated
                # readout results (relates to how integration is done on UHF,
                # see One Note: Surface 17/ATC75 M136 S17HW02 Cooldown 5/
                # 210330 Notes on orthonormalizing readout weights
                basis_real = np.hstack((basis.real, basis.imag), )
                basis_real = math.gram_schmidt(basis_real.T).T
                basis =    basis_real[:,:basis_real.shape[1]//2] + \
                        1j*basis_real[:,basis_real.shape[1]//2:]
                basis_labels = [bs + "_ortho" if bs != basis_labels[0] else bs
                                for bs in basis_labels]

            # scale if required
            if self.get_param_value('scale_weights', True):
                k = np.amax([(np.max(np.abs(b.real)),
                              np.max(np.abs(b.imag))) for b in basis])
                basis /= k
            ana_params['optimal_weights'][qbn] = basis
            ana_params['optimal_weights_basis_labels'][qbn] = basis_labels

            self.save_processed_data()

    def prepare_plots(self):

        pdd = self.proc_data_dict
        rdd = self.raw_data_dict
        ana_params = self.proc_data_dict['analysis_params_dict']
        for qbn in self.qb_names:
            mod_freq = float(
                rdd[0].get(f'ro_mod_freq_{qbn}',
                           self.get_hdf_param_value(f"Instrument settings/{qbn}",
                                                    'ro_mod_freq')))
            tbase = rdd[0]['hard_sweep_points']
            basis_labels = pdd["analysis_params_dict"][
                'optimal_weights_basis_labels'][qbn]
            title = 'Optimal SNR weights ' + qbn + \
                    "".join(['\n' + rddi["timestamp"] for rddi in rdd]) \
                            + f'\nWeight Basis: {basis_labels}'
            plot_name = f"weights_{qbn}"
            xlabel = "Time, $t$"
            modulation = np.exp(2j * np.pi * mod_freq * tbase)

            for ax_id, (state, ttrace) in \
                enumerate(ana_params["timetraces"][qbn].items()):
                for func, label in zip((np.real, np.imag), ('I', "Q")):
                    # plot timetraces for each state, I and Q channels
                    self.plot_dicts[f"{plot_name}_{state}_{label}"] = {
                        'fig_id': plot_name,
                        'ax_id': ax_id,
                        'plotfn': self.plot_line,
                        'xvals': tbase,
                        "marker": "",
                        'yvals': func(ttrace*modulation),
                        'ylabel': 'Voltage, $V$',
                        'yunit': 'V',
                        "sharex": True,
                        "setdesc": label + f"_{state}",
                        "setlabel": "",
                        "do_legend":True,
                        "legend_pos": "upper right",
                        'numplotsx': 1,
                        'numplotsy': len(rdd) + 1, # #states + 1 for weights
                        'plotsize': (10,
                                     (len(rdd) + 1) * 3), # 3 inches per plot
                        'title': title if ax_id == 0 else ""}
            ax_id = len(ana_params["timetraces"][qbn]) # id plots for weights
            for i, weights in enumerate(ana_params['optimal_weights'][qbn]):
                for func, label in zip((np.real, np.imag), ('I', "Q")):
                    self.plot_dicts[f"{plot_name}_weights_{label}_{i}"] = {
                        'fig_id': plot_name,
                        'ax_id': ax_id,
                        'plotfn': self.plot_line,
                        'xvals': tbase,
                        'xlabel': xlabel,
                        "setlabel": "",
                        "marker": "",
                        'xunit': 's',
                        'yvals': func(weights * modulation),
                        'ylabel': 'Voltage, $V$ (arb.u.)',
                        "sharex": True,
                        "xrange": (0, self.get_param_value('tmax', 1200e-9, 0)),
                        "setdesc": label + f"_{i+1}",
                        "do_legend": True,
                        "legend_pos": "upper right",
                        }


class MultiQutrit_Singleshot_Readout_Analysis(MultiQubit_TimeDomain_Analysis):
    """
    Analysis class for parallel SSRO qutrit/qubit calibration. It is a child class
    from the tda.MultiQubit_Timedomain_Analysis as it uses the same functions to
    - preprocess the data to remove active reset/preselection
    - extract the channel map
    - reorder the data per qubit
    Note that in the future, it might be useful to transfer these functionalities
    to the base analysis.
    """

    def __init__(self,
                 options_dict: dict = None, auto=True, **kw):
        '''
        options dict options:
            'nr_bins' : number of bins to use for the histograms
            'post_select' :
            'post_select_threshold' :
            'nr_samples' : amount of different samples (e.g. ground and excited = 2)
            'sample_0' : index of first sample (ground-state)
            'sample_1' : index of second sample (first excited-state)
            'max_datapoints' : maximum amount of datapoints for culumative fit
            'hist_scale' : scale for the y-axis of the 1D histograms: "linear" or "log"
            'verbose' : see BaseDataAnalysis
            'presentation_mode' : see BaseDataAnalysis
            'classif_method': how to classify the data.
                'ncc' : default. Nearest Cluster Center
                'gmm': gaussian mixture model.
                'threshold': finds optimal vertical and horizontal thresholds.
            'classif_kw': kw to pass to the classifier
            see BaseDataAnalysis for more.
        '''
        super().__init__(options_dict=options_dict, auto=False,
                         **kw)
        self.params_dict = {
            'measurementstring': 'measurementstring',
            'measured_data': 'measured_data',
            'value_names': 'value_names',
            'value_units': 'value_units'}
        self.numeric_params = []
        self.DEFAULT_CLASSIF = "gmm"
        self.classif_method = self.options_dict.get("classif_method",
                                                    self.DEFAULT_CLASSIF)

        self.create_job(options_dict=options_dict, auto=auto, **kw)

        if auto:
            self.run_analysis()

    def extract_data(self):
        super().extract_data()
        self.preselection = \
            self.get_param_value("preparation_params",
                                 {}).get("preparation_type", "wait") == "preselection"
        default_states_info = defaultdict(dict)
        default_states_info.update({"g": {"label": r"$|g\rangle$"},
                               "e": {"label": r"$|e\rangle$"},
                               "f": {"label": r"$|f\rangle$"}
                               })

        self.states_info = \
            self.get_param_value("states_info",
                                {qbn: deepcopy(default_states_info)
                                 for qbn in self.qb_names})

    def process_data(self):
        """
        Create the histograms based on the raw data
        """
        ######################################################
        #  Separating data into shots for each level         #
        ######################################################
        super().process_data()
        del self.proc_data_dict['data_to_fit'] # not used in this analysis
        n_states = len(self.cp.states)

        # prepare data in convenient format, i.e. arrays per qubit and per state
        # e.g. {'qb1': {'g': np.array of shape (n_shots, n_ro_ch}, ...}, ...}
        shots_per_qb = dict()        # store shots per qb and per state
        presel_shots_per_qb = dict() # store preselection ro
        means = defaultdict(OrderedDict)    # store mean per qb for each ro_ch
        pdd = self.proc_data_dict    # for convenience of notation

        for qbn in self.qb_names:
            # shape is (n_shots, n_ro_ch) i.e. one column for each ro_ch
            shots_per_qb[qbn] = \
                np.asarray(list(
                    pdd['meas_results_per_qb'][qbn].values())).T
            # make 2D array in case only one channel (1D array)
            if len(shots_per_qb[qbn].shape) == 1:
                shots_per_qb[qbn] = np.expand_dims(shots_per_qb[qbn],
                                                   axis=-1)
            for i, qb_state in enumerate(self.cp.get_states(qbn)[qbn]):
                means[qbn][qb_state] = np.mean(shots_per_qb[qbn][i::n_states],
                                               axis=0)
            if self.preselection:
                # preselection shots were removed so look at raw data
                # and look at only the first out of every two readouts
                presel_shots_per_qb[qbn] = \
                    np.asarray(list(
                        pdd['meas_results_per_qb_raw'][qbn].values())).T[::2]
                # make 2D array in case only one channel (1D array)
                if len(presel_shots_per_qb[qbn].shape) == 1:
                    presel_shots_per_qb[qbn] = \
                        np.expand_dims(presel_shots_per_qb[qbn], axis=-1)

        # create placeholders for analysis data
        pdd['analysis_params'] = dict()
        pdd['data'] = defaultdict(dict)
        pdd['analysis_params']['state_prob_mtx'] = defaultdict(dict)
        pdd['analysis_params']['classifier_params'] = defaultdict(dict)
        pdd['analysis_params']['means'] = defaultdict(dict)
        pdd['analysis_params']['snr'] = defaultdict(dict)
        pdd['analysis_params']["n_shots"] = len(shots_per_qb[qbn])
        pdd['analysis_params']['slopes'] = defaultdict(dict)
        self.clf_ = defaultdict(dict)
        # create placeholders for analysis with preselection
        if self.preselection:
            pdd['data_masked'] = defaultdict(dict)
            pdd['analysis_params']['state_prob_mtx_masked'] = defaultdict(dict)
            pdd['analysis_params']['n_shots_masked'] = defaultdict(dict)

        n_shots = len(shots_per_qb[qbn]) // n_states

        for qbn, qb_shots in shots_per_qb.items():
            # create mapping to integer following ordering in cal_points.
            # Notes:
            # 1) the state_integer should to the order of pdd[qbn]['means'] so that
            # when passing the init_means to the GMM model, it is ensured that each
            # gaussian component will predict the state_integer associated to that state
            # 2) the mapping cannot be preestablished because the GMM predicts labels
            # in range(n_components). For instance, if a qubit has states "g", "f"
            # then the model will predicts 0's and 1's, so the typical g=0, e=1, f=2
            # mapping would fail. The number of different states can be different
            # for each qubit and therefore the mapping should also be done per qubit.
            state_integer = 0
            for state in means[qbn].keys():
                self.states_info[qbn][state]["int"] = state_integer
                state_integer += 1

            # note that if some states are repeated, they are assigned the same label
            qb_states_integer_repr = \
                [self.states_info[qbn][s]["int"]
                 for s in self.cp.get_states(qbn)[qbn]]
            prep_states = np.tile(qb_states_integer_repr, n_shots)

            pdd['analysis_params']['means'][qbn] = deepcopy(means[qbn])
            pdd['data'][qbn] = dict(X=deepcopy(qb_shots),
                                    prep_states=prep_states)
            # self.proc_data_dict['keyed_data'] = deepcopy(data)

            assert np.ndim(qb_shots) == 2, "Data must be a two D array. " \
                                    "Received shape {}, ndim {}"\
                                    .format(qb_shots.shape, np.ndim(qb_shots))
            pred_states, clf_params, clf = \
                self._classify(qb_shots, prep_states,
                               method=self.classif_method, qb_name=qbn,
                               **self.options_dict.get("classif_kw", dict()))
            # order "unique" states to have in usual order "gef" etc.
            state_labels_ordered = self._order_state_labels(
                list(means[qbn].keys()))
            # translate to corresponding integers
            state_labels_ordered_int = [self.states_info[qbn][s]['int'] for s in
                                        state_labels_ordered]
            fm = self.fidelity_matrix(prep_states, pred_states,
                                      labels=state_labels_ordered_int)

            # save fidelity matrix and classifier
            pdd['analysis_params']['state_prob_mtx'][qbn] = fm
            pdd['analysis_params']['classifier_params'][qbn] = clf_params
            if 'means_' in clf_params:
                pdd['analysis_params']['snr'][qbn] = \
                    self._extract_snr(clf, state_labels_ordered)
                pdd['analysis_params']['slopes'][qbn] = self._extract_slopes(
                    clf, state_labels_ordered)

            self.clf_[qbn] = clf
            if self.preselection:
                #re do with classification first of preselection and masking
                pred_presel = self.clf_[qbn].predict(presel_shots_per_qb[qbn])
                presel_filter = \
                    pred_presel == self.states_info[qbn]['g']['int']
                if np.sum(presel_filter) == 0:
                    log.warning(f"{qbn}: No data left after preselection! "
                                f"Skipping preselection data & figures.")
                    continue
                qb_shots_masked = qb_shots[presel_filter]
                prep_states = prep_states[presel_filter]
                pred_states = self.clf_[qbn].predict(qb_shots_masked)
                fm = self.fidelity_matrix(prep_states, pred_states,
                                          labels=state_labels_ordered_int)

                pdd['data_masked'][qbn] = dict(X=deepcopy(qb_shots_masked),
                                          prep_states=deepcopy(prep_states))
                pdd['analysis_params']['state_prob_mtx_masked'][qbn] = fm
                pdd['analysis_params']['n_shots_masked'][qbn] = \
                    qb_shots_masked.shape[0]

        self.save_processed_data()

    @staticmethod
    def _extract_snr(gmm=None,  state_labels=None, clf_params=None,):
        """
        Extracts SNR between pairs of states. SNR is defined as dist(m1,
        m2)/sum(std1, std2), where dist = L2 norm, m1, m2 are the means of the
        pair of states and std1, std2 are the "standard deviation" (obtained
        from the confidence ellipse of the covariance if 2D).
        :param gmm: Gaussian mixture model
        :param clf_params: Classifier parameters. Not implemented but could
        reconstruct gmm from clf params. Would be more analysis friendly.
        :param state_labels (list): state labels for the SNR dict. If not provided,
            tuples indicating the index of the state pairs is used.
        :return: snr (dict): e.g. {"ge": 2.4} or  {"ge": 3, "ef": 2, "gf": 4}
        """
        snr = {}
        if clf_params is not None:
            raise NotImplementedError("Look in a_tools.predict_probas to "
                                      "recreate GMM from clf_params")
        means = MultiQutrit_Singleshot_Readout_Analysis._get_means(gmm)
        covs = MultiQutrit_Singleshot_Readout_Analysis._get_covariances(gmm)
        n_states = len(means)
        if n_states >= 2:
            state_pairs = list(itertools.combinations(np.arange(n_states), 2))
            for sp in state_pairs:
                m0, m1 = means[sp[0]], means[sp[1]]
                if len(m0) == 1:
                    # pad second element to treat as 2d
                    m0, m1 = np.concatenate([m0, [0]]), np.concatenate([m1, [0]])
                dist = np.linalg.norm(m0 - m1)
                std0_candidates = math.find_intersect_line_ellipse(
                    math.slope(m0- m1),
                    *math.get_ellipse_radii_and_rotation(covs[sp[0]]))
                idx = np.argmin([np.linalg.norm(std0_candidates[0] - m1),
                                 np.linalg.norm(std0_candidates[1] -
                                                m1)]).flatten()[0]
                std0 = np.linalg.norm(std0_candidates[idx])
                std1_candidates = math.find_intersect_line_ellipse(
                    math.slope(m0 - m1),
                    *math.get_ellipse_radii_and_rotation(covs[sp[1]]))
                idx = np.argmin([np.linalg.norm(std0_candidates[0] - m0),
                                 np.linalg.norm(std0_candidates[1] -
                                                m1)]).flatten()[0]
                std1 = np.linalg.norm(std1_candidates[idx])
                label = state_labels[sp[0]] + state_labels[sp[1]] \
                    if state_labels is not None else sp

                snr.update({label: dist/(std0 + std1)})
        return snr

    @staticmethod
    def _extract_slopes(gmm=None,  state_labels=None, clf_params=None, means=None):
        """
        Extracts slopes of line connecting two means of different states.
        :param gmm: Gaussian mixture model from which means are extracted
        :param clf_params: Classifier parameters from which means are extracted.
        :param state_labels (list): state labels for the SNR dict. If not provided,
            tuples indicating the index of the state pairs is used.
        :param means (array):
        :return: slopes (dict): e.g. {"ge": 0.1} or  {"ge": 0.1, "ef": 2,
        "gf": 0.4}
        """
        slopes = {}
        if clf_params is not None:
            if not 'means_' in clf_params:
                raise ValueError(f"could not find 'means_' in clf_params:"
                                 f" {clf_params}. Please pass in means directly "
                                 f"provide a classifier that fits means.")
            means = clf_params.get('means_')
        if gmm is not None:
            means = MultiQutrit_Singleshot_Readout_Analysis._get_means(gmm)
        if means is None:
            raise ValueError('Please provide one of kwarg gmm, clf_params or '
                             'means to extract the means of the different '
                             'distributions')
        n_states = len(means)
        if n_states >= 2:
            state_pairs = list(itertools.combinations(np.arange(n_states), 2))
            for sp in state_pairs:
                m0, m1 = means[sp[0]], means[sp[1]]
                if len(m0) == 1:
                    # pad second element to treat as 2d
                    m0, m1 = np.concatenate([m0, [0]]), np.concatenate([m1, [0]])

                label = state_labels[sp[0]] + state_labels[sp[1]] \
                    if state_labels is not None else sp
                slopes.update({label: math.slope(m0 - m1)})
        return slopes

    def _classify(self, X, prep_state, method, qb_name, **kw):
        """

        Args:
            X: measured data to classify
            prep_state: prepared states (true values)
            type: classification method
            qb_name: name of the qubit to classify

        Returns:

        """
        if np.ndim(X) == 1:
            X = X.reshape((-1,1))
        params = dict()

        if method == 'ncc':
            ncc = SSROQutrit.NCC(
                self.proc_data_dict['analysis_params']['means'][qb_name])
            pred_states = ncc.predict(X)
            # self.clf_ = ncc
            return pred_states, dict(), ncc

        elif method == 'gmm':
            cov_type = kw.pop("covariance_type", "tied")
            # full allows full covariance matrix for each level. Other options
            # see GM documentation
            # assumes if repeated state, should be considered of the same component
            # this classification method should not be used for multiplexed SSRO
            # analysis
            n_qb_states = len(np.unique(self.cp.get_states(qb_name)[qb_name]))
            # give same weight to each class by default
            weights_init = kw.pop("weights_init",
                                  np.ones(n_qb_states)/n_qb_states)

            gm = GM(n_components=n_qb_states,
                    covariance_type=cov_type,
                    random_state=0,
                    weights_init=weights_init,
                    means_init=[mu for _, mu in
                                self.proc_data_dict['analysis_params']
                                    ['means'][qb_name].items()], **kw)
            gm.fit(X)
            pred_states = np.argmax(gm.predict_proba(X), axis=1)

            params['means_'] = gm.means_
            params['covariances_'] = gm.covariances_
            params['covariance_type'] = gm.covariance_type
            params['weights_'] = gm.weights_
            params['precisions_cholesky_'] = gm.precisions_cholesky_
            return pred_states, params, gm

        elif method == "threshold":
            tree = DTC(max_depth=kw.pop("max_depth", X.shape[1]),
                       random_state=0, **kw)
            tree.fit(X, prep_state)
            pred_states = tree.predict(X)
            params["thresholds"], params["mapping"] = \
                self._extract_tree_info(tree, self.cp.get_states(qb_name)[qb_name])
            if len(params["thresholds"]) != X.shape[1]:
                msg = "Best 2 thresholds to separate this data lie on axis {}" \
                    ", most probably because the data is not well separated." \
                    "The classifier attribute clf_ can still be used for " \
                    "classification (which was done to obtain the state " \
                    "assignment probability matrix), but only the threshold" \
                    " yielding highest gini impurity decrease was returned." \
                    "\nTo circumvent this problem, you can either choose" \
                    " a second threshold manually (fidelity will likely be " \
                    "worse), make the data more separable, or use another " \
                    "classification method."
                log.warning(msg.format(list(params['thresholds'].keys())[0]))
            return pred_states, params, tree
        elif method == "threshold_brute":
            raise NotImplementedError()
        else:
            raise NotImplementedError("Classification method: {} is not "
                                      "implemented. Available methods: {}"
                                      .format(method, ['ncc', 'gmm',
                                                       'threshold']))
    @staticmethod
    def _get_covariances(gmm, cov_type=None):
       return SSROQutrit._get_covariances(gmm, cov_type=cov_type)

    @staticmethod
    def _get_means(gmm):
        return gmm.means_

    @staticmethod
    def fidelity_matrix(prep_states, pred_states, levels=('g', 'e', 'f'),
                        plot=False, labels=None, normalize=True):

        return SSROQutrit.fidelity_matrix(prep_states, pred_states,
                                          levels=levels, plot=plot,
                                          normalize=normalize, labels=labels)

    @staticmethod
    def plot_fidelity_matrix(fm, target_names,
                             title="State Assignment Probability Matrix",
                             auto_shot_info=True, ax=None,
                             cmap=None, normalize=True, show=False):
        return SSROQutrit.plot_fidelity_matrix(
            fm, target_names, title=title, ax=ax,
            auto_shot_info=auto_shot_info,
            cmap=cmap, normalize=normalize, show=show)

    @staticmethod
    def _extract_tree_info(tree_clf, class_names=None):
        return SSROQutrit._extract_tree_info(tree_clf,
                                             class_names=class_names)

    @staticmethod
    def _to_codeword_idx(tuple):
        return SSROQutrit._to_codeword_idx(tuple)

    @staticmethod
    def plot_scatter_and_marginal_hist(data, y_true=None, plot_fitting=False,
                                       **kwargs):
        return SSROQutrit.plot_scatter_and_marginal_hist(
            data, y_true=y_true, plot_fitting=plot_fitting, **kwargs)

    @staticmethod
    def plot_clf_boundaries(X, clf, ax=None, cmap=None, spacing=None):
        return SSROQutrit.plot_clf_boundaries(X, clf, ax=ax, cmap=cmap,
                                              spacing=spacing)

    @staticmethod
    def plot_std(mean, cov, ax, n_std=1.0, facecolor='none', **kwargs):
        return SSROQutrit.plot_std(mean, cov, ax,n_std=n_std,
                                   facecolor=facecolor, **kwargs)

    @staticmethod
    def plot_1D_hist(data, y_true=None, plot_fitting=True,
                     **kwargs):
        return SSROQutrit.plot_1D_hist(data, y_true=y_true,
                                       plot_fitting=plot_fitting, **kwargs)

    @staticmethod
    def _order_state_labels(states_labels,
                            order="gefhabcdijklmnopqrtuvwxyz0123456789"):
        """
        Orders state labels according to provided ordering. e.g. for default
        ("f", "e", "g") would become ("g", "e", "f")
        Args:
            states_labels (list, tuple): list of states_labels
            order (str): custom string order

        Returns:

        """
        try:
            indices = [order.index(s) for s in states_labels]
            order_for_states = np.argsort(indices).astype(np.int32)
            return np.array(states_labels)[order_for_states]

        except Exception as e:
            log.error(f"Could not find order in state_labels:"
                      f"{states_labels}. Probably because one or several "
                      f"states are not part of '{order}'. Error: {e}."
                      f" Returning same as input order")
            return states_labels


    def plot(self, **kwargs):
        if not self.get_param_value("plot", True):
            return # no plotting if "plot" is False
        cmap = plt.get_cmap('tab10')
        show = self.options_dict.get("show", False)
        pdd = self.proc_data_dict
        for qbn in self.qb_names:
            n_qb_states = len(np.unique(self.cp.get_states(qbn)[qbn]))
            tab_x = a_tools.truncate_colormap(cmap, 0,
                                              n_qb_states/10)

            kwargs = {
                "states": list(pdd["analysis_params"]['means'][qbn].keys()),
                "xlabel": "Integration Unit 1, $u_1$",
                "ylabel": "Integration Unit 2, $u_2$",
                "scale":self.options_dict.get("hist_scale", "log"),
                "cmap":tab_x}
            data_keys = [k for k in list(pdd.keys()) if
                            k.startswith("data") and qbn in pdd[k]]

            for dk in data_keys:
                data = pdd[dk][qbn]
                title =  self.raw_data_dict['timestamp'] + f" {qbn} " + dk + \
                    "\n{} classifier".format(self.classif_method)
                kwargs.update(dict(title=title))

                # plot data and histograms
                n_shots_to_plot = self.get_param_value('n_shots_to_plot', None)
                if n_shots_to_plot is not None:
                    n_shots_to_plot *= n_qb_states
                if data['X'].shape[1] == 1:
                    if self.classif_method == "gmm":
                        kwargs['means'] = self._get_means(self.clf_[qbn])
                        kwargs['std'] = np.sqrt(self._get_covariances(self.clf_[qbn]))
                    kwargs['colors'] = cmap(np.unique(data['prep_states']))
                    fig, main_ax = self.plot_1D_hist(data['X'][:n_shots_to_plot],
                                            data["prep_states"][:n_shots_to_plot],
                                            **kwargs)
                else:
                    fig, axes = self.plot_scatter_and_marginal_hist(
                        data['X'][:n_shots_to_plot],
                        data["prep_states"][:n_shots_to_plot],
                        **kwargs)

                    # plot clf_boundaries
                    main_ax = fig.get_axes()[0]
                    self.plot_clf_boundaries(data['X'], self.clf_[qbn], ax=main_ax,
                                             cmap=tab_x)
                    # plot means and std dev
                    means = pdd['analysis_params']['means'][qbn]
                    try:
                        clf_means = pdd['analysis_params'][
                            'classifier_params'][qbn]['means_']
                    except Exception as e: # not a gmm model--> no clf_means.
                        clf_means = []
                    try:
                        covs = self._get_covariances(self.clf_[qbn])
                    except Exception as e: # not a gmm model--> no cov.
                        covs = []

                    for i, mean in enumerate(means):
                        main_ax.scatter(mean[0], mean[1], color='w', s=80)
                        if len(clf_means):
                            main_ax.scatter(clf_means[i][0], clf_means[i][1],
                                                      color='k', s=80)
                        if len(covs) != 0:
                            self.plot_std(clf_means[i] if len(clf_means)
                                          else mean,
                                          covs[i],
                                          n_std=1, ax=main_ax,
                                          edgecolor='k', linestyle='--',
                                          linewidth=1)

                # plot thresholds and mapping
                plt_fn = {0: main_ax.axvline, 1: main_ax.axhline}
                thresholds = pdd['analysis_params'][
                    'classifier_params'][qbn].get("thresholds", dict())
                mapping = pdd['analysis_params'][
                    'classifier_params'][qbn].get("mapping", dict())
                for k, thres in thresholds.items():
                    plt_fn[k](thres, linewidth=2,
                              label="threshold i.u. {}: {:.5f}".format(k, thres),
                              color='k', linestyle="--")
                    main_ax.legend(loc=[0.2,-0.62])

                ax_frac = {0: (0.07, 0.1), # locations for codewords
                           1: (0.83, 0.1),
                           2: (0.07, 0.9),
                           3: (0.83, 0.9)}
                for cw, state in mapping.items():
                    main_ax.annotate("0b{:02b}".format(cw) + f":{state}",
                                     ax_frac[cw], xycoords='axes fraction')

                self.figs[f'{qbn}_{self.classif_method}_classifier_{dk}'] = fig
            if show:
                plt.show()

            # state assignment prob matrix
            title = self.raw_data_dict['timestamp'] + "\n{} State Assignment" \
                " Probability Matrix\nTotal # shots:{}"\
                .format(self.classif_method,
                        self.proc_data_dict['analysis_params']['n_shots'])
            fig = self.plot_fidelity_matrix(
                self.proc_data_dict['analysis_params']['state_prob_mtx'][qbn],
                self._order_state_labels(kwargs['states']),
                title=title,
                show=show,
                auto_shot_info=False)
            self.figs[f'{qbn}_state_prob_matrix_{self.classif_method}'] = fig

            if self.preselection and \
                    len(pdd['analysis_params']['state_prob_mtx_masked'][qbn]) != 0:
                title = self.raw_data_dict['timestamp'] + \
                    "\n{} State Assignment Probability Matrix Masked"\
                    "\nTotal # shots:{}".format(
                        self.classif_method,
                        self.proc_data_dict['analysis_params']['n_shots_masked'][qbn])

                fig = self.plot_fidelity_matrix(
                    pdd['analysis_params']['state_prob_mtx_masked'][qbn],
                    self._order_state_labels(kwargs['states']),
                    title=title, show=show, auto_shot_info=False)
                fig_key = f'{qbn}_state_prob_matrix_masked_{self.classif_method}'
                self.figs[fig_key] = fig

class MultiQutritActiveResetAnalysis(MultiQubit_TimeDomain_Analysis):
    def __init__(self, options_dict: dict = None, auto=True, **kw):
        '''
        options dict options:
            plot_raw_shots (bool): whether or not to plot histograms/scatter
                plots of raw shots. False by default. Slows down the analysis as
                it creates one plot per readout.
            see BaseDataAnalysis for more.
        '''
        if options_dict is None:
            options_dict = {}
        options_dict.update({"TwoD": True})
        super().__init__(options_dict=options_dict, auto=False,
                         **kw)

        self.create_job(options_dict=options_dict, auto=auto, **kw)

        if auto:
            self.run_analysis()

    def extract_data(self):
        super().extract_data()
        if self.qb_names is None:
            # try to get qb_names from cal_points
            try:
                cp = CalibrationPoints.from_string(
                    self.get_param_value('cal_points', None))
                self.qb_names = deepcopy(cp.qb_names)
            except:
                # try to get them from metadata
                self.qb_names = self.get_param_value('ro_qubits', None)
                if self.qb_names is None:
                    raise ValueError('Could not find qb_names. Please'
                                     'provide qb_names to the analysis'
                                     'or ensure they are in calibration points'
                                     'or the metadata under "qb_names" '
                                     'or "ro_qubits"')

    def process_data(self):
        super().process_data()

        # reshape data per prepared state before reset for each pg, pe, (pf),
        # for the projected data dict and possibly the readout-corrected version
        pdd = 'projected_data_dict'
        # self.proc_data_dict[pdd]["qb10"]["pe"] = self.proc_data_dict[pdd]["qb10"]["pe"].T
        # self.proc_data_dict[pdd]["qb10"]["pg"] = (1 - self.proc_data_dict[pdd]["qb10"]["pe"])
        for suffix in ["", "_corrected"]:
            projdd_per_prep_state = \
                deepcopy(self.proc_data_dict.get(pdd + suffix, {}))
            for qbn, data_qbi in \
                    self.proc_data_dict.get(pdd + suffix, {}).items():
                prep_states = self.sp.get_values("initialize")
                for j, (state, data) in enumerate(data_qbi.items()):
                    n_ro = data.shape[0] # infer number of readouts per sequence
                    projdd_per_prep_state[qbn][state] = dict()
                    for i, prep_state in enumerate(prep_states):
                        projdd_per_prep_state[qbn][state].update(
                            {f"prep_{prep_state}":
                                 data[i*n_ro//len(prep_states):
                                      (i+1)*n_ro//len(prep_states),
                                 :]})

            if len(projdd_per_prep_state):
                self.proc_data_dict[pdd + '_per_prep_state' + suffix] = \
                    projdd_per_prep_state

    def prepare_fitting(self):
        self.fit_dicts = OrderedDict()
        if "ro_separation" in self.get_param_value("preparation_params"):
            ro_sep = \
                self.get_param_value("preparation_params")["ro_separation"]
        else:
            return

        base_data_key = 'projected_data_dict_per_prep_state'
        data_keys = [base_data_key]
        if self.proc_data_dict.get(base_data_key + '_corrected', False):
            data_keys += [base_data_key + '_corrected']

        for dk, suffix in zip(data_keys, ('', '_corrected')):
            for qbn in self.qb_names:
                probs = self.proc_data_dict[dk][qbn]
                for prep_state, g_pop in probs.get('pg', {}).items():
                    if "g" in prep_state:
                        continue # no need to fit reset on ground state
                    for seq_nr, g_pop_per_seq in enumerate(g_pop.T):
                        excited_pop = 1 - g_pop_per_seq
                        # excited_pop = np.exp(-np.arange(len(g_pop_per_seq)))
                        if self.num_cal_points != 0:
                            # do not fit data with cal points
                            excited_pop = excited_pop[:-self.num_cal_points]

                        if len(excited_pop) < 3:
                            log.warning('Not enough reset pulses to fit a reset '
                                        'rate, increase the number of reset '
                                        'pulses to 3 or more ')
                            continue
                        time = np.arange(len(excited_pop)) * ro_sep
                        # linear rate approx
                        rate_guess = (excited_pop[0] - excited_pop[-1]) / time[-1]
                        decay = lambda time, a, rate, offset: \
                            a * np.exp(-2 * np.pi * rate * time) + offset
                        decay_model =  lmfit.Model(decay)
                        decay_model.set_param_hint('a', value=excited_pop[0])
                        decay_model.set_param_hint('rate', value=rate_guess)

                        decay_model.set_param_hint('n', value=1, vary=False)
                        decay_model.set_param_hint('offset', value=0)

                        params = decay_model.make_params()

                        key = f'fit_rate_{qbn}_{prep_state}_seq_{seq_nr}{suffix}'
                        self.fit_dicts[key] = {
                            'fit_fn': decay_model.func,
                            'fit_xvals': {'time': time},
                            'fit_yvals': {'data': excited_pop},
                            'guess_pars': params}

    def analyze_fit_results(self):
        self.proc_data_dict['analysis_params_dict'] = OrderedDict()
        apd = self.proc_data_dict['analysis_params_dict']

        base_data_key = 'projected_data_dict_per_prep_state'
        data_keys = [base_data_key]
        if self.proc_data_dict.get(base_data_key + '_corrected', False):
            data_keys += [base_data_key + '_corrected']

        for dk, suffix in zip(data_keys, ('', '_corrected')):
            for qbn in self.qb_names:
                probs = self.proc_data_dict[dk][qbn]
                for prep_state, g_pop in probs.get('pg', {}).items():
                    if "g" in prep_state:
                        continue # no fit for reset on ground state
                    for seq_nr in range(len((g_pop.T))):
                        key = f'fit_rate_{qbn}_{prep_state}_seq_{seq_nr}{suffix}'
                        for param, param_key in zip(('rate', 'offset'),
                                                    ("reset_rate",
                                                     "residual_population")):
                            pk = param_key + suffix
                            res = self.fit_res[key]
                            param_val = res.params[param].value
                            param_stderr = res.params[param].stderr
                            if not pk in apd:
                                apd[pk] = defaultdict(dict)
                            if not prep_state in apd[pk][qbn]:
                                apd[pk][qbn][prep_state] = \
                                    defaultdict(dict)

                            apd[pk][qbn][prep_state]["val"] = \
                                apd[pk][qbn][prep_state].get("val", []) + \
                                [param_val]
                            apd[pk][qbn][prep_state]["stderr"] = \
                                apd[pk][qbn][prep_state].get("stderr", []) + \
                                [param_stderr]
        self.save_processed_data(key="analysis_params_dict")

    def prepare_plots(self):
        # prepare raw population plots
        legend_bbox_to_anchor = (1, -0.20)
        legend_pos = 'upper right'
        legend_ncol = 2 #len(self.sp.get_values("initialize"))
        # overwrite baseAnalysis plots
        self.plot_dicts = OrderedDict()
        basekey = 'projected_data_dict_per_prep_state'
        suffixes = ('', '_corrected')
        keys = {basekey + suffix: suffix for suffix in suffixes
                 if basekey + suffix in self.proc_data_dict}
        for k in keys:
            for qbn, data_qbi in self.proc_data_dict[k].items():
                for i, (state, data) in enumerate(data_qbi.items()):
                    print(state)
                    for j, (prep_state, data_prep_state) in \
                            enumerate(data.items()):
                        for seq_nr, pop in enumerate(data_prep_state.T):
                            plt_key = 'data_{}_{}_{}_{}_{}'.format(
                                 k, qbn, state, prep_state, seq_nr)
                            fig_key = f"populations_{qbn}_{prep_state}{keys[k]}"
                            self.plot_dicts[plt_key] = {
                                'plotfn': self.plot_line,
                                'fig_id':fig_key,
                                'xvals': np.arange(len(pop)),
                                'xlabel': "Reset cycle, $n$",
                                'xunit': "",
                                'yvals': pop,
                                'yerr': self._std_error(
                                    pop, self.get_param_value('n_shots')),
                                'ylabel': 'Population, $P$',
                                'yunit': '',
                                'yscale': self.get_param_value("yscale", "log"),
                                'setlabel': self._get_pop_label(state, k,
                                                                not self._has_reset_pulses(seq_nr),
                                                                ),
                                'title': self.raw_data_dict['timestamp'] + ' ' +
                                         self.raw_data_dict['measurementstring']
                                         + " " + prep_state,
                                'titlepad': 0.2,
                                'linestyle': '-',
                                'color': f'C{i}',
                                'alpha': 0.5 if seq_nr == 0 else 1,
                                'do_legend': True,
                                'legend_ncol': legend_ncol,
                                'legend_bbox_to_anchor': legend_bbox_to_anchor,
                                'legend_pos': legend_pos,
                                'legend_fontsize': 5}

                            # add feedback params info to plot
                            textstr = self._get_feedback_params_text_str(qbn)
                            self.plot_dicts[f'text_msg_{qbn}_' \
                                            f'{prep_state}{keys[k]}'] = {
                                'fig_id': f"populations_{qbn}_{prep_state}{keys[k]}",
                                'ypos': -0.21,
                                'xpos': 0,
                                'horizontalalignment': 'left',
                                'verticalalignment': 'top',
                                'plotfn': self.plot_text,
                                "fontsize": "x-small",
                                'text_string': textstr}

                            # add thermal population line
                            g_state_prep_g = \
                                data_qbi.get("pg", {}).get('prep_g', None)
                            # taking first ro of first sequence as estimate for
                            # thermal population
                            if g_state_prep_g is not None and seq_nr == 0:
                                p_therm = 1 - g_state_prep_g.flatten()[0]
                                self.plot_dicts[plt_key + "_thermal"] = {
                                    'plotfn': self.plot_line,
                                    'fig_id': fig_key,
                                    'xvals': np.arange(len(pop)),
                                    'yvals': p_therm * np.ones_like(pop),
                                    'setlabel': "$P_\mathrm{therm}$",
                                    'linestyle': '--',
                                    'marker': "",
                                    'color': 'k',
                                    'do_legend': True,
                                    'legend_ncol': legend_ncol,
                                    'legend_bbox_to_anchor': legend_bbox_to_anchor,
                                    'legend_pos': legend_pos,
                                    'legend_fontsize': 5}

                            # plot fit results
                            fit_key = \
                                f'fit_rate_{qbn}_{prep_state}_seq_{seq_nr}{keys[k]}'
                            if fit_key in self.fit_res and \
                                    not fit_key in self.plot_dicts:
                                res = self.fit_res[fit_key]
                                rate = res.best_values['rate'] * 1e-6
                                residual_pop = res.best_values['offset']
                                superscript = "{NR}" if seq_nr == 0 \
                                    else f"{{c {seq_nr}}}" if "corrected" \
                                                in fit_key else f"{{{seq_nr}}}"
                                label = f'fit: $\Gamma_{prep_state[-1]}^{superscript}' \
                                        f' = {rate:.3f}$ MHz'
                                if seq_nr != 0:
                                    # add residual population if not no reset
                                    label += f", $P_\mathrm{{exc}}^\mathrm{{res}}$" \
                                             f" = {residual_pop*100:.2f} %"
                                self.plot_dicts[fit_key] = {
                                    'plotfn': self.plot_fit,
                                    'fig_id':
                                        f"rate_{qbn}{keys[k]}",
                                    'xvals': res.userkws['time'],
                                    'xlabel': "Reset cycle, $n$",
                                    'fit_res': res,
                                    'xunit': "s",
                                    'ylabel': 'Population, $P$',
                                    'yscale': self.get_param_value("yscale", "log"),
                                    'setlabel': label,
                                    'title': self.raw_data_dict['timestamp'] + ' ' +
                                             f"Reset rates {qbn}{keys[k]}",
                                    'color': f'C{j}',
                                    'alpha': 1 if self._has_reset_pulses(seq_nr) else 0.5,
                                    'do_legend': seq_nr in [0, 1],
                                    'legend_ncol': legend_ncol,
                                    'legend_bbox_to_anchor': legend_bbox_to_anchor,
                                    'legend_pos': legend_pos,
                                'legend_fontsize': 5}

                                self.plot_dicts[fit_key + 'data'] = {
                                    'plotfn': self.plot_line,
                                    'fig_id':
                                        f"rate_{qbn}{keys[k]}",
                                    'xvals': res.userkws['time'],
                                    'xlabel': "Time, $t$",
                                    'xunit': "s",
                                    'yvals': res.data,
                                    'yerr': self._std_error(
                                        res.data, self.get_param_value('n_shots')),
                                    'ylabel': 'Excited Pop., $P_\mathrm{exc}$',
                                    'yunit': '',
                                    'setlabel':
                                        "data" if
                                        self._has_reset_pulses(seq_nr)
                                        else "data NR",
                                    'linestyle': 'none',
                                    'color': f'C{j}',
                                    'alpha': 1 if self._has_reset_pulses(seq_nr) else 0.5,
                                    "do_legend": True,
                                    'legend_ncol': legend_ncol,
                                    'legend_bbox_to_anchor': legend_bbox_to_anchor,
                                    'legend_pos': legend_pos,
                                    'legend_fontsize': 5
                                    }

    def _has_reset_pulses(self, seq_nr):
        return not self.sp.get_values('pulse_off')[seq_nr]


    def plot(self, **kw):
        super().plot(**kw)

        # add second axis to population figures
        from matplotlib.ticker import MaxNLocator
        for axname, ax in self.axs.items():
            if "populations" in axname:
                if "ro_separation" in self.get_param_value("preparation_params"):
                    ro_sep = \
                        self.get_param_value("preparation_params")["ro_separation"]
                    timeax = ax.twiny()
                    timeax.set_xlabel(r"Time ($\mu s$)")
                    timeax.set_xlim(0, ax.get_xlim()[1] * ro_sep * 1e6)
                ax.xaxis.set_major_locator(MaxNLocator(integer=True))

        # plot raw readouts
        if self.get_param_value('plot_raw_shots'):
            prep_states = self.sp.get_values("initialize")
            n_seqs = self.sp.length(1)
            for qbn, shots in self.proc_data_dict['single_shots_per_qb'].items():
                # shots are organized as follow, from outer to inner loop:
                # shot_prep-state_reset-ro_seq-nr
                n_ro = len(shots) // self.get_param_value("n_shots")
                n_ro_per_prep_state = n_ro // (n_seqs * len(prep_states))
                for i, prep_state in enumerate(prep_states):
                    for j in range(n_ro_per_prep_state):
                        for seq_nr in range(n_seqs):
                            ro = i * n_ro_per_prep_state * len(prep_states) \
                                 + j * len(prep_states) + seq_nr
                            shots_single_ro = shots[ro::n_ro]
                            # first sequence is "no reset"
                            seq_label = 'NR' if seq_nr == 0 else seq_nr
                            fig_key = \
                                f"histograms_seq_{seq_label}_reset_cycle_{j}"
                            if fig_key not in self.figs:
                                self.figs[fig_key], _ = plt.subplots()

                            if shots.shape[1] == 2:
                                plot_func = \
                                    MultiQutrit_Singleshot_Readout_Analysis.\
                                        plot_scatter_and_marginal_hist
                                kwargs = dict(create_axes=not bool(i))
                            elif shots.shape[1] == 1:
                                plot_func = \
                                    MultiQutrit_Singleshot_Readout_Analysis.\
                                        plot_1D_hist
                                kwargs = {}
                            else:
                                raise NotImplementedError(
                                    "Raw shot plotting not implemented for"
                                    f" {shots.shape[1]} dimensions")
                            colors = [f'C{i}']
                            fig, _ = plot_func(shots_single_ro,
                                       y_true=[i]*shots_single_ro.shape[0],
                                        colors=colors,
                                        legend=True,
                                        legend_labels={i: "prep " + prep_state},
                                        fig=self.figs[fig_key], **kwargs)
                            fig.suptitle(f'Reset cycle: {j}')

    def _get_feedback_params_text_str(self, qbn):
        str = "Reset cycle time: "
        ro_sep = self.prep_params.get("ro_separation", None)
        str += f"{1e6 * ro_sep:.2f}$\mu s$" if ro_sep is not None else "Unknown"
        str += "\n"

        str += "RO to feedback time: "
        prow = self.prep_params.get("post_ro_wait", None)
        str += f"{1e6 * prow:.2f}$\mu s$" if ro_sep is not None else "Unknown"
        str += "\n"
        thresholds = self.get_param_value('thresholds', {})
        str += "Threshold(s):\n{}".format(
            "\n".join([f"{i}: {t:0.5f}" for i, t in
                       thresholds.get(qbn, {}).items()]))
        return str

    @staticmethod
    def _get_pop_label(state, key, no_reset=False):
        superscript = "{NR}" if no_reset else "{c}" \
            if "corrected" in key else "{}"
        return f'$P_{state[-1]}^{superscript}$'

    @staticmethod
    def _std_error(p, nshots=10000):
        return np.sqrt(np.abs(p)*(1-np.abs(p))/nshots)

class FluxPulseTimingAnalysis(MultiQubit_TimeDomain_Analysis):

    def __init__(self, qb_names, *args, **kwargs):
        params_dict = {}
        for qbn in qb_names:
            s = 'Instrument settings.'+qbn
        kwargs['params_dict'] = params_dict
        kwargs['numeric_params'] = list(params_dict)
        # super().__init__(qb_names, *args, **kwargs)

        options_dict = kwargs.pop('options_dict', {})
        options_dict['TwoD'] = True
        kwargs['options_dict'] = options_dict
        super().__init__(qb_names, *args, **kwargs)

    def process_data(self):
        super().process_data()

        # Make sure data has the right shape (len(hard_sp), len(soft_sp))
        for qbn, data in self.proc_data_dict['data_to_fit'].items():
            if data.shape[1] != self.proc_data_dict['sweep_points_dict'][qbn][
                'sweep_points'].size:
                self.proc_data_dict['data_to_fit'][qbn] = data.T

    def prepare_fitting(self):
        self.fit_dicts = OrderedDict()
        for qbn in self.qb_names:
            data = self.proc_data_dict['data_to_fit'][qbn][0]
            sweep_points = self.proc_data_dict['sweep_points_dict'][qbn][
                'msmt_sweep_points']
            if self.num_cal_points != 0:
                data = data[:-self.num_cal_points]
            TwoErrorFuncModel = lmfit.Model(fit_mods.TwoErrorFunc)
            guess_pars = fit_mods.TwoErrorFunc_guess(model=TwoErrorFuncModel,
                                               data=data, \
                                            delays=sweep_points)
            guess_pars['amp'].vary = True
            guess_pars['mu_A'].vary = True
            guess_pars['mu_B'].vary = True
            guess_pars['sigma'].vary = True
            guess_pars['offset'].vary = True
            key = 'two_error_func_' + qbn
            self.fit_dicts[key] = {
                'fit_fn': TwoErrorFuncModel.func,
                'fit_xvals': {'x': sweep_points},
                'fit_yvals': {'data': data},
                'guess_pars': guess_pars}


    def analyze_fit_results(self):
        self.proc_data_dict['analysis_params_dict'] = OrderedDict()
        for qbn in self.qb_names:
            mu_A = self.fit_dicts['two_error_func_' + qbn]['fit_res'].best_values[
                'mu_A']
            mu_B = self.fit_dicts['two_error_func_' + qbn]['fit_res'].best_values[
                'mu_B']
            fp_length = a_tools.get_instr_setting_value_from_file(
                file_path=self.raw_data_dict['folder'],
                instr_name=qbn, param_name='flux_pulse_pulse_length')


            self.proc_data_dict['analysis_params_dict'][qbn] = OrderedDict()
            self.proc_data_dict['analysis_params_dict'][qbn]['delay'] = \
                mu_A + 0.5 * (mu_B - mu_A) - fp_length / 2
            try:
                self.proc_data_dict['analysis_params_dict'][qbn]['delay_stderr'] = \
                    1 / 2 * np.sqrt(
                        self.fit_dicts['two_error_func_' + qbn]['fit_res'].params[
                            'mu_A'].stderr ** 2
                        + self.fit_dicts['two_error_func_' + qbn]['fit_res'].params[
                            'mu_B'].stderr ** 2)
            except TypeError:
                self.proc_data_dict['analysis_params_dict'][qbn]['delay_stderr']\
                    = 0
            self.proc_data_dict['analysis_params_dict'][qbn]['fp_length'] = \
                (mu_B - mu_A)
            try:
                self.proc_data_dict['analysis_params_dict'][qbn]['fp_length_stderr'] = \
                    np.sqrt(
                        self.fit_dicts['two_error_func_' + qbn]['fit_res'].params[
                            'mu_A'].stderr ** 2
                        + self.fit_dicts['two_error_func_' + qbn]['fit_res'].params[
                            'mu_B'].stderr ** 2)
            except TypeError:
                self.proc_data_dict['analysis_params_dict'][qbn][
                    'fp_length_stderr'] = 0
        self.save_processed_data(key='analysis_params_dict')

    def prepare_plots(self):
        self.options_dict.update({'TwoD': False,
                                  'plot_proj_data': False})
        super().prepare_plots()

        if self.do_fitting:
            for qbn in self.qb_names:
                # rename base plot
                base_plot_name = 'Pulse_timing_' + qbn
                self.prepare_projected_data_plot(
                    fig_name=base_plot_name,
                    data=self.proc_data_dict['data_to_fit'][qbn][0],
                    plot_name_suffix=qbn+'fit',
                    qb_name=qbn)

                self.plot_dicts['fit_' + qbn] = {
                    'fig_id': base_plot_name,
                    'plotfn': self.plot_fit,
                    'fit_res': self.fit_dicts['two_error_func_' + qbn]['fit_res'],
                    'setlabel': 'two error func. fit',
                    'do_legend': True,
                    'color': 'r',
                    'legend_ncol': 1,
                    'legend_bbox_to_anchor': (1, -0.15),
                    'legend_pos': 'upper right'}

                apd = self.proc_data_dict['analysis_params_dict']
                textstr = 'delay = {:.2f} ns'.format(apd[qbn]['delay']*1e9) \
                          + ' $\pm$ {:.2f} ns'.format(apd[qbn]['delay_stderr']
                                                      * 1e9)
                textstr += '\n\nflux_pulse_length:\n  fitted = {:.2f} ns'.format(
                    apd[qbn]['fp_length'] * 1e9) \
                           + ' $\pm$ {:.2f} ns'.format(
                    apd[qbn]['fp_length_stderr'] * 1e9)
                textstr += '\n  set = {:.2f} ns'.format(
                    1e9 * a_tools.get_instr_setting_value_from_file(
                        file_path=self.raw_data_dict['folder'],
                        instr_name=qbn, param_name='flux_pulse_pulse_length'))

                self.plot_dicts['text_msg_' + qbn] = {
                    'fig_id': base_plot_name,
                    'ypos': -0.2,
                    'xpos': 0,
                    'horizontalalignment': 'left',
                    'verticalalignment': 'top',
                    'plotfn': self.plot_text,
                    'text_string': textstr}


class FluxPulseTimingBetweenQubitsAnalysis(MultiQubit_TimeDomain_Analysis):

    def __init__(self, qb_names, *args, **kwargs):
        params_dict = {}
        for qbn in qb_names:
            s = 'Instrument settings.' + qbn
        kwargs['params_dict'] = params_dict
        kwargs['numeric_params'] = list(params_dict)
        # super().__init__(qb_names, *args, **kwargs)

        options_dict = kwargs.pop('options_dict', {})
        options_dict['TwoD'] = True
        kwargs['options_dict'] = options_dict
        super().__init__(qb_names, *args, **kwargs)

    #         self.analyze_results()

    def process_data(self):
        super().process_data()

        # Make sure data has the right shape (len(hard_sp), len(soft_sp))
        for qbn, data in self.proc_data_dict['data_to_fit'].items():
            if data.shape[1] != self.proc_data_dict['sweep_points_dict'][qbn][
                'sweep_points'].size:
                self.proc_data_dict['data_to_fit'][qbn] = data.T

        self.proc_data_dict['analysis_params_dict'] = OrderedDict()
        for qbn in self.qb_names:
            data = self.proc_data_dict['data_to_fit'][qbn][0]
            sweep_points = self.proc_data_dict['sweep_points_dict'][qbn][
                'msmt_sweep_points']
            delays = np.zeros(len(sweep_points) * 2 - 1)
            delays[0::2] = sweep_points
            delays[1::2] = sweep_points[:-1] + np.diff(sweep_points) / 2
            if self.num_cal_points != 0:
                data = data[:-self.num_cal_points]
            symmetry_idx, corr_data = find_symmetry_index(data)
            delay = delays[symmetry_idx]

            self.proc_data_dict['analysis_params_dict'][qbn] = OrderedDict()
            self.proc_data_dict['analysis_params_dict'][qbn]['delays'] = delays
            self.proc_data_dict['analysis_params_dict'][qbn]['delay'] = delay
            self.proc_data_dict['analysis_params_dict'][qbn][
                'delay_stderr'] = np.diff(delays).mean()
            self.proc_data_dict['analysis_params_dict'][qbn][
                'corr_data'] = np.array(corr_data)
        self.save_processed_data(key='analysis_params_dict')

    def prepare_fitting(self):
        self.fit_dicts = OrderedDict()
        for qbn in self.qb_names:
            data = self.proc_data_dict['data_to_fit'][qbn][0]
            sweep_points = self.proc_data_dict['sweep_points_dict'][qbn][
                'msmt_sweep_points']
            if self.num_cal_points != 0:
                data = data[:-self.num_cal_points]

            model = lmfit.Model(lambda t, slope, offset, delay:
                                slope*np.abs((t-delay)) + offset)

            delay_guess = sweep_points[np.argmin(data)]
            offset_guess = np.min(data)
            slope_guess = (data[-1] - offset_guess) / (sweep_points[-1] -
                                                       delay_guess)

            guess_pars = model.make_params(slope=slope_guess,
                                           delay=delay_guess,
                                           offset=offset_guess)

            key = 'delay_fit_' + qbn
            self.fit_dicts[key] = {
                'fit_fn': model.func,
                'fit_xvals': {'t': sweep_points},
                'fit_yvals': {'data': data},
                'guess_pars': guess_pars}

    def analyze_fit_results(self):

        for qbn in self.qb_names:
            self.proc_data_dict['analysis_params_dict'][qbn]['delay_fit'] = \
                self.fit_dicts['delay_fit_' + qbn]['fit_res'].best_values['delay']
            try:
                stderr = self.fit_dicts['delay_fit_' + qbn]['fit_res'].params[
                            'delay'].stderr
                stderr = np.nan if stderr is None else stderr
                self.proc_data_dict['analysis_params_dict'][qbn][
                    'delay_fit_stderr'] = stderr

            except TypeError:
                self.proc_data_dict['analysis_params_dict'][qbn][
                    'delay_fit_stderr'] \
                    = 0
        self.save_processed_data(key='analysis_params_dict')

    def prepare_plots(self):
        self.options_dict.update({'TwoD': False,
                                  'plot_proj_data': False})
        apd = self.proc_data_dict['analysis_params_dict']
        super().prepare_plots()
        rdd = self.raw_data_dict
        for qbn in self.qb_names:
            # rename base plot
            base_plot_name = 'Pulse_timing_' + qbn
            self.prepare_projected_data_plot(
                fig_name=base_plot_name,
                data=self.proc_data_dict['data_to_fit'][qbn][0],
                plot_name_suffix=qbn + 'fit',
                qb_name=qbn)

            if self.do_fitting:
                self.plot_dicts['fit_' + base_plot_name] = {
                    'fig_id': base_plot_name,
                    'plotfn': self.plot_fit,
                    'fit_res': self.fit_res[ 'delay_fit_' + qbn],
                    'setlabel': 'fit',
                    'color': 'r',
                    'do_legend': True,
                    'legend_ncol': 2,
                    'legend_bbox_to_anchor': (1, -0.15),
                    'legend_pos': 'upper right'}

                textstr = 'delay = {:.2f} ns'.format(apd[qbn]['delay_fit'] *
                                                     1e9) \
                          + ' $\pm$ {:.2f} ns'.format(apd[qbn][
                                                          'delay_fit_stderr']
                                                      * 1e9)
                self.plot_dicts['text_msg_fit' + qbn] = {
                    'fig_id': base_plot_name,
                    'ypos': -0.2,
                    'xpos': 0,
                    'horizontalalignment': 'left',
                    'verticalalignment': 'top',
                    'plotfn': self.plot_text,
                    'text_string': textstr}
            corr_data = self.proc_data_dict['analysis_params_dict'][qbn][
                'corr_data']
            delays = self.proc_data_dict['analysis_params_dict'][qbn]['delays']

            self.plot_dicts['Autoconvolution_' + qbn] = {
                'title': rdd['measurementstring'] +
                         '\n' + rdd['timestamp'] + '\n' + qbn,
                'fig_name': f'Autoconvolution_{qbn}',
                'fig_id': f'Autoconvolution_{qbn}',
                'plotfn': self.plot_line,
                'xvals': delays[0::2] / 1e-9,
                'yvals': corr_data[0::2],
                'xlabel': r'Delay time',
                'xunit': 'ns',
                'ylabel': 'Autoconvolution function',
                'linestyle': '-',
                'color': 'k',
                #                                     'setlabel': legendlabel,
                'do_legend': False,
                'legend_bbox_to_anchor': (1, 1),
                'legend_pos': 'upper left',
            }

            self.plot_dicts['Autoconvolution2_' + qbn] = {
                'fig_id': f'Autoconvolution_{qbn}',
                'plotfn': self.plot_line,
                'xvals': delays[1::2] / 1e-9,
                'yvals': corr_data[1::2],
                'color': 'r'}

            self.plot_dicts['corr_vline_' + qbn] = {
                'fig_id': f'Autoconvolution_{qbn}',
                'plotfn': self.plot_vlines,
                'x': self.proc_data_dict['analysis_params_dict'][qbn][
                         'delay'] / 1e-9,
                'ymin': corr_data.min(),
                'ymax': corr_data.max(),
                'colors': 'gray'}

            textstr = 'delay = {:.2f} ns'.format(apd[qbn]['delay'] * 1e9) \
                      + ' $\pm$ {:.2f} ns'.format(apd[qbn]['delay_stderr']
                                                  * 1e9)
            self.plot_dicts['text_msg_' + qbn] = {
                'fig_id': f'Autoconvolution_{qbn}',
                'ypos': -0.2,
                'xpos': 0,
                'horizontalalignment': 'left',
                'verticalalignment': 'top',
                'plotfn': self.plot_text,
                'text_string': textstr}


class FluxPulseScopeAnalysis(MultiQubit_TimeDomain_Analysis):
    """
    Analysis class for a flux pulse scope measurement.
    options_dict parameters specific to this class:
    - freq_ranges_remove/delay_ranges_remove: dict with keys qubit names and
        values list of length-2 lists/tuples that specify frequency/delays
        ranges to completely exclude (from both the fit and the plots)
        Ex: delay_ranges_remove = {'qb1': [ [5e-9, 72e-9] ]}
            delay_ranges_remove = {'qb1': [ [5e-9, 20e-9], [50e-9, 72e-9] ]}
            freq_ranges_remove = {'qb1': [ [5.42e9, 5.5e9] ]}
    - freq_ranges_to_fit/delay_ranges_to_fit: dict with keys qubit names and
        values list of length-2 lists/tuples that specify frequency/delays
        ranges that should be fitted (only these will be fitted!).
        Plots will still show the full data.
        Ex: delays_ranges_to_fit = {'qb1': [ [5e-9, 72e-9] ]}
            delays_ranges_to_fit = {'qb1': [ [5e-9, 20e-9], [50e-9, 72e-9] ]}
            freq_ranges_to_fit = {'qb1': [ [5.42e9, 5.5e9] ]}
    - rectangles_exclude: dict with keys qubit names and
        values list of length-4 lists/tuples that specify delays and frequency
        ranges that should be excluded from  the fit (these will not be
        fitted!). Plots will still show the full data.
        Ex: {'qb1': [ [-10e-9, 5e-9, 5.42e9, 5.5e9], [...] ]}
    - fit_first_cal_state: dict with keys qubit names and values booleans
        specifying whether to fit the delay points corresponding to the first
        cal state (usually g) for that qubit
    - sigma_guess: dict with keys qubit names and values floats specifying the
        fit guess value for the Gaussian sigma
    - sign_of_peaks: dict with keys qubit names and values floats specifying the
        the sign of the peaks used for setting the amplitude guess in the fit
    - from_lower: unclear; should be cleaned up (TODO, Steph 07.10.2020)
    - ghost: unclear; should be cleaned up (TODO, Steph 07.10.2020)
    """
    def __init__(self, *args, **kwargs):
        options_dict = kwargs.pop('options_dict', {})
        options_dict['TwoD'] = True
        kwargs['options_dict'] = options_dict
        super().__init__(*args, **kwargs)

    def extract_data(self):
        super().extract_data()
        # Set some default values specific to FluxPulseScopeAnalysis if the
        # respective options have not been set by the user or in the metadata.
        # (We do not do this in the init since we have to wait until
        # metadata has been extracted.)
        if self.get_param_value('rotation_type', default_value=None) is None:
            self.options_dict['rotation_type'] = 'fixed_cal_points'
        if self.get_param_value('TwoD', default_value=None) is None:
            self.options_dict['TwoD'] = True

    def process_data(self):
        super().process_data()

        # dictionaries with keys qubit names and values a list of tuples of
        # 2 numbers specifying ranges to exclude
        freq_ranges_remove = self.get_param_value('freq_ranges_remove')
        delay_ranges_remove = self.get_param_value('delay_ranges_remove')

        self.proc_data_dict['proc_data_to_fit'] = deepcopy(
            self.proc_data_dict['data_to_fit'])
        self.proc_data_dict['proc_sweep_points_2D_dict'] = deepcopy(
            self.proc_data_dict['sweep_points_2D_dict'])
        self.proc_data_dict['proc_sweep_points_dict'] = deepcopy(
            self.proc_data_dict['sweep_points_dict'])
        if freq_ranges_remove is not None:
            for qbn, freq_range_list in freq_ranges_remove.items():
                if freq_range_list is None:
                    continue
                # find name of 1st sweep point in sweep dimension 1
                param_name = [p for p in self.mospm[qbn]
                              if self.sp.find_parameter(p)][0]
                for freq_range in freq_range_list:
                    freqs = self.proc_data_dict['proc_sweep_points_2D_dict'][
                        qbn][param_name]
                    data = self.proc_data_dict['proc_data_to_fit'][qbn]
                    reduction_arr = np.logical_not(
                        np.logical_and(freqs > freq_range[0],
                                       freqs < freq_range[1]))
                    freqs_reshaped = freqs[reduction_arr]
                    self.proc_data_dict['proc_data_to_fit'][qbn] = \
                        data[reduction_arr]
                    self.proc_data_dict['proc_sweep_points_2D_dict'][qbn][
                        param_name] = freqs_reshaped

        # remove delays
        if delay_ranges_remove is not None:
            for qbn, delay_range_list in delay_ranges_remove.items():
                if delay_range_list is None:
                    continue
                for delay_range in delay_range_list:
                    delays = self.proc_data_dict['proc_sweep_points_dict'][qbn][
                        'msmt_sweep_points']
                    data = self.proc_data_dict['proc_data_to_fit'][qbn]
                    reduction_arr = np.logical_not(
                        np.logical_and(delays > delay_range[0],
                                       delays < delay_range[1]))
                    delays_reshaped = delays[reduction_arr]
                    self.proc_data_dict['proc_data_to_fit'][qbn] = \
                        np.concatenate([
                            data[:, :-self.num_cal_points][:, reduction_arr],
                            data[:, -self.num_cal_points:]], axis=1)
                    self.proc_data_dict['proc_sweep_points_dict'][qbn][
                        'msmt_sweep_points'] = delays_reshaped
                    self.proc_data_dict['proc_sweep_points_dict'][qbn][
                        'sweep_points'] = self.cp.extend_sweep_points(
                        delays_reshaped, qbn)

        self.sign_of_peaks = self.get_param_value('sign_of_peaks',
                                                  default_value=None)
        if self.sign_of_peaks is None:
            self.sign_of_peaks = {qbn: None for qbn in self.qb_names}
        for qbn in self.qb_names:
            if self.sign_of_peaks.get(qbn, None) is None:
                if self.rotation_type == 'fixed_cal_points'\
                        or self.rotation_type.endswith('PCA'):
                    # e state corresponds to larger values than g state
                    # (either due to cal points or due to set_majority_sign)
                    self.sign_of_peaks[qbn] = 1
                else:
                    msmt_data = self.proc_data_dict['proc_data_to_fit'][qbn][
                        :, :-self.num_cal_points]
                    self.sign_of_peaks[qbn] = np.sign(np.mean(msmt_data) -
                                                      np.median(msmt_data))

        self.sigma_guess = self.get_param_value('sigma_guess')
        if self.sigma_guess is None:
            self.sigma_guess = {qbn: 10e6 for qbn in self.qb_names}

        self.from_lower = self.get_param_value('from_lower')
        if self.from_lower is None:
            self.from_lower = {qbn: False for qbn in self.qb_names}
        self.ghost = self.get_param_value('ghost')
        if self.ghost is None:
            self.ghost = {qbn: False for qbn in self.qb_names}

    def prepare_fitting_slice(self, freqs, qbn, mu_guess,
                              slice_idx=None, data_slice=None,
                              mu0_guess=None, do_double_fit=False):
        if slice_idx is None:
            raise ValueError('"slice_idx" cannot be None. It is used '
                             'for unique names in the fit_dicts.')
        if data_slice is None:
            data_slice = self.proc_data_dict['proc_data_to_fit'][qbn][
                         :, slice_idx]
        GaussianModel = lmfit.Model(fit_mods.DoubleGaussian) if do_double_fit \
            else lmfit.Model(fit_mods.Gaussian)
        ampl_guess = (data_slice.max() - data_slice.min()) / \
                     0.4 * self.sign_of_peaks[qbn] * self.sigma_guess[qbn]
        offset_guess = data_slice[0]
        GaussianModel.set_param_hint('sigma',
                                     value=self.sigma_guess[qbn],
                                     vary=True)
        GaussianModel.set_param_hint('mu',
                                     value=mu_guess,
                                     vary=True)
        GaussianModel.set_param_hint('ampl',
                                     value=ampl_guess,
                                     vary=True)
        GaussianModel.set_param_hint('offset',
                                     value=offset_guess,
                                     vary=True)
        if do_double_fit:
            GaussianModel.set_param_hint('sigma0',
                                         value=self.sigma_guess[qbn],
                                         vary=True)
            GaussianModel.set_param_hint('mu0',
                                         value=mu0_guess,
                                         vary=True)
            GaussianModel.set_param_hint('ampl0',
                                         value=ampl_guess/2,
                                         vary=True)
        guess_pars = GaussianModel.make_params()
        self.set_user_guess_pars(guess_pars)

        key = f'gauss_fit_{qbn}_slice{slice_idx}'
        self.fit_dicts[key] = {
            'fit_fn': GaussianModel.func,
            'fit_xvals': {'freq': freqs},
            'fit_yvals': {'data': data_slice},
            'guess_pars': guess_pars}

    def prepare_fitting(self):
        self.rectangles_exclude = self.get_param_value('rectangles_exclude')
        self.delays_double_fit = self.get_param_value('delays_double_fit')
        self.delay_ranges_to_fit = self.get_param_value(
            'delay_ranges_to_fit', default_value={})
        self.freq_ranges_to_fit = self.get_param_value(
            'freq_ranges_to_fit', default_value={})
        fit_first_cal_state = self.get_param_value(
            'fit_first_cal_state', default_value={})

        self.fit_dicts = OrderedDict()
        self.delays_for_fit = OrderedDict()
        self.freqs_for_fit = OrderedDict()
        for qbn in self.qb_names:
            # find name of 1st sweep point in sweep dimension 1
            param_name = [p for p in self.mospm[qbn]
                          if self.sp.find_parameter(p)][0]
            data = self.proc_data_dict['proc_data_to_fit'][qbn]
            delays = self.proc_data_dict['proc_sweep_points_dict'][qbn][
                'sweep_points']
            self.delays_for_fit[qbn] = np.array([])
            self.freqs_for_fit[qbn] = []
            dr_fit = self.delay_ranges_to_fit.get(qbn, [(min(delays),
                                                        max(delays))])
            fr_fit = self.freq_ranges_to_fit.get(qbn, [])
            if not fit_first_cal_state.get(qbn, True):
                first_cal_state = list(self.cal_states_dict_for_rotation[qbn])[0]
                first_cal_state_idxs = self.cal_states_dict[first_cal_state]
                if first_cal_state_idxs is None:
                    first_cal_state_idxs = []
            for i, delay in enumerate(delays):
                do_double_fit = False
                if not fit_first_cal_state.get(qbn, True) and \
                        i-len(delays) in first_cal_state_idxs:
                    continue
                if any([t[0] <= delay <= t[1] for t in dr_fit]):
                    data_slice = data[:, i]
                    freqs = self.proc_data_dict['proc_sweep_points_2D_dict'][
                        qbn][param_name]
                    if len(fr_fit):
                        mask = [np.logical_and(t[0] < freqs, freqs < t[1])
                                for t in fr_fit]
                        if len(mask) > 1:
                            mask = np.logical_or(*mask)
                        freqs = freqs[mask]
                        data_slice = data_slice[mask]

                    if self.rectangles_exclude is not None and \
                            self.rectangles_exclude.get(qbn, None) is not None:
                        for rectangle in self.rectangles_exclude[qbn]:
                            if rectangle[0] < delay < rectangle[1]:
                                reduction_arr = np.logical_not(
                                    np.logical_and(freqs > rectangle[2],
                                                   freqs < rectangle[3]))
                                freqs = freqs[reduction_arr]
                                data_slice = data_slice[reduction_arr]

                    if self.delays_double_fit is not None and \
                            self.delays_double_fit.get(qbn, None) is not None:
                        rectangle = self.delays_double_fit[qbn]
                        do_double_fit = rectangle[0] < delay < rectangle[1]

                    reduction_arr = np.invert(np.isnan(data_slice))
                    freqs = freqs[reduction_arr]
                    data_slice = data_slice[reduction_arr]

                    self.freqs_for_fit[qbn].append(freqs)
                    self.delays_for_fit[qbn] = np.append(
                        self.delays_for_fit[qbn], delay)

                    if do_double_fit:
                        peak_indices = sp.signal.find_peaks(
                            data_slice, distance=50e6/(freqs[1] - freqs[0]))[0]
                        peaks = data_slice[peak_indices]
                        srtd_idxs = np.argsort(np.abs(peaks))
                        mu_guess = freqs[peak_indices[srtd_idxs[-1]]]
                        mu0_guess = freqs[peak_indices[srtd_idxs[-2]]]
                    else:
                        mu_guess = freqs[np.argmax(
                            data_slice * self.sign_of_peaks[qbn])]
                        mu0_guess = None

                    self.prepare_fitting_slice(freqs, qbn, mu_guess, i,
                                               data_slice=data_slice,
                                               mu0_guess=mu0_guess,
                                               do_double_fit=do_double_fit)

    def analyze_fit_results(self):
        self.proc_data_dict['analysis_params_dict'] = OrderedDict()
        for qbn in self.qb_names:
            delays = self.proc_data_dict['proc_sweep_points_dict'][qbn][
                'sweep_points']
            fit_keys = [k for k in self.fit_dicts if qbn in k.split('_')]
            fitted_freqs = np.zeros(len(fit_keys))
            fitted_freqs_errs = np.zeros(len(fit_keys))
            deep = False
            for i, fk in enumerate(fit_keys):
                fit_res = self.fit_dicts[fk]['fit_res']
                mu_param = 'mu'
                if 'mu0' in fit_res.best_values:
                    mu_param = 'mu' if fit_res.best_values['mu'] > \
                                       fit_res.best_values['mu0'] else 'mu0'

                fitted_freqs[i] = fit_res.best_values[mu_param]
                fitted_freqs_errs[i] = fit_res.params[mu_param].stderr
                if self.from_lower[qbn]:
                    if self.ghost[qbn]:
                        if (fitted_freqs[i - 1] - fit_res.best_values['mu']) / \
                                fitted_freqs[i - 1] > 0.05 and i > len(delays)-4:
                            deep = False
                        condition1 = ((fitted_freqs[i-1] -
                                     fit_res.best_values['mu']) /
                                     fitted_freqs[i-1]) < -0.015
                        condition2 = (i > 1 and i < (len(fitted_freqs) -
                                                     len(delays)))
                        if condition1 and condition2:
                            if deep:
                                mu_guess = fitted_freqs[i-1]
                                self.prepare_fitting_slice(
                                    self.freqs_for_fit[qbn][i], qbn, mu_guess, i)
                                self.run_fitting(keys_to_fit=[fk])
                                fitted_freqs[i] = self.fit_dicts[fk][
                                    'fit_res'].best_values['mu']
                                fitted_freqs_errs[i] = self.fit_dicts[fk][
                                    'fit_res'].params['mu'].stderr
                            deep = True
                else:
                    if self.ghost[qbn]:
                        if (fitted_freqs[i - 1] - fit_res.best_values['mu']) / \
                                fitted_freqs[i - 1] > -0.05 and \
                                i > len(delays) - 4:
                            deep = False
                        if (fitted_freqs[i - 1] - fit_res.best_values['mu']) / \
                                fitted_freqs[i - 1] > 0.015 and i > 1:
                            if deep:
                                mu_guess = fitted_freqs[i - 1]
                                self.prepare_fitting_slice(
                                    self.freqs_for_fit[qbn][i], qbn, mu_guess, i)
                                self.run_fitting(keys_to_fit=[fk])
                                fitted_freqs[i] = self.fit_dicts[fk][
                                    'fit_res'].best_values['mu']
                                fitted_freqs_errs[i] = self.fit_dicts[fk][
                                    'fit_res'].params['mu'].stderr
                            deep = True

            self.proc_data_dict['analysis_params_dict'][
                f'fitted_freqs_{qbn}'] = {'val': fitted_freqs,
                                          'stderr': fitted_freqs_errs}
            self.proc_data_dict['analysis_params_dict'][f'delays_{qbn}'] = \
                self.delays_for_fit[qbn]

        self.save_processed_data(key='analysis_params_dict')

    def prepare_plots(self):
        super().prepare_plots()

        if self.do_fitting:
            for qbn in self.qb_names:
                base_plot_name = 'FluxPulseScope_' + qbn
                xlabel, xunit = self.get_xaxis_label_unit(qbn)
                # find name of 1st sweep point in sweep dimension 1
                param_name = [p for p in self.mospm[qbn]
                              if self.sp.find_parameter(p)][0]
                ylabel = self.sp.get_sweep_params_property(
                    'label', dimension=1, param_names=param_name)
                yunit = self.sp.get_sweep_params_property(
                    'unit', dimension=1, param_names=param_name)
                xvals = self.proc_data_dict['proc_sweep_points_dict'][qbn][
                    'sweep_points']
                self.plot_dicts[f'{base_plot_name}_main'] = {
                    'plotfn': self.plot_colorxy,
                    'fig_id': base_plot_name,
                    'xvals': xvals,
                    'yvals': self.proc_data_dict['proc_sweep_points_2D_dict'][
                        qbn][param_name],
                    'zvals': self.proc_data_dict['proc_data_to_fit'][qbn],
                    'xlabel': xlabel,
                    'xunit': xunit,
                    'ylabel': ylabel,
                    'yunit': yunit,
                    'title': (self.raw_data_dict['timestamp'] + ' ' +
                              self.measurement_strings[qbn]),
                    'clabel': self.get_yaxis_label(qb_name=qbn)}

                self.plot_dicts[f'{base_plot_name}_fit'] = {
                    'fig_id': base_plot_name,
                    'plotfn': self.plot_line,
                    'xvals': self.delays_for_fit[qbn],
                    'yvals': self.proc_data_dict['analysis_params_dict'][
                                                 f'fitted_freqs_{qbn}']['val'],
                    'yerr': self.proc_data_dict['analysis_params_dict'][
                        f'fitted_freqs_{qbn}']['stderr'],
                    'color': 'r',
                    'linestyle': '-',
                    'marker': 'x'}

                # plot with log scale on x-axis
                self.plot_dicts[f'{base_plot_name}_main_log'] = {
                    'plotfn': self.plot_colorxy,
                    'fig_id': f'{base_plot_name}_log',
                    'xvals': xvals*1e6,
                    'yvals': self.proc_data_dict['proc_sweep_points_2D_dict'][
                        qbn][param_name]/1e9,
                    'zvals': self.proc_data_dict['proc_data_to_fit'][qbn],
                    'xlabel': f'{xlabel} ($\\mu${xunit})',
                    'ylabel': f'{ylabel} (G{yunit})',
                    'logxscale': True,
                    'xrange': [min(xvals*1e6), max(xvals*1e6)],
                    'no_label_units': True,
                    'no_label': True,
                    'clabel': self.get_yaxis_label(qb_name=qbn)}

                self.plot_dicts[f'{base_plot_name}_fit_log'] = {
                    'fig_id': f'{base_plot_name}_log',
                    'plotfn': self.plot_line,
                    'xvals': self.delays_for_fit[qbn]*1e6,
                    'yvals': self.proc_data_dict['analysis_params_dict'][
                        f'fitted_freqs_{qbn}']['val']/1e9,
                    'yerr': self.proc_data_dict['analysis_params_dict'][
                        f'fitted_freqs_{qbn}']['stderr']/1e9,
                    'title': (self.raw_data_dict['timestamp'] + ' ' +
                              self.measurement_strings[qbn]),
                    'color': 'r',
                    'linestyle': '-',
                    'marker': 'x'}


class RunTimeAnalysis(ba.BaseDataAnalysis):
    """
    Provides elementary analysis of Run time by plotting all timers
    saved in the hdf5 file of a measurement.
    """
    def __init__(self,
                 label: str = '',
                 t_start: str = None, t_stop: str = None, data_file_path: str = None,
                 options_dict: dict = None, extract_only: bool = False,
                 do_fitting: bool = True, auto=True,
                 params_dict=None, numeric_params=None, **kwargs):

        super().__init__(t_start=t_start, t_stop=t_stop, label=label,
                         data_file_path=data_file_path,
                         options_dict=options_dict,
                         extract_only=extract_only,
                         do_fitting=do_fitting, **kwargs)
        self.timers = {}

        if not hasattr(self, "job"):
            self.create_job(t_start=t_start, t_stop=t_stop,
                            label=label, data_file_path=data_file_path,
                            do_fitting=do_fitting, options_dict=options_dict,
                            extract_only=extract_only, params_dict=params_dict,
                            numeric_params=numeric_params, **kwargs)
        self.params_dict = {f"{tm_mod.Timer.HDF_GRP_NAME}":
                                f"{tm_mod.Timer.HDF_GRP_NAME}",
                            "repetition_rate":
                                "Instrument settings/TriggerDevice.pulse_period",
                            }


        if auto:
            self.run_analysis()

    def extract_data(self):
        super().extract_data()
        timers_dicts = self.raw_data_dict.get('Timers', {})
        for t, v in timers_dicts.items():
            self.timers[t] = tm_mod.Timer(name=t, **v)

        # Extract and build raw measurement timer
        self.timers['BareMeasurement'] = self.bare_measurement_timer(
            ref_time=self.get_param_value("ref_time")
        )

    def process_data(self):
        pass

    def plot(self, **kwargs):
        plot_kws = self.get_param_value('plot_kwargs', {})
        for t in self.timers.values():
            try:
                self.figs["timer_" + t.name] = t.plot(**plot_kws)
            except Exception as e:
                log.error(f'Could not plot Timer: {t.name}: {e}')

        if self.get_param_value('combined_timer', True):
            self.figs['timer_all'] = tm_mod.multi_plot(self.timers.values(),
                                                       **plot_kws)

    def bare_measurement_timer(self, ref_time=None,
                               checkpoint='bare_measurement', **kw):
        bmtime = self.bare_measurement_time(**kw)
        bmtimer = tm_mod.Timer('BareMeasurement', auto_start=False)
        if ref_time is None:
            try:
                ts = [t.find_earliest() for t in self.timers.values()]
                ts = [t[-1] for t in ts if len(t)]
                arg_sorted = sorted(range(len(ts)),
                                    key=list(ts).__getitem__)
                ref_time = ts[arg_sorted[0]]
            except Exception as e:
                log.error('Failed to extract reference time for bare'
                          f'Measurement timer. Please fix the error'
                          f'or pass in a reference time manually.')
                raise e

        # TODO add more options of how to distribute the bm time in the timer
        #  (not only start stop but e.g. distribute it)
        bmtimer.checkpoint(f"BareMeasurement.{checkpoint}.start",
                           values=[ref_time], log_init=False)
        bmtimer.checkpoint(f"BareMeasurement.{checkpoint}.end",
                           values=[ ref_time + dt.timedelta(seconds=bmtime)],
                           log_init=False)

        return bmtimer

    def bare_measurement_time(self, nr_averages=None, repetition_rate=None,
                              count_nan_measurements=False):
        det_metadata = self.metadata.get("Detector Metadata", None)
        if det_metadata is not None:
            # multi detector function: look for child "detectors"
            # assumes at least 1 child and that all children have the same
            # number of averages
            det = list(det_metadata.get('detectors', {}).values())[0]
            if nr_averages is None:
                nr_averages = det.get('nr_averages', det.get('nr_shots', None))
        if nr_averages is None:
            raise ValueError('Could not extract nr_averages/nr_shots from hdf file.'
                             'Please specify "nr_averages" in options_dict.')
        n_hsp = len(self.raw_data_dict['hard_sweep_points'])
        n_ssp = len(self.raw_data_dict.get('soft_sweep_points', [0]))
        if repetition_rate is None:
            repetition_rate = self.raw_data_dict["repetition_rate"]
        if count_nan_measurements:
            perc_meas = 1
        else:
            # When sweep points are skipped, data is missing in all columns
            # Thus, we can simply check in the first column.
            vals = list(self.raw_data_dict['measured_data'].values())[0]
            perc_meas = 1 - np.sum(np.isnan(vals)) / np.prod(vals.shape)
        return self._bare_measurement_time(n_ssp, n_hsp, repetition_rate,
                                           nr_averages, perc_meas)

    @staticmethod
    def _bare_measurement_time(n_ssp, n_hsp, repetition_rate, nr_averages,
                               percentage_measured):
        return n_ssp * n_hsp * repetition_rate * nr_averages \
               * percentage_measured<|MERGE_RESOLUTION|>--- conflicted
+++ resolved
@@ -455,11 +455,8 @@
             # ensure rotation is removed when single shots yield probabilities
             if self.get_param_value("classified_ro", False) or predict_proba:
                 self.rotate = False
-<<<<<<< HEAD
 
         cal_states_rotations = {qbn: [] for qbn in self.qb_names}
-=======
->>>>>>> 9110c730
         try:
             self.cp = CalibrationPoints.from_string(cal_points)
             # for now assuming the same for all qubits.
@@ -544,11 +541,7 @@
                     OrderedDict()
                 for qbn, data_dict in self.proc_data_dict[
                     'meas_results_per_qb'].items():
-<<<<<<< HEAD
                     self.proc_data_dict['projected_data_dict_corrected'][qbn] = \
-=======
-                    self.proc_data_dict['projected_data_dict'][qbn] = \
->>>>>>> 9110c730
                         OrderedDict()
                     probas_raw = np.asarray([
                         data_dict[k] for k in data_dict for state_prob in
@@ -567,11 +560,7 @@
                         probas_corrected = np.linalg.inv(corr_mtx).T @ probas_raw
                     for state_prob in ['pg', 'pe', 'pf']:
                         self.proc_data_dict['projected_data_dict_corrected'][
-<<<<<<< HEAD
                             qbn].update({key: data for key, data in
-=======
-                            qbn].update({state_prob: data for key, data in
->>>>>>> 9110c730
                              zip(["pg", "pe", "pf"], probas_corrected)})
 
         # get data_to_fit
@@ -1245,7 +1234,6 @@
         else:
             return r'$|{}\rangle$'.format(prob_label)
 
-<<<<<<< HEAD
     def get_yaxis_label(self, data_key=None, qb_name=None):
         if 'pca' in self.rotation_type.lower() or not len(self.cal_states_dict):
             return 'Strongest principal component (arb.)'
@@ -1261,18 +1249,12 @@
                 return '{} state population'.format(
                         self.get_latex_prob_label(data_key))
 
-=======
->>>>>>> 9110c730
     def _get_single_shots_per_qb(self, raw=False):
         """
         Gets single shots from the proc_data_dict and arranges
         them as arrays per qubit
         Args:
-<<<<<<< HEAD
-            raw (bool): whether or not to return  raw shots (before
-=======
             raw (bool): whether or not to return raw shots (before
->>>>>>> 9110c730
             data filtering)
 
         Returns: shots_per_qb: dict where keys are qb_names and
@@ -1288,28 +1270,6 @@
         if raw:
             key += "_raw"
         for qbn in self.qb_names:
-<<<<<<< HEAD
-                # if "1D measurement" , shape is (n_shots, n_vn) i.e. one
-                # column for each value_name (often equal to n_ro_ch)
-                shots_per_qb[qbn] = \
-                    np.asarray(list(
-                        pdd[key][qbn].values())).T
-                # if "2D measurement" reshape from (n_soft_sp, n_shots, n_vn)
-                #  to ( n_shots * n_soft_sp, n_ro_ch)
-                if np.ndim(shots_per_qb[qbn]) == 3:
-                    assert self.get_param_value("TwoD", False) == True, \
-                        "'TwoD' is False but single shot data seems to be 2D"
-                    n_vn = shots_per_qb[qbn].shape[-1]
-                    n_vn = shots_per_qb[qbn].shape[-1]
-                    # put softsweep as inner most loop for easier processing
-                    shots_per_qb[qbn] = np.swapaxes(shots_per_qb[qbn], 0, 1)
-                    # reshape to 2D array
-                    shots_per_qb[qbn] = shots_per_qb[qbn].reshape((-1, n_vn))
-                # make 2D array in case only one channel (1D array)
-                elif np.ndim(shots_per_qb[qbn]) == 1:
-                    shots_per_qb[qbn] = np.expand_dims(shots_per_qb[qbn],
-                                                       axis=-1)
-=======
             # if "1D measurement" , shape is (n_shots, n_vn) i.e. one
             # column for each value_name (often equal to n_ro_ch)
             shots_per_qb[qbn] = \
@@ -1329,7 +1289,6 @@
             elif np.ndim(shots_per_qb[qbn]) == 1:
                 shots_per_qb[qbn] = np.expand_dims(shots_per_qb[qbn],
                                                    axis=-1)
->>>>>>> 9110c730
 
         return shots_per_qb
 
@@ -1339,15 +1298,11 @@
                                 preselection_state_int=0):
         """
         Prepares preselection masks for each qubit considered in the keys of
-<<<<<<< HEAD
-        "preselection_qbs" using the preslection readouts of presel_shots_per_qb
-=======
         "preselection_qbs" using the preslection readouts of presel_shots_per_qb.
         Note: this function replaces the use of the "data_filter" lambda function
         in the case of single_shot readout.
         TODO: in the future, it might make sense to merge this function
          with the data_filter.
->>>>>>> 9110c730
         Args:
             presel_shots_per_qb (dict): {qb_name: preselection_shot_readouts}
             preselection_qbs (dict): keys are the qubits for which the masks have to be
@@ -1476,10 +1431,7 @@
         # determine number of shots
         n_shots = self.get_param_value("n_shots")
         if n_shots is None:
-<<<<<<< HEAD
-=======
             # FIXME: this extraction of number of shots won't work with soft repetitions.
->>>>>>> 9110c730
             n_shots_from_hdf = [
                 int(self.get_hdf_param_value(f"Instrument settings/{qbn}",
                                              "acq_shots")) for qbn in self.qb_names]
@@ -1493,12 +1445,8 @@
             n_seqs = self.sp.length(1)  # corresponds to number of soft sweep points
         else:
             n_seqs = 1
-<<<<<<< HEAD
-        # does not count preselection readout
-=======
         # n_reaouds  refers to the number of readouts per sequence after filtering out e.g.
         # preselection readouts
->>>>>>> 9110c730
         n_readouts = list(shots_per_qb.values())[0].shape[0] // (n_shots * n_seqs)
 
         # get classification parameters
@@ -1506,23 +1454,12 @@
             classifier_params = {}
             from numpy import array  # for eval
             for qbn in self.qb_names:
-<<<<<<< HEAD
-                classifier_params[qbn] =  eval(self.get_hdf_param_value(
-=======
                 classifier_params[qbn] = eval(self.get_hdf_param_value(
->>>>>>> 9110c730
                 f'Instrument settings/{qbn}', "acq_classifier_params"))
 
         # prepare preselection mask
         if preselection:
             # get preselection readouts
-<<<<<<< HEAD
-            preselection_ro_mask = np.tile([True]*n_seqs + [False]*n_seqs,
-                                           n_shots*n_readouts )
-            presel_shots_per_qb = \
-                {qbn: presel_shots[preselection_ro_mask] for qbn, presel_shots in
-                 self._get_single_shots_per_qb(raw=True).items()}
-=======
             shots_per_qb_before_filtering = self._get_single_shots_per_qb(raw=True)
             n_ro_before_filtering = \
                 list(shots_per_qb_before_filtering.values())[0].shape[0] // \
@@ -1534,7 +1471,6 @@
             presel_shots_per_qb = \
                 {qbn: presel_shots[preselection_ro_mask] for qbn, presel_shots in
                  shots_per_qb_before_filtering.items()}
->>>>>>> 9110c730
             # create boolean array of shots to keep.
             # each time ro is the ground state --> true otherwise false
             g_state_int = [k for k, v in states_map.items() if v == "g"][0]
@@ -7187,14 +7123,13 @@
                                                    default_value=[])
         self.gates_list = self.get_param_value('gates_list', default_value=[])
 
-<<<<<<< HEAD
         # FIXME: Nathan @Author of the next 4 lines: this code seems to be
         #  a bit hacky and should at least be commented.
         if not len(self.gates_list):
             leakage_qbnames_temp = len(self.ramsey_qbnames) * ['']
             self.gates_list = [(qbl, qbr) for qbl, qbr in
                                zip(leakage_qbnames_temp, self.ramsey_qbnames)]
-=======
+
         # prepare list of qubits on which must be considered simultaneously
         # for preselection. Default: preselect on all qubits in the gate = ground
         default_preselection_qbs = defaultdict(list)
@@ -7205,10 +7140,6 @@
         preselection_qbs = self.get_param_value("preselection_qbs",
                                                 default_preselection_qbs)
         self.options_dict.update({"preselection_qbs": preselection_qbs})
-
-    def process_data(self):
-        super().process_data()
->>>>>>> 9110c730
 
     def process_data(self):
         super().process_data()
@@ -7602,7 +7533,6 @@
                                           f'{self.phase_key}_{qbn}'][
                                           'stderr'][0] * 180 / np.pi) + \
                                   r'$^{\circ}$'
-<<<<<<< HEAD
                         textstr += '\nMean contrast = \n' + \
                                    '{:.3f} $\\pm$ {:.3f}'.format(
                                        self.proc_data_dict[
@@ -7612,8 +7542,6 @@
                                            'analysis_params_dict'][
                                            f'mean_contrast_{qbn}'][
                                            'stderr'][0])
-=======
->>>>>>> 9110c730
                         textstr += '\nContrast loss = \n' + \
                                    '{:.3f} $\\pm$ {:.3f}'.format(
                                        self.proc_data_dict[
@@ -7795,19 +7723,6 @@
             if len(self.leakage_qbnames) == 0:
                 self.leakage_qbnames = None
 
-<<<<<<< HEAD
-        # prepare list of qubits on which must be considered simultaneously
-        # for preselection. Default: preselect on all qubits in the gate = ground
-        default_preselection_qbs = defaultdict(list)
-        for qbn in self.qb_names:
-            for gate_qbs in self.gates_list:
-                if qbn in gate_qbs:
-                    default_preselection_qbs[qbn].extend(gate_qbs)
-        preselection_qbs = self.get_param_value("preselection_qbs",
-                                                default_preselection_qbs)
-        self.options_dict.update({"preselection_qbs": preselection_qbs})
-=======
->>>>>>> 9110c730
 
     def process_data(self):
         super().process_data()
