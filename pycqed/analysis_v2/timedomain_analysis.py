import lmfit
import numpy as np
from numpy.linalg import inv
import scipy as sp
import itertools
import matplotlib as mpl
from collections import OrderedDict, defaultdict

from sklearn.mixture import GaussianMixture as GM
from sklearn.tree import DecisionTreeClassifier as DTC

from pycqed.analysis import fitting_models as fit_mods
from pycqed.analysis import analysis_toolbox as a_tools
import pycqed.analysis_v2.base_analysis as ba
import pycqed.analysis_v2.readout_analysis as roa
from pycqed.analysis_v2.readout_analysis import \
    Singleshot_Readout_Analysis_Qutrit as SSROQutrit
import pycqed.analysis_v2.tomography_qudev as tomo
from pycqed.analysis.tools.plotting import SI_val_to_msg_str
from copy import deepcopy
from pycqed.measurement.sweep_points import SweepPoints
from pycqed.measurement.calibration.calibration_points import CalibrationPoints
import matplotlib.pyplot as plt
from pycqed.analysis.three_state_rotation import predict_proba_avg_ro
import logging

from pycqed.utilities import math
from pycqed.utilities.general import find_symmetry_index

log = logging.getLogger(__name__)
try:
    import qutip as qtp
except ImportError as e:
    log.warning('Could not import qutip, tomography code will not work')


class AveragedTimedomainAnalysis(ba.BaseDataAnalysis):
    def __init__(self, *args, **kwargs):
        super().__init__(*args, **kwargs)
        self.single_timestamp = True
        self.params_dict = {
            'value_names': 'value_names',
            'measured_values': 'measured_values',
            'measurementstring': 'measurementstring',
            'exp_metadata': 'exp_metadata'}
        self.numeric_params = []
        if kwargs.get('auto', True):
            self.run_analysis()

    def process_data(self):
        self.metadata = self.raw_data_dict.get('exp_metadata', {})
        if self.metadata is None:
            self.metadata = {}
        cal_points = self.metadata.get('cal_points', None)
        cal_points = self.options_dict.get('cal_points', cal_points)
        cal_points_list = roa.convert_channel_names_to_index(
            cal_points, len(self.raw_data_dict['measured_values'][0]),
            self.raw_data_dict['value_names'])
        self.proc_data_dict['cal_points_list'] = cal_points_list
        measured_values = self.raw_data_dict['measured_values']
        cal_idxs = self._find_calibration_indices()
        scales = [np.std(x[cal_idxs]) for x in measured_values]
        observable_vectors = np.zeros((len(cal_points_list),
                                       len(measured_values)))
        observable_vector_stds = np.ones_like(observable_vectors)
        for i, observable in enumerate(cal_points_list):
            for ch_idx, seg_idxs in enumerate(observable):
                x = measured_values[ch_idx][seg_idxs] / scales[ch_idx]
                if len(x) > 0:
                    observable_vectors[i][ch_idx] = np.mean(x)
                if len(x) > 1:
                    observable_vector_stds[i][ch_idx] = np.std(x)
        Omtx = (observable_vectors[1:] - observable_vectors[0]).T
        d0 = observable_vectors[0]
        corr_values = np.zeros(
            (len(cal_points_list) - 1, len(measured_values[0])))
        for i in range(len(measured_values[0])):
            d = np.array([x[i] / scale for x, scale in zip(measured_values,
                                                           scales)])
            corr_values[:, i] = inv(Omtx.T.dot(Omtx)).dot(Omtx.T).dot(d - d0)
        self.proc_data_dict['corr_values'] = corr_values

    def measurement_operators_and_results(self):
        """
        Converts the calibration points to measurement operators. Assumes that
        the calibration points are ordered the same as the basis states for
        the tomography calculation (e.g. for two qubits |gg>, |ge>, |eg>, |ee>).
        Also assumes that each calibration in the passed cal_points uses
        different segments.

        Returns:
            A tuple of
                the measured values with outthe calibration points;
                the measurement operators corresponding to each channel;
                and the expected covariation matrix between the operators.
        """
        d = len(self.proc_data_dict['cal_points_list'])
        cal_point_idxs = [set() for _ in range(d)]
        for i, idxs_lists in enumerate(self.proc_data_dict['cal_points_list']):
            for idxs in idxs_lists:
                cal_point_idxs[i].update(idxs)
        cal_point_idxs = [sorted(list(idxs)) for idxs in cal_point_idxs]
        cal_point_idxs = np.array(cal_point_idxs)
        raw_data = self.raw_data_dict['measured_values']
        means = [None] * d
        residuals = [list() for _ in raw_data]
        for i, cal_point_idx in enumerate(cal_point_idxs):
            means[i] = [np.mean(ch_data[cal_point_idx]) for ch_data in raw_data]
            for j, ch_residuals in enumerate(residuals):
                ch_residuals += list(raw_data[j][cal_point_idx] - means[i][j])
        means = np.array(means)
        residuals = np.array(residuals)
        Fs = [np.diag(ms) for ms in means.T]
        Omega = residuals.dot(residuals.T) / len(residuals.T)
        data_idxs = np.setdiff1d(np.arange(len(raw_data[0])),
                                 cal_point_idxs.flatten())
        data = np.array([ch_data[data_idxs] for ch_data in raw_data])
        return data, Fs, Omega

    def _find_calibration_indices(self):
        cal_indices = set()
        cal_points = self.options_dict['cal_points']
        nr_segments = self.raw_data_dict['measured_values'].shape[-1]
        for observable in cal_points:
            if isinstance(observable, (list, np.ndarray)):
                for idxs in observable:
                    cal_indices.update({idx % nr_segments for idx in idxs})
            else:  # assume dictionaries
                for idxs in observable.values():
                    cal_indices.update({idx % nr_segments for idx in idxs})
        return list(cal_indices)


def all_cal_points(d, nr_ch, reps=1):
    """
    Generates a list of calibration points for a Hilbert space of dimension d,
    with nr_ch channels and reps reprtitions of each calibration point.
    """
    return [[list(range(-reps*i, -reps*(i-1)))]*nr_ch for i in range(d, 0, -1)]


class Single_Qubit_TimeDomainAnalysis(ba.BaseDataAnalysis):

    def process_data(self):
        """
        This takes care of rotating and normalizing the data if required.
        this should work for several input types.
            - I/Q values (2 quadratures + cal points)
            - weight functions (1 quadrature + cal points)
            - counts (no cal points)

        There are several options possible to specify the normalization
        using the options dict.
            cal_points (tuple) of indices of the calibrati  on points

            zero_coord, one_coord
        """

        cal_points = self.options_dict.get('cal_points', None)
        zero_coord = self.options_dict.get('zero_coord', None)
        one_coord = self.options_dict.get('one_coord', None)

        if cal_points is None:
            # default for all standard Timedomain experiments
            cal_points = [list(range(-4, -2)), list(range(-2, 0))]

        if len(self.raw_data_dict['measured_values']) == 1:
            # if only one weight function is used rotation is not required
            self.proc_data_dict['corr_data'] = a_tools.rotate_and_normalize_data_1ch(
                self.raw_data_dict['measured_values'][0],
                cal_zero_points=cal_points[0],
                cal_one_points=cal_points[1])
        else:
            self.proc_data_dict['corr_data'], zero_coord, one_coord = \
                a_tools.rotate_and_normalize_data(
                    data=self.raw_data_dict['measured_values'][0:2],
                    zero_coord=zero_coord,
                    one_coord=one_coord,
                    cal_zero_points=cal_points[0],
                    cal_one_points=cal_points[1])

        # This should be added to the hdf5 datafile but cannot because of the
        # way that the "new" analysis works.

        # self.add_dataset_to_analysisgroup('Corrected data',
        #                                   self.proc_data_dict['corr_data'])


class MultiQubit_TimeDomain_Analysis(ba.BaseDataAnalysis):

    def __init__(self,
                 qb_names: list=None, label: str='',
                 t_start: str=None, t_stop: str=None, data_file_path: str=None,
                 options_dict: dict=None, extract_only: bool=False,
                 do_fitting: bool=True, auto=True,
                 params_dict=None, numeric_params=None, **kwargs):

        super().__init__(t_start=t_start, t_stop=t_stop, label=label,
                         data_file_path=data_file_path,
                         options_dict=options_dict,
                         extract_only=extract_only,
                         do_fitting=do_fitting, **kwargs)

        self.qb_names = qb_names
        self.params_dict = params_dict
        if self.params_dict is None:
            self.params_dict = {}
        self.numeric_params = numeric_params
        if self.numeric_params is None:
            self.numeric_params = []

        if not hasattr(self, "job"):
            self.create_job(qb_names=qb_names, t_start=t_start, t_stop=t_stop,
                            label=label, data_file_path=data_file_path,
                            do_fitting=do_fitting, options_dict=options_dict,
                            extract_only=extract_only, params_dict=params_dict,
                            numeric_params=numeric_params, **kwargs)
        if auto:
            self.run_analysis()

    def extract_data(self):
        super().extract_data()

        if self.qb_names is None:
            self.qb_names = self.get_param_value('ro_qubits')
            if self.qb_names is None:
                raise ValueError('Provide the "qb_names."')

        self.data_filter = self.get_param_value('data_filter')
        self.prep_params = self.get_param_value('preparation_params',
                                           default_value=dict())
        self.channel_map = self.get_param_value('meas_obj_value_names_map')
        if self.channel_map is None:
            # if the new name meas_obj_value_names_map is not found, try with
            # the old name channel_map
            self.channel_map = self.get_param_value('channel_map')
            if self.channel_map is None:
                value_names = self.raw_data_dict['value_names']
                if np.ndim(value_names) > 0:
                    value_names = value_names
                if 'w' in value_names[0]:
                    self.channel_map = a_tools.get_qb_channel_map_from_hdf(
                        self.qb_names, value_names=value_names,
                        file_path=self.raw_data_dict['folder'])
                else:
                    self.channel_map = {}
                    for qbn in self.qb_names:
                        self.channel_map[qbn] = value_names

        if len(self.channel_map) == 0:
            raise ValueError('No qubit RO channels have been found.')

        # creates self.sp
        self.get_sweep_points()

    def get_sweep_points(self):
        self.sp = self.get_param_value('sweep_points')
        if self.sp is not None:
            self.sp = SweepPoints.cast_init(self.sp)

    def create_sweep_points_dict(self):
        sweep_points_dict = self.get_param_value('sweep_points_dict')
        hard_sweep_params = self.get_param_value('hard_sweep_params')
        if self.sp is not None:
            self.mospm = self.get_param_value('meas_obj_sweep_points_map')
            if self.mospm is None:
                raise ValueError('When providing "sweep_points", '
                                 '"meas_obj_sweep_points_map" has to be '
                                 'provided in addition.')
            self.proc_data_dict['sweep_points_dict'] = \
                {qbn: {'sweep_points': self.sp.get_sweep_params_property(
                    'values', 0, self.mospm[qbn])[0]}
                 for qbn in self.qb_names}
        elif sweep_points_dict is not None:
            # assumed to be of the form {qbn1: swpts_array1, qbn2: swpts_array2}
            self.proc_data_dict['sweep_points_dict'] = \
                {qbn: {'sweep_points': sweep_points_dict[qbn]}
                 for qbn in self.qb_names}
        elif hard_sweep_params is not None:
            self.proc_data_dict['sweep_points_dict'] = \
                {qbn: {'sweep_points': list(hard_sweep_params.values())[0][
                    'values']} for qbn in self.qb_names}
        else:
            self.proc_data_dict['sweep_points_dict'] = \
                {qbn: {'sweep_points': self.data_filter(
                    self.raw_data_dict['hard_sweep_points'])}
                    for qbn in self.qb_names}

    def create_sweep_points_2D_dict(self):
        soft_sweep_params = self.get_param_value('soft_sweep_params')
        if self.sp is not None:
            self.proc_data_dict['sweep_points_2D_dict'] = OrderedDict()
            for qbn in self.qb_names:
                self.proc_data_dict['sweep_points_2D_dict'][qbn] = \
                    OrderedDict()
                for pn in self.mospm[qbn]:
                    if pn in self.sp[1]:
                        self.proc_data_dict['sweep_points_2D_dict'][qbn][
                            pn] = self.sp[1][pn][0]
        elif soft_sweep_params is not None:
            self.proc_data_dict['sweep_points_2D_dict'] = \
                {qbn: {pn: soft_sweep_params[pn]['values'] for
                       pn in soft_sweep_params}
                 for qbn in self.qb_names}
        else:
            if len(self.raw_data_dict['soft_sweep_points'].shape) == 1:
                self.proc_data_dict['sweep_points_2D_dict'] = \
                    {qbn: {self.raw_data_dict['sweep_parameter_names'][1]:
                               self.raw_data_dict['soft_sweep_points']} for
                     qbn in self.qb_names}
            else:
                sspn = self.raw_data_dict['sweep_parameter_names'][1:]
                self.proc_data_dict['sweep_points_2D_dict'] = \
                    {qbn: {sspn[i]: self.raw_data_dict['soft_sweep_points'][i]
                           for i in range(len(sspn))} for qbn in self.qb_names}
        if self.get_param_value('percentage_done', 100) < 100:
            # This indicated an interrupted measurement.
            # Remove non-measured sweep points in that case.
            # raw_data_dict['soft_sweep_points'] is obtained in
            # BaseDataAnalysis.add_measured_data(), and its length should
            # always correspond to the actual number of measured soft sweep
            # points.
            ssl = len(self.raw_data_dict['soft_sweep_points'])
            for sps in self.proc_data_dict['sweep_points_2D_dict'].values():
                for k, v in sps.items():
                    sps[k] = v[:ssl]

    def create_meas_results_per_qb(self):
        measured_RO_channels = list(self.raw_data_dict['measured_data'])
        meas_results_per_qb_raw = {}
        meas_results_per_qb = {}
        for qb_name, RO_channels in self.channel_map.items():
            meas_results_per_qb_raw[qb_name] = {}
            meas_results_per_qb[qb_name] = {}
            if isinstance(RO_channels, str):
                meas_ROs_per_qb = [RO_ch for RO_ch in measured_RO_channels
                                   if RO_channels in RO_ch]
                for meas_RO in meas_ROs_per_qb:
                    meas_results_per_qb_raw[qb_name][meas_RO] = \
                        self.raw_data_dict[
                            'measured_data'][meas_RO]
                    meas_results_per_qb[qb_name][meas_RO] = \
                        self.data_filter(
                            meas_results_per_qb_raw[qb_name][meas_RO])

            elif isinstance(RO_channels, list):
                for qb_RO_ch in RO_channels:
                    meas_ROs_per_qb = [RO_ch for RO_ch in measured_RO_channels
                                       if qb_RO_ch in RO_ch]

                    for meas_RO in meas_ROs_per_qb:
                        meas_results_per_qb_raw[qb_name][meas_RO] = \
                            self.raw_data_dict[
                                'measured_data'][meas_RO]
                        meas_results_per_qb[qb_name][meas_RO] = \
                            self.data_filter(
                                meas_results_per_qb_raw[qb_name][meas_RO])
            else:
                raise TypeError('The RO channels for {} must either be a list '
                                'or a string.'.format(qb_name))
        self.proc_data_dict['meas_results_per_qb_raw'] = \
            meas_results_per_qb_raw
        self.proc_data_dict['meas_results_per_qb'] = \
            meas_results_per_qb

    def process_data(self):
        super().process_data()

        self.data_with_reset = False
        if self.data_filter is None:
            if 'active' in self.prep_params.get('preparation_type', 'wait'):
                reset_reps = self.prep_params.get('reset_reps', 1)
                self.data_filter = lambda x: x[reset_reps::reset_reps+1]
                self.data_with_reset = True
            elif "preselection" in self.prep_params.get('preparation_type',
                                                        'wait'):
                self.data_filter = lambda x: x[1::2]  # filter preselection RO
        if self.data_filter is None:
            self.data_filter = lambda x: x

        self.create_sweep_points_dict()
        self.create_meas_results_per_qb()

        # temporary fix for appending calibration points to x values but
        # without breaking sequences not yet using this interface.
        rotate = self.get_param_value('rotate', default_value=False)
        cal_points = self.get_param_value('cal_points')
        last_ge_pulses = self.get_param_value('last_ge_pulses',
                                              default_value=False)

        if self.get_param_value("data_type", "averaged") == "singleshot":
            predict_proba = self.get_param_value("predict_proba", False)
            if predict_proba and self.get_param_value("classified_ro", False):
                log.warning("predict_proba set to 'False' as probabilities are"
                            "already obtained from classified readout")
                predict_proba = False
            self.process_single_shots(
                predict_proba=predict_proba,
                classifier_params=self.get_param_value("classifier_params"),
                states_map=self.get_param_value("states_map"))
            # ensure rotation is removed when single shots yield probabilities
            if self.get_param_value("classified_ro", False) or predict_proba:
                rotate = False
        try:
            self.cp = CalibrationPoints.from_string(cal_points)
            # for now assuming the same for all qubits.
            self.cal_states_dict = self.cp.get_indices(
                self.qb_names)[self.qb_names[0]]
            if rotate:
                cal_states_rots = self.cp.get_rotations(last_ge_pulses,
                        self.qb_names[0])[self.qb_names[0]] if rotate else None
                self.cal_states_rotations = self.get_param_value(
                    'cal_states_rotations', default_value=cal_states_rots)
            else:
                self.cal_states_rotations = None
            sweep_points_w_calpts = \
                {qbn: {'sweep_points': self.cp.extend_sweep_points(
                    self.proc_data_dict['sweep_points_dict'][qbn][
                        'sweep_points'], qbn)} for qbn in self.qb_names}
            self.proc_data_dict['sweep_points_dict'] = sweep_points_w_calpts
        except TypeError as e:
            log.error(e)
            log.warning("Failed retrieving cal point objects or states. "
                        "Please update measurement to provide cal point object "
                        "in metadata. Trying to get them using the old way ...")
            if rotate:
                self.cal_states_rotations = self.get_param_value(
                    'cal_states_rotations', default_value=None)
            else:
                self.cal_states_rotations = None
            self.cal_states_dict = self.get_param_value('cal_states_dict',
                                                         default_value={})

        # create projected_data_dict
        self.data_to_fit = deepcopy(self.get_param_value('data_to_fit', {}))
        # TODO: Steph 15.09.2020
        # This is a hack to allow list inside data_to_fit. These lists are
        # currently only supported by MultiCZgate_CalibAnalysis
        for qbn in self.data_to_fit:
            if isinstance(self.data_to_fit[qbn], (list, tuple)):
                self.data_to_fit[qbn] = self.data_to_fit[qbn][0]
        global_PCA = self.get_param_value('global_PCA', default_value=False)
        if self.cal_states_rotations is not None or global_PCA:
            self.cal_states_analysis()
        else:
            # this assumes data obtained with classifier detector!
            # ie pg, pe, pf are expected to be in the value_names
            self.proc_data_dict['projected_data_dict'] = OrderedDict()
            for qbn, data_dict in self.proc_data_dict[
                    'meas_results_per_qb'].items():
                self.proc_data_dict['projected_data_dict'][qbn] = OrderedDict()
                for state_prob in ['pg', 'pe', 'pf']:
                    self.proc_data_dict['projected_data_dict'][qbn].update(
                        {state_prob: data for key, data in data_dict.items()
                         if state_prob in key})
            if self.cal_states_dict is None:
                self.cal_states_dict = {}
            self.num_cal_points = np.array(list(
                self.cal_states_dict.values())).flatten().size

            # correct probabilities given calibration matrix
            if self.get_param_value("correction_matrix") is not None:
                self.proc_data_dict['projected_data_dict_corrected'] = \
                    OrderedDict()
                for qbn, data_dict in self.proc_data_dict[
                    'meas_results_per_qb'].items():
                    self.proc_data_dict['projected_data_dict'][qbn] = \
                        OrderedDict()
                    probas_raw = np.asarray([
                        data_dict[k] for k in data_dict for state_prob in
                        ['pg', 'pe', 'pf'] if state_prob in k])
                    corr_mtx = self.get_param_value("correction_matrix")[qbn]
                    probas_corrected = np.linalg.inv(corr_mtx).T @ probas_raw
                    for state_prob in ['pg', 'pe', 'pf']:
                        self.proc_data_dict['projected_data_dict_corrected'][
                            qbn].update({state_prob: data for key, data in
                             zip(["pg", "pe", "pf"], probas_corrected)})

        # get data_to_fit
        self.proc_data_dict['data_to_fit'] = OrderedDict()
        for qbn, prob_data in self.proc_data_dict[
                'projected_data_dict'].items():
            if qbn in self.data_to_fit:
                self.proc_data_dict['data_to_fit'][qbn] = prob_data[
                    self.data_to_fit[qbn]]

        # create msmt_sweep_points, sweep_points, cal_points_sweep_points
        for qbn in self.qb_names:
            if self.num_cal_points > 0:
                self.proc_data_dict['sweep_points_dict'][qbn][
                    'msmt_sweep_points'] = \
                    self.proc_data_dict['sweep_points_dict'][qbn][
                    'sweep_points'][:-self.num_cal_points]
                self.proc_data_dict['sweep_points_dict'][qbn][
                    'cal_points_sweep_points'] = \
                    self.proc_data_dict['sweep_points_dict'][qbn][
                        'sweep_points'][-self.num_cal_points::]
            else:
                self.proc_data_dict['sweep_points_dict'][qbn][
                    'msmt_sweep_points'] = self.proc_data_dict[
                    'sweep_points_dict'][qbn]['sweep_points']
                self.proc_data_dict['sweep_points_dict'][qbn][
                    'cal_points_sweep_points'] = []
        if self.options_dict.get('TwoD', False):
            self.create_sweep_points_2D_dict()

    def get_cal_data_points(self):
        if len(self.cal_states_rotations) == 0:
            # "To use PCA (no cal states rotation), the measurement function
            # has to specify the following in the metadata:
            # - CalibrationPoints with qubit names but empty states
            # - cal_states_rotations = {}
            # - rotate = True
            # - data_to_fit defined ({qbn: 'prob_to_fit'})
            self.cal_states_dict = {qbn: [] for qbn in self.qb_names}
            self.cal_states_dict_for_rotation = self.cal_states_dict
        else:
            if self.cal_states_dict is None:
                log.info('Assuming two cal states, |g> and |e>, and using '
                      'sweep_points[-4:-2] as |g> cal points, and '
                      'sweep_points[-2::] as |e> cal points.')
                self.cal_states_dict = OrderedDict()
                indices = list(range(-len(self.cal_states_rotations)*2, 0))
                for state, rot_idx in self.cal_states_rotations.items():
                    self.cal_states_dict[self.get_latex_prob_label(state)] = \
                        indices[2*rot_idx: 2*rot_idx+2]
                self.cal_states_dict_for_rotation = OrderedDict()
                for qbn in self.qb_names:
                    self.cal_states_dict_for_rotation[qbn] = self.cal_states_dict
            else:
                self.cal_states_dict_for_rotation = OrderedDict()
                states = False
                cal_states_rotations = self.cal_states_rotations
                for key in cal_states_rotations.keys():
                    if key == 'g' or key == 'e' or key == 'f':
                        states = True
                for qbn in self.qb_names:
                    self.cal_states_dict_for_rotation[qbn] = OrderedDict()
                    if states:
                        cal_states_rot_qb = cal_states_rotations
                    else:
                        cal_states_rot_qb = cal_states_rotations[qbn]
                    for i in range(len(cal_states_rot_qb)):
                        cal_state = \
                            [k for k, idx in cal_states_rot_qb.items()
                             if idx == i][0]
                        self.cal_states_dict_for_rotation[qbn][cal_state] = \
                            self.cal_states_dict[cal_state]

        self.num_cal_points = np.array(list(
            self.cal_states_dict.values())).flatten().size

    def cal_states_analysis(self):
        self.get_cal_data_points()
        self.proc_data_dict['projected_data_dict'] = OrderedDict(
            {qbn: '' for qbn in self.qb_names})
        for qbn in self.qb_names:
            cal_states_dict = self.cal_states_dict_for_rotation[qbn]
            if len(cal_states_dict) not in [0, 2, 3]:
                raise NotImplementedError('Calibration states rotation is '
                                          'currently only implemented for 0, '
                                          '2, or 3 cal states per qubit.')

            if self.get_param_value('TwoD', default_value=False):
                if len(cal_states_dict) == 3:
                    self.proc_data_dict['projected_data_dict'].update(
                        self.rotate_data_3_cal_states_TwoD(
                            qbn, self.proc_data_dict['meas_results_per_qb'],
                            self.channel_map,
                            self.cal_states_dict_for_rotation))
                else:
                    self.proc_data_dict['projected_data_dict'].update(
                        self.rotate_data_TwoD(
                            qbn, self.proc_data_dict['meas_results_per_qb'],
                            self.channel_map, self.cal_states_dict_for_rotation,
                            self.data_to_fit,
                            global_PCA=self.get_param_value(
                                'global_PCA', default_value=False),
                            data_mostly_g=self.get_param_value(
                                'data_mostly_g', default_value=True)))
            else:
                if len(cal_states_dict) == 3:
                    self.proc_data_dict['projected_data_dict'].update(
                        self.rotate_data_3_cal_states(
                            qbn, self.proc_data_dict['meas_results_per_qb'],
                            self.channel_map,
                            self.cal_states_dict_for_rotation))
                else:
                    self.proc_data_dict['projected_data_dict'].update(
                        self.rotate_data(
                            qbn, self.proc_data_dict['meas_results_per_qb'],
                            self.channel_map, self.cal_states_dict_for_rotation,
                            self.data_to_fit))

    @staticmethod
    def rotate_data_3_cal_states(qb_name, meas_results_per_qb, channel_map,
                                 cal_states_dict):
        # FOR 3 CAL STATES
        rotated_data_dict = OrderedDict()
        meas_res_dict  =meas_results_per_qb[qb_name]
        rotated_data_dict[qb_name] = OrderedDict()
        cal_pts_idxs = list(cal_states_dict[qb_name].values())
        cal_points_data = np.zeros((len(cal_pts_idxs), 2))
        if list(meas_res_dict) == channel_map[qb_name]:
            raw_data = np.array([v for v in meas_res_dict.values()]).T
            for i, cal_idx in enumerate(cal_pts_idxs):
                cal_points_data[i, :] = np.mean(raw_data[cal_idx, :],
                                                axis=0)
            rotated_data = predict_proba_avg_ro(raw_data, cal_points_data)
            for i, state in enumerate(list(cal_states_dict[qb_name])):
                rotated_data_dict[qb_name][f'p{state}'] = rotated_data[:, i]
        else:
            raise NotImplementedError('Calibration states rotation with 3 '
                                      'cal states only implemented for '
                                      '2 readout channels per qubit.')
        return rotated_data_dict

    @staticmethod
    def rotate_data(qb_name, meas_results_per_qb, channel_map,
                    cal_states_dict, data_to_fit):
        # ONLY WORKS FOR 2 CAL STATES
        meas_res_dict = meas_results_per_qb[qb_name]
        rotated_data_dict = OrderedDict()
        if len(cal_states_dict[qb_name]) == 0:
            cal_zero_points = None
            cal_one_points = None
        else:
            cal_zero_points = list(cal_states_dict[qb_name].values())[0]
            cal_one_points = list(cal_states_dict[qb_name].values())[1]
        rotated_data_dict[qb_name] = OrderedDict()
        if len(meas_res_dict) == 1:
            # one RO channel per qubit
            if cal_zero_points is None and cal_one_points is None:
                data = meas_res_dict[list(meas_res_dict)[0]]
                rotated_data_dict[qb_name][data_to_fit[qb_name]] = \
                    (data - np.min(data))/(np.max(data) - np.min(data))
            else:
                rotated_data_dict[qb_name][data_to_fit[qb_name]] = \
                    a_tools.rotate_and_normalize_data_1ch(
                        data=meas_res_dict[list(meas_res_dict)[0]],
                        cal_zero_points=cal_zero_points,
                        cal_one_points=cal_one_points)
        elif list(meas_res_dict) == channel_map[qb_name]:
            # two RO channels per qubit
            rotated_data_dict[qb_name][data_to_fit[qb_name]], _, _ = \
                a_tools.rotate_and_normalize_data_IQ(
                    data=np.array([v for v in meas_res_dict.values()]),
                    cal_zero_points=cal_zero_points,
                    cal_one_points=cal_one_points)
        else:
            # multiple readouts per qubit per channel
            if isinstance(channel_map[qb_name], str):
                qb_ro_ch0 = channel_map[qb_name]
            else:
                qb_ro_ch0 = channel_map[qb_name][0]
            ro_suffixes = [s[len(qb_ro_ch0)+1::] for s in
                           list(meas_res_dict) if qb_ro_ch0 in s]
            for i, ro_suf in enumerate(ro_suffixes):
                if len(ro_suffixes) == len(meas_res_dict):
                    # one RO ch per qubit
                    rotated_data_dict[qb_name][ro_suf] = \
                        a_tools.rotate_and_normalize_data_1ch(
                            data=meas_res_dict[list(meas_res_dict)[i]],
                            cal_zero_points=cal_zero_points,
                            cal_one_points=cal_one_points)
                else:
                    # two RO ch per qubit
                    keys = [k for k in meas_res_dict if ro_suf in k]
                    correct_keys = [k for k in keys
                                    if k[len(qb_ro_ch0)+1::] == ro_suf]
                    data_array = np.array([meas_res_dict[k]
                                           for k in correct_keys])
                    rotated_data_dict[qb_name][ro_suf], \
                    _, _ = \
                        a_tools.rotate_and_normalize_data_IQ(
                            data=data_array,
                            cal_zero_points=cal_zero_points,
                            cal_one_points=cal_one_points)
        return rotated_data_dict

    @staticmethod
    def rotate_data_3_cal_states_TwoD(qb_name, meas_results_per_qb,
                                      channel_map, cal_states_dict):
        # FOR 3 CAL STATES
        meas_res_dict = meas_results_per_qb[qb_name]
        rotated_data_dict = OrderedDict()
        rotated_data_dict[qb_name] = OrderedDict()
        cal_pts_idxs = list(cal_states_dict[qb_name].values())
        cal_points_data = np.zeros((len(cal_pts_idxs), 2))
        if list(meas_res_dict) == channel_map[qb_name]:
            # two RO channels per qubit
            raw_data_arr = meas_res_dict[list(meas_res_dict)[0]]
            for i, state in enumerate(list(cal_states_dict[qb_name])):
                rotated_data_dict[qb_name][f'p{state}'] = np.zeros(
                    raw_data_arr.shape)
            for col in range(raw_data_arr.shape[1]):
                raw_data = np.concatenate([
                    v[:, col].reshape(len(v[:, col]), 1) for
                    v in meas_res_dict.values()], axis=1)
                for i, cal_idx in enumerate(cal_pts_idxs):
                    cal_points_data[i, :] = np.mean(raw_data[cal_idx, :],
                                                    axis=0)
                # rotated data is (raw_data_arr.shape[0], 3)
                rotated_data = predict_proba_avg_ro(
                    raw_data, cal_points_data)

                for i, state in enumerate(list(cal_states_dict[qb_name])):
                    rotated_data_dict[qb_name][f'p{state}'][:, col] = \
                        rotated_data[:, i]
        else:
            raise NotImplementedError('Calibration states rotation with 3 '
                                      'cal states only implemented for '
                                      '2 readout channels per qubit.')
        # transpose data
        for i, state in enumerate(list(cal_states_dict[qb_name])):
            rotated_data_dict[qb_name][f'p{state}'] = \
                rotated_data_dict[qb_name][f'p{state}'].T
        return rotated_data_dict


    @staticmethod
    def rotate_data_TwoD(qb_name, meas_results_per_qb, channel_map,
                         cal_states_dict, data_to_fit,
                         global_PCA=False, data_mostly_g=None):
        meas_res_dict = meas_results_per_qb[qb_name]
        rotated_data_dict = OrderedDict()
        if len(cal_states_dict[qb_name]) == 0:
            cal_zero_points = None
            cal_one_points = None
        else:
            cal_zero_points = list(cal_states_dict[qb_name].values())[0]
            cal_one_points = list(cal_states_dict[qb_name].values())[1]
        rotated_data_dict[qb_name] = OrderedDict()
        if len(meas_res_dict) == 1:
            if global_PCA:
                raise NotImplementedError('Global PCA is not implemented \
                                        for one channel RO!')
            # one RO channel per qubit
            raw_data_arr = meas_res_dict[list(meas_res_dict)[0]]
            rotated_data_dict[qb_name][data_to_fit[qb_name]] = \
                deepcopy(raw_data_arr.transpose())
            for col in range(raw_data_arr.shape[1]):
                rotated_data_dict[qb_name][data_to_fit[qb_name]][col] = \
                    a_tools.rotate_and_normalize_data_1ch(
                        data=raw_data_arr[:, col],
                        cal_zero_points=cal_zero_points,
                        cal_one_points=cal_one_points)
        elif list(meas_res_dict) == channel_map[qb_name]:
            # two RO channels per qubit
            raw_data_arr = meas_res_dict[list(meas_res_dict)[0]]
            rotated_data_dict[qb_name][data_to_fit[qb_name]] = \
                deepcopy(raw_data_arr.transpose())
            if not global_PCA:
                for col in range(raw_data_arr.shape[1]):
                    data_array = np.array(
                        [v[:, col] for v in meas_res_dict.values()])
                    rotated_data_dict[qb_name][
                            data_to_fit[qb_name]][col], _, _ = \
                        a_tools.rotate_and_normalize_data_IQ(
                            data=data_array,
                            cal_zero_points=cal_zero_points,
                            cal_one_points=cal_one_points)
            else:
                data_array = np.array(
                    [v.T.flatten() for v in meas_res_dict.values()])
                rot_flat_data, _, _ = \
                    a_tools.rotate_and_normalize_data_IQ(
                        data=data_array,
                        cal_zero_points=None,  # if cal_points are None, rotation via PCA
                        cal_one_points=None,
                        data_mostly_g=data_mostly_g  # True if most points are expected to be ground state
                    )
                rotated_data_dict[qb_name][data_to_fit[qb_name]] = \
                    np.reshape(rot_flat_data, raw_data_arr.T.shape)
        else:
            if global_PCA:
                raise NotImplementedError('Global PCA is not implemented \
                                        for multiple RPs per qubit channel!')
            # multiple readouts per qubit per channel
            if isinstance(channel_map[qb_name], str):
                qb_ro_ch0 = channel_map[qb_name]
            else:
                qb_ro_ch0 = channel_map[qb_name][0]

            ro_suffixes = [s[len(qb_ro_ch0)+1::] for s in
                           list(meas_res_dict) if qb_ro_ch0 in s]

            for i, ro_suf in enumerate(ro_suffixes):
                if len(ro_suffixes) == len(meas_res_dict):
                    # one RO ch per qubit
                    raw_data_arr = meas_res_dict[list(meas_res_dict)[i]]
                    rotated_data_dict[qb_name][ro_suf] = \
                        deepcopy(raw_data_arr.transpose())
                    for col in range(raw_data_arr.shape[1]):
                        rotated_data_dict[qb_name][
                            ro_suf][col] = \
                            a_tools.rotate_and_normalize_data_1ch(
                                data=raw_data_arr[:, col],
                                cal_zero_points=cal_zero_points,
                                cal_one_points=cal_one_points)
                else:
                    # two RO ch per qubit
                    raw_data_arr = meas_res_dict[list(meas_res_dict)[i]]
                    rotated_data_dict[qb_name][ro_suf] = \
                        deepcopy(raw_data_arr.transpose())
                    for col in range(raw_data_arr.shape[1]):
                        data_array = np.array(
                            [v[:, col] for k, v in meas_res_dict.items()
                             if ro_suf in k])
                        rotated_data_dict[qb_name][ro_suf][col], _, _ = \
                            a_tools.rotate_and_normalize_data_IQ(
                                data=data_array,
                                cal_zero_points=cal_zero_points,
                                cal_one_points=cal_one_points)
        return rotated_data_dict

    def get_xaxis_label_unit(self, qb_name):
        hard_sweep_params = self.get_param_value('hard_sweep_params')
        sweep_name = self.get_param_value('sweep_name')
        sweep_unit = self.get_param_value('sweep_unit')
        if self.sp is not None:
            _, xunit, xlabel = self.sp.get_sweep_params_description(
                param_names=self.mospm[qb_name], dimension=0)[0]
        elif hard_sweep_params is not None:
            xlabel = list(hard_sweep_params)[0]
            xunit = list(hard_sweep_params.values())[0][
                'unit']
        elif (sweep_name is not None) and (sweep_unit is not None):
            xlabel = sweep_name
            xunit = sweep_unit
        else:
            xlabel = self.raw_data_dict['sweep_parameter_names']
            xunit = self.raw_data_dict['sweep_parameter_units']
        if np.ndim(xlabel) > 0:
            xlabel = xlabel[0]
        if np.ndim(xunit) > 0:
            xunit = xunit[0]
        return xlabel, xunit

    @staticmethod
    def get_cal_state_color(cal_state_label):
        if cal_state_label == 'g' or cal_state_label == r'$|g\rangle$':
            return 'k'
        elif cal_state_label == 'e' or cal_state_label == r'$|e\rangle$':
            return 'gray'
        elif cal_state_label == 'f' or cal_state_label == r'$|f\rangle$':
            return 'C8'
        else:
            return 'C4'

    @staticmethod
    def get_latex_prob_label(prob_label):
        if '$' in prob_label:
            return prob_label
        elif 'p' in prob_label.lower():
            return r'$|{}\rangle$'.format(prob_label[-1])
        else:
            return r'$|{}\rangle$'.format(prob_label)

    def _get_single_shots_per_qb(self, raw=False):
        """
        Gets single shots from the proc_data_dict and arranges
        them as arrays per qubit
        Args:
            raw (bool): whether or not to return  raw shots (before
            data filtering)

        Returns: shots_per_qb: dict where keys are qb_names and
            values are arrays of shape (n_shots, n_value_names) for
            1D measurements and (n_shots*n_soft_sp, n_value_names) for
            2D measurements

        """
        # prepare data in convenient format, i.e. arrays per qubit
        shots_per_qb = dict()        # store shots per qb and per state
        pdd = self.proc_data_dict    # for convenience of notation
        key = 'meas_results_per_qb'
        if raw:
            key += "_raw"
        for qbn in self.qb_names:
                # if "1D measurement" , shape is (n_shots, n_vn) i.e. one
                # column for each value_name (often equal to n_ro_ch)
                shots_per_qb[qbn] = \
                    np.asarray(list(
                        pdd[key][qbn].values())).T
                # if "2D measurement" reshape from (n_soft_sp, n_shots, n_vn)
                #  to ( n_shots * n_soft_sp, n_ro_ch)
                if np.ndim(shots_per_qb[qbn]) == 3:
                    assert self.get_param_value("TwoD", False) == True, \
                        "'TwoD' is False but single shot data seems to be 2D"
                    n_vn = shots_per_qb[qbn].shape[-1]
                    n_vn = shots_per_qb[qbn].shape[-1]
                    # put softsweep as inner most loop for easier processing
                    shots_per_qb[qbn] = np.swapaxes(shots_per_qb[qbn], 0, 1)
                    # reshape to 2D array
                    shots_per_qb[qbn] = shots_per_qb[qbn].reshape((-1, n_vn))
                # make 2D array in case only one channel (1D array)
                elif np.ndim(shots_per_qb[qbn]) == 1:
                    shots_per_qb[qbn] = np.expand_dims(shots_per_qb[qbn],
                                                       axis=-1)

        return shots_per_qb

    def process_single_shots(self, predict_proba=True,
                             classifier_params=None,
                             states_map=None):
        """
        Processes single shots from proc_data_dict("meas_results_per_qb")
        This includes assigning probabilities to each shot (optional),
        preselect shots on the ground state if there is a preselection readout,
        average the shots/probabilities.

        Args:
            predict_proba (bool): whether or not to assign probabilities to shots.
                If True, it assumes that shots in the proc_data_dict are the
                raw voltages on n channels. If False, it assumes either that
                shots were acquired with the classifier detector (i.e. shots
                are the probabilities of being in each state of the classifier)
                or that they are raw voltages. Note that when preselection
                the function checks for "classified_ro" and if it is false,
                 (i.e. the input are raw voltages and not probas) then it uses
                  the classifier on the preselection readouts regardless of the
                  "predict_proba" flag (preselection requires classif of ground state).
            classifier_params (dict): dict where keys are qb_names and values
                are dictionaries of classifier parameters passed to
                a_tools.predict_proba_from_clf(). Defaults to
                qb.acq_classifier_params(). Note: it
            states_map (dict):
                list of states corresponding to the different integers output
                by the classifier. Defaults to  {0: "g", 1: "e", 2: "f", 3: "h"}

        Other parameters taken from self.get_param_value:
            use_preselection (bool): whether or not preselection should be used
                before averaging. If true, then checks if there is a preselection
                readout in prep_params and if so, performs preselection on the
                ground state
            n_shots (int): number of shots per readout. Used to infer the number
                of readouts. Defaults to qb.acq_shots. WATCH OUT, sometimes
                for mutli-qubit detector uses max(qb.acq_shots() for qb in qbs),
                such that acq_shots found in the hdf5 file might be different than
                the actual number of shots used for the experiment.
                it is therefore safer to pass the number of shots in the metadata.
        Returns:

        """
        if states_map is None:
            states_map = {0: "g", 1: "e", 2: "f", 3: "h"}

        # get preselection information
        prep_params_presel = self.prep_params.get('preparation_type', "wait") \
                             == "preselection"
        use_preselection = self.get_param_value("use_preselection", True)
        # activate preselection flag only if preselection is in prep_params
        # and the user wants to use the preselection readouts
        preselection = prep_params_presel and use_preselection

        # returns for each qb: (n_shots, n_ch) or (n_soft_sp* n_shots, n_ch)
        # where n_soft_sp is the inner most loop i.e. the first dim is ordered as
        # (shot0_ssp0, shot0_ssp1, ... , shot1_ssp0, shot1_ssp1, ...)
        shots_per_qb = self._get_single_shots_per_qb()


        # determine number of shots
        n_shots = self.get_param_value("n_shots")
        if n_shots is None:
            n_shots_from_hdf = [
                int(self.get_hdf_param_value(f"Instrument settings/{qbn}",
                                             "acq_shots")) for qbn in self.qb_names]
            if len(np.unique(n_shots_from_hdf)) > 1:
                log.warning("Number of shots extracted from hdf are not all the same:"
                            "assuming n_shots=max(qb.acq_shots() for qb in qb_names)")
            n_shots = np.max(n_shots_from_hdf)

        # determine number of readouts per sequence
        if self.get_param_value("TwoD", False):
            n_seqs = self.sp.length(1)  # corresponds to number of soft sweep points
        else:
            n_seqs = 1
        # does not count preselection readout
        n_readouts = list(shots_per_qb.values())[0].shape[0] // (n_shots * n_seqs)

        if preselection:
            # get preselection readouts
            preselection_ro_mask = np.tile([True]*n_seqs + [False]*n_seqs,
                                           n_shots*n_readouts )
            presel_shots_per_qb = \
                {qbn: presel_shots[preselection_ro_mask] for qbn, presel_shots in
                 self._get_single_shots_per_qb(raw=True).items()}

        # get classification parameters
        if classifier_params is None:
            classifier_params = {}
            from numpy import array  # for eval
            for qbn in self.qb_names:
                classifier_params[qbn] =  eval(self.get_hdf_param_value(
                f'Instrument settings/{qbn}', "acq_classifier_params"))

        # process single shots per qubit
        for qbn, shots in shots_per_qb.items():
            if predict_proba:
                # shots become probabilities with shape (n_shots, n_states)
                try:
                    shots = a_tools.predict_gm_proba_from_clf(
                        shots, classifier_params[qbn])
                except ValueError as e:
                    log.error(f'If the following error relates to number'
                              ' of features, probably wrong classifer parameters'
                              ' were passed (e.g. a classifier trained with'
                              ' a different number of channels than in the'
                              f' current measurement): {e}')
                    raise e
                if not 'meas_results_per_qb_probs' in self.proc_data_dict:
                    self.proc_data_dict['meas_results_per_qb_probs'] = {}
                self.proc_data_dict['meas_results_per_qb_probs'][qbn] = shots

            if preselection:
                if self.get_param_value('classified_ro', False):
                    # shots were obtained with classifier detector and
                    # are already probas
                    presel_proba = presel_shots_per_qb[qbn]
                else:
                    # use classifier calibrated to classify preselection readouts
                    presel_proba = a_tools.predict_gm_proba_from_clf(
                        presel_shots_per_qb[qbn], classifier_params[qbn])
                presel_classified = np.argmax(presel_proba, axis=1)
                # create boolean array of shots to keep.
                # each time ro is the ground state --> true otherwise false
                g_state_int = [k for k, v in states_map.items() if v == "g"][0]
                presel_filter = presel_classified == g_state_int

                if np.sum(presel_filter) == 0:
                    # FIXME: Nathan should probably not be error but just continue
                    #  without preselection ?
                    raise ValueError(f"{qbn}: No data left after preselection!")
            else:
                # keep all shots
                presel_filter = np.ones(len(shots), dtype=bool)

            # TODO: Nathan: if predict_proba is activated then we should
            #  first classify, then do a count table and thereby estimate
            #  average proba
            averaged_shots = [] # either raw voltage shots or probas
            for ro in range(n_readouts*n_seqs):
                shots_single_ro = shots[ro::n_readouts*n_seqs]
                presel_filter_single_ro = presel_filter[ro::n_readouts*n_seqs]
                averaged_shots.append(
                    np.mean(shots_single_ro[presel_filter_single_ro], axis=0))
            if self.get_param_value("TwoD", False):
                averaged_shots = np.reshape(averaged_shots, (n_readouts, n_seqs, -1))
                averaged_shots = np.swapaxes(averaged_shots, 0, 1) # return to original 2D shape
            # reshape to (n_prob or n_ch or 1, n_readouts) if 1d
            # or (n_prob or n_ch or 1, n_readouts, n_ssp) if 2d
            averaged_shots = np.array(averaged_shots).T

            if predict_proba:
                # value names are different from what was previously in
                # meas_results_per_qb and therefore "artificial" values
                # are made based on states
                self.proc_data_dict['meas_results_per_qb'][qbn] = \
                    {"p" + states_map[i]: p for i, p in enumerate(averaged_shots)}
            else:
                # reuse value names that were already there if did not classify
                for i, k in enumerate(
                        self.proc_data_dict['meas_results_per_qb'][qbn]):
                    self.proc_data_dict['meas_results_per_qb'][qbn][k] = \
                        averaged_shots[i]

    def prepare_plots(self):
        if self.get_param_value('plot_proj_data', default_value=True):
            for qb_name, corr_data in self.proc_data_dict[
                    'projected_data_dict'].items():
                fig_name = 'projected_plot_' + qb_name
                if isinstance(corr_data, dict):
                    for data_key, data in corr_data.items():
                        if self.cal_states_rotations is None:
                            data_label = data_key
                            title_suffix = ''
                            plot_name_suffix = data_key
                            plot_cal_points = False
                            data_axis_label = 'Population'
                        else:
                            fig_name = 'projected_plot_' + qb_name + \
                                       data_key
                            data_label = 'Data'
                            title_suffix = data_key
                            plot_name_suffix = ''
                            plot_cal_points = (
                                not self.options_dict.get('TwoD', False))
                            data_axis_label = '{} state population'.format(
                                self.get_latex_prob_label(data_key))
                        self.prepare_projected_data_plot(
                            fig_name, data, qb_name=qb_name,
                            data_label=data_label,
                            title_suffix=title_suffix,
                            plot_name_suffix=plot_name_suffix,
                            data_axis_label=data_axis_label,
                            plot_cal_points=plot_cal_points)

                else:
                    fig_name = 'projected_plot_' + qb_name
                    self.prepare_projected_data_plot(
                        fig_name, corr_data, qb_name=qb_name,
                        plot_cal_points=(
                            not self.options_dict.get('TwoD', False)))

        if self.get_param_value('plot_raw_data', default_value=True):
            # self.cal_states_rotations is not None:
            self.prepare_raw_data_plots(plot_filtered=False)
            if 'preparation_params' in self.metadata:
                if 'active' in self.metadata['preparation_params'].get(
                        'preparation_type', 'wait'):
                    self.prepare_raw_data_plots(plot_filtered=True)

    def prepare_raw_data_plots(self, plot_filtered=False):
        if plot_filtered or not self.data_with_reset:
            key = 'meas_results_per_qb'
            suffix = 'filtered' if self.data_with_reset else ''
            func_for_swpts = lambda qb_name: self.proc_data_dict[
                'sweep_points_dict'][qb_name]['sweep_points']
        else:
            key = 'meas_results_per_qb_raw'
            suffix = ''
            func_for_swpts = lambda qb_name: self.raw_data_dict[
                'hard_sweep_points']
        for qb_name, raw_data_dict in self.proc_data_dict[key].items():
            if qb_name not in self.qb_names:
                continue
            sweep_points = func_for_swpts(qb_name)
            if len(raw_data_dict) == 1:
                numplotsx = 1
                numplotsy = 1
            elif len(raw_data_dict) == 2:
                numplotsx = 1
                numplotsy = 2
            else:
                numplotsx = 2
                numplotsy = len(raw_data_dict) // 2 + len(raw_data_dict) % 2

            plotsize = self.get_default_plot_params(set=False)['figure.figsize']
            fig_title = (self.raw_data_dict['timestamp'] + ' ' +
                         self.raw_data_dict['measurementstring'] +
                         '\nRaw data ' + suffix + ' ' + qb_name)
            plot_name = 'raw_plot_' + qb_name + suffix
            xlabel, xunit = self.get_xaxis_label_unit(qb_name)

            for ax_id, ro_channel in enumerate(raw_data_dict):
                if self.get_param_value('TwoD', default_value=False):
                    if self.sp is None:
                        soft_sweep_params = self.get_param_value(
                            'soft_sweep_params')
                        if soft_sweep_params is not None:
                            yunit = list(soft_sweep_params.values())[0]['unit']
                        else:
                            yunit = self.raw_data_dict[
                                'sweep_parameter_units'][1]
                        if np.ndim(yunit) > 0:
                            yunit = yunit[0]
                    for pn, ssp in self.proc_data_dict['sweep_points_2D_dict'][
                            qb_name].items():
                        ylabel = pn
                        if self.sp is not None:
                            yunit = self.sp.get_sweep_params_property(
                                'unit', dimension=1, param_names=pn)
                            ylabel = self.sp.get_sweep_params_property(
                                'label', dimension=1, param_names=pn)
                        self.plot_dicts[f'{plot_name}_{ro_channel}_{pn}'] = {
                            'fig_id': plot_name + '_' + pn,
                            'ax_id': ax_id,
                            'plotfn': self.plot_colorxy,
                            'xvals': sweep_points,
                            'yvals': ssp,
                            'zvals': raw_data_dict[ro_channel].T,
                            'xlabel': xlabel,
                            'xunit': xunit,
                            'ylabel': ylabel,
                            'yunit': yunit,
                            'numplotsx': numplotsx,
                            'numplotsy': numplotsy,
                            'plotsize': (plotsize[0]*numplotsx,
                                         plotsize[1]*numplotsy),
                            'title': fig_title,
                            'clabel': '{} (Vpeak)'.format(ro_channel)}
                else:
                    self.plot_dicts[plot_name + '_' + ro_channel] = {
                        'fig_id': plot_name,
                        'ax_id': ax_id,
                        'plotfn': self.plot_line,
                        'xvals': sweep_points,
                        'xlabel': xlabel,
                        'xunit': xunit,
                        'yvals': raw_data_dict[ro_channel],
                        'ylabel': '{} (Vpeak)'.format(ro_channel),
                        'yunit': '',
                        'numplotsx': numplotsx,
                        'numplotsy': numplotsy,
                        'plotsize': (plotsize[0]*numplotsx,
                                     plotsize[1]*numplotsy),
                        'title': fig_title}
            if len(raw_data_dict) == 1:
                self.plot_dicts[
                    plot_name + '_' + list(raw_data_dict)[0]]['ax_id'] = None

    def prepare_projected_data_plot(
            self, fig_name, data, qb_name, title_suffix='', sweep_points=None,
            plot_cal_points=True, plot_name_suffix='', data_label='Data',
            data_axis_label='', do_legend_data=True, do_legend_cal_states=True):
        title_suffix = qb_name + title_suffix
        if data_axis_label == '':
            data_axis_label = '{} state population'.format(
                self.get_latex_prob_label(self.data_to_fit[qb_name]))
        plotsize = self.get_default_plot_params(set=False)['figure.figsize']
        plotsize = (plotsize[0], plotsize[0]/1.25)

        if sweep_points is None:
            sweep_points = self.proc_data_dict['sweep_points_dict'][qb_name][
                'sweep_points']
        plot_names_cal = []
        if plot_cal_points and self.num_cal_points != 0:
            yvals = data[:-self.num_cal_points]
            xvals = sweep_points[:-self.num_cal_points]
            # plot cal points
            for i, cal_pts_idxs in enumerate(
                    self.cal_states_dict.values()):
                plot_dict_name_cal = fig_name + '_' + \
                                     list(self.cal_states_dict)[i] + '_' + \
                                     plot_name_suffix
                plot_names_cal += [plot_dict_name_cal]
                self.plot_dicts[plot_dict_name_cal] = {
                    'fig_id': fig_name,
                    'plotfn': self.plot_line,
                    'plotsize': plotsize,
                    'xvals': self.proc_data_dict['sweep_points_dict'][qb_name][
                        'cal_points_sweep_points'][cal_pts_idxs],
                    'yvals': data[cal_pts_idxs],
                    'setlabel': list(self.cal_states_dict)[i],
                    'do_legend': do_legend_cal_states,
                    'legend_bbox_to_anchor': (1, 0.5),
                    'legend_pos': 'center left',
                    'linestyle': 'none',
                    'line_kws': {'color': self.get_cal_state_color(
                        list(self.cal_states_dict)[i])}}

                self.plot_dicts[plot_dict_name_cal+'_line'] = {
                    'fig_id': fig_name,
                    'plotsize': plotsize,
                    'plotfn': self.plot_hlines,
                    'y': np.mean(data[cal_pts_idxs]),
                    'xmin': self.proc_data_dict['sweep_points_dict'][qb_name][
                        'sweep_points'][0],
                    'xmax': self.proc_data_dict['sweep_points_dict'][qb_name][
                        'sweep_points'][-1],
                    'colors': 'gray'}

        else:
            yvals = data
            xvals = sweep_points
        title = (self.raw_data_dict['timestamp'] + ' ' +
                 self.raw_data_dict['measurementstring'])
        if title_suffix is not None:
            title += '\n' + title_suffix

        plot_dict_name = fig_name + '_' + plot_name_suffix
        xlabel, xunit = self.get_xaxis_label_unit(qb_name)

        if self.get_param_value('TwoD', default_value=False):
            if self.sp is None:
                soft_sweep_params = self.get_param_value(
                    'soft_sweep_params')
                if soft_sweep_params is not None:
                    yunit = list(soft_sweep_params.values())[0]['unit']
                else:
                    yunit = self.raw_data_dict['sweep_parameter_units'][1]
                if np.ndim(yunit) > 0:
                    yunit = yunit[0]
            for pn, ssp in self.proc_data_dict['sweep_points_2D_dict'][
                    qb_name].items():
                ylabel = pn
                if self.sp is not None:
                    yunit = self.sp.get_sweep_params_property(
                        'unit', dimension=1, param_names=pn)
                    ylabel = self.sp.get_sweep_params_property(
                        'label', dimension=1, param_names=pn)
                self.plot_dicts[f'{plot_dict_name}_{pn}'] = {
                    'plotfn': self.plot_colorxy,
                    'fig_id': fig_name + '_' + pn,
                    'xvals': xvals,
                    'yvals': ssp,
                    'zvals': yvals,
                    'xlabel': xlabel,
                    'xunit': xunit,
                    'ylabel': ylabel,
                    'yunit': yunit,
                    'title': title,
                    'clabel': data_axis_label}
        else:
            self.plot_dicts[plot_dict_name] = {
                'plotfn': self.plot_line,
                'fig_id': fig_name,
                'plotsize': plotsize,
                'xvals': xvals,
                'xlabel': xlabel,
                'xunit': xunit,
                'yvals': yvals,
                'ylabel': data_axis_label,
                'yunit': '',
                'setlabel': data_label,
                'title': title,
                'linestyle': 'none',
                'do_legend': do_legend_data,
                'legend_bbox_to_anchor': (1, 0.5),
                'legend_pos': 'center left'}
        if len(plot_names_cal) > 0:
            if do_legend_data and not do_legend_cal_states:
                for plot_name in plot_names_cal:
                    plot_dict_cal = self.plot_dicts.pop(plot_name)
                    self.plot_dicts[plot_name] = plot_dict_cal


class Idling_Error_Rate_Analyisis(ba.BaseDataAnalysis):

    def __init__(self, t_start: str=None, t_stop: str=None,
                 label: str='', data_file_path: str=None,
                 options_dict: dict=None, extract_only: bool=False,
                 do_fitting: bool=True, auto=True):
        super().__init__(t_start=t_start, t_stop=t_stop,
                         label=label,
                         data_file_path=data_file_path,
                         options_dict=options_dict,
                         extract_only=extract_only, do_fitting=do_fitting)

        self.params_dict = {'xlabel': 'sweep_name',
                            'xunit': 'sweep_unit',
                            'xvals': 'sweep_points',
                            'measurementstring': 'measurementstring',
                            'value_names': 'value_names',
                            'value_units': 'value_units',
                            'measured_values': 'measured_values'}
        self.numeric_params = []
        if auto:
            self.run_analysis()

    def process_data(self):
        post_sel_th = self.options_dict.get('post_sel_th', 0.5)
        raw_shots = self.raw_data_dict['measured_values'][0][0]
        post_sel_shots = raw_shots[::2]
        data_shots = raw_shots[1::2]
        data_shots[np.where(post_sel_shots > post_sel_th)] = np.nan

        states = ['0', '1', '+']
        self.proc_data_dict['xvals'] = np.unique(self.raw_data_dict['xvals'])
        for i, state in enumerate(states):
            self.proc_data_dict['shots_{}'.format(state)] =data_shots[i::3]

            self.proc_data_dict['yvals_{}'.format(state)] = \
                np.nanmean(np.reshape(self.proc_data_dict['shots_{}'.format(state)],
                               (len(self.proc_data_dict['xvals']), -1),
                               order='F'), axis=1)


    def prepare_plots(self):
        # assumes that value names are unique in an experiment
        states = ['0', '1', '+']
        for i, state in enumerate(states):
            yvals = self.proc_data_dict['yvals_{}'.format(state)]
            xvals =  self.proc_data_dict['xvals']

            self.plot_dicts['Prepare in {}'.format(state)] = {
                'ax_id': 'main',
                'plotfn': self.plot_line,
                'xvals': xvals,
                'xlabel': self.raw_data_dict['xlabel'][0],
                'xunit': self.raw_data_dict['xunit'][0][0],
                'yvals': yvals,
                'ylabel': 'Counts',
                'yrange': [0, 1],
                'xrange': self.options_dict.get('xrange', None),
                'yunit': 'frac',
                'setlabel': 'Prepare in {}'.format(state),
                'do_legend':True,
                'title': (self.raw_data_dict['timestamps'][0]+' - ' +
                          self.raw_data_dict['timestamps'][-1] + '\n' +
                          self.raw_data_dict['measurementstring'][0]),
                'legend_pos': 'upper right'}
        if self.do_fitting:
            for state in ['0', '1', '+']:
                self.plot_dicts['fit_{}'.format(state)] = {
                    'ax_id': 'main',
                    'plotfn': self.plot_fit,
                    'fit_res': self.fit_dicts['fit {}'.format(state)]['fit_res'],
                    'plot_init': self.options_dict['plot_init'],
                    'setlabel': 'fit |{}>'.format(state),
                    'do_legend': True,
                    'legend_pos': 'upper right'}

                self.plot_dicts['fit_text']={
                    'ax_id':'main',
                    'box_props': 'fancy',
                    'xpos':1.05,
                    'horizontalalignment':'left',
                    'plotfn': self.plot_text,
                    'text_string': self.proc_data_dict['fit_msg']}



    def analyze_fit_results(self):
        fit_msg =''
        states = ['0', '1', '+']
        for state in states:
            fr = self.fit_res['fit {}'.format(state)]
            N1 = fr.params['N1'].value, fr.params['N1'].stderr
            N2 = fr.params['N2'].value, fr.params['N2'].stderr
            fit_msg += ('Prep |{}> : \n\tN_1 = {:.2g} $\pm$ {:.2g}'
                    '\n\tN_2 = {:.2g} $\pm$ {:.2g}\n').format(
                state, N1[0], N1[1], N2[0], N2[1])

        self.proc_data_dict['fit_msg'] = fit_msg

    def prepare_fitting(self):
        self.fit_dicts = OrderedDict()
        states = ['0', '1', '+']
        for i, state in enumerate(states):
            yvals = self.proc_data_dict['yvals_{}'.format(state)]
            xvals =  self.proc_data_dict['xvals']

            mod = lmfit.Model(fit_mods.idle_error_rate_exp_decay)
            mod.guess = fit_mods.idle_err_rate_guess.__get__(mod, mod.__class__)

            # Done here explicitly so that I can overwrite a specific guess
            guess_pars = mod.guess(N=xvals, data=yvals)
            vary_N2 = self.options_dict.get('vary_N2', True)

            if not vary_N2:
                guess_pars['N2'].value = 1e21
                guess_pars['N2'].vary = False
            self.fit_dicts['fit {}'.format(states[i])] = {
                'model': mod,
                'fit_xvals': {'N': xvals},
                'fit_yvals': {'data': yvals},
                'guess_pars': guess_pars}
            # Allows fixing the double exponential coefficient


class Grovers_TwoQubitAllStates_Analysis(ba.BaseDataAnalysis):

    def __init__(self, t_start: str=None, t_stop: str=None,
                 label: str='', data_file_path: str=None,
                 options_dict: dict=None, extract_only: bool=False,
                 do_fitting: bool=True, auto=True):
        super().__init__(t_start=t_start, t_stop=t_stop,
                         label=label,
                         data_file_path=data_file_path,
                         options_dict=options_dict,
                         extract_only=extract_only, do_fitting=do_fitting)

        self.params_dict = {'xlabel': 'sweep_name',
                            'xunit': 'sweep_unit',
                            'xvals': 'sweep_points',
                            'measurementstring': 'measurementstring',
                            'value_names': 'value_names',
                            'value_units': 'value_units',
                            'measured_values': 'measured_values'}
        self.numeric_params = []
        if auto:
            self.run_analysis()

    def process_data(self):
        self.proc_data_dict = OrderedDict()
        normalize_to_cal_points = self.options_dict.get('normalize_to_cal_points', True)
        cal_points = [
                        [[-4, -3], [-2, -1]],
                        [[-4, -2], [-3, -1]],
                       ]
        for idx in [0,1]:
            yvals = list(self.raw_data_dict['measured_data'].values())[idx][0]

            self.proc_data_dict['ylabel_{}'.format(idx)] = \
                self.raw_data_dict['value_names'][0][idx]
            self.proc_data_dict['yunit'] = self.raw_data_dict['value_units'][0][idx]

            if normalize_to_cal_points:
                yvals = a_tools.rotate_and_normalize_data_1ch(yvals,
                    cal_zero_points=cal_points[idx][0],
                    cal_one_points=cal_points[idx][1])
            self.proc_data_dict['yvals_{}'.format(idx)] = yvals

        y0 = self.proc_data_dict['yvals_0']
        y1 = self.proc_data_dict['yvals_1']
        p_success = ((y0[0]*y1[0]) +
                     (1-y0[1])*y1[1] +
                     (y0[2])*(1-y1[2]) +
                     (1-y0[3])*(1-y1[3]) )/4
        self.proc_data_dict['p_success'] = p_success


    def prepare_plots(self):
        # assumes that value names are unique in an experiment
        for i in [0, 1]:
            yvals = self.proc_data_dict['yvals_{}'.format(i)]
            xvals =  self.raw_data_dict['xvals'][0]
            ylabel = self.proc_data_dict['ylabel_{}'.format(i)]
            self.plot_dicts['main_{}'.format(ylabel)] = {
                'plotfn': self.plot_line,
                'xvals': self.raw_data_dict['xvals'][0],
                'xlabel': self.raw_data_dict['xlabel'][0],
                'xunit': self.raw_data_dict['xunit'][0][0],
                'yvals': self.proc_data_dict['yvals_{}'.format(i)],
                'ylabel': ylabel,
                'yunit': self.proc_data_dict['yunit'],
                'title': (self.raw_data_dict['timestamps'][0] + ' \n' +
                          self.raw_data_dict['measurementstring'][0]),
                'do_legend': False,
                'legend_pos': 'upper right'}


        self.plot_dicts['limit_text']={
            'ax_id':'main_{}'.format(ylabel),
            'box_props': 'fancy',
            'xpos':1.05,
            'horizontalalignment':'left',
            'plotfn': self.plot_text,
            'text_string': 'P succes = {:.3f}'.format(self.proc_data_dict['p_success'])}








class FlippingAnalysis(Single_Qubit_TimeDomainAnalysis):

    def __init__(self, t_start: str=None, t_stop: str=None,
                 data_file_path: str=None,
                 options_dict: dict=None, extract_only: bool=False,
                 do_fitting: bool=True, auto=True):
        super().__init__(t_start=t_start, t_stop=t_stop,
                         data_file_path=data_file_path,
                         options_dict=options_dict,
                         extract_only=extract_only, do_fitting=do_fitting)
        self.single_timestamp = True

        self.params_dict = {'xlabel': 'sweep_name',
                            'xunit': 'sweep_unit',
                            'measurementstring': 'measurementstring',
                            'sweep_points': 'sweep_points',
                            'value_names': 'value_names',
                            'value_units': 'value_units',
                            'measured_values': 'measured_values'}
        # This analysis makes a hardcoded assumption on the calibration points
        self.options_dict['cal_points'] = [list(range(-4, -2)),
                                           list(range(-2, 0))]

        self.numeric_params = []
        if auto:
            self.run_analysis()

    def prepare_fitting(self):
        self.fit_dicts = OrderedDict()
        # Even though we expect an exponentially damped oscillation we use
        # a simple cosine as this gives more reliable fitting and we are only
        # interested in extracting the frequency of the oscillation
        cos_mod = lmfit.Model(fit_mods.CosFunc)

        guess_pars = fit_mods.Cos_guess(
            model=cos_mod, t=self.raw_data_dict['sweep_points'][:-4],
            data=self.proc_data_dict['corr_data'][:-4])

        # This enforces the oscillation to start at the equator
        # and ensures that any over/under rotation is absorbed in the
        # frequency
        guess_pars['amplitude'].value = 0.5
        guess_pars['amplitude'].vary = False
        guess_pars['offset'].value = 0.5
        guess_pars['offset'].vary = False

        self.fit_dicts['cos_fit'] = {
            'fit_fn': fit_mods.CosFunc,
            'fit_xvals': {'t': self.raw_data_dict['sweep_points'][:-4]},
            'fit_yvals': {'data': self.proc_data_dict['corr_data'][:-4]},
            'guess_pars': guess_pars}

        # In the case there are very few periods we fall back on a small
        # angle approximation to extract the drive detuning
        poly_mod = lmfit.models.PolynomialModel(degree=1)
        # the detuning can be estimated using on a small angle approximation
        # c1 = d/dN (cos(2*pi*f N) ) evaluated at N = 0 -> c1 = -2*pi*f
        poly_mod.set_param_hint('frequency', expr='-c1/(2*pi)')
        guess_pars = poly_mod.guess(x=self.raw_data_dict['sweep_points'][:-4],
                                    data=self.proc_data_dict['corr_data'][:-4])
        # Constraining the line ensures that it will only give a good fit
        # if the small angle approximation holds
        guess_pars['c0'].vary = False
        guess_pars['c0'].value = 0.5

        self.fit_dicts['line_fit'] = {
            'model': poly_mod,
            'fit_xvals': {'x': self.raw_data_dict['sweep_points'][:-4]},
            'fit_yvals': {'data': self.proc_data_dict['corr_data'][:-4]},
            'guess_pars': guess_pars}

    def analyze_fit_results(self):
        sf_line = self._get_scale_factor_line()
        sf_cos = self._get_scale_factor_cos()
        self.proc_data_dict['scale_factor'] = self.get_scale_factor()

        msg = 'Scale fact. based on '
        if self.proc_data_dict['scale_factor'] == sf_cos:
            msg += 'cos fit\n'
        else:
            msg += 'line fit\n'
        msg += 'cos fit: {:.4f}\n'.format(sf_cos)
        msg += 'line fit: {:.4f}'.format(sf_line)

        self.raw_data_dict['scale_factor_msg'] = msg
        # TODO: save scale factor to file

    def get_scale_factor(self):
        """
        Returns the scale factor that should correct for the error in the
        pulse amplitude.
        """
        # Model selection based on the Bayesian Information Criterion (BIC)
        # as  calculated by lmfit
        if (self.fit_dicts['line_fit']['fit_res'].bic <
                self.fit_dicts['cos_fit']['fit_res'].bic):
            scale_factor = self._get_scale_factor_line()
        else:
            scale_factor = self._get_scale_factor_cos()
        return scale_factor

    def _get_scale_factor_cos(self):
        # 1/period of the oscillation corresponds to the (fractional)
        # over/under rotation error per gate
        frequency = self.fit_dicts['cos_fit']['fit_res'].params['frequency']

        # the square is needed to account for the difference between
        # power and amplitude
        scale_factor = (1+frequency)**2

        phase = np.rad2deg(self.fit_dicts['cos_fit']['fit_res'].params['phase']) % 360
        # phase ~90 indicates an under rotation so the scale factor
        # has to be larger than 1. A phase ~270 indicates an over
        # rotation so then the scale factor has to be smaller than one.
        if phase > 180:
            scale_factor = 1/scale_factor

        return scale_factor

    def _get_scale_factor_line(self):
        # 1/period of the oscillation corresponds to the (fractional)
        # over/under rotation error per gate
        frequency = self.fit_dicts['line_fit']['fit_res'].params['frequency']
        scale_factor = (1+frequency)**2
        # no phase sign check is needed here as this is contained in the
        # sign of the coefficient

        return scale_factor

    def prepare_plots(self):
        self.plot_dicts['main'] = {
            'plotfn': self.plot_line,
            'xvals': self.raw_data_dict['sweep_points'],
            'xlabel': self.raw_data_dict['xlabel'],
            'xunit': self.raw_data_dict['xunit'],  # does not do anything yet
            'yvals': self.proc_data_dict['corr_data'],
            'ylabel': 'Excited state population',
            'yunit': '',
            'setlabel': 'data',
            'title': (self.raw_data_dict['timestamp'] + ' ' +
                      self.raw_data_dict['measurementstring']),
            'do_legend': True,
            'legend_pos': 'upper right'}

        if self.do_fitting:
            self.plot_dicts['line_fit'] = {
                'ax_id': 'main',
                'plotfn': self.plot_fit,
                'fit_res': self.fit_dicts['line_fit']['fit_res'],
                'plot_init': self.options_dict['plot_init'],
                'setlabel': 'line fit',
                'do_legend': True,
                'legend_pos': 'upper right'}

            self.plot_dicts['cos_fit'] = {
                'ax_id': 'main',
                'plotfn': self.plot_fit,
                'fit_res': self.fit_dicts['cos_fit']['fit_res'],
                'plot_init': self.options_dict['plot_init'],
                'setlabel': 'cos fit',
                'do_legend': True,
                'legend_pos': 'upper right'}

            self.plot_dicts['text_msg'] = {
                'ax_id': 'main',
                'ypos': 0.15,
                'plotfn': self.plot_text,
                'box_props': 'fancy',
                'text_string': self.raw_data_dict['scale_factor_msg']}


class Intersect_Analysis(Single_Qubit_TimeDomainAnalysis):
    """
    Analysis to extract the intercept of two parameters.

    relevant options_dict parameters
        ch_idx_A (int) specifies first channel for intercept
        ch_idx_B (int) specifies second channel for intercept if same as first
            it will assume data was taken interleaved.
    """
    def __init__(self, t_start: str=None, t_stop: str=None,
                 data_file_path: str=None,
                 options_dict: dict=None, extract_only: bool=False,
                 do_fitting: bool=True, auto=True):

        super().__init__(t_start=t_start, t_stop=t_stop,
                         data_file_path=data_file_path,
                         options_dict=options_dict,
                         extract_only=extract_only, do_fitting=do_fitting)
        self.single_timestamp = False

        self.params_dict = {'xlabel': 'sweep_name',
                            'xvals': 'sweep_points',
                            'xunit': 'sweep_unit',
                            'measurementstring': 'measurementstring',
                            'value_names': 'value_names',
                            'value_units': 'value_units',
                            'measured_values': 'measured_values'}

        self.numeric_params = []
        if auto:
            self.run_analysis()


    def process_data(self):
        """
        selects the relevant acq channel based on "ch_idx_A" and "ch_idx_B"
        specified in the options dict. If ch_idx_A and ch_idx_B are the same
        it will unzip the data.
        """
        self.proc_data_dict = deepcopy(self.raw_data_dict)
        # The channel containing the data must be specified in the options dict
        ch_idx_A = self.options_dict.get('ch_idx_A', 0)
        ch_idx_B = self.options_dict.get('ch_idx_B', 0)


        self.proc_data_dict['ylabel'] = self.raw_data_dict['value_names'][0][ch_idx_A]
        self.proc_data_dict['yunit'] = self.raw_data_dict['value_units'][0][ch_idx_A]

        if ch_idx_A == ch_idx_B:
            yvals = list(self.raw_data_dict['measured_data'].values())[ch_idx_A][0]
            self.proc_data_dict['xvals_A'] = self.raw_data_dict['xvals'][0][::2]
            self.proc_data_dict['xvals_B'] = self.raw_data_dict['xvals'][0][1::2]
            self.proc_data_dict['yvals_A'] = yvals[::2]
            self.proc_data_dict['yvals_B'] = yvals[1::2]
        else:
            self.proc_data_dict['xvals_A'] = self.raw_data_dict['xvals'][0]
            self.proc_data_dict['xvals_B'] = self.raw_data_dict['xvals'][0]

            self.proc_data_dict['yvals_A'] = list(self.raw_data_dict
                ['measured_data'].values())[ch_idx_A][0]
            self.proc_data_dict['yvals_B'] = list(self.raw_data_dict
                ['measured_data'].values())[ch_idx_B][0]

    def prepare_fitting(self):
        self.fit_dicts = OrderedDict()

        self.fit_dicts['line_fit_A'] = {
            'model': lmfit.models.PolynomialModel(degree=2),
            'fit_xvals': {'x': self.proc_data_dict['xvals_A']},
            'fit_yvals': {'data': self.proc_data_dict['yvals_A']}}

        self.fit_dicts['line_fit_B'] = {
            'model': lmfit.models.PolynomialModel(degree=2),
            'fit_xvals': {'x': self.proc_data_dict['xvals_B']},
            'fit_yvals': {'data': self.proc_data_dict['yvals_B']}}


    def analyze_fit_results(self):
        fr_0 = self.fit_res['line_fit_A'].best_values
        fr_1 = self.fit_res['line_fit_B'].best_values

        c0 = (fr_0['c0'] - fr_1['c0'])
        c1 = (fr_0['c1'] - fr_1['c1'])
        c2 = (fr_0['c2'] - fr_1['c2'])
        poly_coeff = [c0, c1, c2]
        poly = np.polynomial.polynomial.Polynomial([fr_0['c0'],
                                                   fr_0['c1'], fr_0['c2']])
        ic = np.polynomial.polynomial.polyroots(poly_coeff)

        self.proc_data_dict['intersect_L'] = ic[0], poly(ic[0])
        self.proc_data_dict['intersect_R'] = ic[1], poly(ic[1])

        if (((np.min(self.proc_data_dict['xvals']))< ic[0]) and
                ( ic[0] < (np.max(self.proc_data_dict['xvals'])))):
            self.proc_data_dict['intersect'] =self.proc_data_dict['intersect_L']
        else:
            self.proc_data_dict['intersect'] =self.proc_data_dict['intersect_R']

    def prepare_plots(self):
        self.plot_dicts['main'] = {
            'plotfn': self.plot_line,
            'xvals': self.proc_data_dict['xvals_A'],
            'xlabel': self.proc_data_dict['xlabel'][0],
            'xunit': self.proc_data_dict['xunit'][0][0],
            'yvals': self.proc_data_dict['yvals_A'],
            'ylabel': self.proc_data_dict['ylabel'],
            'yunit': self.proc_data_dict['yunit'],
            'setlabel': 'A',
            'title': (self.proc_data_dict['timestamps'][0] + ' \n' +
                      self.proc_data_dict['measurementstring'][0]),
            'do_legend': True,
            'yrange': (0,1),
            'legend_pos': 'upper right'}

        self.plot_dicts['on'] = {
            'plotfn': self.plot_line,
            'ax_id': 'main',
            'xvals': self.proc_data_dict['xvals_B'],
            'xlabel': self.proc_data_dict['xlabel'][0],
            'xunit': self.proc_data_dict['xunit'][0][0],
            'yvals': self.proc_data_dict['yvals_B'],
            'ylabel': self.proc_data_dict['ylabel'],
            'yunit': self.proc_data_dict['yunit'],
            'setlabel': 'B',
            'do_legend': True,
            'legend_pos': 'upper right'}

        if self.do_fitting:
            self.plot_dicts['line_fit_A'] = {
                'ax_id': 'main',
                'plotfn': self.plot_fit,
                'fit_res': self.fit_dicts['line_fit_A']['fit_res'],
                'plot_init': self.options_dict['plot_init'],
                'setlabel': 'Fit A',
                'do_legend': True}
            self.plot_dicts['line_fit_B'] = {
                'ax_id': 'main',
                'plotfn': self.plot_fit,
                'fit_res': self.fit_dicts['line_fit_B']['fit_res'],
                'plot_init': self.options_dict['plot_init'],
                'setlabel': 'Fit B',
                'do_legend': True}


            ic, ic_unit = SI_val_to_msg_str(
                self.proc_data_dict['intersect'][0],
                 self.proc_data_dict['xunit'][0][0], return_type=float)
            self.plot_dicts['intercept_message'] = {
                'ax_id': 'main',
                'plotfn': self.plot_line,
                'xvals': [self.proc_data_dict['intersect'][0]],
                'yvals': [self.proc_data_dict['intersect'][1]],
                'line_kws': {'alpha': .5, 'color':'gray',
                            'markersize':15},
                'marker': 'o',
                'setlabel': 'Intercept: {:.1f} {}'.format(ic, ic_unit),
                'do_legend': True}

    def get_intersect(self):

        return self.proc_data_dict['intersect']



class CZ_1QPhaseCal_Analysis(ba.BaseDataAnalysis):
    """
    Analysis to extract the intercept for a single qubit phase calibration
    experiment

    N.B. this is a less generic version of "Intersect_Analysis" and should
    be deprecated (MAR Dec 2017)
    """
    def __init__(self, t_start: str=None, t_stop: str=None,
                 data_file_path: str=None,
                 options_dict: dict=None, extract_only: bool=False,
                 do_fitting: bool=True, auto=True):
        super().__init__(t_start=t_start, t_stop=t_stop,
                         data_file_path=data_file_path,
                         options_dict=options_dict,
                         extract_only=extract_only, do_fitting=do_fitting)
        self.single_timestamp = False

        self.params_dict = {'xlabel': 'sweep_name',
                            'xunit': 'sweep_unit',
                            'xvals': 'sweep_points',
                            'measurementstring': 'measurementstring',
                            'value_names': 'value_names',
                            'value_units': 'value_units',
                            'measured_values': 'measured_values'}

        self.numeric_params = []
        if auto:
            self.run_analysis()

    def process_data(self):
        """
        selects the relevant acq channel based on "ch_idx" in options dict and
        then splits the data for th
        """
        self.proc_data_dict = OrderedDict()
        # The channel containing the data must be specified in the options dict
        ch_idx = self.options_dict['ch_idx']

        yvals = list(self.raw_data_dict['measured_data'].values())[ch_idx][0]

        self.proc_data_dict['ylabel'] = self.raw_data_dict['value_names'][0][ch_idx]
        self.proc_data_dict['yunit'] = self.raw_data_dict['value_units'][0][ch_idx]
        self.proc_data_dict['xvals_off'] = self.raw_data_dict['xvals'][0][::2]
        self.proc_data_dict['xvals_on'] = self.raw_data_dict['xvals'][0][1::2]
        self.proc_data_dict['yvals_off'] = yvals[::2]
        self.proc_data_dict['yvals_on'] = yvals[1::2]


    def prepare_fitting(self):
        self.fit_dicts = OrderedDict()

        self.fit_dicts['line_fit_off'] = {
            'model': lmfit.models.PolynomialModel(degree=1),
            'fit_xvals': {'x': self.proc_data_dict['xvals_off']},
            'fit_yvals': {'data': self.proc_data_dict['yvals_off']}}

        self.fit_dicts['line_fit_on'] = {
            'model': lmfit.models.PolynomialModel(degree=1),
            'fit_xvals': {'x': self.proc_data_dict['xvals_on']},
            'fit_yvals': {'data': self.proc_data_dict['yvals_on']}}


    def analyze_fit_results(self):
        fr_0 = self.fit_res['line_fit_off'].best_values
        fr_1 = self.fit_res['line_fit_on'].best_values
        ic = -(fr_0['c0'] - fr_1['c0'])/(fr_0['c1'] - fr_1['c1'])

        self.proc_data_dict['zero_phase_diff_intersect'] = ic


    def prepare_plots(self):
        self.plot_dicts['main'] = {
            'plotfn': self.plot_line,
            'xvals': self.proc_data_dict['xvals_off'],
            'xlabel': self.raw_data_dict['xlabel'][0],
            'xunit': self.raw_data_dict['xunit'][0][0],
            'yvals': self.proc_data_dict['yvals_off'],
            'ylabel': self.proc_data_dict['ylabel'],
            'yunit': self.proc_data_dict['yunit'],
            'setlabel': 'CZ off',
            'title': (self.raw_data_dict['timestamps'][0] + ' \n' +
                      self.raw_data_dict['measurementstring'][0]),
            'do_legend': True,
            'yrange': (0,1),
            'legend_pos': 'upper right'}

        self.plot_dicts['on'] = {
            'plotfn': self.plot_line,
            'ax_id': 'main',
            'xvals': self.proc_data_dict['xvals_on'],
            'xlabel': self.raw_data_dict['xlabel'][0],
            'xunit': self.raw_data_dict['xunit'][0][0],
            'yvals': self.proc_data_dict['yvals_on'],
            'ylabel': self.proc_data_dict['ylabel'],
            'yunit': self.proc_data_dict['yunit'],
            'setlabel': 'CZ on',
            'do_legend': True,
            'legend_pos': 'upper right'}

        if self.do_fitting:
            self.plot_dicts['line_fit_off'] = {
                'ax_id': 'main',
                'plotfn': self.plot_fit,
                'fit_res': self.fit_dicts['line_fit_off']['fit_res'],
                'plot_init': self.options_dict['plot_init'],
                'setlabel': 'Fit CZ off',
                'do_legend': True}
            self.plot_dicts['line_fit_on'] = {
                'ax_id': 'main',
                'plotfn': self.plot_fit,
                'fit_res': self.fit_dicts['line_fit_on']['fit_res'],
                'plot_init': self.options_dict['plot_init'],
                'setlabel': 'Fit CZ on',
                'do_legend': True}


            ic, ic_unit = SI_val_to_msg_str(
                self.proc_data_dict['zero_phase_diff_intersect'],
                 self.raw_data_dict['xunit'][0][0], return_type=float)
            self.plot_dicts['intercept_message'] = {
                'ax_id': 'main',
                'plotfn': self.plot_line,
                'xvals': [self.proc_data_dict['zero_phase_diff_intersect']],
                'yvals': [np.mean(self.proc_data_dict['xvals_on'])],
                'line_kws': {'alpha': 0},
                'setlabel': 'Intercept: {:.1f} {}'.format(ic, ic_unit),
                'do_legend': True}

    def get_zero_phase_diff_intersect(self):

        return self.proc_data_dict['zero_phase_diff_intersect']


class Oscillation_Analysis(ba.BaseDataAnalysis):
    """
    Very basic analysis to determine the phase of a single oscillation
    that has an assumed period of 360 degrees.
    """
    def __init__(self, t_start: str=None, t_stop: str=None,
                 data_file_path: str=None,
                 label: str='',
                 options_dict: dict=None, extract_only: bool=False,
                 do_fitting: bool=True, auto=True):
        super().__init__(t_start=t_start, t_stop=t_stop,
                         label=label,
                         data_file_path=data_file_path,
                         options_dict=options_dict,
                         extract_only=extract_only, do_fitting=do_fitting)
        self.single_timestamp = False

        self.params_dict = {'xlabel': 'sweep_name',
                            'xunit': 'sweep_unit',
                            'xvals': 'sweep_points',
                            'measurementstring': 'measurementstring',
                            'value_names': 'value_names',
                            'value_units': 'value_units',
                            'measured_values': 'measured_values'}

        self.numeric_params = []
        if auto:
            self.run_analysis()

    def process_data(self):
        self.proc_data_dict = OrderedDict()
        idx = 1

        self.proc_data_dict['yvals'] = list(self.raw_data_dict['measured_data'].values())[idx][0]
        self.proc_data_dict['ylabel'] = self.raw_data_dict['value_names'][0][idx]
        self.proc_data_dict['yunit'] = self.raw_data_dict['value_units'][0][idx]

    def prepare_fitting(self):
        self.fit_dicts = OrderedDict()
        cos_mod = lmfit.Model(fit_mods.CosFunc)
        cos_mod.guess = fit_mods.Cos_guess.__get__(cos_mod, cos_mod.__class__)
        self.fit_dicts['cos_fit'] = {
            'model': cos_mod,
            'guess_dict': {'frequency': {'value': 1/360, 'vary': False}},
            'fit_xvals': {'t': self.raw_data_dict['xvals'][0]},
            'fit_yvals': {'data': self.proc_data_dict['yvals']}}

    def analyze_fit_results(self):
        fr = self.fit_res['cos_fit'].best_values
        self.proc_data_dict['phi'] =  np.rad2deg(fr['phase'])


    def prepare_plots(self):
        self.plot_dicts['main'] = {
            'plotfn': self.plot_line,
            'xvals': self.raw_data_dict['xvals'][0],
            'xlabel': self.raw_data_dict['xlabel'][0],
            'xunit': self.raw_data_dict['xunit'][0][0],
            'yvals': self.proc_data_dict['yvals'],
            'ylabel': self.proc_data_dict['ylabel'],
            'yunit': self.proc_data_dict['yunit'],
            'title': (self.raw_data_dict['timestamps'][0] + ' \n' +
                      self.raw_data_dict['measurementstring'][0]),
            'do_legend': True,
            # 'yrange': (0,1),
            'legend_pos': 'upper right'}

        if self.do_fitting:
            self.plot_dicts['cos_fit'] = {
                'ax_id': 'main',
                'plotfn': self.plot_fit,
                'fit_res': self.fit_dicts['cos_fit']['fit_res'],
                'plot_init': self.options_dict['plot_init'],
                'setlabel': 'Fit',
                'do_legend': True}


class Conditional_Oscillation_Analysis(ba.BaseDataAnalysis):
    """
    Analysis to extract quantities from a conditional oscillation.

    """
    def __init__(self, t_start: str=None, t_stop: str=None,
                 data_file_path: str=None,
                 label: str='',
                 options_dict: dict=None, extract_only: bool=False,
                 do_fitting: bool=True, auto=True):
        super().__init__(t_start=t_start, t_stop=t_stop,
                         label=label,
                         data_file_path=data_file_path,
                         options_dict=options_dict,
                         extract_only=extract_only, do_fitting=do_fitting)
        self.single_timestamp = False

        self.params_dict = {'xlabel': 'sweep_name',
                            'xunit': 'sweep_unit',
                            'xvals': 'sweep_points',
                            'measurementstring': 'measurementstring',
                            'value_names': 'value_names',
                            'value_units': 'value_units',
                            'measured_values': 'measured_values'}

        self.numeric_params = []
        if auto:
            self.run_analysis()

    def process_data(self):
        """
        selects the relevant acq channel based on "ch_idx_osc" and
        "ch_idx_spec" in the options dict and then splits the data for the
        off and on cases
        """
        self.proc_data_dict = OrderedDict()
        # The channel containing the data must be specified in the options dict
        ch_idx_spec = self.options_dict.get('ch_idx_spec', 0)
        ch_idx_osc = self.options_dict.get('ch_idx_osc', 1)
        normalize_to_cal_points = self.options_dict.get('normalize_to_cal_points', True)
        cal_points = [
                        [[-4, -3], [-2, -1]],
                        [[-4, -2], [-3, -1]],
                       ]


        i = 0
        for idx, type_str in zip([ch_idx_osc, ch_idx_spec], ['osc', 'spec']):
            yvals = list(self.raw_data_dict['measured_data'].values())[idx][0]
            self.proc_data_dict['ylabel_{}'.format(type_str)] = self.raw_data_dict['value_names'][0][idx]
            self.proc_data_dict['yunit'] = self.raw_data_dict['value_units'][0][idx]

            if normalize_to_cal_points:
                yvals = a_tools.rotate_and_normalize_data_1ch(yvals,
                    cal_zero_points=cal_points[i][0],
                    cal_one_points=cal_points[i][1])
                i +=1

                self.proc_data_dict['yvals_{}_off'.format(type_str)] = yvals[::2]
                self.proc_data_dict['yvals_{}_on'.format(type_str)] = yvals[1::2]
                self.proc_data_dict['xvals_off'] = self.raw_data_dict['xvals'][0][::2]
                self.proc_data_dict['xvals_on'] = self.raw_data_dict['xvals'][0][1::2]

            else:
                self.proc_data_dict['yvals_{}_off'.format(type_str)] = yvals[::2]
                self.proc_data_dict['yvals_{}_on'.format(type_str)] = yvals[1::2]


                self.proc_data_dict['xvals_off'] = self.raw_data_dict['xvals'][0][::2]
                self.proc_data_dict['xvals_on'] = self.raw_data_dict['xvals'][0][1::2]



    def prepare_fitting(self):
        self.fit_dicts = OrderedDict()
        cos_mod0 = lmfit.Model(fit_mods.CosFunc)
        cos_mod0.guess = fit_mods.Cos_guess.__get__(cos_mod0, cos_mod0.__class__)
        self.fit_dicts['cos_fit_off'] = {
            'model': cos_mod0,
            'guess_dict': {'frequency': {'value': 1/360, 'vary': False}},
            'fit_xvals': {'t': self.proc_data_dict['xvals_off'][:-2]},
            'fit_yvals': {'data': self.proc_data_dict['yvals_osc_off'][:-2]}}

        cos_mod1 = lmfit.Model(fit_mods.CosFunc)
        cos_mod1.guess = fit_mods.Cos_guess.__get__(cos_mod1, cos_mod1.__class__)
        self.fit_dicts['cos_fit_on'] = {
            'model': cos_mod1,
            'guess_dict': {'frequency': {'value': 1/360, 'vary': False}},
            'fit_xvals': {'t': self.proc_data_dict['xvals_on'][:-2]},
            'fit_yvals': {'data': self.proc_data_dict['yvals_osc_on'][:-2]}}

    def analyze_fit_results(self):
        fr_0 = self.fit_res['cos_fit_off'].params
        fr_1 = self.fit_res['cos_fit_on'].params

        phi0 = np.rad2deg(fr_0['phase'].value)
        phi1 = np.rad2deg(fr_1['phase'].value)

        phi0_stderr = np.rad2deg(fr_0['phase'].stderr)
        phi1_stderr = np.rad2deg(fr_1['phase'].stderr)

        self.proc_data_dict['phi_0'] = phi0, phi0_stderr
        self.proc_data_dict['phi_1'] = phi1, phi1_stderr
        phi_cond_stderr = (phi0_stderr**2+phi1_stderr**2)**.5
        self.proc_data_dict['phi_cond'] = (phi1 -phi0), phi_cond_stderr


        osc_amp = np.mean([fr_0['amplitude'], fr_1['amplitude']])
        osc_amp_stderr = np.sqrt(fr_0['amplitude'].stderr**2 +
                                 fr_1['amplitude']**2)/2

        self.proc_data_dict['osc_amp_0'] = (fr_0['amplitude'].value,
                                            fr_0['amplitude'].stderr)
        self.proc_data_dict['osc_amp_1'] = (fr_1['amplitude'].value,
                                            fr_1['amplitude'].stderr)

        self.proc_data_dict['osc_offs_0'] = (fr_0['offset'].value,
                                            fr_0['offset'].stderr)
        self.proc_data_dict['osc_offs_1'] = (fr_1['offset'].value,
                                            fr_1['offset'].stderr)


        offs_stderr = (fr_0['offset'].stderr**2+fr_1['offset'].stderr**2)**.5
        self.proc_data_dict['offs_diff'] = (
            fr_1['offset'].value - fr_0['offset'].value, offs_stderr)

        # self.proc_data_dict['osc_amp'] = (osc_amp, osc_amp_stderr)
        self.proc_data_dict['missing_fraction'] = (
            np.mean(self.proc_data_dict['yvals_spec_on'][:-2]) -
            np.mean(self.proc_data_dict['yvals_spec_off'][:-2]))


    def prepare_plots(self):
        self._prepare_main_oscillation_figure()
        self._prepare_spectator_qubit_figure()

    def _prepare_main_oscillation_figure(self):
        self.plot_dicts['main'] = {
            'plotfn': self.plot_line,
            'xvals': self.proc_data_dict['xvals_off'],
            'xlabel': self.raw_data_dict['xlabel'][0],
            'xunit': self.raw_data_dict['xunit'][0][0],
            'yvals': self.proc_data_dict['yvals_osc_off'],
            'ylabel': self.proc_data_dict['ylabel_osc'],
            'yunit': self.proc_data_dict['yunit'],
            'setlabel': 'CZ off',
            'title': (self.raw_data_dict['timestamps'][0] + ' \n' +
                      self.raw_data_dict['measurementstring'][0]),
            'do_legend': True,
            # 'yrange': (0,1),
            'legend_pos': 'upper right'}

        self.plot_dicts['on'] = {
            'plotfn': self.plot_line,
            'ax_id': 'main',
            'xvals': self.proc_data_dict['xvals_on'],
            'xlabel': self.raw_data_dict['xlabel'][0],
            'xunit': self.raw_data_dict['xunit'][0][0],
            'yvals': self.proc_data_dict['yvals_osc_on'],
            'ylabel': self.proc_data_dict['ylabel_osc'],
            'yunit': self.proc_data_dict['yunit'],
            'setlabel': 'CZ on',
            'do_legend': True,
            'legend_pos': 'upper right'}

        if self.do_fitting:
            self.plot_dicts['cos_fit_off'] = {
                'ax_id': 'main',
                'plotfn': self.plot_fit,
                'fit_res': self.fit_dicts['cos_fit_off']['fit_res'],
                'plot_init': self.options_dict['plot_init'],
                'setlabel': 'Fit CZ off',
                'do_legend': True}
            self.plot_dicts['cos_fit_on'] = {
                'ax_id': 'main',
                'plotfn': self.plot_fit,
                'fit_res': self.fit_dicts['cos_fit_on']['fit_res'],
                'plot_init': self.options_dict['plot_init'],
                'setlabel': 'Fit CZ on',
                'do_legend': True}

            # offset as a guide for the eye
            y = self.fit_res['cos_fit_off'].params['offset'].value
            self.plot_dicts['cos_off_offset'] ={
                'plotfn': self.plot_matplot_ax_method,
                'ax_id':'main',
                'func': 'axhline',
                'plot_kws': {
                    'y': y, 'color': 'C0', 'linestyle': 'dotted'}
                    }

            phase_message = (
                'Phase diff.: {:.1f} $\pm$ {:.1f} deg\n'
                'Phase off: {:.1f} $\pm$ {:.1f}deg\n'
                'Phase on: {:.1f} $\pm$ {:.1f}deg\n'
                'Osc. amp. off: {:.4f} $\pm$ {:.4f}\n'
                'Osc. amp. on: {:.4f} $\pm$ {:.4f}\n'
                'Offs. diff.: {:.4f} $\pm$ {:.4f}\n'
                'Osc. offs. off: {:.4f} $\pm$ {:.4f}\n'
                'Osc. offs. on: {:.4f} $\pm$ {:.4f}'.format(
                    self.proc_data_dict['phi_cond'][0],
                    self.proc_data_dict['phi_cond'][1],
                    self.proc_data_dict['phi_0'][0],
                    self.proc_data_dict['phi_0'][1],
                    self.proc_data_dict['phi_1'][0],
                    self.proc_data_dict['phi_1'][1],
                    self.proc_data_dict['osc_amp_0'][0],
                    self.proc_data_dict['osc_amp_0'][1],
                    self.proc_data_dict['osc_amp_1'][0],
                    self.proc_data_dict['osc_amp_1'][1],
                    self.proc_data_dict['offs_diff'][0],
                    self.proc_data_dict['offs_diff'][1],
                    self.proc_data_dict['osc_offs_0'][0],
                    self.proc_data_dict['osc_offs_0'][1],
                    self.proc_data_dict['osc_offs_1'][0],
                    self.proc_data_dict['osc_offs_1'][1]))
            self.plot_dicts['phase_message'] = {
                'ax_id': 'main',
                'ypos': 0.9,
                'xpos': 1.45,
                'plotfn': self.plot_text,
                'box_props': 'fancy',
                'line_kws': {'alpha': 0},
                'text_string': phase_message}

    def _prepare_spectator_qubit_figure(self):

        self.plot_dicts['spectator_qubit'] = {
            'plotfn': self.plot_line,
            'xvals': self.proc_data_dict['xvals_off'],
            'xlabel': self.raw_data_dict['xlabel'][0],
            'xunit': self.raw_data_dict['xunit'][0][0],
            'yvals': self.proc_data_dict['yvals_spec_off'],
            'ylabel': self.proc_data_dict['ylabel_spec'],
            'yunit': self.proc_data_dict['yunit'],
            'setlabel': 'CZ off',
            'title': (self.raw_data_dict['timestamps'][0] + ' \n' +
                      self.raw_data_dict['measurementstring'][0]),
            'do_legend': True,
            # 'yrange': (0,1),
            'legend_pos': 'upper right'}

        self.plot_dicts['spec_on'] = {
            'plotfn': self.plot_line,
            'ax_id': 'spectator_qubit',
            'xvals': self.proc_data_dict['xvals_on'],
            'xlabel': self.raw_data_dict['xlabel'][0],
            'xunit': self.raw_data_dict['xunit'][0][0],
            'yvals': self.proc_data_dict['yvals_spec_on'],
            'ylabel': self.proc_data_dict['ylabel_spec'],
            'yunit': self.proc_data_dict['yunit'],
            'setlabel': 'CZ on',
            'do_legend': True,
            'legend_pos': 'upper right'}

        if self.do_fitting:
            leak_msg = (
                'Missing fraction: {:.2f} % '.format(
                    self.proc_data_dict['missing_fraction']*100))
            self.plot_dicts['leak_msg'] = {
                'ax_id': 'spectator_qubit',
                'ypos': 0.7,
                'plotfn': self.plot_text,
                'box_props': 'fancy',
                'line_kws': {'alpha': 0},
                'text_string': leak_msg}
            # offset as a guide for the eye
            y = self.fit_res['cos_fit_on'].params['offset'].value
            self.plot_dicts['cos_on_offset'] ={
                'plotfn': self.plot_matplot_ax_method,
                'ax_id':'main',
                'func': 'axhline',
                'plot_kws': {
                    'y': y, 'color': 'C1', 'linestyle': 'dotted'}
                    }


class StateTomographyAnalysis(ba.BaseDataAnalysis):
    """
    Analyses the results of the state tomography experiment and calculates
    the corresponding quantum state.

    Possible options that can be passed in the options_dict parameter:
        cal_points: A data structure specifying the indices of the calibration
                    points. See the AveragedTimedomainAnalysis for format.
                    The calibration points need to be in the same order as the
                    used basis for the result.
        data_type: 'averaged' or 'singleshot'. For singleshot data each
                   measurement outcome is saved and arbitrary order correlations
                   between the states can be calculated.
        meas_operators: (optional) A list of qutip operators or numpy 2d arrays.
                        This overrides the measurement operators otherwise
                        found from the calibration points.
        covar_matrix: (optional) The covariance matrix of the measurement
                      operators as a 2d numpy array. Overrides the one found
                      from the calibration points.
        use_covariance_matrix (bool): Flag to define whether to use the
            covariance matrix
        basis_rots_str: A list of standard PycQED pulse names that were
                             applied to qubits before measurement
        basis_rots: As an alternative to single_qubit_pulses, the basis
                    rotations applied to the system as qutip operators or numpy
                    matrices can be given.
        mle: True/False, whether to do maximum likelihood fit. If False, only
             least squares fit will be done, which could give negative
             eigenvalues for the density matrix.
        rho_target (optional): A qutip density matrix that the result will be
                               compared to when calculating fidelity.
    """
    def __init__(self, *args, **kwargs):
        auto = kwargs.pop('auto', True)
        super().__init__(*args, **kwargs)
        kwargs['auto'] = auto
        self.single_timestamp = True
        self.params_dict = {'exp_metadata': 'exp_metadata'}
        self.numeric_params = []
        self.data_type = self.options_dict['data_type']
        if self.data_type == 'averaged':
            self.base_analysis = AveragedTimedomainAnalysis(*args, **kwargs)
        elif self.data_type == 'singleshot':
            self.base_analysis = roa.MultiQubit_SingleShot_Analysis(
                *args, **kwargs)
        else:
            raise KeyError("Invalid tomography data mode: '" + self.data_type +
                           "'. Valid modes are 'averaged' and 'singleshot'.")

        if kwargs.get('auto', True):
            self.run_analysis()

    def process_data(self):
        tomography_qubits = self.options_dict.get('tomography_qubits', None)
        data, Fs, Omega = self.base_analysis.measurement_operators_and_results(
                              tomography_qubits)
        if 'data_filter' in self.options_dict:
            data = self.options_dict['data_filter'](data.T).T

        data = data.T
        for i, v in enumerate(data):
            data[i] = v / v.sum()
        data = data.T

        Fs = self.options_dict.get('meas_operators', Fs)
        Fs = [qtp.Qobj(F) for F in Fs]
        d = Fs[0].shape[0]
        self.proc_data_dict['d'] = d
        Omega = self.options_dict.get('covar_matrix', Omega)
        if Omega is None:
            Omega = np.diag(np.ones(len(Fs)))
        elif len(Omega.shape) == 1:
            Omega = np.diag(Omega)

        metadata = self.raw_data_dict.get('exp_metadata',
                                          self.options_dict.get(
                                              'exp_metadata', {}))
        if metadata is None:
            metadata = {}
        self.raw_data_dict['exp_metadata'] = metadata
        basis_rots_str = metadata.get('basis_rots_str', None)
        basis_rots_str = self.options_dict.get('basis_rots_str', basis_rots_str)
        if basis_rots_str is not None:
            nr_qubits = int(np.round(np.log2(d)))
            pulse_list = list(itertools.product(basis_rots_str,
                                                repeat=nr_qubits))
            rotations = tomo.standard_qubit_pulses_to_rotations(pulse_list)
        else:
            rotations = metadata.get('basis_rots', None)
            rotations = self.options_dict.get('basis_rots', rotations)
            if rotations is None:
                raise KeyError("Either 'basis_rots_str' or 'basis_rots' "
                               "parameter must be passed in the options "
                               "dictionary or in the experimental metadata.")
        rotations = [qtp.Qobj(U) for U in rotations]

        all_Fs = tomo.rotated_measurement_operators(rotations, Fs)
        all_Fs = list(itertools.chain(*np.array(all_Fs, dtype=np.object).T))
        all_mus = np.array(list(itertools.chain(*data.T)))
        all_Omegas = sp.linalg.block_diag(*[Omega] * len(data[0]))


        self.proc_data_dict['meas_operators'] = all_Fs
        self.proc_data_dict['covar_matrix'] = all_Omegas
        self.proc_data_dict['meas_results'] = all_mus

        if self.options_dict.get('pauli_raw', False):
            pauli_raw = self.generate_raw_pauli_set()
            rho_raw = tomo.pauli_set_to_density_matrix(pauli_raw)
            self.proc_data_dict['rho_raw'] = rho_raw
            self.proc_data_dict['rho'] = rho_raw
        else:
            rho_ls = tomo.least_squares_tomography(
                all_mus, all_Fs,
                all_Omegas if self.get_param_value('use_covariance_matrix', False)
                else None )
            self.proc_data_dict['rho_ls'] = rho_ls
            self.proc_data_dict['rho'] = rho_ls
            if self.options_dict.get('mle', False):
                rho_mle = tomo.mle_tomography(
                    all_mus, all_Fs,
                    all_Omegas if self.get_param_value('use_covariance_matrix', False) else None,
                    rho_guess=rho_ls)
                self.proc_data_dict['rho_mle'] = rho_mle
                self.proc_data_dict['rho'] = rho_mle

        rho = self.proc_data_dict['rho']
        self.proc_data_dict['purity'] = (rho * rho).tr().real

        rho_target = metadata.get('rho_target', None)
        rho_target = self.options_dict.get('rho_target', rho_target)
        if rho_target is not None:
            self.proc_data_dict['fidelity'] = tomo.fidelity(rho, rho_target)
        if d == 4:
            self.proc_data_dict['concurrence'] = tomo.concurrence(rho)

    def prepare_plots(self):
        self.prepare_density_matrix_plot()
        d = self.proc_data_dict['d']
        if 2 ** (d.bit_length() - 1) == d:
            # dimension is power of two, plot expectation values of pauli
            # operators
            self.prepare_pauli_basis_plot()

    def prepare_density_matrix_plot(self):
        self.tight_fig = self.options_dict.get('tight_fig', False)
        rho_target = self.raw_data_dict['exp_metadata'].get('rho_target', None)
        rho_target = self.options_dict.get('rho_target', rho_target)
        d = self.proc_data_dict['d']
        xtick_labels = self.options_dict.get('rho_ticklabels', None)
        ytick_labels = self.options_dict.get('rho_ticklabels', None)
        if 2 ** (d.bit_length() - 1) == d:
            nr_qubits = d.bit_length() - 1
            fmt_string = '{{:0{}b}}'.format(nr_qubits)
            labels = [fmt_string.format(i) for i in range(2 ** nr_qubits)]
            if xtick_labels is None:
                xtick_labels = ['$|' + lbl + r'\rangle$' for lbl in labels]
            if ytick_labels is None:
                ytick_labels = [r'$\langle' + lbl + '|$' for lbl in labels]
        color = (0.5 * np.angle(self.proc_data_dict['rho'].full()) / np.pi) % 1.
        cmap = self.options_dict.get('rho_colormap', self.default_phase_cmap())
        if self.options_dict.get('pauli_raw', False):
            title = 'Density matrix reconstructed from the Pauli set\n'
        elif self.options_dict.get('mle', False):
            title = 'Maximum likelihood fit of the density matrix\n'
        else:
            title = 'Least squares fit of the density matrix\n'
        empty_artist = mpl.patches.Rectangle((0, 0), 0, 0, visible=False)
        legend_entries = [(empty_artist,
                           r'Purity, $Tr(\rho^2) = {:.1f}\%$'.format(
                               100 * self.proc_data_dict['purity']))]
        if rho_target is not None:
            legend_entries += [
                (empty_artist, r'Fidelity, $F = {:.1f}\%$'.format(
                    100 * self.proc_data_dict['fidelity']))]
        if d == 4:
            legend_entries += [
                (empty_artist, r'Concurrence, $C = {:.2f}$'.format(
                    self.proc_data_dict['concurrence']))]
        meas_string = self.base_analysis.\
            raw_data_dict['measurementstring']
        if isinstance(meas_string, list):
            if len(meas_string) > 1:
                meas_string = meas_string[0] + ' to ' + meas_string[-1]
            else:
                meas_string = meas_string[0]
        self.plot_dicts['density_matrix'] = {
            'plotfn': self.plot_bar3D,
            '3d': True,
            '3d_azim': -35,
            '3d_elev': 35,
            'xvals': np.arange(d),
            'yvals': np.arange(d),
            'zvals': np.abs(self.proc_data_dict['rho'].full()),
            'zrange': (0, 1),
            'color': color,
            'colormap': cmap,
            'bar_widthx': 0.5,
            'bar_widthy': 0.5,
            'xtick_loc': np.arange(d),
            'xtick_labels': xtick_labels,
            'ytick_loc': np.arange(d),
            'ytick_labels': ytick_labels,
            'ctick_loc': np.linspace(0, 1, 5),
            'ctick_labels': ['$0$', r'$\frac{1}{2}\pi$', r'$\pi$',
                             r'$\frac{3}{2}\pi$', r'$2\pi$'],
            'clabel': 'Phase (rad)',
            'title': (title + self.raw_data_dict['timestamp'] + ' ' +
                      meas_string),
            'do_legend': True,
            'legend_entries': legend_entries,
            'legend_kws': dict(loc='upper left', bbox_to_anchor=(0, 0.94))
        }

        if rho_target is not None:
            rho_target = qtp.Qobj(rho_target)
            if rho_target.type == 'ket':
                rho_target = rho_target * rho_target.dag()
            elif rho_target.type == 'bra':
                rho_target = rho_target.dag() * rho_target
            self.plot_dicts['density_matrix_target'] = {
                'plotfn': self.plot_bar3D,
                '3d': True,
                '3d_azim': -35,
                '3d_elev': 35,
                'xvals': np.arange(d),
                'yvals': np.arange(d),
                'zvals': np.abs(rho_target.full()),
                'zrange': (0, 1),
                'color': (0.5 * np.angle(rho_target.full()) / np.pi) % 1.,
                'colormap': cmap,
                'bar_widthx': 0.5,
                'bar_widthy': 0.5,
                'xtick_loc': np.arange(d),
                'xtick_labels': xtick_labels,
                'ytick_loc': np.arange(d),
                'ytick_labels': ytick_labels,
                'ctick_loc': np.linspace(0, 1, 5),
                'ctick_labels': ['$0$', r'$\frac{1}{2}\pi$', r'$\pi$',
                                 r'$\frac{3}{2}\pi$', r'$2\pi$'],
                'clabel': 'Phase (rad)',
                'title': ('Target density matrix\n' +
                          self.raw_data_dict['timestamp'] + ' ' +
                          meas_string),
                'bar_kws': dict(zorder=1),
            }

    def generate_raw_pauli_set(self):
        nr_qubits = self.proc_data_dict['d'].bit_length() - 1
        pauli_raw_values = []
        for op in tomo.generate_pauli_set(nr_qubits)[1]:
            nr_terms = 0
            sum_terms = 0.
            for meas_op, meas_res in zip(self.proc_data_dict['meas_operators'],
                                         self.proc_data_dict['meas_results']):
                trace = (meas_op*op).tr().real
                clss = int(trace*2)
                if clss < 0:
                    sum_terms -= meas_res
                    nr_terms += 1
                elif clss > 0:
                    sum_terms += meas_res
                    nr_terms += 1
            pauli_raw_values.append(2**nr_qubits*sum_terms/nr_terms)
        return pauli_raw_values

    def prepare_pauli_basis_plot(self):
        yexp = tomo.density_matrix_to_pauli_basis(self.proc_data_dict['rho'])
        nr_qubits = self.proc_data_dict['d'].bit_length() - 1
        labels = list(itertools.product(*[['I', 'X', 'Y', 'Z']]*nr_qubits))
        labels = [''.join(label_list) for label_list in labels]
        if nr_qubits == 1:
            order = [1, 2, 3]
        elif nr_qubits == 2:
            order = [1, 2, 3, 4, 8, 12, 5, 6, 7, 9, 10, 11, 13, 14, 15]
        elif nr_qubits == 3:
            order = [1, 2, 3, 4, 8, 12, 16, 32, 48] + \
                    [5, 6, 7, 9, 10, 11, 13, 14, 15] + \
                    [17, 18, 19, 33, 34, 35, 49, 50, 51] + \
                    [20, 24, 28, 36, 40, 44, 52, 56, 60] + \
                    [21, 22, 23, 25, 26, 27, 29, 30, 31] + \
                    [37, 38, 39, 41, 42, 43, 45, 46, 47] + \
                    [53, 54, 55, 57, 58, 59, 61, 62, 63]
        else:
            order = np.arange(4**nr_qubits)[1:]
        if self.options_dict.get('pauli_raw', False):
            fit_type = 'raw counts'
        elif self.options_dict.get('mle', False):
            fit_type = 'maximum likelihood estimation'
        else:
            fit_type = 'least squares fit'
        meas_string = self.base_analysis. \
            raw_data_dict['measurementstring']
        if np.ndim(meas_string) > 0:
            if len(meas_string) > 1:
                meas_string = meas_string[0] + ' to ' + meas_string[-1]
            else:
                meas_string = meas_string[0]
        self.plot_dicts['pauli_basis'] = {
            'plotfn': self.plot_bar,
            'xcenters': np.arange(len(order)),
            'xwidth': 0.4,
            'xrange': (-1, len(order)),
            'yvals': np.array(yexp)[order],
            'xlabel': r'Pauli operator, $\hat{O}$',
            'ylabel': r'Expectation value, $\mathrm{Tr}(\hat{O} \hat{\rho})$',
            'title': 'Pauli operators, ' + fit_type + '\n' +
                      self.raw_data_dict['timestamp'] + ' ' + meas_string,
            'yrange': (-1.1, 1.1),
            'xtick_loc': np.arange(4**nr_qubits - 1),
            'xtick_rotation': 90,
            'xtick_labels': np.array(labels)[order],
            'bar_kws': dict(zorder=10),
            'setlabel': 'Fit to experiment',
            'do_legend': True
        }
        if nr_qubits > 2:
            self.plot_dicts['pauli_basis']['plotsize'] = (10, 5)

        rho_target = self.raw_data_dict['exp_metadata'].get('rho_target', None)
        rho_target = self.options_dict.get('rho_target', rho_target)
        if rho_target is not None:
            rho_target = qtp.Qobj(rho_target)
            ytar = tomo.density_matrix_to_pauli_basis(rho_target)
            self.plot_dicts['pauli_basis_target'] = {
                'plotfn': self.plot_bar,
                'ax_id': 'pauli_basis',
                'xcenters': np.arange(len(order)),
                'xwidth': 0.8,
                'yvals': np.array(ytar)[order],
                'xtick_loc': np.arange(len(order)),
                'xtick_labels': np.array(labels)[order],
                'bar_kws': dict(color='0.8', zorder=0),
                'setlabel': 'Target values',
                'do_legend': True
            }

        purity_str = r'Purity, $Tr(\rho^2) = {:.1f}\%$'.format(
            100 * self.proc_data_dict['purity'])
        if rho_target is not None:
            fidelity_str = '\n' + r'Fidelity, $F = {:.1f}\%$'.format(
                100 * self.proc_data_dict['fidelity'])
        else:
            fidelity_str = ''
        if self.proc_data_dict['d'] == 4:
            concurrence_str = '\n' + r'Concurrence, $C = {:.1f}\%$'.format(
                100 * self.proc_data_dict['concurrence'])
        else:
            concurrence_str = ''
        self.plot_dicts['pauli_info_labels'] = {
            'ax_id': 'pauli_basis',
            'plotfn': self.plot_line,
            'xvals': [0],
            'yvals': [0],
            'line_kws': {'alpha': 0},
            'setlabel': purity_str + fidelity_str,
            'do_legend': True
        }

    def default_phase_cmap(self):
        cols = np.array(((41, 39, 231), (61, 130, 163), (208, 170, 39),
                         (209, 126, 4), (181, 28, 20), (238, 76, 152),
                         (251, 130, 242), (162, 112, 251))) / 255
        n = len(cols)
        cdict = {
            'red': [[i/n, cols[i%n][0], cols[i%n][0]] for i in range(n+1)],
            'green': [[i/n, cols[i%n][1], cols[i%n][1]] for i in range(n+1)],
            'blue': [[i/n, cols[i%n][2], cols[i%n][2]] for i in range(n+1)],
        }

        return mpl.colors.LinearSegmentedColormap('DMDefault', cdict)


class ReadoutROPhotonsAnalysis(Single_Qubit_TimeDomainAnalysis):
    """
    Analyses the photon number in the RO based on the
    readout_photons_in_resonator function

    function specific options for options dict:
    f_qubit
    chi
    artif_detuning
    print_fit_results
    """

    def __init__(self, t_start: str=None, t_stop: str=None,
                 label: str='', data_file_path: str=None,
                 close_figs: bool=False, options_dict: dict=None,
                 extract_only: bool=False, do_fitting: bool=False,
                 auto: bool=True):
        super().__init__(t_start=t_start, t_stop=t_stop,
                         data_file_path=data_file_path,
                         options_dict=options_dict,
                         close_figs=close_figs, label=label,
                         extract_only=extract_only, do_fitting=do_fitting)
        if self.options_dict.get('TwoD', None) is None:
            self.options_dict['TwoD'] = True
        self.label = label
        self.params_dict = {
            'measurementstring': 'measurementstring',
            'sweep_points': 'sweep_points',
            'sweep_points_2D': 'sweep_points_2D',
            'value_names': 'value_names',
            'value_units': 'value_units',
            'measured_values': 'measured_values'}

        self.numeric_params = self.options_dict.get('numeric_params',
                                                   OrderedDict())

        self.kappa = self.options_dict.get('kappa_effective', None)
        self.chi = self.options_dict.get('chi', None)
        self.T2 = self.options_dict.get('T2echo', None)
        self.artif_detuning = self.options_dict.get('artif_detuning', 0)

        if (self.kappa is None) or (self.chi is None) or (self.T2 is None):
            raise ValueError('kappa_effective, chi and T2echo must be passed to '
                             'the options_dict.')

        if auto:
            self.run_analysis()

    def process_data(self):
        self.proc_data_dict = OrderedDict()
        self.proc_data_dict['qubit_state'] = [[],[]]
        self.proc_data_dict['delay_to_relax'] = self.raw_data_dict[
                                                    'sweep_points_2D'][0]
        self.proc_data_dict['ramsey_times'] = []

        for i,x in enumerate(np.transpose(self.raw_data_dict[
                        'measured_data']['raw w0 _measure'][0])):
            self.proc_data_dict['qubit_state'][0].append([])
            self.proc_data_dict['qubit_state'][1].append([])

            for j,y in enumerate(np.transpose(self.raw_data_dict[
                    'measured_data']['raw w0 _measure'][0])[i]):

                if j%2 == 0:
                    self.proc_data_dict['qubit_state'][0][i].append(y)

                else:
                    self.proc_data_dict['qubit_state'][1][i].append(y)
        for i,x in enumerate( self.raw_data_dict['sweep_points'][0]):
            if i % 2 == 0:
                self.proc_data_dict['ramsey_times'].append(x)

    #I STILL NEED to pass Chi
    def prepare_fitting(self):
        self.proc_data_dict['photon_number'] = [[],[]]
        self.proc_data_dict['fit_results'] = []
        self.proc_data_dict['ramsey_fit_results'] = [[],[]]


        for i,tau in enumerate(self.proc_data_dict['delay_to_relax']):

            self.proc_data_dict['ramsey_fit_results'][0].append(self.fit_Ramsey(
                            self.proc_data_dict['ramsey_times'][:-4],
                            self.proc_data_dict['qubit_state'][0][i][:-4]/
                            max(self.proc_data_dict['qubit_state'][0][i][:-4]),
                            state=0,
                            kw=self.options_dict))

            self.proc_data_dict['ramsey_fit_results'][1].append(self.fit_Ramsey(
                            self.proc_data_dict['ramsey_times'][:-4],
                            self.proc_data_dict['qubit_state'][1][i][:-4]/
                            max(self.proc_data_dict['qubit_state'][1][i][:-4]),
                            state=1,
                            kw=self.options_dict))

            n01 = self.proc_data_dict['ramsey_fit_results'
                                         ][0][i][0].params['n0'].value
            n02 = self.proc_data_dict['ramsey_fit_results'
                                         ][1][i][0].params['n0'].value

            self.proc_data_dict['photon_number'][0].append(n01)
            self.proc_data_dict['photon_number'][1].append(n02)


    def run_fitting(self):
        print_fit_results = self.params_dict.pop('print_fit_results',False)

        exp_dec_mod = lmfit.Model(fit_mods.ExpDecayFunc)
        exp_dec_mod.set_param_hint('n',
                                   value=1,
                                   vary=False)
        exp_dec_mod.set_param_hint('offset',
                                   value=0,
                                   min=0,
                                   vary=True)
        exp_dec_mod.set_param_hint('tau',
                                   value=self.proc_data_dict[
                                                'delay_to_relax'][-1],
                                   min=1e-11,
                                   vary=True)
        exp_dec_mod.set_param_hint('amplitude',
                                   value=1,
                                   min=0,
                                   vary=True)
        params = exp_dec_mod.make_params()
        self.fit_res = OrderedDict()
        self.fit_res['ground_state'] = exp_dec_mod.fit(
                                data=self.proc_data_dict['photon_number'][0],
                                params=params,
                                t=self.proc_data_dict['delay_to_relax'])
        self.fit_res['excited_state'] = exp_dec_mod.fit(
                                data=self.proc_data_dict['photon_number'][1],
                                params=params,
                                t=self.proc_data_dict['delay_to_relax'])
        if print_fit_results:
            print(self.fit_res['ground_state'].fit_report())
            print(self.fit_res['excited_state'].fit_report())

    def fit_Ramsey(self, x, y, state, **kw):

        x = np.array(x)

        y = np.array(y)

        exp_dec_p_mod = lmfit.Model(fit_mods.ExpDecayPmod)
        comb_exp_dec_mod = lmfit.Model(fit_mods.CombinedOszExpDecayFunc)

        average = np.mean(y)

        ft_of_data = np.fft.fft(y)
        index_of_fourier_maximum = np.argmax(np.abs(
            ft_of_data[1:len(ft_of_data) // 2])) + 1
        max_ramsey_delay = x[-1] - x[0]

        fft_axis_scaling = 1 / max_ramsey_delay
        freq_est = fft_axis_scaling * index_of_fourier_maximum

        n_est = (freq_est-self.artif_detuning)/(2 * self.chi)


        exp_dec_p_mod.set_param_hint('T2echo',
                                   value=self.T2,
                                   vary=False)
        exp_dec_p_mod.set_param_hint('offset',
                                   value=average,
                                   min=0,
                                   vary=True)
        exp_dec_p_mod.set_param_hint('delta',
                                   value=self.artif_detuning,
                                   vary=False)
        exp_dec_p_mod.set_param_hint('amplitude',
                                   value=1,
                                   min=0,
                                   vary=True)
        exp_dec_p_mod.set_param_hint('kappa',
                                   value=self.kappa[state],
                                   vary=False)
        exp_dec_p_mod.set_param_hint('chi',
                                   value=self.chi,
                                   vary=False)
        exp_dec_p_mod.set_param_hint('n0',
                                      value=n_est,
                                      min=0,
                                      vary=True)
        exp_dec_p_mod.set_param_hint('phase',
                                       value=0,
                                       vary=True)


        comb_exp_dec_mod.set_param_hint('tau',
                                     value=self.T2,
                                     vary=True)
        comb_exp_dec_mod.set_param_hint('offset',
                                        value=average,
                                        min=0,
                                        vary=True)
        comb_exp_dec_mod.set_param_hint('oscillation_offset',
                                        value=average,
                                        min=0,
                                        vary=True)
        comb_exp_dec_mod.set_param_hint('amplitude',
                                     value=1,
                                     min=0,
                                     vary=True)
        comb_exp_dec_mod.set_param_hint('tau_gauss',
                                     value=self.kappa[state],
                                     vary=True)
        comb_exp_dec_mod.set_param_hint('n0',
                                     value=n_est,
                                     min=0,
                                     vary=True)
        comb_exp_dec_mod.set_param_hint('phase',
                                     value=0,
                                     vary=True)
        comb_exp_dec_mod.set_param_hint('delta',
                                     value=self.artif_detuning,
                                     vary=False)
        comb_exp_dec_mod.set_param_hint('chi',
                                     value=self.chi,
                                     vary=False)

        if (np.average(y[:4]) >
                np.average(y[4:8])):
            phase_estimate = 0
        else:
            phase_estimate = np.pi
        exp_dec_p_mod.set_param_hint('phase',
                                     value=phase_estimate, vary=True)
        comb_exp_dec_mod.set_param_hint('phase',
                                     value=phase_estimate, vary=True)

        amplitude_guess = 0.5
        if np.all(np.logical_and(y >= 0, y <= 1)):
            exp_dec_p_mod.set_param_hint('amplitude',
                                         value=amplitude_guess,
                                         min=0.00,
                                         max=4.0,
                                         vary=True)
            comb_exp_dec_mod.set_param_hint('amplitude',
                                         value=amplitude_guess,
                                         min=0.00,
                                         max=4.0,
                                         vary=True)

        else:
            print('data is not normalized, varying amplitude')
            exp_dec_p_mod.set_param_hint('amplitude',
                                         value=max(y),
                                         min=0.00,
                                         max=4.0,
                                         vary=True)
            comb_exp_dec_mod.set_param_hint('amplitude',
                                        value=max(y),
                                        min=0.00,
                                        max=4.0,
                                        vary=True)

        fit_res_1 = exp_dec_p_mod.fit(data=y,
                                    t=x,
                                    params= exp_dec_p_mod.make_params())

        fit_res_2 = comb_exp_dec_mod.fit(data=y,
                                         t=x,
                                         params= comb_exp_dec_mod.make_params())


        if fit_res_1.chisqr > .35:
            log.warning('Fit did not converge, varying phase')
            fit_res_lst = []

            for phase_estimate in np.linspace(0, 2*np.pi, 10):

                for i, del_amp in enumerate(np.linspace(
                        -max(y)/10, max(y)/10, 10)):
                    exp_dec_p_mod.set_param_hint('phase',
                                                 value=phase_estimate,
                                                 vary=False)
                    exp_dec_p_mod.set_param_hint('amplitude',
                                                 value=max(y)+ del_amp)

                    fit_res_lst += [exp_dec_p_mod.fit(
                        data=y,
                        t=x,
                        params= exp_dec_p_mod.make_params())]

            chisqr_lst = [fit_res_1.chisqr for fit_res_1 in fit_res_lst]
            fit_res_1 = fit_res_lst[np.argmin(chisqr_lst)]

        if fit_res_2.chisqr > .35:
            log.warning('Fit did not converge, varying phase')
            fit_res_lst = []

            for phase_estimate in np.linspace(0, 2*np.pi, 10):

                for i, del_amp in enumerate(np.linspace(
                        -max(y)/10, max(y)/10, 10)):
                    comb_exp_dec_mod.set_param_hint('phase',
                                                 value=phase_estimate,
                                                 vary=False)
                    comb_exp_dec_mod.set_param_hint('amplitude',
                                                 value=max(y)+ del_amp)

                    fit_res_lst += [comb_exp_dec_mod.fit(
                        data=y,
                        t=x,
                        params= comb_exp_dec_mod.make_params())]

            chisqr_lst = [fit_res_2.chisqr for fit_res_2 in fit_res_lst]
            fit_res_2 = fit_res_lst[np.argmin(chisqr_lst)]

        if fit_res_1.chisqr < fit_res_2.chisqr:
            self.proc_data_dict['params'] = exp_dec_p_mod.make_params()
            return [fit_res_1,fit_res_1,fit_res_2]
        else:
            self.proc_data_dict['params'] = comb_exp_dec_mod.make_params()
            return [fit_res_2,fit_res_1,fit_res_2]


    def prepare_plots(self):
            self.prepare_2D_sweep_plot()
            self.prepare_photon_number_plot()
            self.prepare_ramsey_plots()

    def prepare_2D_sweep_plot(self):
        self.plot_dicts['off_full_data_'+self.label] = {
            'title': 'Raw data |g>',
            'plotfn': self.plot_colorxy,
            'xvals': self.proc_data_dict['ramsey_times'],
            'xlabel': 'Ramsey delays',
            'xunit': 's',
            'yvals': self.proc_data_dict['delay_to_relax'],
            'ylabel': 'Delay after first RO-pulse',
            'yunit': 's',
            'zvals': np.array(self.proc_data_dict['qubit_state'][0]) }

        self.plot_dicts['on_full_data_'+self.label] = {
            'title': 'Raw data |e>',
            'plotfn': self.plot_colorxy,
            'xvals': self.proc_data_dict['ramsey_times'],
            'xlabel': 'Ramsey delays',
            'xunit': 's',
            'yvals': self.proc_data_dict['delay_to_relax'],
            'ylabel': 'Delay after first RO-pulse',
            'yunit': 's',
            'zvals': np.array(self.proc_data_dict['qubit_state'][1])  }



    def prepare_ramsey_plots(self):
        x_fit = np.linspace(self.proc_data_dict['ramsey_times'][0],
                            max(self.proc_data_dict['ramsey_times']),101)
        for i in range(len(self.proc_data_dict['ramsey_fit_results'][0])):

            self.plot_dicts['off_'+str(i)] = {
                'title': 'Ramsey w t_delay = '+\
                         str(self.proc_data_dict['delay_to_relax'][i])+ \
                         ' s, in |g> state',
                'ax_id':'ramsey_off_'+str(i),
                'plotfn': self.plot_line,
                'xvals': self.proc_data_dict['ramsey_times'],
                'xlabel': 'Ramsey delays',
                'xunit': 's',
                'yvals': np.array(self.proc_data_dict['qubit_state'][0][i]/
                             max(self.proc_data_dict['qubit_state'][0][i][:-4])),
                'ylabel': 'Measured qubit state',
                'yunit': '',
                'marker': 'o',
                'setlabel': '|g> data_'+str(i),
                'do_legend': True }

            self.plot_dicts['off_fit_'+str(i)] = {
                'title': 'Ramsey w t_delay = '+ \
                         str(self.proc_data_dict['delay_to_relax'][i])+ \
                         ' s, in |g> state',
                'ax_id':'ramsey_off_'+str(i),
                'plotfn': self.plot_line,
                'xvals': x_fit,
                'yvals':  self.proc_data_dict['ramsey_fit_results'][0][i][1].eval(
                    self.proc_data_dict['ramsey_fit_results'][0][i][1].params,
                    t=x_fit),
                'linestyle': '-',
                'marker': '',
                'setlabel': '|g> fit_model'+str(i),
                'do_legend': True  }

            self.plot_dicts['off_fit_2_'+str(i)] = {
                'title': 'Ramsey w t_delay = '+ \
                         str(self.proc_data_dict['delay_to_relax'][i])+ \
                         ' s, in |g> state',
                'ax_id':'ramsey_off_'+str(i),
                'plotfn': self.plot_line,
                'xvals': x_fit,
                'yvals':  self.proc_data_dict['ramsey_fit_results'][0][i][2].eval(
                    self.proc_data_dict['ramsey_fit_results'][0][i][2].params,
                    t=x_fit),
                'linestyle': '-',
                'marker': '',
                'setlabel': '|g> fit_simpel_model'+str(i),
                'do_legend': True  }

            self.plot_dicts['hidden_g_'+str(i)] = {
                'ax_id':'ramsey_off_'+str(i),
                'plotfn': self.plot_line,
                'xvals': [0],
                'yvals': [0],
                'color': 'w',
                'setlabel': 'Residual photon count = '
                             ''+str(self.proc_data_dict['photon_number'][0][i]),
                'do_legend': True }


            self.plot_dicts['on_'+str(i)] = {
                'title': 'Ramsey w t_delay = '+ \
                         str(self.proc_data_dict['delay_to_relax'][i])+ \
                         ' s, in |e> state',
                'ax_id':'ramsey_on_'+str(i),
                'plotfn': self.plot_line,
                'xvals': self.proc_data_dict['ramsey_times'],
                'xlabel': 'Ramsey delays',
                'xunit': 's',
                'yvals':  np.array(self.proc_data_dict['qubit_state'][1][i]/
                             max(self.proc_data_dict['qubit_state'][1][i][:-4])),
                'ylabel': 'Measured qubit state',
                'yunit': '',
                'marker': 'o',
                'setlabel': '|e> data_'+str(i),
                'do_legend': True }

            self.plot_dicts['on_fit_'+str(i)] = {
                'title': 'Ramsey w t_delay = '+ \
                         str(self.proc_data_dict['delay_to_relax'][i])+ \
                         ' s, in |e> state',
                'ax_id':'ramsey_on_'+str(i),
                'plotfn': self.plot_line,
                'xvals': x_fit,
                'yvals':  self.proc_data_dict['ramsey_fit_results'][1][i][1].eval(
                    self.proc_data_dict['ramsey_fit_results'][1][i][1].params,
                    t=x_fit),
                'linestyle': '-',
                'marker': '',
                'setlabel': '|e> fit_model'+str(i),
                'do_legend': True }

            self.plot_dicts['on_fit_2_'+str(i)] = {
                'title': 'Ramsey w t_delay = '+ \
                         str(self.proc_data_dict['delay_to_relax'][i])+ \
                         ' s, in |e> state',
                'ax_id':'ramsey_on_'+str(i),
                'plotfn': self.plot_line,
                'xvals': x_fit,
                'yvals':  self.proc_data_dict['ramsey_fit_results'][1][i][2].eval(
                    self.proc_data_dict['ramsey_fit_results'][1][i][2].params,
                    t=x_fit),
                'linestyle': '-',
                'marker': '',
                'setlabel': '|e> fit_simpel_model'+str(i),
                'do_legend': True }

            self.plot_dicts['hidden_e_'+str(i)] = {
                'ax_id':'ramsey_on_'+str(i),
                'plotfn': self.plot_line,
                'xvals': [0],
                'yvals': [0],
                'color': 'w',
                'setlabel': 'Residual photon count = '
                            ''+str(self.proc_data_dict['photon_number'][1][i]),
                'do_legend': True }


    def prepare_photon_number_plot(self):


        ylabel = 'Average photon number'
        yunit = ''

        x_fit = np.linspace(min(self.proc_data_dict['delay_to_relax']),
                            max(self.proc_data_dict['delay_to_relax']),101)
        minmax_data = [min(min(self.proc_data_dict['photon_number'][0]),
                           min(self.proc_data_dict['photon_number'][1])),
                       max(max(self.proc_data_dict['photon_number'][0]),
                           max(self.proc_data_dict['photon_number'][1]))]
        minmax_data[0] -= minmax_data[0]/5
        minmax_data[1] += minmax_data[1]/5

        self.proc_data_dict['photon_number'][1],

        self.fit_res['excited_state'].eval(
            self.fit_res['excited_state'].params,
            t=x_fit)
        self.plot_dicts['Photon number count'] = {
            'plotfn': self.plot_line,
            'xlabel': 'Delay after first RO-pulse',
            'ax_id': 'Photon number count ',
            'xunit': 's',
            'xvals': self.proc_data_dict['delay_to_relax'],
            'yvals': self.proc_data_dict['photon_number'][0],
            'ylabel': ylabel,
            'yunit': yunit,
            'yrange': minmax_data,
            'title': 'Residual photon number',
            'color': 'b',
            'linestyle': '',
            'marker': 'o',
            'setlabel': '|g> data',
            'func': 'semilogy',
            'do_legend': True}

        self.plot_dicts['main2'] = {
            'plotfn': self.plot_line,
            'xunit': 's',
            'xvals': x_fit,
            'yvals': self.fit_res['ground_state'].eval(
                self.fit_res['ground_state'].params,
                t=x_fit),
            'yrange': minmax_data,
            'ax_id': 'Photon number count ',
            'color': 'b',
            'linestyle': '-',
            'marker': '',
            'setlabel': '|g> fit',
            'func': 'semilogy',
            'do_legend': True}

        self.plot_dicts['main3'] = {
            'plotfn': self.plot_line,
            'xunit': 's',
            'xvals': self.proc_data_dict['delay_to_relax'],
            'yvals': self.proc_data_dict['photon_number'][1],
            'yrange': minmax_data,
            'ax_id': 'Photon number count ',
            'color': 'r',
            'linestyle': '',
            'marker': 'o',
            'setlabel': '|e> data',
            'func': 'semilogy',
            'do_legend': True}

        self.plot_dicts['main4'] = {
            'plotfn': self.plot_line,
            'xunit': 's',
            'ax_id': 'Photon number count ',
            'xvals': x_fit,
            'yvals': self.fit_res['excited_state'].eval(
                self.fit_res['excited_state'].params,
                t=x_fit),
            'yrange': minmax_data,
            'ylabel': ylabel,
            'color': 'r',
            'linestyle': '-',
            'marker': '',
            'setlabel': '|e> fit',
            'func': 'semilogy',
            'do_legend': True}

        self.plot_dicts['hidden_1'] = {
            'ax_id': 'Photon number count ',
            'plotfn': self.plot_line,
            'yrange': minmax_data,
            'xvals': [0],
            'yvals': [0],
            'color': 'w',
            'setlabel': 'tau_g = '
                        ''+str("%.3f" %
                        (self.fit_res['ground_state'].params['tau'].value*1e9))+''
                        ' ns',
            'do_legend': True }


        self.plot_dicts['hidden_2'] = {
            'ax_id': 'Photon number count ',
            'plotfn': self.plot_line,
            'yrange': minmax_data,
            'xvals': [0],
            'yvals': [0],
            'color': 'w',
            'setlabel': 'tau_e = '
                        ''+str("%.3f" %
                        (self.fit_res['excited_state'].params['tau'].value*1e9))+''
                        ' ns',
            'do_legend': True}


class RODynamicPhaseAnalysis(MultiQubit_TimeDomain_Analysis):

    def __init__(self, qb_names: list=None,  t_start: str=None, t_stop: str=None,
                 data_file_path: str=None, single_timestamp: bool=False,
                 options_dict: dict=None, extract_only: bool=False,
                 do_fitting: bool=True, auto=True):

        super().__init__(qb_names=qb_names, t_start=t_start, t_stop=t_stop,
                         data_file_path=data_file_path,
                         options_dict=options_dict,
                         extract_only=extract_only,
                         do_fitting=do_fitting,
                         auto=False)

        if auto:
            self.run_analysis()

    def process_data(self):

        super().process_data()

        if 'qbp_name' in self.metadata:
            self.pulsed_qbname = self.metadata['qbp_name']
        else:
            self.pulsed_qbname = self.options_dict.get('pulsed_qbname')
        self.measured_qubits = [qbn for qbn in self.channel_map if
                                qbn != self.pulsed_qbname]

    def prepare_fitting(self):
        self.fit_dicts = OrderedDict()
        for qbn in self.measured_qubits:
            ro_dict = self.proc_data_dict['projected_data_dict'][qbn]
            sweep_points = self.proc_data_dict['sweep_points_dict'][qbn][
                'msmt_sweep_points']
            for ro_suff, data in ro_dict.items():
                cos_mod = lmfit.Model(fit_mods.CosFunc)
                if self.num_cal_points != 0:
                    data = data[:-self.num_cal_points]
                guess_pars = fit_mods.Cos_guess(
                    model=cos_mod,
                    t=sweep_points,
                    data=data)
                guess_pars['amplitude'].vary = True
                guess_pars['offset'].vary = True
                guess_pars['frequency'].vary = True
                guess_pars['phase'].vary = True

                key = 'cos_fit_{}{}'.format(qbn, ro_suff)
                self.fit_dicts[key] = {
                    'fit_fn': fit_mods.CosFunc,
                    'fit_xvals': {'t': sweep_points},
                    'fit_yvals': {'data': data},
                    'guess_pars': guess_pars}

    def analyze_fit_results(self):

        self.dynamic_phases = OrderedDict()
        for meas_qbn in self.measured_qubits:
            self.dynamic_phases[meas_qbn] = \
                (self.fit_dicts['cos_fit_{}_measure'.format(meas_qbn)][
                    'fit_res'].best_values['phase'] -
                 self.fit_dicts['cos_fit_{}_ref_measure'.format(meas_qbn)][
                    'fit_res'].best_values['phase'])*180/np.pi

    def prepare_plots(self):

        super().prepare_plots()

        if self.do_fitting:
            for meas_qbn in self.measured_qubits:
                sweep_points_dict = self.proc_data_dict['sweep_points_dict'][
                    meas_qbn]
                if self.num_cal_points != 0:
                    yvals = [self.proc_data_dict['projected_data_dict'][meas_qbn][
                                 '_ref_measure'][:-self.num_cal_points],
                             self.proc_data_dict['projected_data_dict'][meas_qbn][
                                 '_measure'][:-self.num_cal_points]]
                    sweep_points = sweep_points_dict['msmt_sweep_points']

                    # plot cal points
                    for i, cal_pts_idxs in enumerate(
                            self.cal_states_dict.values()):
                        key = list(self.cal_states_dict)[i] + meas_qbn
                        self.plot_dicts[key] = {
                            'fig_id': 'dyn_phase_plot_' + meas_qbn,
                            'plotfn': self.plot_line,
                            'xvals': np.mean([
                                sweep_points_dict['cal_points_sweep_points'][
                                    cal_pts_idxs],
                                sweep_points_dict['cal_points_sweep_points'][
                                    cal_pts_idxs]],
                                axis=0),
                            'yvals': np.mean([
                                self.proc_data_dict['projected_data_dict'][meas_qbn][
                                    '_ref_measure'][cal_pts_idxs],
                                self.proc_data_dict['projected_data_dict'][meas_qbn][
                                    '_measure'][cal_pts_idxs]],
                                             axis=0),
                            'setlabel': list(self.cal_states_dict)[i],
                            'do_legend': True,
                            'legend_bbox_to_anchor': (1, 0.5),
                            'legend_pos': 'center left',
                            'linestyle': 'none',
                            'line_kws': {'color': self.get_cal_state_color(
                                list(self.cal_states_dict)[i])}}

                else:
                    yvals = [self.proc_data_dict['projected_data_dict'][meas_qbn][
                                 '_ref_measure'],
                             self.proc_data_dict['projected_data_dict'][meas_qbn][
                                 '_measure']]
                    sweep_points = sweep_points_dict['sweep_points']

                self.plot_dicts['dyn_phase_plot_' + meas_qbn] = {
                    'plotfn': self.plot_line,
                    'xvals': [sweep_points, sweep_points],
                    'xlabel': self.raw_data_dict['xlabel'][0],
                    'xunit': self.raw_data_dict['xunit'][0][0],
                    'yvals': yvals,
                    'ylabel': 'Excited state population',
                    'yunit': '',
                    'setlabel': ['with measurement', 'no measurement'],
                    'title': (self.raw_data_dict['timestamps'][0] + ' ' +
                              self.raw_data_dict['measurementstring'][0]),
                    'linestyle': 'none',
                    'do_legend': True,
                    'legend_bbox_to_anchor': (1, 0.5),
                    'legend_pos': 'center left'}

                self.plot_dicts['cos_fit_' + meas_qbn + '_ref_measure'] = {
                    'fig_id': 'dyn_phase_plot_' + meas_qbn,
                    'plotfn': self.plot_fit,
                    'fit_res': self.fit_dicts['cos_fit_{}_ref_measure'.format(
                                    meas_qbn)]['fit_res'],
                    'setlabel': 'cos fit',
                    'do_legend': True,
                    'legend_bbox_to_anchor': (1, 0.5),
                    'legend_pos': 'center left'}

                self.plot_dicts['cos_fit_' + meas_qbn + '_measure'] = {
                    'fig_id': 'dyn_phase_plot_' + meas_qbn,
                    'plotfn': self.plot_fit,
                    'fit_res': self.fit_dicts['cos_fit_{}_measure'.format(
                                    meas_qbn)]['fit_res'],
                    'setlabel': 'cos fit',
                    'do_legend': True,
                    'legend_bbox_to_anchor': (1, 0.5),
                    'legend_pos': 'center left'}

                textstr = 'Dynamic phase = {:.2f}'.format(
                    self.dynamic_phases[meas_qbn]) + r'$^{\circ}$'
                self.plot_dicts['text_msg_' + meas_qbn] = {
                    'fig_id': 'dyn_phase_plot_' + meas_qbn,
                    'ypos': -0.175,
                    'xpos': 0.5,
                    'horizontalalignment': 'center',
                    'verticalalignment': 'top',
                    'plotfn': self.plot_text,
                    'text_string': textstr}


class FluxAmplitudeSweepAnalysis(MultiQubit_TimeDomain_Analysis):
    def __init__(self, qb_names, *args, **kwargs):
        self.mask_freq = kwargs.pop('mask_freq', None)
        self.mask_amp = kwargs.pop('mask_amp', None)

        super().__init__(qb_names, *args, **kwargs)

    def process_data(self):
        super().process_data()

        pdd = self.proc_data_dict
        nr_sp = {qb: len(pdd['sweep_points_dict'][qb]['sweep_points'])
                 for qb in self.qb_names}
        nr_sp2d = {qb: len(list(pdd['sweep_points_2D_dict'][qb].values())[0])
                           for qb in self.qb_names}
        nr_cp = self.num_cal_points

        # make matrix out of vector
        data_reshaped = {qb: np.reshape(deepcopy(
            pdd['data_to_fit'][qb]).T.flatten(), (nr_sp[qb], nr_sp2d[qb]))
                         for qb in self.qb_names}
        pdd['data_reshaped'] = data_reshaped

        # remove calibration points from data to fit
        data_no_cp = {qb: np.array([pdd['data_reshaped'][qb][i, :]
                                    for i in range(nr_sp[qb]-nr_cp)])
            for qb in self.qb_names}

        # apply mask
        for qb in self.qb_names:
            if self.mask_freq is None:
                self.mask_freq = [True]*nr_sp2d[qb] # by default, no point is masked
            if self.mask_amp is None:
                self.mask_amp = [True]*(nr_sp[qb]-nr_cp)

        pdd['freqs_masked'] = {}
        pdd['amps_masked'] = {}
        pdd['data_masked'] = {}
        for qb in self.qb_names:
            sp_param = [k for k in self.mospm[qb] if 'freq' in k][0]
            pdd['freqs_masked'][qb] = \
                pdd['sweep_points_2D_dict'][qb][sp_param][self.mask_freq]
            pdd['amps_masked'][qb] = \
                pdd['sweep_points_dict'][qb]['sweep_points'][
                :-self.num_cal_points][self.mask_amp]
            data_masked = data_no_cp[qb][self.mask_amp,:]
            pdd['data_masked'][qb] = data_masked[:, self.mask_freq]

    def prepare_fitting(self):
        pdd = self.proc_data_dict
        self.fit_dicts = OrderedDict()

        # Gaussian fit of amplitude slices
        gauss_mod = fit_mods.GaussianModel_v2()
        for qb in self.qb_names:
            for i in range(len(pdd['amps_masked'][qb])):
                data = pdd['data_masked'][qb][i,:]
                self.fit_dicts[f'gauss_fit_{qb}_{i}'] = {
                    'model': gauss_mod,
                    'fit_xvals': {'x': pdd['freqs_masked'][qb]},
                    'fit_yvals': {'data': data}
                    }

    def analyze_fit_results(self):
        pdd = self.proc_data_dict

        pdd['gauss_center'] = {}
        pdd['gauss_center_err'] = {}
        pdd['filtered_center'] = {}
        pdd['filtered_amps'] = {}

        for qb in self.qb_names:
            pdd['gauss_center'][qb] = np.array([
                self.fit_res[f'gauss_fit_{qb}_{i}'].best_values['center']
                for i in range(len(pdd['amps_masked'][qb]))])
            pdd['gauss_center_err'][qb] = np.array([
                self.fit_res[f'gauss_fit_{qb}_{i}'].params['center'].stderr
                for i in range(len(pdd['amps_masked'][qb]))])

            # filter out points with stderr > 1e6 Hz
            pdd['filtered_center'][qb] = np.array([])
            pdd['filtered_amps'][qb] = np.array([])
            for i, stderr in enumerate(pdd['gauss_center_err'][qb]):
                try:
                    if stderr < 1e6:
                        pdd['filtered_center'][qb] = \
                            np.append(pdd['filtered_center'][qb],
                                  pdd['gauss_center'][qb][i])
                        pdd['filtered_amps'][qb] = \
                            np.append(pdd['filtered_amps'][qb],
                            pdd['sweep_points_dict'][qb]\
                            ['sweep_points'][:-self.num_cal_points][i])
                except:
                    continue

            # if gaussian fitting does not work (i.e. all points were filtered
            # out above) use max value of data to get an estimate of freq
            if len(pdd['filtered_amps'][qb]) == 0:
                for qb in self.qb_names:
                    freqs = np.array([])
                    for i in range(pdd['data_masked'][qb].shape[0]):
                        freqs = np.append(freqs, pdd['freqs_masked'][qb]\
                            [np.argmax(pdd['data_masked'][qb][i,:])])
                    pdd['filtered_center'][qb] = freqs
                    pdd['filtered_amps'][qb] = pdd['amps_masked'][qb]

            # fit the freqs to the qubit model
            freq_mod = lmfit.Model(fit_mods.Qubit_dac_to_freq)
            freq_mod.guess = fit_mods.Qubit_dac_arch_guess.__get__(
                freq_mod, freq_mod.__class__)

            self.fit_dicts[f'freq_fit_{qb}'] = {
                'model': freq_mod,
                'fit_xvals': {'dac_voltage': pdd['filtered_amps'][qb]},
                'fit_yvals': {'data': pdd['filtered_center'][qb]}}

            self.run_fitting()

    def prepare_plots(self):
        pdd = self.proc_data_dict
        rdd = self.raw_data_dict

        for qb in self.qb_names:
            sp_param = [k for k in self.mospm[qb] if 'freq' in k][0]
            self.plot_dicts[f'data_2d_{qb}'] = {
                'title': rdd['measurementstring'] +
                            '\n' + rdd['timestamp'],
                'ax_id': f'data_2d_{qb}',
                'plotfn': self.plot_colorxy,
                'xvals': pdd['sweep_points_dict'][qb]['sweep_points'],
                'yvals': pdd['sweep_points_2D_dict'][qb][sp_param],
                'zvals': np.transpose(pdd['data_reshaped'][qb]),
                'xlabel': r'Flux pulse amplitude',
                'xunit': 'V',
                'ylabel': r'Qubit drive frequency',
                'yunit': 'Hz',
                'zlabel': 'Excited state population',
            }

            if self.do_fitting:
                if self.options_dict.get('scatter', True):
                    label = f'freq_scatter_{qb}_scatter'
                    self.plot_dicts[label] = {
                        'title': rdd['measurementstring'] +
                        '\n' + rdd['timestamp'],
                        'ax_id': f'data_2d_{qb}',
                        'plotfn': self.plot_line,
                        'linestyle': '',
                        'marker': 'o',
                        'xvals': pdd['filtered_amps'][qb],
                        'yvals': pdd['filtered_center'][qb],
                        'xlabel': r'Flux pulse amplitude',
                        'xunit': 'V',
                        'ylabel': r'Qubit drive frequency',
                        'yunit': 'Hz',
                        'color': 'purple',
                    }

                amps = pdd['sweep_points_dict'][qb]['sweep_points'][
                                     :-self.num_cal_points]

                label = f'freq_scatter_{qb}'
                self.plot_dicts[label] = {
                    'title': rdd['measurementstring'] +
                             '\n' + rdd['timestamp'],
                    'ax_id': f'data_2d_{qb}',
                    'plotfn': self.plot_line,
                    'linestyle': '-',
                    'marker': '',
                    'xvals': amps,
                    'yvals': fit_mods.Qubit_dac_to_freq(amps,
                            **self.fit_res[f'freq_fit_{qb}'].best_values),
                    'color': 'red',
                }


class T1FrequencySweepAnalysis(MultiQubit_TimeDomain_Analysis):
    def process_data(self):
        super().process_data()

        pdd = self.proc_data_dict
        nr_cp = self.num_cal_points
        self.lengths = OrderedDict()
        self.amps = OrderedDict()
        self.freqs = OrderedDict()
        for qbn in self.qb_names:
            len_key = [pn for pn in self.mospm[qbn] if 'length' in pn]
            if len(len_key) == 0:
                raise KeyError('Couldn"t find sweep points corresponding to '
                               'flux pulse length.')
            self.lengths[qbn] = self.sp.get_sweep_params_property(
                'values', 0, len_key[0])

            amp_key = [pn for pn in self.mospm[qbn] if 'amp' in pn]
            if len(len_key) == 0:
                raise KeyError('Couldn"t find sweep points corresponding to '
                               'flux pulse amplitude.')
            self.amps[qbn] = self.sp.get_sweep_params_property(
                'values', 1, amp_key[0])

            freq_key = [pn for pn in self.mospm[qbn] if 'freq' in pn]
            if len(freq_key) == 0:
                self.freqs[qbn] = None
            else:
                self.freqs[qbn] =self.sp.get_sweep_params_property(
                    'values', 1, freq_key[0])

        nr_amps = len(self.amps[self.qb_names[0]])
        nr_lengths = len(self.lengths[self.qb_names[0]])

        # make matrix out of vector
        data_reshaped_no_cp = {qb: np.reshape(deepcopy(
                pdd['data_to_fit'][qb][
                :, :pdd['data_to_fit'][qb].shape[1]-nr_cp]).flatten(),
                (nr_amps, nr_lengths)) for qb in self.qb_names}

        pdd['data_reshaped_no_cp'] = data_reshaped_no_cp

    def prepare_fitting(self):
        pdd = self.proc_data_dict

        self.fit_dicts = OrderedDict()
        exp_mod = fit_mods.ExponentialModel()
        for qb in self.qb_names:
            for i, data in enumerate(pdd['data_reshaped_no_cp'][qb]):
                self.fit_dicts[f'exp_fit_{qb}_amp_{i}'] = {
                    'model': exp_mod,
                    'fit_xvals': {'x': self.lengths[qb]},
                    'fit_yvals': {'data': data}}

    def analyze_fit_results(self):
        pdd = self.proc_data_dict

        pdd['T1'] = {}
        pdd['T1_err'] = {}
        pdd['mask'] = {}

        for qb in self.qb_names:
            pdd['T1'][qb] = np.array([
                abs(self.fit_res[f'exp_fit_{qb}_amp_{i}'].best_values['decay'])
                for i in range(len(self.amps[qb]))])

            pdd['T1_err'][qb] = np.array([
                self.fit_res[f'exp_fit_{qb}_amp_{i}'].params['decay'].stderr
                for i in range(len(self.amps[qb]))])

            pdd['mask'][qb] = []
            for i in range(len(self.amps[qb])):
                try:
                    if pdd['T1_err'][qb][i] < 10 * pdd['T1'][qb][i]:
                        pdd['mask'][qb].append(True)
                    else:
                        pdd['mask'][qb].append(False)
                except TypeError:
                    pdd['mask'][qb].append(False)

    def prepare_plots(self):
        pdd = self.proc_data_dict
        rdd = self.raw_data_dict

        for qb in self.qb_names:
            for p, param_values in enumerate([self.amps, self.freqs]):
                if param_values is None:
                    continue
                suffix = '_amp' if p == 0 else '_freq'
                mask = pdd['mask'][qb]
                xlabel = r'Flux pulse amplitude' if p == 0 else \
                    r'Derived qubit frequency'

                # Plot T1 vs flux pulse amplitude
                label = f'T1_fit_{qb}{suffix}'
                self.plot_dicts[label] = {
                    'title': rdd['measurementstring'] + '\n' + rdd['timestamp'],
                    'plotfn': self.plot_line,
                    'linestyle': '-',
                    'xvals': param_values[qb][mask],
                    'yvals': pdd['T1'][qb][mask],
                    'yerr': pdd['T1_err'][qb][mask],
                    'xlabel': xlabel,
                    'xunit': 'V' if p == 0 else 'Hz',
                    'ylabel': r'T1',
                    'yunit': 's',
                    'color': 'blue',
                }

                # Plot rotated integrated average in dependece of flux pulse
                # amplitude and length
                label = f'T1_color_plot_{qb}{suffix}'
                self.plot_dicts[label] = {
                    'title': rdd['measurementstring'] + '\n' + rdd['timestamp'],
                    'plotfn': self.plot_colorxy,
                    'linestyle': '-',
                    'xvals': param_values[qb][mask],
                    'yvals': self.lengths[qb],
                    'zvals': np.transpose(pdd['data_reshaped_no_cp'][qb][mask]),
                    'xlabel': xlabel,
                    'xunit': 'V' if p == 0 else 'Hz',
                    'ylabel': r'Flux pulse length',
                    'yunit': 's',
                    'zlabel': r'Excited state population'
                }

                # Plot population loss for the first flux pulse length as a
                # function of flux pulse amplitude
                label = f'Pop_loss_{qb}{suffix}'
                self.plot_dicts[label] = {
                    'title': rdd['measurementstring'] + '\n' + rdd['timestamp'],
                    'plotfn': self.plot_line,
                    'linestyle': '-',
                    'xvals': param_values[qb][mask],
                    'yvals': 1 - pdd['data_reshaped_no_cp'][qb][:, 0][mask],
                    'xlabel': xlabel,
                    'xunit': 'V' if p == 0 else 'Hz',
                    'ylabel': r'Pop. loss @ {:.0f} ns'.format(
                        self.lengths[qb][0]/1e-9
                    ),
                    'yunit': '',
                }

            # Plot all fits in single figure
            if not self.options_dict.get('all_fits', False):
                continue

            colormap = self.options_dict.get('colormap', mpl.cm.plasma)
            for i in range(len(self.amps[qb])):
                color = colormap(i/(len(self.amps[qb])-1))
                label = f'exp_fit_{qb}_amp_{i}'
                fitid = param_values[qb][i]
                self.plot_dicts[label] = {
                    'title': rdd['measurementstring'] + '\n' + rdd['timestamp'],
                    'fig_id': f'T1_fits_{qb}',
                    'xlabel': r'Flux pulse length',
                    'xunit': 's',
                    'ylabel': r'Excited state population',
                    'plotfn': self.plot_fit,
                    'fit_res': self.fit_res[label],
                    'plot_init': self.options_dict.get('plot_init', False),
                    'color': color,
                    'setlabel': f'freq={fitid:.4f}' if p == 1
                                        else f'amp={fitid:.4f}',
                    'do_legend': False,
                    'legend_bbox_to_anchor': (1, 1),
                    'legend_pos': 'upper left',
                    }

                label = f'freq_scatter_{qb}_{i}'
                self.plot_dicts[label] = {
                    'fig_id': f'T1_fits_{qb}',
                    'plotfn': self.plot_line,
                    'xvals': self.lengths[qb],
                    'linestyle': '',
                    'yvals': pdd['data_reshaped_no_cp'][qb][i, :],
                    'color': color,
                    'setlabel': f'freq={fitid:.4f}' if p == 1
                                        else f'amp={fitid:.4f}',
                }


class T2FrequencySweepAnalysis(MultiQubit_TimeDomain_Analysis):
    def process_data(self):
        super().process_data()

        pdd = self.proc_data_dict
        nr_cp = self.num_cal_points
        nr_amps = len(self.metadata['amplitudes'])
        nr_lengths = len(self.metadata['flux_lengths'])
        nr_phases = len(self.metadata['phases'])

        # make matrix out of vector
        data_reshaped_no_cp = {qb: np.reshape(
            deepcopy(pdd['data_to_fit'][qb][
                     :, :pdd['data_to_fit'][qb].shape[1]-nr_cp]).flatten(),
            (nr_amps, nr_lengths, nr_phases)) for qb in self.qb_names}

        pdd['data_reshaped_no_cp'] = data_reshaped_no_cp
        if self.metadata['use_cal_points']:
            pdd['cal_point_data'] = {qb: deepcopy(
                pdd['data_to_fit'][qb][
                len(pdd['data_to_fit'][qb])-nr_cp:]) for qb in self.qb_names}

    def prepare_fitting(self):
        pdd = self.proc_data_dict

        self.fit_dicts = OrderedDict()

        nr_amps = len(self.metadata['amplitudes'])


        cos_mod = lmfit.Model(fit_mods.CosFunc)
        cos_mod.guess = fit_mods.Cos_guess.__get__(cos_mod, cos_mod.__class__)
        for qb in self.qb_names:
            for i in range(nr_amps):
                for j, data in enumerate(pdd['data_reshaped_no_cp'][qb][i]):
                    self.fit_dicts[f'cos_fit_{qb}_{i}_{j}'] = {
                        'model': cos_mod,
                        'fit_xvals': {'t': self.metadata['phases']},
                        'guess_dict': {'frequency': {'value': 1/360,
                                                 'vary': False}},
                        'fit_yvals': {'data': data}}

    def analyze_fit_results(self):
        pdd = self.proc_data_dict

        pdd['T2'] = {}
        pdd['T2_err'] = {}
        pdd['mask'] = {}
        pdd['phase_contrast'] = {}
        nr_lengths = len(self.metadata['flux_lengths'])
        nr_amps = len(self.metadata['amplitudes'])

        for qb in self.qb_names:
            pdd['phase_contrast'][qb] = {}
            exp_mod = fit_mods.ExponentialModel()
            for i in range(nr_amps):
                pdd['phase_contrast'][qb][f'amp_{i}'] = np.array([self.fit_res[
                                                        f'cos_fit_{qb}_{i}_{j}'
                                                    ].best_values['amplitude']
                                                    for j in
                                                    range(nr_lengths)])

                self.fit_dicts[f'exp_fit_{qb}_{i}'] = {
                    'model': exp_mod,
                    'fit_xvals': {'x': self.metadata['flux_lengths']},
                    'fit_yvals': {'data': np.array([self.fit_res[
                                                        f'cos_fit_{qb}_{i}_{j}'
                                                    ].best_values['amplitude']
                                                    for j in
                                                    range(nr_lengths)])}}

            self.run_fitting()

            pdd['T2'][qb] = np.array([
                abs(self.fit_res[f'exp_fit_{qb}_{i}'].best_values['decay'])
                for i in range(len(self.metadata['amplitudes']))])

            pdd['mask'][qb] = []
            for i in range(len(self.metadata['amplitudes'])):
                try:
                    if self.fit_res[f'exp_fit_{qb}_{i}']\
                                            .params['decay'].stderr < 1e-5:
                        pdd['mask'][qb].append(True)
                    else:
                        pdd['mask'][qb].append(False)
                except TypeError:
                    pdd['mask'][qb].append(False)

    def prepare_plots(self):
        pdd = self.proc_data_dict
        rdd = self.raw_data_dict

        for qb in self.qb_names:
            mask = pdd['mask'][qb]
            label = f'T2_fit_{qb}'
            xvals = self.metadata['amplitudes'][mask] if \
                self.metadata['frequencies'] is None else \
                self.metadata['frequencies'][mask]
            xlabel = r'Flux pulse amplitude' if \
                self.metadata['frequencies'] is None else \
                r'Derived qubit frequency'
            self.plot_dicts[label] = {
                'plotfn': self.plot_line,
                'linestyle': '-',
                'xvals': xvals,
                'yvals': pdd['T2'][qb][mask],
                'xlabel': xlabel,
                'xunit': 'V' if self.metadata['frequencies'] is None else 'Hz',
                'ylabel': r'T2',
                'yunit': 's',
                'color': 'blue',
            }

            # Plot all fits in single figure
            if not self.options_dict.get('all_fits', False):
                continue

            colormap = self.options_dict.get('colormap', mpl.cm.plasma)
            for i in range(len(self.metadata['amplitudes'])):
                color = colormap(i/(len(self.metadata['frequencies'])-1))
                label = f'exp_fit_{qb}_amp_{i}'
                freqs = self.metadata['frequencies'] is not None
                fitid = self.metadata.get('frequencies',
                                          self.metadata['amplitudes'])[i]
                self.plot_dicts[label] = {
                    'title': rdd['measurementstring'] +
                            '\n' + rdd['timestamp'],
                    'ax_id': f'T2_fits_{qb}',
                    'xlabel': r'Flux pulse length',
                    'xunit': 's',
                    'ylabel': r'Excited state population',
                    'plotfn': self.plot_fit,
                    'fit_res': self.fit_res[label],
                    'plot_init': self.options_dict.get('plot_init', False),
                    'color': color,
                    'setlabel': f'freq={fitid:.4f}' if freqs
                                        else f'amp={fitid:.4f}',
                    'do_legend': False,
                    'legend_bbox_to_anchor': (1, 1),
                    'legend_pos': 'upper left',
                    }

                label = f'freq_scatter_{qb}_{i}'
                self.plot_dicts[label] = {
                    'ax_id': f'T2_fits_{qb}',
                    'plotfn': self.plot_line,
                    'xvals': self.metadata['phases'],
                    'linestyle': '',
                    'yvals': pdd['data_reshaped_no_cp'][qb][i,:],
                    'color': color,
                    'setlabel': f'freq={fitid:.4f}' if freqs
                                        else f'amp={fitid:.4f}',
                }

class MeasurementInducedDephasingAnalysis(MultiQubit_TimeDomain_Analysis):
    def process_data(self):
        super().process_data()

        rdd = self.raw_data_dict
        pdd = self.proc_data_dict

        pdd['data_reshaped'] = {qb: [] for qb in pdd['data_to_fit']}
        pdd['amps_reshaped'] = np.unique(self.metadata['hard_sweep_params']['ro_amp_scale']['values'])
        pdd['phases_reshaped'] = []
        for amp in pdd['amps_reshaped']:
            mask = self.metadata['hard_sweep_params']['ro_amp_scale']['values'] == amp
            pdd['phases_reshaped'].append(self.metadata['hard_sweep_params']['phase']['values'][mask])
            for qb in self.qb_names:
                pdd['data_reshaped'][qb].append(pdd['data_to_fit'][qb][:len(mask)][mask])

    def prepare_fitting(self):
        pdd = self.proc_data_dict
        rdd = self.raw_data_dict
        self.fit_dicts = OrderedDict()
        cos_mod = lmfit.Model(fit_mods.CosFunc)
        cos_mod.guess = fit_mods.Cos_guess.__get__(cos_mod, cos_mod.__class__)
        for qb in self.qb_names:
            for i, data in enumerate(pdd['data_reshaped'][qb]):
                self.fit_dicts[f'cos_fit_{qb}_{i}'] = {
                    'model': cos_mod,
                    'guess_dict': {'frequency': {'value': 1/360,
                                                 'vary': False}},
                    'fit_xvals': {'t': pdd['phases_reshaped'][i]},
                    'fit_yvals': {'data': data}}

    def analyze_fit_results(self):
        pdd = self.proc_data_dict

        pdd['phase_contrast'] = {}
        pdd['phase_offset'] = {}
        pdd['sigma'] = {}
        pdd['sigma_err'] = {}
        pdd['a'] = {}
        pdd['a_err'] = {}
        pdd['c'] = {}
        pdd['c_err'] = {}

        for qb in self.qb_names:
            pdd['phase_contrast'][qb] = np.array([
                self.fit_res[f'cos_fit_{qb}_{i}'].best_values['amplitude']
                for i, _ in enumerate(pdd['data_reshaped'][qb])])
            pdd['phase_offset'][qb] = np.array([
                self.fit_res[f'cos_fit_{qb}_{i}'].best_values['phase']
                for i, _ in enumerate(pdd['data_reshaped'][qb])])
            pdd['phase_offset'][qb] += np.pi * (pdd['phase_contrast'][qb] < 0)
            pdd['phase_offset'][qb] = (pdd['phase_offset'][qb] + np.pi) % (2 * np.pi) - np.pi
            pdd['phase_offset'][qb] = 180*np.unwrap(pdd['phase_offset'][qb])/np.pi
            pdd['phase_contrast'][qb] = np.abs(pdd['phase_contrast'][qb])

            gauss_mod = lmfit.models.GaussianModel()
            self.fit_dicts[f'phase_contrast_fit_{qb}'] = {
                'model': gauss_mod,
                'guess_dict': {'center': {'value': 0, 'vary': False}},
                'fit_xvals': {'x': pdd['amps_reshaped']},
                'fit_yvals': {'data': pdd['phase_contrast'][qb]}}

            quadratic_mod = lmfit.models.QuadraticModel()
            self.fit_dicts[f'phase_offset_fit_{qb}'] = {
                'model': quadratic_mod,
                'guess_dict': {'b': {'value': 0, 'vary': False}},
                'fit_xvals': {'x': pdd['amps_reshaped']},
                'fit_yvals': {'data': pdd['phase_offset'][qb]}}

            self.run_fitting()
            self.save_fit_results()

            pdd['sigma'][qb] = self.fit_res[f'phase_contrast_fit_{qb}'].best_values['sigma']
            pdd['sigma_err'][qb] = self.fit_res[f'phase_contrast_fit_{qb}'].params['sigma']. \
                stderr
            pdd['a'][qb] = self.fit_res[f'phase_offset_fit_{qb}'].best_values['a']
            pdd['a_err'][qb] = self.fit_res[f'phase_offset_fit_{qb}'].params['a'].stderr
            pdd['c'][qb] = self.fit_res[f'phase_offset_fit_{qb}'].best_values['c']
            pdd['c_err'][qb] = self.fit_res[f'phase_offset_fit_{qb}'].params['c'].stderr

            pdd['sigma_err'][qb] = float('nan') if pdd['sigma_err'][qb] is None \
                else pdd['sigma_err'][qb]
            pdd['a_err'][qb] = float('nan') if pdd['a_err'][qb] is None else pdd['a_err'][qb]
            pdd['c_err'][qb] = float('nan') if pdd['c_err'][qb] is None else pdd['c_err'][qb]

    def prepare_plots(self):
        pdd = self.proc_data_dict
        rdd = self.raw_data_dict

        phases_equal = True
        for phases in pdd['phases_reshaped'][1:]:
            if not np.all(phases == pdd['phases_reshaped'][0]):
                phases_equal = False
                break

        for qb in self.qb_names:
            if phases_equal:
                self.plot_dicts[f'data_2d_{qb}'] = {
                    'title': rdd['measurementstring'] +
                             '\n' + rdd['timestamp'],
                    'plotfn': self.plot_colorxy,
                    'xvals': pdd['phases_reshaped'][0],
                    'yvals': pdd['amps_reshaped'],
                    'zvals': pdd['data_reshaped'][qb],
                    'xlabel': r'Pulse phase, $\phi$',
                    'xunit': 'deg',
                    'ylabel': r'Readout pulse amplitude scale, $V_{RO}/V_{ref}$',
                    'yunit': '',
                    'zlabel': 'Excited state population',
                }

            colormap = self.options_dict.get('colormap', mpl.cm.plasma)
            for i, amp in enumerate(pdd['amps_reshaped']):
                color = colormap(i/(len(pdd['amps_reshaped'])-1))
                label = f'cos_data_{qb}_{i}'
                self.plot_dicts[label] = {
                    'title': rdd['measurementstring'] +
                             '\n' + rdd['timestamp'],
                    'ax_id': f'amplitude_crossections_{qb}',
                    'plotfn': self.plot_line,
                    'xvals': pdd['phases_reshaped'][i],
                    'yvals': pdd['data_reshaped'][qb][i],
                    'xlabel': r'Pulse phase, $\phi$',
                    'xunit': 'deg',
                    'ylabel': 'Excited state population',
                    'linestyle': '',
                    'color': color,
                    'setlabel': f'amp={amp:.4f}',
                    'do_legend': True,
                    'legend_bbox_to_anchor': (1, 1),
                    'legend_pos': 'upper left',
                }
            if self.do_fitting:
                for i, amp in enumerate(pdd['amps_reshaped']):
                    color = colormap(i/(len(pdd['amps_reshaped'])-1))
                    label = f'cos_fit_{qb}_{i}'
                    self.plot_dicts[label] = {
                        'ax_id': f'amplitude_crossections_{qb}',
                        'plotfn': self.plot_fit,
                        'fit_res': self.fit_res[label],
                        'plot_init': self.options_dict.get('plot_init', False),
                        'color': color,
                        'setlabel': f'fit, amp={amp:.4f}',
                    }

                # Phase contrast
                self.plot_dicts[f'phase_contrast_data_{qb}'] = {
                    'title': rdd['measurementstring'] +
                             '\n' + rdd['timestamp'],
                    'ax_id': f'phase_contrast_{qb}',
                    'plotfn': self.plot_line,
                    'xvals': pdd['amps_reshaped'],
                    'yvals': 200*pdd['phase_contrast'][qb],
                    'xlabel': r'Readout pulse amplitude scale, $V_{RO}/V_{ref}$',
                    'xunit': '',
                    'ylabel': 'Phase contrast',
                    'yunit': '%',
                    'linestyle': '',
                    'color': 'k',
                    'setlabel': 'data',
                    'do_legend': True,
                }
                self.plot_dicts[f'phase_contrast_fit_{qb}'] = {
                    'ax_id': f'phase_contrast_{qb}',
                    'plotfn': self.plot_line,
                    'xvals': pdd['amps_reshaped'],
                    'yvals': 200*self.fit_res[f'phase_contrast_fit_{qb}'].best_fit,
                    'color': 'r',
                    'marker': '',
                    'setlabel': 'fit',
                    'do_legend': True,
                }
                self.plot_dicts[f'phase_contrast_labels_{qb}'] = {
                    'ax_id': f'phase_contrast_{qb}',
                    'plotfn': self.plot_line,
                    'xvals': pdd['amps_reshaped'],
                    'yvals': 200*pdd['phase_contrast'][qb],
                    'marker': '',
                    'linestyle': '',
                    'setlabel': r'$\sigma = ({:.5f} \pm {:.5f})$ V'.
                        format(pdd['sigma'][qb], pdd['sigma_err'][qb]),
                    'do_legend': True,
                    'legend_bbox_to_anchor': (1, 1),
                    'legend_pos': 'upper left',
                }

                # Phase offset
                self.plot_dicts[f'phase_offset_data_{qb}'] = {
                    'title': rdd['measurementstring'] +
                             '\n' + rdd['timestamp'],
                    'ax_id': f'phase_offset_{qb}',
                    'plotfn': self.plot_line,
                    'xvals': pdd['amps_reshaped'],
                    'yvals': pdd['phase_offset'][qb],
                    'xlabel': r'Readout pulse amplitude scale, $V_{RO}/V_{ref}$',
                    'xunit': '',
                    'ylabel': 'Phase offset',
                    'yunit': 'deg',
                    'linestyle': '',
                    'color': 'k',
                    'setlabel': 'data',
                    'do_legend': True,
                }
                self.plot_dicts[f'phase_offset_fit_{qb}'] = {
                    'ax_id': f'phase_offset_{qb}',
                    'plotfn': self.plot_line,
                    'xvals': pdd['amps_reshaped'],
                    'yvals': self.fit_res[f'phase_offset_fit_{qb}'].best_fit,
                    'color': 'r',
                    'marker': '',
                    'setlabel': 'fit',
                    'do_legend': True,
                }
                self.plot_dicts[f'phase_offset_labels_{qb}'] = {
                    'ax_id': f'phase_offset_{qb}',
                    'plotfn': self.plot_line,
                    'xvals': pdd['amps_reshaped'],
                    'yvals': pdd['phase_offset'][qb],
                    'marker': '',
                    'linestyle': '',
                    'setlabel': r'$a = {:.0f} \pm {:.0f}$ deg/V${{}}^2$'.
                        format(pdd['a'][qb], pdd['a_err'][qb]) + '\n' +
                                r'$c = {:.1f} \pm {:.1f}$ deg'.
                        format(pdd['c'][qb], pdd['c_err'][qb]),
                    'do_legend': True,
                    'legend_bbox_to_anchor': (1, 1),
                    'legend_pos': 'upper left',
                }


class DriveCrosstalkCancellationAnalysis(MultiQubit_TimeDomain_Analysis):
    def process_data(self):
        super().process_data()
        if self.sp is None:
            raise ValueError('This analysis needs a SweepPoints '
                             'class instance.')

        pdd = self.proc_data_dict
        # get the ramsey phases as the values of the first sweep parameter
        # in the 2nd sweep dimension.
        # !!! This assumes all qubits have the same ramsey phases !!!
        pdd['ramsey_phases'] = self.sp.get_sweep_params_property('values', 1)
        pdd['qb_sweep_points'] = {}
        pdd['qb_sweep_param'] = {}
        for k, v in self.sp.get_sweep_dimension(0).items():
            if k == 'phase':
                continue
            qb, param = k.split('.')
            pdd['qb_sweep_points'][qb] = v[0]
            pdd['qb_sweep_param'][qb] = (param, v[1], v[2])
        pdd['qb_msmt_vals'] = {}
        pdd['qb_cal_vals'] = {}

        for qb, data in pdd['data_to_fit'].items():
            pdd['qb_msmt_vals'][qb] = data[:, :-self.num_cal_points].reshape(
                len(pdd['qb_sweep_points'][qb]), len(pdd['ramsey_phases']))
            pdd['qb_cal_vals'][qb] = data[0, -self.num_cal_points:]

    def prepare_fitting(self):
        pdd = self.proc_data_dict
        self.fit_dicts = OrderedDict()
        cos_mod = lmfit.Model(fit_mods.CosFunc)
        cos_mod.guess = fit_mods.Cos_guess.__get__(cos_mod, cos_mod.__class__)
        for qb in self.qb_names:
            for i, data in enumerate(pdd['qb_msmt_vals'][qb]):
                self.fit_dicts[f'cos_fit_{qb}_{i}'] = {
                    'model': cos_mod,
                    'guess_dict': {'frequency': {'value': 1/360,
                                                 'vary': False}},
                    'fit_xvals': {'t': pdd['ramsey_phases']},
                    'fit_yvals': {'data': data}}

    def analyze_fit_results(self):
        pdd = self.proc_data_dict

        pdd['phase_contrast'] = {}
        pdd['phase_offset'] = {}

        for qb in self.qb_names:
            pdd['phase_contrast'][qb] = np.array([
                2*self.fit_res[f'cos_fit_{qb}_{i}'].best_values['amplitude']
                for i, _ in enumerate(pdd['qb_msmt_vals'][qb])])
            pdd['phase_offset'][qb] = np.array([
                self.fit_res[f'cos_fit_{qb}_{i}'].best_values['phase']
                for i, _ in enumerate(pdd['qb_msmt_vals'][qb])])
            pdd['phase_offset'][qb] *= 180/np.pi
            pdd['phase_offset'][qb] += 180 * (pdd['phase_contrast'][qb] < 0)
            pdd['phase_offset'][qb] = (pdd['phase_offset'][qb] + 180) % 360 - 180
            pdd['phase_contrast'][qb] = np.abs(pdd['phase_contrast'][qb])

    def prepare_plots(self):
        pdd = self.proc_data_dict
        rdd = self.raw_data_dict

        for qb in self.qb_names:
            self.plot_dicts[f'data_2d_{qb}'] = {
                'title': rdd['measurementstring'] +
                         '\n' + rdd['timestamp'] + '\n' + qb,
                'plotfn': self.plot_colorxy,
                'xvals': pdd['ramsey_phases'],
                'yvals': pdd['qb_sweep_points'][qb],
                'zvals': pdd['qb_msmt_vals'][qb],
                'xlabel': r'Ramsey phase, $\phi$',
                'xunit': 'deg',
                'ylabel': pdd['qb_sweep_param'][qb][2],
                'yunit': pdd['qb_sweep_param'][qb][1],
                'zlabel': 'Excited state population',
            }

            colormap = self.options_dict.get('colormap', mpl.cm.plasma)
            for i, pval in enumerate(pdd['qb_sweep_points'][qb]):
                if i == len(pdd['qb_sweep_points'][qb]) - 1:
                    legendlabel='data, ref.'
                else:
                    legendlabel = f'data, {pdd["qb_sweep_param"][qb][0]}='\
                                  f'{pval:.4f}{pdd["qb_sweep_param"][qb][1]}'
                color = colormap(i/(len(pdd['qb_sweep_points'][qb])-1))
                label = f'cos_data_{qb}_{i}'

                self.plot_dicts[label] = {
                    'title': rdd['measurementstring'] +
                             '\n' + rdd['timestamp'] + '\n' + qb,
                    'ax_id': f'param_crossections_{qb}',
                    'plotfn': self.plot_line,
                    'xvals': pdd['ramsey_phases'],
                    'yvals': pdd['qb_msmt_vals'][qb][i],
                    'xlabel': r'Ramsey phase, $\phi$',
                    'xunit': 'deg',
                    'ylabel': 'Excited state population',
                    'linestyle': '',
                    'color': color,
                    'setlabel': legendlabel,
                    'do_legend': False,
                    'legend_bbox_to_anchor': (1, 1),
                    'legend_pos': 'upper left',
                }
            if self.do_fitting:
                for i, pval in enumerate(pdd['qb_sweep_points'][qb]):
                    if i == len(pdd['qb_sweep_points'][qb]) - 1:
                        legendlabel = 'fit, ref.'
                    else:
                        legendlabel = f'fit, {pdd["qb_sweep_param"][qb][0]}='\
                                      f'{pval:.4f}{pdd["qb_sweep_param"][qb][1]}'
                    color = colormap(i/(len(pdd['qb_sweep_points'][qb])-1))
                    label = f'cos_fit_{qb}_{i}'
                    self.plot_dicts[label] = {
                        'ax_id': f'param_crossections_{qb}',
                        'plotfn': self.plot_fit,
                        'fit_res': self.fit_res[label],
                        'plot_init': self.options_dict.get('plot_init', False),
                        'color': color,
                        'do_legend': False,
                        # 'setlabel': legendlabel
                    }

                # Phase contrast
                self.plot_dicts[f'phase_contrast_data_{qb}'] = {
                    'title': rdd['measurementstring'] +
                             '\n' + rdd['timestamp'] + '\n' + qb,
                    'ax_id': f'phase_contrast_{qb}',
                    'plotfn': self.plot_line,
                    'xvals': pdd['qb_sweep_points'][qb][:-1],
                    'yvals': pdd['phase_contrast'][qb][:-1] * 100,
                    'xlabel': pdd['qb_sweep_param'][qb][2],
                    'xunit': pdd['qb_sweep_param'][qb][1],
                    'ylabel': 'Phase contrast',
                    'yunit': '%',
                    'linestyle': '-',
                    'marker': 'o',
                    'color': 'C0',
                    'setlabel': 'data',
                    'do_legend': True,
                }
                self.plot_dicts[f'phase_contrast_ref_{qb}'] = {
                    'ax_id': f'phase_contrast_{qb}',
                    'plotfn': self.plot_hlines,
                    'xmin': pdd['qb_sweep_points'][qb][:-1].min(),
                    'xmax': pdd['qb_sweep_points'][qb][:-1].max(),
                    'y': pdd['phase_contrast'][qb][-1] * 100,
                    'linestyle': '--',
                    'colors': '0.6',
                    'setlabel': 'ref',
                    'do_legend': True,
                }

                # Phase offset
                self.plot_dicts[f'phase_offset_data_{qb}'] = {
                    'title': rdd['measurementstring'] +
                             '\n' + rdd['timestamp'] + '\n' + qb,
                    'ax_id': f'phase_offset_{qb}',
                    'plotfn': self.plot_line,
                    'xvals': pdd['qb_sweep_points'][qb][:-1],
                    'yvals': pdd['phase_offset'][qb][:-1],
                    'xlabel': pdd['qb_sweep_param'][qb][2],
                    'xunit': pdd['qb_sweep_param'][qb][1],
                    'ylabel': 'Phase offset',
                    'yunit': 'deg',
                    'linestyle': '-',
                    'marker': 'o',
                    'color': 'C0',
                    'setlabel': 'data',
                    'do_legend': True,
                }
                self.plot_dicts[f'phase_offset_ref_{qb}'] = {
                    'ax_id': f'phase_offset_{qb}',
                    'plotfn': self.plot_hlines,
                    'xmin': pdd['qb_sweep_points'][qb][:-1].min(),
                    'xmax': pdd['qb_sweep_points'][qb][:-1].max(),
                    'y': pdd['phase_offset'][qb][-1],
                    'linestyle': '--',
                    'colors': '0.6',
                    'setlabel': 'ref',
                    'do_legend': True,
                }


class FluxlineCrosstalkAnalysis(MultiQubit_TimeDomain_Analysis):
    def __init__(self, qb_names, *args, **kwargs):
        params_dict = {f'{qbn}.amp_to_freq_model':
                       f'Instrument settings.{qbn}.fit_ge_freq_from_flux_pulse_amp'
                       for qbn in qb_names}
        kwargs['params_dict'] = kwargs.get('params_dict', {})
        kwargs['params_dict'].update(params_dict)
        super().__init__(qb_names, *args, **kwargs)

    def process_data(self):
        super().process_data()
        if self.sp is None:
            raise ValueError('This analysis needs a SweepPoints '
                             'class instance.')

        pdd = self.proc_data_dict
        # get the ramsey phases as the values of the first sweep parameter
        # in the 1st sweep dimension.
        # !!! This assumes all qubits have the same ramsey phases !!!
        pdd['ramsey_phases'] = self.sp.get_sweep_params_property('values', 0)
        pdd['target_amps'] = self.sp.get_sweep_params_property('values', 1)
        pdd['target_fluxpulse_length'] = \
            self.get_param_value('target_fluxpulse_length')
        pdd['crosstalk_qubits_amplitudes'] = \
            self.get_param_value('crosstalk_qubits_amplitudes')

        pdd['qb_msmt_vals'] = {qb:
            pdd['data_to_fit'][qb][:, :-self.num_cal_points].reshape(
                len(pdd['target_amps']), len(pdd['ramsey_phases']))
            for qb in self.qb_names}
        pdd['qb_cal_vals'] = {
            qb: pdd['data_to_fit'][qb][0, -self.num_cal_points:]
            for qb in self.qb_names}

    def prepare_fitting(self):
        pdd = self.proc_data_dict
        self.fit_dicts = OrderedDict()
        cos_mod = lmfit.Model(fit_mods.CosFunc)
        cos_mod.guess = fit_mods.Cos_guess.__get__(cos_mod, cos_mod.__class__)
        for qb in self.qb_names:
            for i, data in enumerate(pdd['qb_msmt_vals'][qb]):
                self.fit_dicts[f'cos_fit_{qb}_{i}'] = {
                    'model': cos_mod,
                    'guess_dict': {'frequency': {'value': 1 / 360,
                                                 'vary': False}},
                    'fit_xvals': {'t': pdd['ramsey_phases']},
                    'fit_yvals': {'data': data}}

    def analyze_fit_results(self):
        pdd = self.proc_data_dict

        pdd['phase_contrast'] = {}
        pdd['phase_offset'] = {}
        pdd['freq_offset'] = {}
        pdd['freq'] = {}

        self.skip_qb_freq_fits = self.get_param_value('skip_qb_freq_fits', False)

        if not self.skip_qb_freq_fits:
            pdd['flux'] = {}

        for qb in self.qb_names:
            pdd['phase_contrast'][qb] = np.array([
                2 * self.fit_res[f'cos_fit_{qb}_{i}'].best_values['amplitude']
                for i, _ in enumerate(pdd['qb_msmt_vals'][qb])])
            pdd['phase_offset'][qb] = np.array([
                self.fit_res[f'cos_fit_{qb}_{i}'].best_values['phase']
                for i, _ in enumerate(pdd['qb_msmt_vals'][qb])])
            pdd['phase_offset'][qb] *= 180 / np.pi
            pdd['phase_offset'][qb] += 180 * (pdd['phase_contrast'][qb] < 0)
            pdd['phase_offset'][qb] = (pdd['phase_offset'][qb] + 180) % 360 - 180
            pdd['phase_offset'][qb] = \
                np.unwrap(pdd['phase_offset'][qb] / 180 * np.pi) * 180 / np.pi
            pdd['phase_contrast'][qb] = np.abs(pdd['phase_contrast'][qb])
            pdd['freq_offset'][qb] = pdd['phase_offset'][qb] / 360 / pdd[
                'target_fluxpulse_length']
            fr = lmfit.Model(lambda a, f_a=1, f0=0: a * f_a + f0).fit(
                data=pdd['freq_offset'][qb], a=pdd['target_amps'])
            pdd['freq_offset'][qb] -= fr.best_values['f0']

            if not self.skip_qb_freq_fits:
                mpars = eval(self.raw_data_dict[f'{qb}.amp_to_freq_model'])
                freq_idle = fit_mods.Qubit_dac_to_freq(
                    pdd['crosstalk_qubits_amplitudes'].get(qb, 0), **mpars)
                pdd['freq'][qb] = pdd['freq_offset'][qb] + freq_idle
                mpars.update({'V_per_phi0': 1, 'dac_sweet_spot': 0})
                pdd['flux'][qb] = fit_mods.Qubit_freq_to_dac(
                    pdd['freq'][qb], **mpars)



        # fit fitted results to linear models
        lin_mod = lmfit.Model(lambda x, a=1, b=0: a*x + b)
        def guess(model, data, x, **kwargs):
            a_guess = (data[-1] - data[0])/(x[-1] - x[0])
            b_guess = data[0] - x[0]*a_guess
            return model.make_params(a=a_guess, b=b_guess)
        lin_mod.guess = guess.__get__(lin_mod, lin_mod.__class__)

        keys_to_fit = []
        for qb in self.qb_names:
            for param in ['phase_offset', 'freq_offset', 'flux']:
                if param == 'flux' and self.skip_qb_freq_fits:
                    continue
                key = f'{param}_fit_{qb}'
                self.fit_dicts[key] = {
                    'model': lin_mod,
                    'fit_xvals': {'x': pdd['target_amps']},
                    'fit_yvals': {'data': pdd[param][qb]}}
                keys_to_fit.append(key)
        self.run_fitting(keys_to_fit=keys_to_fit)

    def prepare_plots(self):
        pdd = self.proc_data_dict
        rdd = self.raw_data_dict

        for qb in self.qb_names:
            self.plot_dicts[f'data_2d_{qb}'] = {
                'title': rdd['measurementstring'] +
                         '\n' + rdd['timestamp'] + '\n' + qb,
                'plotfn': self.plot_colorxy,
                'xvals': pdd['ramsey_phases'],
                'yvals': pdd['target_amps'],
                'zvals': pdd['qb_msmt_vals'][qb],
                'xlabel': r'Ramsey phase, $\phi$',
                'xunit': 'deg',
                'ylabel': self.sp[1]['target_amp'][2],
                'yunit': self.sp[1]['target_amp'][1],
                'zlabel': 'Excited state population',
            }

            colormap = self.options_dict.get('colormap', mpl.cm.plasma)
            for i, pval in enumerate(pdd['target_amps']):
                legendlabel = f'data, amp. = {pval:.4f} V'
                color = colormap(i / (len(pdd['target_amps']) - 1))
                label = f'cos_data_{qb}_{i}'

                self.plot_dicts[label] = {
                    'title': rdd['measurementstring'] +
                             '\n' + rdd['timestamp'] + '\n' + qb,
                    'ax_id': f'param_crossections_{qb}',
                    'plotfn': self.plot_line,
                    'xvals': pdd['ramsey_phases'],
                    'yvals': pdd['qb_msmt_vals'][qb][i],
                    'xlabel': r'Ramsey phase, $\phi$',
                    'xunit': 'deg',
                    'ylabel': 'Excited state population',
                    'linestyle': '',
                    'color': color,
                    'setlabel': legendlabel,
                    'do_legend': False,
                    'legend_bbox_to_anchor': (1, 1),
                    'legend_pos': 'upper left',
                }
            if self.do_fitting:
                for i, pval in enumerate(pdd['target_amps']):
                    legendlabel = f'fit, amp. = {pval:.4f} V'
                    color = colormap(i / (len(pdd['target_amps']) - 1))
                    label = f'cos_fit_{qb}_{i}'
                    self.plot_dicts[label] = {
                        'ax_id': f'param_crossections_{qb}',
                        'plotfn': self.plot_fit,
                        'fit_res': self.fit_res[label],
                        'plot_init': self.options_dict.get('plot_init', False),
                        'color': color,
                        'setlabel': legendlabel,
                        'do_legend': False,
                    }

                # Phase contrast
                self.plot_dicts[f'phase_contrast_data_{qb}'] = {
                    'title': rdd['measurementstring'] +
                             '\n' + rdd['timestamp'] + '\n' + qb,
                    'ax_id': f'phase_contrast_{qb}',
                    'plotfn': self.plot_line,
                    'xvals': pdd['target_amps'],
                    'yvals': pdd['phase_contrast'][qb] * 100,
                    'xlabel': self.sp[1]['target_amp'][2],
                    'xunit': self.sp[1]['target_amp'][1],
                    'ylabel': 'Phase contrast',
                    'yunit': '%',
                    'linestyle': '-',
                    'marker': 'o',
                    'color': 'C0',
                }

                # Phase offset
                self.plot_dicts[f'phase_offset_data_{qb}'] = {
                    'title': rdd['measurementstring'] +
                             '\n' + rdd['timestamp'] + '\n' + qb,
                    'ax_id': f'phase_offset_{qb}',
                    'plotfn': self.plot_line,
                    'xvals': pdd['target_amps'],
                    'yvals': pdd['phase_offset'][qb],
                    'xlabel': self.sp[1]['target_amp'][2],
                    'xunit': self.sp[1]['target_amp'][1],
                    'ylabel': 'Phase offset',
                    'yunit': 'deg',
                    'linestyle': 'none',
                    'marker': 'o',
                    'color': 'C0',
                }

                # Frequency offset
                self.plot_dicts[f'freq_offset_data_{qb}'] = {
                    'title': rdd['measurementstring'] +
                             '\n' + rdd['timestamp'] + '\n' + qb,
                    'ax_id': f'freq_offset_{qb}',
                    'plotfn': self.plot_line,
                    'xvals': pdd['target_amps'],
                    'yvals': pdd['freq_offset'][qb],
                    'xlabel': self.sp[1]['target_amp'][2],
                    'xunit': self.sp[1]['target_amp'][1],
                    'ylabel': 'Freq. offset, $\\Delta f$',
                    'yunit': 'Hz',
                    'linestyle': 'none',
                    'marker': 'o',
                    'color': 'C0',
                }

                if not self.skip_qb_freq_fits:
                    # Flux
                    self.plot_dicts[f'flux_data_{qb}'] = {
                        'title': rdd['measurementstring'] +
                                 '\n' + rdd['timestamp'] + '\n' + qb,
                        'ax_id': f'flux_{qb}',
                        'plotfn': self.plot_line,
                        'xvals': pdd['target_amps'],
                        'yvals': pdd['flux'][qb],
                        'xlabel': self.sp[1]['target_amp'][2],
                        'xunit': self.sp[1]['target_amp'][1],
                        'ylabel': 'Flux, $\\Phi$',
                        'yunit': '$\\Phi_0$',
                        'linestyle': 'none',
                        'marker': 'o',
                        'color': 'C0',
                    }

                for param in ['phase_offset', 'freq_offset', 'flux']:
                    if param == 'flux' and self.skip_qb_freq_fits:
                        continue
                    self.plot_dicts[f'{param}_fit_{qb}'] = {
                        'ax_id': f'{param}_{qb}',
                        'plotfn': self.plot_fit,
                        'fit_res': self.fit_res[f'{param}_fit_{qb}'],
                        'plot_init': self.options_dict.get('plot_init', False),
                        'linestyle': '-',
                        'marker': '',
                        'color': 'C1',
                    }

class RabiAnalysis(MultiQubit_TimeDomain_Analysis):

    def __init__(self, qb_names, *args, **kwargs):
        params_dict = {}
        for qbn in qb_names:
            s = 'Instrument settings.'+qbn
            for trans_name in ['ge', 'ef']:
                params_dict[f'{trans_name}_amp180_'+qbn] = \
                    s+f'.{trans_name}_amp180'
                params_dict[f'{trans_name}_amp90scale_'+qbn] = \
                    s+f'.{trans_name}_amp90_scale'
        kwargs['params_dict'] = params_dict
        kwargs['numeric_params'] = list(params_dict)
        super().__init__(qb_names, *args, **kwargs)

    def prepare_fitting(self):
        self.fit_dicts = OrderedDict()
        for qbn in self.qb_names:
            data = self.proc_data_dict['data_to_fit'][qbn]
            sweep_points = self.proc_data_dict['sweep_points_dict'][qbn][
                'msmt_sweep_points']
            if self.num_cal_points != 0:
                data = data[:-self.num_cal_points]
            cos_mod = lmfit.Model(fit_mods.CosFunc)
            guess_pars = fit_mods.Cos_guess(
                model=cos_mod, t=sweep_points, data=data)
            guess_pars['amplitude'].vary = True
            guess_pars['amplitude'].min = -10
            guess_pars['offset'].vary = True
            guess_pars['frequency'].vary = True
            guess_pars['phase'].vary = True

            key = 'cos_fit_' + qbn
            self.fit_dicts[key] = {
                'fit_fn': fit_mods.CosFunc,
                'fit_xvals': {'t': sweep_points},
                'fit_yvals': {'data': data},
                'guess_pars': guess_pars}

    def analyze_fit_results(self):
        self.proc_data_dict['analysis_params_dict'] = OrderedDict()
        for qbn in self.qb_names:
            fit_res = self.fit_dicts['cos_fit_' + qbn]['fit_res']
            sweep_points = self.proc_data_dict['sweep_points_dict'][qbn][
                'msmt_sweep_points']
            self.proc_data_dict['analysis_params_dict'][qbn] = \
                self.get_amplitudes(fit_res=fit_res, sweep_points=sweep_points)
        self.save_processed_data(key='analysis_params_dict')

    def get_amplitudes(self, fit_res, sweep_points):
        # Extract the best fitted frequency and phase.
        freq_fit = fit_res.best_values['frequency']
        phase_fit = fit_res.best_values['phase']

        freq_std = fit_res.params['frequency'].stderr
        phase_std = fit_res.params['phase'].stderr

        # If fitted_phase<0, shift fitted_phase by 4. This corresponds to a
        # shift of 2pi in the argument of cos.
        if np.abs(phase_fit) < 0.1:
            phase_fit = 0

        # If phase_fit<1, the piHalf amplitude<0.
        if phase_fit < 1:
            log.info('The data could not be fitted correctly. '
                         'The fitted phase "%s" <1, which gives '
                         'negative piHalf '
                         'amplitude.' % phase_fit)

        stepsize = sweep_points[1] - sweep_points[0]
        if freq_fit > 2 * stepsize:
            log.info('The data could not be fitted correctly. The '
                         'frequency "%s" is too high.' % freq_fit)
        n = np.arange(-2, 10)

        piPulse_vals = (n*np.pi - phase_fit)/(2*np.pi*freq_fit)
        piHalfPulse_vals = (n*np.pi + np.pi/2 - phase_fit)/(2*np.pi*freq_fit)

        # find piHalfPulse
        try:
            piHalfPulse = \
                np.min(piHalfPulse_vals[piHalfPulse_vals >= sweep_points[1]])
            n_piHalf_pulse = n[piHalfPulse_vals==piHalfPulse]
        except ValueError:
            piHalfPulse = np.asarray([])

        if piHalfPulse.size == 0 or piHalfPulse > max(sweep_points):
            i = 0
            while (piHalfPulse_vals[i] < min(sweep_points) and
                   i<piHalfPulse_vals.size):
                i+=1
            piHalfPulse = piHalfPulse_vals[i]
            n_piHalf_pulse = n[i]

        # find piPulse
        try:
            if piHalfPulse.size != 0:
                piPulse = \
                    np.min(piPulse_vals[piPulse_vals >= piHalfPulse])
            else:
                piPulse = np.min(piPulse_vals[piPulse_vals >= 0.001])
            n_pi_pulse = n[piHalfPulse_vals == piHalfPulse]

        except ValueError:
            piPulse = np.asarray([])

        if piPulse.size == 0:
            i = 0
            while (piPulse_vals[i] < min(sweep_points) and
                   i < piPulse_vals.size):
                i += 1
            piPulse = piPulse_vals[i]
            n_pi_pulse = n[i]

        try:
            freq_idx = fit_res.var_names.index('frequency')
            phase_idx = fit_res.var_names.index('phase')
            if fit_res.covar is not None:
                cov_freq_phase = fit_res.covar[freq_idx, phase_idx]
            else:
                cov_freq_phase = 0
        except ValueError:
            cov_freq_phase = 0

        try:
            piPulse_std = self.calculate_pulse_stderr(
                f=freq_fit,
                phi=phase_fit,
                f_err=freq_std,
                phi_err=phase_std,
                period_num=n_pi_pulse,
                cov=cov_freq_phase)
            piHalfPulse_std = self.calculate_pulse_stderr(
                f=freq_fit,
                phi=phase_fit,
                f_err=freq_std,
                phi_err=phase_std,
                period_num=n_piHalf_pulse,
                cov=cov_freq_phase)
        except Exception as e:
            log.error(e)
            piPulse_std = 0
            piHalfPulse_std = 0

        rabi_amplitudes = {'piPulse': piPulse,
                           'piPulse_stderr': piPulse_std,
                           'piHalfPulse': piHalfPulse,
                           'piHalfPulse_stderr': piHalfPulse_std}

        return rabi_amplitudes

    def calculate_pulse_stderr(self, f, phi, f_err, phi_err,
                               period_num, cov=0):
        x = period_num + phi
        return np.sqrt((f_err*x/(2*np.pi*(f**2)))**2 +
                       (phi_err/(2*np.pi*f))**2 -
                       2*(cov**2)*x/((2*np.pi*(f**3))**2))[0]

    def prepare_plots(self):
        super().prepare_plots()

        if self.do_fitting:
            for qbn in self.qb_names:
                base_plot_name = 'Rabi_' + qbn
                self.prepare_projected_data_plot(
                    fig_name=base_plot_name,
                    data=self.proc_data_dict['data_to_fit'][qbn],
                    plot_name_suffix=qbn+'fit',
                    qb_name=qbn)

                fit_res = self.fit_dicts['cos_fit_' + qbn]['fit_res']
                self.plot_dicts['fit_' + qbn] = {
                    'fig_id': base_plot_name,
                    'plotfn': self.plot_fit,
                    'fit_res': fit_res,
                    'setlabel': 'cosine fit',
                    'color': 'r',
                    'do_legend': True,
                    'legend_ncol': 2,
                    'legend_bbox_to_anchor': (1, -0.15),
                    'legend_pos': 'upper right'}

                rabi_amplitudes = self.proc_data_dict['analysis_params_dict']
                self.plot_dicts['piamp_marker_' + qbn] = {
                    'fig_id': base_plot_name,
                    'plotfn': self.plot_line,
                    'xvals': np.array([rabi_amplitudes[qbn]['piPulse']]),
                    'yvals': np.array([fit_res.model.func(
                        rabi_amplitudes[qbn]['piPulse'],
                        **fit_res.best_values)]),
                    'setlabel': '$\pi$-Pulse amp',
                    'color': 'r',
                    'marker': 'o',
                    'line_kws': {'markersize': 10},
                    'linestyle': '',
                    'do_legend': True,
                    'legend_ncol': 2,
                    'legend_bbox_to_anchor': (1, -0.15),
                    'legend_pos': 'upper right'}

                self.plot_dicts['piamp_hline_' + qbn] = {
                    'fig_id': base_plot_name,
                    'plotfn': self.plot_hlines,
                    'y': [fit_res.model.func(
                        rabi_amplitudes[qbn]['piPulse'],
                        **fit_res.best_values)],
                    'xmin': self.proc_data_dict['sweep_points_dict'][qbn][
                        'sweep_points'][0],
                    'xmax': self.proc_data_dict['sweep_points_dict'][qbn][
                        'sweep_points'][-1],
                    'colors': 'gray'}

                self.plot_dicts['pihalfamp_marker_' + qbn] = {
                    'fig_id': base_plot_name,
                    'plotfn': self.plot_line,
                    'xvals': np.array([rabi_amplitudes[qbn]['piHalfPulse']]),
                    'yvals': np.array([fit_res.model.func(
                        rabi_amplitudes[qbn]['piHalfPulse'],
                        **fit_res.best_values)]),
                    'setlabel': '$\pi /2$-Pulse amp',
                    'color': 'm',
                    'marker': 'o',
                    'line_kws': {'markersize': 10},
                    'linestyle': '',
                    'do_legend': True,
                    'legend_ncol': 2,
                    'legend_bbox_to_anchor': (1, -0.15),
                    'legend_pos': 'upper right'}

                self.plot_dicts['pihalfamp_hline_' + qbn] = {
                    'fig_id': base_plot_name,
                    'plotfn': self.plot_hlines,
                    'y': [fit_res.model.func(
                        rabi_amplitudes[qbn]['piHalfPulse'],
                        **fit_res.best_values)],
                    'xmin': self.proc_data_dict['sweep_points_dict'][qbn][
                        'sweep_points'][0],
                    'xmax': self.proc_data_dict['sweep_points_dict'][qbn][
                        'sweep_points'][-1],
                    'colors': 'gray'}

                trans_name = 'ef' if 'f' in self.data_to_fit[qbn] else 'ge'
                old_pipulse_val = self.raw_data_dict[
                    f'{trans_name}_amp180_'+qbn]
                if old_pipulse_val != old_pipulse_val:
                    old_pipulse_val = 0
                old_pihalfpulse_val = self.raw_data_dict[
                    f'{trans_name}_amp90scale_'+qbn]
                if old_pihalfpulse_val != old_pihalfpulse_val:
                    old_pihalfpulse_val = 0
                old_pihalfpulse_val *= old_pipulse_val

                textstr = ('  $\pi-Amp$ = {:.3f} V'.format(
                    rabi_amplitudes[qbn]['piPulse']) +
                           ' $\pm$ {:.3f} V '.format(
                    rabi_amplitudes[qbn]['piPulse_stderr']) +
                           '\n$\pi/2-Amp$ = {:.3f} V '.format(
                    rabi_amplitudes[qbn]['piHalfPulse']) +
                           ' $\pm$ {:.3f} V '.format(
                    rabi_amplitudes[qbn]['piHalfPulse_stderr']) +
                           '\n  $\pi-Amp_{old}$ = ' + '{:.3f} V '.format(
                    old_pipulse_val) +
                           '\n$\pi/2-Amp_{old}$ = ' + '{:.3f} V '.format(
                    old_pihalfpulse_val))
                self.plot_dicts['text_msg_' + qbn] = {
                    'fig_id': base_plot_name,
                    'ypos': -0.2,
                    'xpos': 0,
                    'horizontalalignment': 'left',
                    'verticalalignment': 'top',
                    'plotfn': self.plot_text,
                    'text_string': textstr}


class T1Analysis(MultiQubit_TimeDomain_Analysis):

    def __init__(self, qb_names, *args, **kwargs):
        params_dict = {}
        for qbn in qb_names:
            s = 'Instrument settings.'+qbn
            for trans_name in ['ge', 'ef']:
                params_dict[f'{trans_name}_T1_'+qbn] = s+'.T1{}'.format(
                    '_ef' if trans_name == 'ef' else '')
        kwargs['params_dict'] = params_dict
        kwargs['numeric_params'] = list(params_dict)
        super().__init__(qb_names, *args, **kwargs)

    def prepare_fitting(self):
        self.fit_dicts = OrderedDict()
        for qbn in self.qb_names:
            data = self.proc_data_dict['data_to_fit'][qbn]
            sweep_points = self.proc_data_dict['sweep_points_dict'][qbn][
                'msmt_sweep_points']
            if self.num_cal_points != 0:
                data = data[:-self.num_cal_points]
            exp_decay_mod = lmfit.Model(fit_mods.ExpDecayFunc)
            guess_pars = fit_mods.exp_dec_guess(
                model=exp_decay_mod, data=data, t=sweep_points)
            guess_pars['amplitude'].vary = True
            guess_pars['tau'].vary = True
            if self.options_dict.get('vary_offset', False):
                guess_pars['offset'].vary = True
            else:
                guess_pars['offset'].value = 0
                guess_pars['offset'].vary = False
            key = 'exp_decay_' + qbn
            self.fit_dicts[key] = {
                'fit_fn': exp_decay_mod.func,
                'fit_xvals': {'t': sweep_points},
                'fit_yvals': {'data': data},
                'guess_pars': guess_pars}

    def analyze_fit_results(self):
        self.proc_data_dict['analysis_params_dict'] = OrderedDict()
        for qbn in self.qb_names:
            self.proc_data_dict['analysis_params_dict'][qbn] = OrderedDict()
            self.proc_data_dict['analysis_params_dict'][qbn]['T1'] = \
                self.fit_dicts['exp_decay_' + qbn]['fit_res'].best_values['tau']
            self.proc_data_dict['analysis_params_dict'][qbn]['T1_stderr'] = \
                self.fit_dicts['exp_decay_' + qbn]['fit_res'].params[
                    'tau'].stderr
        self.save_processed_data(key='analysis_params_dict')

    def prepare_plots(self):
        super().prepare_plots()

        if self.do_fitting:
            for qbn in self.qb_names:
                # rename base plot
                base_plot_name = 'T1_' + qbn
                self.prepare_projected_data_plot(
                    fig_name=base_plot_name,
                    data=self.proc_data_dict['data_to_fit'][qbn],
                    plot_name_suffix=qbn+'fit',
                    qb_name=qbn)

                self.plot_dicts['fit_' + qbn] = {
                    'fig_id': base_plot_name,
                    'plotfn': self.plot_fit,
                    'fit_res': self.fit_dicts['exp_decay_' + qbn]['fit_res'],
                    'setlabel': 'exp decay fit',
                    'do_legend': True,
                    'color': 'r',
                    'legend_ncol': 2,
                    'legend_bbox_to_anchor': (1, -0.15),
                    'legend_pos': 'upper right'}

                trans_name = 'ef' if 'f' in self.data_to_fit[qbn] else 'ge'
                old_T1_val = self.raw_data_dict[f'{trans_name}_T1_'+qbn]
                if old_T1_val != old_T1_val:
                    old_T1_val = 0
                T1_dict = self.proc_data_dict['analysis_params_dict']
                textstr = '$T_1$ = {:.2f} $\mu$s'.format(
                            T1_dict[qbn]['T1']*1e6) \
                          + ' $\pm$ {:.2f} $\mu$s'.format(
                            T1_dict[qbn]['T1_stderr']*1e6) \
                          + '\nold $T_1$ = {:.2f} $\mu$s'.format(old_T1_val*1e6)
                self.plot_dicts['text_msg_' + qbn] = {
                    'fig_id': base_plot_name,
                    'ypos': -0.2,
                    'xpos': 0,
                    'horizontalalignment': 'left',
                    'verticalalignment': 'top',
                    'plotfn': self.plot_text,
                    'text_string': textstr}


class RamseyAnalysis(MultiQubit_TimeDomain_Analysis):

    def __init__(self, qb_names, *args, **kwargs):
        params_dict = {}
        for qbn in qb_names:
            s = 'Instrument settings.'+qbn
            for trans_name in ['ge', 'ef']:
                params_dict[f'{trans_name}_freq_'+qbn] = s+f'.{trans_name}_freq'
        kwargs['params_dict'] = params_dict
        kwargs['numeric_params'] = list(params_dict)
        super().__init__(qb_names, *args, **kwargs)

    def prepare_fitting(self):
        if self.options_dict.get('fit_gaussian_decay', True):
            self.fit_keys = ['exp_decay_', 'gauss_decay_']
        else:
            self.fit_keys = ['exp_decay_']
        self.fit_dicts = OrderedDict()
        for qbn in self.qb_names:
            data = self.proc_data_dict['data_to_fit'][qbn]
            sweep_points = self.proc_data_dict['sweep_points_dict'][qbn][
                'msmt_sweep_points']
            if self.num_cal_points != 0:
                data = data[:-self.num_cal_points]
            for i, key in enumerate([k + qbn for k in self.fit_keys]):
                exp_damped_decay_mod = lmfit.Model(fit_mods.ExpDampOscFunc)
                guess_pars = fit_mods.exp_damp_osc_guess(
                    model=exp_damped_decay_mod, data=data, t=sweep_points,
                    n_guess=i+1)
                guess_pars['amplitude'].vary = False
                guess_pars['amplitude'].value = 0.5
                guess_pars['frequency'].vary = True
                guess_pars['tau'].vary = True
                guess_pars['phase'].vary = True
                guess_pars['n'].vary = False
                guess_pars['oscillation_offset'].vary = \
                        'f' in self.data_to_fit[qbn]
                # guess_pars['exponential_offset'].value = 0.5
                guess_pars['exponential_offset'].vary = True
                self.fit_dicts[key] = {
                    'fit_fn': exp_damped_decay_mod .func,
                    'fit_xvals': {'t': sweep_points},
                    'fit_yvals': {'data': data},
                    'guess_pars': guess_pars}

    def analyze_fit_results(self):
        if 'artificial_detuning' in self.options_dict:
            artificial_detuning_dict = OrderedDict(
                [(qbn, self.options_dict['artificial_detuning'])
             for qbn in self.qb_names])
        elif 'artificial_detuning_dict' in self.metadata:
            artificial_detuning_dict = self.metadata[
                'artificial_detuning_dict']
        elif 'artificial_detuning' in self.metadata:
            artificial_detuning_dict = OrderedDict(
                [(qbn, self.metadata['artificial_detuning'])
                 for qbn in self.qb_names])
        else:
            raise ValueError('"artificial_detuning" not found.')

        self.proc_data_dict['analysis_params_dict'] = OrderedDict()
        for qbn in self.qb_names:
            self.proc_data_dict['analysis_params_dict'][qbn] = OrderedDict()
            for key in [k + qbn for k in self.fit_keys]:
                self.proc_data_dict['analysis_params_dict'][qbn][key] = \
                    OrderedDict()
                fit_res = self.fit_dicts[key]['fit_res']
                for par in fit_res.params:
                    if fit_res.params[par].stderr is None:
                        fit_res.params[par].stderr = 0

                trans_name = 'ef' if 'f' in self.data_to_fit[qbn] else 'ge'
                old_qb_freq = self.raw_data_dict[f'{trans_name}_freq_'+qbn]
                if old_qb_freq != old_qb_freq:
                    old_qb_freq = 0
                self.proc_data_dict['analysis_params_dict'][qbn][key][
                    'old_qb_freq'] = old_qb_freq
                self.proc_data_dict['analysis_params_dict'][qbn][key][
                    'new_qb_freq'] = old_qb_freq + \
                                     artificial_detuning_dict[qbn] - \
                                     fit_res.best_values['frequency']
                self.proc_data_dict['analysis_params_dict'][qbn][key][
                    'new_qb_freq_stderr'] = fit_res.params['frequency'].stderr
                self.proc_data_dict['analysis_params_dict'][qbn][key][
                    'T2_star'] = fit_res.best_values['tau']
                self.proc_data_dict['analysis_params_dict'][qbn][key][
                    'T2_star_stderr'] = fit_res.params['tau'].stderr
                self.proc_data_dict['analysis_params_dict'][qbn][key][
                    'artificial_detuning'] = artificial_detuning_dict[qbn]
        hdf_group_name_suffix = self.options_dict.get(
            'hdf_group_name_suffix', '')
        self.save_processed_data(key='analysis_params_dict' +
                                     hdf_group_name_suffix)

    def prepare_plots(self):
        super().prepare_plots()

        if self.do_fitting:
            ramsey_dict = self.proc_data_dict['analysis_params_dict']
            for qbn in self.qb_names:
                base_plot_name = 'Ramsey_' + qbn
                self.prepare_projected_data_plot(
                    fig_name=base_plot_name,
                    data=self.proc_data_dict['data_to_fit'][qbn],
                    plot_name_suffix=qbn+'fit',
                    qb_name=qbn)

                exp_decay_fit_key = self.fit_keys[0] + qbn
                old_qb_freq = ramsey_dict[qbn][
                    exp_decay_fit_key]['old_qb_freq']
                textstr = ''
                T2_star_str = ''

                for i, key in enumerate([k + qbn for k in self.fit_keys]):

                    fit_res = self.fit_dicts[key]['fit_res']
                    self.plot_dicts['fit_' + key] = {
                        'fig_id': base_plot_name,
                        'plotfn': self.plot_fit,
                        'fit_res': fit_res,
                        'setlabel': 'exp decay fit' if i == 0 else
                            'gauss decay fit',
                        'do_legend': True,
                        'color': 'r' if i == 0 else 'C4',
                        'legend_bbox_to_anchor': (1, -0.15),
                        'legend_pos': 'upper right'}

                    if i != 0:
                        textstr += '\n'
                    textstr += \
                        ('$f_{{qubit \_ new \_ {{{key}}} }}$ = '.format(
                            key=('exp' if i == 0 else 'gauss')) +
                            '{:.6f} GHz '.format(
                            ramsey_dict[qbn][key]['new_qb_freq']*1e-9) +
                            '$\pm$ {:.2E} GHz '.format(
                            ramsey_dict[qbn][key][
                                'new_qb_freq_stderr']*1e-9))
                    T2_star_str += \
                        ('\n$T_{{2,{{{key}}} }}^\star$ = '.format(
                            key=('exp' if i == 0 else 'gauss')) +
                            '{:.2f} $\mu$s'.format(
                            fit_res.params['tau'].value*1e6) +
                            '$\pm$ {:.2f} $\mu$s'.format(
                            fit_res.params['tau'].stderr*1e6))

                textstr += '\n$f_{qubit \_ old}$ = '+'{:.6f} GHz '.format(
                    old_qb_freq*1e-9)
                textstr += ('\n$\Delta f$ = {:.4f} MHz '.format(
                    (ramsey_dict[qbn][exp_decay_fit_key]['new_qb_freq'] -
                    old_qb_freq)*1e-6) + '$\pm$ {:.2E} MHz'.format(
                    self.fit_dicts[exp_decay_fit_key]['fit_res'].params[
                        'frequency'].stderr*1e-6) +
                    '\n$f_{Ramsey}$ = '+'{:.4f} MHz $\pm$ {:.2E} MHz'.format(
                    self.fit_dicts[exp_decay_fit_key]['fit_res'].params[
                        'frequency'].value*1e-6,
                    self.fit_dicts[exp_decay_fit_key]['fit_res'].params[
                        'frequency'].stderr*1e-6))
                textstr += T2_star_str
                textstr += '\nartificial detuning = {:.2f} MHz'.format(
                    ramsey_dict[qbn][exp_decay_fit_key][
                        'artificial_detuning']*1e-6)

                self.plot_dicts['text_msg_' + qbn] = {
                    'fig_id': base_plot_name,
                    'ypos': -0.2,
                    'xpos': -0.025,
                    'horizontalalignment': 'left',
                    'verticalalignment': 'top',
                    'plotfn': self.plot_text,
                    'text_string': textstr}

                self.plot_dicts['half_hline_' + qbn] = {
                    'fig_id': base_plot_name,
                    'plotfn': self.plot_hlines,
                    'y': 0.5,
                    'xmin': self.proc_data_dict['sweep_points_dict'][qbn][
                        'sweep_points'][0],
                    'xmax': self.proc_data_dict['sweep_points_dict'][qbn][
                        'sweep_points'][-1],
                    'colors': 'gray'}


class QScaleAnalysis(MultiQubit_TimeDomain_Analysis):
    def __init__(self, qb_names, *args, **kwargs):
        params_dict = {}
        for qbn in qb_names:
            s = 'Instrument settings.'+qbn
            for trans_name in ['ge', 'ef']:
                params_dict[f'{trans_name}_qscale_'+qbn] = \
                    s+f'.{trans_name}_motzoi'
        kwargs['params_dict'] = params_dict
        kwargs['numeric_params'] = list(params_dict)
        super().__init__(qb_names, *args, **kwargs)

    def process_data(self):
        super().process_data()

        self.proc_data_dict['qscale_data'] = OrderedDict()
        for qbn in self.qb_names:
            self.proc_data_dict['qscale_data'][qbn] = OrderedDict()
            sweep_points = deepcopy(self.proc_data_dict['sweep_points_dict'][
                                        qbn]['msmt_sweep_points'])
            # check if the sweep points are repeated 3 times as they have to be
            # for the qscale analysis:
            # Takes the first 3 entries and check if they are all the same or different.
            # Needed For backwards compatibility with QudevTransmon.measure_qscale()
            # that does not (yet) use Sweeppoints object.

            unique_sp = np.unique(sweep_points[:3])
            if unique_sp.size > 1:
                sweep_points = np.repeat(sweep_points, 3)
            # replace in proc_data_dict; otherwise plotting in base class fails
            self.proc_data_dict['sweep_points_dict'][qbn][
                'msmt_sweep_points'] = sweep_points
            self.proc_data_dict['sweep_points_dict'][qbn][
                'sweep_points'] = np.concatenate([
                sweep_points, self.proc_data_dict['sweep_points_dict'][qbn][
                    'cal_points_sweep_points']])

            data = self.proc_data_dict['data_to_fit'][qbn]
            if self.num_cal_points != 0:
                data = data[:-self.num_cal_points]
            self.proc_data_dict['qscale_data'][qbn]['sweep_points_xx'] = \
                sweep_points[0::3]
            self.proc_data_dict['qscale_data'][qbn]['sweep_points_xy'] = \
                sweep_points[1::3]
            self.proc_data_dict['qscale_data'][qbn]['sweep_points_xmy'] = \
                sweep_points[2::3]
            self.proc_data_dict['qscale_data'][qbn]['data_xx'] = \
                data[0::3]
            self.proc_data_dict['qscale_data'][qbn]['data_xy'] = \
                data[1::3]
            self.proc_data_dict['qscale_data'][qbn]['data_xmy'] = \
                data[2::3]

    def prepare_fitting(self):
        self.fit_dicts = OrderedDict()

        for qbn in self.qb_names:
            for msmt_label in ['_xx', '_xy', '_xmy']:
                sweep_points = self.proc_data_dict['qscale_data'][qbn][
                    'sweep_points' + msmt_label]
                data = self.proc_data_dict['qscale_data'][qbn][
                    'data' + msmt_label]

                # As a workaround for a weird bug letting crash the analysis
                # every second time, we do not use lmfit.models.ConstantModel
                # and lmfit.models.LinearModel, but create custom models.
                if msmt_label == '_xx':
                    model = lmfit.Model(lambda x, c: c)
                    guess_pars = model.make_params(c=np.mean(data))
                else:
                    model = lmfit.Model(lambda x, slope, intercept:
                                        slope * x + intercept)
                    slope = (data[-1] - data[0]) / \
                            (sweep_points[-1] - sweep_points[0])
                    intercept = data[-1] - slope * sweep_points[-1]
                    guess_pars = model.make_params(slope=slope,
                                                   intercept=intercept)

                key = 'fit' + msmt_label + '_' + qbn
                self.fit_dicts[key] = {
                    'fit_fn': model.func,
                    'fit_xvals': {'x': sweep_points},
                    'fit_yvals': {'data': data},
                    'guess_pars': guess_pars}

    def analyze_fit_results(self):
        self.proc_data_dict['analysis_params_dict'] = OrderedDict()
        # The best qscale parameter is the point where all 3 curves intersect.
        threshold = 0.02
        for qbn in self.qb_names:
            self.proc_data_dict['analysis_params_dict'][qbn] = OrderedDict()
            fitparams0 = self.fit_dicts['fit_xx'+'_'+qbn]['fit_res'].params
            fitparams1 = self.fit_dicts['fit_xy'+'_'+qbn]['fit_res'].params
            fitparams2 = self.fit_dicts['fit_xmy'+'_'+qbn]['fit_res'].params

            intercept_diff_mean = fitparams1['intercept'].value - \
                                  fitparams2['intercept'].value
            slope_diff_mean = fitparams2['slope'].value - \
                              fitparams1['slope'].value
            optimal_qscale = intercept_diff_mean/slope_diff_mean

            # Warning if Xpi/2Xpi line is not within +/-threshold of 0.5
            if (fitparams0['c'].value > (0.5 + threshold)) or \
                    (fitparams0['c'].value < (0.5 - threshold)):
                log.warning('The trace from the X90-X180 pulses is '
                                'NOT within $\pm${} of the expected value '
                                'of 0.5.'.format(threshold))
            # Warning if optimal_qscale is not within +/-threshold of 0.5
            y_optimal_qscale = optimal_qscale * fitparams2['slope'].value + \
                                 fitparams2['intercept'].value
            if (y_optimal_qscale > (0.5 + threshold)) or \
                    (y_optimal_qscale < (0.5 - threshold)):
                log.warning('The optimal qscale found gives a population '
                                'that is NOT within $\pm${} of the expected '
                                'value of 0.5.'.format(threshold))

            # Calculate standard deviation
            intercept_diff_std_squared = \
                fitparams1['intercept'].stderr**2 + \
                fitparams2['intercept'].stderr**2
            slope_diff_std_squared = \
                fitparams2['slope'].stderr**2 + fitparams1['slope'].stderr**2

            optimal_qscale_stderr = np.sqrt(
                intercept_diff_std_squared*(1/slope_diff_mean**2) +
                slope_diff_std_squared*(intercept_diff_mean /
                                        (slope_diff_mean**2))**2)

            self.proc_data_dict['analysis_params_dict'][qbn]['qscale'] = \
                optimal_qscale
            self.proc_data_dict['analysis_params_dict'][qbn][
                'qscale_stderr'] = optimal_qscale_stderr

    def prepare_plots(self):
        super().prepare_plots()

        color_dict = {'_xx': '#365C91',
                      '_xy': '#683050',
                      '_xmy': '#3C7541'}
        label_dict = {'_xx': r'$X_{\pi/2}X_{\pi}$',
                      '_xy': r'$X_{\pi/2}Y_{\pi}$',
                      '_xmy': r'$X_{\pi/2}Y_{-\pi}$'}
        for qbn in self.qb_names:
            base_plot_name = 'Qscale_' + qbn
            for msmt_label in ['_xx', '_xy', '_xmy']:
                sweep_points = self.proc_data_dict['qscale_data'][qbn][
                    'sweep_points' + msmt_label]
                data = self.proc_data_dict['qscale_data'][qbn][
                    'data' + msmt_label]
                if msmt_label == '_xx':
                    plot_name = base_plot_name
                else:
                    plot_name = 'data' + msmt_label + '_' + qbn
                xlabel, xunit = self.get_xaxis_label_unit(qbn)
                self.plot_dicts[plot_name] = {
                    'plotfn': self.plot_line,
                    'xvals': sweep_points,
                    'xlabel': xlabel,
                    'xunit': xunit,
                    'yvals': data,
                    'ylabel': '{} state population'.format(
                        self.get_latex_prob_label(self.data_to_fit[qbn])),
                    'yunit': '',
                    'setlabel': 'Data\n' + label_dict[msmt_label],
                    'title': (self.raw_data_dict['timestamp'] + ' ' +
                              self.raw_data_dict['measurementstring'] +
                              '\n' + qbn),
                    'linestyle': 'none',
                    'color': color_dict[msmt_label],
                    'do_legend': True,
                    'legend_bbox_to_anchor': (1, 0.5),
                    'legend_pos': 'center left'}
                if msmt_label != '_xx':
                    self.plot_dicts[plot_name]['fig_id'] = base_plot_name

                if self.do_fitting:
                    # plot fit
                    xfine = np.linspace(sweep_points[0], sweep_points[-1], 1000)
                    fit_key = 'fit' + msmt_label + '_' + qbn
                    fit_res = self.fit_dicts[fit_key]['fit_res']
                    yvals = fit_res.model.func(xfine, **fit_res.best_values)
                    if not hasattr(yvals, '__iter__'):
                        yvals = np.array(len(xfine)*[yvals])
                    self.plot_dicts[fit_key] = {
                        'fig_id': base_plot_name,
                        'plotfn': self.plot_line,
                        'xvals': xfine,
                        'yvals': yvals,
                        'marker': '',
                        'setlabel': 'Fit\n' + label_dict[msmt_label],
                        'do_legend': True,
                        'color': color_dict[msmt_label],
                        'legend_bbox_to_anchor': (1, 0.5),
                        'legend_pos': 'center left'}

                    trans_name = 'ef' if 'f' in self.data_to_fit[qbn] else 'ge'
                    old_qscale_val = self.raw_data_dict[
                        f'{trans_name}_qscale_'+qbn]
                    if old_qscale_val != old_qscale_val:
                        old_qscale_val = 0
                    textstr = 'Qscale = {:.4f} $\pm$ {:.4f}'.format(
                        self.proc_data_dict['analysis_params_dict'][qbn][
                            'qscale'],
                        self.proc_data_dict['analysis_params_dict'][qbn][
                            'qscale_stderr']) + \
                            '\nold Qscale= {:.4f}'.format(old_qscale_val)

                    self.plot_dicts['text_msg_' + qbn] = {
                        'fig_id': base_plot_name,
                        'ypos': -0.175,
                        'xpos': 0.5,
                        'horizontalalignment': 'center',
                        'verticalalignment': 'top',
                        'plotfn': self.plot_text,
                        'text_string': textstr}

            # plot cal points
            if self.num_cal_points != 0:
                for i, cal_pts_idxs in enumerate(
                        self.cal_states_dict.values()):
                    plot_dict_name = list(self.cal_states_dict)[i] + \
                                     '_' + qbn
                    self.plot_dicts[plot_dict_name] = {
                        'fig_id': base_plot_name,
                        'plotfn': self.plot_line,
                        'xvals': np.mean([
                            self.proc_data_dict['sweep_points_dict'][qbn]
                            ['cal_points_sweep_points'][cal_pts_idxs],
                            self.proc_data_dict['sweep_points_dict'][qbn]
                            ['cal_points_sweep_points'][cal_pts_idxs]],
                            axis=0),
                        'yvals': self.proc_data_dict[
                            'data_to_fit'][qbn][cal_pts_idxs],
                        'setlabel': list(self.cal_states_dict)[i],
                        'do_legend': True,
                        'legend_bbox_to_anchor': (1, 0.5),
                        'legend_pos': 'center left',
                        'linestyle': 'none',
                        'line_kws': {'color': self.get_cal_state_color(
                            list(self.cal_states_dict)[i])}}

                    self.plot_dicts[plot_dict_name + '_line'] = {
                        'fig_id': base_plot_name,
                        'plotfn': self.plot_hlines,
                        'y': np.mean(
                            self.proc_data_dict[
                                'data_to_fit'][qbn][cal_pts_idxs]),
                        'xmin': self.proc_data_dict['sweep_points_dict'][
                            qbn]['sweep_points'][0],
                        'xmax': self.proc_data_dict['sweep_points_dict'][
                            qbn]['sweep_points'][-1],
                        'colors': 'gray'}


class EchoAnalysis(MultiQubit_TimeDomain_Analysis):

    def __init__(self, *args, **kwargs):
        auto = kwargs.pop('auto', True)
        super().__init__(*args, auto=False, **kwargs)
        if self.options_dict.get('artificial_detuning', None) is not None:
            self.echo_analysis = RamseyAnalysis(*args, auto=False, **kwargs)
        else:
            if 'options_dict' in kwargs:
                # kwargs.pop('options_dict')
                kwargs['options_dict'].update({'vary_offset': True})
            else:
                kwargs['options_dict'] = {'vary_offset': True}
            self.echo_analysis = T1Analysis(*args, auto=False, **kwargs)

        if auto:
            self.echo_analysis.extract_data()
            self.echo_analysis.process_data()
            self.echo_analysis.prepare_fitting()
            self.echo_analysis.run_fitting()
            self.echo_analysis.save_fit_results()
            self.analyze_fit_results()
            self.prepare_plots()

    def analyze_fit_results(self):
        self.echo_analysis.analyze_fit_results()
        self.proc_data_dict['analysis_params_dict'] = OrderedDict()
        for qbn in self.qb_names:
            self.proc_data_dict['analysis_params_dict'][qbn] = OrderedDict()

            params_dict = self.echo_analysis.proc_data_dict[
                'analysis_params_dict'][qbn]
            if 'T1' in params_dict:
                self.proc_data_dict['analysis_params_dict'][qbn][
                    'T2_echo'] = params_dict['T1']
                self.proc_data_dict['analysis_params_dict'][qbn][
                    'T2_echo_stderr'] = params_dict['T1_stderr']
            else:
                self.proc_data_dict['analysis_params_dict'][qbn][
                    'T2_echo'] = params_dict['exp_decay_'+qbn][
                    'T2_star']
                self.proc_data_dict['analysis_params_dict'][qbn][
                    'T2_echo_stderr'] = params_dict['exp_decay_'+qbn][
                    'T2_star_stderr']

    def prepare_plots(self):
        self.echo_analysis.prepare_plots()
        for qbn in self.qb_names:
            # rename base plot
            figure_name = 'Echo_' + qbn
            echo_plot_key_t1 = [key for key in self.echo_analysis.plot_dicts if
                                'T1_'+qbn in key]
            echo_plot_key_ram = [key for key in self.echo_analysis.plot_dicts if
                                 'Ramsey_'+qbn in key]
            if len(echo_plot_key_t1) != 0:
                echo_plot_name = echo_plot_key_t1[0]
            elif len(echo_plot_key_ram) != 0:
                echo_plot_name = echo_plot_key_ram[0]
            else:
                raise ValueError('Neither T1 nor Ramsey plots were found.')

            self.echo_analysis.plot_dicts[echo_plot_name][
                'legend_pos'] = 'upper right'
            self.echo_analysis.plot_dicts[echo_plot_name][
                'legend_bbox_to_anchor'] = (1, -0.15)

            for plot_label in self.echo_analysis.plot_dicts:
                if qbn in plot_label:
                    if 'raw' not in plot_label and 'projected' not in plot_label:
                        self.echo_analysis.plot_dicts[plot_label]['fig_id'] = \
                            figure_name

            old_T2e_val = a_tools.get_instr_setting_value_from_file(
                file_path=self.echo_analysis.raw_data_dict['folder'],
                instr_name=qbn, param_name='T2{}'.format(
                    '_ef' if 'f' in self.echo_analysis.data_to_fit[qbn]
                    else ''))
            T2_dict = self.proc_data_dict['analysis_params_dict']
            textstr = '$T_2$ echo = {:.2f} $\mu$s'.format(
                T2_dict[qbn]['T2_echo']*1e6) \
                      + ' $\pm$ {:.2f} $\mu$s'.format(
                T2_dict[qbn]['T2_echo_stderr']*1e6) \
                      + '\nold $T_2$ echo = {:.2f} $\mu$s'.format(
                old_T2e_val*1e6)

            self.echo_analysis.plot_dicts['text_msg_' + qbn][
                'text_string'] = textstr

        self.echo_analysis.plot(key_list='auto')
        self.echo_analysis.save_figures(close_figs=True)


class RamseyAddPulseAnalysis(MultiQubit_TimeDomain_Analysis):

    def __init__(self, *args, **kwargs):
        auto = kwargs.pop('auto', True)
        super().__init__(*args, auto=False, **kwargs)
        options_dict = kwargs.pop('options_dict', OrderedDict())
        options_dict_no = deepcopy(options_dict)
        options_dict_no.update(dict(
            data_filter=lambda raw: np.concatenate([
                raw[:-4][1::2], raw[-4:]]),
            hdf_group_name_suffix='_no_pulse'))
        self.ramsey_analysis = RamseyAnalysis(
            *args, auto=False, options_dict=options_dict_no,
            **kwargs)
        options_dict_with = deepcopy(options_dict)
        options_dict_with.update(dict(
            data_filter=lambda raw: np.concatenate([
                raw[:-4][0::2], raw[-4:]]),
            hdf_group_name_suffix='_with_pulse'))
        self.ramsey_add_pulse_analysis = RamseyAnalysis(
            *args, auto=False, options_dict=options_dict_with,
            **kwargs)


        if auto:
            self.ramsey_analysis.extract_data()
            self.ramsey_analysis.process_data()
            self.ramsey_analysis.prepare_fitting()
            self.ramsey_analysis.run_fitting()
            self.ramsey_analysis.save_fit_results()
            self.ramsey_add_pulse_analysis.extract_data()
            self.ramsey_add_pulse_analysis.process_data()
            self.ramsey_add_pulse_analysis.prepare_fitting()
            self.ramsey_add_pulse_analysis.run_fitting()
            self.ramsey_add_pulse_analysis.save_fit_results()
            self.raw_data_dict = self.ramsey_analysis.raw_data_dict
            self.analyze_fit_results()
            self.prepare_plots()
            keylist = []
            for qbn in self.qb_names:
                figure_name = 'CrossZZ_' + qbn
                keylist.append(figure_name+'with')
                keylist.append(figure_name+'no')
            self.plot()
            self.save_figures(close_figs=True)

    def analyze_fit_results(self):
        self.cross_kerr = 0.0
        self.ramsey_analysis.analyze_fit_results()
        self.ramsey_add_pulse_analysis.analyze_fit_results()

        self.proc_data_dict['analysis_params_dict'] = OrderedDict()


        for qbn in self.qb_names:

            self.proc_data_dict['analysis_params_dict'][qbn] = OrderedDict()

            self.params_dict_ramsey = self.ramsey_analysis.proc_data_dict[
                'analysis_params_dict'][qbn]
            self.params_dict_add_pulse = \
                self.ramsey_add_pulse_analysis.proc_data_dict[
                    'analysis_params_dict'][qbn]
            self.cross_kerr = self.params_dict_ramsey[
                                  'exp_decay_'+str(qbn)]['new_qb_freq'] \
                            - self.params_dict_add_pulse[
                                  'exp_decay_'+str(qbn)]['new_qb_freq']
            self.cross_kerr_error = np.sqrt(
                (self.params_dict_ramsey[
                    'exp_decay_'+str(qbn)]['new_qb_freq_stderr'])**2 +
                (self.params_dict_add_pulse[
                    'exp_decay_' + str(qbn)]['new_qb_freq_stderr'])**2)

    def prepare_plots(self):
        self.ramsey_analysis.prepare_plots()
        self.ramsey_add_pulse_analysis.prepare_plots()

        self.ramsey_analysis.plot(key_list='auto')
        self.ramsey_analysis.save_figures(close_figs=True, savebase='Ramsey_no')

        self.ramsey_add_pulse_analysis.plot(key_list='auto')
        self.ramsey_add_pulse_analysis.save_figures(close_figs=True,
                                                    savebase='Ramsey_with')

        self.options_dict['plot_proj_data'] = False
        self.metadata = {'plot_proj_data': False, 'plot_raw_data': False}
        super().prepare_plots()

        try:
            xunit = self.metadata["sweep_unit"]
            xlabel = self.metadata["sweep_name"]
        except KeyError:
            xlabel = self.raw_data_dict['sweep_parameter_names'][0]
            xunit = self.raw_data_dict['sweep_parameter_units'][0]
        if np.ndim(xunit) > 0:
            xunit = xunit[0]
        title = (self.raw_data_dict['timestamp'] + ' ' +
                 self.raw_data_dict['measurementstring'])

        for qbn in self.qb_names:
            data_no = self.ramsey_analysis.proc_data_dict['data_to_fit'][
                          qbn][:-self.ramsey_analysis.num_cal_points]
            data_with = self.ramsey_add_pulse_analysis.proc_data_dict[
                            'data_to_fit'][
                            qbn][:-self.ramsey_analysis.num_cal_points]
            delays = self.ramsey_analysis.proc_data_dict['sweep_points_dict'][
                         qbn]['sweep_points'][
                     :-self.ramsey_analysis.num_cal_points]

            figure_name = 'CrossZZ_' + qbn
            self.plot_dicts[figure_name+'with'] = {
                'fig_id': figure_name,
                'plotfn': self.plot_line,
                'xvals': delays,
                'yvals': data_with,
                'xlabel': xlabel,
                'xunit': xunit,
                'ylabel': '|e> state population',
                'setlabel': 'with $\\pi$-pulse',
                'title': title,
                'color': 'r',
                'marker': 'o',
                'line_kws': {'markersize': 5},
                'linestyle': 'none',
                'do_legend': True,
                'legend_ncol': 2,
                'legend_bbox_to_anchor': (1, -0.15),
                'legend_pos': 'upper right'}

            if self.do_fitting:
                fit_res_with = self.ramsey_add_pulse_analysis.fit_dicts[
                    'exp_decay_' + qbn]['fit_res']
                self.plot_dicts['fit_with_'+qbn] = {
                    'fig_id': figure_name,
                    'plotfn': self.plot_fit,
                    'xlabel': 'Ramsey delay',
                    'xunit': 's',
                    'fit_res': fit_res_with,
                    'setlabel': 'with $\\pi$-pulse - fit',
                    'title': title,
                    'do_legend': True,
                    'color': 'r',
                    'legend_ncol': 2,
                    'legend_bbox_to_anchor': (1, -0.15),
                    'legend_pos': 'upper right'}

            self.plot_dicts[figure_name+'no'] = {
                'fig_id': figure_name,
                'plotfn': self.plot_line,
                'xvals': delays,
                'yvals': data_no,
                'setlabel': 'no $\\pi$-pulse',
                'title': title,
                'color': 'g',
                'marker': 'o',
                'line_kws': {'markersize': 5},
                'linestyle': 'none',
                'do_legend': True,
                'legend_ncol': 2,
                'legend_bbox_to_anchor': (1, -0.15),
                'legend_pos': 'upper right'}

            if self.do_fitting:
                fit_res_no = self.ramsey_analysis.fit_dicts[
                    'exp_decay_' + qbn]['fit_res']
                self.plot_dicts['fit_no_'+qbn] = {
                    'fig_id': figure_name,
                    'plotfn': self.plot_fit,
                    'xlabel': 'Ramsey delay',
                    'xunit': 's',
                    'fit_res': fit_res_no,
                    'setlabel': 'no $\\pi$-pulse - fit',
                    'title': title,
                    'do_legend': True,
                    'color': 'g',
                    'legend_ncol': 2,
                    'legend_bbox_to_anchor': (1, -0.15),
                    'legend_pos': 'upper right'}

            textstr = r'$\alpha ZZ$ = {:.2f} +- {:.2f}'.format(
               self.cross_kerr*1e-3, self.cross_kerr_error*1e-3) + ' kHz'

            self.plot_dicts['text_msg_' + qbn] = {'fig_id': figure_name,
                                                  'text_string': textstr,
                                                  'ypos': -0.2,
                                                  'xpos': -0.075,
                                                  'horizontalalignment': 'left',
                                                  'verticalalignment': 'top',
                                                  'plotfn': self.plot_text}




class OverUnderRotationAnalysis(MultiQubit_TimeDomain_Analysis):

    def __init__(self, *args, **kwargs):
        super().__init__(*args, **kwargs)

    def prepare_fitting(self):
        self.fit_dicts = OrderedDict()
        for qbn in self.qb_names:
            data = self.proc_data_dict['projected_data_dict'][qbn]
            sweep_points = self.proc_data_dict['sweep_points_dict'][qbn][
                'msmt_sweep_points']
            if self.num_cal_points != 0:
                data = data[:-self.num_cal_points]
            model = lmfit.models.LinearModel()
            guess_pars = model.guess(data=data, x=sweep_points)
            guess_pars['intercept'].value = 0.5
            guess_pars['intercept'].vary = False
            key = 'fit_' + qbn
            self.fit_dicts[key] = {
                'fit_fn': model.func,
                'fit_xvals': {'x': sweep_points},
                'fit_yvals': {'data': data},
                'guess_pars': guess_pars}

    def analyze_fit_results(self):
        self.proc_data_dict['analysis_params_dict'] = OrderedDict()
        for qbn in self.qb_names:
            try:
                old_amp180 = a_tools.get_instr_setting_value_from_file(
                    file_path=self.raw_data_dict['folder'][0],
                    instr_name=qbn, param_name='amp180{}'.format(
                        '_ef' if 'f' in self.data_to_fit[qbn] else ''))
            except KeyError:
                old_amp180 = a_tools.get_instr_setting_value_from_file(
                    file_path=self.raw_data_dict['folder'][0],
                    instr_name=qbn, param_name='{}_amp180'.format(
                        'ef' if 'f' in self.data_to_fit[qbn] else 'ge'))

            self.proc_data_dict['analysis_params_dict'][qbn] = OrderedDict()
            self.proc_data_dict['analysis_params_dict'][qbn][
                'corrected_amp'] = old_amp180 - self.fit_dicts[
                'fit_' + qbn]['fit_res'].best_values['slope']*old_amp180
            self.proc_data_dict['analysis_params_dict'][qbn][
                'corrected_amp_stderr'] = self.fit_dicts[
                'fit_' + qbn]['fit_res'].params['slope'].stderr*old_amp180

    def prepare_plots(self):
        super().prepare_plots()

        if self.do_fitting:
            for qbn in self.qb_names:
                # rename base plot
                if self.fit_dicts['fit_' + qbn][
                        'fit_res'].best_values['slope'] >= 0:
                    base_plot_name = 'OverRotation_' + qbn
                else:
                    base_plot_name = 'UnderRotation_' + qbn
                self.prepare_projected_data_plot(
                    fig_name=base_plot_name,
                    data=self.proc_data_dict['data_to_fit'][qbn],
                    plot_name_suffix=qbn+'fit',
                    qb_name=qbn)

                self.plot_dicts['fit_' + qbn] = {
                    'fig_id': base_plot_name,
                    'plotfn': self.plot_fit,
                    'fit_res': self.fit_dicts['fit_' + qbn]['fit_res'],
                    'setlabel': 'linear fit',
                    'do_legend': True,
                    'color': 'r',
                    'legend_ncol': 2,
                    'legend_bbox_to_anchor': (1, -0.15),
                    'legend_pos': 'upper right'}

                try:
                    old_amp180 = a_tools.get_instr_setting_value_from_file(
                        file_path=self.raw_data_dict['folder'][0],
                        instr_name=qbn, param_name='amp180{}'.format(
                            '_ef' if 'f' in self.data_to_fit[qbn] else ''))
                except KeyError:
                    old_amp180 = a_tools.get_instr_setting_value_from_file(
                        file_path=self.raw_data_dict['folder'][0],
                        instr_name=qbn, param_name='{}_amp180'.format(
                            'ef' if 'f' in self.data_to_fit[qbn] else 'ge'))
                correction_dict = self.proc_data_dict['analysis_params_dict']
                fit_res = self.fit_dicts['fit_' + qbn]['fit_res']
                textstr = '$\pi$-Amp = {:.4f} mV'.format(
                    correction_dict[qbn]['corrected_amp']*1e3) \
                          + ' $\pm$ {:.1e} mV'.format(
                    correction_dict[qbn]['corrected_amp_stderr']*1e3) \
                          + '\nold $\pi$-Amp = {:.4f} mV'.format(
                    old_amp180*1e3) \
                          + '\namp. correction = {:.4f} mV'.format(
                              fit_res.best_values['slope']*old_amp180*1e3) \
                          + '\nintercept = {:.2f}'.format(
                              fit_res.best_values['intercept'])
                self.plot_dicts['text_msg_' + qbn] = {
                    'fig_id': base_plot_name,
                    'ypos': -0.2,
                    'xpos': 0,
                    'horizontalalignment': 'left',
                    'verticalalignment': 'top',
                    'plotfn': self.plot_text,
                    'text_string': textstr}

                self.plot_dicts['half_hline_' + qbn] = {
                    'fig_id': base_plot_name,
                    'plotfn': self.plot_hlines,
                    'y': 0.5,
                    'xmin': self.proc_data_dict['sweep_points_dict'][qbn][
                        'sweep_points'][0],
                    'xmax': self.proc_data_dict['sweep_points_dict'][qbn][
                        'sweep_points'][-1],
                    'colors': 'gray'}


class MultiCZgate_Calib_Analysis(MultiQubit_TimeDomain_Analysis):

    def __init__(self, *args, **kwargs):
        options_dict = kwargs.pop('options_dict', {})
        options_dict.update({'TwoD': True})
        kwargs.update({'options_dict': options_dict})
        self.phase_key = 'phase_diffs'
        self.legend_label_func = lambda qbn, row: ''
        super().__init__(*args, **kwargs)

    def process_data(self):
        super().process_data()

        # Find leakage and ramsey qubit names
        self.leakage_qbnames = self.get_param_value('leakage_qbnames',
                                                    default_value=[])
        self.ramsey_qbnames = self.get_param_value('ramsey_qbnames',
                                                   default_value=[])
        self.gates_list = self.get_param_value('gates_list', default_value=[])
        if not len(self.gates_list):
            leakage_qbnames_temp = len(self.ramsey_qbnames) * ['']
            self.gates_list = [(qbl, qbr) for qbl, qbr in
                               zip(leakage_qbnames_temp, self.ramsey_qbnames)]

        # TODO: Steph 15.09.2020
        # This is a hack. It should be done in MultiQubit_TimeDomain_Analysis
        # but would break every analysis inheriting from it but we just needed
        # it to work for this analysis :) 
        self.data_to_fit = self.get_param_value('data_to_fit', {})
        for qbn in self.data_to_fit:
            # make values of data_to_fit be lists
            if isinstance(self.data_to_fit[qbn], str):
                self.data_to_fit[qbn] = [self.data_to_fit[qbn]]

        # Overwrite data_to_fit in proc_data_dict
        self.proc_data_dict['data_to_fit'] = OrderedDict()
        for qbn, prob_data in self.proc_data_dict[
                'projected_data_dict'].items():
            if qbn in self.data_to_fit:
                self.proc_data_dict['data_to_fit'][qbn] = {
                    prob_label: prob_data[prob_label] for prob_label in
                    self.data_to_fit[qbn]}

        # Make sure data has the right shape (len(hard_sp), len(soft_sp))
        for qbn, prob_data in self.proc_data_dict['data_to_fit'].items():
            for prob_label, data in prob_data.items():
                if data.shape[1] != self.proc_data_dict[
                        'sweep_points_dict'][qbn]['sweep_points'].size:
                    self.proc_data_dict['data_to_fit'][qbn][prob_label] = data.T

        # reshape data for ease of use
        self.proc_data_dict['data_to_fit_reshaped'] = OrderedDict()
        for qbn in self.qb_names:
            self.proc_data_dict['data_to_fit_reshaped'][qbn] = {
                prob_label: np.reshape(
                    self.proc_data_dict['data_to_fit'][qbn][prob_label][
                    :, :-self.num_cal_points],
                    (2*self.proc_data_dict['data_to_fit'][qbn][prob_label][
                       :, :-self.num_cal_points].shape[0],
                     self.proc_data_dict['data_to_fit'][qbn][prob_label][
                     :, :-self.num_cal_points].shape[1]//2))
                for prob_label in self.proc_data_dict['data_to_fit'][qbn]}

        # convert phases to radians
        for qbn in self.qb_names:
            sweep_dict = self.proc_data_dict['sweep_points_dict'][qbn]
            sweep_dict['sweep_points'] *= np.pi/180

    def plot_traces(self, prob_label, data_2d, qbn):
        plotsize = self.get_default_plot_params(set=False)[
            'figure.figsize']
        plotsize = (plotsize[0], plotsize[0]/1.25)
        if data_2d.shape[1] != self.proc_data_dict[
                'sweep_points_dict'][qbn]['sweep_points'].size:
            data_2d = data_2d.T

        data_2d_reshaped = np.reshape(
            data_2d[:, :-self.num_cal_points],
            (2*data_2d[:, :-self.num_cal_points].shape[0],
             data_2d[:, :-self.num_cal_points].shape[1]//2))

        data_2d_cal_reshaped = [[data_2d[:, -self.num_cal_points:]]] * \
                               (2*data_2d[:, :-self.num_cal_points].shape[0])

        ref_states_plot_dicts = {}
        for row in range(data_2d_reshaped.shape[0]):
            phases = np.unique(self.proc_data_dict['sweep_points_dict'][qbn][
                                   'msmt_sweep_points'])
            data = data_2d_reshaped[row, :]
            legend_bbox_to_anchor = (1, -0.15)
            legend_pos = 'upper right'
            legend_ncol = 2

            if qbn in self.ramsey_qbnames and self.get_latex_prob_label(
                    prob_label) in [self.get_latex_prob_label(pl)
                                    for pl in self.data_to_fit[qbn]]:
                figure_name = '{}_{}_{}'.format(self.phase_key, qbn, prob_label)
            elif qbn in self.leakage_qbnames and self.get_latex_prob_label(
                    prob_label) in [self.get_latex_prob_label(pl)
                                    for pl in self.data_to_fit[qbn]]:
                figure_name = 'Leakage_{}_{}'.format(qbn, prob_label)
            else:
                figure_name = 'projected_plot_' + qbn + '_' + \
                              prob_label

            # plot cal points
            if self.num_cal_points > 0:
                data_w_cal = data_2d_cal_reshaped[row][0][0]
                for i, cal_pts_idxs in enumerate(
                        self.cal_states_dict.values()):
                    s = '{}_{}_{}'.format(row, qbn, prob_label)
                    ref_state_plot_name = list(
                        self.cal_states_dict)[i] + '_' + s
                    ref_states_plot_dicts[ref_state_plot_name] = {
                        'fig_id': figure_name,
                        'plotfn': self.plot_line,
                        'plotsize': plotsize,
                        'xvals': self.proc_data_dict[
                            'sweep_points_dict'][qbn][
                            'cal_points_sweep_points'][
                            cal_pts_idxs],
                        'yvals': data_w_cal[cal_pts_idxs],
                        'setlabel': list(
                            self.cal_states_dict)[i] if
                        row == 0 else '',
                        'do_legend': row == 0,
                        'legend_bbox_to_anchor':
                            legend_bbox_to_anchor,
                        'legend_pos': legend_pos,
                        'legend_ncol': legend_ncol,
                        'linestyle': 'none',
                        'line_kws': {'color':
                            self.get_cal_state_color(
                                list(self.cal_states_dict)[i])}}

            xlabel, xunit = self.get_xaxis_label_unit(qbn)
            self.plot_dicts['data_{}_{}_{}'.format(
                row, qbn, prob_label)] = {
                'plotfn': self.plot_line,
                'fig_id': figure_name,
                'plotsize': plotsize,
                'xvals': phases,
                'xlabel': xlabel,
                'xunit': xunit,
                'yvals': data,
                'ylabel': '{} state population'.format(
                    self.get_latex_prob_label(prob_label)),
                'yunit': '',
                'yscale': self.get_param_value("yscale", "linear"),
                'setlabel': 'Data - ' + self.legend_label_func(qbn, row)
                    if row in [0, 1] else '',
                'title': self.raw_data_dict['timestamp'] + ' ' +
                         self.raw_data_dict['measurementstring'] + '-' + qbn,
                'linestyle': 'none',
                'color': 'C0' if row % 2 == 0 else 'C2',
                'do_legend': row in [0, 1],
                'legend_ncol': legend_ncol,
                'legend_bbox_to_anchor': legend_bbox_to_anchor,
                'legend_pos': legend_pos}

            if self.do_fitting and 'projected' not in figure_name:
                if qbn in self.leakage_qbnames and self.get_param_value(
                        'classified_ro', False):
                    continue

                k = 'fit_{}{}_{}_{}'.format(
                    'on' if row % 2 == 0 else 'off', row, prob_label, qbn)
                if f'Cos_{k}' in self.fit_dicts:
                    fit_res = self.fit_dicts[f'Cos_{k}']['fit_res']
                    self.plot_dicts[k + '_' + prob_label] = {
                        'fig_id': figure_name,
                        'plotfn': self.plot_fit,
                        'fit_res': fit_res,
                        'setlabel': 'Fit - ' + self.legend_label_func(qbn, row)
                            if row in [0, 1] else '',
                        'color': 'C0' if row % 2 == 0 else 'C2',
                        'do_legend': row in [0, 1],
                        'legend_ncol': legend_ncol,
                        'legend_bbox_to_anchor':
                            legend_bbox_to_anchor,
                        'legend_pos': legend_pos}
                elif f'Linear_{k}' in self.fit_dicts:
                    fit_res = self.fit_dicts[f'Linear_{k}']['fit_res']
                    xvals = fit_res.userkws[
                        fit_res.model.independent_vars[0]]
                    xfine = np.linspace(min(xvals), max(xvals), 100)
                    yvals = fit_res.model.func(
                        xfine, **fit_res.best_values)
                    if not hasattr(yvals, '__iter__'):
                        yvals = np.array(len(xfine)*[yvals])

                    self.plot_dicts[k] = {
                        'fig_id': figure_name,
                        'plotfn': self.plot_line,
                        'xvals': xfine,
                        'yvals': yvals,
                        'marker': '',
                        'setlabel': 'Fit - ' + self.legend_label_func(
                            qbn, row) if row in [0, 1] else '',
                        'do_legend': row in [0, 1],
                        'legend_ncol': legend_ncol,
                        'color': 'C0' if row % 2 == 0 else 'C2',
                        'legend_bbox_to_anchor':
                            legend_bbox_to_anchor,
                        'legend_pos': legend_pos}

        # ref state plots need to be added at the end, otherwise the
        # legend for |g> and |e> is added twice (because of the
        # condition do_legend = (row in [0,1]) in the plot dicts above
        if self.num_cal_points > 0:
            self.plot_dicts.update(ref_states_plot_dicts)
        return figure_name

    def prepare_fitting(self):
        self.fit_dicts = OrderedDict()
        self.leakage_values = np.array([])
        labels = ['on', 'off']
        for i, qbn in enumerate(self.qb_names):
            for prob_label in self.data_to_fit[qbn]:
                for row in range(self.proc_data_dict['data_to_fit_reshaped'][
                                     qbn][prob_label].shape[0]):
                    phases = np.unique(self.proc_data_dict['sweep_points_dict'][
                                           qbn]['msmt_sweep_points'])
                    data = self.proc_data_dict['data_to_fit_reshaped'][qbn][
                        prob_label][row, :]
                    key = 'fit_{}{}_{}_{}'.format(labels[row % 2], row,
                                                   prob_label, qbn)
                    if qbn in self.leakage_qbnames and prob_label == 'pf':
                        if self.get_param_value('classified_ro', False):
                            self.leakage_values = np.append(self.leakage_values,
                                                            np.mean(data))
                        else:
                            # fit leakage qb results to a constant
                            model = lmfit.models.ConstantModel()
                            guess_pars = model.guess(data=data, x=phases)
                            self.fit_dicts[f'Linear_{key}'] = {
                                'fit_fn': model.func,
                                'fit_xvals': {'x': phases},
                                'fit_yvals': {'data': data},
                                'guess_pars': guess_pars}
                    elif prob_label == 'pe':
                        # fit ramsey qb results to a cosine
                        model = lmfit.Model(fit_mods.CosFunc)
                        guess_pars = fit_mods.Cos_guess(
                            model=model,
                            t=phases,
                            data=data)
                        guess_pars['amplitude'].vary = True
                        guess_pars['offset'].vary = True
                        guess_pars['frequency'].value = 1/(2*np.pi)
                        guess_pars['frequency'].vary = False
                        guess_pars['phase'].vary = True

                        self.fit_dicts[f'Cos_{key}'] = {
                            'fit_fn': fit_mods.CosFunc,
                            'fit_xvals': {'t': phases},
                            'fit_yvals': {'data': data},
                            'guess_pars': guess_pars}

    @staticmethod
    def unwrap_phases_extrapolation(phases):
        for i in range(2, len(phases)):
            phase_diff_extrapolation = (phases[i-1]
                                        + (phases[i-1]
                                           - phases[i-2]) - phases[i])
            if phase_diff_extrapolation > np.pi:
                phases[i] += round(phase_diff_extrapolation/(2*np.pi))*2*np.pi
            elif phase_diff_extrapolation < np.pi:
                phases[i] += round(phase_diff_extrapolation/(2*np.pi))*2*np.pi
        return phases

    def analyze_fit_results(self):
        self.proc_data_dict['analysis_params_dict'] = OrderedDict()
<<<<<<< HEAD
        for cp_qbn in self.ramsey_qbnames:
            # get phase differences and population losses
            keys = [k for k in list(self.fit_dicts.keys()) if f'{cp_qbn}_' in k]
            fit_res_objs = [self.fit_dicts[k]['fit_res'] for k in keys]
            # phase_diffs
            phases = np.array([fr.best_values['phase'] for fr in fit_res_objs])
            if self.get_param_value('unwrap_phases', False):
                phases0 = self.unwrap_phases_extrapolation(phases)
                phases1 = np.unwrap(phases)
                assert (np.all(phases0[0::2] - phases0[1::2]==
                               phases1[0::2] - phases1[1::2]))
                phases = phases1
            phases_errs = np.array([fr.params['phase'].stderr
                                    for fr in fit_res_objs])
            phases_errs[phases_errs == None] = 0.0

            phase_diffs = phases[0::2] - phases[1::2]
            if self.phase_key == 'cphase':
                phase_diffs[phase_diffs < 0] += 2*np.pi
            phase_diffs_stderrs = np.sqrt(np.array(phases_errs[0::2]**2 +
                                               phases_errs[1::2]**2,
                                               dtype=np.float64))
            self.proc_data_dict['analysis_params_dict'][
                f'{self.phase_key}_{cp_qbn}'] = {'val': phase_diffs,
                                                 'stderr': phase_diffs_stderrs}

            # population losses
            amps = np.array([fr.best_values['amplitude'] for fr
                             in fit_res_objs])
            amps_errs = np.array([fr.params['amplitude'].stderr
                                  for fr in fit_res_objs])
            amps_errs[amps_errs == None] = 0.0

            # population_loss = (cos_amp_g - cos_amp_e)/ cos_amp_g
            population_loss = (amps[1::2] - amps[0::2])/amps[1::2]
            x   = amps[1::2] - amps[0::2]
            x_err = np.array(amps_errs[0::2]**2 + amps_errs[1::2]**2,
                             dtype=np.float64)
            y = amps[1::2]
            y_err = amps_errs[1::2]
            try:
                population_loss_stderrs = np.sqrt(np.array(
                    ((y * x_err) ** 2 + (x * y_err) ** 2) / (y ** 4),
                    dtype=np.float64))
            except:
                population_loss_stderrs = float("nan")
            self.proc_data_dict['analysis_params_dict'][
                f'population_loss_{cp_qbn}'] = \
                {'val': population_loss, 'stderr': population_loss_stderrs}
=======
>>>>>>> 903c8865

        for qbn in self.qb_names:
            # Cos fits
            keys = [k for k in list(self.fit_dicts.keys()) if
                    (k.startswith('Cos') and k.endswith(qbn))]
            if len(keys) > 0:
                fit_res_objs = [self.fit_dicts[k]['fit_res'] for k in keys]
                # cosine amplitudes
                amps = np.array([fr.best_values['amplitude'] for fr
                                 in fit_res_objs])
                amps_errs = np.array([fr.params['amplitude'].stderr
                                      for fr in fit_res_objs])
                amps_errs[amps_errs == None] = 0.0
                if qbn in self.ramsey_qbnames:
                    # phase_diffs
                    phases = np.array([fr.best_values['phase'] for fr in
                                       fit_res_objs])
                    phases_errs = np.array([fr.params['phase'].stderr for fr in
                                            fit_res_objs])
                    phases_errs[phases_errs == None] = 0.0
                    phase_diffs = phases[0::2] - phases[1::2]
                    if self.phase_key == 'cphase':
                        phase_diffs[phase_diffs < 0] += 2*np.pi
                    phase_diffs_stderrs = np.sqrt(np.array(phases_errs[0::2]**2 +
                                                           phases_errs[1::2]**2,
                                                           dtype=np.float64))
                    self.proc_data_dict['analysis_params_dict'][
                        f'{self.phase_key}_{qbn}'] = {
                        'val': phase_diffs, 'stderr': phase_diffs_stderrs}

                    # population_loss = (cos_amp_g - cos_amp_e)/ cos_amp_g
                    population_loss = (amps[1::2] - amps[0::2])/amps[1::2]
                    x   = amps[1::2] - amps[0::2]
                    x_err = np.array(amps_errs[0::2]**2 + amps_errs[1::2]**2,
                                     dtype=np.float64)
                    y = amps[1::2]
                    y_err = amps_errs[1::2]
                    try:
                        population_loss_stderrs = np.sqrt(np.array(
                            ((y * x_err) ** 2 + (x * y_err) ** 2) / (y ** 4),
                            dtype=np.float64))
                    except:
                        population_loss_stderrs = float("nan")
                    self.proc_data_dict['analysis_params_dict'][
                        f'population_loss_{qbn}'] = \
                        {'val': population_loss, 'stderr': population_loss_stderrs}
                else:
                    self.proc_data_dict['analysis_params_dict'][
                        f'amps_{qbn}'] = {
                        'val': amps[1::2], 'stderr': amps_errs[1::2]}

            # Linear fits
            keys = [k for k in list(self.fit_dicts.keys()) if
                    (k.startswith('Linear') and k.endswith(qbn))]
            if len(keys) > 0:
                fit_res_objs = [self.fit_dicts[k]['fit_res'] for k in keys]
                # get leakage
                lines = np.array([fr.best_values['c'] for fr
                                  in fit_res_objs])
                lines_errs = np.array([fr.params['c'].stderr for
                                       fr in fit_res_objs])
                lines_errs[lines_errs == None] = 0.0

                leakage = lines[0::2]
                leakage_errs = np.array(lines_errs[0::2], dtype=np.float64)
                leakage_increase = lines[0::2] - lines[1::2]
                leakage_increase_errs = np.array(np.sqrt(lines_errs[0::2]**2,
                                                         lines_errs[1::2]**2),
                                                 dtype=np.float64)
                self.proc_data_dict['analysis_params_dict'][
                    f'leakage_{qbn}'] = \
                    {'val': leakage, 'stderr': leakage_errs}
                self.proc_data_dict['analysis_params_dict'][
                    f'leakage_increase_{qbn}'] = {'val': leakage_increase,
                                                  'stderr': leakage_increase_errs}

            # special case: if classified detector was used, we get leakage
            # for free
            if qbn in self.leakage_qbnames and self.get_param_value(
                    'classified_ro', False):
                leakage = self.leakage_values[0::2]
                leakage_errs = np.zeros(len(leakage))
                leakage_increase = self.leakage_values[0::2] - \
                                   self.leakage_values[1::2]
                leakage_increase_errs = np.zeros(len(leakage))
                self.proc_data_dict['analysis_params_dict'][
                    f'leakage_{qbn}'] = \
                    {'val': leakage, 'stderr': leakage_errs}
                self.proc_data_dict['analysis_params_dict'][
                    f'leakage_increase_{qbn}'] = {'val': leakage_increase,
                                                  'stderr': leakage_increase_errs}

        self.save_processed_data(key='analysis_params_dict')

    def prepare_plots(self):
        len_ssp = len(self.proc_data_dict['analysis_params_dict'][
                          f'{self.phase_key}_{self.ramsey_qbnames[0]}']['val'])
        if self.options_dict.get('plot_all_traces', True):
            for j, qbn in enumerate(self.qb_names):
                if self.options_dict.get('plot_all_probs', True):
                    for prob_label, data_2d in self.proc_data_dict[
                            'projected_data_dict'][qbn].items():
                        figure_name = self.plot_traces(prob_label, data_2d, qbn)
                else:
                    for prob_label, data_2d in self.proc_data_dict[
                            'data_to_fit'][qbn]:
                        figure_name = self.plot_traces(prob_label, data_2d, qbn)

                if self.do_fitting and len_ssp == 1:
                    self.options_dict.update({'TwoD': False,
                                              'plot_proj_data': False})
                    super().prepare_plots()

                    if qbn in self.ramsey_qbnames:
                        # add the cphase + leakage textboxes to the
                        # cphase_qbr_pe figure
                        figure_name = f'{self.phase_key}_{qbn}_pe'
                        textstr = '{} = \n{:.2f}'.format(
                            self.phase_key,
                            self.proc_data_dict['analysis_params_dict'][
                                f'{self.phase_key}_{qbn}']['val'][0]*180/np.pi) + \
                                  r'$^{\circ}$' + \
                                  '$\\pm${:.2f}'.format(
                                      self.proc_data_dict[
                                          'analysis_params_dict'][
                                          f'{self.phase_key}_{qbn}'][
                                          'stderr'][0] * 180 / np.pi) + \
                                  r'$^{\circ}$'
                        textstr += '\n\nContrast loss = \n' + \
                                   '{:.3f} $\\pm$ {:.3f}'.format(
                                       self.proc_data_dict[
                                           'analysis_params_dict'][
                                           f'population_loss_{qbn}']['val'][0],
                                       self.proc_data_dict[
                                           'analysis_params_dict'][
                                           f'population_loss_{qbn}'][
                                           'stderr'][0])
                        self.plot_dicts['cphase_text_msg_' + qbn] = {
                            'fig_id': figure_name,
                            'ypos': -0.2,
                            'xpos': -0.1,
                            'horizontalalignment': 'left',
                            'verticalalignment': 'top',
                            'box_props': None,
                            'plotfn': self.plot_text,
                            'text_string': textstr}

                        qbl = [gl[0] for gl in self.gates_list
                               if qbn == gl[1]]
                        if len(qbl):
                            qbl = qbl[0]
                            textstr = 'Leakage =\n{:.5f} $\\pm$ {:.5f}'.format(
                                self.proc_data_dict['analysis_params_dict'][
                                    f'leakage_{qbl}']['val'][0],
                                self.proc_data_dict['analysis_params_dict'][
                                    f'leakage_{qbl}']['stderr'][0])
                            textstr += '\n\n$\\Delta$Leakage = \n' \
                                       '{:.5f} $\\pm$ {:.5f}'.format(
                                self.proc_data_dict['analysis_params_dict'][
                                    f'leakage_increase_{qbl}']['val'][0],
                                self.proc_data_dict['analysis_params_dict'][
                                    f'leakage_increase_{qbl}']['stderr'][0])
                            self.plot_dicts['cphase_text_msg_' + qbl] = {
                                'fig_id': figure_name,
                                'ypos': -0.2,
                                'xpos': 0.175,
                                'horizontalalignment': 'left',
                                'verticalalignment': 'top',
                                'box_props': None,
                                'plotfn': self.plot_text,
                                'text_string': textstr}

                    else:
                        if f'amps_{qbn}' in self.proc_data_dict[
                                'analysis_params_dict']:
                            figure_name = f'Leakage_{qbn}_pe'
                            textstr = 'Amplitude CZ int. OFF = \n' + \
                                       '{:.3f} $\\pm$ {:.3f}'.format(
                                           self.proc_data_dict[
                                               'analysis_params_dict'][
                                               f'amps_{qbn}']['val'][0],
                                           self.proc_data_dict[
                                               'analysis_params_dict'][
                                               f'amps_{qbn}']['stderr'][0])
                            self.plot_dicts['swap_text_msg_' + qbn] = {
                                'fig_id': figure_name,
                                'ypos': -0.2,
                                'xpos': -0.1,
                                'horizontalalignment': 'left',
                                'verticalalignment': 'top',
                                'box_props': None,
                                'plotfn': self.plot_text,
                                'text_string': textstr}

        # plot analysis results
        if self.do_fitting and len_ssp > 1:
            for qbn in self.qb_names:
                ss_pars = self.proc_data_dict['sweep_points_2D_dict'][qbn]
                for idx, ss_pname in enumerate(ss_pars):
                    sp_info = self.sp[1][ss_pname]
                    for param_name, results_dict in self.proc_data_dict[
                            'analysis_params_dict'].items():
                        if qbn in param_name:
                            reps = len(results_dict['val']) / len(sp_info[0])
                            plot_name = f'{param_name}_vs_{sp_info[2]}'
                            if 'phase' in param_name:
                                yvals = results_dict['val']*180/np.pi - 180
                                yerr = results_dict['stderr']*180/np.pi
                                ylabel = param_name + '-$180^{\\circ}$'
                                self.plot_dicts[plot_name+'_hline'] = {
                                    'fig_id': plot_name,
                                    'plotfn': self.plot_hlines,
                                    'y': 0,
                                    'xmin': np.min(sp_info[0]),
                                    'xmax': np.max(sp_info[0]),
                                    'colors': 'gray'}
                            else:
                                yvals = results_dict['val']
                                yerr = results_dict['stderr']
                                ylabel = param_name

                            self.plot_dicts[plot_name] = {
                                'plotfn': self.plot_line,
                                'xvals': np.repeat(sp_info[0], reps),
                                'xlabel': sp_info[2],
                                'xunit': sp_info[1],
                                'yvals': yvals,
                                'yerr': yerr if param_name != 'leakage'
                                    else None,
                                'ylabel': ylabel,
                                'yunit': 'deg' if 'phase' in param_name else '',
                                'linestyle': 'none',
                                'do_legend': False}


class CPhaseLeakageAnalysis(MultiCZgate_Calib_Analysis):

    def __init__(self, *args, **kwargs):
        super().__init__(*args, **kwargs)

    def process_data(self):
        super().process_data()

        # Find leakage and ramsey qubit names
        # first try the legacy code
        leakage_qbname = self.get_param_value('leakage_qbname')
        ramsey_qbname = self.get_param_value('ramsey_qbname')
        if leakage_qbname is not None and ramsey_qbname is not None:
            self.gates_list += [(leakage_qbname, ramsey_qbname)]
            self.leakage_qbnames = [leakage_qbname]
            self.ramsey_qbnames = [ramsey_qbname]
        else:
            # new measurement framework
            task_list = self.get_param_value('task_list', default_value=[])
            for task in task_list:
                self.gates_list += [(task['qbl'], task['qbr'])]
                self.leakage_qbnames += [task['qbl']]
                self.ramsey_qbnames += [task['qbr']]

        if len(self.leakage_qbnames) == 0 and len(self.ramsey_qbnames) == 0:
            raise ValueError('Please provide either leakage_qbnames or '
                             'ramsey_qbnames.')
        elif len(self.ramsey_qbnames) == 0:
            self.ramsey_qbnames = [qbn for qbn in self.qb_names if
                                  qbn not in self.leakage_qbnames]
        elif len(self.leakage_qbnames) == 0:
            self.leakage_qbnames = [qbn for qbn in self.qb_names if
                                   qbn not in self.ramsey_qbnames]
            if len(self.leakage_qbnames) == 0:
                self.leakage_qbnames = None

        self.phase_key = 'cphase'
        if len(self.leakage_qbnames) > 0:
            def legend_label_func(qbn, row, gates_list=self.gates_list):
                leakage_qbnames = [qb_tup[0] for qb_tup in gates_list]
                if qbn in leakage_qbnames:
                    return f'{qbn} in $|g\\rangle$' if row % 2 != 0 else \
                        f'{qbn} in $|e\\rangle$'
                else:
                    qbln = [qb_tup for qb_tup in gates_list
                            if qbn == qb_tup[1]][0][0]
                    return f'{qbln} in $|g\\rangle$' if row % 2 != 0 else \
                        f'{qbln} in $|e\\rangle$'
        else:
            legend_label_func = lambda qbn, row: \
                'qbc in $|g\\rangle$' if row % 2 != 0 else \
                    'qbc in $|e\\rangle$'
        self.legend_label_func = legend_label_func


class DynamicPhaseAnalysis(MultiCZgate_Calib_Analysis):

    def __init__(self, *args, **kwargs):
        super().__init__(*args, **kwargs)

    def process_data(self):
        super().process_data()

        if len(self.ramsey_qbnames) == 0:
            self.ramsey_qbnames = self.qb_names

        self.phase_key = 'dynamic_phase'
        self.legend_label_func = lambda qbn, row: 'no FP' \
            if row % 2 != 0 else 'with FP'


class CZDynamicPhaseAnalysis(MultiQubit_TimeDomain_Analysis):

    def __init__(self, *args, **kwargs):
        super().__init__(*args, **kwargs)

    def process_data(self):
        super().process_data()
        # convert phases to radians
        for qbn in self.qb_names:
            sweep_dict = self.proc_data_dict['sweep_points_dict'][qbn]
            sweep_dict['sweep_points'] *= np.pi/180

        # get data with flux pulse and w/o flux pulse
        self.data_with_fp = OrderedDict()
        self.data_no_fp = OrderedDict()
        for qbn in self.qb_names:
            all_data = self.proc_data_dict['data_to_fit'][qbn]
            if self.num_cal_points != 0:
                all_data = all_data[:-self.num_cal_points]
            self.data_with_fp[qbn] = all_data[0: len(all_data)//2]
            self.data_no_fp[qbn] = all_data[len(all_data)//2:]

    def prepare_fitting(self):
        self.fit_dicts = OrderedDict()
        for qbn in self.qb_names:
            sweep_points = np.unique(
                self.proc_data_dict['sweep_points_dict'][qbn][
                    'msmt_sweep_points'])
            for i, data in enumerate([self.data_with_fp[qbn],
                                      self.data_no_fp[qbn]]):
                cos_mod = lmfit.Model(fit_mods.CosFunc)
                guess_pars = fit_mods.Cos_guess(
                    model=cos_mod,
                    t=sweep_points,
                    data=data)
                guess_pars['amplitude'].vary = True
                guess_pars['offset'].vary = True
                guess_pars['frequency'].value = 1/(2*np.pi)
                guess_pars['frequency'].vary = False
                guess_pars['phase'].vary = True

                key = 'cos_fit_{}_{}'.format(qbn, 'wfp' if i == 0 else 'nofp')
                self.fit_dicts[key] = {
                    'fit_fn': fit_mods.CosFunc,
                    'fit_xvals': {'t': sweep_points},
                    'fit_yvals': {'data': data},
                    'guess_pars': guess_pars}

    def analyze_fit_results(self):
        self.proc_data_dict['analysis_params_dict'] = OrderedDict()
        for qbn in self.qb_names:
            self.proc_data_dict['analysis_params_dict'][qbn] = OrderedDict()
            self.proc_data_dict['analysis_params_dict'][qbn][
                'dynamic_phase'] = {
                'val': (self.fit_dicts[f'cos_fit_{qbn}_wfp'][
                            'fit_res'].best_values['phase'] -
                        self.fit_dicts[f'cos_fit_{qbn}_nofp'][
                            'fit_res'].best_values['phase']),
                'stderr': np.sqrt(
                    self.fit_dicts[f'cos_fit_{qbn}_wfp'][
                        'fit_res'].params['phase'].stderr**2 +
                    self.fit_dicts[f'cos_fit_{qbn}_nofp'][
                        'fit_res'].params['phase'].stderr**2)
            }
        self.save_processed_data(key='analysis_params_dict')

    def prepare_plots(self):
        super().prepare_plots()
        for qbn in self.qb_names:
            for i, data in enumerate([self.data_with_fp[qbn],
                                      self.data_no_fp[qbn]]):
                fit_key = f'cos_fit_{qbn}_wfp' if i == 0 else \
                    f'cos_fit_{qbn}_nofp'
                plot_name_suffix = 'fit_'+'wfp' if i == 0 else 'nofp'
                cal_pts_data = self.proc_data_dict['data_to_fit'][qbn][
                               -self.num_cal_points:]
                base_plot_name = 'Dynamic_phase_' + qbn
                self.prepare_projected_data_plot(
                    fig_name=base_plot_name,
                    data=np.concatenate((data,cal_pts_data)),
                    sweep_points=np.unique(
                        self.proc_data_dict['sweep_points_dict'][qbn][
                            'sweep_points']),
                    data_label='with flux pulse' if i == 0 else 'no flux pulse',
                    plot_name_suffix=qbn + plot_name_suffix,
                    qb_name=qbn,
                    do_legend_cal_states=(i == 0))
                if self.do_fitting:
                    fit_res = self.fit_dicts[fit_key]['fit_res']
                    self.plot_dicts[plot_name_suffix + '_' + qbn] = {
                        'fig_id': base_plot_name,
                        'plotfn': self.plot_fit,
                        'fit_res': fit_res ,
                        'setlabel': 'cosine fit',
                        'color': 'r',
                        'do_legend': i == 0}

                    textstr = 'Dynamic phase {}:\n\t{:.2f}'.format(
                        qbn,
                        self.proc_data_dict['analysis_params_dict'][qbn][
                            'dynamic_phase']['val']*180/np.pi) + \
                              r'$^{\circ}$' + \
                              '$\\pm${:.2f}'.format(
                                  self.proc_data_dict['analysis_params_dict'][qbn][
                                      'dynamic_phase']['stderr']*180/np.pi) + \
                              r'$^{\circ}$'

                    fpl = self.get_param_value('flux_pulse_length')
                    if fpl is not None:
                        textstr += '\n length: {:.2f} ns'.format(fpl*1e9)
                    fpa = self.get_param_value('flux_pulse_amp')
                    if fpa is not None:
                        textstr += '\n amp: {:.4f} V'.format(fpa)

                    self.plot_dicts['text_msg_' + qbn] = {
                        'fig_id': base_plot_name,
                        'ypos': -0.15,
                        'xpos': -0.05,
                        'horizontalalignment': 'left',
                        'verticalalignment': 'top',
                        'plotfn': self.plot_text,
                        'text_string': textstr}
            for plot_name in list(self.plot_dicts)[::-1]:
                if self.plot_dicts[plot_name].get('do_legend', False):
                    break
            self.plot_dicts[plot_name].update(
                {'legend_ncol': 2,
                 'legend_bbox_to_anchor': (1, -0.15),
                 'legend_pos': 'upper right'})


class MultiQutrit_Timetrace_Analysis(ba.BaseDataAnalysis):
    """
    Analysis class for timetraces, in particular use to compute
    Optimal SNR integration weights.
    """
    def __init__(self, qb_names=None, auto=True, **kwargs):
        """
        Initializes the timetrace analysis class.
        Args:
            qb_names (list): name of the qubits to analyze (can be a subset
                of the measured qubits)
            auto (bool): Start analysis automatically
            **kwargs:
                t_start: timestamp of the first timetrace
                t_stop: timestamp of the last timetrace to analyze
                options_dict (dict): relevant parameters:
                    acq_weights_basis (list, dict):
                        list of basis vectors used to compute optimal weight.
                        e.g. ["ge", 'gf'], the first basis vector will be the
                        "e" timetrace minus the "g" timetrace and the second basis
                        vector is f - g. The first letter in each basis state is the
                        "reference state", i.e. the one of which the timetrace
                         is substracted. Can also be passed as a dictionary where
                         keys are the qubit names and the values are lists of basis states
                         in case different bases should be used for different qubits.
                    orthonormalize (bool): Whether or not to orthonormalize the
                        weight basis
                    tmax (float): time boundary for the plot (not the weights)
                        in seconds.
                    scale_weights (bool): scales the weights near unity to avoid
                        loss of precision on FPGA if weights are too small

        """

        if qb_names is not None:
            self.params_dict = {}
            for qbn in qb_names:
                s = 'Instrument settings.' + qbn
                for trans_name in ['ge', 'ef']:
                    self.params_dict[f'ro_mod_freq_' + qbn] = \
                        s + f'.ro_mod_freq'
            self.numeric_params = list(self.params_dict)

        self.qb_names = qb_names
        super().__init__(**kwargs)
        if auto:
            self.run_analysis()

    def extract_data(self):
        super().extract_data()

        if self.qb_names is None:
            # get all qubits from cal_points of first timetrace
            cp = CalibrationPoints.from_string(
                self.get_param_value('cal_points', None, 0))
            self.qb_names = deepcopy(cp.qb_names)

        self.channel_map = self.get_param_value('channel_map', None,
                                                metadata_index=0)
        if self.channel_map is None:
            # assume same channel map for all timetraces (pick 0th)
            value_names = self.raw_data_dict[0]['value_names']
            if np.ndim(value_names) > 0:
                value_names = value_names
            if 'w' in value_names[0]:
                self.channel_map = a_tools.get_qb_channel_map_from_hdf(
                    self.qb_names, value_names=value_names,
                    file_path=self.raw_data_dict['folder'])
            else:
                self.channel_map = {}
                for qbn in self.qb_names:
                    self.channel_map[qbn] = value_names

        if len(self.channel_map) == 0:
            raise ValueError('No qubit RO channels have been found.')

    def process_data(self):
        super().process_data()
        pdd = self.proc_data_dict

        pdd['analysis_params_dict'] = dict()
        ana_params = pdd['analysis_params_dict']
        ana_params['timetraces'] = defaultdict(dict)
        ana_params['optimal_weights'] = defaultdict(dict)
        ana_params['optimal_weights_basis_labels'] = defaultdict(dict)
        for qbn in self.qb_names:
            # retrieve time traces
            for i, rdd in enumerate(self.raw_data_dict):
                ttrace_per_ro_ch = [rdd["measured_data"][ch]
                                    for ch in self.channel_map[qbn]]
                if len(ttrace_per_ro_ch) != 2:
                    raise NotImplementedError(
                        'This analysis does not support optimal weight '
                        f'measurement based on {len(ttrace_per_ro_ch)} ro channels.'
                        f' Try again with 2 RO channels.')
                cp = CalibrationPoints.from_string(
                    self.get_param_value('cal_points', None, i))
                # get state of qubit. There can be only one cal point per sequence
                # when using uhf for time traces so it is the 0th state
                qb_state = cp.states[0][cp.qb_names.index(qbn)]
                # store all timetraces in same pdd for convenience
                ana_params['timetraces'][qbn].update(
                    {qb_state: ttrace_per_ro_ch[0] + 1j *ttrace_per_ro_ch[1]})

            timetraces = ana_params['timetraces'][qbn] # for convenience
            basis_labels = self.get_param_value('acq_weights_basis', None, 0)
            if basis_labels is None:
                # guess basis labels from # states measured
                basis_labels = ["ge", "gf"] \
                    if len(ana_params['timetraces'][qbn]) > 2 else ['ge']

            if isinstance(basis_labels, dict):
                # if different basis for qubits, then select the according one
                basis_labels = basis_labels[qbn]

            # check that states from the basis are included in mmnt
            for bs in basis_labels:
                for qb_s in bs:
                     assert qb_s in timetraces,\
                         f'State: {qb_s} on {qbn} was not provided in the given ' \
                         f'timestamps but was requested as part of the basis' \
                         f' {basis_labels}. Please choose another weight basis.'
            basis = np.array([timetraces[b[1]] - timetraces[b[0]]
                              for b in basis_labels])

            # orthonormalize if required
            if self.get_param_value("orthonormalize", False):
                basis = math.gram_schmidt(basis.T).T
                basis_labels = [bs + "_ortho" if bs != basis_labels[0] else bs
                                for bs in basis_labels]

            # scale if required
            if self.get_param_value('scale_weights', True):
                k = np.amax([(np.max(np.abs(b.real)),
                              np.max(np.abs(b.imag))) for b in basis])
                basis /= k
            ana_params['optimal_weights'][qbn] = basis
            ana_params['optimal_weights_basis_labels'][qbn] = basis_labels

            self.save_processed_data()

    def prepare_plots(self):

        pdd = self.proc_data_dict
        rdd = self.raw_data_dict
        ana_params = self.proc_data_dict['analysis_params_dict']
        for qbn in self.qb_names:
            mod_freq = float(
                rdd[0].get(f'ro_mod_freq_{qbn}',
                           self.get_hdf_param_value(f"Instrument settings/{qbn}",
                                                    'ro_mod_freq')))
            tbase = rdd[0]['hard_sweep_points']
            basis_labels = pdd["analysis_params_dict"][
                'optimal_weights_basis_labels'][qbn]
            title = 'Optimal SNR weights ' + qbn + \
                    "".join(['\n' + rddi["timestamp"] for rddi in rdd]) \
                            + f'\nWeight Basis: {basis_labels}'
            plot_name = f"weights_{qbn}"
            xlabel = "Time, $t$"
            modulation = np.exp(2j * np.pi * mod_freq * tbase)

            for ax_id, (state, ttrace) in \
                enumerate(ana_params["timetraces"][qbn].items()):
                for func, label in zip((np.real, np.imag), ('I', "Q")):
                    # plot timetraces for each state, I and Q channels
                    self.plot_dicts[f"{plot_name}_{state}_{label}"] = {
                        'fig_id': plot_name,
                        'ax_id': ax_id,
                        'plotfn': self.plot_line,
                        'xvals': tbase,
                        "marker": "",
                        'yvals': func(ttrace*modulation),
                        'ylabel': 'Voltage, $V$',
                        'yunit': 'V',
                        "sharex": True,
                        "setdesc": label + f"_{state}",
                        "setlabel": "",
                        "do_legend":True,
                        "legend_pos": "upper right",
                        'numplotsx': 1,
                        'numplotsy': len(rdd) + 1, # #states + 1 for weights
                        'plotsize': (10,
                                     (len(rdd) + 1) * 3), # 3 inches per plot
                        'title': title if ax_id == 0 else ""}
            ax_id = len(ana_params["timetraces"][qbn]) # id plots for weights
            for i, weights in enumerate(ana_params['optimal_weights'][qbn]):
                for func, label in zip((np.real, np.imag), ('I', "Q")):
                    self.plot_dicts[f"{plot_name}_weights_{label}_{i}"] = {
                        'fig_id': plot_name,
                        'ax_id': ax_id,
                        'plotfn': self.plot_line,
                        'xvals': tbase,
                        'xlabel': xlabel,
                        "setlabel": "",
                        "marker": "",
                        'xunit': 's',
                        'yvals': func(weights * modulation),
                        'ylabel': 'Voltage, $V$ (arb.u.)',
                        "sharex": True,
                        "xrange": (0, self.get_param_value('tmax', 1200e-9, 0)),
                        "setdesc": label + f"_{i+1}",
                        "do_legend": True,
                        "legend_pos": "upper right",
                        }


class MultiQutrit_Singleshot_Readout_Analysis(MultiQubit_TimeDomain_Analysis):
    """
    Analysis class for parallel SSRO qutrit/qubit calibration. It is a child class
    from the tda.MultiQubit_Timedomain_Analysis as it uses the same functions to
    - preprocess the data to remove active reset/preselection
    - extract the channel map
    - reorder the data per qubit
    Note that in the future, it might be useful to transfer these functionalities
    to the base analysis.
    """

    def __init__(self,
                 options_dict: dict = None, auto=True, **kw):
        '''
        options dict options:
            'nr_bins' : number of bins to use for the histograms
            'post_select' :
            'post_select_threshold' :
            'nr_samples' : amount of different samples (e.g. ground and excited = 2)
            'sample_0' : index of first sample (ground-state)
            'sample_1' : index of second sample (first excited-state)
            'max_datapoints' : maximum amount of datapoints for culumative fit
            'log_hist' : use log scale for the y-axis of the 1D histograms
            'verbose' : see BaseDataAnalysis
            'presentation_mode' : see BaseDataAnalysis
            'classif_method': how to classify the data.
                'ncc' : default. Nearest Cluster Center
                'gmm': gaussian mixture model.
                'threshold': finds optimal vertical and horizontal thresholds.
            'classif_kw': kw to pass to the classifier
            see BaseDataAnalysis for more.
        '''
        super().__init__(options_dict=options_dict, auto=False,
                         **kw)
        self.params_dict = {
            'measurementstring': 'measurementstring',
            'measured_data': 'measured_data',
            'value_names': 'value_names',
            'value_units': 'value_units'}
        self.numeric_params = []
        self.DEFAULT_CLASSIF = "gmm"
        self.classif_method = self.options_dict.get("classif_method",
                                                    self.DEFAULT_CLASSIF)

        self.create_job(options_dict=options_dict, auto=auto, **kw)

        if auto:
            self.run_analysis()

    def extract_data(self):
        super().extract_data()
        self.preselection = \
            self.get_param_value("preparation_params",
                                 {}).get("preparation_type", "wait") == "preselection"
        default_states_info = defaultdict(dict)
        default_states_info.update({"g": {"label": r"$|g\rangle$"},
                               "e": {"label": r"$|e\rangle$"},
                               "f": {"label": r"$|f\rangle$"}
                               })

        self.states_info = \
            self.get_param_value("states_info",
                                {qbn: deepcopy(default_states_info)
                                 for qbn in self.qb_names})

    def process_data(self):
        """
        Create the histograms based on the raw data
        """
        ######################################################
        #  Separating data into shots for each level         #
        ######################################################
        super().process_data()
        del self.proc_data_dict['data_to_fit'] # not used in this analysis
        n_states = len(self.cp.states)

        # prepare data in convenient format, i.e. arrays per qubit and per state
        # e.g. {'qb1': {'g': np.array of shape (n_shots, n_ro_ch}, ...}, ...}
        shots_per_qb = dict()        # store shots per qb and per state
        presel_shots_per_qb = dict() # store preselection ro
        means = defaultdict(OrderedDict)    # store mean per qb for each ro_ch
        pdd = self.proc_data_dict    # for convenience of notation

        for qbn in self.qb_names:
            # shape is (n_shots, n_ro_ch) i.e. one column for each ro_ch
            shots_per_qb[qbn] = \
                np.asarray(list(
                    pdd['meas_results_per_qb'][qbn].values())).T
            # make 2D array in case only one channel (1D array)
            if len(shots_per_qb[qbn].shape) == 1:
                shots_per_qb[qbn] = np.expand_dims(shots_per_qb[qbn],
                                                   axis=-1)
            for i, qb_state in enumerate(self.cp.get_states(qbn)[qbn]):
                means[qbn][qb_state] = np.mean(shots_per_qb[qbn][i::n_states],
                                               axis=0)
            if self.preselection:
                # preselection shots were removed so look at raw data
                # and look at only the first out of every two readouts
                presel_shots_per_qb[qbn] = \
                    np.asarray(list(
                        pdd['meas_results_per_qb_raw'][qbn].values())).T[::2]
                # make 2D array in case only one channel (1D array)
                if len(presel_shots_per_qb[qbn].shape) == 1:
                    presel_shots_per_qb[qbn] = \
                        np.expand_dims(presel_shots_per_qb[qbn], axis=-1)

        # create placeholders for analysis data
        pdd['analysis_params'] = dict()
        pdd['data'] = defaultdict(dict)
        pdd['analysis_params']['state_prob_mtx'] = defaultdict(dict)
        pdd['analysis_params']['classifier_params'] = defaultdict(dict)
        pdd['analysis_params']['means'] = defaultdict(dict)
        pdd['analysis_params']["n_shots"] = len(shots_per_qb[qbn])
        self.clf_ = defaultdict(dict)
        # create placeholders for analysis with preselection
        if self.preselection:
            pdd['data_masked'] = defaultdict(dict)
            pdd['analysis_params']['state_prob_mtx_masked'] = defaultdict(dict)
            pdd['analysis_params']['n_shots_masked'] = defaultdict(dict)

        n_shots = len(shots_per_qb[qbn]) // n_states

        for qbn, qb_shots in shots_per_qb.items():
            # create mapping to integer following ordering in cal_points.
            # Notes:
            # 1) the state_integer should to the order of pdd[qbn]['means'] so that
            # when passing the init_means to the GMM model, it is ensured that each
            # gaussian component will predict the state_integer associated to that state
            # 2) the mapping cannot be preestablished because the GMM predicts labels
            # in range(n_components). For instance, if a qubit has states "g", "f"
            # then the model will predicts 0's and 1's, so the typical g=0, e=1, f=2
            # mapping would fail. The number of different states can be different
            # for each qubit and therefore the mapping should also be done per qubit.
            state_integer = 0
            for state in means[qbn].keys():
                self.states_info[qbn][state]["int"] = state_integer
                state_integer += 1

            # note that if some states are repeated, they are assigned the same label
            qb_states_integer_repr = \
                [self.states_info[qbn][s]["int"]
                 for s in self.cp.get_states(qbn)[qbn]]
            prep_states = np.tile(qb_states_integer_repr, n_shots)

            pdd['analysis_params']['means'][qbn] = deepcopy(means[qbn])
            pdd['data'][qbn] = dict(X=deepcopy(qb_shots),
                                    prep_states=prep_states)
            # self.proc_data_dict['keyed_data'] = deepcopy(data)

            assert np.ndim(qb_shots) == 2, "Data must be a two D array. " \
                                    "Received shape {}, ndim {}"\
                                    .format(qb_shots.shape, np.ndim(qb_shots))
            pred_states, clf_params, clf = \
                self._classify(qb_shots, prep_states,
                               method=self.classif_method, qb_name=qbn,
                               **self.options_dict.get("classif_kw", dict()))
            # order "unique" states to have in usual order "gef" etc.
            state_labels_ordered = self._order_state_labels(
                list(means[qbn].keys()))
            # translate to corresponding integers
            state_labels_ordered_int = [self.states_info[qbn][s]['int'] for s in
                                        state_labels_ordered]
            fm = self.fidelity_matrix(prep_states, pred_states,
                                      labels=state_labels_ordered_int)

            # save fidelity matrix and classifier
            pdd['analysis_params']['state_prob_mtx'][qbn] = fm
            pdd['analysis_params']['classifier_params'][qbn] = clf_params
            self.clf_[qbn] = clf
            if self.preselection:
                #re do with classification first of preselection and masking
                pred_presel = self.clf_[qbn].predict(presel_shots_per_qb[qbn])
                presel_filter = \
                    pred_presel == self.states_info[qbn]['g']['int']
                if np.sum(presel_filter) == 0:
                    log.warning(f"{qbn}: No data left after preselection! "
                                f"Skipping preselection data & figures.")
                    continue
                qb_shots_masked = qb_shots[presel_filter]
                prep_states = prep_states[presel_filter]
                pred_states = self.clf_[qbn].predict(qb_shots_masked)
                fm = self.fidelity_matrix(prep_states, pred_states,
                                          labels=state_labels_ordered_int)

                pdd['data_masked'][qbn] = dict(X=deepcopy(qb_shots_masked),
                                          prep_states=deepcopy(prep_states))
                pdd['analysis_params']['state_prob_mtx_masked'][qbn] = fm
                pdd['analysis_params']['n_shots_masked'][qbn] = \
                    qb_shots_masked.shape[0]

        self.save_processed_data()

    def _classify(self, X, prep_state, method, qb_name, **kw):
        """

        Args:
            X: measured data to classify
            prep_state: prepared states (true values)
            type: classification method
            qb_name: name of the qubit to classify

        Returns:

        """
        if np.ndim(X) == 1:
            X = X.reshape((-1,1))
        params = dict()

        if method == 'ncc':
            ncc = SSROQutrit.NCC(
                self.proc_data_dict['analysis_params']['means'][qb_name])
            pred_states = ncc.predict(X)
            # self.clf_ = ncc
            return pred_states, dict(), ncc

        elif method == 'gmm':
            cov_type = kw.pop("covariance_type", "tied")
            # full allows full covariance matrix for each level. Other options
            # see GM documentation
            # assumes if repeated state, should be considered of the same component
            # this classification method should not be used for multiplexed SSRO
            # analysis
            n_qb_states = len(np.unique(self.cp.get_states(qb_name)[qb_name]))
            gm = GM(n_components=n_qb_states,
                    covariance_type=cov_type,
                    random_state=0,
                    weights_init=[1 / n_qb_states] * n_qb_states,
                    means_init=[mu for _, mu in
                                self.proc_data_dict['analysis_params']
                                    ['means'][qb_name].items()])
            gm.fit(X)
            pred_states = np.argmax(gm.predict_proba(X), axis=1)

            params['means_'] = gm.means_
            params['covariances_'] = gm.covariances_
            params['covariance_type'] = gm.covariance_type
            params['weights_'] = gm.weights_
            params['precisions_cholesky_'] = gm.precisions_cholesky_
            return pred_states, params, gm

        elif method == "threshold":
            tree = DTC(max_depth=kw.pop("max_depth", X.shape[1]),
                       random_state=0, **kw)
            tree.fit(X, prep_state)
            pred_states = tree.predict(X)
            params["thresholds"], params["mapping"] = \
                self._extract_tree_info(tree, self.cp.get_states(qb_name)[qb_name])
            if len(params["thresholds"]) != X.shape[1]:
                msg = "Best 2 thresholds to separate this data lie on axis {}" \
                    ", most probably because the data is not well separated." \
                    "The classifier attribute clf_ can still be used for " \
                    "classification (which was done to obtain the state " \
                    "assignment probability matrix), but only the threshold" \
                    " yielding highest gini impurity decrease was returned." \
                    "\nTo circumvent this problem, you can either choose" \
                    " a second threshold manually (fidelity will likely be " \
                    "worse), make the data more separable, or use another " \
                    "classification method."
                logging.warning(msg.format(list(params['thresholds'].keys())[0]))
            return pred_states, params, tree
        elif method == "threshold_brute":
            raise NotImplementedError()
        else:
            raise NotImplementedError("Classification method: {} is not "
                                      "implemented. Available methods: {}"
                                      .format(method, ['ncc', 'gmm',
                                                       'threshold']))
    @staticmethod
    def _get_covariances(gmm, cov_type=None):
       return SSROQutrit._get_covariances(gmm, cov_type=cov_type)

    @staticmethod
    def fidelity_matrix(prep_states, pred_states, levels=('g', 'e', 'f'),
                        plot=False, labels=None, normalize=True):

        return SSROQutrit.fidelity_matrix(prep_states, pred_states,
                                          levels=levels, plot=plot,
                                          normalize=normalize, labels=labels)

    @staticmethod
    def plot_fidelity_matrix(fm, target_names,
                             title="State Assignment Probability Matrix",
                             auto_shot_info=True, ax=None,
                             cmap=None, normalize=True, show=False):
        return SSROQutrit.plot_fidelity_matrix(
            fm, target_names, title=title, ax=ax,
            auto_shot_info=auto_shot_info,
            cmap=cmap, normalize=normalize, show=show)

    @staticmethod
    def _extract_tree_info(tree_clf, class_names=None):
        return SSROQutrit._extract_tree_info(tree_clf,
                                             class_names=class_names)

    @staticmethod
    def _to_codeword_idx(tuple):
        return SSROQutrit._to_codeword_idx(tuple)

    @staticmethod
    def plot_scatter_and_marginal_hist(data, y_true=None, plot_fitting=False,
                                       **kwargs):
        return SSROQutrit.plot_scatter_and_marginal_hist(
            data, y_true=y_true, plot_fitting=plot_fitting, **kwargs)

    @staticmethod
    def plot_clf_boundaries(X, clf, ax=None, cmap=None):
        return SSROQutrit.plot_clf_boundaries(X, clf, ax=ax, cmap=cmap)

    @staticmethod
    def plot_std(mean, cov, ax, n_std=1.0, facecolor='none', **kwargs):
        return SSROQutrit.plot_std(mean, cov, ax,n_std=n_std,
                                   facecolor=facecolor, **kwargs)

    @staticmethod
    def plot_1D_hist(data, y_true=None, plot_fitting=True,
                     **kwargs):
        return SSROQutrit.plot_1D_hist(data, y_true=y_true,
                                       plot_fitting=plot_fitting, **kwargs)

    @staticmethod
    def _order_state_labels(states_labels,
                            order="gefhabcdijklmnopqrtuvwxyz0123456789"):
        """
        Orders state labels according to provided ordering. e.g. for default
        ("f", "e", "g") would become ("g", "e", "f")
        Args:
            states_labels (list, tuple): list of states_labels
            order (str): custom string order

        Returns:

        """
        try:
            indices = [order.index(s) for s in states_labels]
            order_for_states = np.argsort(indices).astype(np.int32)
            return np.array(states_labels)[order_for_states]

        except Exception as e:
            log.error(f"Could not find order in state_labels:"
                      f"{states_labels}. Probably because one or several "
                      f"states are not part of '{order}'. Error: {e}."
                      f" Returning same as input order")
            return states_labels


    def plot(self, **kwargs):
        if not self.get_param_value("plot", True):
            return # no plotting if "plot" is False
        cmap = plt.get_cmap('tab10')
        show = self.options_dict.get("show", False)
        pdd = self.proc_data_dict
        for qbn in self.qb_names:
            n_qb_states = len(np.unique(self.cp.get_states(qbn)[qbn]))
            tab_x = a_tools.truncate_colormap(cmap, 0,
                                              n_qb_states/10)

            kwargs = {
                "states": list(pdd["analysis_params"]['means'][qbn].keys()),
                "xlabel": "Integration Unit 1, $u_1$",
                "ylabel": "Integration Unit 2, $u_2$",
                "scale":self.options_dict.get("hist_scale", "linear"),
                "cmap":tab_x}
            data_keys = [k for k in list(pdd.keys()) if
                            k.startswith("data") and qbn in pdd[k]]

            for dk in data_keys:
                data = pdd[dk][qbn]
                title =  self.raw_data_dict['timestamp'] + f" {qbn} " + dk + \
                    "\n{} classifier".format(self.classif_method)
                kwargs.update(dict(title=title))

                # plot data and histograms
                n_shots_to_plot = self.get_param_value('n_shots_to_plot', None)
                if n_shots_to_plot is not None:
                    n_shots_to_plot *= n_qb_states
                if data['X'].shape[1] == 1:
                    if self.classif_method == "gmm":
                        kwargs['means'] = pdd['analysis_params']['means'][qbn]
                        kwargs['std'] = np.sqrt(self._get_covariances(self.clf_[qbn]))
                    kwargs['colors'] = cmap(np.unique(data['prep_states']))
                    fig, main_ax = self.plot_1D_hist(data['X'][:n_shots_to_plot],
                                            data["prep_states"][:n_shots_to_plot],
                                            **kwargs)
                else:
                    fig = self.plot_scatter_and_marginal_hist(
                        data['X'][:n_shots_to_plot],
                        data["prep_states"][:n_shots_to_plot],
                        **kwargs)

                    # plot clf_boundaries
                    main_ax = fig.get_axes()[0]
                    self.plot_clf_boundaries(data['X'], self.clf_[qbn], ax=main_ax,
                                             cmap=tab_x)
                    # plot means and std dev
                    means = pdd['analysis_params']['means'][qbn]
                    try:
                        clf_means = pdd['analysis_params'][
                            'classifier_params'][qbn]['means_']
                    except Exception as e: # not a gmm model--> no clf_means.
                        clf_means = []
                    try:
                        covs = self._get_covariances(self.clf_[qbn])
                    except Exception as e: # not a gmm model--> no cov.
                        covs = []

                    for i, mean in enumerate(means.values()):
                        main_ax.scatter(mean[0], mean[1], color='w', s=80)
                        if len(clf_means):
                            main_ax.scatter(clf_means[i][0], clf_means[i][1],
                                                      color='k', s=80)
                        if len(covs) != 0:
                            self.plot_std(clf_means[i] if len(clf_means)
                                          else mean,
                                          covs[i],
                                          n_std=1, ax=main_ax,
                                          edgecolor='k', linestyle='--',
                                          linewidth=1)

                # plot thresholds and mapping
                plt_fn = {0: main_ax.axvline, 1: main_ax.axhline}
                thresholds = pdd['analysis_params'][
                    'classifier_params'][qbn].get("thresholds", dict())
                mapping = pdd['analysis_params'][
                    'classifier_params'][qbn].get("mapping", dict())
                for k, thres in thresholds.items():
                    plt_fn[k](thres, linewidth=2,
                              label="threshold i.u. {}: {:.5f}".format(k, thres),
                              color='k', linestyle="--")
                    main_ax.legend(loc=[0.2,-0.62])

                ax_frac = {0: (0.07, 0.1), # locations for codewords
                           1: (0.83, 0.1),
                           2: (0.07, 0.9),
                           3: (0.83, 0.9)}
                for cw, state in mapping.items():
                    main_ax.annotate("0b{:02b}".format(cw) + f":{state}",
                                     ax_frac[cw], xycoords='axes fraction')

                self.figs[f'{qbn}_{self.classif_method}_classifier_{dk}'] = fig
            if show:
                plt.show()

            # state assignment prob matrix
            title = self.raw_data_dict['timestamp'] + "\n{} State Assignment" \
                " Probability Matrix\nTotal # shots:{}"\
                .format(self.classif_method,
                        self.proc_data_dict['analysis_params']['n_shots'])
            fig = self.plot_fidelity_matrix(
                self.proc_data_dict['analysis_params']['state_prob_mtx'][qbn],
                self._order_state_labels(kwargs['states']),
                title=title,
                show=show,
                auto_shot_info=False)
            self.figs[f'{qbn}_state_prob_matrix_{self.classif_method}'] = fig

            if self.preselection and \
                    len(pdd['analysis_params']['state_prob_mtx_masked'][qbn]) != 0:
                title = self.raw_data_dict['timestamp'] + \
                    "\n{} State Assignment Probability Matrix Masked"\
                    "\nTotal # shots:{}".format(
                        self.classif_method,
                        self.proc_data_dict['analysis_params']['n_shots_masked'][qbn])

                fig = self.plot_fidelity_matrix(
                    pdd['analysis_params']['state_prob_mtx_masked'][qbn],
                    self._order_state_labels(kwargs['states']),
                    title=title, show=show, auto_shot_info=False)
                fig_key = f'{qbn}_state_prob_matrix_masked_{self.classif_method}'
                self.figs[fig_key] = fig


class FluxPulseTimingAnalysis(MultiQubit_TimeDomain_Analysis):

    def __init__(self, qb_names, *args, **kwargs):
        params_dict = {}
        for qbn in qb_names:
            s = 'Instrument settings.'+qbn
        kwargs['params_dict'] = params_dict
        kwargs['numeric_params'] = list(params_dict)
        # super().__init__(qb_names, *args, **kwargs)

        options_dict = kwargs.pop('options_dict', {})
        options_dict['TwoD'] = True
        kwargs['options_dict'] = options_dict
        super().__init__(qb_names, *args, **kwargs)

    def process_data(self):
        super().process_data()

        # Make sure data has the right shape (len(hard_sp), len(soft_sp))
        for qbn, data in self.proc_data_dict['data_to_fit'].items():
            if data.shape[1] != self.proc_data_dict['sweep_points_dict'][qbn][
                'sweep_points'].size:
                self.proc_data_dict['data_to_fit'][qbn] = data.T

    def prepare_fitting(self):
        self.fit_dicts = OrderedDict()
        for qbn in self.qb_names:
            data = self.proc_data_dict['data_to_fit'][qbn][0]
            sweep_points = self.proc_data_dict['sweep_points_dict'][qbn][
                'msmt_sweep_points']
            if self.num_cal_points != 0:
                data = data[:-self.num_cal_points]
            TwoErrorFuncModel = lmfit.Model(fit_mods.TwoErrorFunc)
            guess_pars = fit_mods.TwoErrorFunc_guess(model=TwoErrorFuncModel,
                                               data=data, \
                                            delays=sweep_points)
            guess_pars['amp'].vary = True
            guess_pars['mu_A'].vary = True
            guess_pars['mu_B'].vary = True
            guess_pars['sigma'].vary = True
            guess_pars['offset'].vary = True
            key = 'two_error_func_' + qbn
            self.fit_dicts[key] = {
                'fit_fn': TwoErrorFuncModel.func,
                'fit_xvals': {'x': sweep_points},
                'fit_yvals': {'data': data},
                'guess_pars': guess_pars}


    def analyze_fit_results(self):
        self.proc_data_dict['analysis_params_dict'] = OrderedDict()
        for qbn in self.qb_names:
            mu_A = self.fit_dicts['two_error_func_' + qbn]['fit_res'].best_values[
                'mu_A']
            mu_B = self.fit_dicts['two_error_func_' + qbn]['fit_res'].best_values[
                'mu_B']
            fp_length = a_tools.get_instr_setting_value_from_file(
                file_path=self.raw_data_dict['folder'],
                instr_name=qbn, param_name='flux_pulse_pulse_length')


            self.proc_data_dict['analysis_params_dict'][qbn] = OrderedDict()
            self.proc_data_dict['analysis_params_dict'][qbn]['delay'] = \
                mu_A + 0.5 * (mu_B - mu_A) - fp_length / 2
            self.proc_data_dict['analysis_params_dict'][qbn]['delay_stderr'] = \
                1 / 2 * np.sqrt(
                    self.fit_dicts['two_error_func_' + qbn]['fit_res'].params[
                        'mu_A'].stderr ** 2
                    + self.fit_dicts['two_error_func_' + qbn]['fit_res'].params[
                        'mu_B'].stderr ** 2)
            self.proc_data_dict['analysis_params_dict'][qbn]['fp_length'] = \
                (mu_B - mu_A)
            self.proc_data_dict['analysis_params_dict'][qbn]['fp_length_stderr'] = \
                np.sqrt(
                    self.fit_dicts['two_error_func_' + qbn]['fit_res'].params[
                        'mu_A'].stderr ** 2
                    + self.fit_dicts['two_error_func_' + qbn]['fit_res'].params[
                        'mu_B'].stderr ** 2)
        self.save_processed_data(key='analysis_params_dict')

    def prepare_plots(self):
        self.options_dict.update({'TwoD': False,
                                  'plot_proj_data': False})
        super().prepare_plots()

        if self.do_fitting:
            for qbn in self.qb_names:
                # rename base plot
                base_plot_name = 'Pulse_timing_' + qbn
                self.prepare_projected_data_plot(
                    fig_name=base_plot_name,
                    data=self.proc_data_dict['data_to_fit'][qbn][0],
                    plot_name_suffix=qbn+'fit',
                    qb_name=qbn)

                self.plot_dicts['fit_' + qbn] = {
                    'fig_id': base_plot_name,
                    'plotfn': self.plot_fit,
                    'fit_res': self.fit_dicts['two_error_func_' + qbn]['fit_res'],
                    'setlabel': 'two error func. fit',
                    'do_legend': True,
                    'color': 'r',
                    'legend_ncol': 1,
                    'legend_bbox_to_anchor': (1, -0.15),
                    'legend_pos': 'upper right'}

                apd = self.proc_data_dict['analysis_params_dict']
                textstr = 'delay = {:.2f} ns'.format(apd[qbn]['delay']*1e9) \
                          + ' $\pm$ {:.2f} ns'.format(apd[qbn]['delay_stderr']
                                                      * 1e9)
                textstr += '\n\nflux_pulse_length:\n  fitted = {:.2f} ns'.format(
                    apd[qbn]['fp_length'] * 1e9) \
                           + ' $\pm$ {:.2f} ns'.format(
                    apd[qbn]['fp_length_stderr'] * 1e9)
                textstr += '\n  set = {:.2f} ns'.format(
                    1e9 * a_tools.get_instr_setting_value_from_file(
                        file_path=self.raw_data_dict['folder'],
                        instr_name=qbn, param_name='flux_pulse_pulse_length'))

                self.plot_dicts['text_msg_' + qbn] = {
                    'fig_id': base_plot_name,
                    'ypos': -0.2,
                    'xpos': 0,
                    'horizontalalignment': 'left',
                    'verticalalignment': 'top',
                    'plotfn': self.plot_text,
                    'text_string': textstr}


class FluxPulseTimingBetweenQubitsAnalysis(MultiQubit_TimeDomain_Analysis):

    def __init__(self, qb_names, *args, **kwargs):
        params_dict = {}
        for qbn in qb_names:
            s = 'Instrument settings.' + qbn
        kwargs['params_dict'] = params_dict
        kwargs['numeric_params'] = list(params_dict)
        # super().__init__(qb_names, *args, **kwargs)

        options_dict = kwargs.pop('options_dict', {})
        options_dict['TwoD'] = True
        kwargs['options_dict'] = options_dict
        super().__init__(qb_names, *args, **kwargs)

    #         self.analyze_results()

    def process_data(self):
        super().process_data()

        # Make sure data has the right shape (len(hard_sp), len(soft_sp))
        for qbn, data in self.proc_data_dict['data_to_fit'].items():
            if data.shape[1] != self.proc_data_dict['sweep_points_dict'][qbn][
                'sweep_points'].size:
                self.proc_data_dict['data_to_fit'][qbn] = data.T

        self.proc_data_dict['analysis_params_dict'] = OrderedDict()
        for qbn in self.qb_names:
            data = self.proc_data_dict['data_to_fit'][qbn][0]
            sweep_points = self.proc_data_dict['sweep_points_dict'][qbn][
                'msmt_sweep_points']
            if self.num_cal_points != 0:
                data = data[:-self.num_cal_points]
            symmetry_idx, corr_data = find_symmetry_index(data)
            delay = sweep_points[symmetry_idx]
            self.proc_data_dict['analysis_params_dict'][qbn] = OrderedDict()
            self.proc_data_dict['analysis_params_dict'][qbn]['delay'] = delay
            self.proc_data_dict['analysis_params_dict'][qbn][
                'delay_stderr'] = np.diff(sweep_points).mean()
            self.proc_data_dict['analysis_params_dict'][qbn][
                'corr_data'] = np.array(corr_data)
        self.save_processed_data(key='analysis_params_dict')

    def prepare_plots(self):
        self.options_dict.update({'TwoD': False,
                                  'plot_proj_data': False})
        super().prepare_plots()
        rdd = self.raw_data_dict
        for qbn in self.qb_names:
            # rename base plot
            base_plot_name = 'Pulse_timing_' + qbn
            self.prepare_projected_data_plot(
                fig_name=base_plot_name,
                data=self.proc_data_dict['data_to_fit'][qbn][0],
                plot_name_suffix=qbn + 'fit',
                qb_name=qbn)

            corr_data = self.proc_data_dict['analysis_params_dict'][qbn][
                'corr_data']
            delays = self.proc_data_dict['sweep_points_dict'][qbn][
                         'msmt_sweep_points'] / 1e-9
            self.plot_dicts['Autocorrelation_' + qbn] = {
                'title': rdd['measurementstring'] +
                         '\n' + rdd['timestamp'] + '\n' + qbn,
                'fig_name': f'Autocorrelation_{qbn}',
                'fig_id': f'Autocorrelation_{qbn}',
                'plotfn': self.plot_line,
                'xvals': delays,
                'yvals': corr_data,
                'xlabel': r'Delay time',
                'xunit': 'ns',
                'ylabel': 'Autocorrelation function',
                'linestyle': '-',
                'color': 'k',
                #                                     'setlabel': legendlabel,
                'do_legend': False,
                'legend_bbox_to_anchor': (1, 1),
                'legend_pos': 'upper left',
            }

            self.plot_dicts['corr_vline_' + qbn] = {
                'fig_id': f'Autocorrelation_{qbn}',
                'plotfn': self.plot_vlines,
                'x': self.proc_data_dict['analysis_params_dict'][qbn][
                         'delay'] / 1e-9,
                'ymin': corr_data.min(),
                'ymax': corr_data.max(),
                'colors': 'gray'}

            apd = self.proc_data_dict['analysis_params_dict']
            textstr = 'delay = {:.2f} ns'.format(apd[qbn]['delay'] * 1e9) \
                      + ' $\pm$ {:.2f} ns'.format(apd[qbn]['delay_stderr']
                                                  * 1e9)
            self.plot_dicts['text_msg_' + qbn] = {
                'fig_id': f'Autocorrelation_{qbn}',
                'ypos': -0.2,
                'xpos': 0,
                'horizontalalignment': 'left',
                'verticalalignment': 'top',
                'plotfn': self.plot_text,
                'text_string': textstr}

class FluxPulseScopeAnalysis(MultiQubit_TimeDomain_Analysis):

    def __init__(self, *args, **kwargs):
        options_dict = kwargs.pop('options_dict', {})
        options_dict['TwoD'] = True
        kwargs['options_dict'] = options_dict
        super().__init__(*args, **kwargs)

    def process_data(self):
        super().process_data()

        self.rectangles_exclude = self.get_param_value('rectangles_exclude')
        # dictionaries with keys qubit names and values a list of tuples of
        # 2 numbers specifying ranges to exclude
        freq_ranges_exclude = self.get_param_value('freq_ranges_exclude')
        delay_ranges_exclude = self.get_param_value('delay_ranges_exclude')

        self.proc_data_dict['proc_data_to_fit'] = deepcopy(
            self.proc_data_dict['data_to_fit'])
        self.proc_data_dict['proc_sweep_points_2D_dict'] = deepcopy(
            self.proc_data_dict['sweep_points_2D_dict'])
        self.proc_data_dict['proc_sweep_points_dict'] = deepcopy(
            self.proc_data_dict['sweep_points_dict'])
        if freq_ranges_exclude is not None:
            for qbn, freq_range_list in freq_ranges_exclude.items():
                if freq_range_list is None:
                    continue
                param_name = self.mospm[qbn][1]
                freqs = self.proc_data_dict['proc_sweep_points_2D_dict'][qbn][
                    param_name]
                data = self.proc_data_dict['proc_data_to_fit'][qbn]
                for freq_range in freq_range_list:
                    reduction_arr = np.logical_not(
                        np.logical_and(freqs > freq_range[0],
                                       freqs < freq_range[1]))
                    freqs_reshaped = freqs[reduction_arr]
                    self.proc_data_dict['proc_data_to_fit'][qbn] = \
                        data[reduction_arr]
                    self.proc_data_dict['proc_sweep_points_2D_dict'][qbn][
                        param_name] = freqs_reshaped

        # exclude delays
        if delay_ranges_exclude is not None:
            for qbn, delay_range_list in delay_ranges_exclude.items():
                if delay_range_list is None:
                    continue
                delays = self.proc_data_dict['proc_sweep_points_dict'][qbn][
                    'msmt_sweep_points']
                data = self.proc_data_dict['proc_data_to_fit'][qbn]
                for delay_range in delay_range_list:
                    reduction_arr = np.logical_not(
                        np.logical_and(delays > delay_range[0],
                                       delays < delay_range[1]))
                    delays_reshaped = delays[reduction_arr]
                    self.proc_data_dict['proc_data_to_fit'][qbn] = \
                        np.concatenate([
                            data[:, :-self.num_cal_points][:, reduction_arr],
                            data[:, -self.num_cal_points:]], axis=1)
                    self.proc_data_dict['proc_sweep_points_dict'][qbn][
                        'msmt_sweep_points'] = delays_reshaped
                    self.proc_data_dict['proc_sweep_points_dict'][qbn][
                        'sweep_points'] = np.concatenate([
                        self.proc_data_dict['proc_sweep_points_dict'][qbn][
                            'msmt_sweep_points'], self.proc_data_dict[
                            'sweep_points_dict'][qbn][
                            'cal_points_sweep_points']])

        self.sign_of_peaks = self.get_param_value('sign_of_peaks',
                                                  default_value=OrderedDict())
        if self.sign_of_peaks is None:
            self.sign_of_peaks = {}
        if len(self.sign_of_peaks) == 0:
            for qbn in self.qb_names:
                msmt_data = self.proc_data_dict['proc_data_to_fit'][qbn][
                    :, :-self.num_cal_points]
                self.sign_of_peaks[qbn] = np.sign(np.mean(msmt_data) -
                                                  np.median(msmt_data))

        self.sigma_guess = self.get_param_value('sigma_guess')
        if self.sigma_guess is None:
            self.sigma_guess = {qbn: 10e6 for qbn in self.qb_names}

        self.from_lower = self.get_param_value('from_lower')
        if self.from_lower is None:
            self.from_lower = {qbn: False for qbn in self.qb_names}
        self.ghost = self.get_param_value('ghost')
        if self.ghost is None:
            self.ghost = {qbn: False for qbn in self.qb_names}

    def prepare_fitting_slice(self, freqs, qbn, slice_idx, mu_guess):
        data_slice = self.proc_data_dict['proc_data_to_fit'][qbn][:, slice_idx]
        GaussianModel = fit_mods.GaussianModel
        ampl_guess = (data_slice.max() - data_slice.min()) / \
                     0.4 * self.sign_of_peaks[qbn] * self.sigma_guess[qbn]
        offset_guess = data_slice[0]
        GaussianModel.set_param_hint('sigma',
                                     value=self.sigma_guess[qbn],
                                     vary=False)
        GaussianModel.set_param_hint('mu',
                                     value=mu_guess,
                                     vary=True)
        GaussianModel.set_param_hint('ampl',
                                     value=ampl_guess,
                                     vary=True)
        GaussianModel.set_param_hint('offset',
                                     value=offset_guess,
                                     vary=True)
        guess_pars = GaussianModel.make_params()

        key = f'gauss_fit_{qbn}_slice{slice_idx}'
        self.fit_dicts[key] = {
            'fit_fn': GaussianModel.func,
            'fit_xvals': {'freq': freqs},
            'fit_yvals': {'data': data_slice},
            'guess_pars': guess_pars}

    def prepare_fitting(self):
        self.fit_dicts = OrderedDict()
        self.freqs_for_fit = OrderedDict()
        for qbn in self.qb_names:
            param_name = self.mospm[qbn][1]
            data = self.proc_data_dict['proc_data_to_fit'][qbn]
            freqs = self.proc_data_dict['proc_sweep_points_2D_dict'][qbn][
                param_name]
            delays = self.proc_data_dict['proc_sweep_points_dict'][qbn][
                'sweep_points']
            for i, delay in enumerate(delays):
                data_slice = data[:, i]
                if self.rectangles_exclude is not None and \
                        self.rectangles_exclude.get(qbn, None) is not None:
                    for rectangle in self.rectangles_exclude[qbn]:
                        if rectangle[0] < delay < rectangle[1]:
                            reduction_arr = np.logical_not(
                                np.logical_and(freqs > rectangle[2],
                                               freqs < rectangle[3]))
                            freqs = freqs[reduction_arr]
                            data_slice = data_slice[reduction_arr]
                self.freqs_for_fit[qbn] = freqs
                mu_guess = freqs[np.argmax(
                    data_slice * self.sign_of_peaks[qbn])]
                self.prepare_fitting_slice(freqs, qbn, i, mu_guess)

    def analyze_fit_results(self):
        self.proc_data_dict['analysis_params_dict'] = OrderedDict()
        for qbn in self.qb_names:
            delays = self.proc_data_dict['proc_sweep_points_dict'][qbn][
                'sweep_points']
            fitted_freqs = np.zeros(len(delays))
            fitted_freqs_errs = np.zeros(len(delays))

            fit_keys = [k for k in self.fit_dicts if qbn in k]
            assert len(fit_keys) == len(fitted_freqs)
            deep = False
            for i, fk in enumerate(fit_keys):
                fit_res = self.fit_dicts[fk]['fit_res']
                fitted_freqs[i] = fit_res.best_values['mu']
                fitted_freqs_errs[i] = fit_res.params['mu'].stderr
                if self.from_lower[qbn]:
                    if self.ghost[qbn]:
                        if (fitted_freqs[i - 1] - fit_res.best_values['mu']) / \
                                fitted_freqs[i - 1] > 0.05 and i > len(delays)-4:
                            deep = False
                        condition1 = ((fitted_freqs[i-1] -
                                     fit_res.best_values['mu']) /
                                     fitted_freqs[i-1]) < -0.015
                        condition2 = (i > 1 and i < (len(fitted_freqs) -
                                                     len(delays)))
                        if condition1 and condition2:
                            if deep:
                                mu_guess = fitted_freqs[i-1]
                                self.prepare_fitting_slice(
                                    self.freqs_for_fit[qbn], qbn, i, mu_guess)
                                self.run_fitting(keys_to_fit=[fk])
                                fitted_freqs[i] = self.fit_dicts[fk][
                                    'fit_res'].best_values['mu']
                                fitted_freqs_errs[i] = self.fit_dicts[fk][
                                    'fit_res'].params['mu'].stderr
                            deep = True
                else:
                    if self.ghost[qbn]:
                        if (fitted_freqs[i - 1] - fit_res.best_values['mu']) / \
                                fitted_freqs[i - 1] > -0.05 and \
                                i > len(delays) - 4:
                            deep = False
                        if (fitted_freqs[i - 1] - fit_res.best_values['mu']) / \
                                fitted_freqs[i - 1] > 0.015 and i > 1:
                            if deep:
                                mu_guess = fitted_freqs[i - 1]
                                self.prepare_fitting_slice(
                                    self.freqs_for_fit[qbn], qbn, i, mu_guess)
                                self.run_fitting(keys_to_fit=[fk])
                                fitted_freqs[i] = self.fit_dicts[fk][
                                    'fit_res'].best_values['mu']
                                fitted_freqs_errs[i] = self.fit_dicts[fk][
                                    'fit_res'].params['mu'].stderr
                            deep = True

            self.proc_data_dict['analysis_params_dict'][
                f'fitted_freqs_{qbn}'] = {'val': fitted_freqs,
                                          'stderr': fitted_freqs_errs}

        self.save_processed_data(key='analysis_params_dict')

    def prepare_plots(self):
        super().prepare_plots()

        if self.do_fitting:
            for qbn in self.qb_names:
                base_plot_name = 'FluxPulseScope_' + qbn
                xlabel, xunit = self.get_xaxis_label_unit(qbn)
                param_name = self.mospm[qbn][1]
                ylabel = self.sp.get_sweep_params_property(
                    'label', dimension=1, param_names=param_name)
                yunit = self.sp.get_sweep_params_property(
                    'unit', dimension=1, param_names=param_name)
                self.plot_dicts[f'{base_plot_name}_main'] = {
                    'plotfn': self.plot_colorxy,
                    'fig_id': base_plot_name,
                    'xvals': self.proc_data_dict['proc_sweep_points_dict'][qbn][
                        'sweep_points'],
                    'yvals': self.proc_data_dict['proc_sweep_points_2D_dict'][
                        qbn][param_name],
                    'zvals': self.proc_data_dict['proc_data_to_fit'][qbn],
                    'xlabel': xlabel,
                    'xunit': xunit,
                    'ylabel': ylabel,
                    'yunit': yunit,
                    'title': (self.raw_data_dict['timestamp'] + ' ' +
                              self.raw_data_dict['measurementstring'] + ' ' +
                              qbn),
                    'clabel': '{} state population'.format(
                        self.get_latex_prob_label(self.data_to_fit[qbn]))}

                self.plot_dicts[f'{base_plot_name}_fit'] = {
                    'fig_id': base_plot_name,
                    'plotfn': self.plot_line,
                    'xvals': self.proc_data_dict['proc_sweep_points_dict'][qbn][
                        'sweep_points'],
                    'yvals': self.proc_data_dict['analysis_params_dict'][
                                                 f'fitted_freqs_{qbn}']['val'],
                    'color': 'r',
                    'linestyle': '-',
                    'marker': None,}<|MERGE_RESOLUTION|>--- conflicted
+++ resolved
@@ -6122,58 +6122,6 @@
 
     def analyze_fit_results(self):
         self.proc_data_dict['analysis_params_dict'] = OrderedDict()
-<<<<<<< HEAD
-        for cp_qbn in self.ramsey_qbnames:
-            # get phase differences and population losses
-            keys = [k for k in list(self.fit_dicts.keys()) if f'{cp_qbn}_' in k]
-            fit_res_objs = [self.fit_dicts[k]['fit_res'] for k in keys]
-            # phase_diffs
-            phases = np.array([fr.best_values['phase'] for fr in fit_res_objs])
-            if self.get_param_value('unwrap_phases', False):
-                phases0 = self.unwrap_phases_extrapolation(phases)
-                phases1 = np.unwrap(phases)
-                assert (np.all(phases0[0::2] - phases0[1::2]==
-                               phases1[0::2] - phases1[1::2]))
-                phases = phases1
-            phases_errs = np.array([fr.params['phase'].stderr
-                                    for fr in fit_res_objs])
-            phases_errs[phases_errs == None] = 0.0
-
-            phase_diffs = phases[0::2] - phases[1::2]
-            if self.phase_key == 'cphase':
-                phase_diffs[phase_diffs < 0] += 2*np.pi
-            phase_diffs_stderrs = np.sqrt(np.array(phases_errs[0::2]**2 +
-                                               phases_errs[1::2]**2,
-                                               dtype=np.float64))
-            self.proc_data_dict['analysis_params_dict'][
-                f'{self.phase_key}_{cp_qbn}'] = {'val': phase_diffs,
-                                                 'stderr': phase_diffs_stderrs}
-
-            # population losses
-            amps = np.array([fr.best_values['amplitude'] for fr
-                             in fit_res_objs])
-            amps_errs = np.array([fr.params['amplitude'].stderr
-                                  for fr in fit_res_objs])
-            amps_errs[amps_errs == None] = 0.0
-
-            # population_loss = (cos_amp_g - cos_amp_e)/ cos_amp_g
-            population_loss = (amps[1::2] - amps[0::2])/amps[1::2]
-            x   = amps[1::2] - amps[0::2]
-            x_err = np.array(amps_errs[0::2]**2 + amps_errs[1::2]**2,
-                             dtype=np.float64)
-            y = amps[1::2]
-            y_err = amps_errs[1::2]
-            try:
-                population_loss_stderrs = np.sqrt(np.array(
-                    ((y * x_err) ** 2 + (x * y_err) ** 2) / (y ** 4),
-                    dtype=np.float64))
-            except:
-                population_loss_stderrs = float("nan")
-            self.proc_data_dict['analysis_params_dict'][
-                f'population_loss_{cp_qbn}'] = \
-                {'val': population_loss, 'stderr': population_loss_stderrs}
-=======
->>>>>>> 903c8865
 
         for qbn in self.qb_names:
             # Cos fits
@@ -6191,6 +6139,12 @@
                     # phase_diffs
                     phases = np.array([fr.best_values['phase'] for fr in
                                        fit_res_objs])
+                    if self.get_param_value('unwrap_phases', False):
+                        phases0 = self.unwrap_phases_extrapolation(phases)
+                        phases1 = np.unwrap(phases)
+                        assert (np.all(phases0[0::2] - phases0[1::2]==
+                                       phases1[0::2] - phases1[1::2]))
+                        phases = phases1
                     phases_errs = np.array([fr.params['phase'].stderr for fr in
                                             fit_res_objs])
                     phases_errs[phases_errs == None] = 0.0
