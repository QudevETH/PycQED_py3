import lmfit
import numpy as np
from numpy.linalg import inv
import scipy as sp
import itertools
import matplotlib as mpl
from collections import OrderedDict, defaultdict

from sklearn.mixture import GaussianMixture as GM
from sklearn.tree import DecisionTreeClassifier as DTC

from pycqed.analysis import fitting_models as fit_mods
from pycqed.analysis import analysis_toolbox as a_tools
import pycqed.analysis_v2.base_analysis as ba
import pycqed.analysis_v2.readout_analysis as roa
from pycqed.analysis_v2.readout_analysis import \
    Singleshot_Readout_Analysis_Qutrit as SSROQutrit
import pycqed.analysis_v2.tomography_qudev as tomo
import re
from pycqed.analysis.tools.plotting import SI_val_to_msg_str
from copy import deepcopy
from pycqed.measurement.sweep_points import SweepPoints
from pycqed.measurement.calibration_points import CalibrationPoints
import matplotlib.pyplot as plt
from pycqed.analysis.three_state_rotation import predict_proba_avg_ro
import logging

from pycqed.utilities import math

log = logging.getLogger(__name__)
try:
    import qutip as qtp
except ImportError as e:
    log.warning('Could not import qutip, tomography code will not work')


class AveragedTimedomainAnalysis(ba.BaseDataAnalysis):
    def __init__(self, *args, **kwargs):
        super().__init__(*args, **kwargs)
        self.single_timestamp = True
        self.params_dict = {
            'value_names': 'value_names',
            'measured_values': 'measured_values',
            'measurementstring': 'measurementstring',
            'exp_metadata': 'exp_metadata'}
        self.numeric_params = []
        if kwargs.get('auto', True):
            self.run_analysis()

    def process_data(self):
        self.metadata = self.raw_data_dict.get('exp_metadata', {})
        if self.metadata is None:
            self.metadata = {}
        cal_points = self.metadata.get('cal_points', None)
        cal_points = self.options_dict.get('cal_points', cal_points)
        cal_points_list = roa.convert_channel_names_to_index(
            cal_points, len(self.raw_data_dict['measured_values'][0]),
            self.raw_data_dict['value_names'])
        self.proc_data_dict['cal_points_list'] = cal_points_list
        measured_values = self.raw_data_dict['measured_values']
        cal_idxs = self._find_calibration_indices()
        scales = [np.std(x[cal_idxs]) for x in measured_values]
        observable_vectors = np.zeros((len(cal_points_list),
                                       len(measured_values)))
        observable_vector_stds = np.ones_like(observable_vectors)
        for i, observable in enumerate(cal_points_list):
            for ch_idx, seg_idxs in enumerate(observable):
                x = measured_values[ch_idx][seg_idxs] / scales[ch_idx]
                if len(x) > 0:
                    observable_vectors[i][ch_idx] = np.mean(x)
                if len(x) > 1:
                    observable_vector_stds[i][ch_idx] = np.std(x)
        Omtx = (observable_vectors[1:] - observable_vectors[0]).T
        d0 = observable_vectors[0]
        corr_values = np.zeros(
            (len(cal_points_list) - 1, len(measured_values[0])))
        for i in range(len(measured_values[0])):
            d = np.array([x[i] / scale for x, scale in zip(measured_values,
                                                           scales)])
            corr_values[:, i] = inv(Omtx.T.dot(Omtx)).dot(Omtx.T).dot(d - d0)
        self.proc_data_dict['corr_values'] = corr_values

    def measurement_operators_and_results(self):
        """
        Converts the calibration points to measurement operators. Assumes that
        the calibration points are ordered the same as the basis states for
        the tomography calculation (e.g. for two qubits |gg>, |ge>, |eg>, |ee>).
        Also assumes that each calibration in the passed cal_points uses
        different segments.

        Returns:
            A tuple of
                the measured values with outthe calibration points;
                the measurement operators corresponding to each channel;
                and the expected covariation matrix between the operators.
        """
        d = len(self.proc_data_dict['cal_points_list'])
        cal_point_idxs = [set() for _ in range(d)]
        for i, idxs_lists in enumerate(self.proc_data_dict['cal_points_list']):
            for idxs in idxs_lists:
                cal_point_idxs[i].update(idxs)
        cal_point_idxs = [sorted(list(idxs)) for idxs in cal_point_idxs]
        cal_point_idxs = np.array(cal_point_idxs)
        raw_data = self.raw_data_dict['measured_values']
        means = [None] * d
        residuals = [list() for _ in raw_data]
        for i, cal_point_idx in enumerate(cal_point_idxs):
            means[i] = [np.mean(ch_data[cal_point_idx]) for ch_data in raw_data]
            for j, ch_residuals in enumerate(residuals):
                ch_residuals += list(raw_data[j][cal_point_idx] - means[i][j])
        means = np.array(means)
        residuals = np.array(residuals)
        Fs = [np.diag(ms) for ms in means.T]
        Omega = residuals.dot(residuals.T) / len(residuals.T)
        data_idxs = np.setdiff1d(np.arange(len(raw_data[0])),
                                 cal_point_idxs.flatten())
        data = np.array([ch_data[data_idxs] for ch_data in raw_data])
        return data, Fs, Omega

    def _find_calibration_indices(self):
        cal_indices = set()
        cal_points = self.options_dict['cal_points']
        nr_segments = self.raw_data_dict['measured_values'].shape[-1]
        for observable in cal_points:
            if isinstance(observable, (list, np.ndarray)):
                for idxs in observable:
                    cal_indices.update({idx % nr_segments for idx in idxs})
            else:  # assume dictionaries
                for idxs in observable.values():
                    cal_indices.update({idx % nr_segments for idx in idxs})
        return list(cal_indices)


def all_cal_points(d, nr_ch, reps=1):
    """
    Generates a list of calibration points for a Hilbert space of dimension d,
    with nr_ch channels and reps reprtitions of each calibration point.
    """
    return [[list(range(-reps*i, -reps*(i-1)))]*nr_ch for i in range(d, 0, -1)]


class Single_Qubit_TimeDomainAnalysis(ba.BaseDataAnalysis):

    def process_data(self):
        """
        This takes care of rotating and normalizing the data if required.
        this should work for several input types.
            - I/Q values (2 quadratures + cal points)
            - weight functions (1 quadrature + cal points)
            - counts (no cal points)

        There are several options possible to specify the normalization
        using the options dict.
            cal_points (tuple) of indices of the calibrati  on points

            zero_coord, one_coord
        """

        cal_points = self.options_dict.get('cal_points', None)
        zero_coord = self.options_dict.get('zero_coord', None)
        one_coord = self.options_dict.get('one_coord', None)

        if cal_points is None:
            # default for all standard Timedomain experiments
            cal_points = [list(range(-4, -2)), list(range(-2, 0))]

        if len(self.raw_data_dict['measured_values']) == 1:
            # if only one weight function is used rotation is not required
            self.proc_data_dict['corr_data'] = a_tools.rotate_and_normalize_data_1ch(
                self.raw_data_dict['measured_values'][0],
                cal_zero_points=cal_points[0],
                cal_one_points=cal_points[1])
        else:
            self.proc_data_dict['corr_data'], zero_coord, one_coord = \
                a_tools.rotate_and_normalize_data(
                    data=self.raw_data_dict['measured_values'][0:2],
                    zero_coord=zero_coord,
                    one_coord=one_coord,
                    cal_zero_points=cal_points[0],
                    cal_one_points=cal_points[1])

        # This should be added to the hdf5 datafile but cannot because of the
        # way that the "new" analysis works.

        # self.add_dataset_to_analysisgroup('Corrected data',
        #                                   self.proc_data_dict['corr_data'])


class MultiQubit_TimeDomain_Analysis(ba.BaseDataAnalysis):

    def __init__(self,
                 qb_names: list=None, label: str='',
                 t_start: str=None, t_stop: str=None, data_file_path: str=None,
                 options_dict: dict=None, extract_only: bool=False,
                 do_fitting: bool=True, auto=True,
                 params_dict=None, numeric_params=None, **kwargs):

        super().__init__(t_start=t_start, t_stop=t_stop, label=label,
                         data_file_path=data_file_path,
                         options_dict=options_dict,
                         extract_only=extract_only,
                         do_fitting=do_fitting, **kwargs)

        self.qb_names = qb_names
        if self.qb_names is None:
            raise ValueError('Provide the "qb_names."')

        self.params_dict = params_dict
        if self.params_dict is None:
            self.params_dict = {}
        self.numeric_params = numeric_params
        if self.numeric_params is None:
            self.numeric_params = []

        if not hasattr(self, "job"):
            self.create_job(qb_names=qb_names, t_start=t_start, t_stop=t_stop,
                            label=label, data_file_path=data_file_path,
                            do_fitting=do_fitting, options_dict=options_dict,
                            extract_only=extract_only, params_dict=params_dict,
                            numeric_params=numeric_params, **kwargs)
        if auto:
            self.run_analysis()

    def extract_data(self):
        super().extract_data()

        self.channel_map = self.get_param_value('meas_obj_value_names_map')
        if self.channel_map is None:
            # if the new name meas_obj_value_names_map is not found, try with
            # the old name channel_map
            self.channel_map = self.get_param_value('channel_map')
            if self.channel_map is None:
                value_names = self.raw_data_dict['value_names']
                if np.ndim(value_names) > 0:
                    value_names = value_names
                if 'w' in value_names[0]:
                    self.channel_map = a_tools.get_qb_channel_map_from_hdf(
                        self.qb_names, value_names=value_names,
                        file_path=self.raw_data_dict['folder'])
                else:
                    self.channel_map = {}
                    for qbn in self.qb_names:
                        self.channel_map[qbn] = value_names

        if len(self.channel_map) == 0:
            raise ValueError('No qubit RO channels have been found.')

        # creates self.sp
        self.get_sweep_points()

    def get_sweep_points(self):
        self.sp = self.get_param_value('sweep_points')
        if self.sp is not None:
            self.sp = SweepPoints(from_dict_list=self.sp)

    def create_sweep_points_dict(self):
        sweep_points_dict = self.get_param_value('sweep_points_dict')
        hard_sweep_params = self.get_param_value('hard_sweep_params')
        if sweep_points_dict is not None:
            # assumed to be of the form {qbn1: swpts_array1, qbn2: swpts_array2}
            self.proc_data_dict['sweep_points_dict'] = \
                {qbn: {'sweep_points': sweep_points_dict[qbn]}
                 for qbn in self.qb_names}
        elif hard_sweep_params is not None:
            self.proc_data_dict['sweep_points_dict'] = \
                {qbn: {'sweep_points': list(hard_sweep_params.values())[0][
                    'values']} for qbn in self.qb_names}
        elif self.sp is not None:
            self.mospm = self.get_param_value('meas_obj_sweep_points_map')
            if self.mospm is None:
                raise ValueError('Please provide "meas_obj_sweep_points_map."')
            self.proc_data_dict['sweep_points_dict'] = \
                {qbn: {'sweep_points': self.sp.get_sweep_params_property(
                    'values', 1, self.mospm[qbn])[0]}
                 for qbn in self.qb_names}
        else:
            self.proc_data_dict['sweep_points_dict'] = \
                {qbn: {'sweep_points': self.data_filter(
                    self.raw_data_dict['hard_sweep_points'])}
                    for qbn in self.qb_names}

    def create_sweep_points_2D_dict(self):
        soft_sweep_params = self.get_param_value('soft_sweep_params')
        if self.sp is not None:
            self.proc_data_dict['sweep_points_2D_dict'] = OrderedDict()
            for qbn in self.qb_names:
                self.proc_data_dict['sweep_points_2D_dict'][qbn] = \
                    OrderedDict()
                for pn in self.mospm[qbn]:
                    if pn in self.sp[1]:
                        self.proc_data_dict['sweep_points_2D_dict'][qbn][
                            pn] = self.sp[1][pn][0]
        elif soft_sweep_params is not None:
            self.proc_data_dict['sweep_points_2D_dict'] = \
                {qbn: {pn: soft_sweep_params[pn]['values'] for
                       pn in soft_sweep_params}
                 for qbn in self.qb_names}
        else:
            if len(self.raw_data_dict['soft_sweep_points'].shape) == 1:
                self.proc_data_dict['sweep_points_2D_dict'] = \
                    {qbn: {self.raw_data_dict['sweep_parameter_names'][1]:
                               self.raw_data_dict['soft_sweep_points']} for
                     qbn in self.qb_names}
            else:
                sspn = self.raw_data_dict['sweep_parameter_names'][1:]
                self.proc_data_dict['sweep_points_2D_dict'] = \
                    {qbn: {sspn[i]: self.raw_data_dict['soft_sweep_points'][i]
                           for i in range(len(sspn))} for qbn in self.qb_names}
        percentage_done = self.get_param_value('percentage_done', 100)
        if percentage_done < 100:
            for sps in self.proc_data_dict['sweep_points_2D_dict'].values():
                nr_sp2d = int(round(len(list(sps.values())[0]) *
                                    percentage_done / 100))
                for k, v in sps.items():
                    sps[k] = v[:nr_sp2d]

    def create_meas_results_per_qb(self):
        measured_RO_channels = list(self.raw_data_dict['measured_data'])
        meas_results_per_qb_raw = {}
        meas_results_per_qb = {}
        for qb_name, RO_channels in self.channel_map.items():
            meas_results_per_qb_raw[qb_name] = {}
            meas_results_per_qb[qb_name] = {}
            if isinstance(RO_channels, str):
                meas_ROs_per_qb = [RO_ch for RO_ch in measured_RO_channels
                                   if RO_channels in RO_ch]
                for meas_RO in meas_ROs_per_qb:
                    meas_results_per_qb_raw[qb_name][meas_RO] = \
                        self.raw_data_dict[
                            'measured_data'][meas_RO]
                    meas_results_per_qb[qb_name][meas_RO] = \
                        self.data_filter(
                            meas_results_per_qb_raw[qb_name][meas_RO])

            elif isinstance(RO_channels, list):
                for qb_RO_ch in RO_channels:
                    meas_ROs_per_qb = [RO_ch for RO_ch in measured_RO_channels
                                       if qb_RO_ch in RO_ch]

                    for meas_RO in meas_ROs_per_qb:
                        meas_results_per_qb_raw[qb_name][meas_RO] = \
                            self.raw_data_dict[
                                'measured_data'][meas_RO]
                        meas_results_per_qb[qb_name][meas_RO] = \
                            self.data_filter(
                                meas_results_per_qb_raw[qb_name][meas_RO])
            else:
                raise TypeError('The RO channels for {} must either be a list '
                                'or a string.'.format(qb_name))
        self.proc_data_dict['meas_results_per_qb_raw'] = \
            meas_results_per_qb_raw
        self.proc_data_dict['meas_results_per_qb'] = \
            meas_results_per_qb

    def process_data(self):
        super().process_data()
        self.data_filter = self.get_param_value('data_filter')
        prep_params = self.get_param_value('preparation_params',
                                           default_value=dict())
        self.data_with_reset = False
        if self.data_filter is None:
            if 'active' in prep_params.get('preparation_type', 'wait'):
                reset_reps = prep_params.get('reset_reps', 1)
                self.data_filter = lambda x: x[reset_reps::reset_reps+1]
                self.data_with_reset = True
            elif "preselection" in prep_params.get('preparation_type', 'wait'):
                self.data_filter = lambda x: x[1::2]  # filter preselection RO
        if self.data_filter is None:
            self.data_filter = lambda x: x

        self.create_sweep_points_dict()
        self.create_meas_results_per_qb()

        # temporary fix for appending calibration points to x values but
        # without breaking sequences not yet using this interface.
        rotate = self.get_param_value('rotate', default_value=False)
        cal_points = self.get_param_value('cal_points')
        last_ge_pulses = self.get_param_value('last_ge_pulses',
                                              default_value=False)
        try:
            self.cp = CalibrationPoints.from_string(cal_points)
            # for now assuming the same for all qubits.
            self.cal_states_dict = self.cp.get_indices(
                self.qb_names, prep_params)[self.qb_names[0]]
            if rotate:
                cal_states_rots = self.cp.get_rotations(last_ge_pulses,
                        self.qb_names[0])[self.qb_names[0]] if rotate else None
                self.cal_states_rotations = self.get_param_value(
                    'cal_states_rotations', default_value=cal_states_rots)
            else:
                self.cal_states_rotations = None
            sweep_points_w_calpts = \
                {qbn: {'sweep_points': self.cp.extend_sweep_points(
                    self.proc_data_dict['sweep_points_dict'][qbn][
                        'sweep_points'], qbn)} for qbn in self.qb_names}
            self.proc_data_dict['sweep_points_dict'] = sweep_points_w_calpts
        except TypeError as e:
            log.error(e)
            log.warning("Failed retrieving cal point objects or states. "
                        "Please update measurement to provide cal point object "
                        "in metadata. Trying to get them using the old way ...")
            if rotate:
                self.cal_states_rotations = self.get_param_value(
                    'cal_states_rotations', default_value=None)
            else:
                self.cal_states_rotations = None
            self.cal_states_dict = self.get_param_value('cal_states_dict',
                                                         default_value={})

        # create projected_data_dict
        self.data_to_fit = self.get_param_value('data_to_fit', {})
        global_PCA = self.get_param_value('global_PCA', default_value=False)
        if self.cal_states_rotations is not None or global_PCA:
            self.cal_states_analysis()
        else:
            # this assumes data obtained with classifier detector!
            # ie pg, pe, pf are expected to be in the value_names
            self.proc_data_dict['projected_data_dict'] = OrderedDict()
            for qbn, data_dict in self.proc_data_dict[
                    'meas_results_per_qb'].items():
                self.proc_data_dict['projected_data_dict'][qbn] = OrderedDict()
                for state_prob in ['pg', 'pe', 'pf']:
                    self.proc_data_dict['projected_data_dict'][qbn].update(
                        {state_prob: data for key, data in data_dict.items()
                         if state_prob in key})
            if self.cal_states_dict is None:
                self.cal_states_dict = {}
            self.num_cal_points = np.array(list(
                self.cal_states_dict.values())).flatten().size

            # correct probabilities given calibration matrix
            if self.get_param_value("correction_matrix") is not None:
                self.proc_data_dict['projected_data_dict_corrected'] = OrderedDict()
                for qbn, data_dict in self.proc_data_dict[
                    'meas_results_per_qb'].items():
                    self.proc_data_dict['projected_data_dict'][qbn] = OrderedDict()
                    probas_raw = np.asarray([data_dict[k] for k in data_dict
                                             for state_prob in ['pg', 'pe', 'pf'] if
                                             state_prob in k])
                    corr_mtx = self.get_param_value("correction_matrix")[qbn]
                    probas_corrected = np.linalg.inv(corr_mtx).T @ probas_raw
                    for state_prob in ['pg', 'pe', 'pf']:
                        self.proc_data_dict['projected_data_dict_corrected'][qbn].update(
                            {state_prob: data for key, data in
                             zip(["pg", "pe", "pf"], probas_corrected)})

        # get data_to_fit
        self.proc_data_dict['data_to_fit'] = OrderedDict()
        for qbn, prob_data in self.proc_data_dict[
                'projected_data_dict'].items():
            if qbn in self.data_to_fit:
                self.proc_data_dict['data_to_fit'][qbn] = prob_data[
                    self.data_to_fit[qbn]]

        # create msmt_sweep_points, sweep_points, cal_points_sweep_points
        for qbn in self.qb_names:
            if self.num_cal_points > 0:
                self.proc_data_dict['sweep_points_dict'][qbn][
                    'msmt_sweep_points'] = \
                    self.proc_data_dict['sweep_points_dict'][qbn][
                    'sweep_points'][:-self.num_cal_points]
                self.proc_data_dict['sweep_points_dict'][qbn][
                    'cal_points_sweep_points'] = \
                    self.proc_data_dict['sweep_points_dict'][qbn][
                        'sweep_points'][-self.num_cal_points::]
            else:
                self.proc_data_dict['sweep_points_dict'][qbn][
                    'msmt_sweep_points'] = self.proc_data_dict[
                    'sweep_points_dict'][qbn]['sweep_points']
                self.proc_data_dict['sweep_points_dict'][qbn][
                    'cal_points_sweep_points'] = []
        if self.options_dict.get('TwoD', False):
            self.create_sweep_points_2D_dict()

    def get_cal_data_points(self):
        if len(self.cal_states_rotations) == 0:
            # "To use PCA (no cal states rotation), the measurement function
            # has to specify the following in the metadata:
            # - CalibrationPoints with qubit names but empty states
            # - cal_states_rotations = {}
            # - rotate = True
            # - data_to_fit defined ({qbn: 'prob_to_fit'})
            self.cal_states_dict = {qbn: [] for qbn in self.qb_names}
            self.cal_states_dict_for_rotation = self.cal_states_dict
        else:
            if self.cal_states_dict is None:
                log.info('Assuming two cal states, |g> and |e>, and using '
                      'sweep_points[-4:-2] as |g> cal points, and '
                      'sweep_points[-2::] as |e> cal points.')
                self.cal_states_dict = OrderedDict()
                indices = list(range(-len(self.cal_states_rotations)*2, 0))
                for state, rot_idx in self.cal_states_rotations.items():
                    self.cal_states_dict[self.get_latex_prob_label(state)] = \
                        indices[2*rot_idx: 2*rot_idx+2]
                self.cal_states_dict_for_rotation = OrderedDict()
                for qbn in self.qb_names:
                    self.cal_states_dict_for_rotation[qbn] = self.cal_states_dict
            else:
                self.cal_states_dict_for_rotation = OrderedDict()
                states = False
                cal_states_rotations = self.cal_states_rotations
                for key in cal_states_rotations.keys():
                    if key == 'g' or key == 'e' or key == 'f':
                        states = True
                for qbn in self.qb_names:
                    self.cal_states_dict_for_rotation[qbn] = OrderedDict()
                    if states:
                        cal_states_rot_qb = cal_states_rotations
                    else:
                        cal_states_rot_qb = cal_states_rotations[qbn]
                    for i in range(len(cal_states_rot_qb)):
                        cal_state = \
                            [k for k, idx in cal_states_rot_qb.items()
                             if idx == i][0]
                        self.cal_states_dict_for_rotation[qbn][cal_state] = \
                            self.cal_states_dict[cal_state]

        self.num_cal_points = np.array(list(
            self.cal_states_dict.values())).flatten().size

    def cal_states_analysis(self):
        self.get_cal_data_points()
        self.proc_data_dict['projected_data_dict'] = OrderedDict(
            {qbn: '' for qbn in self.qb_names})
        for qbn in self.qb_names:
            cal_states_dict = self.cal_states_dict_for_rotation[qbn]
            if len(cal_states_dict) not in [0, 2, 3]:
                raise NotImplementedError('Calibration states rotation is '
                                          'currently only implemented for 0, '
                                          '2, or 3 cal states per qubit.')

            if self.get_param_value('TwoD', default_value=False):
                if len(cal_states_dict) == 3:
                    self.proc_data_dict['projected_data_dict'].update(
                        self.rotate_data_3_cal_states_TwoD(
                            qbn, self.proc_data_dict['meas_results_per_qb'],
                            self.channel_map,
                            self.cal_states_dict_for_rotation))
                else:
                    self.proc_data_dict['projected_data_dict'].update(
                        self.rotate_data_TwoD(
                            qbn, self.proc_data_dict['meas_results_per_qb'],
                            self.channel_map, self.cal_states_dict_for_rotation,
                            self.data_to_fit,
                            global_PCA=self.get_param_value(
                                'global_PCA', default_value=False),
                            data_mostly_g=self.get_param_value(
                                'data_mostly_g', default_value=True)))
            else:
                if len(cal_states_dict) == 3:
                    self.proc_data_dict['projected_data_dict'].update(
                        self.rotate_data_3_cal_states(
                            qbn, self.proc_data_dict['meas_results_per_qb'],
                            self.channel_map,
                            self.cal_states_dict_for_rotation))
                else:
                    self.proc_data_dict['projected_data_dict'].update(
                        self.rotate_data(
                            qbn, self.proc_data_dict['meas_results_per_qb'],
                            self.channel_map, self.cal_states_dict_for_rotation,
                            self.data_to_fit))

    @staticmethod
    def rotate_data_3_cal_states(qb_name, meas_results_per_qb, channel_map,
                                 cal_states_dict):
        # FOR 3 CAL STATES
        rotated_data_dict = OrderedDict()
        meas_res_dict  =meas_results_per_qb[qb_name]
        rotated_data_dict[qb_name] = OrderedDict()
        cal_pts_idxs = list(cal_states_dict[qb_name].values())
        cal_points_data = np.zeros((len(cal_pts_idxs), 2))
        if list(meas_res_dict) == channel_map[qb_name]:
            raw_data = np.array([v for v in meas_res_dict.values()]).T
            for i, cal_idx in enumerate(cal_pts_idxs):
                cal_points_data[i, :] = np.mean(raw_data[cal_idx, :],
                                                axis=0)
            rotated_data = predict_proba_avg_ro(raw_data, cal_points_data)
            for i, state in enumerate(list(cal_states_dict[qb_name])):
                rotated_data_dict[qb_name][f'p{state}'] = rotated_data[:, i]
        else:
            raise NotImplementedError('Calibration states rotation with 3 '
                                      'cal states only implemented for '
                                      '2 readout channels per qubit.')
        return rotated_data_dict

    @staticmethod
    def rotate_data(qb_name, meas_results_per_qb, channel_map,
                    cal_states_dict, data_to_fit):
        # ONLY WORKS FOR 2 CAL STATES
        meas_res_dict = meas_results_per_qb[qb_name]
        rotated_data_dict = OrderedDict()
        if len(cal_states_dict[qb_name]) == 0:
            cal_zero_points = None
            cal_one_points = None
        else:
            cal_zero_points = list(cal_states_dict[qb_name].values())[0]
            cal_one_points = list(cal_states_dict[qb_name].values())[1]
        rotated_data_dict[qb_name] = OrderedDict()
        if len(meas_res_dict) == 1:
            # one RO channel per qubit
            if cal_zero_points is None and cal_one_points is None:
                data = meas_res_dict[list(meas_res_dict)[0]]
                rotated_data_dict[qb_name][data_to_fit[qb_name]] = \
                    (data - np.min(data))/(np.max(data) - np.min(data))
            else:
                rotated_data_dict[qb_name][data_to_fit[qb_name]] = \
                    a_tools.rotate_and_normalize_data_1ch(
                        data=meas_res_dict[list(meas_res_dict)[0]],
                        cal_zero_points=cal_zero_points,
                        cal_one_points=cal_one_points)
        elif list(meas_res_dict) == channel_map[qb_name]:
            # two RO channels per qubit
            rotated_data_dict[qb_name][data_to_fit[qb_name]], _, _ = \
                a_tools.rotate_and_normalize_data_IQ(
                    data=np.array([v for v in meas_res_dict.values()]),
                    cal_zero_points=cal_zero_points,
                    cal_one_points=cal_one_points)
        else:
            # multiple readouts per qubit per channel
            if isinstance(channel_map[qb_name], str):
                qb_ro_ch0 = channel_map[qb_name]
            else:
                qb_ro_ch0 = channel_map[qb_name][0]
            ro_suffixes = [s[len(qb_ro_ch0)+1::] for s in
                           list(meas_res_dict) if qb_ro_ch0 in s]
            for i, ro_suf in enumerate(ro_suffixes):
                if len(ro_suffixes) == len(meas_res_dict):
                    # one RO ch per qubit
                    rotated_data_dict[qb_name][ro_suf] = \
                        a_tools.rotate_and_normalize_data_1ch(
                            data=meas_res_dict[list(meas_res_dict)[i]],
                            cal_zero_points=cal_zero_points,
                            cal_one_points=cal_one_points)
                else:
                    # two RO ch per qubit
                    keys = [k for k in meas_res_dict if ro_suf in k]
                    correct_keys = [k for k in keys
                                    if k[len(qb_ro_ch0)+1::] == ro_suf]
                    data_array = np.array([meas_res_dict[k]
                                           for k in correct_keys])
                    rotated_data_dict[qb_name][ro_suf], \
                    _, _ = \
                        a_tools.rotate_and_normalize_data_IQ(
                            data=data_array,
                            cal_zero_points=cal_zero_points,
                            cal_one_points=cal_one_points)
        return rotated_data_dict

    @staticmethod
    def rotate_data_3_cal_states_TwoD(qb_name, meas_results_per_qb,
                                      channel_map, cal_states_dict):
        # FOR 3 CAL STATES
        meas_res_dict = meas_results_per_qb[qb_name]
        rotated_data_dict = OrderedDict()
        rotated_data_dict[qb_name] = OrderedDict()
        cal_pts_idxs = list(cal_states_dict[qb_name].values())
        cal_points_data = np.zeros((len(cal_pts_idxs), 2))
        if list(meas_res_dict) == channel_map[qb_name]:
            # two RO channels per qubit
            raw_data_arr = meas_res_dict[list(meas_res_dict)[0]]
            for i, state in enumerate(list(cal_states_dict[qb_name])):
                rotated_data_dict[qb_name][f'p{state}'] = np.zeros(
                    raw_data_arr.shape)
            for col in range(raw_data_arr.shape[1]):
                raw_data = np.concatenate([
                    v[:, col].reshape(len(v[:, col]), 1) for
                    v in meas_res_dict.values()], axis=1)
                for i, cal_idx in enumerate(cal_pts_idxs):
                    cal_points_data[i, :] = np.mean(raw_data[cal_idx, :],
                                                    axis=0)
                # rotated data is (raw_data_arr.shape[0], 3)
                rotated_data = predict_proba_avg_ro(
                    raw_data, cal_points_data)

                for i, state in enumerate(list(cal_states_dict[qb_name])):
                    rotated_data_dict[qb_name][f'p{state}'][:, col] = \
                        rotated_data[:, i]
        else:
            raise NotImplementedError('Calibration states rotation with 3 '
                                      'cal states only implemented for '
                                      '2 readout channels per qubit.')
        return rotated_data_dict

    @staticmethod
    def rotate_data_TwoD(qb_name, meas_results_per_qb, channel_map,
                         cal_states_dict, data_to_fit,
                         global_PCA=False, data_mostly_g=None):
        meas_res_dict = meas_results_per_qb[qb_name]
        rotated_data_dict = OrderedDict()
        if len(cal_states_dict[qb_name]) == 0:
            cal_zero_points = None
            cal_one_points = None
        else:
            cal_zero_points = list(cal_states_dict[qb_name].values())[0]
            cal_one_points = list(cal_states_dict[qb_name].values())[1]
        rotated_data_dict[qb_name] = OrderedDict()
        if len(meas_res_dict) == 1:
            if global_PCA:
                raise NotImplementedError('Global PCA is not implemented \
                                        for one channel RO!')
            # one RO channel per qubit
            raw_data_arr = meas_res_dict[list(meas_res_dict)[0]]
            rotated_data_dict[qb_name][data_to_fit[qb_name]] = \
                deepcopy(raw_data_arr.transpose())
            for col in range(raw_data_arr.shape[1]):
                rotated_data_dict[qb_name][data_to_fit[qb_name]][col] = \
                    a_tools.rotate_and_normalize_data_1ch(
                        data=raw_data_arr[:, col],
                        cal_zero_points=cal_zero_points,
                        cal_one_points=cal_one_points)
        elif list(meas_res_dict) == channel_map[qb_name]:
            # two RO channels per qubit
            raw_data_arr = meas_res_dict[list(meas_res_dict)[0]]
            rotated_data_dict[qb_name][data_to_fit[qb_name]] = \
                deepcopy(raw_data_arr.transpose())
            if not global_PCA:
                for col in range(raw_data_arr.shape[1]):
                    data_array = np.array(
                        [v[:, col] for v in meas_res_dict.values()])
                    rotated_data_dict[qb_name][
                            data_to_fit[qb_name]][col], _, _ = \
                        a_tools.rotate_and_normalize_data_IQ(
                            data=data_array,
                            cal_zero_points=cal_zero_points,
                            cal_one_points=cal_one_points)
            else:
                data_array = np.array(
                    [v.flatten() for v in meas_res_dict.values()])
                rotated_data_dict[qb_name][
                    data_to_fit[qb_name]], _, _ = \
                    a_tools.rotate_and_normalize_data_IQ(
                        data=data_array,
                        cal_zero_points=None,  # if cal_points are None, rotation via PCA
                        cal_one_points=None,
                        data_mostly_g=data_mostly_g  # True if most points are expected to be ground state
                    )
        else:
            if global_PCA:
                raise NotImplementedError('Global PCA is not implemented \
                                        for multiple RPs per qubit channel!')
            # multiple readouts per qubit per channel
            if isinstance(channel_map[qb_name], str):
                qb_ro_ch0 = channel_map[qb_name]
            else:
                qb_ro_ch0 = channel_map[qb_name][0]

            ro_suffixes = [s[len(qb_ro_ch0)+1::] for s in
                           list(meas_res_dict) if qb_ro_ch0 in s]

            for i, ro_suf in enumerate(ro_suffixes):
                if len(ro_suffixes) == len(meas_res_dict):
                    # one RO ch per qubit
                    raw_data_arr = meas_res_dict[list(meas_res_dict)[i]]
                    rotated_data_dict[qb_name][ro_suf] = \
                        deepcopy(raw_data_arr.transpose())
                    for col in range(raw_data_arr.shape[1]):
                        rotated_data_dict[qb_name][
                            ro_suf][col] = \
                            a_tools.rotate_and_normalize_data_1ch(
                                data=raw_data_arr[:, col],
                                cal_zero_points=cal_zero_points,
                                cal_one_points=cal_one_points)
                else:
                    # two RO ch per qubit
                    raw_data_arr = meas_res_dict[list(meas_res_dict)[i]]
                    rotated_data_dict[qb_name][ro_suf] = \
                        deepcopy(raw_data_arr.transpose())
                    for col in range(raw_data_arr.shape[1]):
                        data_array = np.array(
                            [v[:, col] for k, v in meas_res_dict.items()
                             if ro_suf in k])
                        rotated_data_dict[qb_name][ro_suf][col], _, _ = \
                            a_tools.rotate_and_normalize_data_IQ(
                                data=data_array,
                                cal_zero_points=cal_zero_points,
                                cal_one_points=cal_one_points)
        return rotated_data_dict

    def get_xaxis_label_unit(self, qb_name):
        hard_sweep_params = self.get_param_value('hard_sweep_params')
        sweep_name = self.get_param_value('sweep_name')
        sweep_unit = self.get_param_value('sweep_unit')
        if self.sp is not None:
            _, xunit, xlabel = self.sp.get_sweep_params_description(
                param_names=self.mospm[qb_name], dimension=1)[0]
        elif hard_sweep_params is not None:
            xlabel = list(hard_sweep_params)[0]
            xunit = list(hard_sweep_params.values())[0][
                'unit']
        elif (sweep_name is not None) and (sweep_unit is not None):
            xlabel = sweep_name
            xunit = sweep_unit
        else:
            xlabel = self.raw_data_dict['sweep_parameter_names']
            xunit = self.raw_data_dict['sweep_parameter_units']
        if np.ndim(xlabel) > 0:
            xlabel = xlabel[0]
        if np.ndim(xunit) > 0:
            xunit = xunit[0]
        return xlabel, xunit

    @staticmethod
    def get_cal_state_color(cal_state_label):
        if cal_state_label == 'g' or cal_state_label == r'$|g\rangle$':
            return 'k'
        elif cal_state_label == 'e' or cal_state_label == r'$|e\rangle$':
            return 'gray'
        elif cal_state_label == 'f' or cal_state_label == r'$|f\rangle$':
            return 'C8'
        else:
            return 'C4'

    @staticmethod
    def get_latex_prob_label(prob_label):
        if '$' in prob_label:
            return prob_label
        elif 'p' in prob_label.lower():
            return r'$|{}\rangle$'.format(prob_label[-1])
        else:
            return r'$|{}\rangle$'.format(prob_label)

    def prepare_plots(self):
        if self.get_param_value('plot_proj_data', default_value=True):
            for qb_name, corr_data in self.proc_data_dict[
                    'projected_data_dict'].items():
                fig_name = 'projected_plot_' + qb_name
                if isinstance(corr_data, dict):
                    for data_key, data in corr_data.items():
                        if self.cal_states_rotations is None:
                            data_label = data_key
                            title_suffix = ''
                            plot_name_suffix = data_key
                            plot_cal_points = False
                            data_axis_label = 'Population'
                        else:
                            fig_name = 'projected_plot_' + qb_name + \
                                       data_key
                            data_label = 'Data'
                            title_suffix = data_key
                            plot_name_suffix = ''
                            plot_cal_points = (
                                not self.options_dict.get('TwoD', False))
                            data_axis_label = ''
                        self.prepare_projected_data_plot(
                            fig_name, data, qb_name=qb_name,
                            data_label=data_label,
                            title_suffix=title_suffix,
                            plot_name_suffix=plot_name_suffix,
                            data_axis_label=data_axis_label,
                            plot_cal_points=plot_cal_points)

                else:
                    fig_name = 'projected_plot_' + qb_name
                    self.prepare_projected_data_plot(
                        fig_name, corr_data, qb_name=qb_name,
                        plot_cal_points=(
                            not self.options_dict.get('TwoD', False)))

        if self.get_param_value('plot_raw_data', default_value=True):
            # self.cal_states_rotations is not None:
            self.prepare_raw_data_plots(plot_filtered=False)
            if 'preparation_params' in self.metadata:
                if 'active' in self.metadata['preparation_params'].get(
                        'preparation_type', 'wait'):
                    self.prepare_raw_data_plots(plot_filtered=True)

    def prepare_raw_data_plots(self, plot_filtered=False):
        if plot_filtered or not self.data_with_reset:
            key = 'meas_results_per_qb'
            suffix = 'filtered' if self.data_with_reset else ''
            func_for_swpts = lambda qb_name: self.proc_data_dict[
                'sweep_points_dict'][qb_name]['sweep_points']
        else:
            key = 'meas_results_per_qb_raw'
            suffix = ''
            func_for_swpts = lambda qb_name: self.raw_data_dict[
                'hard_sweep_points']
        for qb_name, raw_data_dict in self.proc_data_dict[key].items():
            sweep_points = func_for_swpts(qb_name)
            if len(raw_data_dict) == 1:
                numplotsx = 1
                numplotsy = 1
            elif len(raw_data_dict) == 2:
                numplotsx = 1
                numplotsy = 2
            else:
                numplotsx = 2
                numplotsy = len(raw_data_dict) // 2 + len(raw_data_dict) % 2

            plotsize = self.get_default_plot_params(set=False)['figure.figsize']
            fig_title = (self.raw_data_dict['timestamp'] + ' ' +
                         self.raw_data_dict['measurementstring'] +
                         '\nRaw data ' + suffix + ' ' + qb_name)
            plot_name = 'raw_plot_' + qb_name + suffix
            xlabel, xunit = self.get_xaxis_label_unit(qb_name)

            for ax_id, ro_channel in enumerate(raw_data_dict):
                if self.get_param_value('TwoD', default_value=False):
                    if self.sp is None:
                        soft_sweep_params = self.get_param_value(
                            'soft_sweep_params')
                        if soft_sweep_params is not None:
                            yunit = list(soft_sweep_params.values())[0]['unit']
                        else:
                            yunit = self.raw_data_dict[
                                'sweep_parameter_units'][1]
                        if np.ndim(yunit) > 0:
                            yunit = yunit[0]
                    for pn, ssp in self.proc_data_dict['sweep_points_2D_dict'][
                            qb_name].items():
                        if self.sp is not None:
                            yunit = self.sp.get_sweep_params_property(
                                'unit', dimension=2, param_names=pn)
                        self.plot_dicts[f'{plot_name}_{ro_channel}_{pn}'] = {
                            'fig_id': plot_name + '_' + pn,
                            'ax_id': ax_id,
                            'plotfn': self.plot_colorxy,
                            'xvals': sweep_points,
                            'yvals': ssp,
                            'zvals': raw_data_dict[ro_channel].T,
                            'xlabel': xlabel,
                            'xunit': xunit,
                            'ylabel': pn,
                            'yunit': yunit,
                            'numplotsx': numplotsx,
                            'numplotsy': numplotsy,
                            'plotsize': (plotsize[0]*numplotsx,
                                         plotsize[1]*numplotsy),
                            'title': fig_title,
                            'clabel': '{} (Vpeak)'.format(ro_channel)}
                else:
                    self.plot_dicts[plot_name + '_' + ro_channel] = {
                        'fig_id': plot_name,
                        'ax_id': ax_id,
                        'plotfn': self.plot_line,
                        'xvals': sweep_points,
                        'xlabel': xlabel,
                        'xunit': xunit,
                        'yvals': raw_data_dict[ro_channel],
                        'ylabel': '{} (Vpeak)'.format(ro_channel),
                        'yunit': '',
                        'numplotsx': numplotsx,
                        'numplotsy': numplotsy,
                        'plotsize': (plotsize[0]*numplotsx,
                                     plotsize[1]*numplotsy),
                        'title': fig_title}
            if len(raw_data_dict) == 1:
                self.plot_dicts[
                    plot_name + '_' + list(raw_data_dict)[0]]['ax_id'] = None

    def prepare_projected_data_plot(
            self, fig_name, data, qb_name, title_suffix='', sweep_points=None,
            plot_cal_points=True, plot_name_suffix='', data_label='Data',
            data_axis_label='', do_legend_data=True, do_legend_cal_states=True):
        title_suffix = qb_name + title_suffix
        if data_axis_label == '':
            data_axis_label = '{} state population'.format(
                self.get_latex_prob_label(self.data_to_fit[qb_name]))
        plotsize = self.get_default_plot_params(set=False)['figure.figsize']
        plotsize = (plotsize[0], plotsize[0]/1.25)

        if sweep_points is None:
            sweep_points = self.proc_data_dict['sweep_points_dict'][qb_name][
                'sweep_points']
        plot_names_cal = []
        if plot_cal_points and self.num_cal_points != 0:
            yvals = data[:-self.num_cal_points]
            xvals = sweep_points[:-self.num_cal_points]
            # plot cal points
            for i, cal_pts_idxs in enumerate(
                    self.cal_states_dict.values()):
                plot_dict_name_cal = fig_name + '_' + \
                                     list(self.cal_states_dict)[i] + '_' + \
                                     plot_name_suffix
                plot_names_cal += [plot_dict_name_cal]
                self.plot_dicts[plot_dict_name_cal] = {
                    'fig_id': fig_name,
                    'plotfn': self.plot_line,
                    'plotsize': plotsize,
                    'xvals': self.proc_data_dict['sweep_points_dict'][qb_name][
                        'cal_points_sweep_points'][cal_pts_idxs],
                    'yvals': data[cal_pts_idxs],
                    'setlabel': list(self.cal_states_dict)[i],
                    'do_legend': do_legend_cal_states,
                    'legend_bbox_to_anchor': (1, 0.5),
                    'legend_pos': 'center left',
                    'linestyle': 'none',
                    'line_kws': {'color': self.get_cal_state_color(
                        list(self.cal_states_dict)[i])}}

                self.plot_dicts[plot_dict_name_cal+'_line'] = {
                    'fig_id': fig_name,
                    'plotsize': plotsize,
                    'plotfn': self.plot_hlines,
                    'y': np.mean(data[cal_pts_idxs]),
                    'xmin': self.proc_data_dict['sweep_points_dict'][qb_name][
                        'sweep_points'][0],
                    'xmax': self.proc_data_dict['sweep_points_dict'][qb_name][
                        'sweep_points'][-1],
                    'colors': 'gray'}

        else:
            yvals = data
            xvals = sweep_points
        title = (self.raw_data_dict['timestamp'] + ' ' +
                 self.raw_data_dict['measurementstring'])
        if title_suffix is not None:
            title += '\n' + title_suffix

        plot_dict_name = fig_name + '_' + plot_name_suffix
        xlabel, xunit = self.get_xaxis_label_unit(qb_name)

        if self.get_param_value('TwoD', default_value=False):
            if self.sp is None:
                soft_sweep_params = self.get_param_value(
                    'soft_sweep_params')
                if soft_sweep_params is not None:
                    yunit = list(soft_sweep_params.values())[0]['unit']
                else:
                    yunit = self.raw_data_dict['sweep_parameter_units'][1]
                if np.ndim(yunit) > 0:
                    yunit = yunit[0]
            for pn, ssp in self.proc_data_dict['sweep_points_2D_dict'][
                    qb_name].items():
                if self.sp is not None:
                    yunit = self.sp.get_sweep_params_property(
                        'unit', dimension=2, param_names=pn)
                self.plot_dicts[f'{plot_dict_name}_{pn}'] = {
                    'plotfn': self.plot_colorxy,
                    'fig_id': fig_name + '_' + pn,
                    'xvals': xvals,
                    'yvals': ssp,
                    'zvals': yvals,
                    'xlabel': xlabel,
                    'xunit': xunit,
                    'ylabel': pn,
                    'yunit': yunit,
                    'title': title,
                    'clabel': data_axis_label}
        else:
            self.plot_dicts[plot_dict_name] = {
                'plotfn': self.plot_line,
                'fig_id': fig_name,
                'plotsize': plotsize,
                'xvals': xvals,
                'xlabel': xlabel,
                'xunit': xunit,
                'yvals': yvals,
                'ylabel': data_axis_label,
                'yunit': '',
                'setlabel': data_label,
                'title': title,
                'linestyle': 'none',
                'do_legend': do_legend_data,
                'legend_bbox_to_anchor': (1, 0.5),
                'legend_pos': 'center left'}
        if len(plot_names_cal) > 0:
            if do_legend_data and not do_legend_cal_states:
                for plot_name in plot_names_cal:
                    plot_dict_cal = self.plot_dicts.pop(plot_name)
                    self.plot_dicts[plot_name] = plot_dict_cal


class Idling_Error_Rate_Analyisis(ba.BaseDataAnalysis):

    def __init__(self, t_start: str=None, t_stop: str=None,
                 label: str='', data_file_path: str=None,
                 options_dict: dict=None, extract_only: bool=False,
                 do_fitting: bool=True, auto=True):
        super().__init__(t_start=t_start, t_stop=t_stop,
                         label=label,
                         data_file_path=data_file_path,
                         options_dict=options_dict,
                         extract_only=extract_only, do_fitting=do_fitting)

        self.params_dict = {'xlabel': 'sweep_name',
                            'xunit': 'sweep_unit',
                            'xvals': 'sweep_points',
                            'measurementstring': 'measurementstring',
                            'value_names': 'value_names',
                            'value_units': 'value_units',
                            'measured_values': 'measured_values'}
        self.numeric_params = []
        if auto:
            self.run_analysis()

    def process_data(self):
        post_sel_th = self.options_dict.get('post_sel_th', 0.5)
        raw_shots = self.raw_data_dict['measured_values'][0][0]
        post_sel_shots = raw_shots[::2]
        data_shots = raw_shots[1::2]
        data_shots[np.where(post_sel_shots > post_sel_th)] = np.nan

        states = ['0', '1', '+']
        self.proc_data_dict['xvals'] = np.unique(self.raw_data_dict['xvals'])
        for i, state in enumerate(states):
            self.proc_data_dict['shots_{}'.format(state)] =data_shots[i::3]

            self.proc_data_dict['yvals_{}'.format(state)] = \
                np.nanmean(np.reshape(self.proc_data_dict['shots_{}'.format(state)],
                               (len(self.proc_data_dict['xvals']), -1),
                               order='F'), axis=1)


    def prepare_plots(self):
        # assumes that value names are unique in an experiment
        states = ['0', '1', '+']
        for i, state in enumerate(states):
            yvals = self.proc_data_dict['yvals_{}'.format(state)]
            xvals =  self.proc_data_dict['xvals']

            self.plot_dicts['Prepare in {}'.format(state)] = {
                'ax_id': 'main',
                'plotfn': self.plot_line,
                'xvals': xvals,
                'xlabel': self.raw_data_dict['xlabel'][0],
                'xunit': self.raw_data_dict['xunit'][0][0],
                'yvals': yvals,
                'ylabel': 'Counts',
                'yrange': [0, 1],
                'xrange': self.options_dict.get('xrange', None),
                'yunit': 'frac',
                'setlabel': 'Prepare in {}'.format(state),
                'do_legend':True,
                'title': (self.raw_data_dict['timestamps'][0]+' - ' +
                          self.raw_data_dict['timestamps'][-1] + '\n' +
                          self.raw_data_dict['measurementstring'][0]),
                'legend_pos': 'upper right'}
        if self.do_fitting:
            for state in ['0', '1', '+']:
                self.plot_dicts['fit_{}'.format(state)] = {
                    'ax_id': 'main',
                    'plotfn': self.plot_fit,
                    'fit_res': self.fit_dicts['fit {}'.format(state)]['fit_res'],
                    'plot_init': self.options_dict['plot_init'],
                    'setlabel': 'fit |{}>'.format(state),
                    'do_legend': True,
                    'legend_pos': 'upper right'}

                self.plot_dicts['fit_text']={
                    'ax_id':'main',
                    'box_props': 'fancy',
                    'xpos':1.05,
                    'horizontalalignment':'left',
                    'plotfn': self.plot_text,
                    'text_string': self.proc_data_dict['fit_msg']}



    def analyze_fit_results(self):
        fit_msg =''
        states = ['0', '1', '+']
        for state in states:
            fr = self.fit_res['fit {}'.format(state)]
            N1 = fr.params['N1'].value, fr.params['N1'].stderr
            N2 = fr.params['N2'].value, fr.params['N2'].stderr
            fit_msg += ('Prep |{}> : \n\tN_1 = {:.2g} $\pm$ {:.2g}'
                    '\n\tN_2 = {:.2g} $\pm$ {:.2g}\n').format(
                state, N1[0], N1[1], N2[0], N2[1])

        self.proc_data_dict['fit_msg'] = fit_msg

    def prepare_fitting(self):
        self.fit_dicts = OrderedDict()
        states = ['0', '1', '+']
        for i, state in enumerate(states):
            yvals = self.proc_data_dict['yvals_{}'.format(state)]
            xvals =  self.proc_data_dict['xvals']

            mod = lmfit.Model(fit_mods.idle_error_rate_exp_decay)
            mod.guess = fit_mods.idle_err_rate_guess.__get__(mod, mod.__class__)

            # Done here explicitly so that I can overwrite a specific guess
            guess_pars = mod.guess(N=xvals, data=yvals)
            vary_N2 = self.options_dict.get('vary_N2', True)

            if not vary_N2:
                guess_pars['N2'].value = 1e21
                guess_pars['N2'].vary = False
            self.fit_dicts['fit {}'.format(states[i])] = {
                'model': mod,
                'fit_xvals': {'N': xvals},
                'fit_yvals': {'data': yvals},
                'guess_pars': guess_pars}
            # Allows fixing the double exponential coefficient


class Grovers_TwoQubitAllStates_Analysis(ba.BaseDataAnalysis):

    def __init__(self, t_start: str=None, t_stop: str=None,
                 label: str='', data_file_path: str=None,
                 options_dict: dict=None, extract_only: bool=False,
                 do_fitting: bool=True, auto=True):
        super().__init__(t_start=t_start, t_stop=t_stop,
                         label=label,
                         data_file_path=data_file_path,
                         options_dict=options_dict,
                         extract_only=extract_only, do_fitting=do_fitting)

        self.params_dict = {'xlabel': 'sweep_name',
                            'xunit': 'sweep_unit',
                            'xvals': 'sweep_points',
                            'measurementstring': 'measurementstring',
                            'value_names': 'value_names',
                            'value_units': 'value_units',
                            'measured_values': 'measured_values'}
        self.numeric_params = []
        if auto:
            self.run_analysis()

    def process_data(self):
        self.proc_data_dict = OrderedDict()
        normalize_to_cal_points = self.options_dict.get('normalize_to_cal_points', True)
        cal_points = [
                        [[-4, -3], [-2, -1]],
                        [[-4, -2], [-3, -1]],
                       ]
        for idx in [0,1]:
            yvals = list(self.raw_data_dict['measured_data'].values())[idx][0]

            self.proc_data_dict['ylabel_{}'.format(idx)] = \
                self.raw_data_dict['value_names'][0][idx]
            self.proc_data_dict['yunit'] = self.raw_data_dict['value_units'][0][idx]

            if normalize_to_cal_points:
                yvals = a_tools.rotate_and_normalize_data_1ch(yvals,
                    cal_zero_points=cal_points[idx][0],
                    cal_one_points=cal_points[idx][1])
            self.proc_data_dict['yvals_{}'.format(idx)] = yvals

        y0 = self.proc_data_dict['yvals_0']
        y1 = self.proc_data_dict['yvals_1']
        p_success = ((y0[0]*y1[0]) +
                     (1-y0[1])*y1[1] +
                     (y0[2])*(1-y1[2]) +
                     (1-y0[3])*(1-y1[3]) )/4
        self.proc_data_dict['p_success'] = p_success


    def prepare_plots(self):
        # assumes that value names are unique in an experiment
        for i in [0, 1]:
            yvals = self.proc_data_dict['yvals_{}'.format(i)]
            xvals =  self.raw_data_dict['xvals'][0]
            ylabel = self.proc_data_dict['ylabel_{}'.format(i)]
            self.plot_dicts['main_{}'.format(ylabel)] = {
                'plotfn': self.plot_line,
                'xvals': self.raw_data_dict['xvals'][0],
                'xlabel': self.raw_data_dict['xlabel'][0],
                'xunit': self.raw_data_dict['xunit'][0][0],
                'yvals': self.proc_data_dict['yvals_{}'.format(i)],
                'ylabel': ylabel,
                'yunit': self.proc_data_dict['yunit'],
                'title': (self.raw_data_dict['timestamps'][0] + ' \n' +
                          self.raw_data_dict['measurementstring'][0]),
                'do_legend': False,
                'legend_pos': 'upper right'}


        self.plot_dicts['limit_text']={
            'ax_id':'main_{}'.format(ylabel),
            'box_props': 'fancy',
            'xpos':1.05,
            'horizontalalignment':'left',
            'plotfn': self.plot_text,
            'text_string': 'P succes = {:.3f}'.format(self.proc_data_dict['p_success'])}








class FlippingAnalysis(Single_Qubit_TimeDomainAnalysis):

    def __init__(self, t_start: str=None, t_stop: str=None,
                 data_file_path: str=None,
                 options_dict: dict=None, extract_only: bool=False,
                 do_fitting: bool=True, auto=True):
        super().__init__(t_start=t_start, t_stop=t_stop,
                         data_file_path=data_file_path,
                         options_dict=options_dict,
                         extract_only=extract_only, do_fitting=do_fitting)
        self.single_timestamp = True

        self.params_dict = {'xlabel': 'sweep_name',
                            'xunit': 'sweep_unit',
                            'measurementstring': 'measurementstring',
                            'sweep_points': 'sweep_points',
                            'value_names': 'value_names',
                            'value_units': 'value_units',
                            'measured_values': 'measured_values'}
        # This analysis makes a hardcoded assumption on the calibration points
        self.options_dict['cal_points'] = [list(range(-4, -2)),
                                           list(range(-2, 0))]

        self.numeric_params = []
        if auto:
            self.run_analysis()

    def prepare_fitting(self):
        self.fit_dicts = OrderedDict()
        # Even though we expect an exponentially damped oscillation we use
        # a simple cosine as this gives more reliable fitting and we are only
        # interested in extracting the frequency of the oscillation
        cos_mod = lmfit.Model(fit_mods.CosFunc)

        guess_pars = fit_mods.Cos_guess(
            model=cos_mod, t=self.raw_data_dict['sweep_points'][:-4],
            data=self.proc_data_dict['corr_data'][:-4])

        # This enforces the oscillation to start at the equator
        # and ensures that any over/under rotation is absorbed in the
        # frequency
        guess_pars['amplitude'].value = 0.5
        guess_pars['amplitude'].vary = False
        guess_pars['offset'].value = 0.5
        guess_pars['offset'].vary = False

        self.fit_dicts['cos_fit'] = {
            'fit_fn': fit_mods.CosFunc,
            'fit_xvals': {'t': self.raw_data_dict['sweep_points'][:-4]},
            'fit_yvals': {'data': self.proc_data_dict['corr_data'][:-4]},
            'guess_pars': guess_pars}

        # In the case there are very few periods we fall back on a small
        # angle approximation to extract the drive detuning
        poly_mod = lmfit.models.PolynomialModel(degree=1)
        # the detuning can be estimated using on a small angle approximation
        # c1 = d/dN (cos(2*pi*f N) ) evaluated at N = 0 -> c1 = -2*pi*f
        poly_mod.set_param_hint('frequency', expr='-c1/(2*pi)')
        guess_pars = poly_mod.guess(x=self.raw_data_dict['sweep_points'][:-4],
                                    data=self.proc_data_dict['corr_data'][:-4])
        # Constraining the line ensures that it will only give a good fit
        # if the small angle approximation holds
        guess_pars['c0'].vary = False
        guess_pars['c0'].value = 0.5

        self.fit_dicts['line_fit'] = {
            'model': poly_mod,
            'fit_xvals': {'x': self.raw_data_dict['sweep_points'][:-4]},
            'fit_yvals': {'data': self.proc_data_dict['corr_data'][:-4]},
            'guess_pars': guess_pars}

    def analyze_fit_results(self):
        sf_line = self._get_scale_factor_line()
        sf_cos = self._get_scale_factor_cos()
        self.proc_data_dict['scale_factor'] = self.get_scale_factor()

        msg = 'Scale fact. based on '
        if self.proc_data_dict['scale_factor'] == sf_cos:
            msg += 'cos fit\n'
        else:
            msg += 'line fit\n'
        msg += 'cos fit: {:.4f}\n'.format(sf_cos)
        msg += 'line fit: {:.4f}'.format(sf_line)

        self.raw_data_dict['scale_factor_msg'] = msg
        # TODO: save scale factor to file

    def get_scale_factor(self):
        """
        Returns the scale factor that should correct for the error in the
        pulse amplitude.
        """
        # Model selection based on the Bayesian Information Criterion (BIC)
        # as  calculated by lmfit
        if (self.fit_dicts['line_fit']['fit_res'].bic <
                self.fit_dicts['cos_fit']['fit_res'].bic):
            scale_factor = self._get_scale_factor_line()
        else:
            scale_factor = self._get_scale_factor_cos()
        return scale_factor

    def _get_scale_factor_cos(self):
        # 1/period of the oscillation corresponds to the (fractional)
        # over/under rotation error per gate
        frequency = self.fit_dicts['cos_fit']['fit_res'].params['frequency']

        # the square is needed to account for the difference between
        # power and amplitude
        scale_factor = (1+frequency)**2

        phase = np.rad2deg(self.fit_dicts['cos_fit']['fit_res'].params['phase']) % 360
        # phase ~90 indicates an under rotation so the scale factor
        # has to be larger than 1. A phase ~270 indicates an over
        # rotation so then the scale factor has to be smaller than one.
        if phase > 180:
            scale_factor = 1/scale_factor

        return scale_factor

    def _get_scale_factor_line(self):
        # 1/period of the oscillation corresponds to the (fractional)
        # over/under rotation error per gate
        frequency = self.fit_dicts['line_fit']['fit_res'].params['frequency']
        scale_factor = (1+frequency)**2
        # no phase sign check is needed here as this is contained in the
        # sign of the coefficient

        return scale_factor

    def prepare_plots(self):
        self.plot_dicts['main'] = {
            'plotfn': self.plot_line,
            'xvals': self.raw_data_dict['sweep_points'],
            'xlabel': self.raw_data_dict['xlabel'],
            'xunit': self.raw_data_dict['xunit'],  # does not do anything yet
            'yvals': self.proc_data_dict['corr_data'],
            'ylabel': 'Excited state population',
            'yunit': '',
            'setlabel': 'data',
            'title': (self.raw_data_dict['timestamp'] + ' ' +
                      self.raw_data_dict['measurementstring']),
            'do_legend': True,
            'legend_pos': 'upper right'}

        if self.do_fitting:
            self.plot_dicts['line_fit'] = {
                'ax_id': 'main',
                'plotfn': self.plot_fit,
                'fit_res': self.fit_dicts['line_fit']['fit_res'],
                'plot_init': self.options_dict['plot_init'],
                'setlabel': 'line fit',
                'do_legend': True,
                'legend_pos': 'upper right'}

            self.plot_dicts['cos_fit'] = {
                'ax_id': 'main',
                'plotfn': self.plot_fit,
                'fit_res': self.fit_dicts['cos_fit']['fit_res'],
                'plot_init': self.options_dict['plot_init'],
                'setlabel': 'cos fit',
                'do_legend': True,
                'legend_pos': 'upper right'}

            self.plot_dicts['text_msg'] = {
                'ax_id': 'main',
                'ypos': 0.15,
                'plotfn': self.plot_text,
                'box_props': 'fancy',
                'text_string': self.raw_data_dict['scale_factor_msg']}


class Intersect_Analysis(Single_Qubit_TimeDomainAnalysis):
    """
    Analysis to extract the intercept of two parameters.

    relevant options_dict parameters
        ch_idx_A (int) specifies first channel for intercept
        ch_idx_B (int) specifies second channel for intercept if same as first
            it will assume data was taken interleaved.
    """
    def __init__(self, t_start: str=None, t_stop: str=None,
                 data_file_path: str=None,
                 options_dict: dict=None, extract_only: bool=False,
                 do_fitting: bool=True, auto=True):

        super().__init__(t_start=t_start, t_stop=t_stop,
                         data_file_path=data_file_path,
                         options_dict=options_dict,
                         extract_only=extract_only, do_fitting=do_fitting)
        self.single_timestamp = False

        self.params_dict = {'xlabel': 'sweep_name',
                            'xvals': 'sweep_points',
                            'xunit': 'sweep_unit',
                            'measurementstring': 'measurementstring',
                            'value_names': 'value_names',
                            'value_units': 'value_units',
                            'measured_values': 'measured_values'}

        self.numeric_params = []
        if auto:
            self.run_analysis()


    def process_data(self):
        """
        selects the relevant acq channel based on "ch_idx_A" and "ch_idx_B"
        specified in the options dict. If ch_idx_A and ch_idx_B are the same
        it will unzip the data.
        """
        self.proc_data_dict = deepcopy(self.raw_data_dict)
        # The channel containing the data must be specified in the options dict
        ch_idx_A = self.options_dict.get('ch_idx_A', 0)
        ch_idx_B = self.options_dict.get('ch_idx_B', 0)


        self.proc_data_dict['ylabel'] = self.raw_data_dict['value_names'][0][ch_idx_A]
        self.proc_data_dict['yunit'] = self.raw_data_dict['value_units'][0][ch_idx_A]

        if ch_idx_A == ch_idx_B:
            yvals = list(self.raw_data_dict['measured_data'].values())[ch_idx_A][0]
            self.proc_data_dict['xvals_A'] = self.raw_data_dict['xvals'][0][::2]
            self.proc_data_dict['xvals_B'] = self.raw_data_dict['xvals'][0][1::2]
            self.proc_data_dict['yvals_A'] = yvals[::2]
            self.proc_data_dict['yvals_B'] = yvals[1::2]
        else:
            self.proc_data_dict['xvals_A'] = self.raw_data_dict['xvals'][0]
            self.proc_data_dict['xvals_B'] = self.raw_data_dict['xvals'][0]

            self.proc_data_dict['yvals_A'] = list(self.raw_data_dict
                ['measured_data'].values())[ch_idx_A][0]
            self.proc_data_dict['yvals_B'] = list(self.raw_data_dict
                ['measured_data'].values())[ch_idx_B][0]

    def prepare_fitting(self):
        self.fit_dicts = OrderedDict()

        self.fit_dicts['line_fit_A'] = {
            'model': lmfit.models.PolynomialModel(degree=2),
            'fit_xvals': {'x': self.proc_data_dict['xvals_A']},
            'fit_yvals': {'data': self.proc_data_dict['yvals_A']}}

        self.fit_dicts['line_fit_B'] = {
            'model': lmfit.models.PolynomialModel(degree=2),
            'fit_xvals': {'x': self.proc_data_dict['xvals_B']},
            'fit_yvals': {'data': self.proc_data_dict['yvals_B']}}


    def analyze_fit_results(self):
        fr_0 = self.fit_res['line_fit_A'].best_values
        fr_1 = self.fit_res['line_fit_B'].best_values

        c0 = (fr_0['c0'] - fr_1['c0'])
        c1 = (fr_0['c1'] - fr_1['c1'])
        c2 = (fr_0['c2'] - fr_1['c2'])
        poly_coeff = [c0, c1, c2]
        poly = np.polynomial.polynomial.Polynomial([fr_0['c0'],
                                                   fr_0['c1'], fr_0['c2']])
        ic = np.polynomial.polynomial.polyroots(poly_coeff)

        self.proc_data_dict['intersect_L'] = ic[0], poly(ic[0])
        self.proc_data_dict['intersect_R'] = ic[1], poly(ic[1])

        if (((np.min(self.proc_data_dict['xvals']))< ic[0]) and
                ( ic[0] < (np.max(self.proc_data_dict['xvals'])))):
            self.proc_data_dict['intersect'] =self.proc_data_dict['intersect_L']
        else:
            self.proc_data_dict['intersect'] =self.proc_data_dict['intersect_R']

    def prepare_plots(self):
        self.plot_dicts['main'] = {
            'plotfn': self.plot_line,
            'xvals': self.proc_data_dict['xvals_A'],
            'xlabel': self.proc_data_dict['xlabel'][0],
            'xunit': self.proc_data_dict['xunit'][0][0],
            'yvals': self.proc_data_dict['yvals_A'],
            'ylabel': self.proc_data_dict['ylabel'],
            'yunit': self.proc_data_dict['yunit'],
            'setlabel': 'A',
            'title': (self.proc_data_dict['timestamps'][0] + ' \n' +
                      self.proc_data_dict['measurementstring'][0]),
            'do_legend': True,
            'yrange': (0,1),
            'legend_pos': 'upper right'}

        self.plot_dicts['on'] = {
            'plotfn': self.plot_line,
            'ax_id': 'main',
            'xvals': self.proc_data_dict['xvals_B'],
            'xlabel': self.proc_data_dict['xlabel'][0],
            'xunit': self.proc_data_dict['xunit'][0][0],
            'yvals': self.proc_data_dict['yvals_B'],
            'ylabel': self.proc_data_dict['ylabel'],
            'yunit': self.proc_data_dict['yunit'],
            'setlabel': 'B',
            'do_legend': True,
            'legend_pos': 'upper right'}

        if self.do_fitting:
            self.plot_dicts['line_fit_A'] = {
                'ax_id': 'main',
                'plotfn': self.plot_fit,
                'fit_res': self.fit_dicts['line_fit_A']['fit_res'],
                'plot_init': self.options_dict['plot_init'],
                'setlabel': 'Fit A',
                'do_legend': True}
            self.plot_dicts['line_fit_B'] = {
                'ax_id': 'main',
                'plotfn': self.plot_fit,
                'fit_res': self.fit_dicts['line_fit_B']['fit_res'],
                'plot_init': self.options_dict['plot_init'],
                'setlabel': 'Fit B',
                'do_legend': True}


            ic, ic_unit = SI_val_to_msg_str(
                self.proc_data_dict['intersect'][0],
                 self.proc_data_dict['xunit'][0][0], return_type=float)
            self.plot_dicts['intercept_message'] = {
                'ax_id': 'main',
                'plotfn': self.plot_line,
                'xvals': [self.proc_data_dict['intersect'][0]],
                'yvals': [self.proc_data_dict['intersect'][1]],
                'line_kws': {'alpha': .5, 'color':'gray',
                            'markersize':15},
                'marker': 'o',
                'setlabel': 'Intercept: {:.1f} {}'.format(ic, ic_unit),
                'do_legend': True}

    def get_intersect(self):

        return self.proc_data_dict['intersect']



class CZ_1QPhaseCal_Analysis(ba.BaseDataAnalysis):
    """
    Analysis to extract the intercept for a single qubit phase calibration
    experiment

    N.B. this is a less generic version of "Intersect_Analysis" and should
    be deprecated (MAR Dec 2017)
    """
    def __init__(self, t_start: str=None, t_stop: str=None,
                 data_file_path: str=None,
                 options_dict: dict=None, extract_only: bool=False,
                 do_fitting: bool=True, auto=True):
        super().__init__(t_start=t_start, t_stop=t_stop,
                         data_file_path=data_file_path,
                         options_dict=options_dict,
                         extract_only=extract_only, do_fitting=do_fitting)
        self.single_timestamp = False

        self.params_dict = {'xlabel': 'sweep_name',
                            'xunit': 'sweep_unit',
                            'xvals': 'sweep_points',
                            'measurementstring': 'measurementstring',
                            'value_names': 'value_names',
                            'value_units': 'value_units',
                            'measured_values': 'measured_values'}

        self.numeric_params = []
        if auto:
            self.run_analysis()

    def process_data(self):
        """
        selects the relevant acq channel based on "ch_idx" in options dict and
        then splits the data for th
        """
        self.proc_data_dict = OrderedDict()
        # The channel containing the data must be specified in the options dict
        ch_idx = self.options_dict['ch_idx']

        yvals = list(self.raw_data_dict['measured_data'].values())[ch_idx][0]

        self.proc_data_dict['ylabel'] = self.raw_data_dict['value_names'][0][ch_idx]
        self.proc_data_dict['yunit'] = self.raw_data_dict['value_units'][0][ch_idx]
        self.proc_data_dict['xvals_off'] = self.raw_data_dict['xvals'][0][::2]
        self.proc_data_dict['xvals_on'] = self.raw_data_dict['xvals'][0][1::2]
        self.proc_data_dict['yvals_off'] = yvals[::2]
        self.proc_data_dict['yvals_on'] = yvals[1::2]


    def prepare_fitting(self):
        self.fit_dicts = OrderedDict()

        self.fit_dicts['line_fit_off'] = {
            'model': lmfit.models.PolynomialModel(degree=1),
            'fit_xvals': {'x': self.proc_data_dict['xvals_off']},
            'fit_yvals': {'data': self.proc_data_dict['yvals_off']}}

        self.fit_dicts['line_fit_on'] = {
            'model': lmfit.models.PolynomialModel(degree=1),
            'fit_xvals': {'x': self.proc_data_dict['xvals_on']},
            'fit_yvals': {'data': self.proc_data_dict['yvals_on']}}


    def analyze_fit_results(self):
        fr_0 = self.fit_res['line_fit_off'].best_values
        fr_1 = self.fit_res['line_fit_on'].best_values
        ic = -(fr_0['c0'] - fr_1['c0'])/(fr_0['c1'] - fr_1['c1'])

        self.proc_data_dict['zero_phase_diff_intersect'] = ic


    def prepare_plots(self):
        self.plot_dicts['main'] = {
            'plotfn': self.plot_line,
            'xvals': self.proc_data_dict['xvals_off'],
            'xlabel': self.raw_data_dict['xlabel'][0],
            'xunit': self.raw_data_dict['xunit'][0][0],
            'yvals': self.proc_data_dict['yvals_off'],
            'ylabel': self.proc_data_dict['ylabel'],
            'yunit': self.proc_data_dict['yunit'],
            'setlabel': 'CZ off',
            'title': (self.raw_data_dict['timestamps'][0] + ' \n' +
                      self.raw_data_dict['measurementstring'][0]),
            'do_legend': True,
            'yrange': (0,1),
            'legend_pos': 'upper right'}

        self.plot_dicts['on'] = {
            'plotfn': self.plot_line,
            'ax_id': 'main',
            'xvals': self.proc_data_dict['xvals_on'],
            'xlabel': self.raw_data_dict['xlabel'][0],
            'xunit': self.raw_data_dict['xunit'][0][0],
            'yvals': self.proc_data_dict['yvals_on'],
            'ylabel': self.proc_data_dict['ylabel'],
            'yunit': self.proc_data_dict['yunit'],
            'setlabel': 'CZ on',
            'do_legend': True,
            'legend_pos': 'upper right'}

        if self.do_fitting:
            self.plot_dicts['line_fit_off'] = {
                'ax_id': 'main',
                'plotfn': self.plot_fit,
                'fit_res': self.fit_dicts['line_fit_off']['fit_res'],
                'plot_init': self.options_dict['plot_init'],
                'setlabel': 'Fit CZ off',
                'do_legend': True}
            self.plot_dicts['line_fit_on'] = {
                'ax_id': 'main',
                'plotfn': self.plot_fit,
                'fit_res': self.fit_dicts['line_fit_on']['fit_res'],
                'plot_init': self.options_dict['plot_init'],
                'setlabel': 'Fit CZ on',
                'do_legend': True}


            ic, ic_unit = SI_val_to_msg_str(
                self.proc_data_dict['zero_phase_diff_intersect'],
                 self.raw_data_dict['xunit'][0][0], return_type=float)
            self.plot_dicts['intercept_message'] = {
                'ax_id': 'main',
                'plotfn': self.plot_line,
                'xvals': [self.proc_data_dict['zero_phase_diff_intersect']],
                'yvals': [np.mean(self.proc_data_dict['xvals_on'])],
                'line_kws': {'alpha': 0},
                'setlabel': 'Intercept: {:.1f} {}'.format(ic, ic_unit),
                'do_legend': True}

    def get_zero_phase_diff_intersect(self):

        return self.proc_data_dict['zero_phase_diff_intersect']


class Oscillation_Analysis(ba.BaseDataAnalysis):
    """
    Very basic analysis to determine the phase of a single oscillation
    that has an assumed period of 360 degrees.
    """
    def __init__(self, t_start: str=None, t_stop: str=None,
                 data_file_path: str=None,
                 label: str='',
                 options_dict: dict=None, extract_only: bool=False,
                 do_fitting: bool=True, auto=True):
        super().__init__(t_start=t_start, t_stop=t_stop,
                         label=label,
                         data_file_path=data_file_path,
                         options_dict=options_dict,
                         extract_only=extract_only, do_fitting=do_fitting)
        self.single_timestamp = False

        self.params_dict = {'xlabel': 'sweep_name',
                            'xunit': 'sweep_unit',
                            'xvals': 'sweep_points',
                            'measurementstring': 'measurementstring',
                            'value_names': 'value_names',
                            'value_units': 'value_units',
                            'measured_values': 'measured_values'}

        self.numeric_params = []
        if auto:
            self.run_analysis()

    def process_data(self):
        self.proc_data_dict = OrderedDict()
        idx = 1

        self.proc_data_dict['yvals'] = list(self.raw_data_dict['measured_data'].values())[idx][0]
        self.proc_data_dict['ylabel'] = self.raw_data_dict['value_names'][0][idx]
        self.proc_data_dict['yunit'] = self.raw_data_dict['value_units'][0][idx]

    def prepare_fitting(self):
        self.fit_dicts = OrderedDict()
        cos_mod = lmfit.Model(fit_mods.CosFunc)
        cos_mod.guess = fit_mods.Cos_guess.__get__(cos_mod, cos_mod.__class__)
        self.fit_dicts['cos_fit'] = {
            'model': cos_mod,
            'guess_dict': {'frequency': {'value': 1/360, 'vary': False}},
            'fit_xvals': {'t': self.raw_data_dict['xvals'][0]},
            'fit_yvals': {'data': self.proc_data_dict['yvals']}}

    def analyze_fit_results(self):
        fr = self.fit_res['cos_fit'].best_values
        self.proc_data_dict['phi'] =  np.rad2deg(fr['phase'])


    def prepare_plots(self):
        self.plot_dicts['main'] = {
            'plotfn': self.plot_line,
            'xvals': self.raw_data_dict['xvals'][0],
            'xlabel': self.raw_data_dict['xlabel'][0],
            'xunit': self.raw_data_dict['xunit'][0][0],
            'yvals': self.proc_data_dict['yvals'],
            'ylabel': self.proc_data_dict['ylabel'],
            'yunit': self.proc_data_dict['yunit'],
            'title': (self.raw_data_dict['timestamps'][0] + ' \n' +
                      self.raw_data_dict['measurementstring'][0]),
            'do_legend': True,
            # 'yrange': (0,1),
            'legend_pos': 'upper right'}

        if self.do_fitting:
            self.plot_dicts['cos_fit'] = {
                'ax_id': 'main',
                'plotfn': self.plot_fit,
                'fit_res': self.fit_dicts['cos_fit']['fit_res'],
                'plot_init': self.options_dict['plot_init'],
                'setlabel': 'Fit',
                'do_legend': True}


class Conditional_Oscillation_Analysis(ba.BaseDataAnalysis):
    """
    Analysis to extract quantities from a conditional oscillation.

    """
    def __init__(self, t_start: str=None, t_stop: str=None,
                 data_file_path: str=None,
                 label: str='',
                 options_dict: dict=None, extract_only: bool=False,
                 do_fitting: bool=True, auto=True):
        super().__init__(t_start=t_start, t_stop=t_stop,
                         label=label,
                         data_file_path=data_file_path,
                         options_dict=options_dict,
                         extract_only=extract_only, do_fitting=do_fitting)
        self.single_timestamp = False

        self.params_dict = {'xlabel': 'sweep_name',
                            'xunit': 'sweep_unit',
                            'xvals': 'sweep_points',
                            'measurementstring': 'measurementstring',
                            'value_names': 'value_names',
                            'value_units': 'value_units',
                            'measured_values': 'measured_values'}

        self.numeric_params = []
        if auto:
            self.run_analysis()

    def process_data(self):
        """
        selects the relevant acq channel based on "ch_idx_osc" and
        "ch_idx_spec" in the options dict and then splits the data for the
        off and on cases
        """
        self.proc_data_dict = OrderedDict()
        # The channel containing the data must be specified in the options dict
        ch_idx_spec = self.options_dict.get('ch_idx_spec', 0)
        ch_idx_osc = self.options_dict.get('ch_idx_osc', 1)
        normalize_to_cal_points = self.options_dict.get('normalize_to_cal_points', True)
        cal_points = [
                        [[-4, -3], [-2, -1]],
                        [[-4, -2], [-3, -1]],
                       ]


        i = 0
        for idx, type_str in zip([ch_idx_osc, ch_idx_spec], ['osc', 'spec']):
            yvals = list(self.raw_data_dict['measured_data'].values())[idx][0]
            self.proc_data_dict['ylabel_{}'.format(type_str)] = self.raw_data_dict['value_names'][0][idx]
            self.proc_data_dict['yunit'] = self.raw_data_dict['value_units'][0][idx]

            if normalize_to_cal_points:
                yvals = a_tools.rotate_and_normalize_data_1ch(yvals,
                    cal_zero_points=cal_points[i][0],
                    cal_one_points=cal_points[i][1])
                i +=1

                self.proc_data_dict['yvals_{}_off'.format(type_str)] = yvals[::2]
                self.proc_data_dict['yvals_{}_on'.format(type_str)] = yvals[1::2]
                self.proc_data_dict['xvals_off'] = self.raw_data_dict['xvals'][0][::2]
                self.proc_data_dict['xvals_on'] = self.raw_data_dict['xvals'][0][1::2]

            else:
                self.proc_data_dict['yvals_{}_off'.format(type_str)] = yvals[::2]
                self.proc_data_dict['yvals_{}_on'.format(type_str)] = yvals[1::2]


                self.proc_data_dict['xvals_off'] = self.raw_data_dict['xvals'][0][::2]
                self.proc_data_dict['xvals_on'] = self.raw_data_dict['xvals'][0][1::2]



    def prepare_fitting(self):
        self.fit_dicts = OrderedDict()
        cos_mod0 = lmfit.Model(fit_mods.CosFunc)
        cos_mod0.guess = fit_mods.Cos_guess.__get__(cos_mod0, cos_mod0.__class__)
        self.fit_dicts['cos_fit_off'] = {
            'model': cos_mod0,
            'guess_dict': {'frequency': {'value': 1/360, 'vary': False}},
            'fit_xvals': {'t': self.proc_data_dict['xvals_off'][:-2]},
            'fit_yvals': {'data': self.proc_data_dict['yvals_osc_off'][:-2]}}

        cos_mod1 = lmfit.Model(fit_mods.CosFunc)
        cos_mod1.guess = fit_mods.Cos_guess.__get__(cos_mod1, cos_mod1.__class__)
        self.fit_dicts['cos_fit_on'] = {
            'model': cos_mod1,
            'guess_dict': {'frequency': {'value': 1/360, 'vary': False}},
            'fit_xvals': {'t': self.proc_data_dict['xvals_on'][:-2]},
            'fit_yvals': {'data': self.proc_data_dict['yvals_osc_on'][:-2]}}

    def analyze_fit_results(self):
        fr_0 = self.fit_res['cos_fit_off'].params
        fr_1 = self.fit_res['cos_fit_on'].params

        phi0 = np.rad2deg(fr_0['phase'].value)
        phi1 = np.rad2deg(fr_1['phase'].value)

        phi0_stderr = np.rad2deg(fr_0['phase'].stderr)
        phi1_stderr = np.rad2deg(fr_1['phase'].stderr)

        self.proc_data_dict['phi_0'] = phi0, phi0_stderr
        self.proc_data_dict['phi_1'] = phi1, phi1_stderr
        phi_cond_stderr = (phi0_stderr**2+phi1_stderr**2)**.5
        self.proc_data_dict['phi_cond'] = (phi1 -phi0), phi_cond_stderr


        osc_amp = np.mean([fr_0['amplitude'], fr_1['amplitude']])
        osc_amp_stderr = np.sqrt(fr_0['amplitude'].stderr**2 +
                                 fr_1['amplitude']**2)/2

        self.proc_data_dict['osc_amp_0'] = (fr_0['amplitude'].value,
                                            fr_0['amplitude'].stderr)
        self.proc_data_dict['osc_amp_1'] = (fr_1['amplitude'].value,
                                            fr_1['amplitude'].stderr)

        self.proc_data_dict['osc_offs_0'] = (fr_0['offset'].value,
                                            fr_0['offset'].stderr)
        self.proc_data_dict['osc_offs_1'] = (fr_1['offset'].value,
                                            fr_1['offset'].stderr)


        offs_stderr = (fr_0['offset'].stderr**2+fr_1['offset'].stderr**2)**.5
        self.proc_data_dict['offs_diff'] = (
            fr_1['offset'].value - fr_0['offset'].value, offs_stderr)

        # self.proc_data_dict['osc_amp'] = (osc_amp, osc_amp_stderr)
        self.proc_data_dict['missing_fraction'] = (
            np.mean(self.proc_data_dict['yvals_spec_on'][:-2]) -
            np.mean(self.proc_data_dict['yvals_spec_off'][:-2]))


    def prepare_plots(self):
        self._prepare_main_oscillation_figure()
        self._prepare_spectator_qubit_figure()

    def _prepare_main_oscillation_figure(self):
        self.plot_dicts['main'] = {
            'plotfn': self.plot_line,
            'xvals': self.proc_data_dict['xvals_off'],
            'xlabel': self.raw_data_dict['xlabel'][0],
            'xunit': self.raw_data_dict['xunit'][0][0],
            'yvals': self.proc_data_dict['yvals_osc_off'],
            'ylabel': self.proc_data_dict['ylabel_osc'],
            'yunit': self.proc_data_dict['yunit'],
            'setlabel': 'CZ off',
            'title': (self.raw_data_dict['timestamps'][0] + ' \n' +
                      self.raw_data_dict['measurementstring'][0]),
            'do_legend': True,
            # 'yrange': (0,1),
            'legend_pos': 'upper right'}

        self.plot_dicts['on'] = {
            'plotfn': self.plot_line,
            'ax_id': 'main',
            'xvals': self.proc_data_dict['xvals_on'],
            'xlabel': self.raw_data_dict['xlabel'][0],
            'xunit': self.raw_data_dict['xunit'][0][0],
            'yvals': self.proc_data_dict['yvals_osc_on'],
            'ylabel': self.proc_data_dict['ylabel_osc'],
            'yunit': self.proc_data_dict['yunit'],
            'setlabel': 'CZ on',
            'do_legend': True,
            'legend_pos': 'upper right'}

        if self.do_fitting:
            self.plot_dicts['cos_fit_off'] = {
                'ax_id': 'main',
                'plotfn': self.plot_fit,
                'fit_res': self.fit_dicts['cos_fit_off']['fit_res'],
                'plot_init': self.options_dict['plot_init'],
                'setlabel': 'Fit CZ off',
                'do_legend': True}
            self.plot_dicts['cos_fit_on'] = {
                'ax_id': 'main',
                'plotfn': self.plot_fit,
                'fit_res': self.fit_dicts['cos_fit_on']['fit_res'],
                'plot_init': self.options_dict['plot_init'],
                'setlabel': 'Fit CZ on',
                'do_legend': True}

            # offset as a guide for the eye
            y = self.fit_res['cos_fit_off'].params['offset'].value
            self.plot_dicts['cos_off_offset'] ={
                'plotfn': self.plot_matplot_ax_method,
                'ax_id':'main',
                'func': 'axhline',
                'plot_kws': {
                    'y': y, 'color': 'C0', 'linestyle': 'dotted'}
                    }

            phase_message = (
                'Phase diff.: {:.1f} $\pm$ {:.1f} deg\n'
                'Phase off: {:.1f} $\pm$ {:.1f}deg\n'
                'Phase on: {:.1f} $\pm$ {:.1f}deg\n'
                'Osc. amp. off: {:.4f} $\pm$ {:.4f}\n'
                'Osc. amp. on: {:.4f} $\pm$ {:.4f}\n'
                'Offs. diff.: {:.4f} $\pm$ {:.4f}\n'
                'Osc. offs. off: {:.4f} $\pm$ {:.4f}\n'
                'Osc. offs. on: {:.4f} $\pm$ {:.4f}'.format(
                    self.proc_data_dict['phi_cond'][0],
                    self.proc_data_dict['phi_cond'][1],
                    self.proc_data_dict['phi_0'][0],
                    self.proc_data_dict['phi_0'][1],
                    self.proc_data_dict['phi_1'][0],
                    self.proc_data_dict['phi_1'][1],
                    self.proc_data_dict['osc_amp_0'][0],
                    self.proc_data_dict['osc_amp_0'][1],
                    self.proc_data_dict['osc_amp_1'][0],
                    self.proc_data_dict['osc_amp_1'][1],
                    self.proc_data_dict['offs_diff'][0],
                    self.proc_data_dict['offs_diff'][1],
                    self.proc_data_dict['osc_offs_0'][0],
                    self.proc_data_dict['osc_offs_0'][1],
                    self.proc_data_dict['osc_offs_1'][0],
                    self.proc_data_dict['osc_offs_1'][1]))
            self.plot_dicts['phase_message'] = {
                'ax_id': 'main',
                'ypos': 0.9,
                'xpos': 1.45,
                'plotfn': self.plot_text,
                'box_props': 'fancy',
                'line_kws': {'alpha': 0},
                'text_string': phase_message}

    def _prepare_spectator_qubit_figure(self):

        self.plot_dicts['spectator_qubit'] = {
            'plotfn': self.plot_line,
            'xvals': self.proc_data_dict['xvals_off'],
            'xlabel': self.raw_data_dict['xlabel'][0],
            'xunit': self.raw_data_dict['xunit'][0][0],
            'yvals': self.proc_data_dict['yvals_spec_off'],
            'ylabel': self.proc_data_dict['ylabel_spec'],
            'yunit': self.proc_data_dict['yunit'],
            'setlabel': 'CZ off',
            'title': (self.raw_data_dict['timestamps'][0] + ' \n' +
                      self.raw_data_dict['measurementstring'][0]),
            'do_legend': True,
            # 'yrange': (0,1),
            'legend_pos': 'upper right'}

        self.plot_dicts['spec_on'] = {
            'plotfn': self.plot_line,
            'ax_id': 'spectator_qubit',
            'xvals': self.proc_data_dict['xvals_on'],
            'xlabel': self.raw_data_dict['xlabel'][0],
            'xunit': self.raw_data_dict['xunit'][0][0],
            'yvals': self.proc_data_dict['yvals_spec_on'],
            'ylabel': self.proc_data_dict['ylabel_spec'],
            'yunit': self.proc_data_dict['yunit'],
            'setlabel': 'CZ on',
            'do_legend': True,
            'legend_pos': 'upper right'}

        if self.do_fitting:
            leak_msg = (
                'Missing fraction: {:.2f} % '.format(
                    self.proc_data_dict['missing_fraction']*100))
            self.plot_dicts['leak_msg'] = {
                'ax_id': 'spectator_qubit',
                'ypos': 0.7,
                'plotfn': self.plot_text,
                'box_props': 'fancy',
                'line_kws': {'alpha': 0},
                'text_string': leak_msg}
            # offset as a guide for the eye
            y = self.fit_res['cos_fit_on'].params['offset'].value
            self.plot_dicts['cos_on_offset'] ={
                'plotfn': self.plot_matplot_ax_method,
                'ax_id':'main',
                'func': 'axhline',
                'plot_kws': {
                    'y': y, 'color': 'C1', 'linestyle': 'dotted'}
                    }


class StateTomographyAnalysis(ba.BaseDataAnalysis):
    """
    Analyses the results of the state tomography experiment and calculates
    the corresponding quantum state.

    Possible options that can be passed in the options_dict parameter:
        cal_points: A data structure specifying the indices of the calibration
                    points. See the AveragedTimedomainAnalysis for format.
                    The calibration points need to be in the same order as the
                    used basis for the result.
        data_type: 'averaged' or 'singleshot'. For singleshot data each
                   measurement outcome is saved and arbitrary order correlations
                   between the states can be calculated.
        meas_operators: (optional) A list of qutip operators or numpy 2d arrays.
                        This overrides the measurement operators otherwise
                        found from the calibration points.
        covar_matrix: (optional) The covariance matrix of the measurement
                      operators as a 2d numpy array. Overrides the one found
                      from the calibration points.
        use_covariance_matrix (bool): Flag to define whether to use the
            covariance matrix
        basis_rots_str: A list of standard PycQED pulse names that were
                             applied to qubits before measurement
        basis_rots: As an alternative to single_qubit_pulses, the basis
                    rotations applied to the system as qutip operators or numpy
                    matrices can be given.
        mle: True/False, whether to do maximum likelihood fit. If False, only
             least squares fit will be done, which could give negative
             eigenvalues for the density matrix.
        rho_target (optional): A qutip density matrix that the result will be
                               compared to when calculating fidelity.
    """
    def __init__(self, *args, **kwargs):
        auto = kwargs.pop('auto', True)
        super().__init__(*args, **kwargs)
        kwargs['auto'] = auto
        self.single_timestamp = True
        self.params_dict = {'exp_metadata': 'exp_metadata'}
        self.numeric_params = []
        self.data_type = self.options_dict['data_type']
        if self.data_type == 'averaged':
            self.base_analysis = AveragedTimedomainAnalysis(*args, **kwargs)
        elif self.data_type == 'singleshot':
            self.base_analysis = roa.MultiQubit_SingleShot_Analysis(
                *args, **kwargs)
        else:
            raise KeyError("Invalid tomography data mode: '" + self.data_type +
                           "'. Valid modes are 'averaged' and 'singleshot'.")

        if kwargs.get('auto', True):
            self.run_analysis()

    def process_data(self):
        tomography_qubits = self.options_dict.get('tomography_qubits', None)
        data, Fs, Omega = self.base_analysis.measurement_operators_and_results(
                              tomography_qubits)
        if 'data_filter' in self.options_dict:
            data = self.options_dict['data_filter'](data.T).T

        data = data.T
        for i, v in enumerate(data):
            data[i] = v / v.sum()
        data = data.T

        Fs = self.options_dict.get('meas_operators', Fs)
        Fs = [qtp.Qobj(F) for F in Fs]
        d = Fs[0].shape[0]
        self.proc_data_dict['d'] = d
        Omega = self.options_dict.get('covar_matrix', Omega)
        if Omega is None:
            Omega = np.diag(np.ones(len(Fs)))
        elif len(Omega.shape) == 1:
            Omega = np.diag(Omega)

        metadata = self.raw_data_dict.get('exp_metadata',
                                          self.options_dict.get(
                                              'exp_metadata', {}))
        if metadata is None:
            metadata = {}
        self.raw_data_dict['exp_metadata'] = metadata
        basis_rots_str = metadata.get('basis_rots_str', None)
        basis_rots_str = self.options_dict.get('basis_rots_str', basis_rots_str)
        if basis_rots_str is not None:
            nr_qubits = int(np.round(np.log2(d)))
            pulse_list = list(itertools.product(basis_rots_str,
                                                repeat=nr_qubits))
            rotations = tomo.standard_qubit_pulses_to_rotations(pulse_list)
        else:
            rotations = metadata.get('basis_rots', None)
            rotations = self.options_dict.get('basis_rots', rotations)
            if rotations is None:
                raise KeyError("Either 'basis_rots_str' or 'basis_rots' "
                               "parameter must be passed in the options "
                               "dictionary or in the experimental metadata.")
        rotations = [qtp.Qobj(U) for U in rotations]

        all_Fs = tomo.rotated_measurement_operators(rotations, Fs)
        all_Fs = list(itertools.chain(*np.array(all_Fs, dtype=np.object).T))
        all_mus = np.array(list(itertools.chain(*data.T)))
        all_Omegas = sp.linalg.block_diag(*[Omega] * len(data[0]))


        self.proc_data_dict['meas_operators'] = all_Fs
        self.proc_data_dict['covar_matrix'] = all_Omegas
        self.proc_data_dict['meas_results'] = all_mus

        if self.options_dict.get('pauli_raw', False):
            pauli_raw = self.generate_raw_pauli_set()
            rho_raw = tomo.pauli_set_to_density_matrix(pauli_raw)
            self.proc_data_dict['rho_raw'] = rho_raw
            self.proc_data_dict['rho'] = rho_raw
        else:
            rho_ls = tomo.least_squares_tomography(
                all_mus, all_Fs,
                all_Omegas if self.get_param_value('use_covariance_matrix', False)
                else None )
            self.proc_data_dict['rho_ls'] = rho_ls
            self.proc_data_dict['rho'] = rho_ls
            if self.options_dict.get('mle', False):
                rho_mle = tomo.mle_tomography(
                    all_mus, all_Fs,
                    all_Omegas if self.get_param_value('use_covariance_matrix', False) else None,
                    rho_guess=rho_ls)
                self.proc_data_dict['rho_mle'] = rho_mle
                self.proc_data_dict['rho'] = rho_mle

        rho = self.proc_data_dict['rho']
        self.proc_data_dict['purity'] = (rho * rho).tr().real

        rho_target = metadata.get('rho_target', None)
        rho_target = self.options_dict.get('rho_target', rho_target)
        if rho_target is not None:
            self.proc_data_dict['fidelity'] = tomo.fidelity(rho, rho_target)
        if d == 4:
            self.proc_data_dict['concurrence'] = tomo.concurrence(rho)

    def prepare_plots(self):
        self.prepare_density_matrix_plot()
        d = self.proc_data_dict['d']
        if 2 ** (d.bit_length() - 1) == d:
            # dimension is power of two, plot expectation values of pauli
            # operators
            self.prepare_pauli_basis_plot()

    def prepare_density_matrix_plot(self):
        self.tight_fig = self.options_dict.get('tight_fig', False)
        rho_target = self.raw_data_dict['exp_metadata'].get('rho_target', None)
        rho_target = self.options_dict.get('rho_target', rho_target)
        d = self.proc_data_dict['d']
        xtick_labels = self.options_dict.get('rho_ticklabels', None)
        ytick_labels = self.options_dict.get('rho_ticklabels', None)
        if 2 ** (d.bit_length() - 1) == d:
            nr_qubits = d.bit_length() - 1
            fmt_string = '{{:0{}b}}'.format(nr_qubits)
            labels = [fmt_string.format(i) for i in range(2 ** nr_qubits)]
            if xtick_labels is None:
                xtick_labels = ['$|' + lbl + r'\rangle$' for lbl in labels]
            if ytick_labels is None:
                ytick_labels = [r'$\langle' + lbl + '|$' for lbl in labels]
        color = (0.5 * np.angle(self.proc_data_dict['rho'].full()) / np.pi) % 1.
        cmap = self.options_dict.get('rho_colormap', self.default_phase_cmap())
        if self.options_dict.get('pauli_raw', False):
            title = 'Density matrix reconstructed from the Pauli set\n'
        elif self.options_dict.get('mle', False):
            title = 'Maximum likelihood fit of the density matrix\n'
        else:
            title = 'Least squares fit of the density matrix\n'
        empty_artist = mpl.patches.Rectangle((0, 0), 0, 0, visible=False)
        legend_entries = [(empty_artist,
                           r'Purity, $Tr(\rho^2) = {:.1f}\%$'.format(
                               100 * self.proc_data_dict['purity']))]
        if rho_target is not None:
            legend_entries += [
                (empty_artist, r'Fidelity, $F = {:.1f}\%$'.format(
                    100 * self.proc_data_dict['fidelity']))]
        if d == 4:
            legend_entries += [
                (empty_artist, r'Concurrence, $C = {:.2f}$'.format(
                    self.proc_data_dict['concurrence']))]
        meas_string = self.base_analysis.\
            raw_data_dict['measurementstring']
        if isinstance(meas_string, list):
            if len(meas_string) > 1:
                meas_string = meas_string[0] + ' to ' + meas_string[-1]
            else:
                meas_string = meas_string[0]
        self.plot_dicts['density_matrix'] = {
            'plotfn': self.plot_bar3D,
            '3d': True,
            '3d_azim': -35,
            '3d_elev': 35,
            'xvals': np.arange(d),
            'yvals': np.arange(d),
            'zvals': np.abs(self.proc_data_dict['rho'].full()),
            'zrange': (0, 1),
            'color': color,
            'colormap': cmap,
            'bar_widthx': 0.5,
            'bar_widthy': 0.5,
            'xtick_loc': np.arange(d),
            'xtick_labels': xtick_labels,
            'ytick_loc': np.arange(d),
            'ytick_labels': ytick_labels,
            'ctick_loc': np.linspace(0, 1, 5),
            'ctick_labels': ['$0$', r'$\frac{1}{2}\pi$', r'$\pi$',
                             r'$\frac{3}{2}\pi$', r'$2\pi$'],
            'clabel': 'Phase (rad)',
            'title': (title + self.raw_data_dict['timestamp'] + ' ' +
                      meas_string),
            'do_legend': True,
            'legend_entries': legend_entries,
            'legend_kws': dict(loc='upper left', bbox_to_anchor=(0, 0.94))
        }

        if rho_target is not None:
            rho_target = qtp.Qobj(rho_target)
            if rho_target.type == 'ket':
                rho_target = rho_target * rho_target.dag()
            elif rho_target.type == 'bra':
                rho_target = rho_target.dag() * rho_target
            self.plot_dicts['density_matrix_target'] = {
                'plotfn': self.plot_bar3D,
                '3d': True,
                '3d_azim': -35,
                '3d_elev': 35,
                'xvals': np.arange(d),
                'yvals': np.arange(d),
                'zvals': np.abs(rho_target.full()),
                'zrange': (0, 1),
                'color': (0.5 * np.angle(rho_target.full()) / np.pi) % 1.,
                'colormap': cmap,
                'bar_widthx': 0.5,
                'bar_widthy': 0.5,
                'xtick_loc': np.arange(d),
                'xtick_labels': xtick_labels,
                'ytick_loc': np.arange(d),
                'ytick_labels': ytick_labels,
                'ctick_loc': np.linspace(0, 1, 5),
                'ctick_labels': ['$0$', r'$\frac{1}{2}\pi$', r'$\pi$',
                                 r'$\frac{3}{2}\pi$', r'$2\pi$'],
                'clabel': 'Phase (rad)',
                'title': ('Target density matrix\n' +
                          self.raw_data_dict['timestamp'] + ' ' +
                          meas_string),
                'bar_kws': dict(zorder=1),
            }

    def generate_raw_pauli_set(self):
        nr_qubits = self.proc_data_dict['d'].bit_length() - 1
        pauli_raw_values = []
        for op in tomo.generate_pauli_set(nr_qubits)[1]:
            nr_terms = 0
            sum_terms = 0.
            for meas_op, meas_res in zip(self.proc_data_dict['meas_operators'],
                                         self.proc_data_dict['meas_results']):
                trace = (meas_op*op).tr().real
                clss = int(trace*2)
                if clss < 0:
                    sum_terms -= meas_res
                    nr_terms += 1
                elif clss > 0:
                    sum_terms += meas_res
                    nr_terms += 1
            pauli_raw_values.append(2**nr_qubits*sum_terms/nr_terms)
        return pauli_raw_values

    def prepare_pauli_basis_plot(self):
        yexp = tomo.density_matrix_to_pauli_basis(self.proc_data_dict['rho'])
        nr_qubits = self.proc_data_dict['d'].bit_length() - 1
        labels = list(itertools.product(*[['I', 'X', 'Y', 'Z']]*nr_qubits))
        labels = [''.join(label_list) for label_list in labels]
        if nr_qubits == 1:
            order = [1, 2, 3]
        elif nr_qubits == 2:
            order = [1, 2, 3, 4, 8, 12, 5, 6, 7, 9, 10, 11, 13, 14, 15]
        elif nr_qubits == 3:
            order = [1, 2, 3, 4, 8, 12, 16, 32, 48] + \
                    [5, 6, 7, 9, 10, 11, 13, 14, 15] + \
                    [17, 18, 19, 33, 34, 35, 49, 50, 51] + \
                    [20, 24, 28, 36, 40, 44, 52, 56, 60] + \
                    [21, 22, 23, 25, 26, 27, 29, 30, 31] + \
                    [37, 38, 39, 41, 42, 43, 45, 46, 47] + \
                    [53, 54, 55, 57, 58, 59, 61, 62, 63]
        else:
            order = np.arange(4**nr_qubits)[1:]
        if self.options_dict.get('pauli_raw', False):
            fit_type = 'raw counts'
        elif self.options_dict.get('mle', False):
            fit_type = 'maximum likelihood estimation'
        else:
            fit_type = 'least squares fit'
        meas_string = self.base_analysis. \
            raw_data_dict['measurementstring']
        if np.ndim(meas_string) > 0:
            if len(meas_string) > 1:
                meas_string = meas_string[0] + ' to ' + meas_string[-1]
            else:
                meas_string = meas_string[0]
        self.plot_dicts['pauli_basis'] = {
            'plotfn': self.plot_bar,
            'xcenters': np.arange(len(order)),
            'xwidth': 0.4,
            'xrange': (-1, len(order)),
            'yvals': np.array(yexp)[order],
            'xlabel': r'Pauli operator, $\hat{O}$',
            'ylabel': r'Expectation value, $\mathrm{Tr}(\hat{O} \hat{\rho})$',
            'title': 'Pauli operators, ' + fit_type + '\n' +
                      self.raw_data_dict['timestamp'] + ' ' + meas_string,
            'yrange': (-1.1, 1.1),
            'xtick_loc': np.arange(4**nr_qubits - 1),
            'xtick_rotation': 90,
            'xtick_labels': np.array(labels)[order],
            'bar_kws': dict(zorder=10),
            'setlabel': 'Fit to experiment',
            'do_legend': True
        }
        if nr_qubits > 2:
            self.plot_dicts['pauli_basis']['plotsize'] = (10, 5)

        rho_target = self.raw_data_dict['exp_metadata'].get('rho_target', None)
        rho_target = self.options_dict.get('rho_target', rho_target)
        if rho_target is not None:
            rho_target = qtp.Qobj(rho_target)
            ytar = tomo.density_matrix_to_pauli_basis(rho_target)
            self.plot_dicts['pauli_basis_target'] = {
                'plotfn': self.plot_bar,
                'ax_id': 'pauli_basis',
                'xcenters': np.arange(len(order)),
                'xwidth': 0.8,
                'yvals': np.array(ytar)[order],
                'xtick_loc': np.arange(len(order)),
                'xtick_labels': np.array(labels)[order],
                'bar_kws': dict(color='0.8', zorder=0),
                'setlabel': 'Target values',
                'do_legend': True
            }

        purity_str = r'Purity, $Tr(\rho^2) = {:.1f}\%$'.format(
            100 * self.proc_data_dict['purity'])
        if rho_target is not None:
            fidelity_str = '\n' + r'Fidelity, $F = {:.1f}\%$'.format(
                100 * self.proc_data_dict['fidelity'])
        else:
            fidelity_str = ''
        if self.proc_data_dict['d'] == 4:
            concurrence_str = '\n' + r'Concurrence, $C = {:.1f}\%$'.format(
                100 * self.proc_data_dict['concurrence'])
        else:
            concurrence_str = ''
        self.plot_dicts['pauli_info_labels'] = {
            'ax_id': 'pauli_basis',
            'plotfn': self.plot_line,
            'xvals': [0],
            'yvals': [0],
            'line_kws': {'alpha': 0},
            'setlabel': purity_str + fidelity_str,
            'do_legend': True
        }

    def default_phase_cmap(self):
        cols = np.array(((41, 39, 231), (61, 130, 163), (208, 170, 39),
                         (209, 126, 4), (181, 28, 20), (238, 76, 152),
                         (251, 130, 242), (162, 112, 251))) / 255
        n = len(cols)
        cdict = {
            'red': [[i/n, cols[i%n][0], cols[i%n][0]] for i in range(n+1)],
            'green': [[i/n, cols[i%n][1], cols[i%n][1]] for i in range(n+1)],
            'blue': [[i/n, cols[i%n][2], cols[i%n][2]] for i in range(n+1)],
        }

        return mpl.colors.LinearSegmentedColormap('DMDefault', cdict)


class ReadoutROPhotonsAnalysis(Single_Qubit_TimeDomainAnalysis):
    """
    Analyses the photon number in the RO based on the
    readout_photons_in_resonator function

    function specific options for options dict:
    f_qubit
    chi
    artif_detuning
    print_fit_results
    """

    def __init__(self, t_start: str=None, t_stop: str=None,
                 label: str='', data_file_path: str=None,
                 close_figs: bool=False, options_dict: dict=None,
                 extract_only: bool=False, do_fitting: bool=False,
                 auto: bool=True):
        super().__init__(t_start=t_start, t_stop=t_stop,
                         data_file_path=data_file_path,
                         options_dict=options_dict,
                         close_figs=close_figs, label=label,
                         extract_only=extract_only, do_fitting=do_fitting)
        if self.options_dict.get('TwoD', None) is None:
            self.options_dict['TwoD'] = True
        self.label = label
        self.params_dict = {
            'measurementstring': 'measurementstring',
            'sweep_points': 'sweep_points',
            'sweep_points_2D': 'sweep_points_2D',
            'value_names': 'value_names',
            'value_units': 'value_units',
            'measured_values': 'measured_values'}

        self.numeric_params = self.options_dict.get('numeric_params',
                                                   OrderedDict())

        self.kappa = self.options_dict.get('kappa_effective', None)
        self.chi = self.options_dict.get('chi', None)
        self.T2 = self.options_dict.get('T2echo', None)
        self.artif_detuning = self.options_dict.get('artif_detuning', 0)

        if (self.kappa is None) or (self.chi is None) or (self.T2 is None):
            raise ValueError('kappa_effective, chi and T2echo must be passed to '
                             'the options_dict.')

        if auto:
            self.run_analysis()

    def process_data(self):
        self.proc_data_dict = OrderedDict()
        self.proc_data_dict['qubit_state'] = [[],[]]
        self.proc_data_dict['delay_to_relax'] = self.raw_data_dict[
                                                    'sweep_points_2D'][0]
        self.proc_data_dict['ramsey_times'] = []

        for i,x in enumerate(np.transpose(self.raw_data_dict[
                        'measured_data']['raw w0 _measure'][0])):
            self.proc_data_dict['qubit_state'][0].append([])
            self.proc_data_dict['qubit_state'][1].append([])

            for j,y in enumerate(np.transpose(self.raw_data_dict[
                    'measured_data']['raw w0 _measure'][0])[i]):

                if j%2 == 0:
                    self.proc_data_dict['qubit_state'][0][i].append(y)

                else:
                    self.proc_data_dict['qubit_state'][1][i].append(y)
        for i,x in enumerate( self.raw_data_dict['sweep_points'][0]):
            if i % 2 == 0:
                self.proc_data_dict['ramsey_times'].append(x)

    #I STILL NEED to pass Chi
    def prepare_fitting(self):
        self.proc_data_dict['photon_number'] = [[],[]]
        self.proc_data_dict['fit_results'] = []
        self.proc_data_dict['ramsey_fit_results'] = [[],[]]


        for i,tau in enumerate(self.proc_data_dict['delay_to_relax']):

            self.proc_data_dict['ramsey_fit_results'][0].append(self.fit_Ramsey(
                            self.proc_data_dict['ramsey_times'][:-4],
                            self.proc_data_dict['qubit_state'][0][i][:-4]/
                            max(self.proc_data_dict['qubit_state'][0][i][:-4]),
                            state=0,
                            kw=self.options_dict))

            self.proc_data_dict['ramsey_fit_results'][1].append(self.fit_Ramsey(
                            self.proc_data_dict['ramsey_times'][:-4],
                            self.proc_data_dict['qubit_state'][1][i][:-4]/
                            max(self.proc_data_dict['qubit_state'][1][i][:-4]),
                            state=1,
                            kw=self.options_dict))

            n01 = self.proc_data_dict['ramsey_fit_results'
                                         ][0][i][0].params['n0'].value
            n02 = self.proc_data_dict['ramsey_fit_results'
                                         ][1][i][0].params['n0'].value

            self.proc_data_dict['photon_number'][0].append(n01)
            self.proc_data_dict['photon_number'][1].append(n02)


    def run_fitting(self):
        print_fit_results = self.params_dict.pop('print_fit_results',False)

        exp_dec_mod = lmfit.Model(fit_mods.ExpDecayFunc)
        exp_dec_mod.set_param_hint('n',
                                   value=1,
                                   vary=False)
        exp_dec_mod.set_param_hint('offset',
                                   value=0,
                                   min=0,
                                   vary=True)
        exp_dec_mod.set_param_hint('tau',
                                   value=self.proc_data_dict[
                                                'delay_to_relax'][-1],
                                   min=1e-11,
                                   vary=True)
        exp_dec_mod.set_param_hint('amplitude',
                                   value=1,
                                   min=0,
                                   vary=True)
        params = exp_dec_mod.make_params()
        self.fit_res = OrderedDict()
        self.fit_res['ground_state'] = exp_dec_mod.fit(
                                data=self.proc_data_dict['photon_number'][0],
                                params=params,
                                t=self.proc_data_dict['delay_to_relax'])
        self.fit_res['excited_state'] = exp_dec_mod.fit(
                                data=self.proc_data_dict['photon_number'][1],
                                params=params,
                                t=self.proc_data_dict['delay_to_relax'])
        if print_fit_results:
            print(self.fit_res['ground_state'].fit_report())
            print(self.fit_res['excited_state'].fit_report())

    def fit_Ramsey(self, x, y, state, **kw):

        x = np.array(x)

        y = np.array(y)

        exp_dec_p_mod = lmfit.Model(fit_mods.ExpDecayPmod)
        comb_exp_dec_mod = lmfit.Model(fit_mods.CombinedOszExpDecayFunc)

        average = np.mean(y)

        ft_of_data = np.fft.fft(y)
        index_of_fourier_maximum = np.argmax(np.abs(
            ft_of_data[1:len(ft_of_data) // 2])) + 1
        max_ramsey_delay = x[-1] - x[0]

        fft_axis_scaling = 1 / max_ramsey_delay
        freq_est = fft_axis_scaling * index_of_fourier_maximum

        n_est = (freq_est-self.artif_detuning)/(2 * self.chi)


        exp_dec_p_mod.set_param_hint('T2echo',
                                   value=self.T2,
                                   vary=False)
        exp_dec_p_mod.set_param_hint('offset',
                                   value=average,
                                   min=0,
                                   vary=True)
        exp_dec_p_mod.set_param_hint('delta',
                                   value=self.artif_detuning,
                                   vary=False)
        exp_dec_p_mod.set_param_hint('amplitude',
                                   value=1,
                                   min=0,
                                   vary=True)
        exp_dec_p_mod.set_param_hint('kappa',
                                   value=self.kappa[state],
                                   vary=False)
        exp_dec_p_mod.set_param_hint('chi',
                                   value=self.chi,
                                   vary=False)
        exp_dec_p_mod.set_param_hint('n0',
                                      value=n_est,
                                      min=0,
                                      vary=True)
        exp_dec_p_mod.set_param_hint('phase',
                                       value=0,
                                       vary=True)


        comb_exp_dec_mod.set_param_hint('tau',
                                     value=self.T2,
                                     vary=True)
        comb_exp_dec_mod.set_param_hint('offset',
                                        value=average,
                                        min=0,
                                        vary=True)
        comb_exp_dec_mod.set_param_hint('oscillation_offset',
                                        value=average,
                                        min=0,
                                        vary=True)
        comb_exp_dec_mod.set_param_hint('amplitude',
                                     value=1,
                                     min=0,
                                     vary=True)
        comb_exp_dec_mod.set_param_hint('tau_gauss',
                                     value=self.kappa[state],
                                     vary=True)
        comb_exp_dec_mod.set_param_hint('n0',
                                     value=n_est,
                                     min=0,
                                     vary=True)
        comb_exp_dec_mod.set_param_hint('phase',
                                     value=0,
                                     vary=True)
        comb_exp_dec_mod.set_param_hint('delta',
                                     value=self.artif_detuning,
                                     vary=False)
        comb_exp_dec_mod.set_param_hint('chi',
                                     value=self.chi,
                                     vary=False)

        if (np.average(y[:4]) >
                np.average(y[4:8])):
            phase_estimate = 0
        else:
            phase_estimate = np.pi
        exp_dec_p_mod.set_param_hint('phase',
                                     value=phase_estimate, vary=True)
        comb_exp_dec_mod.set_param_hint('phase',
                                     value=phase_estimate, vary=True)

        amplitude_guess = 0.5
        if np.all(np.logical_and(y >= 0, y <= 1)):
            exp_dec_p_mod.set_param_hint('amplitude',
                                         value=amplitude_guess,
                                         min=0.00,
                                         max=4.0,
                                         vary=True)
            comb_exp_dec_mod.set_param_hint('amplitude',
                                         value=amplitude_guess,
                                         min=0.00,
                                         max=4.0,
                                         vary=True)

        else:
            print('data is not normalized, varying amplitude')
            exp_dec_p_mod.set_param_hint('amplitude',
                                         value=max(y),
                                         min=0.00,
                                         max=4.0,
                                         vary=True)
            comb_exp_dec_mod.set_param_hint('amplitude',
                                        value=max(y),
                                        min=0.00,
                                        max=4.0,
                                        vary=True)

        fit_res_1 = exp_dec_p_mod.fit(data=y,
                                    t=x,
                                    params= exp_dec_p_mod.make_params())

        fit_res_2 = comb_exp_dec_mod.fit(data=y,
                                         t=x,
                                         params= comb_exp_dec_mod.make_params())


        if fit_res_1.chisqr > .35:
            log.warning('Fit did not converge, varying phase')
            fit_res_lst = []

            for phase_estimate in np.linspace(0, 2*np.pi, 10):

                for i, del_amp in enumerate(np.linspace(
                        -max(y)/10, max(y)/10, 10)):
                    exp_dec_p_mod.set_param_hint('phase',
                                                 value=phase_estimate,
                                                 vary=False)
                    exp_dec_p_mod.set_param_hint('amplitude',
                                                 value=max(y)+ del_amp)

                    fit_res_lst += [exp_dec_p_mod.fit(
                        data=y,
                        t=x,
                        params= exp_dec_p_mod.make_params())]

            chisqr_lst = [fit_res_1.chisqr for fit_res_1 in fit_res_lst]
            fit_res_1 = fit_res_lst[np.argmin(chisqr_lst)]

        if fit_res_2.chisqr > .35:
            log.warning('Fit did not converge, varying phase')
            fit_res_lst = []

            for phase_estimate in np.linspace(0, 2*np.pi, 10):

                for i, del_amp in enumerate(np.linspace(
                        -max(y)/10, max(y)/10, 10)):
                    comb_exp_dec_mod.set_param_hint('phase',
                                                 value=phase_estimate,
                                                 vary=False)
                    comb_exp_dec_mod.set_param_hint('amplitude',
                                                 value=max(y)+ del_amp)

                    fit_res_lst += [comb_exp_dec_mod.fit(
                        data=y,
                        t=x,
                        params= comb_exp_dec_mod.make_params())]

            chisqr_lst = [fit_res_2.chisqr for fit_res_2 in fit_res_lst]
            fit_res_2 = fit_res_lst[np.argmin(chisqr_lst)]

        if fit_res_1.chisqr < fit_res_2.chisqr:
            self.proc_data_dict['params'] = exp_dec_p_mod.make_params()
            return [fit_res_1,fit_res_1,fit_res_2]
        else:
            self.proc_data_dict['params'] = comb_exp_dec_mod.make_params()
            return [fit_res_2,fit_res_1,fit_res_2]


    def prepare_plots(self):
            self.prepare_2D_sweep_plot()
            self.prepare_photon_number_plot()
            self.prepare_ramsey_plots()

    def prepare_2D_sweep_plot(self):
        self.plot_dicts['off_full_data_'+self.label] = {
            'title': 'Raw data |g>',
            'plotfn': self.plot_colorxy,
            'xvals': self.proc_data_dict['ramsey_times'],
            'xlabel': 'Ramsey delays',
            'xunit': 's',
            'yvals': self.proc_data_dict['delay_to_relax'],
            'ylabel': 'Delay after first RO-pulse',
            'yunit': 's',
            'zvals': np.array(self.proc_data_dict['qubit_state'][0]) }

        self.plot_dicts['on_full_data_'+self.label] = {
            'title': 'Raw data |e>',
            'plotfn': self.plot_colorxy,
            'xvals': self.proc_data_dict['ramsey_times'],
            'xlabel': 'Ramsey delays',
            'xunit': 's',
            'yvals': self.proc_data_dict['delay_to_relax'],
            'ylabel': 'Delay after first RO-pulse',
            'yunit': 's',
            'zvals': np.array(self.proc_data_dict['qubit_state'][1])  }



    def prepare_ramsey_plots(self):
        x_fit = np.linspace(self.proc_data_dict['ramsey_times'][0],
                            max(self.proc_data_dict['ramsey_times']),101)
        for i in range(len(self.proc_data_dict['ramsey_fit_results'][0])):

            self.plot_dicts['off_'+str(i)] = {
                'title': 'Ramsey w t_delay = '+\
                         str(self.proc_data_dict['delay_to_relax'][i])+ \
                         ' s, in |g> state',
                'ax_id':'ramsey_off_'+str(i),
                'plotfn': self.plot_line,
                'xvals': self.proc_data_dict['ramsey_times'],
                'xlabel': 'Ramsey delays',
                'xunit': 's',
                'yvals': np.array(self.proc_data_dict['qubit_state'][0][i]/
                             max(self.proc_data_dict['qubit_state'][0][i][:-4])),
                'ylabel': 'Measured qubit state',
                'yunit': '',
                'marker': 'o',
                'setlabel': '|g> data_'+str(i),
                'do_legend': True }

            self.plot_dicts['off_fit_'+str(i)] = {
                'title': 'Ramsey w t_delay = '+ \
                         str(self.proc_data_dict['delay_to_relax'][i])+ \
                         ' s, in |g> state',
                'ax_id':'ramsey_off_'+str(i),
                'plotfn': self.plot_line,
                'xvals': x_fit,
                'yvals':  self.proc_data_dict['ramsey_fit_results'][0][i][1].eval(
                    self.proc_data_dict['ramsey_fit_results'][0][i][1].params,
                    t=x_fit),
                'linestyle': '-',
                'marker': '',
                'setlabel': '|g> fit_model'+str(i),
                'do_legend': True  }

            self.plot_dicts['off_fit_2_'+str(i)] = {
                'title': 'Ramsey w t_delay = '+ \
                         str(self.proc_data_dict['delay_to_relax'][i])+ \
                         ' s, in |g> state',
                'ax_id':'ramsey_off_'+str(i),
                'plotfn': self.plot_line,
                'xvals': x_fit,
                'yvals':  self.proc_data_dict['ramsey_fit_results'][0][i][2].eval(
                    self.proc_data_dict['ramsey_fit_results'][0][i][2].params,
                    t=x_fit),
                'linestyle': '-',
                'marker': '',
                'setlabel': '|g> fit_simpel_model'+str(i),
                'do_legend': True  }

            self.plot_dicts['hidden_g_'+str(i)] = {
                'ax_id':'ramsey_off_'+str(i),
                'plotfn': self.plot_line,
                'xvals': [0],
                'yvals': [0],
                'color': 'w',
                'setlabel': 'Residual photon count = '
                             ''+str(self.proc_data_dict['photon_number'][0][i]),
                'do_legend': True }


            self.plot_dicts['on_'+str(i)] = {
                'title': 'Ramsey w t_delay = '+ \
                         str(self.proc_data_dict['delay_to_relax'][i])+ \
                         ' s, in |e> state',
                'ax_id':'ramsey_on_'+str(i),
                'plotfn': self.plot_line,
                'xvals': self.proc_data_dict['ramsey_times'],
                'xlabel': 'Ramsey delays',
                'xunit': 's',
                'yvals':  np.array(self.proc_data_dict['qubit_state'][1][i]/
                             max(self.proc_data_dict['qubit_state'][1][i][:-4])),
                'ylabel': 'Measured qubit state',
                'yunit': '',
                'marker': 'o',
                'setlabel': '|e> data_'+str(i),
                'do_legend': True }

            self.plot_dicts['on_fit_'+str(i)] = {
                'title': 'Ramsey w t_delay = '+ \
                         str(self.proc_data_dict['delay_to_relax'][i])+ \
                         ' s, in |e> state',
                'ax_id':'ramsey_on_'+str(i),
                'plotfn': self.plot_line,
                'xvals': x_fit,
                'yvals':  self.proc_data_dict['ramsey_fit_results'][1][i][1].eval(
                    self.proc_data_dict['ramsey_fit_results'][1][i][1].params,
                    t=x_fit),
                'linestyle': '-',
                'marker': '',
                'setlabel': '|e> fit_model'+str(i),
                'do_legend': True }

            self.plot_dicts['on_fit_2_'+str(i)] = {
                'title': 'Ramsey w t_delay = '+ \
                         str(self.proc_data_dict['delay_to_relax'][i])+ \
                         ' s, in |e> state',
                'ax_id':'ramsey_on_'+str(i),
                'plotfn': self.plot_line,
                'xvals': x_fit,
                'yvals':  self.proc_data_dict['ramsey_fit_results'][1][i][2].eval(
                    self.proc_data_dict['ramsey_fit_results'][1][i][2].params,
                    t=x_fit),
                'linestyle': '-',
                'marker': '',
                'setlabel': '|e> fit_simpel_model'+str(i),
                'do_legend': True }

            self.plot_dicts['hidden_e_'+str(i)] = {
                'ax_id':'ramsey_on_'+str(i),
                'plotfn': self.plot_line,
                'xvals': [0],
                'yvals': [0],
                'color': 'w',
                'setlabel': 'Residual photon count = '
                            ''+str(self.proc_data_dict['photon_number'][1][i]),
                'do_legend': True }


    def prepare_photon_number_plot(self):


        ylabel = 'Average photon number'
        yunit = ''

        x_fit = np.linspace(min(self.proc_data_dict['delay_to_relax']),
                            max(self.proc_data_dict['delay_to_relax']),101)
        minmax_data = [min(min(self.proc_data_dict['photon_number'][0]),
                           min(self.proc_data_dict['photon_number'][1])),
                       max(max(self.proc_data_dict['photon_number'][0]),
                           max(self.proc_data_dict['photon_number'][1]))]
        minmax_data[0] -= minmax_data[0]/5
        minmax_data[1] += minmax_data[1]/5

        self.proc_data_dict['photon_number'][1],

        self.fit_res['excited_state'].eval(
            self.fit_res['excited_state'].params,
            t=x_fit)
        self.plot_dicts['Photon number count'] = {
            'plotfn': self.plot_line,
            'xlabel': 'Delay after first RO-pulse',
            'ax_id': 'Photon number count ',
            'xunit': 's',
            'xvals': self.proc_data_dict['delay_to_relax'],
            'yvals': self.proc_data_dict['photon_number'][0],
            'ylabel': ylabel,
            'yunit': yunit,
            'yrange': minmax_data,
            'title': 'Residual photon number',
            'color': 'b',
            'linestyle': '',
            'marker': 'o',
            'setlabel': '|g> data',
            'func': 'semilogy',
            'do_legend': True}

        self.plot_dicts['main2'] = {
            'plotfn': self.plot_line,
            'xunit': 's',
            'xvals': x_fit,
            'yvals': self.fit_res['ground_state'].eval(
                self.fit_res['ground_state'].params,
                t=x_fit),
            'yrange': minmax_data,
            'ax_id': 'Photon number count ',
            'color': 'b',
            'linestyle': '-',
            'marker': '',
            'setlabel': '|g> fit',
            'func': 'semilogy',
            'do_legend': True}

        self.plot_dicts['main3'] = {
            'plotfn': self.plot_line,
            'xunit': 's',
            'xvals': self.proc_data_dict['delay_to_relax'],
            'yvals': self.proc_data_dict['photon_number'][1],
            'yrange': minmax_data,
            'ax_id': 'Photon number count ',
            'color': 'r',
            'linestyle': '',
            'marker': 'o',
            'setlabel': '|e> data',
            'func': 'semilogy',
            'do_legend': True}

        self.plot_dicts['main4'] = {
            'plotfn': self.plot_line,
            'xunit': 's',
            'ax_id': 'Photon number count ',
            'xvals': x_fit,
            'yvals': self.fit_res['excited_state'].eval(
                self.fit_res['excited_state'].params,
                t=x_fit),
            'yrange': minmax_data,
            'ylabel': ylabel,
            'color': 'r',
            'linestyle': '-',
            'marker': '',
            'setlabel': '|e> fit',
            'func': 'semilogy',
            'do_legend': True}

        self.plot_dicts['hidden_1'] = {
            'ax_id': 'Photon number count ',
            'plotfn': self.plot_line,
            'yrange': minmax_data,
            'xvals': [0],
            'yvals': [0],
            'color': 'w',
            'setlabel': 'tau_g = '
                        ''+str("%.3f" %
                        (self.fit_res['ground_state'].params['tau'].value*1e9))+''
                        ' ns',
            'do_legend': True }


        self.plot_dicts['hidden_2'] = {
            'ax_id': 'Photon number count ',
            'plotfn': self.plot_line,
            'yrange': minmax_data,
            'xvals': [0],
            'yvals': [0],
            'color': 'w',
            'setlabel': 'tau_e = '
                        ''+str("%.3f" %
                        (self.fit_res['excited_state'].params['tau'].value*1e9))+''
                        ' ns',
            'do_legend': True}


class RODynamicPhaseAnalysis(MultiQubit_TimeDomain_Analysis):

    def __init__(self, qb_names: list=None,  t_start: str=None, t_stop: str=None,
                 data_file_path: str=None, single_timestamp: bool=False,
                 options_dict: dict=None, extract_only: bool=False,
                 do_fitting: bool=True, auto=True):

        super().__init__(qb_names=qb_names, t_start=t_start, t_stop=t_stop,
                         data_file_path=data_file_path,
                         options_dict=options_dict,
                         extract_only=extract_only,
                         do_fitting=do_fitting,
                         auto=False)

        if auto:
            self.run_analysis()

    def process_data(self):

        super().process_data()

        if 'qbp_name' in self.metadata:
            self.pulsed_qbname = self.metadata['qbp_name']
        else:
            self.pulsed_qbname = self.options_dict.get('pulsed_qbname')
        self.measured_qubits = [qbn for qbn in self.channel_map if
                                qbn != self.pulsed_qbname]

    def prepare_fitting(self):
        self.fit_dicts = OrderedDict()
        for qbn in self.measured_qubits:
            ro_dict = self.proc_data_dict['projected_data_dict'][qbn]
            sweep_points = self.proc_data_dict['sweep_points_dict'][qbn][
                'msmt_sweep_points']
            for ro_suff, data in ro_dict.items():
                cos_mod = lmfit.Model(fit_mods.CosFunc)
                if self.num_cal_points != 0:
                    data = data[:-self.num_cal_points]
                guess_pars = fit_mods.Cos_guess(
                    model=cos_mod,
                    t=sweep_points,
                    data=data)
                guess_pars['amplitude'].vary = True
                guess_pars['offset'].vary = True
                guess_pars['frequency'].vary = True
                guess_pars['phase'].vary = True

                key = 'cos_fit_{}{}'.format(qbn, ro_suff)
                self.fit_dicts[key] = {
                    'fit_fn': fit_mods.CosFunc,
                    'fit_xvals': {'t': sweep_points},
                    'fit_yvals': {'data': data},
                    'guess_pars': guess_pars}

    def analyze_fit_results(self):

        self.dynamic_phases = OrderedDict()
        for meas_qbn in self.measured_qubits:
            self.dynamic_phases[meas_qbn] = \
                (self.fit_dicts['cos_fit_{}_measure'.format(meas_qbn)][
                    'fit_res'].best_values['phase'] -
                 self.fit_dicts['cos_fit_{}_ref_measure'.format(meas_qbn)][
                    'fit_res'].best_values['phase'])*180/np.pi

    def prepare_plots(self):

        super().prepare_plots()

        if self.do_fitting:
            for meas_qbn in self.measured_qubits:
                sweep_points_dict = self.proc_data_dict['sweep_points_dict'][
                    meas_qbn]
                if self.num_cal_points != 0:
                    yvals = [self.proc_data_dict['projected_data_dict'][meas_qbn][
                                 '_ref_measure'][:-self.num_cal_points],
                             self.proc_data_dict['projected_data_dict'][meas_qbn][
                                 '_measure'][:-self.num_cal_points]]
                    sweep_points = sweep_points_dict['msmt_sweep_points']

                    # plot cal points
                    for i, cal_pts_idxs in enumerate(
                            self.cal_states_dict.values()):
                        key = list(self.cal_states_dict)[i] + meas_qbn
                        self.plot_dicts[key] = {
                            'fig_id': 'dyn_phase_plot_' + meas_qbn,
                            'plotfn': self.plot_line,
                            'xvals': np.mean([
                                sweep_points_dict['cal_points_sweep_points'][
                                    cal_pts_idxs],
                                sweep_points_dict['cal_points_sweep_points'][
                                    cal_pts_idxs]],
                                axis=0),
                            'yvals': np.mean([
                                self.proc_data_dict['projected_data_dict'][meas_qbn][
                                    '_ref_measure'][cal_pts_idxs],
                                self.proc_data_dict['projected_data_dict'][meas_qbn][
                                    '_measure'][cal_pts_idxs]],
                                             axis=0),
                            'setlabel': list(self.cal_states_dict)[i],
                            'do_legend': True,
                            'legend_bbox_to_anchor': (1, 0.5),
                            'legend_pos': 'center left',
                            'linestyle': 'none',
                            'line_kws': {'color': self.get_cal_state_color(
                                list(self.cal_states_dict)[i])}}

                else:
                    yvals = [self.proc_data_dict['projected_data_dict'][meas_qbn][
                                 '_ref_measure'],
                             self.proc_data_dict['projected_data_dict'][meas_qbn][
                                 '_measure']]
                    sweep_points = sweep_points_dict['sweep_points']

                self.plot_dicts['dyn_phase_plot_' + meas_qbn] = {
                    'plotfn': self.plot_line,
                    'xvals': [sweep_points, sweep_points],
                    'xlabel': self.raw_data_dict['xlabel'][0],
                    'xunit': self.raw_data_dict['xunit'][0][0],
                    'yvals': yvals,
                    'ylabel': 'Excited state population',
                    'yunit': '',
                    'setlabel': ['with measurement', 'no measurement'],
                    'title': (self.raw_data_dict['timestamps'][0] + ' ' +
                              self.raw_data_dict['measurementstring'][0]),
                    'linestyle': 'none',
                    'do_legend': True,
                    'legend_bbox_to_anchor': (1, 0.5),
                    'legend_pos': 'center left'}

                self.plot_dicts['cos_fit_' + meas_qbn + '_ref_measure'] = {
                    'fig_id': 'dyn_phase_plot_' + meas_qbn,
                    'plotfn': self.plot_fit,
                    'fit_res': self.fit_dicts['cos_fit_{}_ref_measure'.format(
                                    meas_qbn)]['fit_res'],
                    'setlabel': 'cos fit',
                    'do_legend': True,
                    'legend_bbox_to_anchor': (1, 0.5),
                    'legend_pos': 'center left'}

                self.plot_dicts['cos_fit_' + meas_qbn + '_measure'] = {
                    'fig_id': 'dyn_phase_plot_' + meas_qbn,
                    'plotfn': self.plot_fit,
                    'fit_res': self.fit_dicts['cos_fit_{}_measure'.format(
                                    meas_qbn)]['fit_res'],
                    'setlabel': 'cos fit',
                    'do_legend': True,
                    'legend_bbox_to_anchor': (1, 0.5),
                    'legend_pos': 'center left'}

                textstr = 'Dynamic phase = {:.2f}'.format(
                    self.dynamic_phases[meas_qbn]) + r'$^{\circ}$'
                self.plot_dicts['text_msg_' + meas_qbn] = {
                    'fig_id': 'dyn_phase_plot_' + meas_qbn,
                    'ypos': -0.175,
                    'xpos': 0.5,
                    'horizontalalignment': 'center',
                    'verticalalignment': 'top',
                    'plotfn': self.plot_text,
                    'text_string': textstr}

class FluxAmplitudeSweepAnalysis(MultiQubit_TimeDomain_Analysis):
    def __init__(self, qb_names, *args, **kwargs):
        self.mask_freq = kwargs.pop('mask_freq', None)
        self.mask_amp = kwargs.pop('mask_amp', None)

        super().__init__(qb_names, *args, **kwargs)

    def process_data(self):
        super().process_data()

        pdd = self.proc_data_dict
        nr_sp = {qb: len(pdd['sweep_points_dict'][qb]['sweep_points']) \
            for qb in self.qb_names}
        nr_sp2d = {qb: len(pdd['sweep_points_2D_dict'][qb][self.raw_data_dict['sweep_parameter_names'][1]])\
            for qb in self.qb_names}
        nr_cp = self.num_cal_points

        # make matrix out of vector
        data_reshaped = {qb: \
            np.reshape(deepcopy(pdd['data_to_fit'][qb]),(nr_sp[qb], nr_sp2d[qb])) \
            for qb in self.qb_names}

        pdd['data_reshaped'] = data_reshaped

        # remove calibration points from data to fit
        data_no_cp = {qb: \
            np.array([data_reshaped[qb][i,:] for i in range(nr_sp[qb]-nr_cp)]) \
            for qb in self.qb_names}

        # apply mask
        for qb in self.qb_names:
            if self.mask_freq is None:
                self.mask_freq = [True]*nr_sp2d[qb] # by default, no point is masked
            if self.mask_amp is None:
                self.mask_amp = [True]*(nr_sp[qb]-nr_cp)

        pdd['freqs_masked'] = {}
        pdd['amps_masked'] = {}
        pdd['data_masked'] = {}

        for qb in self.qb_names:
            pdd['freqs_masked'][qb] = \
                pdd['sweep_points_2D_dict'][qb][self.raw_data_dict['sweep_parameter_names'][1]][self.mask_freq]
            pdd['amps_masked'][qb] = pdd['sweep_points_dict'][qb]['sweep_points'][
                                     :-self.num_cal_points][self.mask_amp]
            data_masked = data_no_cp[qb][self.mask_amp,:]
            pdd['data_masked'][qb] = data_masked[:,self.mask_freq]


    def prepare_fitting(self):
        pdd = self.proc_data_dict
        self.fit_dicts = OrderedDict()

        # Gaussian fit of amplitude slices
        gauss_mod = fit_mods.GaussianModel_v2()
        for qb in self.qb_names:
            for i in range(len(pdd['amps_masked'][qb])):
                data = pdd['data_masked'][qb][i,:]
                self.fit_dicts[f'gauss_fit_{qb}_{i}'] = {
                    'model': gauss_mod,
                    'fit_xvals': {'x': pdd['freqs_masked'][qb]},
                    'fit_yvals': {'data': data}
                    }

    def analyze_fit_results(self):
        pdd = self.proc_data_dict

        pdd['gauss_center'] = {}
        pdd['gauss_center_err'] = {}
        pdd['filtered_center'] = {}
        pdd['filtered_amps'] = {}

        for qb in self.qb_names:
            pdd['gauss_center'][qb] = np.array([
                self.fit_res[f'gauss_fit_{qb}_{i}'].best_values['center']
                for i in range(len(pdd['amps_masked'][qb]))])
            pdd['gauss_center_err'][qb] = np.array([
                self.fit_res[f'gauss_fit_{qb}_{i}'].params['center'].stderr
                for i in range(len(pdd['amps_masked'][qb]))])

            # filter out points with stderr > 1e6 Hz
            pdd['filtered_center'][qb] = np.array([])
            pdd['filtered_amps'][qb] = np.array([])
            for i, stderr in enumerate(pdd['gauss_center_err'][qb]):
                try:
                    if stderr < 1e6:
                        pdd['filtered_center'][qb] = \
                            np.append(pdd['filtered_center'][qb],
                                  pdd['gauss_center'][qb][i])
                        pdd['filtered_amps'][qb] = \
                            np.append(pdd['filtered_amps'][qb],
                            pdd['sweep_points_dict'][qb]\
                            ['sweep_points'][:-self.num_cal_points][i])
                except:
                    continue

            # if gaussian fitting does not work (i.e. all points were filtered
            # out above) use max value of data to get an estimate of freq
            if len(pdd['filtered_amps'][qb]) == 0:
                for qb in self.qb_names:
                    freqs = np.array([])
                    for i in range(pdd['data_masked'][qb].shape[0]):
                        freqs = np.append(freqs, pdd['freqs_masked'][qb]\
                            [np.argmax(pdd['data_masked'][qb][i,:])])
                    pdd['filtered_center'][qb] = freqs
                    pdd['filtered_amps'][qb] = pdd['amps_masked'][qb]

            # fit the freqs to the qubit model
            freq_mod = lmfit.Model(fit_mods.Qubit_dac_to_freq)
            freq_mod.guess = fit_mods.Qubit_dac_arch_guess.__get__(freq_mod, freq_mod.__class__)

            self.fit_dicts[f'freq_fit_{qb}'] = {
                'model': freq_mod,
                'fit_xvals': {'dac_voltage': pdd['filtered_amps'][qb]},
                'fit_yvals': {'data': pdd['filtered_center'][qb]}}

            self.run_fitting()

    def prepare_plots(self):
        pdd = self.proc_data_dict
        rdd = self.raw_data_dict

        for qb in self.qb_names:
            self.plot_dicts[f'data_2d_{qb}'] = {
                'title': rdd['measurementstring'] +
                            '\n' + rdd['timestamp'],
                'ax_id': f'data_2d_{qb}',
                'plotfn': self.plot_colorxy,
                'xvals': pdd['sweep_points_dict'][qb]['sweep_points'],
                'yvals': pdd['sweep_points_2D_dict'][qb][self.raw_data_dict['sweep_parameter_names'][1]],
                'zvals': np.transpose(pdd['data_reshaped'][qb]),
                'xlabel': r'Flux pulse amplitude',
                'xunit': 'V',
                'ylabel': r'Qubit drive frequency',
                'yunit': 'Hz',
                'zlabel': 'Excited state population',
            }

            if self.do_fitting:
                if self.options_dict.get('scatter', True):
                    label = f'freq_scatter_{qb}_scatter'
                    self.plot_dicts[label] = {
                        'title': rdd['measurementstring'] +
                        '\n' + rdd['timestamp'],
                        'ax_id': f'data_2d_{qb}',
                        'plotfn': self.plot_line,
                        'linestyle': '',
                        'marker': 'o',
                        'xvals': pdd['filtered_amps'][qb],
                        'yvals': pdd['filtered_center'][qb],
                        'xlabel': r'Flux pulse amplitude',
                        'xunit': 'V',
                        'ylabel': r'Qubit drive frequency',
                        'yunit': 'Hz',
                        'color': 'purple',
                    }

                amps = pdd['sweep_points_dict'][qb]['sweep_points'][
                                     :-self.num_cal_points]

                label = f'freq_scatter_{qb}'
                self.plot_dicts[label] = {
                    'title': rdd['measurementstring'] +
                             '\n' + rdd['timestamp'],
                    'ax_id': f'data_2d_{qb}',
                    'plotfn': self.plot_line,
                    'linestyle': '-',
                    'marker': '',
                    'xvals': amps,
                    'yvals': fit_mods.Qubit_dac_to_freq(amps,
                            **self.fit_res[f'freq_fit_{qb}'].best_values),
                    'color': 'red',
                }

class T1FrequencySweepAnalysis(MultiQubit_TimeDomain_Analysis):
    def process_data(self):
        super().process_data()

        pdd = self.proc_data_dict
        nr_cp = self.num_cal_points
        nr_amps = len(self.metadata['amplitudes'])
        nr_lengths = len(self.metadata['flux_lengths'])

        # make matrix out of vector
        data_reshaped_no_cp = {qb: \
            np.reshape(deepcopy(pdd['data_to_fit'][qb]\
                [:len(pdd['data_to_fit'][qb])-nr_cp]),(\
                nr_amps,nr_lengths)) for qb in self.qb_names}

        pdd['data_reshaped_no_cp'] = data_reshaped_no_cp

    def prepare_fitting(self):
        pdd = self.proc_data_dict

        self.fit_dicts = OrderedDict()
        exp_mod = fit_mods.ExponentialModel()
        for qb in self.qb_names:
            for i, data in enumerate(pdd['data_reshaped_no_cp'][qb]):
                self.fit_dicts[f'exp_fit_{qb}_amp_{i}'] = {
                    'model': exp_mod,
                    'fit_xvals': {'x': self.metadata['flux_lengths']},
                    'fit_yvals': {'data': data}}

    def analyze_fit_results(self):
        pdd = self.proc_data_dict

        pdd['T1'] = {}
        pdd['T1_err'] = {}
        pdd['mask'] = {}

        for qb in self.qb_names:
            pdd['T1'][qb] = np.array([
                abs(self.fit_res[f'exp_fit_{qb}_amp_{i}'].best_values['decay'])
                for i in range(len(self.metadata['amplitudes']))])

            pdd['T1_err'][qb] = np.array([
                self.fit_res[f'exp_fit_{qb}_amp_{i}'].params['decay'].stderr
                for i in range(len(self.metadata['amplitudes']))])

            pdd['mask'][qb] = []
            for i in range(len(self.metadata['amplitudes'])):
                try:
                    if pdd['T1_err'][qb][i] < 10 * pdd['T1'][qb][i]:
                        pdd['mask'][qb].append(True)
                    else:
                        pdd['mask'][qb].append(False)
                except TypeError:
                    pdd['mask'][qb].append(False)

    def prepare_plots(self):
        pdd = self.proc_data_dict
        rdd = self.raw_data_dict

        for qb in self.qb_names:

            # Plot T1 vs flux pulse amplitude
            mask = pdd['mask'][qb]
            label = f'T1_fit_{qb}'
            xvals = self.metadata['amplitudes'][mask] if \
                self.metadata['frequencies'] is None else \
                self.metadata['frequencies'][mask]
            xlabel = r'Flux pulse amplitude' if \
                self.metadata['frequencies'] is None else \
                r'Derived qubit frequency'
            self.plot_dicts[label] = {
                'title': rdd['measurementstring'] +
                            '\n' + rdd['timestamp'],
                'plotfn': self.plot_line,
                'linestyle': '-',
                'xvals': xvals,
                'yvals': pdd['T1'][qb][mask],
                'yerr': pdd['T1_err'][qb][mask],
                'xlabel': xlabel,
                'xunit': 'V' if self.metadata['frequencies'] is None else 'Hz',
                'ylabel': r'T1',
                'yunit': 's',
                'color': 'blue',
            }

            # Plot rotated integrated average in dependece of flux pulse
            # amplitude and length
            label = f'T1_color_plot_{qb}'
            xvals = self.metadata['amplitudes'][mask] if \
                self.metadata['frequencies'] is None else \
                self.metadata['frequencies'][mask]
            xlabel = r'Flux pulse amplitude' if \
                self.metadata['frequencies'] is None else \
                r'Derived qubit frequency'
            self.plot_dicts[label] = {
                'title': rdd['measurementstring'] +
                            '\n' + rdd['timestamp'],
                'plotfn': self.plot_colorxy,
                'linestyle': '-',
                'xvals': xvals,
                'yvals': self.metadata['flux_lengths'],
                'zvals': np.transpose(pdd['data_reshaped_no_cp'][qb]),
                'xlabel': xlabel,
                'xunit': 'V' if self.metadata['frequencies'] is None else 'Hz',
                'ylabel': r'Flux pulse length',
                'yunit': 's',
                'zlabel': r'Excited state population'
            }

            # Plot all fits in single figure
            if not self.options_dict.get('all_fits', False):
                continue

            colormap = self.options_dict.get('colormap', mpl.cm.plasma)
            for i in range(len(self.metadata['amplitudes'])):
                color = colormap(i/(len(self.metadata['frequencies'])-1))
                label = f'exp_fit_{qb}_amp_{i}'
                freqs = self.metadata['frequencies'] is not None
                fitid = self.metadata.get('frequencies',
                                          self.metadata['amplitudes'])[i]
                self.plot_dicts[label] = {
                    'title': rdd['measurementstring'] +
                            '\n' + rdd['timestamp'],
                    'ax_id': f'T1_fits_{qb}',
                    'xlabel': r'Flux pulse length',
                    'xunit': 's',
                    'ylabel': r'Excited state population',
                    'plotfn': self.plot_fit,
                    'fit_res': self.fit_res[label],
                    'plot_init': self.options_dict.get('plot_init', False),
                    'color': color,
                    'setlabel': f'freq={fitid:.4f}' if freqs
                                        else f'amp={fitid:.4f}',
                    'do_legend': False,
                    'legend_bbox_to_anchor': (1, 1),
                    'legend_pos': 'upper left',
                    }

                label = f'freq_scatter_{qb}_{i}'
                self.plot_dicts[label] = {
                    'ax_id': f'T1_fits_{qb}',
                    'plotfn': self.plot_line,
                    'xvals': self.metadata['flux_lengths'],
                    'linestyle': '',
                    'yvals': pdd['data_reshaped_no_cp'][qb][i,:],
                    'color': color,
                    'setlabel': f'freq={fitid:.4f}' if freqs
                                        else f'amp={fitid:.4f}',
                }

class T2FrequencySweepAnalysis(MultiQubit_TimeDomain_Analysis):
    def process_data(self):
        super().process_data()

        pdd = self.proc_data_dict
        nr_cp = self.num_cal_points
        nr_amps = len(self.metadata['amplitudes'])
        nr_lengths = len(self.metadata['flux_lengths'])
        nr_phases = len(self.metadata['phases'])

        # make matrix out of vector
        data_reshaped_no_cp = {qb: \
            np.reshape(deepcopy(pdd['data_to_fit'][qb]\
                [:len(pdd['data_to_fit'][qb])-nr_cp]),(\
                nr_amps, nr_lengths, nr_phases)) for qb in self.qb_names}

        pdd['data_reshaped_no_cp'] = data_reshaped_no_cp
        if self.metadata['use_cal_points']:
            pdd['cal_point_data'] = {qb: deepcopy(pdd['data_to_fit'][qb]\
                    [len(pdd['data_to_fit'][qb])-nr_cp:]) for qb in self.qb_names}

    def prepare_fitting(self):
        pdd = self.proc_data_dict

        self.fit_dicts = OrderedDict()

        nr_amps = len(self.metadata['amplitudes'])


        cos_mod = lmfit.Model(fit_mods.CosFunc)
        cos_mod.guess = fit_mods.Cos_guess.__get__(cos_mod, cos_mod.__class__)
        for qb in self.qb_names:
            for i in range(nr_amps):
                for j, data in enumerate(pdd['data_reshaped_no_cp'][qb][i]):
                    self.fit_dicts[f'cos_fit_{qb}_{i}_{j}'] = {
                        'model': cos_mod,
                        'fit_xvals': {'t': self.metadata['phases']},
                        'guess_dict': {'frequency': {'value': 1/360,
                                                 'vary': False}},
                        'fit_yvals': {'data': data}}

    def analyze_fit_results(self):
        pdd = self.proc_data_dict

        pdd['T2'] = {}
        pdd['T2_err'] = {}
        pdd['mask'] = {}
        pdd['phase_contrast'] = {}
        nr_lengths = len(self.metadata['flux_lengths'])
        nr_amps = len(self.metadata['amplitudes'])

        for qb in self.qb_names:
            pdd['phase_contrast'][qb] = {}
            exp_mod = fit_mods.ExponentialModel()
            for i in range(nr_amps):
                pdd['phase_contrast'][qb][f'amp_{i}'] = np.array([self.fit_res[
                                                        f'cos_fit_{qb}_{i}_{j}'
                                                    ].best_values['amplitude']
                                                    for j in
                                                    range(nr_lengths)])

                self.fit_dicts[f'exp_fit_{qb}_{i}'] = {
                    'model': exp_mod,
                    'fit_xvals': {'x': self.metadata['flux_lengths']},
                    'fit_yvals': {'data': np.array([self.fit_res[
                                                        f'cos_fit_{qb}_{i}_{j}'
                                                    ].best_values['amplitude']
                                                    for j in
                                                    range(nr_lengths)])}}

            self.run_fitting()

            pdd['T2'][qb] = np.array([
                abs(self.fit_res[f'exp_fit_{qb}_{i}'].best_values['decay'])
                for i in range(len(self.metadata['amplitudes']))])

            pdd['mask'][qb] = []
            for i in range(len(self.metadata['amplitudes'])):
                try:
                    if self.fit_res[f'exp_fit_{qb}_{i}']\
                                            .params['decay'].stderr < 1e-5:
                        pdd['mask'][qb].append(True)
                    else:
                        pdd['mask'][qb].append(False)
                except TypeError:
                    pdd['mask'][qb].append(False)

    def prepare_plots(self):
        pdd = self.proc_data_dict
        rdd = self.raw_data_dict

        for qb in self.qb_names:
            mask = pdd['mask'][qb]
            label = f'T2_fit_{qb}'
            xvals = self.metadata['amplitudes'][mask] if \
                self.metadata['frequencies'] is None else \
                self.metadata['frequencies'][mask]
            xlabel = r'Flux pulse amplitude' if \
                self.metadata['frequencies'] is None else \
                r'Derived qubit frequency'
            self.plot_dicts[label] = {
                'plotfn': self.plot_line,
                'linestyle': '-',
                'xvals': xvals,
                'yvals': pdd['T2'][qb][mask],
                'xlabel': xlabel,
                'xunit': 'V' if self.metadata['frequencies'] is None else 'Hz',
                'ylabel': r'T2',
                'yunit': 's',
                'color': 'blue',
            }

            # Plot all fits in single figure
            if not self.options_dict.get('all_fits', False):
                continue

            colormap = self.options_dict.get('colormap', mpl.cm.plasma)
            for i in range(len(self.metadata['amplitudes'])):
                color = colormap(i/(len(self.metadata['frequencies'])-1))
                label = f'exp_fit_{qb}_amp_{i}'
                freqs = self.metadata['frequencies'] is not None
                fitid = self.metadata.get('frequencies',
                                          self.metadata['amplitudes'])[i]
                self.plot_dicts[label] = {
                    'title': rdd['measurementstring'] +
                            '\n' + rdd['timestamp'],
                    'ax_id': f'T2_fits_{qb}',
                    'xlabel': r'Flux pulse length',
                    'xunit': 's',
                    'ylabel': r'Excited state population',
                    'plotfn': self.plot_fit,
                    'fit_res': self.fit_res[label],
                    'plot_init': self.options_dict.get('plot_init', False),
                    'color': color,
                    'setlabel': f'freq={fitid:.4f}' if freqs
                                        else f'amp={fitid:.4f}',
                    'do_legend': False,
                    'legend_bbox_to_anchor': (1, 1),
                    'legend_pos': 'upper left',
                    }

                label = f'freq_scatter_{qb}_{i}'
                self.plot_dicts[label] = {
                    'ax_id': f'T2_fits_{qb}',
                    'plotfn': self.plot_line,
                    'xvals': self.metadata['phases'],
                    'linestyle': '',
                    'yvals': pdd['data_reshaped_no_cp'][qb][i,:],
                    'color': color,
                    'setlabel': f'freq={fitid:.4f}' if freqs
                                        else f'amp={fitid:.4f}',
                }

class MeasurementInducedDephasingAnalysis(MultiQubit_TimeDomain_Analysis):
    def process_data(self):
        super().process_data()

        rdd = self.raw_data_dict
        pdd = self.proc_data_dict

        pdd['data_reshaped'] = {qb: [] for qb in pdd['data_to_fit']}
        pdd['amps_reshaped'] = np.unique(self.metadata['hard_sweep_params']['ro_amp_scale']['values'])
        pdd['phases_reshaped'] = []
        for amp in pdd['amps_reshaped']:
            mask = self.metadata['hard_sweep_params']['ro_amp_scale']['values'] == amp
            pdd['phases_reshaped'].append(self.metadata['hard_sweep_params']['phase']['values'][mask])
            for qb in self.qb_names:
                pdd['data_reshaped'][qb].append(pdd['data_to_fit'][qb][:len(mask)][mask])

    def prepare_fitting(self):
        pdd = self.proc_data_dict
        rdd = self.raw_data_dict
        self.fit_dicts = OrderedDict()
        cos_mod = lmfit.Model(fit_mods.CosFunc)
        cos_mod.guess = fit_mods.Cos_guess.__get__(cos_mod, cos_mod.__class__)
        for qb in self.qb_names:
            for i, data in enumerate(pdd['data_reshaped'][qb]):
                self.fit_dicts[f'cos_fit_{qb}_{i}'] = {
                    'model': cos_mod,
                    'guess_dict': {'frequency': {'value': 1/360,
                                                 'vary': False}},
                    'fit_xvals': {'t': pdd['phases_reshaped'][i]},
                    'fit_yvals': {'data': data}}

    def analyze_fit_results(self):
        pdd = self.proc_data_dict

        pdd['phase_contrast'] = {}
        pdd['phase_offset'] = {}
        pdd['sigma'] = {}
        pdd['sigma_err'] = {}
        pdd['a'] = {}
        pdd['a_err'] = {}
        pdd['c'] = {}
        pdd['c_err'] = {}

        for qb in self.qb_names:
            pdd['phase_contrast'][qb] = np.array([
                self.fit_res[f'cos_fit_{qb}_{i}'].best_values['amplitude']
                for i, _ in enumerate(pdd['data_reshaped'][qb])])
            pdd['phase_offset'][qb] = np.array([
                self.fit_res[f'cos_fit_{qb}_{i}'].best_values['phase']
                for i, _ in enumerate(pdd['data_reshaped'][qb])])
            pdd['phase_offset'][qb] += np.pi * (pdd['phase_contrast'][qb] < 0)
            pdd['phase_offset'][qb] = (pdd['phase_offset'][qb] + np.pi) % (2 * np.pi) - np.pi
            pdd['phase_offset'][qb] = 180*np.unwrap(pdd['phase_offset'][qb])/np.pi
            pdd['phase_contrast'][qb] = np.abs(pdd['phase_contrast'][qb])

            gauss_mod = lmfit.models.GaussianModel()
            self.fit_dicts[f'phase_contrast_fit_{qb}'] = {
                'model': gauss_mod,
                'guess_dict': {'center': {'value': 0, 'vary': False}},
                'fit_xvals': {'x': pdd['amps_reshaped']},
                'fit_yvals': {'data': pdd['phase_contrast'][qb]}}

            quadratic_mod = lmfit.models.QuadraticModel()
            self.fit_dicts[f'phase_offset_fit_{qb}'] = {
                'model': quadratic_mod,
                'guess_dict': {'b': {'value': 0, 'vary': False}},
                'fit_xvals': {'x': pdd['amps_reshaped']},
                'fit_yvals': {'data': pdd['phase_offset'][qb]}}

            self.run_fitting()
            self.save_fit_results()

            pdd['sigma'][qb] = self.fit_res[f'phase_contrast_fit_{qb}'].best_values['sigma']
            pdd['sigma_err'][qb] = self.fit_res[f'phase_contrast_fit_{qb}'].params['sigma']. \
                stderr
            pdd['a'][qb] = self.fit_res[f'phase_offset_fit_{qb}'].best_values['a']
            pdd['a_err'][qb] = self.fit_res[f'phase_offset_fit_{qb}'].params['a'].stderr
            pdd['c'][qb] = self.fit_res[f'phase_offset_fit_{qb}'].best_values['c']
            pdd['c_err'][qb] = self.fit_res[f'phase_offset_fit_{qb}'].params['c'].stderr

            pdd['sigma_err'][qb] = float('nan') if pdd['sigma_err'][qb] is None \
                else pdd['sigma_err'][qb]
            pdd['a_err'][qb] = float('nan') if pdd['a_err'][qb] is None else pdd['a_err'][qb]
            pdd['c_err'][qb] = float('nan') if pdd['c_err'][qb] is None else pdd['c_err'][qb]

    def prepare_plots(self):
        pdd = self.proc_data_dict
        rdd = self.raw_data_dict

        phases_equal = True
        for phases in pdd['phases_reshaped'][1:]:
            if not np.all(phases == pdd['phases_reshaped'][0]):
                phases_equal = False
                break

        for qb in self.qb_names:
            if phases_equal:
                self.plot_dicts[f'data_2d_{qb}'] = {
                    'title': rdd['measurementstring'] +
                             '\n' + rdd['timestamp'],
                    'plotfn': self.plot_colorxy,
                    'xvals': pdd['phases_reshaped'][0],
                    'yvals': pdd['amps_reshaped'],
                    'zvals': pdd['data_reshaped'][qb],
                    'xlabel': r'Pulse phase, $\phi$',
                    'xunit': 'deg',
                    'ylabel': r'Readout pulse amplitude scale, $V_{RO}/V_{ref}$',
                    'yunit': '',
                    'zlabel': 'Excited state population',
                }

            colormap = self.options_dict.get('colormap', mpl.cm.plasma)
            for i, amp in enumerate(pdd['amps_reshaped']):
                color = colormap(i/(len(pdd['amps_reshaped'])-1))
                label = f'cos_data_{qb}_{i}'
                self.plot_dicts[label] = {
                    'title': rdd['measurementstring'] +
                             '\n' + rdd['timestamp'],
                    'ax_id': f'amplitude_crossections_{qb}',
                    'plotfn': self.plot_line,
                    'xvals': pdd['phases_reshaped'][i],
                    'yvals': pdd['data_reshaped'][qb][i],
                    'xlabel': r'Pulse phase, $\phi$',
                    'xunit': 'deg',
                    'ylabel': 'Excited state population',
                    'linestyle': '',
                    'color': color,
                    'setlabel': f'amp={amp:.4f}',
                    'do_legend': True,
                    'legend_bbox_to_anchor': (1, 1),
                    'legend_pos': 'upper left',
                }
            if self.do_fitting:
                for i, amp in enumerate(pdd['amps_reshaped']):
                    color = colormap(i/(len(pdd['amps_reshaped'])-1))
                    label = f'cos_fit_{qb}_{i}'
                    self.plot_dicts[label] = {
                        'ax_id': f'amplitude_crossections_{qb}',
                        'plotfn': self.plot_fit,
                        'fit_res': self.fit_res[label],
                        'plot_init': self.options_dict.get('plot_init', False),
                        'color': color,
                        'setlabel': f'fit, amp={amp:.4f}',
                    }

                # Phase contrast
                self.plot_dicts[f'phase_contrast_data_{qb}'] = {
                    'title': rdd['measurementstring'] +
                             '\n' + rdd['timestamp'],
                    'ax_id': f'phase_contrast_{qb}',
                    'plotfn': self.plot_line,
                    'xvals': pdd['amps_reshaped'],
                    'yvals': 200*pdd['phase_contrast'][qb],
                    'xlabel': r'Readout pulse amplitude scale, $V_{RO}/V_{ref}$',
                    'xunit': '',
                    'ylabel': 'Phase contrast',
                    'yunit': '%',
                    'linestyle': '',
                    'color': 'k',
                    'setlabel': 'data',
                    'do_legend': True,
                }
                self.plot_dicts[f'phase_contrast_fit_{qb}'] = {
                    'ax_id': f'phase_contrast_{qb}',
                    'plotfn': self.plot_line,
                    'xvals': pdd['amps_reshaped'],
                    'yvals': 200*self.fit_res[f'phase_contrast_fit_{qb}'].best_fit,
                    'color': 'r',
                    'marker': '',
                    'setlabel': 'fit',
                    'do_legend': True,
                }
                self.plot_dicts[f'phase_contrast_labels_{qb}'] = {
                    'ax_id': f'phase_contrast_{qb}',
                    'plotfn': self.plot_line,
                    'xvals': pdd['amps_reshaped'],
                    'yvals': 200*pdd['phase_contrast'][qb],
                    'marker': '',
                    'linestyle': '',
                    'setlabel': r'$\sigma = ({:.5f} \pm {:.5f})$ V'.
                        format(pdd['sigma'][qb], pdd['sigma_err'][qb]),
                    'do_legend': True,
                    'legend_bbox_to_anchor': (1, 1),
                    'legend_pos': 'upper left',
                }

                # Phase offset
                self.plot_dicts[f'phase_offset_data_{qb}'] = {
                    'title': rdd['measurementstring'] +
                             '\n' + rdd['timestamp'],
                    'ax_id': f'phase_offset_{qb}',
                    'plotfn': self.plot_line,
                    'xvals': pdd['amps_reshaped'],
                    'yvals': pdd['phase_offset'][qb],
                    'xlabel': r'Readout pulse amplitude scale, $V_{RO}/V_{ref}$',
                    'xunit': '',
                    'ylabel': 'Phase offset',
                    'yunit': 'deg',
                    'linestyle': '',
                    'color': 'k',
                    'setlabel': 'data',
                    'do_legend': True,
                }
                self.plot_dicts[f'phase_offset_fit_{qb}'] = {
                    'ax_id': f'phase_offset_{qb}',
                    'plotfn': self.plot_line,
                    'xvals': pdd['amps_reshaped'],
                    'yvals': self.fit_res[f'phase_offset_fit_{qb}'].best_fit,
                    'color': 'r',
                    'marker': '',
                    'setlabel': 'fit',
                    'do_legend': True,
                }
                self.plot_dicts[f'phase_offset_labels_{qb}'] = {
                    'ax_id': f'phase_offset_{qb}',
                    'plotfn': self.plot_line,
                    'xvals': pdd['amps_reshaped'],
                    'yvals': pdd['phase_offset'][qb],
                    'marker': '',
                    'linestyle': '',
                    'setlabel': r'$a = {:.0f} \pm {:.0f}$ deg/V${{}}^2$'.
                        format(pdd['a'][qb], pdd['a_err'][qb]) + '\n' +
                                r'$c = {:.1f} \pm {:.1f}$ deg'.
                        format(pdd['c'][qb], pdd['c_err'][qb]),
                    'do_legend': True,
                    'legend_bbox_to_anchor': (1, 1),
                    'legend_pos': 'upper left',
                }


class DriveCrosstalkCancellationAnalysis(MultiQubit_TimeDomain_Analysis):
    def process_data(self):
        super().process_data()

        pdd = self.proc_data_dict

        pdd['ramsey_phases'] = np.unique(
            self.get_param_value('sweep_points')[0]['phase'][0])
        pdd['qb_sweep_points'] = {}
        pdd['qb_sweep_param'] = {}
        for k, v in self.get_param_value('sweep_points')[0].items():
            if k == 'phase':
                continue
            qb, param = k.split('.')
            pdd['qb_sweep_points'][qb] = v[0][::len(pdd['ramsey_phases'])]
            pdd['qb_sweep_param'][qb] = (param, v[1], v[2])
        pdd['qb_msmt_vals'] = {}
        pdd['qb_cal_vals'] = {}
        cp = eval(self.get_param_value('cal_points'))
        for qb, data_flat in pdd['data_to_fit'].items():
            pdd['qb_msmt_vals'][qb] = data_flat[:-len(cp.states)].reshape(
                len(pdd['qb_sweep_points'][qb]), len(pdd['ramsey_phases']))
            pdd['qb_cal_vals'][qb] = data_flat[-len(cp.states):]

    def prepare_fitting(self):
        pdd = self.proc_data_dict
        self.fit_dicts = OrderedDict()
        cos_mod = lmfit.Model(fit_mods.CosFunc)
        cos_mod.guess = fit_mods.Cos_guess.__get__(cos_mod, cos_mod.__class__)
        for qb in self.qb_names:
            for i, data in enumerate(pdd['qb_msmt_vals'][qb]):
                self.fit_dicts[f'cos_fit_{qb}_{i}'] = {
                    'model': cos_mod,
                    'guess_dict': {'frequency': {'value': 1/360,
                                                 'vary': False}},
                    'fit_xvals': {'t': pdd['ramsey_phases']},
                    'fit_yvals': {'data': data}}

    def analyze_fit_results(self):
        pdd = self.proc_data_dict

        pdd['phase_contrast'] = {}
        pdd['phase_offset'] = {}

        for qb in self.qb_names:
            pdd['phase_contrast'][qb] = np.array([
                2*self.fit_res[f'cos_fit_{qb}_{i}'].best_values['amplitude']
                for i, _ in enumerate(pdd['qb_msmt_vals'][qb])])
            pdd['phase_offset'][qb] = np.array([
                self.fit_res[f'cos_fit_{qb}_{i}'].best_values['phase']
                for i, _ in enumerate(pdd['qb_msmt_vals'][qb])])
            pdd['phase_offset'][qb] *= 180/np.pi
            pdd['phase_offset'][qb] += 180 * (pdd['phase_contrast'][qb] < 0)
            pdd['phase_offset'][qb] = (pdd['phase_offset'][qb] + 180) % 360 - 180
            pdd['phase_contrast'][qb] = np.abs(pdd['phase_contrast'][qb])

            # gauss_mod = lmfit.models.GaussianModel()
            # self.fit_dicts[f'phase_contrast_fit_{qb}'] = {
            #     'model': gauss_mod,
            #     'guess_dict': {'center': {'value': 0, 'vary': False}},
            #     'fit_xvals': {'x': pdd['amps_reshaped']},
            #     'fit_yvals': {'data': pdd['phase_contrast'][qb]}}
            #
            # quadratic_mod = lmfit.models.QuadraticModel()
            # self.fit_dicts[f'phase_offset_fit_{qb}'] = {
            #     'model': quadratic_mod,
            #     'guess_dict': {'b': {'value': 0, 'vary': False}},
            #     'fit_xvals': {'x': pdd['amps_reshaped']},
            #     'fit_yvals': {'data': pdd['phase_offset'][qb]}}
            #
            # self.run_fitting()
            # self.save_fit_results()

    def prepare_plots(self):
        pdd = self.proc_data_dict
        rdd = self.raw_data_dict

        for qb in self.qb_names:
            self.plot_dicts[f'data_2d_{qb}'] = {
                'title': rdd['measurementstring'] +
                         '\n' + rdd['timestamp'] + '\n' + qb,
                'plotfn': self.plot_colorxy,
                'xvals': pdd['ramsey_phases'],
                'yvals': pdd['qb_sweep_points'][qb],
                'zvals': pdd['qb_msmt_vals'][qb],
                'xlabel': r'Ramsey phase, $\phi$',
                'xunit': 'deg',
                'ylabel': pdd['qb_sweep_param'][qb][2],
                'yunit': pdd['qb_sweep_param'][qb][1],
                'zlabel': 'Excited state population',
            }

            colormap = self.options_dict.get('colormap', mpl.cm.plasma)
            for i, pval in enumerate(pdd['qb_sweep_points'][qb]):
                if i == len(pdd['qb_sweep_points'][qb]) - 1:
                    legendlabel='data, ref.'
                else:
                    legendlabel = f'data, {pdd["qb_sweep_param"][qb][0]}='\
                                  f'{pval:.4f}{pdd["qb_sweep_param"][qb][1]}'
                color = colormap(i/(len(pdd['qb_sweep_points'][qb])-1))
                label = f'cos_data_{qb}_{i}'

                self.plot_dicts[label] = {
                    'title': rdd['measurementstring'] +
                             '\n' + rdd['timestamp'] + '\n' + qb,
                    'ax_id': f'param_crossections_{qb}',
                    'plotfn': self.plot_line,
                    'xvals': pdd['ramsey_phases'],
                    'yvals': pdd['qb_msmt_vals'][qb][i],
                    'xlabel': r'Ramsey phase, $\phi$',
                    'xunit': 'deg',
                    'ylabel': 'Excited state population',
                    'linestyle': '',
                    'color': color,
                    'setlabel': legendlabel,
                    'do_legend': True,
                    'legend_bbox_to_anchor': (1, 1),
                    'legend_pos': 'upper left',
                }
            if self.do_fitting:
                for i, pval in enumerate(pdd['qb_sweep_points'][qb]):
                    if i == len(pdd['qb_sweep_points'][qb]) - 1:
                        legendlabel = 'fit, ref.'
                    else:
                        legendlabel = f'fit, {pdd["qb_sweep_param"][qb][0]}='\
                                      f'{pval:.4f}{pdd["qb_sweep_param"][qb][1]}'
                    color = colormap(i/(len(pdd['qb_sweep_points'][qb])-1))
                    label = f'cos_fit_{qb}_{i}'
                    self.plot_dicts[label] = {
                        'ax_id': f'param_crossections_{qb}',
                        'plotfn': self.plot_fit,
                        'fit_res': self.fit_res[label],
                        'plot_init': self.options_dict.get('plot_init', False),
                        'color': color,
                        'setlabel': legendlabel
                    }

                # Phase contrast
                self.plot_dicts[f'phase_contrast_data_{qb}'] = {
                    'title': rdd['measurementstring'] +
                             '\n' + rdd['timestamp'] + '\n' + qb,
                    'ax_id': f'phase_contrast_{qb}',
                    'plotfn': self.plot_line,
                    'xvals': pdd['qb_sweep_points'][qb][:-1],
                    'yvals': pdd['phase_contrast'][qb][:-1] * 100,
                    'xlabel': pdd['qb_sweep_param'][qb][2],
                    'xunit': pdd['qb_sweep_param'][qb][1],
                    'ylabel': 'Phase contrast',
                    'yunit': '%',
                    'linestyle': '-',
                    'marker': 'o',
                    'color': 'C0',
                    'setlabel': 'data',
                    'do_legend': True,
                }
                self.plot_dicts[f'phase_contrast_ref_{qb}'] = {
                    'ax_id': f'phase_contrast_{qb}',
                    'plotfn': self.plot_hlines,
                    'xmin': pdd['qb_sweep_points'][qb][:-1].min(),
                    'xmax': pdd['qb_sweep_points'][qb][:-1].max(),
                    'y': pdd['phase_contrast'][qb][-1] * 100,
                    'linestyle': '--',
                    'colors': '0.6',
                    'setlabel': 'ref',
                    'do_legend': True,
                }

                # Phase offset
                self.plot_dicts[f'phase_offset_data_{qb}'] = {
                    'title': rdd['measurementstring'] +
                             '\n' + rdd['timestamp'] + '\n' + qb,
                    'ax_id': f'phase_offset_{qb}',
                    'plotfn': self.plot_line,
                    'xvals': pdd['qb_sweep_points'][qb][:-1],
                    'yvals': pdd['phase_offset'][qb][:-1],
                    'xlabel': pdd['qb_sweep_param'][qb][2],
                    'xunit': pdd['qb_sweep_param'][qb][1],
                    'ylabel': 'Phase offset',
                    'yunit': 'deg',
                    'linestyle': '-',
                    'marker': 'o',
                    'color': 'C0',
                    'setlabel': 'data',
                    'do_legend': True,
                }
                self.plot_dicts[f'phase_offset_ref_{qb}'] = {
                    'ax_id': f'phase_offset_{qb}',
                    'plotfn': self.plot_hlines,
                    'xmin': pdd['qb_sweep_points'][qb][:-1].min(),
                    'xmax': pdd['qb_sweep_points'][qb][:-1].max(),
                    'y': pdd['phase_offset'][qb][-1],
                    'linestyle': '--',
                    'colors': '0.6',
                    'setlabel': 'ref',
                    'do_legend': True,
                }


class RabiAnalysis(MultiQubit_TimeDomain_Analysis):

    def __init__(self, qb_names, *args, **kwargs):
        params_dict = {}
        for qbn in qb_names:
            s = 'Instrument settings.'+qbn
            for trans_name in ['ge', 'ef']:
                params_dict[f'{trans_name}_amp180_'+qbn] = \
                    s+f'.{trans_name}_amp180'
                params_dict[f'{trans_name}_amp90scale_'+qbn] = \
                    s+f'.{trans_name}_amp90_scale'
        kwargs['params_dict'] = params_dict
        kwargs['numeric_params'] = list(params_dict)
        super().__init__(qb_names, *args, **kwargs)

    def prepare_fitting(self):
        self.fit_dicts = OrderedDict()
        for qbn in self.qb_names:
            data = self.proc_data_dict['data_to_fit'][qbn]
            sweep_points = self.proc_data_dict['sweep_points_dict'][qbn][
                'msmt_sweep_points']
            if self.num_cal_points != 0:
                data = data[:-self.num_cal_points]
            cos_mod = lmfit.Model(fit_mods.CosFunc)
            guess_pars = fit_mods.Cos_guess(
                model=cos_mod, t=sweep_points, data=data)
            guess_pars['amplitude'].vary = True
            guess_pars['amplitude'].min = -10
            guess_pars['offset'].vary = True
            guess_pars['frequency'].vary = True
            guess_pars['phase'].vary = True

            key = 'cos_fit_' + qbn
            self.fit_dicts[key] = {
                'fit_fn': fit_mods.CosFunc,
                'fit_xvals': {'t': sweep_points},
                'fit_yvals': {'data': data},
                'guess_pars': guess_pars}

    def analyze_fit_results(self):
        self.proc_data_dict['analysis_params_dict'] = OrderedDict()
        for qbn in self.qb_names:
            fit_res = self.fit_dicts['cos_fit_' + qbn]['fit_res']
            sweep_points = self.proc_data_dict['sweep_points_dict'][qbn][
                'msmt_sweep_points']
            self.proc_data_dict['analysis_params_dict'][qbn] = \
                self.get_amplitudes(fit_res=fit_res, sweep_points=sweep_points)
        self.save_processed_data(key='analysis_params_dict')

    def get_amplitudes(self, fit_res, sweep_points):
        # Extract the best fitted frequency and phase.
        freq_fit = fit_res.best_values['frequency']
        phase_fit = fit_res.best_values['phase']

        freq_std = fit_res.params['frequency'].stderr
        phase_std = fit_res.params['phase'].stderr

        # If fitted_phase<0, shift fitted_phase by 4. This corresponds to a
        # shift of 2pi in the argument of cos.
        if np.abs(phase_fit) < 0.1:
            phase_fit = 0

        # If phase_fit<1, the piHalf amplitude<0.
        if phase_fit < 1:
            log.info('The data could not be fitted correctly. '
                         'The fitted phase "%s" <1, which gives '
                         'negative piHalf '
                         'amplitude.' % phase_fit)

        stepsize = sweep_points[1] - sweep_points[0]
        if freq_fit > 2 * stepsize:
            log.info('The data could not be fitted correctly. The '
                         'frequency "%s" is too high.' % freq_fit)
        n = np.arange(-2, 10)

        piPulse_vals = (n*np.pi - phase_fit)/(2*np.pi*freq_fit)
        piHalfPulse_vals = (n*np.pi + np.pi/2 - phase_fit)/(2*np.pi*freq_fit)

        # find piHalfPulse
        try:
            piHalfPulse = \
                np.min(piHalfPulse_vals[piHalfPulse_vals >= sweep_points[1]])
            n_piHalf_pulse = n[piHalfPulse_vals==piHalfPulse]
        except ValueError:
            piHalfPulse = np.asarray([])

        if piHalfPulse.size == 0 or piHalfPulse > max(sweep_points):
            i = 0
            while (piHalfPulse_vals[i] < min(sweep_points) and
                   i<piHalfPulse_vals.size):
                i+=1
            piHalfPulse = piHalfPulse_vals[i]
            n_piHalf_pulse = n[i]

        # find piPulse
        try:
            if piHalfPulse.size != 0:
                piPulse = \
                    np.min(piPulse_vals[piPulse_vals >= piHalfPulse])
            else:
                piPulse = np.min(piPulse_vals[piPulse_vals >= 0.001])
            n_pi_pulse = n[piHalfPulse_vals == piHalfPulse]

        except ValueError:
            piPulse = np.asarray([])

        if piPulse.size == 0:
            i = 0
            while (piPulse_vals[i] < min(sweep_points) and
                   i < piPulse_vals.size):
                i += 1
            piPulse = piPulse_vals[i]
            n_pi_pulse = n[i]

        try:
            freq_idx = fit_res.var_names.index('frequency')
            phase_idx = fit_res.var_names.index('phase')
            if fit_res.covar is not None:
                cov_freq_phase = fit_res.covar[freq_idx, phase_idx]
            else:
                cov_freq_phase = 0
        except ValueError:
            cov_freq_phase = 0

        try:
            piPulse_std = self.calculate_pulse_stderr(
                f=freq_fit,
                phi=phase_fit,
                f_err=freq_std,
                phi_err=phase_std,
                period_num=n_pi_pulse,
                cov=cov_freq_phase)
            piHalfPulse_std = self.calculate_pulse_stderr(
                f=freq_fit,
                phi=phase_fit,
                f_err=freq_std,
                phi_err=phase_std,
                period_num=n_piHalf_pulse,
                cov=cov_freq_phase)
        except Exception as e:
            log.error(e)
            piPulse_std = 0
            piHalfPulse_std = 0

        rabi_amplitudes = {'piPulse': piPulse,
                           'piPulse_stderr': piPulse_std,
                           'piHalfPulse': piHalfPulse,
                           'piHalfPulse_stderr': piHalfPulse_std}

        return rabi_amplitudes

    def calculate_pulse_stderr(self, f, phi, f_err, phi_err,
                               period_num, cov=0):
        x = period_num + phi
        return np.sqrt((f_err*x/(2*np.pi*(f**2)))**2 +
                       (phi_err/(2*np.pi*f))**2 -
                       2*(cov**2)*x/((2*np.pi*(f**3))**2))[0]

    def prepare_plots(self):
        super().prepare_plots()

        if self.do_fitting:
            for qbn in self.qb_names:
                base_plot_name = 'Rabi_' + qbn
                self.prepare_projected_data_plot(
                    fig_name=base_plot_name,
                    data=self.proc_data_dict['data_to_fit'][qbn],
                    plot_name_suffix=qbn+'fit',
                    qb_name=qbn)

                fit_res = self.fit_dicts['cos_fit_' + qbn]['fit_res']
                self.plot_dicts['fit_' + qbn] = {
                    'fig_id': base_plot_name,
                    'plotfn': self.plot_fit,
                    'fit_res': fit_res,
                    'setlabel': 'cosine fit',
                    'color': 'r',
                    'do_legend': True,
                    'legend_ncol': 2,
                    'legend_bbox_to_anchor': (1, -0.15),
                    'legend_pos': 'upper right'}

                rabi_amplitudes = self.proc_data_dict['analysis_params_dict']
                self.plot_dicts['piamp_marker_' + qbn] = {
                    'fig_id': base_plot_name,
                    'plotfn': self.plot_line,
                    'xvals': np.array([rabi_amplitudes[qbn]['piPulse']]),
                    'yvals': np.array([fit_res.model.func(
                        rabi_amplitudes[qbn]['piPulse'],
                        **fit_res.best_values)]),
                    'setlabel': '$\pi$-Pulse amp',
                    'color': 'r',
                    'marker': 'o',
                    'line_kws': {'markersize': 10},
                    'linestyle': '',
                    'do_legend': True,
                    'legend_ncol': 2,
                    'legend_bbox_to_anchor': (1, -0.15),
                    'legend_pos': 'upper right'}

                self.plot_dicts['piamp_hline_' + qbn] = {
                    'fig_id': base_plot_name,
                    'plotfn': self.plot_hlines,
                    'y': [fit_res.model.func(
                        rabi_amplitudes[qbn]['piPulse'],
                        **fit_res.best_values)],
                    'xmin': self.proc_data_dict['sweep_points_dict'][qbn][
                        'sweep_points'][0],
                    'xmax': self.proc_data_dict['sweep_points_dict'][qbn][
                        'sweep_points'][-1],
                    'colors': 'gray'}

                self.plot_dicts['pihalfamp_marker_' + qbn] = {
                    'fig_id': base_plot_name,
                    'plotfn': self.plot_line,
                    'xvals': np.array([rabi_amplitudes[qbn]['piHalfPulse']]),
                    'yvals': np.array([fit_res.model.func(
                        rabi_amplitudes[qbn]['piHalfPulse'],
                        **fit_res.best_values)]),
                    'setlabel': '$\pi /2$-Pulse amp',
                    'color': 'm',
                    'marker': 'o',
                    'line_kws': {'markersize': 10},
                    'linestyle': '',
                    'do_legend': True,
                    'legend_ncol': 2,
                    'legend_bbox_to_anchor': (1, -0.15),
                    'legend_pos': 'upper right'}

                self.plot_dicts['pihalfamp_hline_' + qbn] = {
                    'fig_id': base_plot_name,
                    'plotfn': self.plot_hlines,
                    'y': [fit_res.model.func(
                        rabi_amplitudes[qbn]['piHalfPulse'],
                        **fit_res.best_values)],
                    'xmin': self.proc_data_dict['sweep_points_dict'][qbn][
                        'sweep_points'][0],
                    'xmax': self.proc_data_dict['sweep_points_dict'][qbn][
                        'sweep_points'][-1],
                    'colors': 'gray'}

                trans_name = 'ef' if 'f' in self.data_to_fit[qbn] else 'ge'
                old_pipulse_val = self.raw_data_dict[
                    f'{trans_name}_amp180_'+qbn]
                if old_pipulse_val != old_pipulse_val:
                    old_pipulse_val = 0
                old_pihalfpulse_val = self.raw_data_dict[
                    f'{trans_name}_amp90scale_'+qbn]
                if old_pihalfpulse_val != old_pihalfpulse_val:
                    old_pihalfpulse_val = 0
                old_pihalfpulse_val *= old_pipulse_val

                textstr = ('  $\pi-Amp$ = {:.3f} V'.format(
                    rabi_amplitudes[qbn]['piPulse']) +
                           ' $\pm$ {:.3f} V '.format(
                    rabi_amplitudes[qbn]['piPulse_stderr']) +
                           '\n$\pi/2-Amp$ = {:.3f} V '.format(
                    rabi_amplitudes[qbn]['piHalfPulse']) +
                           ' $\pm$ {:.3f} V '.format(
                    rabi_amplitudes[qbn]['piHalfPulse_stderr']) +
                           '\n  $\pi-Amp_{old}$ = ' + '{:.3f} V '.format(
                    old_pipulse_val) +
                           '\n$\pi/2-Amp_{old}$ = ' + '{:.3f} V '.format(
                    old_pihalfpulse_val))
                self.plot_dicts['text_msg_' + qbn] = {
                    'fig_id': base_plot_name,
                    'ypos': -0.2,
                    'xpos': 0,
                    'horizontalalignment': 'left',
                    'verticalalignment': 'top',
                    'plotfn': self.plot_text,
                    'text_string': textstr}


class T1Analysis(MultiQubit_TimeDomain_Analysis):

    def __init__(self, qb_names, *args, **kwargs):
        params_dict = {}
        for qbn in qb_names:
            s = 'Instrument settings.'+qbn
            for trans_name in ['ge', 'ef']:
                params_dict[f'{trans_name}_T1_'+qbn] = s+'.T1{}'.format(
                    '_ef' if trans_name == 'ef' else '')
        kwargs['params_dict'] = params_dict
        kwargs['numeric_params'] = list(params_dict)
        super().__init__(qb_names, *args, **kwargs)

    def prepare_fitting(self):
        self.fit_dicts = OrderedDict()
        for qbn in self.qb_names:
            data = self.proc_data_dict['data_to_fit'][qbn]
            sweep_points = self.proc_data_dict['sweep_points_dict'][qbn][
                'msmt_sweep_points']
            if self.num_cal_points != 0:
                data = data[:-self.num_cal_points]
            exp_decay_mod = lmfit.Model(fit_mods.ExpDecayFunc)
            guess_pars = fit_mods.exp_dec_guess(
                model=exp_decay_mod, data=data, t=sweep_points)
            guess_pars['amplitude'].vary = True
            guess_pars['tau'].vary = True
            if self.options_dict.get('vary_offset', False):
                guess_pars['offset'].vary = True
            else:
                guess_pars['offset'].value = 0
                guess_pars['offset'].vary = False
            key = 'exp_decay_' + qbn
            self.fit_dicts[key] = {
                'fit_fn': exp_decay_mod.func,
                'fit_xvals': {'t': sweep_points},
                'fit_yvals': {'data': data},
                'guess_pars': guess_pars}

    def analyze_fit_results(self):
        self.proc_data_dict['analysis_params_dict'] = OrderedDict()
        for qbn in self.qb_names:
            self.proc_data_dict['analysis_params_dict'][qbn] = OrderedDict()
            self.proc_data_dict['analysis_params_dict'][qbn]['T1'] = \
                self.fit_dicts['exp_decay_' + qbn]['fit_res'].best_values['tau']
            self.proc_data_dict['analysis_params_dict'][qbn]['T1_stderr'] = \
                self.fit_dicts['exp_decay_' + qbn]['fit_res'].params[
                    'tau'].stderr
        self.save_processed_data(key='analysis_params_dict')

    def prepare_plots(self):
        super().prepare_plots()

        if self.do_fitting:
            for qbn in self.qb_names:
                # rename base plot
                base_plot_name = 'T1_' + qbn
                self.prepare_projected_data_plot(
                    fig_name=base_plot_name,
                    data=self.proc_data_dict['data_to_fit'][qbn],
                    plot_name_suffix=qbn+'fit',
                    qb_name=qbn)

                self.plot_dicts['fit_' + qbn] = {
                    'fig_id': base_plot_name,
                    'plotfn': self.plot_fit,
                    'fit_res': self.fit_dicts['exp_decay_' + qbn]['fit_res'],
                    'setlabel': 'exp decay fit',
                    'do_legend': True,
                    'color': 'r',
                    'legend_ncol': 2,
                    'legend_bbox_to_anchor': (1, -0.15),
                    'legend_pos': 'upper right'}

                trans_name = 'ef' if 'f' in self.data_to_fit[qbn] else 'ge'
                old_T1_val = self.raw_data_dict[f'{trans_name}_T1_'+qbn]
                if old_T1_val != old_T1_val:
                    old_T1_val = 0
                T1_dict = self.proc_data_dict['analysis_params_dict']
                textstr = '$T_1$ = {:.2f} $\mu$s'.format(
                            T1_dict[qbn]['T1']*1e6) \
                          + ' $\pm$ {:.2f} $\mu$s'.format(
                            T1_dict[qbn]['T1_stderr']*1e6) \
                          + '\nold $T_1$ = {:.2f} $\mu$s'.format(old_T1_val*1e6)
                self.plot_dicts['text_msg_' + qbn] = {
                    'fig_id': base_plot_name,
                    'ypos': -0.2,
                    'xpos': 0,
                    'horizontalalignment': 'left',
                    'verticalalignment': 'top',
                    'plotfn': self.plot_text,
                    'text_string': textstr}


class RamseyAnalysis(MultiQubit_TimeDomain_Analysis):

    def __init__(self, qb_names, *args, **kwargs):
        params_dict = {}
        for qbn in qb_names:
            s = 'Instrument settings.'+qbn
            for trans_name in ['ge', 'ef']:
                params_dict[f'{trans_name}_freq_'+qbn] = s+f'.{trans_name}_freq'
        kwargs['params_dict'] = params_dict
        kwargs['numeric_params'] = list(params_dict)
        super().__init__(qb_names, *args, **kwargs)

    def prepare_fitting(self):
        if self.options_dict.get('fit_gaussian_decay', True):
            self.fit_keys = ['exp_decay_', 'gauss_decay_']
        else:
            self.fit_keys = ['exp_decay_']
        self.fit_dicts = OrderedDict()
        for qbn in self.qb_names:
            data = self.proc_data_dict['data_to_fit'][qbn]
            sweep_points = self.proc_data_dict['sweep_points_dict'][qbn][
                'msmt_sweep_points']
            if self.num_cal_points != 0:
                data = data[:-self.num_cal_points]
            for i, key in enumerate([k + qbn for k in self.fit_keys]):
                exp_damped_decay_mod = lmfit.Model(fit_mods.ExpDampOscFunc)
                guess_pars = fit_mods.exp_damp_osc_guess(
                    model=exp_damped_decay_mod, data=data, t=sweep_points,
                    n_guess=i+1)
                guess_pars['amplitude'].vary = False
                guess_pars['amplitude'].value = 0.5
                guess_pars['frequency'].vary = True
                guess_pars['tau'].vary = True
                guess_pars['phase'].vary = True
                guess_pars['n'].vary = False
                guess_pars['oscillation_offset'].vary = \
                        'f' in self.data_to_fit[qbn]
                # guess_pars['exponential_offset'].value = 0.5
                guess_pars['exponential_offset'].vary = True
                self.fit_dicts[key] = {
                    'fit_fn': exp_damped_decay_mod .func,
                    'fit_xvals': {'t': sweep_points},
                    'fit_yvals': {'data': data},
                    'guess_pars': guess_pars}

    def analyze_fit_results(self):
        if 'artificial_detuning' in self.options_dict:
            artificial_detuning_dict = OrderedDict(
                [(qbn, self.options_dict['artificial_detuning'])
             for qbn in self.qb_names])
        elif 'artificial_detuning_dict' in self.metadata:
            artificial_detuning_dict = self.metadata[
                'artificial_detuning_dict']
        elif 'artificial_detuning' in self.metadata:
            artificial_detuning_dict = OrderedDict(
                [(qbn, self.metadata['artificial_detuning'])
                 for qbn in self.qb_names])
        else:
            raise ValueError('"artificial_detuning" not found.')

        self.proc_data_dict['analysis_params_dict'] = OrderedDict()
        for qbn in self.qb_names:
            self.proc_data_dict['analysis_params_dict'][qbn] = OrderedDict()
            for key in [k + qbn for k in self.fit_keys]:
                self.proc_data_dict['analysis_params_dict'][qbn][key] = \
                    OrderedDict()
                fit_res = self.fit_dicts[key]['fit_res']
                for par in fit_res.params:
                    if fit_res.params[par].stderr is None:
                        fit_res.params[par].stderr = 0

                trans_name = 'ef' if 'f' in self.data_to_fit[qbn] else 'ge'
                old_qb_freq = self.raw_data_dict[f'{trans_name}_freq_'+qbn]
                if old_qb_freq != old_qb_freq:
                    old_qb_freq = 0
                self.proc_data_dict['analysis_params_dict'][qbn][key][
                    'old_qb_freq'] = old_qb_freq
                self.proc_data_dict['analysis_params_dict'][qbn][key][
                    'new_qb_freq'] = old_qb_freq + \
                                     artificial_detuning_dict[qbn] - \
                                     fit_res.best_values['frequency']
                self.proc_data_dict['analysis_params_dict'][qbn][key][
                    'new_qb_freq_stderr'] = fit_res.params['frequency'].stderr
                self.proc_data_dict['analysis_params_dict'][qbn][key][
                    'T2_star'] = fit_res.best_values['tau']
                self.proc_data_dict['analysis_params_dict'][qbn][key][
                    'T2_star_stderr'] = fit_res.params['tau'].stderr
                self.proc_data_dict['analysis_params_dict'][qbn][key][
                    'artificial_detuning'] = artificial_detuning_dict[qbn]
        hdf_group_name_suffix = self.options_dict.get(
            'hdf_group_name_suffix', '')
        self.save_processed_data(key='analysis_params_dict' +
                                     hdf_group_name_suffix)

    def prepare_plots(self):
        super().prepare_plots()

        if self.do_fitting:
            ramsey_dict = self.proc_data_dict['analysis_params_dict']
            for qbn in self.qb_names:
                base_plot_name = 'Ramsey_' + qbn
                self.prepare_projected_data_plot(
                    fig_name=base_plot_name,
                    data=self.proc_data_dict['data_to_fit'][qbn],
                    plot_name_suffix=qbn+'fit',
                    qb_name=qbn)

                exp_decay_fit_key = self.fit_keys[0] + qbn
                old_qb_freq = ramsey_dict[qbn][
                    exp_decay_fit_key]['old_qb_freq']
                textstr = ''
                T2_star_str = ''

                for i, key in enumerate([k + qbn for k in self.fit_keys]):

                    fit_res = self.fit_dicts[key]['fit_res']
                    self.plot_dicts['fit_' + key] = {
                        'fig_id': base_plot_name,
                        'plotfn': self.plot_fit,
                        'fit_res': fit_res,
                        'setlabel': 'exp decay fit' if i == 0 else
                            'gauss decay fit',
                        'do_legend': True,
                        'color': 'r' if i == 0 else 'C4',
                        'legend_bbox_to_anchor': (1, -0.15),
                        'legend_pos': 'upper right'}

                    if i != 0:
                        textstr += '\n'
                    textstr += \
                        ('$f_{{qubit \_ new \_ {{{key}}} }}$ = '.format(
                            key=('exp' if i == 0 else 'gauss')) +
                            '{:.6f} GHz '.format(
                            ramsey_dict[qbn][key]['new_qb_freq']*1e-9) +
                            '$\pm$ {:.2E} GHz '.format(
                            ramsey_dict[qbn][key][
                                'new_qb_freq_stderr']*1e-9))
                    T2_star_str += \
                        ('\n$T_{{2,{{{key}}} }}^\star$ = '.format(
                            key=('exp' if i == 0 else 'gauss')) +
                            '{:.2f} $\mu$s'.format(
                            fit_res.params['tau'].value*1e6) +
                            '$\pm$ {:.2f} $\mu$s'.format(
                            fit_res.params['tau'].stderr*1e6))

                textstr += '\n$f_{qubit \_ old}$ = '+'{:.6f} GHz '.format(
                    old_qb_freq*1e-9)
                textstr += ('\n$\Delta f$ = {:.4f} MHz '.format(
                    (ramsey_dict[qbn][exp_decay_fit_key]['new_qb_freq'] -
                    old_qb_freq)*1e-6) + '$\pm$ {:.2E} MHz'.format(
                    self.fit_dicts[exp_decay_fit_key]['fit_res'].params[
                        'frequency'].stderr*1e-6) +
                    '\n$f_{Ramsey}$ = '+'{:.4f} MHz $\pm$ {:.2E} MHz'.format(
                    self.fit_dicts[exp_decay_fit_key]['fit_res'].params[
                        'frequency'].value*1e-6,
                    self.fit_dicts[exp_decay_fit_key]['fit_res'].params[
                        'frequency'].stderr*1e-6))
                textstr += T2_star_str
                textstr += '\nartificial detuning = {:.2f} MHz'.format(
                    ramsey_dict[qbn][exp_decay_fit_key][
                        'artificial_detuning']*1e-6)

                self.plot_dicts['text_msg_' + qbn] = {
                    'fig_id': base_plot_name,
                    'ypos': -0.2,
                    'xpos': -0.025,
                    'horizontalalignment': 'left',
                    'verticalalignment': 'top',
                    'plotfn': self.plot_text,
                    'text_string': textstr}

                self.plot_dicts['half_hline_' + qbn] = {
                    'fig_id': base_plot_name,
                    'plotfn': self.plot_hlines,
                    'y': 0.5,
                    'xmin': self.proc_data_dict['sweep_points_dict'][qbn][
                        'sweep_points'][0],
                    'xmax': self.proc_data_dict['sweep_points_dict'][qbn][
                        'sweep_points'][-1],
                    'colors': 'gray'}


class QScaleAnalysis(MultiQubit_TimeDomain_Analysis):
    def __init__(self, qb_names, *args, **kwargs):
        params_dict = {}
        for qbn in qb_names:
            s = 'Instrument settings.'+qbn
            for trans_name in ['ge', 'ef']:
                params_dict[f'{trans_name}_qscale_'+qbn] = \
                    s+f'.{trans_name}_motzoi'
        kwargs['params_dict'] = params_dict
        kwargs['numeric_params'] = list(params_dict)
        super().__init__(qb_names, *args, **kwargs)

    def process_data(self):
        super().process_data()

        self.proc_data_dict['qscale_data'] = OrderedDict()
        for qbn in self.qb_names:
            self.proc_data_dict['qscale_data'][qbn] = OrderedDict()
            sweep_points = deepcopy(self.proc_data_dict['sweep_points_dict'][
                                        qbn]['msmt_sweep_points'])
            # check if the sweep points are repeated 3 times as they have to be
            # for the qscale analysis:
            # Takes the first 3 entries and check if they are all the same or different.
            # Needed For backwards compatibility with QudevTransmon.measure_qscale()
            # that does not (yet) use Sweeppoints object.

            unique_sp = np.unique(sweep_points[:3])
            if unique_sp.size > 1:
                sweep_points = np.repeat(sweep_points, 3)
            # replace in proc_data_dict; otherwise plotting in base class fails
            self.proc_data_dict['sweep_points_dict'][qbn][
                'msmt_sweep_points'] = sweep_points
            self.proc_data_dict['sweep_points_dict'][qbn][
                'sweep_points'] = np.concatenate([
                sweep_points, self.proc_data_dict['sweep_points_dict'][qbn][
                    'cal_points_sweep_points']])

            data = self.proc_data_dict['data_to_fit'][qbn]
            if self.num_cal_points != 0:
                data = data[:-self.num_cal_points]
            self.proc_data_dict['qscale_data'][qbn]['sweep_points_xx'] = \
                sweep_points[0::3]
            self.proc_data_dict['qscale_data'][qbn]['sweep_points_xy'] = \
                sweep_points[1::3]
            self.proc_data_dict['qscale_data'][qbn]['sweep_points_xmy'] = \
                sweep_points[2::3]
            self.proc_data_dict['qscale_data'][qbn]['data_xx'] = \
                data[0::3]
            self.proc_data_dict['qscale_data'][qbn]['data_xy'] = \
                data[1::3]
            self.proc_data_dict['qscale_data'][qbn]['data_xmy'] = \
                data[2::3]

    def prepare_fitting(self):
        self.fit_dicts = OrderedDict()

        for qbn in self.qb_names:
            for msmt_label in ['_xx', '_xy', '_xmy']:
                sweep_points = self.proc_data_dict['qscale_data'][qbn][
                    'sweep_points' + msmt_label]
                data = self.proc_data_dict['qscale_data'][qbn][
                    'data' + msmt_label]

                # As a workaround for a weird bug letting crash the analysis
                # every second time, we do not use lmfit.models.ConstantModel
                # and lmfit.models.LinearModel, but create custom models.
                if msmt_label == '_xx':
                    model = lmfit.Model(lambda x, c: c)
                    guess_pars = model.make_params(c=np.mean(data))
                else:
                    model = lmfit.Model(lambda x, slope, intercept:
                                        slope * x + intercept)
                    slope = (data[-1] - data[0]) / \
                            (sweep_points[-1] - sweep_points[0])
                    intercept = data[-1] - slope * sweep_points[-1]
                    guess_pars = model.make_params(slope=slope,
                                                   intercept=intercept)

                key = 'fit' + msmt_label + '_' + qbn
                self.fit_dicts[key] = {
                    'fit_fn': model.func,
                    'fit_xvals': {'x': sweep_points},
                    'fit_yvals': {'data': data},
                    'guess_pars': guess_pars}

    def analyze_fit_results(self):
        self.proc_data_dict['analysis_params_dict'] = OrderedDict()
        # The best qscale parameter is the point where all 3 curves intersect.
        threshold = 0.02
        for qbn in self.qb_names:
            self.proc_data_dict['analysis_params_dict'][qbn] = OrderedDict()
            fitparams0 = self.fit_dicts['fit_xx'+'_'+qbn]['fit_res'].params
            fitparams1 = self.fit_dicts['fit_xy'+'_'+qbn]['fit_res'].params
            fitparams2 = self.fit_dicts['fit_xmy'+'_'+qbn]['fit_res'].params

            intercept_diff_mean = fitparams1['intercept'].value - \
                                  fitparams2['intercept'].value
            slope_diff_mean = fitparams2['slope'].value - \
                              fitparams1['slope'].value
            optimal_qscale = intercept_diff_mean/slope_diff_mean

            # Warning if Xpi/2Xpi line is not within +/-threshold of 0.5
            if (fitparams0['c'].value > (0.5 + threshold)) or \
                    (fitparams0['c'].value < (0.5 - threshold)):
                log.warning('The trace from the X90-X180 pulses is '
                                'NOT within $\pm${} of the expected value '
                                'of 0.5.'.format(threshold))
            # Warning if optimal_qscale is not within +/-threshold of 0.5
            y_optimal_qscale = optimal_qscale * fitparams2['slope'].value + \
                                 fitparams2['intercept'].value
            if (y_optimal_qscale > (0.5 + threshold)) or \
                    (y_optimal_qscale < (0.5 - threshold)):
                log.warning('The optimal qscale found gives a population '
                                'that is NOT within $\pm${} of the expected '
                                'value of 0.5.'.format(threshold))

            # Calculate standard deviation
            intercept_diff_std_squared = \
                fitparams1['intercept'].stderr**2 + \
                fitparams2['intercept'].stderr**2
            slope_diff_std_squared = \
                fitparams2['slope'].stderr**2 + fitparams1['slope'].stderr**2

            optimal_qscale_stderr = np.sqrt(
                intercept_diff_std_squared*(1/slope_diff_mean**2) +
                slope_diff_std_squared*(intercept_diff_mean /
                                        (slope_diff_mean**2))**2)

            self.proc_data_dict['analysis_params_dict'][qbn]['qscale'] = \
                optimal_qscale
            self.proc_data_dict['analysis_params_dict'][qbn][
                'qscale_stderr'] = optimal_qscale_stderr

    def prepare_plots(self):
        super().prepare_plots()

        color_dict = {'_xx': '#365C91',
                      '_xy': '#683050',
                      '_xmy': '#3C7541'}
        label_dict = {'_xx': r'$X_{\pi/2}X_{\pi}$',
                      '_xy': r'$X_{\pi/2}Y_{\pi}$',
                      '_xmy': r'$X_{\pi/2}Y_{-\pi}$'}
        for qbn in self.qb_names:
            base_plot_name = 'Qscale_' + qbn
            for msmt_label in ['_xx', '_xy', '_xmy']:
                sweep_points = self.proc_data_dict['qscale_data'][qbn][
                    'sweep_points' + msmt_label]
                data = self.proc_data_dict['qscale_data'][qbn][
                    'data' + msmt_label]
                if msmt_label == '_xx':
                    plot_name = base_plot_name
                else:
                    plot_name = 'data' + msmt_label + '_' + qbn
                xlabel, xunit = self.get_xaxis_label_unit(qbn)
                self.plot_dicts[plot_name] = {
                    'plotfn': self.plot_line,
                    'xvals': sweep_points,
                    'xlabel': xlabel,
                    'xunit': xunit,
                    'yvals': data,
                    'ylabel': '{} state population'.format(
                        self.get_latex_prob_label(self.data_to_fit[qbn])),
                    'yunit': '',
                    'setlabel': 'Data\n' + label_dict[msmt_label],
                    'title': (self.raw_data_dict['timestamp'] + ' ' +
                              self.raw_data_dict['measurementstring'] +
                              '\n' + qbn),
                    'linestyle': 'none',
                    'color': color_dict[msmt_label],
                    'do_legend': True,
                    'legend_bbox_to_anchor': (1, 0.5),
                    'legend_pos': 'center left'}
                if msmt_label != '_xx':
                    self.plot_dicts[plot_name]['fig_id'] = base_plot_name

                if self.do_fitting:
                    # plot fit
                    xfine = np.linspace(sweep_points[0], sweep_points[-1], 1000)
                    fit_key = 'fit' + msmt_label + '_' + qbn
                    fit_res = self.fit_dicts[fit_key]['fit_res']
                    yvals = fit_res.model.func(xfine, **fit_res.best_values)
                    if not hasattr(yvals, '__iter__'):
                        yvals = np.array(len(xfine)*[yvals])
                    self.plot_dicts[fit_key] = {
                        'fig_id': base_plot_name,
                        'plotfn': self.plot_line,
                        'xvals': xfine,
                        'yvals': yvals,
                        'marker': '',
                        'setlabel': 'Fit\n' + label_dict[msmt_label],
                        'do_legend': True,
                        'color': color_dict[msmt_label],
                        'legend_bbox_to_anchor': (1, 0.5),
                        'legend_pos': 'center left'}

                    trans_name = 'ef' if 'f' in self.data_to_fit[qbn] else 'ge'
                    old_qscale_val = self.raw_data_dict[
                        f'{trans_name}_qscale_'+qbn]
                    if old_qscale_val != old_qscale_val:
                        old_qscale_val = 0
                    textstr = 'Qscale = {:.4f} $\pm$ {:.4f}'.format(
                        self.proc_data_dict['analysis_params_dict'][qbn][
                            'qscale'],
                        self.proc_data_dict['analysis_params_dict'][qbn][
                            'qscale_stderr']) + \
                            '\nold Qscale= {:.4f}'.format(old_qscale_val)

                    self.plot_dicts['text_msg_' + qbn] = {
                        'fig_id': base_plot_name,
                        'ypos': -0.175,
                        'xpos': 0.5,
                        'horizontalalignment': 'center',
                        'verticalalignment': 'top',
                        'plotfn': self.plot_text,
                        'text_string': textstr}

            # plot cal points
            if self.num_cal_points != 0:
                for i, cal_pts_idxs in enumerate(
                        self.cal_states_dict.values()):
                    plot_dict_name = list(self.cal_states_dict)[i] + \
                                     '_' + qbn
                    self.plot_dicts[plot_dict_name] = {
                        'fig_id': base_plot_name,
                        'plotfn': self.plot_line,
                        'xvals': np.mean([
                            self.proc_data_dict['sweep_points_dict'][qbn]
                            ['cal_points_sweep_points'][cal_pts_idxs],
                            self.proc_data_dict['sweep_points_dict'][qbn]
                            ['cal_points_sweep_points'][cal_pts_idxs]],
                            axis=0),
                        'yvals': self.proc_data_dict[
                            'data_to_fit'][qbn][cal_pts_idxs],
                        'setlabel': list(self.cal_states_dict)[i],
                        'do_legend': True,
                        'legend_bbox_to_anchor': (1, 0.5),
                        'legend_pos': 'center left',
                        'linestyle': 'none',
                        'line_kws': {'color': self.get_cal_state_color(
                            list(self.cal_states_dict)[i])}}

                    self.plot_dicts[plot_dict_name + '_line'] = {
                        'fig_id': base_plot_name,
                        'plotfn': self.plot_hlines,
                        'y': np.mean(
                            self.proc_data_dict[
                                'data_to_fit'][qbn][cal_pts_idxs]),
                        'xmin': self.proc_data_dict['sweep_points_dict'][
                            qbn]['sweep_points'][0],
                        'xmax': self.proc_data_dict['sweep_points_dict'][
                            qbn]['sweep_points'][-1],
                        'colors': 'gray'}


class EchoAnalysis(MultiQubit_TimeDomain_Analysis):

    def __init__(self, *args, **kwargs):
        auto = kwargs.pop('auto', True)
        super().__init__(*args, auto=False, **kwargs)
        if self.options_dict.get('artificial_detuning', None) is not None:
            self.echo_analysis = RamseyAnalysis(*args, auto=False, **kwargs)
        else:
            if 'options_dict' in kwargs:
                # kwargs.pop('options_dict')
                kwargs['options_dict'].update({'vary_offset': True})
            else:
                kwargs['options_dict'] = {'vary_offset': True}
            self.echo_analysis = T1Analysis(*args, auto=False, **kwargs)

        if auto:
            self.echo_analysis.extract_data()
            self.echo_analysis.process_data()
            self.echo_analysis.prepare_fitting()
            self.echo_analysis.run_fitting()
            self.echo_analysis.save_fit_results()
            self.analyze_fit_results()
            self.prepare_plots()

    def analyze_fit_results(self):
        self.echo_analysis.analyze_fit_results()
        self.proc_data_dict['analysis_params_dict'] = OrderedDict()
        for qbn in self.qb_names:
            self.proc_data_dict['analysis_params_dict'][qbn] = OrderedDict()

            params_dict = self.echo_analysis.proc_data_dict[
                'analysis_params_dict'][qbn]
            if 'T1' in params_dict:
                self.proc_data_dict['analysis_params_dict'][qbn][
                    'T2_echo'] = params_dict['T1']
                self.proc_data_dict['analysis_params_dict'][qbn][
                    'T2_echo_stderr'] = params_dict['T1_stderr']
            else:
                self.proc_data_dict['analysis_params_dict'][qbn][
                    'T2_echo'] = params_dict['exp_decay_'+qbn][
                    'T2_star']
                self.proc_data_dict['analysis_params_dict'][qbn][
                    'T2_echo_stderr'] = params_dict['exp_decay_'+qbn][
                    'T2_star_stderr']

    def prepare_plots(self):
        self.echo_analysis.prepare_plots()
        for qbn in self.qb_names:
            # rename base plot
            figure_name = 'Echo_' + qbn
            echo_plot_key_t1 = [key for key in self.echo_analysis.plot_dicts if
                                'T1_'+qbn in key]
            echo_plot_key_ram = [key for key in self.echo_analysis.plot_dicts if
                                 'Ramsey_'+qbn in key]
            if len(echo_plot_key_t1) != 0:
                echo_plot_name = echo_plot_key_t1[0]
            elif len(echo_plot_key_ram) != 0:
                echo_plot_name = echo_plot_key_ram[0]
            else:
                raise ValueError('Neither T1 nor Ramsey plots were found.')

            self.echo_analysis.plot_dicts[echo_plot_name][
                'legend_pos'] = 'upper right'
            self.echo_analysis.plot_dicts[echo_plot_name][
                'legend_bbox_to_anchor'] = (1, -0.15)

            for plot_label in self.echo_analysis.plot_dicts:
                if qbn in plot_label:
                    if 'raw' not in plot_label and 'projected' not in plot_label:
                        self.echo_analysis.plot_dicts[plot_label]['fig_id'] = \
                            figure_name

            old_T2e_val = a_tools.get_instr_setting_value_from_file(
                file_path=self.echo_analysis.raw_data_dict['folder'],
                instr_name=qbn, param_name='T2{}'.format(
                    '_ef' if 'f' in self.echo_analysis.data_to_fit[qbn]
                    else ''))
            T2_dict = self.proc_data_dict['analysis_params_dict']
            textstr = '$T_2$ echo = {:.2f} $\mu$s'.format(
                T2_dict[qbn]['T2_echo']*1e6) \
                      + ' $\pm$ {:.2f} $\mu$s'.format(
                T2_dict[qbn]['T2_echo_stderr']*1e6) \
                      + '\nold $T_2$ echo = {:.2f} $\mu$s'.format(
                old_T2e_val*1e6)

            self.echo_analysis.plot_dicts['text_msg_' + qbn][
                'text_string'] = textstr

        self.echo_analysis.plot(key_list='auto')
        self.echo_analysis.save_figures(close_figs=True)


class RamseyAddPulseAnalysis(MultiQubit_TimeDomain_Analysis):

    def __init__(self, *args, **kwargs):
        auto = kwargs.pop('auto', True)
        super().__init__(*args, auto=False, **kwargs)
        options_dict = kwargs.pop('options_dict', OrderedDict())
        options_dict_no = deepcopy(options_dict)
        options_dict_no.update(dict(
            data_filter=lambda raw: np.concatenate([
                raw[:-4][1::2], raw[-4:]]),
            hdf_group_name_suffix='_no_pulse'))
        self.ramsey_analysis = RamseyAnalysis(
            *args, auto=False, options_dict=options_dict_no,
            **kwargs)
        options_dict_with = deepcopy(options_dict)
        options_dict_with.update(dict(
            data_filter=lambda raw: np.concatenate([
                raw[:-4][0::2], raw[-4:]]),
            hdf_group_name_suffix='_with_pulse'))
        self.ramsey_add_pulse_analysis = RamseyAnalysis(
            *args, auto=False, options_dict=options_dict_with,
            **kwargs)


        if auto:
            self.ramsey_analysis.extract_data()
            self.ramsey_analysis.process_data()
            self.ramsey_analysis.prepare_fitting()
            self.ramsey_analysis.run_fitting()
            self.ramsey_analysis.save_fit_results()
            self.ramsey_add_pulse_analysis.extract_data()
            self.ramsey_add_pulse_analysis.process_data()
            self.ramsey_add_pulse_analysis.prepare_fitting()
            self.ramsey_add_pulse_analysis.run_fitting()
            self.ramsey_add_pulse_analysis.save_fit_results()
            self.raw_data_dict = self.ramsey_analysis.raw_data_dict
            self.analyze_fit_results()
            self.prepare_plots()
            keylist = []
            for qbn in self.qb_names:
                figure_name = 'CrossZZ_' + qbn
                keylist.append(figure_name+'with')
                keylist.append(figure_name+'no')
            self.plot()
            self.save_figures(close_figs=True)

    def analyze_fit_results(self):
        self.cross_kerr = 0.0
        self.ramsey_analysis.analyze_fit_results()
        self.ramsey_add_pulse_analysis.analyze_fit_results()

        self.proc_data_dict['analysis_params_dict'] = OrderedDict()


        for qbn in self.qb_names:

            self.proc_data_dict['analysis_params_dict'][qbn] = OrderedDict()

            self.params_dict_ramsey = self.ramsey_analysis.proc_data_dict[
                'analysis_params_dict'][qbn]
            self.params_dict_add_pulse = \
                self.ramsey_add_pulse_analysis.proc_data_dict[
                    'analysis_params_dict'][qbn]
            self.cross_kerr = self.params_dict_ramsey[
                                  'exp_decay_'+str(qbn)]['new_qb_freq'] \
                            - self.params_dict_add_pulse[
                                  'exp_decay_'+str(qbn)]['new_qb_freq']
            self.cross_kerr_error = np.sqrt(
                (self.params_dict_ramsey[
                    'exp_decay_'+str(qbn)]['new_qb_freq_stderr'])**2 +
                (self.params_dict_add_pulse[
                    'exp_decay_' + str(qbn)]['new_qb_freq_stderr'])**2)

    def prepare_plots(self):
        self.ramsey_analysis.prepare_plots()
        self.ramsey_add_pulse_analysis.prepare_plots()

        self.ramsey_analysis.plot(key_list='auto')
        self.ramsey_analysis.save_figures(close_figs=True, savebase='Ramsey_no')

        self.ramsey_add_pulse_analysis.plot(key_list='auto')
        self.ramsey_add_pulse_analysis.save_figures(close_figs=True,
                                                    savebase='Ramsey_with')

        self.options_dict['plot_proj_data'] = False
        self.metadata = {'plot_proj_data': False, 'plot_raw_data': False}
        super().prepare_plots()

        try:
            xunit = self.metadata["sweep_unit"]
            xlabel = self.metadata["sweep_name"]
        except KeyError:
            xlabel = self.raw_data_dict['sweep_parameter_names'][0]
            xunit = self.raw_data_dict['sweep_parameter_units'][0]
        if np.ndim(xunit) > 0:
            xunit = xunit[0]
        title = (self.raw_data_dict['timestamp'] + ' ' +
                 self.raw_data_dict['measurementstring'])

        for qbn in self.qb_names:
            data_no = self.ramsey_analysis.proc_data_dict['data_to_fit'][
                          qbn][:-self.ramsey_analysis.num_cal_points]
            data_with = self.ramsey_add_pulse_analysis.proc_data_dict[
                            'data_to_fit'][
                            qbn][:-self.ramsey_analysis.num_cal_points]
            delays = self.ramsey_analysis.proc_data_dict['sweep_points_dict'][
                         qbn]['sweep_points'][
                     :-self.ramsey_analysis.num_cal_points]

            figure_name = 'CrossZZ_' + qbn
            self.plot_dicts[figure_name+'with'] = {
                'fig_id': figure_name,
                'plotfn': self.plot_line,
                'xvals': delays,
                'yvals': data_with,
                'xlabel': xlabel,
                'xunit': xunit,
                'ylabel': '|e> state population',
                'setlabel': 'with $\\pi$-pulse',
                'title': title,
                'color': 'r',
                'marker': 'o',
                'line_kws': {'markersize': 5},
                'linestyle': 'none',
                'do_legend': True,
                'legend_ncol': 2,
                'legend_bbox_to_anchor': (1, -0.15),
                'legend_pos': 'upper right'}

            if self.do_fitting:
                fit_res_with = self.ramsey_add_pulse_analysis.fit_dicts[
                    'exp_decay_' + qbn]['fit_res']
                self.plot_dicts['fit_with_'+qbn] = {
                    'fig_id': figure_name,
                    'plotfn': self.plot_fit,
                    'xlabel': 'Ramsey delay',
                    'xunit': 's',
                    'fit_res': fit_res_with,
                    'setlabel': 'with $\\pi$-pulse - fit',
                    'title': title,
                    'do_legend': True,
                    'color': 'r',
                    'legend_ncol': 2,
                    'legend_bbox_to_anchor': (1, -0.15),
                    'legend_pos': 'upper right'}

            self.plot_dicts[figure_name+'no'] = {
                'fig_id': figure_name,
                'plotfn': self.plot_line,
                'xvals': delays,
                'yvals': data_no,
                'setlabel': 'no $\\pi$-pulse',
                'title': title,
                'color': 'g',
                'marker': 'o',
                'line_kws': {'markersize': 5},
                'linestyle': 'none',
                'do_legend': True,
                'legend_ncol': 2,
                'legend_bbox_to_anchor': (1, -0.15),
                'legend_pos': 'upper right'}

            if self.do_fitting:
                fit_res_no = self.ramsey_analysis.fit_dicts[
                    'exp_decay_' + qbn]['fit_res']
                self.plot_dicts['fit_no_'+qbn] = {
                    'fig_id': figure_name,
                    'plotfn': self.plot_fit,
                    'xlabel': 'Ramsey delay',
                    'xunit': 's',
                    'fit_res': fit_res_no,
                    'setlabel': 'no $\\pi$-pulse - fit',
                    'title': title,
                    'do_legend': True,
                    'color': 'g',
                    'legend_ncol': 2,
                    'legend_bbox_to_anchor': (1, -0.15),
                    'legend_pos': 'upper right'}

            textstr = r'$\alpha ZZ$ = {:.2f} +- {:.2f}'.format(
               self.cross_kerr*1e-3, self.cross_kerr_error*1e-3) + ' kHz'

            self.plot_dicts['text_msg_' + qbn] = {'fig_id': figure_name,
                                                  'text_string': textstr,
                                                  'ypos': -0.2,
                                                  'xpos': -0.075,
                                                  'horizontalalignment': 'left',
                                                  'verticalalignment': 'top',
                                                  'plotfn': self.plot_text}




class OverUnderRotationAnalysis(MultiQubit_TimeDomain_Analysis):

    def __init__(self, *args, **kwargs):
        super().__init__(*args, **kwargs)

    def prepare_fitting(self):
        self.fit_dicts = OrderedDict()
        for qbn in self.qb_names:
            data = self.proc_data_dict['projected_data_dict'][qbn]
            sweep_points = self.proc_data_dict['sweep_points_dict'][qbn][
                'msmt_sweep_points']
            if self.num_cal_points != 0:
                data = data[:-self.num_cal_points]
            model = lmfit.models.LinearModel()
            guess_pars = model.guess(data=data, x=sweep_points)
            guess_pars['intercept'].value = 0.5
            guess_pars['intercept'].vary = False
            key = 'fit_' + qbn
            self.fit_dicts[key] = {
                'fit_fn': model.func,
                'fit_xvals': {'x': sweep_points},
                'fit_yvals': {'data': data},
                'guess_pars': guess_pars}

    def analyze_fit_results(self):
        self.proc_data_dict['analysis_params_dict'] = OrderedDict()
        for qbn in self.qb_names:
            try:
                old_amp180 = a_tools.get_instr_setting_value_from_file(
                    file_path=self.raw_data_dict['folder'][0],
                    instr_name=qbn, param_name='amp180{}'.format(
                        '_ef' if 'f' in self.data_to_fit[qbn] else ''))
            except KeyError:
                old_amp180 = a_tools.get_instr_setting_value_from_file(
                    file_path=self.raw_data_dict['folder'][0],
                    instr_name=qbn, param_name='{}_amp180'.format(
                        'ef' if 'f' in self.data_to_fit[qbn] else 'ge'))

            self.proc_data_dict['analysis_params_dict'][qbn] = OrderedDict()
            self.proc_data_dict['analysis_params_dict'][qbn][
                'corrected_amp'] = old_amp180 - self.fit_dicts[
                'fit_' + qbn]['fit_res'].best_values['slope']*old_amp180
            self.proc_data_dict['analysis_params_dict'][qbn][
                'corrected_amp_stderr'] = self.fit_dicts[
                'fit_' + qbn]['fit_res'].params['slope'].stderr*old_amp180

    def prepare_plots(self):
        super().prepare_plots()

        if self.do_fitting:
            for qbn in self.qb_names:
                # rename base plot
                if self.fit_dicts['fit_' + qbn][
                        'fit_res'].best_values['slope'] >= 0:
                    base_plot_name = 'OverRotation_' + qbn
                else:
                    base_plot_name = 'UnderRotation_' + qbn
                self.prepare_projected_data_plot(
                    fig_name=base_plot_name,
                    data=self.proc_data_dict['data_to_fit'][qbn],
                    plot_name_suffix=qbn+'fit',
                    qb_name=qbn)

                self.plot_dicts['fit_' + qbn] = {
                    'fig_id': base_plot_name,
                    'plotfn': self.plot_fit,
                    'fit_res': self.fit_dicts['fit_' + qbn]['fit_res'],
                    'setlabel': 'linear fit',
                    'do_legend': True,
                    'color': 'r',
                    'legend_ncol': 2,
                    'legend_bbox_to_anchor': (1, -0.15),
                    'legend_pos': 'upper right'}

                try:
                    old_amp180 = a_tools.get_instr_setting_value_from_file(
                        file_path=self.raw_data_dict['folder'][0],
                        instr_name=qbn, param_name='amp180{}'.format(
                            '_ef' if 'f' in self.data_to_fit[qbn] else ''))
                except KeyError:
                    old_amp180 = a_tools.get_instr_setting_value_from_file(
                        file_path=self.raw_data_dict['folder'][0],
                        instr_name=qbn, param_name='{}_amp180'.format(
                            'ef' if 'f' in self.data_to_fit[qbn] else 'ge'))
                correction_dict = self.proc_data_dict['analysis_params_dict']
                fit_res = self.fit_dicts['fit_' + qbn]['fit_res']
                textstr = '$\pi$-Amp = {:.4f} mV'.format(
                    correction_dict[qbn]['corrected_amp']*1e3) \
                          + ' $\pm$ {:.1e} mV'.format(
                    correction_dict[qbn]['corrected_amp_stderr']*1e3) \
                          + '\nold $\pi$-Amp = {:.4f} mV'.format(
                    old_amp180*1e3) \
                          + '\namp. correction = {:.4f} mV'.format(
                              fit_res.best_values['slope']*old_amp180*1e3) \
                          + '\nintercept = {:.2f}'.format(
                              fit_res.best_values['intercept'])
                self.plot_dicts['text_msg_' + qbn] = {
                    'fig_id': base_plot_name,
                    'ypos': -0.2,
                    'xpos': 0,
                    'horizontalalignment': 'left',
                    'verticalalignment': 'top',
                    'plotfn': self.plot_text,
                    'text_string': textstr}

                self.plot_dicts['half_hline_' + qbn] = {
                    'fig_id': base_plot_name,
                    'plotfn': self.plot_hlines,
                    'y': 0.5,
                    'xmin': self.proc_data_dict['sweep_points_dict'][qbn][
                        'sweep_points'][0],
                    'xmax': self.proc_data_dict['sweep_points_dict'][qbn][
                        'sweep_points'][-1],
                    'colors': 'gray'}


class CPhaseLeakageAnalysis(MultiQubit_TimeDomain_Analysis):

    def __init__(self, *args, **kwargs):
        super().__init__(*args, **kwargs)

    def process_data(self):
        super().process_data()

        self.leakage_qbname = self.get_param_value('leakage_qbname')
        self.cphase_qbname = self.get_param_value('cphase_qbname')
        if self.leakage_qbname is None and self.cphase_qbname is None:
            raise ValueError('Please provide either leakage_qbname or '
                             'cphase_qbname.')
        elif self.cphase_qbname is None:
            self.cphase_qbname = [qbn for qbn in self.qb_names if
                                  qbn != self.leakage_qbname][0]
        elif self.leakage_qbname is None:
            self.leakage_qbname = [qbn for qbn in self.qb_names if
                                   qbn != self.cphase_qbname]
            if len(self.leakage_qbname) > 0:
                self.leakage_qbname = self.leakage_qbname[0]
            else:
                self.leakage_qbname = None

        for qbn, data in self.proc_data_dict['data_to_fit'].items():
            if data.shape[1] != self.proc_data_dict['sweep_points_dict'][qbn][
                    'sweep_points'].size:
                self.proc_data_dict['data_to_fit'][qbn] = data.T

        # convert phases to radians
        for qbn in self.qb_names:
            sweep_dict = self.proc_data_dict['sweep_points_dict'][qbn]
            sweep_dict['sweep_points'] *= np.pi/180

        # reshape data for ease of use
        self.proc_data_dict['data_to_fit_reshaped'] = {
            qbn: np.reshape(
                self.proc_data_dict['data_to_fit'][qbn][
                    :, :-self.num_cal_points],
                (2*self.proc_data_dict['data_to_fit'][qbn][
                    :, :-self.num_cal_points].shape[0],
                self.proc_data_dict['data_to_fit'][qbn][
                    :, :-self.num_cal_points].shape[1]//2))
            for qbn in self.qb_names}

    def prepare_fitting(self):
        self.fit_dicts = OrderedDict()
        self.leakage_values = np.array([])
        labels = ['e', 'g']
        for i, qbn in enumerate(self.qb_names):
            for row in range(self.proc_data_dict['data_to_fit_reshaped'][
                                 qbn].shape[0]):
                phases = np.unique(self.proc_data_dict['sweep_points_dict'][
                    qbn]['msmt_sweep_points'])
                data = self.proc_data_dict['data_to_fit_reshaped'][qbn][row, :]
                key = 'fit_{}{}_{}'.format(labels[row % 2], row, qbn)
                if qbn == self.cphase_qbname:
                    # fit cphase qb results to a cosine
                    model = lmfit.Model(fit_mods.CosFunc)
                    guess_pars = fit_mods.Cos_guess(
                        model=model,
                        t=phases,
                        data=data)
                    guess_pars['amplitude'].vary = True
                    guess_pars['offset'].vary = True
                    guess_pars['frequency'].value = 1/(2*np.pi)
                    guess_pars['frequency'].vary = False
                    guess_pars['phase'].vary = True

                    self.fit_dicts[key] = {
                        'fit_fn': fit_mods.CosFunc,
                        'fit_xvals': {'t': phases},
                        'fit_yvals': {'data': data},
                        'guess_pars': guess_pars}
                else:
                    if self.get_param_value('classified_ro', False):
                        self.leakage_values = np.append(self.leakage_values,
                                                        np.mean(data))
                    else:
                        # fit leakage qb results to a constant
                        model = lmfit.models.ConstantModel()
                        guess_pars = model.guess(data=data, x=phases)

                        self.fit_dicts[key] = {
                            'fit_fn': model.func,
                            'fit_xvals': {'x': phases},
                            'fit_yvals': {'data': data},
                            'guess_pars': guess_pars}

    def analyze_fit_results(self):
        self.proc_data_dict['analysis_params_dict'] = OrderedDict()
        # get cphases population losses
        keys = [k for k in list(self.fit_dicts.keys()) if
                self.cphase_qbname in k]
        fit_res_objs = [self.fit_dicts[k]['fit_res'] for k in keys]
        # cphases
        phases = np.array([fr.best_values['phase'] for fr in fit_res_objs])
        phases_errs = np.array([fr.params['phase'].stderr
                                for fr in fit_res_objs])
        phases_errs[phases_errs == None] = 0.0

        cphases = phases[0::2] - phases[1::2]
        cphases[cphases < 0] += 2*np.pi
        cphases_stderrs = np.sqrt(np.array(phases_errs[0::2]**2 +
                                           phases_errs[1::2]**2,
                                           dtype=np.float64))
        self.proc_data_dict['analysis_params_dict'][
            'cphase'] = {'val': cphases, 'stderr': cphases_stderrs}

        # population losses
        amps = np.array([fr.best_values['amplitude'] for fr in fit_res_objs])
        amps_errs = np.array([fr.params['amplitude'].stderr
                                for fr in fit_res_objs])
        amps_errs[amps_errs == None] = 0.0

        # population_loss = (amp_qbL_|g> - amp_qbL_|e>)/amp_qbL_|g>
        population_loss = (amps[1::2] - amps[0::2])/amps[1::2]
        x = amps[0::2] - amps[1::2]
        x_err = np.array(amps_errs[0::2]**2 + amps_errs[1::2]**2,
                         dtype=np.float64)
        y = amps[1::2]
        y_err = amps_errs[1::2]
        try:
            population_loss_stderrs = np.sqrt(np.array(
                ((y * x_err) ** 2 + (x * y_err) ** 2) / (y ** 4),
                dtype=np.float64))
        except:
            population_loss_stderrs = float("nan")
        self.proc_data_dict['analysis_params_dict'][
            'population_loss'] = {'val': population_loss,
                                  'stderr': population_loss_stderrs}

        if self.leakage_qbname is not None:
            # get leakage
            if self.get_param_value('classified_ro', False):
                leakage = self.leakage_values[0::2]
                leakage_errs = np.zeros(len(leakage))
                leakage_increase = self.leakage_values[0::2] - \
                                   self.leakage_values[1::2]
                leakage_increase_errs = np.zeros(len(leakage))
            else:
                keys = [k for k in list(self.fit_dicts.keys()) if
                        self.leakage_qbname in k]
                fit_res_objs = [self.fit_dicts[k]['fit_res'] for k in keys]

                lines = np.array([fr.best_values['c'] for fr in fit_res_objs])
                lines_errs = np.array([fr.params['c'].stderr for
                                       fr in fit_res_objs])
                lines_errs[lines_errs == None] = 0.0

                leakage = lines[0::2]
<<<<<<< HEAD
                leakage_errs = np.array(lines_errs[0::2], dtype=np.float64)
=======
                leakage_errs = np.array(np.sqrt(lines_errs[0::2]**2 +
                                                lines_errs[1::2]**2),
                                        dtype=np.float64)
                leakage_increase = lines[0::2] - lines[1::2]
                leakage_increase_errs = np.array(lines_errs[0::2],
                                                 dtype=np.float64)
>>>>>>> f1694d7c

            self.proc_data_dict['analysis_params_dict'][
                'leakage'] = {'val': leakage, 'stderr': leakage_errs}
            self.proc_data_dict['analysis_params_dict'][
                'leakage_increase'] = {'val': leakage_increase,
                                       'stderr': leakage_increase_errs}

        self.save_processed_data(key='analysis_params_dict')

    def plot_traces(self, prob_label, data_2d, qbn):
        plotsize = self.get_default_plot_params(set=False)[
            'figure.figsize']
        plotsize = (plotsize[0], plotsize[0]/1.25)
        if data_2d.shape[1] != self.proc_data_dict[
                'sweep_points_dict'][qbn]['sweep_points'].size:
            data_2d = data_2d.T

        data_2d_reshaped = np.reshape(
            data_2d[:, :-self.num_cal_points],
            (2*data_2d[:, :-self.num_cal_points].shape[0],
             data_2d[:, :-self.num_cal_points].shape[1]//2))

        data_2d_cal_reshaped = [[data_2d[:, -self.num_cal_points:]]] * \
                               (2*data_2d[:, :-self.num_cal_points].shape[0])

        ref_states_plot_dicts = {}
        for row in range(data_2d_reshaped.shape[0]):
            phases = np.unique(self.proc_data_dict['sweep_points_dict'][qbn][
                    'msmt_sweep_points'])
            data = data_2d_reshaped[row, :]
            legend_bbox_to_anchor = (1, -0.15)
            legend_pos = 'upper right'
            legend_ncol = 2

            if qbn == self.cphase_qbname and \
                    self.get_latex_prob_label(prob_label) == \
                    self.get_latex_prob_label(self.data_to_fit[qbn]):
                figure_name = 'Cphase_{}_{}'.format(qbn, prob_label)
            elif qbn == self.leakage_qbname and \
                    self.get_latex_prob_label(prob_label) == \
                    self.get_latex_prob_label(self.data_to_fit[qbn]):
                figure_name = 'Leakage_{}_{}'.format(qbn, prob_label)
            else:
                figure_name = 'projected_plot_' + qbn + '_' + \
                              prob_label

            # plot cal points
            if self.num_cal_points > 0:
                data_w_cal = data_2d_cal_reshaped[row][0][0]
                for i, cal_pts_idxs in enumerate(
                        self.cal_states_dict.values()):
                    s = '{}_{}_{}'.format(row, qbn, prob_label)
                    ref_state_plot_name = list(
                        self.cal_states_dict)[i] + '_' + s
                    ref_states_plot_dicts[ref_state_plot_name] = {
                        'fig_id': figure_name,
                        'plotfn': self.plot_line,
                        'plotsize': plotsize,
                        'xvals': self.proc_data_dict[
                            'sweep_points_dict'][qbn][
                            'cal_points_sweep_points'][
                            cal_pts_idxs],
                        'yvals': data_w_cal[cal_pts_idxs],
                        'setlabel': list(
                            self.cal_states_dict)[i] if
                        row == 0 else '',
                        'do_legend': row == 0,
                        'legend_bbox_to_anchor':
                            legend_bbox_to_anchor,
                        'legend_pos': legend_pos,
                        'legend_ncol': legend_ncol,
                        'linestyle': 'none',
                        'line_kws': {'color':
                            self.get_cal_state_color(
                                list(self.cal_states_dict)[i])}}
                # phases = phases[:-self.num_cal_points]
                # data = data[:-self.num_cal_points]

            if self.leakage_qbname is not None:
                legend_label = '{} in $|g\\rangle$'.format(
                    self.leakage_qbname) if row % 2 != 0 else \
                    '{} in $|e\\rangle$'.format(
                        self.leakage_qbname)
            else:
                legend_label = 'qbc in $|g\\rangle$' if \
                    row % 2 != 0 else 'qbc in $|e\\rangle$'
            hard_sweep_params = self.get_param_value('hard_sweep_params')
            sweep_name = self.get_param_value('sweep_name')
            sweep_unit = self.get_param_value('sweep_unit')
            if hard_sweep_params is not None:
                xlabel = list(hard_sweep_params)[0]
                xunit = list(hard_sweep_params.values())[0][
                    'unit']
            elif (sweep_name is not None) and (sweep_unit is not None):
                xlabel = sweep_name
                xunit = sweep_unit
            else:
                xlabel = self.raw_data_dict['sweep_parameter_names']
                xunit = self.raw_data_dict['sweep_parameter_units']
            if np.ndim(xunit) > 0:
                xunit = xunit[0]
            self.plot_dicts['data_{}_{}_{}'.format(
                row, qbn, prob_label)] = {
                'plotfn': self.plot_line,
                'fig_id': figure_name,
                'plotsize': plotsize,
                'xvals': phases,
                'xlabel': xlabel,
                'xunit': xunit,
                'yvals': data,
                'ylabel': '{} state population'.format(
                    self.get_latex_prob_label(prob_label)),
                'yunit': '',
                'yscale': self.get_param_value("yscale", "linear"),
                'setlabel': 'Data - ' + legend_label
                if row in [0, 1] else '',
                'title': self.raw_data_dict['timestamp'] + ' ' +
                         self.raw_data_dict['measurementstring'] + '-' + qbn,
                'linestyle': 'none',
                'color': 'C0' if row % 2 == 0 else 'C2',
                'do_legend': row in [0, 1],
                'legend_ncol': legend_ncol,
                'legend_bbox_to_anchor': legend_bbox_to_anchor,
                'legend_pos': legend_pos}

            if self.do_fitting and 'projected' not in figure_name:
                k = 'fit_{}{}_{}'.format(
                    'e' if row % 2 == 0 else 'g', row, qbn)

                if qbn == self.cphase_qbname:
                    fit_res = self.fit_dicts[k]['fit_res']
                    self.plot_dicts[k + '_' + prob_label] = {
                        'fig_id': figure_name,
                        'plotfn': self.plot_fit,
                        'fit_res': fit_res,
                        'setlabel': 'Fit - ' + legend_label
                        if row in [0, 1] else '',
                        'color': 'C0' if row % 2 == 0 else 'C2',
                        'do_legend': row in [0, 1],
                        'legend_ncol': legend_ncol,
                        'legend_bbox_to_anchor':
                            legend_bbox_to_anchor,
                        'legend_pos': legend_pos}
                else:
                    if self.get_param_value('classified_ro', False):
                        pass
                    else:
                        fit_res = self.fit_dicts[k]['fit_res']
                        xvals = fit_res.userkws[
                            fit_res.model.independent_vars[0]]
                        xfine = np.linspace(min(xvals), max(xvals), 100)
                        yvals = fit_res.model.func(
                            xfine, **fit_res.best_values)
                        if not hasattr(yvals, '__iter__'):
                            yvals = np.array(len(xfine)*[yvals])

                        self.plot_dicts[k] = {
                            'fig_id': figure_name,
                            'plotfn': self.plot_line,
                            'xvals': xfine,
                            'yvals': yvals,
                            'marker': '',
                            'setlabel': 'Fit - ' + legend_label
                            if row in [0, 1] else '',
                            'do_legend': row in [0, 1],
                            'legend_ncol': legend_ncol,
                            'color': 'C0' if row % 2 == 0 else 'C2',
                            'legend_bbox_to_anchor':
                                legend_bbox_to_anchor,
                            'legend_pos': legend_pos}

        # ref state plots need to be added at the end, otherwise the
        # legend for |g> and |e> is added twice (because of the
        # condition do_legend = (row in [0,1]) in the plot dicts above
        if self.num_cal_points > 0:
            self.plot_dicts.update(ref_states_plot_dicts)
        return figure_name

    def prepare_plots(self):
        if self.options_dict.get('plot_all_traces', True):
            for j, qbn in enumerate(self.qb_names):
                if self.options_dict.get('plot_all_probs', True):
                    for prob_label, data_2d in self.proc_data_dict[
                            'projected_data_dict'][qbn].items():
                        figure_name = self.plot_traces(prob_label, data_2d, qbn)
                else:
                    figure_name = self.plot_traces(
                        self.data_to_fit[qbn], self.proc_data_dict[
                            'data_to_fit'][qbn], qbn)

                if self.do_fitting and len(self.proc_data_dict[
                               'analysis_params_dict']['cphase']['val']) == 1:
                        if qbn == self.cphase_qbname:
                            textstr = 'Cphase = {:.2f}'.format(
                                self.proc_data_dict['analysis_params_dict'][
                                    'cphase']['val'][0]*180/np.pi) + \
                                      r'$^{\circ}$' + \
                                    '$\\pm${:.2f}'.format(self.proc_data_dict[
                                          'analysis_params_dict']['cphase'][
                                          'stderr'][0] * 180 / np.pi) + \
                                      r'$^{\circ}$'
                            textstr += '\nPopulation loss = ' + \
                                       '{:.3f} $\\pm$ {:.3f}'.format(
                                self.proc_data_dict[
                                    'analysis_params_dict'][
                                    'population_loss']['val'][0],
                                                self.proc_data_dict[
                                    'analysis_params_dict'][
                                    'population_loss']['stderr'][0])
                            self.plot_dicts['text_msg_' + qbn] = {
                                'fig_id': 'Cphase_{}_pe'.format(qbn),
                                'ypos': -0.2,
                                'xpos': -0.05,
                                'horizontalalignment': 'left',
                                'verticalalignment': 'top',
                                'plotfn': self.plot_text,
                                'text_string': textstr}
                        else:
                            textstr = 'Leakage = {:.5f} $\\pm$ {:.5f}'.format(
                                self.proc_data_dict['analysis_params_dict'][
                                    'leakage']['val'][0],
                                self.proc_data_dict['analysis_params_dict'][
                                    'leakage']['stderr'][0])
                            textstr += '\nLeakage increase = \n\t' \
                                       '{:.5f} $\\pm$ {:.5f}'.format(
                                self.proc_data_dict['analysis_params_dict'][
                                    'leakage_increase']['val'][0],
                                self.proc_data_dict['analysis_params_dict'][
                                    'leakage_increase']['stderr'][0])
                            self.plot_dicts['text_msg_' + qbn] = {
                                'fig_id': figure_name,
                                'ypos': -0.2,
                                'xpos': -0.05,
                                'horizontalalignment': 'left',
                                'verticalalignment': 'top',
                                'plotfn': self.plot_text,
                                'text_string': textstr}

        # plot analysis results
        if self.do_fitting and len(self.proc_data_dict[
                'analysis_params_dict']['cphase']['val']) > 1:
            # unique_swpts2d = [np.unique(arr) for arr in self.raw_data_dict[
            #     'sweep_points_2D_dict'][self.qb_names[0]]]
            # swpts2d_lengths = np.array([len(np.unique(arr)) for arr in
            #                             unique_swpts2d])
            # swpts2d_idxs = np.where(swpts2d_lengths > 1)[0]
            assert ('soft_sweep_params' in self.metadata)
            ss_pars = self.metadata['soft_sweep_params']

            for idx, ss_pname in enumerate(ss_pars):
                for param_name, results_dict in self.proc_data_dict[
                        'analysis_params_dict'].items():
                    reps = len(results_dict['val']) / \
                           len(ss_pars[ss_pname]['values'])
                    plot_name = '{}_vs_{}'.format(param_name, ss_pname)
                    if param_name == 'cphase':
                        yvals = results_dict['val']*180/np.pi - 180
                        yerr = results_dict['stderr']*180/np.pi
                        ylabel = param_name + '-$180^{\\circ}$'
                        self.plot_dicts[plot_name+'_hline'] = {
                            'fig_id': plot_name,
                            'plotfn': self.plot_hlines,
                            'y': 0,
                            'xmin': np.min(ss_pars[ss_pname]['values']),
                            'xmax': np.max(ss_pars[ss_pname]['values']),
                            'colors': 'gray'}
                    else:
                        yvals = results_dict['val']
                        yerr = results_dict['stderr']
                        ylabel = param_name
                    self.plot_dicts[plot_name] = {
                        'plotfn': self.plot_line,
                        'xvals': np.repeat(ss_pars[ss_pname]['values'], reps),
                        'xlabel': ss_pname,
                        'xunit': ss_pars[ss_pname]['unit'],
                        'yvals': yvals,
                        'yerr': yerr if param_name != 'leakage' else None,
                        'ylabel': ylabel,
                        'yunit': 'deg' if param_name == 'cphase' else '',
                        'linestyle': 'none',
                        'do_legend': False}


class CZDynamicPhaseAnalysis(MultiQubit_TimeDomain_Analysis):

    def __init__(self, *args, **kwargs):
        super().__init__(*args, **kwargs)

    def process_data(self):
        super().process_data()
        # convert phases to radians
        for qbn in self.qb_names:
            sweep_dict = self.proc_data_dict['sweep_points_dict'][qbn]
            sweep_dict['sweep_points'] *= np.pi/180

        # get data with flux pulse and w/o flux pulse
        self.data_with_fp = OrderedDict()
        self.data_no_fp = OrderedDict()
        for qbn in self.qb_names:
            all_data = self.proc_data_dict['data_to_fit'][qbn]
            if self.num_cal_points != 0:
                all_data = all_data[:-self.num_cal_points]
            self.data_with_fp[qbn] = all_data[0: len(all_data)//2]
            self.data_no_fp[qbn] = all_data[len(all_data)//2:]

    def prepare_fitting(self):
        self.fit_dicts = OrderedDict()
        for qbn in self.qb_names:
            sweep_points = np.unique(
                self.proc_data_dict['sweep_points_dict'][qbn][
                    'msmt_sweep_points'])
            for i, data in enumerate([self.data_with_fp[qbn],
                                      self.data_no_fp[qbn]]):
                cos_mod = lmfit.Model(fit_mods.CosFunc)
                guess_pars = fit_mods.Cos_guess(
                    model=cos_mod,
                    t=sweep_points,
                    data=data)
                guess_pars['amplitude'].vary = True
                guess_pars['offset'].vary = True
                guess_pars['frequency'].value = 1/(2*np.pi)
                guess_pars['frequency'].vary = False
                guess_pars['phase'].vary = True

                key = 'cos_fit_{}_{}'.format(qbn, 'wfp' if i == 0 else 'nofp')
                self.fit_dicts[key] = {
                    'fit_fn': fit_mods.CosFunc,
                    'fit_xvals': {'t': sweep_points},
                    'fit_yvals': {'data': data},
                    'guess_pars': guess_pars}

    def analyze_fit_results(self):
        self.proc_data_dict['analysis_params_dict'] = OrderedDict()
        for qbn in self.qb_names:
            self.proc_data_dict['analysis_params_dict'][qbn] = OrderedDict()
            self.proc_data_dict['analysis_params_dict'][qbn][
                'dynamic_phase'] = {
                'val': (self.fit_dicts[f'cos_fit_{qbn}_wfp'][
                            'fit_res'].best_values['phase'] -
                        self.fit_dicts[f'cos_fit_{qbn}_nofp'][
                            'fit_res'].best_values['phase']),
                'stderr': np.sqrt(
                    self.fit_dicts[f'cos_fit_{qbn}_wfp'][
                        'fit_res'].params['phase'].stderr**2 +
                    self.fit_dicts[f'cos_fit_{qbn}_nofp'][
                        'fit_res'].params['phase'].stderr**2)
                }
        self.save_processed_data(key='analysis_params_dict')

    def prepare_plots(self):
        super().prepare_plots()
        for qbn in self.qb_names:
            for i, data in enumerate([self.data_with_fp[qbn],
                                      self.data_no_fp[qbn]]):
                fit_key = f'cos_fit_{qbn}_wfp' if i == 0 else \
                    f'cos_fit_{qbn}_nofp'
                plot_name_suffix = 'fit_'+'wfp' if i == 0 else 'nofp'
                cal_pts_data = self.proc_data_dict['data_to_fit'][qbn][
                               -self.num_cal_points:]
                base_plot_name = 'Dynamic_phase_' + qbn
                self.prepare_projected_data_plot(
                    fig_name=base_plot_name,
                    data=np.concatenate((data,cal_pts_data)),
                    sweep_points=np.unique(
                        self.proc_data_dict['sweep_points_dict'][qbn][
                            'sweep_points']),
                    data_label='with flux pulse' if i == 0 else 'no flux pulse',
                    plot_name_suffix=qbn + plot_name_suffix,
                    qb_name=qbn,
                    do_legend_cal_states=(i == 0))
                if self.do_fitting:
                    fit_res = self.fit_dicts[fit_key]['fit_res']
                    self.plot_dicts[plot_name_suffix + '_' + qbn] = {
                        'fig_id': base_plot_name,
                        'plotfn': self.plot_fit,
                        'fit_res': fit_res ,
                        'setlabel': 'cosine fit',
                        'color': 'r',
                        'do_legend': i == 0}

                    textstr = 'Dynamic phase {}:\n\t{:.2f}'.format(
                        qbn,
                        self.proc_data_dict['analysis_params_dict'][qbn][
                            'dynamic_phase']['val']*180/np.pi) + \
                              r'$^{\circ}$' + \
                            '$\\pm${:.2f}'.format(
                        self.proc_data_dict['analysis_params_dict'][qbn][
                            'dynamic_phase']['stderr']*180/np.pi) + \
                              r'$^{\circ}$'

                    fpl = self.get_param_value('flux_pulse_length')
                    if fpl is not None:
                        textstr += '\n length: {:.2f} ns'.format(fpl*1e9)
                    fpa = self.get_param_value('flux_pulse_amp')
                    if fpa is not None:
                        textstr += '\n amp: {:.4f} V'.format(fpa)

                    self.plot_dicts['text_msg_' + qbn] = {
                        'fig_id': base_plot_name,
                        'ypos': -0.15,
                        'xpos': -0.05,
                        'horizontalalignment': 'left',
                        'verticalalignment': 'top',
                        'plotfn': self.plot_text,
                        'text_string': textstr}
            for plot_name in list(self.plot_dicts)[::-1]:
                if self.plot_dicts[plot_name].get('do_legend', False):
                    break
            self.plot_dicts[plot_name].update(
                {'legend_ncol': 2,
                 'legend_bbox_to_anchor': (1, -0.15),
                 'legend_pos': 'upper right'})

class MultiQutrit_Timetrace_Analysis(ba.BaseDataAnalysis):
    """
    Analysis class for timetraces, in particular use to compute
    Optimal SNR integration weights.
    """
    def __init__(self, qb_names=None, auto=True, **kwargs):
        """
        Initializes the timetrace analysis class.
        Args:
            qb_names (list): name of the qubits to analyze (can be a subset
                of the measured qubits)
            auto (bool): Start analysis automatically
            **kwargs:
                t_start: timestamp of the first timetrace
                t_stop: timestamp of the last timetrace to analyze
                options_dict (dict): relevant parameters:
                    acq_weights_basis (list, dict):
                        list of basis vectors used to compute optimal weight.
                        e.g. ["ge", 'gf'], the first basis vector will be the
                        "e" timetrace minus the "g" timetrace and the second basis
                        vector is f - g. The first letter in each basis state is the
                        "reference state", i.e. the one of which the timetrace
                         is substracted. Can also be passed as a dictionary where
                         keys are the qubit names and the values are lists of basis states
                         in case different bases should be used for different qubits.
                    orthonormalize (bool): Whether or not to orthonormalize the
                        weight basis
                    tmax (float): time boundary for the plot (not the weights)
                        in seconds.
                    scale_weights (bool): scales the weights near unity to avoid
                        loss of precision on FPGA if weights are too small

        """

        if qb_names is not None:
            self.params_dict = {}
            for qbn in qb_names:
                s = 'Instrument settings.' + qbn
                for trans_name in ['ge', 'ef']:
                    self.params_dict[f'ro_mod_freq_' + qbn] = \
                        s + f'.ro_mod_freq'
            self.numeric_params = list(self.params_dict)

        self.qb_names = qb_names
        super().__init__(auto=auto, **kwargs)

    def extract_data(self):
        super().extract_data()

        if self.qb_names is None:
            # get all qubits from cal_points of first timetrace
            cp = CalibrationPoints.from_string(
                self.get_param_value('cal_points', None, 0))
            self.qb_names = deepcopy(cp.qb_names)

        self.channel_map = self.get_param_value('channel_map', None,
                                                metadata_index=0)
        if self.channel_map is None:
            # assume same channel map for all timetraces (pick 0th)
            value_names = self.raw_data_dict[0]['value_names']
            if np.ndim(value_names) > 0:
                value_names = value_names
            if 'w' in value_names[0]:
                self.channel_map = a_tools.get_qb_channel_map_from_hdf(
                    self.qb_names, value_names=value_names,
                    file_path=self.raw_data_dict['folder'])
            else:
                self.channel_map = {}
                for qbn in self.qb_names:
                    self.channel_map[qbn] = value_names

        if len(self.channel_map) == 0:
            raise ValueError('No qubit RO channels have been found.')

    def process_data(self):
        super().process_data()
        pdd = self.proc_data_dict

        pdd['analysis_params_dict'] = dict()
        ana_params = pdd['analysis_params_dict']
        ana_params['timetraces'] = defaultdict(dict)
        ana_params['optimal_weights'] = defaultdict(dict)
        ana_params['optimal_weights_basis_labels'] = defaultdict(dict)
        for qbn in self.qb_names:
            # retrieve time traces
            for i, rdd in enumerate(self.raw_data_dict):
                ttrace_per_ro_ch = [rdd["measured_data"][ch]
                                    for ch in self.channel_map[qbn]]
                if len(ttrace_per_ro_ch) != 2:
                    raise NotImplementedError(
                        'This analysis does not support optimal weight '
                        f'measurement based on {len(ttrace_per_ro_ch)} ro channels.'
                        f' Try again with 2 RO channels.')
                cp = CalibrationPoints.from_string(
                    self.get_param_value('cal_points', None, i))
                # get state of qubit. There can be only one cal point per sequence
                # when using uhf for time traces so it is the 0th state
                qb_state = cp.states[0][cp.qb_names.index(qbn)]
                # store all timetraces in same pdd for convenience
                ana_params['timetraces'][qbn].update(
                    {qb_state: ttrace_per_ro_ch[0] + 1j *ttrace_per_ro_ch[1]})

            timetraces = ana_params['timetraces'][qbn] # for convenience
            basis_labels = self.get_param_value('acq_weights_basis', None, 0)
            if basis_labels is None:
                # guess basis labels from # states measured
                basis_labels = ["ge", "gf"] \
                    if len(ana_params['timetraces'][qbn]) > 2 else ['ge']

            if isinstance(basis_labels, dict):
                # if different basis for qubits, then select the according one
                basis_labels = basis_labels[qbn]

            # check that states from the basis are included in mmnt
            for bs in basis_labels:
                for qb_s in bs:
                     assert qb_s in timetraces,\
                         f'State: {qb_s} on {qbn} was not provided in the given ' \
                         f'timestamps but was requested as part of the basis' \
                         f' {basis_labels}. Please choose another weight basis.'
            basis = np.array([timetraces[b[1]] - timetraces[b[0]]
                              for b in basis_labels])

            # orthonormalize if required
            if self.get_param_value("orthonormalize", False):
                basis = math.gram_schmidt(basis.T).T
                basis_labels = [bs + "_ortho" if bs != basis_labels[0] else bs
                                for bs in basis_labels]

            # scale if required
            if self.get_param_value('scale_weights', True):
                k = np.amax([(np.max(np.abs(b.real)),
                              np.max(np.abs(b.imag))) for b in basis])
                basis /= k
            ana_params['optimal_weights'][qbn] = basis
            ana_params['optimal_weights_basis_labels'][qbn] = basis_labels

            self.save_processed_data()

    def prepare_plots(self):

        pdd = self.proc_data_dict
        rdd = self.raw_data_dict
        ana_params = self.proc_data_dict['analysis_params_dict']
        for qbn in self.qb_names:
            mod_freq = float(
                rdd[0].get(f'ro_mod_freq_{qbn}',
                           self.get_hdf_param_value(f"Instrument settings/{qbn}",
                                                    'ro_mod_freq')))
            tbase = rdd[0]['hard_sweep_points']
            basis_labels = pdd["analysis_params_dict"][
                'optimal_weights_basis_labels'][qbn]
            title = 'Optimal SNR weights ' + qbn + \
                    "".join(['\n' + rddi["timestamp"] for rddi in rdd]) \
                            + f'\nWeight Basis: {basis_labels}'
            plot_name = f"weights_{qbn}"
            xlabel = "Time, $t$"
            modulation = np.exp(2j * np.pi * mod_freq * tbase)

            for ax_id, (state, ttrace) in \
                enumerate(ana_params["timetraces"][qbn].items()):
                for func, label in zip((np.real, np.imag), ('I', "Q")):
                    # plot timetraces for each state, I and Q channels
                    self.plot_dicts[f"{plot_name}_{state}_{label}"] = {
                        'fig_id': plot_name,
                        'ax_id': ax_id,
                        'plotfn': self.plot_line,
                        'xvals': tbase,
                        'xunit': 's',
                        "marker": "",
                        'yvals': func(ttrace*modulation),
                        'ylabel': 'Voltage, $V$',
                        'yunit': 'V',
                        "sharex": True,
                        "xrange": (0, self.get_param_value('tmax', 400e-9, 0)),
                        "setdesc": label + f"_{state}",
                        "setlabel": "",
                        "do_legend":True,
                        "legend_pos": "upper right",
                        'numplotsx': 1,
                        'numplotsy': len(rdd) + 1, # #states + 1 for weights
                        'plotsize': (10,
                                     (len(rdd) + 1) * 3), # 3 inches per plot
                        'title': title if ax_id == 0 else ""}
            ax_id = len(ana_params["timetraces"][qbn]) # id plots for weights
            for i, weights in enumerate(ana_params['optimal_weights'][qbn]):
                for func, label in zip((np.real, np.imag), ('I', "Q")):
                    self.plot_dicts[f"{plot_name}_weights_{label}_{i}"] = {
                        'fig_id': plot_name,
                        'ax_id': ax_id,
                        'plotfn': self.plot_line,
                        'xvals': tbase,
                        'xlabel': xlabel,
                        "setlabel": "",
                        "marker": "",
                        'xunit': 's',
                        'yvals': func(weights * modulation),
                        'ylabel': 'Voltage, $V$ (arb.u.)',
                        "sharex": True,
                        "xrange": (0, self.get_param_value('tmax', 400e-9, 0)),
                        "setdesc": label + f"_{i+1}",
                        "do_legend": True,
                        "legend_pos": "upper right",
                        }


class MultiQutrit_Singleshot_Readout_Analysis(MultiQubit_TimeDomain_Analysis):
    """
    Analysis class for parallel SSRO qutrit/qubit calibration. It is a child class
    from the tda.MultiQubit_Timedomain_Analysis as it uses the same functions to
    - preprocess the data to remove active reset/preselection
    - extract the channel map
    - reorder the data per qubit
    Note that in the future, it might be useful to transfer these functionalities
    to the base analysis.
    """

    def __init__(self,
                 options_dict: dict = None, auto=True, **kw):
        '''
        options dict options:
            'nr_bins' : number of bins to use for the histograms
            'post_select' :
            'post_select_threshold' :
            'nr_samples' : amount of different samples (e.g. ground and excited = 2)
            'sample_0' : index of first sample (ground-state)
            'sample_1' : index of second sample (first excited-state)
            'max_datapoints' : maximum amount of datapoints for culumative fit
            'log_hist' : use log scale for the y-axis of the 1D histograms
            'verbose' : see BaseDataAnalysis
            'presentation_mode' : see BaseDataAnalysis
            'classif_method': how to classify the data.
                'ncc' : default. Nearest Cluster Center
                'gmm': gaussian mixture model.
                'threshold': finds optimal vertical and horizontal thresholds.
            'classif_kw': kw to pass to the classifier
            see BaseDataAnalysis for more.
        '''
        super().__init__(options_dict=options_dict, auto=False,
                         **kw)
        self.params_dict = {
            'measurementstring': 'measurementstring',
            'measured_data': 'measured_data',
            'value_names': 'value_names',
            'value_units': 'value_units'}
        self.numeric_params = []
        self.DEFAULT_CLASSIF = "gmm"
        self.classif_method = self.options_dict.get("classif_method",
                                                    self.DEFAULT_CLASSIF)

        self.create_job(options_dict=options_dict, auto=auto, **kw)

        if auto:
            self.run_analysis()

    def extract_data(self):
        super().extract_data()
        self.preselection = \
            self.get_param_value("preparation_params",
                                 {}).get("preparation_type", "wait") == "preselection"
        default_states_info = defaultdict(dict)
        default_states_info.update({"g": {"label": r"$|g\rangle$"},
                               "e": {"label": r"$|e\rangle$"},
                               "f": {"label": r"$|f\rangle$"}
                               })

        self.states_info = \
            self.get_param_value("states_info",
                                {qbn: deepcopy(default_states_info)
                                 for qbn in self.qb_names})

    def process_data(self):
        """
        Create the histograms based on the raw data
        """
        ######################################################
        #  Separating data into shots for each level         #
        ######################################################
        super().process_data()
        del self.proc_data_dict['data_to_fit'] # not used in this analysis
        n_states = len(self.cp.states)

        # prepare data in convenient format, i.e. arrays per qubit and per state
        # e.g. {'qb1': {'g': np.array of shape (n_shots, n_ro_ch}, ...}, ...}
        shots_per_qb = dict()        # store shots per qb and per state
        presel_shots_per_qb = dict() # store preselection ro
        means = defaultdict(OrderedDict)    # store mean per qb for each ro_ch
        pdd = self.proc_data_dict    # for convenience of notation

        for qbn in self.qb_names:
            # shape is (n_shots, n_ro_ch) i.e. one column for each ro_ch
            shots_per_qb[qbn] = \
                np.asarray(list(
                    pdd['meas_results_per_qb'][qbn].values())).T
            # make 2D array in case only one channel (1D array)
            if len(shots_per_qb[qbn].shape) == 1:
                shots_per_qb[qbn] = np.expand_dims(shots_per_qb[qbn],
                                                   axis=-1)
            for i, qb_state in enumerate(self.cp.get_states(qbn)[qbn]):
                means[qbn][qb_state] = np.mean(shots_per_qb[qbn][i::n_states],
                                               axis=0)
            if self.preselection:
                # preselection shots were removed so look at raw data
                # and look at only the first out of every two readouts
                presel_shots_per_qb[qbn] = \
                    np.asarray(list(
                        pdd['meas_results_per_qb_raw'][qbn].values())).T[::2]
                # make 2D array in case only one channel (1D array)
                if len(presel_shots_per_qb[qbn].shape) == 1:
                    presel_shots_per_qb[qbn] = \
                        np.expand_dims(presel_shots_per_qb[qbn], axis=-1)

        # create placeholders for analysis data
        pdd['analysis_params'] = dict()
        pdd['data'] = defaultdict(dict)
        pdd['analysis_params']['state_prob_mtx'] = defaultdict(dict)
        pdd['analysis_params']['classifier_params'] = defaultdict(dict)
        pdd['analysis_params']['means'] = defaultdict(dict)
        pdd['analysis_params']["n_shots"] = len(shots_per_qb[qbn])
        self.clf_ = defaultdict(dict)
        # create placeholders for analysis with preselection
        if self.preselection:
            pdd['data_masked'] = defaultdict(dict)
            pdd['analysis_params']['state_prob_mtx_masked'] = defaultdict(dict)
            pdd['analysis_params']['n_shots_masked'] = defaultdict(dict)

        n_shots = len(shots_per_qb[qbn]) // n_states

        for qbn, qb_shots in shots_per_qb.items():
            # create mapping to integer following ordering in cal_points.
            # Notes:
            # 1) the state_integer should to the order of pdd[qbn]['means'] so that
            # when passing the init_means to the GMM model, it is ensured that each
            # gaussian component will predict the state_integer associated to that state
            # 2) the mapping cannot be preestablished because the GMM predicts labels
            # in range(n_components). For instance, if a qubit has states "g", "f"
            # then the model will predicts 0's and 1's, so the typical g=0, e=1, f=2
            # mapping would fail. The number of different states can be different
            # for each qubit and therefore the mapping should also be done per qubit.
            state_integer = 0
            for state in means[qbn].keys():
                self.states_info[qbn][state]["int"] = state_integer
                state_integer += 1

            # note that if some states are repeated, they are assigned the same label
            qb_states_integer_repr = \
                [self.states_info[qbn][s]["int"]
                 for s in self.cp.get_states(qbn)[qbn]]
            prep_states = np.tile(qb_states_integer_repr, n_shots)

            pdd['analysis_params']['means'][qbn] = deepcopy(means[qbn])
            pdd['data'][qbn] = dict(X=deepcopy(qb_shots),
                                    prep_states=prep_states)
            # self.proc_data_dict['keyed_data'] = deepcopy(data)

            assert np.ndim(qb_shots) == 2, "Data must be a two D array. " \
                                    "Received shape {}, ndim {}"\
                                    .format(qb_shots.shape, np.ndim(qb_shots))
            pred_states, clf_params, clf = \
                self._classify(qb_shots, prep_states,
                               method=self.classif_method, qb_name=qbn,
                               **self.options_dict.get("classif_kw", dict()))
            # order "unique" states to have in usual order "gef" etc.
            state_labels_ordered = self._order_state_labels(
                list(means[qbn].keys()))
            # translate to corresponding integers
            state_labels_ordered_int = [self.states_info[qbn][s]['int'] for s in
                                        state_labels_ordered]
            fm = self.fidelity_matrix(prep_states, pred_states,
                                      labels=state_labels_ordered_int)

            # save fidelity matrix and classifier
            pdd['analysis_params']['state_prob_mtx'][qbn] = fm
            pdd['analysis_params']['classifier_params'][qbn] = clf_params
            self.clf_[qbn] = clf
            if self.preselection:
                #re do with classification first of preselection and masking
                pred_presel = self.clf_[qbn].predict(presel_shots_per_qb[qbn])
                presel_filter = \
                    pred_presel == self.states_info[qbn]['g']['int']
                if np.sum(presel_filter) == 0:
                    log.warning(f"{qbn}: No data left after preselection! "
                                f"Skipping preselection data & figures.")
                    continue
                qb_shots_masked = qb_shots[presel_filter]
                prep_states = prep_states[presel_filter]
                pred_states = self.clf_[qbn].predict(qb_shots_masked)
                fm = self.fidelity_matrix(prep_states, pred_states,
                                          labels=state_labels_ordered_int)

                pdd['data_masked'][qbn] = dict(X=deepcopy(qb_shots_masked),
                                          prep_states=deepcopy(prep_states))
                pdd['analysis_params']['state_prob_mtx_masked'][qbn] = fm
                pdd['analysis_params']['n_shots_masked'][qbn] = \
                    qb_shots_masked.shape[0]

        self.save_processed_data()

    def _classify(self, X, prep_state, method, qb_name, **kw):
        """

        Args:
            X: measured data to classify
            prep_state: prepared states (true values)
            type: classification method
            qb_name: name of the qubit to classify

        Returns:

        """
        if np.ndim(X) == 1:
            X = X.reshape((-1,1))
        params = dict()

        if method == 'ncc':
            ncc = SSROQutrit.NCC(
                self.proc_data_dict['analysis_params']['means'][qb_name])
            pred_states = ncc.predict(X)
            # self.clf_ = ncc
            return pred_states, dict(), ncc

        elif method == 'gmm':
            cov_type = kw.pop("covariance_type", "tied")
            # full allows full covariance matrix for each level. Other options
            # see GM documentation
            # assumes if repeated state, should be considered of the same component
            # this classification method should not be used for multiplexed SSRO
            # analysis
            n_qb_states = len(np.unique(self.cp.get_states(qb_name)[qb_name]))
            gm = GM(n_components=n_qb_states,
                    covariance_type=cov_type,
                    random_state=0,
                    means_init=[mu for _, mu in
                                self.proc_data_dict['analysis_params']
                                    ['means'][qb_name].items()])
            gm.fit(X)
            pred_states = np.argmax(gm.predict_proba(X), axis=1)

            params['means_'] = gm.means_
            params['covariances_'] = gm.covariances_
            params['covariance_type'] = gm.covariance_type
            params['weights_'] = gm.weights_
            params['precisions_cholesky_'] = gm.precisions_cholesky_
            return pred_states, params, gm

        elif method == "threshold":
            tree = DTC(max_depth=kw.pop("max_depth", X.shape[1]),
                       random_state=0, **kw)
            tree.fit(X, prep_state)
            pred_states = tree.predict(X)
            params["thresholds"], params["mapping"] = \
                self._extract_tree_info(tree, self.cp.get_states(qb_name)[qb_name])
            if len(params["thresholds"]) != X.shape[1]:
                msg = "Best 2 thresholds to separate this data lie on axis {}" \
                    ", most probably because the data is not well separated." \
                    "The classifier attribute clf_ can still be used for " \
                    "classification (which was done to obtain the state " \
                    "assignment probability matrix), but only the threshold" \
                    " yielding highest gini impurity decrease was returned." \
                    "\nTo circumvent this problem, you can either choose" \
                    " a second threshold manually (fidelity will likely be " \
                    "worse), make the data more separable, or use another " \
                    "classification method."
                logging.warning(msg.format(list(params['thresholds'].keys())[0]))
            return pred_states, params, tree
        elif method == "threshold_brute":
            raise NotImplementedError()
        else:
            raise NotImplementedError("Classification method: {} is not "
                                      "implemented. Available methods: {}"
                                      .format(method, ['ncc', 'gmm',
                                                       'threshold']))
    @staticmethod
    def _get_covariances(gmm, cov_type=None):
       return SSROQutrit._get_covariances(gmm, cov_type=cov_type)

    @staticmethod
    def fidelity_matrix(prep_states, pred_states, levels=('g', 'e', 'f'),
                        plot=False, labels=None, normalize=True):

        return SSROQutrit.fidelity_matrix(prep_states, pred_states,
                                          levels=levels, plot=plot,
                                          normalize=normalize, labels=labels)

    @staticmethod
    def plot_fidelity_matrix(fm, target_names,
                             title="State Assignment Probability Matrix",
                             auto_shot_info=True, ax=None,
                             cmap=None, normalize=True, show=False):
        return SSROQutrit.plot_fidelity_matrix(
            fm, target_names, title=title, ax=ax,
            auto_shot_info=auto_shot_info,
            cmap=cmap, normalize=normalize, show=show)

    @staticmethod
    def _extract_tree_info(tree_clf, class_names=None):
        return SSROQutrit._extract_tree_info(tree_clf,
                                             class_names=class_names)

    @staticmethod
    def _to_codeword_idx(tuple):
        return SSROQutrit._to_codeword_idx(tuple)

    @staticmethod
    def plot_scatter_and_marginal_hist(data, y_true=None, plot_fitting=False,
                                       **kwargs):
        return SSROQutrit.plot_scatter_and_marginal_hist(
            data, y_true=y_true, plot_fitting=plot_fitting, **kwargs)

    @staticmethod
    def plot_clf_boundaries(X, clf, ax=None, cmap=None):
        return SSROQutrit.plot_clf_boundaries(X, clf, ax=ax, cmap=cmap)

    @staticmethod
    def plot_std(mean, cov, ax, n_std=1.0, facecolor='none', **kwargs):
        return SSROQutrit.plot_std(mean, cov, ax,n_std=n_std,
                                   facecolor=facecolor, **kwargs)

    @staticmethod
    def plot_1D_hist(data, y_true=None, plot_fitting=True,
                     **kwargs):
        return SSROQutrit.plot_1D_hist(data, y_true=y_true,
                                       plot_fitting=plot_fitting, **kwargs)

    @staticmethod
    def _order_state_labels(states_labels,
                            order="gefhabcdijklmnopqrtuvwxyz0123456789"):
        """
        Orders state labels according to provided ordering. e.g. for default
        ("f", "e", "g") would become ("g", "e", "f")
        Args:
            states_labels (list, tuple): list of states_labels
            order (str): custom string order

        Returns:

        """
        try:
            indices = [order.index(s) for s in states_labels]
            order_for_states = np.argsort(indices).astype(np.int32)
            return np.array(states_labels)[order_for_states]

        except Exception as e:
            log.error(f"Could not find order in state_labels:"
                      f"{states_labels}. Probably because one or several "
                      f"states are not part of '{order}'. Error: {e}."
                      f" Returning same as input order")
            return states_labels


    def plot(self, **kwargs):
        if not self.get_param_value("plot", True):
            return # no plotting if "plot" is False
        cmap = plt.get_cmap('tab10')
        show = self.options_dict.get("show", False)
        pdd = self.proc_data_dict
        for qbn in self.qb_names:
            n_qb_states = len(np.unique(self.cp.get_states(qbn)[qbn]))
            tab_x = a_tools.truncate_colormap(cmap, 0,
                                              n_qb_states/10)

            kwargs = {
                "states": list(pdd["analysis_params"]['means'][qbn].keys()),
                "xlabel": "Integration Unit 1, $u_1$",
                "ylabel": "Integration Unit 2, $u_2$",
                "scale":self.options_dict.get("hist_scale", "linear"),
                "cmap":tab_x}
            data_keys = [k for k in list(pdd.keys()) if
                            k.startswith("data") and qbn in pdd[k]]

            for dk in data_keys:
                data = pdd[dk][qbn]
                title =  self.raw_data_dict['timestamp'] + f" {qbn} " + dk + \
                    "\n{} classifier".format(self.classif_method)
                kwargs.update(dict(title=title))

                # plot data and histograms
                n_shots_to_plot = self.get_param_value('n_shots_to_plot', None)
                if n_shots_to_plot is not None:
                    n_shots_to_plot *= n_qb_states
                if data['X'].shape[1] == 1:
                    if self.classif_method == "gmm":
                        kwargs['means'] = pdd['analysis_params']['means'][qbn]
                        kwargs['std'] = np.sqrt(self._get_covariances(self.clf_[qbn]))
                    kwargs['colors'] = cmap(np.unique(data['prep_states']))
                    fig, main_ax = self.plot_1D_hist(data['X'][:n_shots_to_plot],
                                            data["prep_states"][:n_shots_to_plot],
                                            **kwargs)
                else:
                    fig = self.plot_scatter_and_marginal_hist(
                        data['X'][:n_shots_to_plot],
                        data["prep_states"][:n_shots_to_plot],
                        **kwargs)

                    # plot clf_boundaries
                    main_ax = fig.get_axes()[0]
                    self.plot_clf_boundaries(data['X'], self.clf_[qbn], ax=main_ax,
                                             cmap=tab_x)
                    # plot means and std dev
                    means = pdd['analysis_params']['means'][qbn]
                    try:
                        covs = self._get_covariances(self.clf_[qbn])
                    except Exception as e: # not a gmm model--> no cov.
                        covs = []

                    for i, mean in enumerate(means.values()):
                        main_ax.scatter(mean[0], mean[1], color='w', s=80)
                        if len(covs) != 0:
                            self.plot_std(mean, covs[i],
                                          n_std=1, ax=main_ax,
                                          edgecolor='w', linestyle='--',
                                          linewidth=1)

                # plot thresholds and mapping
                plt_fn = {0: main_ax.axvline, 1: main_ax.axhline}
                thresholds = pdd['analysis_params'][
                    'classifier_params'][qbn].get("thresholds", dict())
                mapping = pdd['analysis_params'][
                    'classifier_params'][qbn].get("mapping", dict())
                for k, thres in thresholds.items():
                    plt_fn[k](thres, linewidth=2,
                              label="threshold i.u. {}: {:.5f}".format(k, thres),
                              color='k', linestyle="--")
                    main_ax.legend(loc=[0.2,-0.62])

                ax_frac = {0: (0.07, 0.1), # locations for codewords
                           1: (0.83, 0.1),
                           2: (0.07, 0.9),
                           3: (0.83, 0.9)}
                for cw, state in mapping.items():
                    main_ax.annotate("0b{:02b}".format(cw) + f":{state}",
                                     ax_frac[cw], xycoords='axes fraction')

                self.figs[f'{qbn}_{self.classif_method}_classifier_{dk}'] = fig
            if show:
                plt.show()

            # state assignment prob matrix
            title = self.raw_data_dict['timestamp'] + "\n{} State Assignment" \
                " Probability Matrix\nTotal # shots:{}"\
                .format(self.classif_method,
                        self.proc_data_dict['analysis_params']['n_shots'])
            fig = self.plot_fidelity_matrix(
                self.proc_data_dict['analysis_params']['state_prob_mtx'][qbn],
                self._order_state_labels(kwargs['states']),
                title=title,
                show=show,
                auto_shot_info=False)
            self.figs[f'{qbn}_state_prob_matrix_{self.classif_method}'] = fig

            if self.preselection and \
                    len(pdd['analysis_params']['state_prob_mtx_masked'][qbn]) != 0:
                title = self.raw_data_dict['timestamp'] + \
                    "\n{} State Assignment Probability Matrix Masked"\
                    "\nTotal # shots:{}".format(
                        self.classif_method,
                        self.proc_data_dict['analysis_params']['n_shots_masked'][qbn])

                fig = self.plot_fidelity_matrix(
                    pdd['analysis_params']['state_prob_mtx_masked'][qbn],
                    self._order_state_labels(kwargs['states']),
                    title=title, show=show, auto_shot_info=False)
                fig_key = f'{qbn}_state_prob_matrix_masked_{self.classif_method}'
                self.figs[fig_key] = fig<|MERGE_RESOLUTION|>--- conflicted
+++ resolved
@@ -5470,16 +5470,12 @@
                 lines_errs[lines_errs == None] = 0.0
 
                 leakage = lines[0::2]
-<<<<<<< HEAD
-                leakage_errs = np.array(lines_errs[0::2], dtype=np.float64)
-=======
                 leakage_errs = np.array(np.sqrt(lines_errs[0::2]**2 +
                                                 lines_errs[1::2]**2),
                                         dtype=np.float64)
                 leakage_increase = lines[0::2] - lines[1::2]
                 leakage_increase_errs = np.array(lines_errs[0::2],
                                                  dtype=np.float64)
->>>>>>> f1694d7c
 
             self.proc_data_dict['analysis_params_dict'][
                 'leakage'] = {'val': leakage, 'stderr': leakage_errs}
