--- conflicted
+++ resolved
@@ -4528,17 +4528,10 @@
                     guess_pars = model.make_params(c=np.mean(data))
                 else:
                     model = lmfit.Model(lambda x, slope, intercept:
-<<<<<<< HEAD
-                                        slope*x+intercept)
-                    slope = (data[-1] - data[0]) / \
-                            (sweep_points[-1] - sweep_points[0])
-                    intercept = data[-1] - slope*sweep_points[-1]
-=======
                                         slope * x + intercept)
                     slope = (data[-1] - data[0]) / \
                             (sweep_points[-1] - sweep_points[0])
                     intercept = data[-1] - slope * sweep_points[-1]
->>>>>>> fa4e3958
                     guess_pars = model.make_params(slope=slope,
                                                    intercept=intercept)
 
