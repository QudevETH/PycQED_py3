--- conflicted
+++ resolved
@@ -2021,35 +2021,23 @@
         self.proc_data_dict['covar_matrix'] = all_Omegas
         self.proc_data_dict['meas_results'] = all_mus
 
-<<<<<<< HEAD
-        rho_ls = tomo.least_squares_tomography(
-            all_mus, all_Fs,
-            all_Omegas if self.get_param_value('use_covariance_matrix', False)
-            else None )
-        self.proc_data_dict['rho_ls'] = rho_ls
-        self.proc_data_dict['rho'] = rho_ls
-        if self.options_dict.get('mle', False):
-            rho_mle = tomo.mle_tomography(all_mus, all_Fs, None, #all_Omegas,
-                                          rho_guess=rho_ls)
-            self.proc_data_dict['rho_mle'] = rho_mle
-            self.proc_data_dict['rho'] = rho_mle
-        rho = self.proc_data_dict['rho']
-=======
         if self.options_dict.get('pauli_raw', False):
             pauli_raw = self.generate_raw_pauli_set()
             rho_raw = tomo.pauli_set_to_density_matrix(pauli_raw)
             self.proc_data_dict['rho_raw'] = rho_raw
             self.proc_data_dict['rho'] = rho_raw
         else:
-            rho_ls = tomo.least_squares_tomography(all_mus, all_Fs, all_Omegas)
+            rho_ls = tomo.least_squares_tomography(
+                all_mus, all_Fs,
+                all_Omegas if self.get_param_value('use_covariance_matrix', False)
+                else None )
             self.proc_data_dict['rho_ls'] = rho_ls
             self.proc_data_dict['rho'] = rho_ls
             if self.options_dict.get('mle', False):
-                rho_mle = tomo.mle_tomography(all_mus, all_Fs, all_Omegas,
+                rho_mle = tomo.mle_tomography(all_mus, all_Fs, None, #all_Omegas,
                                               rho_guess=rho_ls)
                 self.proc_data_dict['rho_mle'] = rho_mle
                 self.proc_data_dict['rho'] = rho_mle
->>>>>>> f37a7b76
 
         rho = self.proc_data_dict['rho']
         self.proc_data_dict['purity'] = (rho * rho).tr().real
