--- conflicted
+++ resolved
@@ -224,19 +224,10 @@
     def extract_data(self):
         super().extract_data()
 
-<<<<<<< HEAD
         self.data_filter = self.get_param_value('data_filter')
         self.prep_params = self.get_param_value('preparation_params',
                                            default_value=dict())
-
-        self.channel_map = \
-            self.get_param_value('channel_map',
-                                 self.get_param_value(
-                                     "meas_obj_value_names_map", None))
-
-=======
         self.channel_map = self.get_param_value('meas_obj_value_names_map')
->>>>>>> f1694d7c
         if self.channel_map is None:
             # if the new name meas_obj_value_names_map is not found, try with
             # the old name channel_map
