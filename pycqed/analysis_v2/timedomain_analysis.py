--- conflicted
+++ resolved
@@ -823,14 +823,14 @@
         if len(qb_cal_states) != 2:
             raise ValueError(f'Expected two cal states for {qb_name} '
                              f'but found {len(qb_cal_states)}: {qb_cal_states}')
-        other_cs = [cs for cs in qb_cal_states if cs != data_to_fit[qb_name][-1]]
+        other_cs = [cs for cs in qb_cal_states if cs != storing_keys[qb_name][-1]]
         if len(other_cs) == 0:
             raise ValueError(f'There are no other cal states except for '
-                             f'{data_to_fit[qb_name][-1]} from data_to_fit.')
+                             f'{storing_keys[qb_name][-1]} from storing_keys.')
         elif len(other_cs) > 1:
             raise ValueError(f'There is more than one other cal state in '
-                             f'addition to {data_to_fit[qb_name][-1]} from '
-                             f'data_to_fit. Not clear which one to use.')
+                             f'addition to {storing_keys[qb_name][-1]} from '
+                             f'storing_keys. Not clear which one to use.')
         other_cs = f'p{other_cs[0]}'
 
         meas_res_dict = meas_results_per_qb[qb_name]
@@ -857,7 +857,7 @@
                         cal_zero_points=cal_zero_points,
                         cal_one_points=cal_one_points)
             rotated_data_dict[qb_name][other_cs] = \
-                1 - rotated_data_dict[qb_name][data_to_fit[qb_name]]
+                1 - rotated_data_dict[qb_name][storing_keys[qb_name]]
         elif list(meas_res_dict) == channel_map[qb_name]:
             # two RO channels per qubit
             data, _, _ = a_tools.rotate_and_normalize_data_IQ(
@@ -867,13 +867,9 @@
             if cal_zero_points is None:
                 data = a_tools.set_majority_sign(
                     data, -1 if data_mostly_g else 1)
-<<<<<<< HEAD
-            rotated_data_dict[qb_name][data_to_fit[qb_name]] = data
+            rotated_data_dict[qb_name][storing_keys[qb_name]] = data
             rotated_data_dict[qb_name][other_cs] = \
-                1 - rotated_data_dict[qb_name][data_to_fit[qb_name]]
-=======
-            rotated_data_dict[qb_name][storing_keys[qb_name]] = data
->>>>>>> ebca5c23
+                1 - rotated_data_dict[qb_name][storing_keys[qb_name]]
         else:
             # multiple readouts per qubit per channel
             if isinstance(channel_map[qb_name], str):
@@ -892,10 +888,10 @@
                         data = a_tools.set_majority_sign(
                             data, -1 if data_mostly_g else 1)
                         rotated_data_dict[qb_name][ro_suf][
-                            data_to_fit[qb_name]] = data
+                            storing_keys[qb_name]] = data
                     else:
                         rotated_data_dict[qb_name][ro_suf][
-                            data_to_fit[qb_name]] = \
+                            storing_keys[qb_name]] = \
                             a_tools.rotate_and_normalize_data_1ch(
                                 data=meas_res_dict[list(meas_res_dict)[i]],
                                 cal_zero_points=cal_zero_points,
@@ -915,9 +911,9 @@
                         data = a_tools.set_majority_sign(
                             data, -1 if data_mostly_g else 1)
                     rotated_data_dict[qb_name][ro_suf][
-                        data_to_fit[qb_name]] = data
+                        storing_keys[qb_name]] = data
                 rotated_data_dict[qb_name][ro_suf][other_cs] = \
-                    1 - rotated_data_dict[qb_name][ro_suf][data_to_fit[qb_name]]
+                    1 - rotated_data_dict[qb_name][ro_suf][storing_keys[qb_name]]
         return rotated_data_dict
 
     @staticmethod
@@ -990,14 +986,14 @@
         if len(qb_cal_states) != 2:
             raise ValueError(f'Expected two cal states for {qb_name} '
                              f'but found {len(qb_cal_states)}: {qb_cal_states}')
-        other_cs = [cs for cs in qb_cal_states if cs != data_to_fit[qb_name][-1]]
+        other_cs = [cs for cs in qb_cal_states if cs != storing_keys[qb_name][-1]]
         if len(other_cs) == 0:
             raise ValueError(f'There are no other cal states except for '
-                             f'{data_to_fit[qb_name][-1]} from data_to_fit.')
+                             f'{storing_keys[qb_name][-1]} from storing_keys.')
         elif len(other_cs) > 1:
             raise ValueError(f'There is more than one other cal state in '
-                             f'addition to {data_to_fit[qb_name][-1]} from '
-                             f'data_to_fit. Not clear which one to use.')
+                             f'addition to {storing_keys[qb_name][-1]} from '
+                             f'storing_keys. Not clear which one to use.')
         other_cs = f'p{other_cs[0]}'
 
         meas_res_dict = meas_results_per_qb[qb_name]
@@ -1036,7 +1032,7 @@
                     rotated_data_dict[qb_name][storing_keys[qb_name]][col] = data
 
             rotated_data_dict[qb_name][other_cs] = \
-                1 - rotated_data_dict[qb_name][data_to_fit[qb_name]]
+                1 - rotated_data_dict[qb_name][storing_keys[qb_name]]
         elif list(meas_res_dict) == channel_map[qb_name]:
             # two RO channels per qubit
             raw_data_arr = meas_res_dict[list(meas_res_dict)[0]]
@@ -1070,7 +1066,7 @@
                         storing_keys[qb_name]][col] = data
 
             rotated_data_dict[qb_name][other_cs] = \
-                1 - rotated_data_dict[qb_name][data_to_fit[qb_name]]
+                1 - rotated_data_dict[qb_name][storing_keys[qb_name]]
         else:
             # multiple readouts per qubit per channel
             if isinstance(channel_map[qb_name], str):
@@ -1086,7 +1082,7 @@
                 if len(ro_suffixes) == len(meas_res_dict):
                     # one RO ch per qubit
                     raw_data_arr = meas_res_dict[list(meas_res_dict)[i]]
-                    rotated_data_dict[qb_name][ro_suf][data_to_fit[qb_name]] = \
+                    rotated_data_dict[qb_name][ro_suf][storing_keys[qb_name]] = \
                         deepcopy(raw_data_arr.transpose())
                     for col in range(raw_data_arr.shape[1]):
                         data = a_tools.rotate_and_normalize_data_1ch(
@@ -1097,11 +1093,11 @@
                             data = a_tools.set_majority_sign(
                                 data, -1 if data_mostly_g else 1)
                         rotated_data_dict[qb_name][ro_suf][
-                            data_to_fit[qb_name]][col] = data
+                            storing_keys[qb_name]][col] = data
                 else:
                     # two RO ch per qubit
                     raw_data_arr = meas_res_dict[list(meas_res_dict)[i]]
-                    rotated_data_dict[qb_name][ro_suf][data_to_fit[qb_name]] = \
+                    rotated_data_dict[qb_name][ro_suf][storing_keys[qb_name]] = \
                         deepcopy(raw_data_arr.transpose())
                     for col in range(raw_data_arr.shape[1]):
                         data_array = np.array(
@@ -1115,9 +1111,9 @@
                             data = a_tools.set_majority_sign(
                                 data, -1 if data_mostly_g else 1)
                         rotated_data_dict[qb_name][ro_suf][
-                            data_to_fit[qb_name]][col] = data
+                            storing_keys[qb_name]][col] = data
                 rotated_data_dict[qb_name][ro_suf][other_cs] = \
-                    1 - rotated_data_dict[qb_name][ro_suf][data_to_fit[qb_name]]
+                    1 - rotated_data_dict[qb_name][ro_suf][storing_keys[qb_name]]
         return rotated_data_dict
 
     @staticmethod
