--- conflicted
+++ resolved
@@ -298,20 +298,6 @@
         cal_points = self.get_param_value('cal_points')
         last_ge_pulses = self.get_param_value('last_ge_pulses',
                                               default_value=False)
-<<<<<<< HEAD
-        self.cp = eval(cal_points)
-
-        # for now assuming the same for all qubits.
-        self.cal_states_dict = self.cp.get_indices()[self.qb_names[0]]
-
-        if rotate:
-            cal_states_rots = self.cp.get_rotations(last_ge_pulses,
-                    self.qb_names[0])[self.qb_names[0]]
-            self.cal_states_rotations = self.get_param_value(
-                'cal_states_rotations', default_value=cal_states_rots)
-        else:
-            self.cal_states_rotations = None
-=======
         try:
             self.cp = eval(cal_points)
 
@@ -342,7 +328,6 @@
                     'cal_states_rotations', default_value=cal_states_rots)
             else:
                 self.cal_states_rotations = None
->>>>>>> 7ebbc9be
 
 
         # create projected_data_dict
